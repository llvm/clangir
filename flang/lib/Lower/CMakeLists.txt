--- conflicted
+++ resolved
@@ -4,10 +4,7 @@
 add_flang_library(FortranLower
   CharacterExpr.cpp
   CharacterRuntime.cpp
-<<<<<<< HEAD
-=======
   Coarray.cpp
->>>>>>> 723f4a82
   ComplexExpr.cpp
   ConvertType.cpp
   DoLoopHelper.cpp
