--- conflicted
+++ resolved
@@ -57,10 +57,6 @@
 
       # Upload the results to GitHub's code scanning dashboard.
       - name: "Upload to code-scanning"
-<<<<<<< HEAD
-        uses: github/codeql-action/upload-sarif@181d5eefc20863364f96762470ba6f862bdef56b # v3.29.2
-=======
         uses: github/codeql-action/upload-sarif@51f77329afa6477de8c49fc9c7046c15b9a4e79d # v3.29.5
->>>>>>> 3d04a3d4
         with:
           sarif_file: results.sarif