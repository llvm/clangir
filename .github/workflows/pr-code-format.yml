--- conflicted
+++ resolved
@@ -19,11 +19,7 @@
     if: github.repository == 'llvm/clangir'
     steps:
       - name: Fetch LLVM sources
-<<<<<<< HEAD
-        uses: actions/checkout@v4
-=======
         uses: actions/checkout@v4.2.2
->>>>>>> bfe865b9
         with:
           ref: ${{ github.event.pull_request.head.sha }}
 
@@ -36,11 +32,7 @@
 
       - name: Get changed files
         id: changed-files
-<<<<<<< HEAD
-        uses: step-security/changed-files@3dbe17c78367e7d60f00d78ae6781a35be47b4a1
-=======
         uses: step-security/changed-files@95b56dadb92a30ca9036f16423fd3c088a71ee94
->>>>>>> bfe865b9
         with:
           separator: ","
           skip_initial_fetch: true
@@ -50,11 +42,7 @@
       # We need to pull the script from the main branch, so that we ensure
       # we get the latest version of this script.
       - name: Fetch code formatting utils
-<<<<<<< HEAD
-        uses: actions/checkout@v4
-=======
         uses: actions/checkout@v4.2.2
->>>>>>> bfe865b9
         with:
           repository: ${{ github.repository }}
           ref: ${{ github.base_ref }}
