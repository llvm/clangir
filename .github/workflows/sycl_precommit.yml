--- conflicted
+++ resolved
@@ -87,32 +87,4 @@
       build_cache_suffix: "default"
       lts_matrix: ${{ needs.test_matrix.outputs.lts_lx_matrix }}
       lts_aws_matrix: ${{ needs.test_matrix.outputs.lts_aws_matrix }}
-<<<<<<< HEAD
-=======
-      check_filters: ${{ needs.detect_changes.outputs.filters }}
-
-  linux_e2e_on_nightly:
-    name: Linux SYCL E2E on Nightly
-    needs: [detect_changes]
-    if: |
-      !contains(needs.detect_changes.outputs.filters, 'test_build')
-      && !contains(needs.detect_changes.outputs.filters, 'ci')
-    uses: ./.github/workflows/linux_matrix_e2e_on_nightly.yml
-    secrets: inherit
-    with:
-      ref: ${{ github.event.pull_request.head.sha }}
-
-  windows_default:
-    name: Windows
-    needs: [lint, test_matrix, detect_changes]
-    if: |
-      always()
-      && (success() || contains(github.event.pull_request.labels.*.name, 'ignore-lint'))
-      && github.repository == 'intel/llvm'
-      && !contains(needs.detect_changes.outputs.filters, 'ci')
-    uses: ./.github/workflows/sycl_windows_build_and_test.yml
-    with:
-      lts_matrix: ${{ needs.test_matrix.outputs.lts_wn_matrix }}
-      build_ref: ${{ github.event.pull_request.head.sha }}
->>>>>>> 1d6cff1a
       check_filters: ${{ needs.detect_changes.outputs.filters }}