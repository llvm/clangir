name: SYCL Pre Commit

on:
  pull_request_target:
    branches:
    - sycl
    - sycl-mlir
    # Do not run builds if changes are only in the following locations
    paths-ignore:
    - '.github/ISSUE_TEMPLATE/**'
    - '.github/CODEOWNERS'
    - '.github/workflows/sycl_update_gpu_driver.yml'
    - '.github/workflows/sycl_containers.yaml'
    - '.github/workflows/sycl_nightly.yml'
    - '.github/workflows/sycl_post_commit.yml'
    - '.github/workflows/sycl_windows_build_and_test.yml'
    - '.github/workflows/sycl_macos_build_and_test.yml'
    - 'devops/containers/**'
    - 'devops/scripts/install_drivers.sh'
    - 'devops/scripts/install_build_tools.sh'
    - 'sycl/doc/**'
    - 'sycl/gdb/**'
    - 'clang/docs/**'
    - '**.md'
    - '**.rst'

permissions:
  contents: read

jobs:
  need_check:
    name: Decide which tests could be affected by the changes
    runs-on: ubuntu-22.04
    timeout-minutes: 3
    outputs:
      llvm: ${{ steps.changes.outputs.llvm == 'true' }}
      llvm_spirv: ${{ steps.changes.outputs.llvm_spirv == 'true' }}
      clang: ${{ steps.changes.outputs.clang == 'true' }}
      xptifw: ${{ steps.changes.outputs.xptifw == 'true' }}
      libclc: ${{ steps.changes.outputs.libclc == 'true' }}
      sycl: ${{ steps.changes.outputs.sycl == 'true' }}
    steps:
      - name: Check file changes
        uses: dorny/paths-filter@4512585405083f25c027a35db413c2b3b9006d50
        id: changes
        with:
          filters: |
            llvm: &llvm
              - 'llvm/**'
            llvm_spirv: &llvm_spirv
              - *llvm
              - 'llvm-spirv/**'
            clang: &clang
              - *llvm
              - 'clang/**'
            sycl_fusion: &sycl-fusion
              - *llvm
              - 'sycl-fusion/**'
            xptifw: &xptifw
              - 'xptifw/**'
            libclc: &libclc
              - *llvm_spirv
              - *clang
              - 'libclc/**'
            sycl:
              - *clang
              - *sycl-fusion
              - *llvm_spirv
              - *xptifw
              - *libclc
              - 'sycl/*'
              - 'sycl/!(test-e2e)/**'

  lint:
    runs-on: ubuntu-22.04
    container:
      image: ghcr.io/intel/llvm/sycl_ubuntu2204_nightly:no-drivers
    steps:
    - name: 'PR commits + 1'
      run: echo "PR_FETCH_DEPTH=$(( ${{ github.event.pull_request.commits }} + 1 ))" >> "${GITHUB_ENV}"
    - uses: actions/checkout@v3
      with:
        ref: ${{ github.event.pull_request.head.sha }}
        persist-credentials: false
        fetch-depth: ${{ env.PR_FETCH_DEPTH }}
    - name: Run clang-format
      uses: ./devops/actions/clang-format

  # This job generates matrix of tests for SYCL End-to-End tests
  test_matrix:
    name: Generate Test Matrix
    uses: ./.github/workflows/sycl_gen_test_matrix.yml
    with:
      ref: ${{ github.event.pull_request.head.sha }}
      lts_config: "ocl_x64;ocl_gen9"

  linux_default:
    name: Linux
    # Only build and test patches, that have passed all linter checks, because
    # the next commit is likely to be a follow-up on that job.
    needs: [lint, test_matrix, need_check]
    if: always() && (success() || contains(github.event.pull_request.labels.*.name, 'ignore-lint'))
    uses: ./.github/workflows/sycl_linux_build_and_test.yml
    secrets: inherit
    with:
      build_ref: ${{ github.event.pull_request.head.sha }}
      build_cache_root: "/__w/"
      build_cache_size: "8G"
      build_artifact_suffix: "default"
      build_cache_suffix: "default"
      lts_matrix: ${{ needs.test_matrix.outputs.lts_lx_matrix }}
<<<<<<< HEAD
      lts_aws_matrix: ${{ needs.test_matrix.outputs.lts_aws_matrix }}
=======
      lts_aws_matrix: ${{ needs.test_matrix.outputs.lts_aws_matrix }}
      check_llvm: ${{ needs.need_check.outputs.llvm }}
      check_llvm_spirv: ${{ needs.need_check.outputs.llvm_spirv }}
      check_clang: ${{ needs.need_check.outputs.clang }}
      check_xptifw: ${{ needs.need_check.outputs.xptifw }}
      check_libclc: ${{ needs.need_check.outputs.libclc }}
      check_sycl: ${{ needs.need_check.outputs.sycl }}

  windows_default:
    name: Windows
    needs: [lint, test_matrix]
    if: github.repository == 'intel/llvm'
    uses: ./.github/workflows/sycl_windows_build_and_test.yml
    with:
      lts_matrix: ${{ needs.test_matrix.outputs.lts_wn_matrix }}
      build_ref: ${{ github.event.pull_request.head.sha }}
>>>>>>> 57187f6f
<|MERGE_RESOLUTION|>--- conflicted
+++ resolved
@@ -39,6 +39,9 @@
       xptifw: ${{ steps.changes.outputs.xptifw == 'true' }}
       libclc: ${{ steps.changes.outputs.libclc == 'true' }}
       sycl: ${{ steps.changes.outputs.sycl == 'true' }}
+      mlir_sycl: ${{ steps.changes.outputs.mlir_sycl == 'true' }}
+      polygeist: ${{ steps.changes.outputs.polygeist == 'true' }}
+      cgeist: ${{ steps.changes.outputs.cgeist == 'true' }}
     steps:
       - name: Check file changes
         uses: dorny/paths-filter@4512585405083f25c027a35db413c2b3b9006d50
@@ -62,7 +65,7 @@
               - *llvm_spirv
               - *clang
               - 'libclc/**'
-            sycl:
+            sycl: &sycl
               - *clang
               - *sycl-fusion
               - *llvm_spirv
@@ -70,6 +73,15 @@
               - *libclc
               - 'sycl/*'
               - 'sycl/!(test-e2e)/**'
+            mlir_sycl: &mlir_sycl
+              - 'mlir/**'
+              - 'mlir-sycl/**'
+              - 'polygeist/**'
+            polygeist: &polygeist
+              - *mlir_sycl
+            cgeist:
+              - *polygeist
+              - *sycl
 
   lint:
     runs-on: ubuntu-22.04
@@ -109,23 +121,11 @@
       build_artifact_suffix: "default"
       build_cache_suffix: "default"
       lts_matrix: ${{ needs.test_matrix.outputs.lts_lx_matrix }}
-<<<<<<< HEAD
       lts_aws_matrix: ${{ needs.test_matrix.outputs.lts_aws_matrix }}
-=======
-      lts_aws_matrix: ${{ needs.test_matrix.outputs.lts_aws_matrix }}
-      check_llvm: ${{ needs.need_check.outputs.llvm }}
-      check_llvm_spirv: ${{ needs.need_check.outputs.llvm_spirv }}
-      check_clang: ${{ needs.need_check.outputs.clang }}
-      check_xptifw: ${{ needs.need_check.outputs.xptifw }}
-      check_libclc: ${{ needs.need_check.outputs.libclc }}
-      check_sycl: ${{ needs.need_check.outputs.sycl }}
-
-  windows_default:
-    name: Windows
-    needs: [lint, test_matrix]
-    if: github.repository == 'intel/llvm'
-    uses: ./.github/workflows/sycl_windows_build_and_test.yml
-    with:
-      lts_matrix: ${{ needs.test_matrix.outputs.lts_wn_matrix }}
-      build_ref: ${{ github.event.pull_request.head.sha }}
->>>>>>> 57187f6f
+      mlir_sycl_doc: ${{ needs.need_check.outputs.mlir_sycl }}
+      polygeist_doc: ${{ needs.need_check.outputs.polygeist }}
+      check_mlir_sycl: ${{ needs.need_check.outputs.mlir_sycl }}
+      check_polygeist: ${{ needs.need_check.outputs.polygeist }}
+      check_polygeist_unit: ${{ needs.need_check.outputs.polygeist }}
+      check_cgeist: ${{ needs.need_check.outputs.cgeist }}
+      check_clang_driver: ${{ needs.need_check.outputs.clang }}