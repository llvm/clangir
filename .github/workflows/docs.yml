# LLVM Documentation CI
# Part of the LLVM Project, under the Apache License v2.0 with LLVM Exceptions.
# See https://llvm.org/LICENSE.txt for license information.
# SPDX-License-Identifier: Apache-2.0 WITH LLVM-exception

name: "Test documentation build"

permissions:
  contents: read

on:
  push:
    branches:
      - 'main'
    paths:
      - 'llvm/docs/**'
      - 'clang/docs/**'
      - 'clang/include/clang/Basic/AttrDocs.td'
      - 'clang/include/clang/Driver/ClangOptionDocs.td'
      - 'clang/include/clang/Basic/DiagnosticDocs.td'
      - 'clang-tools-extra/docs/**'
      - 'lldb/docs/**'
      - 'libunwind/docs/**'
      - 'libcxx/docs/**'
      - 'libc/docs/**'
      - 'lld/docs/**'
      - 'openmp/docs/**'
      - 'polly/docs/**'
      - 'flang/docs/**'
      - 'flang/include/flang/Optimizer/Dialect/FIROps.td'
      - '.github/workflows/docs.yml'
  pull_request:
    paths:
      - 'llvm/docs/**'
      - 'clang/docs/**'
      - 'clang/include/clang/Basic/AttrDocs.td'
      - 'clang/include/clang/Driver/ClangOptionDocs.td'
      - 'clang/include/clang/Basic/DiagnosticDocs.td'
      - 'clang-tools-extra/docs/**'
      - 'lldb/docs/**'
      - 'libunwind/docs/**'
      - 'libcxx/docs/**'
      - 'libc/docs/**'
      - 'lld/docs/**'
      - 'openmp/docs/**'
      - 'polly/docs/**'
      - 'flang/docs/**'
      - 'flang/include/flang/Optimizer/Dialect/FIROps.td'
      - '.github/workflows/docs.yml'

jobs:
  check-docs-build:
    name: "Test documentation build"
    runs-on: ubuntu-latest
    if: github.repository == 'llvm/llvm-project'
    steps:
<<<<<<< HEAD
      # Don't fetch before checking for file changes to force the file changes
      # action to use the Github API in pull requests. If it's a push to a
      # branch we can't use the Github API to get the diff, so we need to have
      # a local checkout beforehand.
      - name: Fetch LLVM sources (Push)
        if: ${{ github.event_name == 'push' }}
        uses: actions/checkout@v4.2.2
=======
      - name: Fetch LLVM sources
        uses: actions/checkout@08c6903cd8c0fde910a37f88322edcfb5dd907a8 # v5.0.0
>>>>>>> 3d04a3d4
        with:
          fetch-depth: 2
      - name: Get subprojects that have doc changes
        id: docs-changed-subprojects
        uses: step-security/changed-files@95b56dadb92a30ca9036f16423fd3c088a71ee94
        with:
          skip_initial_fetch: true
          base_sha: 'HEAD~1'
          sha: 'HEAD'
          files_yaml: |
            llvm:
              - 'llvm/docs/**'
            clang:
              - 'clang/docs/**'
              - 'clang/include/clang/Basic/AttrDocs.td'
              - 'clang/include/clang/Driver/ClangOptionDocs.td'
              - 'clang/include/clang/Basic/DiagnosticDocs.td'
            clang-tools-extra:
              - 'clang-tools-extra/docs/**'
            lldb:
              - 'lldb/docs/**'
            libunwind:
              - 'libunwind/docs/**'
            libcxx:
              - 'libcxx/docs/**'
            libc:
              - 'libc/docs/**'
            lld:
              - 'lld/docs/**'
            openmp:
              - 'openmp/docs/**'
            polly:
              - 'polly/docs/**'
            flang:
              - 'flang/docs/**'
              - 'flang/include/flang/Optimizer/Dialect/FIROps.td'
            workflow:
              - '.github/workflows/docs.yml'
<<<<<<< HEAD
      - name: Fetch LLVM sources (PR)
        if: ${{ github.event_name == 'pull_request' }}
        uses: actions/checkout@v4.2.2
        with:
          fetch-depth: 1
=======
>>>>>>> 3d04a3d4
      - name: Setup Python env
        uses: actions/setup-python@v5
        with:
          python-version: '3.11'
          cache: 'pip'
          cache-dependency-path: 'llvm/docs/requirements-hashed.txt'
      - name: Install python dependencies
        run: pip install -r llvm/docs/requirements-hashed.txt
      - name: Install system dependencies
        run: |
          sudo apt-get update
          # swig and graphviz are lldb specific dependencies
          sudo apt-get install -y cmake ninja-build swig graphviz
      - name: Setup output folder
        run: mkdir built-docs
      - name: Build LLVM docs
        if: |
          steps.docs-changed-subprojects.outputs.llvm_any_changed == 'true' ||
          steps.docs-changed-subprojects.outputs.workflow_any_changed == 'true'
        run: |
          cmake -B llvm-build -GNinja -DCMAKE_BUILD_TYPE=Release -DLLVM_ENABLE_SPHINX=ON ./llvm
          TZ=UTC ninja -C llvm-build docs-llvm-html docs-llvm-man
          mkdir built-docs/llvm
          cp -r llvm-build/docs/* built-docs/llvm/
      - name: Build Clang docs
        if: |
          steps.docs-changed-subprojects.outputs.clang_any_changed == 'true' ||
          steps.docs-changed-subprojects.outputs.workflow_any_changed == 'true'
        run: |
          cmake -B clang-build -GNinja -DCMAKE_BUILD_TYPE=Release -DLLVM_ENABLE_PROJECTS="clang" -DLLVM_ENABLE_SPHINX=ON ./llvm
          TZ=UTC ninja -C clang-build docs-clang-html docs-clang-man
          mkdir built-docs/clang
          cp -r clang-build/docs/* built-docs/clang/
      - name: Build clang-tools-extra docs
        if: |
          steps.docs-changed-subprojects.outputs.clang-tools-extra_any_changed == 'true' ||
          steps.docs-changed-subprojects.outputs.workflow_any_changed == 'true'
        run: |
          cmake -B clang-tools-extra-build -GNinja -DCMAKE_BUILD_TYPE=Release -DLLVM_ENABLE_PROJECTS="clang;clang-tools-extra" -DLLVM_ENABLE_SPHINX=ON ./llvm
          TZ=UTC ninja -C clang-tools-extra-build docs-clang-tools-html docs-clang-tools-man
          mkdir built-docs/clang-tools-extra
          cp -r clang-tools-extra-build/docs/* built-docs/clang-tools-extra/
      - name: Build LLDB docs
        if: |
          steps.docs-changed-subprojects.outputs.lldb_any_changed == 'true' ||
          steps.docs-changed-subprojects.outputs.workflow_any_changed == 'true'
        run: |
          cmake -B lldb-build -GNinja -DCMAKE_BUILD_TYPE=Release -DLLVM_ENABLE_PROJECTS="clang;lldb" -DLLVM_ENABLE_SPHINX=ON ./llvm
          TZ=UTC ninja -C lldb-build docs-lldb-html docs-lldb-man
          mkdir built-docs/lldb
          cp -r lldb-build/docs/* built-docs/lldb/
      - name: Build libunwind docs
        if: |
          steps.docs-changed-subprojects.outputs.libunwind_any_changed == 'true' ||
          steps.docs-changed-subprojects.outputs.workflow_any_changed == 'true'
        run: |
          cmake -B libunwind-build -GNinja -DCMAKE_BUILD_TYPE=Release -DLLVM_ENABLE_RUNTIMES="libunwind" -DLLVM_ENABLE_SPHINX=ON ./runtimes
          TZ=UTC ninja -C libunwind-build docs-libunwind-html
          mkdir built-docs/libunwind
          cp -r libunwind-build/libunwind/docs/* built-docs/libunwind
      - name: Build libcxx docs
        if: |
          steps.docs-changed-subprojects.outputs.libcxx_any_changed == 'true' ||
          steps.docs-changed-subprojects.outputs.workflow_any_changed == 'true'
        run: |
          cmake -B libcxx-build -GNinja -DCMAKE_BUILD_TYPE=Release -DLLVM_ENABLE_RUNTIMES="libcxxabi;libcxx;libunwind" -DLLVM_ENABLE_SPHINX=ON ./runtimes
          TZ=UTC ninja -C libcxx-build docs-libcxx-html
          mkdir built-docs/libcxx
          cp -r libcxx-build/libcxx/docs/* built-docs/libcxx/
      - name: Build libc docs
        if: |
          steps.docs-changed-subprojects.outputs.libc_any_changed == 'true' ||
          steps.docs-changed-subprojects.outputs.workflow_any_changed == 'true'
        run: |
          cmake -B libc-build -GNinja -DCMAKE_BUILD_TYPE=Release -DLLVM_ENABLE_RUNTIMES="libc" -DLLVM_ENABLE_SPHINX=ON ./runtimes
          TZ=UTC ninja -C libc-build docs-libc-html
          mkdir built-docs/libc
          cp -r libc-build/libc/docs/* built-docs/libc/
      - name: Build LLD docs
        if: |
          steps.docs-changed-subprojects.outputs.lld_any_changed == 'true' ||
          steps.docs-changed-subprojects.outputs.workflow_any_changed == 'true'
        run: |
          cmake -B lld-build -GNinja -DCMAKE_BUILD_TYPE=Release -DLLVM_ENABLE_PROJECTS="lld" -DLLVM_ENABLE_SPHINX=ON ./llvm
          TZ=UTC ninja -C lld-build docs-lld-html
          mkdir built-docs/lld
          cp -r lld-build/docs/* built-docs/lld/
      - name: Build OpenMP docs
        if: |
          steps.docs-changed-subprojects.outputs.openmp_any_changed == 'true' ||
          steps.docs-changed-subprojects.outputs.workflow_any_changed == 'true'
        run: |
          cmake -B openmp-build -GNinja -DCMAKE_BUILD_TYPE=Release -DLLVM_ENABLE_PROJECTS="clang;openmp" -DLLVM_ENABLE_SPHINX=ON ./llvm
          TZ=UTC ninja -C openmp-build docs-openmp-html
          mkdir built-docs/openmp
          cp -r openmp-build/docs/* built-docs/openmp/
      - name: Build Polly docs
        if: |
          steps.docs-changed-subprojects.outputs.polly_any_changed == 'true' ||
          steps.docs-changed-subprojects.outputs.workflow_any_changed == 'true'
        run: |
          cmake -B polly-build -GNinja -DCMAKE_BUILD_TYPE=Release -DLLVM_ENABLE_PROJECTS="polly" -DLLVM_ENABLE_SPHINX=ON ./llvm
          TZ=UTC ninja -C polly-build docs-polly-html docs-polly-man
          mkdir built-docs/polly
          cp -r polly-build/docs/* built-docs/polly/
      - name: Build Flang docs
        if: |
          steps.docs-changed-subprojects.outputs.flang_any_changed == 'true' ||
          steps.docs-changed-subprojects.outputs.workflow_any_changed == 'true'
        run: |
          cmake -B flang-build -GNinja -DCMAKE_BUILD_TYPE=Release -DLLVM_ENABLE_PROJECTS="clang;mlir;flang" -DLLVM_ENABLE_SPHINX=ON ./llvm
          TZ=UTC ninja -C flang-build docs-flang-html docs-flang-man
          mkdir built-docs/flang
          cp -r flang-build/docs/* built-docs/flang/
      - name: Upload docs
        uses: actions/upload-artifact@v4.6.2
        with:
          name: docs-output
          path: built-docs/<|MERGE_RESOLUTION|>--- conflicted
+++ resolved
@@ -51,26 +51,16 @@
 jobs:
   check-docs-build:
     name: "Test documentation build"
-    runs-on: ubuntu-latest
+    runs-on: ubuntu-24.04
     if: github.repository == 'llvm/llvm-project'
     steps:
-<<<<<<< HEAD
-      # Don't fetch before checking for file changes to force the file changes
-      # action to use the Github API in pull requests. If it's a push to a
-      # branch we can't use the Github API to get the diff, so we need to have
-      # a local checkout beforehand.
-      - name: Fetch LLVM sources (Push)
-        if: ${{ github.event_name == 'push' }}
-        uses: actions/checkout@v4.2.2
-=======
       - name: Fetch LLVM sources
         uses: actions/checkout@08c6903cd8c0fde910a37f88322edcfb5dd907a8 # v5.0.0
->>>>>>> 3d04a3d4
         with:
           fetch-depth: 2
       - name: Get subprojects that have doc changes
         id: docs-changed-subprojects
-        uses: step-security/changed-files@95b56dadb92a30ca9036f16423fd3c088a71ee94
+        uses: step-security/changed-files@3dbe17c78367e7d60f00d78ae6781a35be47b4a1 # v45.0.1
         with:
           skip_initial_fetch: true
           base_sha: 'HEAD~1'
@@ -104,16 +94,8 @@
               - 'flang/include/flang/Optimizer/Dialect/FIROps.td'
             workflow:
               - '.github/workflows/docs.yml'
-<<<<<<< HEAD
-      - name: Fetch LLVM sources (PR)
-        if: ${{ github.event_name == 'pull_request' }}
-        uses: actions/checkout@v4.2.2
-        with:
-          fetch-depth: 1
-=======
->>>>>>> 3d04a3d4
       - name: Setup Python env
-        uses: actions/setup-python@v5
+        uses: actions/setup-python@42375524e23c412d93fb67b49958b491fce71c38 # v5.4.0
         with:
           python-version: '3.11'
           cache: 'pip'
@@ -227,7 +209,7 @@
           mkdir built-docs/flang
           cp -r flang-build/docs/* built-docs/flang/
       - name: Upload docs
-        uses: actions/upload-artifact@v4.6.2
+        uses: actions/upload-artifact@65c4c4a1ddee5b72f698fdd19549f0f0fb45cf08 # v4.6.0
         with:
           name: docs-output
           path: built-docs/