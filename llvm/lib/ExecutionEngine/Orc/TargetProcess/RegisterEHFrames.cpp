--- conflicted
+++ resolved
@@ -85,11 +85,7 @@
 }
 #endif
 
-<<<<<<< HEAD
-#ifdef HAVE_UNW_ADD_DYNAMIC_FDE
-=======
 #if defined(HAVE_UNW_ADD_DYNAMIC_FDE) || defined(__APPLE__)
->>>>>>> ac168fe6
 
 template <typename HandleFDEFn>
 Error walkLibunwindEHFrameSection(const char *const SectionStart,
@@ -127,21 +123,13 @@
   return Error::success();
 }
 
-<<<<<<< HEAD
-#endif // HAVE_UNW_ADD_DYNAMIC_FDE
-=======
 #endif // HAVE_UNW_ADD_DYNAMIC_FDE || __APPLE__
->>>>>>> ac168fe6
 
 Error registerEHFrameSection(const void *EHFrameSectionAddr,
                              size_t EHFrameSectionSize) {
   /* libgcc and libunwind __register_frame behave differently. We use the
    * presence of __unw_add_dynamic_fde to detect libunwind. */
-<<<<<<< HEAD
-#ifdef HAVE_UNW_ADD_DYNAMIC_FDE
-=======
 #if defined(HAVE_UNW_ADD_DYNAMIC_FDE) || defined(__APPLE__)
->>>>>>> ac168fe6
   // With libunwind, __register_frame has to be called for each FDE entry.
   return walkLibunwindEHFrameSection(
       static_cast<const char *>(EHFrameSectionAddr), EHFrameSectionSize,
@@ -158,11 +146,7 @@
 
 Error deregisterEHFrameSection(const void *EHFrameSectionAddr,
                                size_t EHFrameSectionSize) {
-<<<<<<< HEAD
-#ifdef HAVE_UNW_ADD_DYNAMIC_FDE
-=======
 #if defined(HAVE_UNW_ADD_DYNAMIC_FDE) || defined(__APPLE__)
->>>>>>> ac168fe6
   return walkLibunwindEHFrameSection(
       static_cast<const char *>(EHFrameSectionAddr), EHFrameSectionSize,
       deregisterFrameWrapper);
