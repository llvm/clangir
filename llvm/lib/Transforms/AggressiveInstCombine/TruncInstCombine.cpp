--- conflicted
+++ resolved
@@ -65,10 +65,7 @@
   case Instruction::Xor:
   case Instruction::Shl:
   case Instruction::LShr:
-<<<<<<< HEAD
-=======
   case Instruction::AShr:
->>>>>>> ac168fe6
     Ops.push_back(I->getOperand(0));
     Ops.push_back(I->getOperand(1));
     break;
@@ -137,10 +134,7 @@
     case Instruction::Xor:
     case Instruction::Shl:
     case Instruction::LShr:
-<<<<<<< HEAD
-=======
     case Instruction::AShr:
->>>>>>> ac168fe6
     case Instruction::Select: {
       SmallVector<Value *, 2> Operands;
       getRelevantOperands(I, Operands);
@@ -151,12 +145,7 @@
       // TODO: Can handle more cases here:
       // 1. shufflevector, extractelement, insertelement
       // 2. udiv, urem
-<<<<<<< HEAD
-      // 3. ashr
-      // 4. phi node(and loop handling)
-=======
       // 3. phi node(and loop handling)
->>>>>>> ac168fe6
       // ...
       return false;
     }
@@ -289,16 +278,6 @@
       CurrentTruncInst->getOperand(0)->getType()->getScalarSizeInBits();
 
   // Initialize MinBitWidth for shift instructions with the minimum number
-<<<<<<< HEAD
-  // that is greater than shift amount (i.e. shift amount + 1). For `lshr`
-  // adjust MinBitWidth so that all potentially truncated bits of
-  // the value-to-be-shifted are zeros.
-  // Also normalize MinBitWidth not to be greater than source bitwidth.
-  for (auto &Itr : InstInfoMap) {
-    Instruction *I = Itr.first;
-    if (I->getOpcode() == Instruction::Shl ||
-        I->getOpcode() == Instruction::LShr) {
-=======
   // that is greater than shift amount (i.e. shift amount + 1).
   // For `lshr` adjust MinBitWidth so that all potentially truncated
   // bits of the value-to-be-shifted are zeros.
@@ -309,7 +288,6 @@
   for (auto &Itr : InstInfoMap) {
     Instruction *I = Itr.first;
     if (I->isShift()) {
->>>>>>> ac168fe6
       KnownBits KnownRHS = computeKnownBits(I->getOperand(1), DL);
       unsigned MinBitWidth = KnownRHS.getMaxValue()
                                  .uadd_sat(APInt(OrigBitWidth, 1))
@@ -320,11 +298,6 @@
         KnownBits KnownLHS = computeKnownBits(I->getOperand(0), DL);
         MinBitWidth =
             std::max(MinBitWidth, KnownLHS.getMaxValue().getActiveBits());
-<<<<<<< HEAD
-        if (MinBitWidth >= OrigBitWidth)
-          return nullptr;
-      }
-=======
       }
       if (I->getOpcode() == Instruction::AShr) {
         unsigned NumSignBits = ComputeNumSignBits(I->getOperand(0), DL);
@@ -332,7 +305,6 @@
       }
       if (MinBitWidth >= OrigBitWidth)
         return nullptr;
->>>>>>> ac168fe6
       Itr.second.MinBitWidth = MinBitWidth;
     }
   }
@@ -425,25 +397,15 @@
     case Instruction::Or:
     case Instruction::Xor:
     case Instruction::Shl:
-<<<<<<< HEAD
-    case Instruction::LShr: {
-=======
     case Instruction::LShr:
     case Instruction::AShr: {
->>>>>>> ac168fe6
       Value *LHS = getReducedOperand(I->getOperand(0), SclTy);
       Value *RHS = getReducedOperand(I->getOperand(1), SclTy);
       Res = Builder.CreateBinOp((Instruction::BinaryOps)Opc, LHS, RHS);
       // Preserve `exact` flag since truncation doesn't change exactness
-<<<<<<< HEAD
-      if (Opc == Instruction::LShr)
-        if (auto *ResI = dyn_cast<Instruction>(Res))
-          ResI->setIsExact(I->isExact());
-=======
       if (auto *PEO = dyn_cast<PossiblyExactOperator>(I))
         if (auto *ResI = dyn_cast<Instruction>(Res))
           ResI->setIsExact(PEO->isExact());
->>>>>>> ac168fe6
       break;
     }
     case Instruction::Select: {
