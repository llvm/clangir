--- conflicted
+++ resolved
@@ -3847,8 +3847,6 @@
                                    : Intrinsic::hexagon_L4_loadd_locked;
   Function *Fn = Intrinsic::getDeclaration(M, IntID);
 
-<<<<<<< HEAD
-=======
 #ifndef INTEL_SYCL_OPAQUEPOINTER_READY
   auto PtrTy = cast<PointerType>(Addr->getType());
   PointerType *NewPtrTy =
@@ -3856,7 +3854,6 @@
   Addr = Builder.CreateBitCast(Addr, NewPtrTy);
 
 #endif //INTEL_SYCL_OPAQUEPOINTER_READY
->>>>>>> 8e921930
   Value *Call = Builder.CreateCall(Fn, Addr, "larx");
 
   return Builder.CreateBitCast(Call, ValueTy);
@@ -3878,13 +3875,10 @@
                                    : Intrinsic::hexagon_S4_stored_locked;
   Function *Fn = Intrinsic::getDeclaration(M, IntID);
 
-<<<<<<< HEAD
-=======
 #ifndef INTEL_SYCL_OPAQUEPOINTER_READY
   unsigned AS = Addr->getType()->getPointerAddressSpace();
   Addr = Builder.CreateBitCast(Addr, CastTy->getPointerTo(AS));
 #endif //INTEL_SYCL_OPAQUEPOINTER_READY
->>>>>>> 8e921930
   Val = Builder.CreateBitCast(Val, CastTy);
 
   Value *Call = Builder.CreateCall(Fn, {Addr, Val}, "stcx");
