//===-- SIInstrInfo.td -----------------------------------------------------===//
//
// Part of the LLVM Project, under the Apache License v2.0 with LLVM Exceptions.
// See https://llvm.org/LICENSE.txt for license information.
// SPDX-License-Identifier: Apache-2.0 WITH LLVM-exception
//
//===----------------------------------------------------------------------===//

def isWave32 : Predicate<"Subtarget->getWavefrontSize() == 32">,
  AssemblerPredicate <(all_of FeatureWavefrontSize32)>;
def isWave64 : Predicate<"Subtarget->getWavefrontSize() == 64">,
  AssemblerPredicate <(all_of FeatureWavefrontSize64)>;

class GCNPredicateControl : PredicateControl {
  Predicate SIAssemblerPredicate = isGFX6GFX7;
  Predicate VIAssemblerPredicate = isGFX8GFX9;
}

// Except for the NONE field, this must be kept in sync with the
// SIEncodingFamily enum in SIInstrInfo.cpp and the columns of the
// getMCOpcodeGen table.
def SIEncodingFamily {
  int NONE = -1;
  int SI = 0;
  int VI = 1;
  int SDWA = 2;
  int SDWA9 = 3;
  int GFX80 = 4;
  int GFX9 = 5;
  int GFX10 = 6;
  int SDWA10 = 7;
  int GFX90A = 8;
  int GFX940 = 9;
  int GFX11 = 10;
}

//===----------------------------------------------------------------------===//
// SI DAG Nodes
//===----------------------------------------------------------------------===//

def AMDGPUclamp : SDNode<"AMDGPUISD::CLAMP", SDTFPUnaryOp>;

def SIsbuffer_load : SDNode<"AMDGPUISD::SBUFFER_LOAD",
  SDTypeProfile<1, 3, [SDTCisVT<1, v4i32>, SDTCisVT<2, i32>, SDTCisVT<3, i32>]>,
  [SDNPMayLoad, SDNPMemOperand]
>;

def SIds_ordered_count : SDNode<"AMDGPUISD::DS_ORDERED_COUNT",
  SDTypeProfile<1, 2, [SDTCisVT<0, i32>, SDTCisVT<1, i32>, SDTCisVT<2, i16>]>,
  [SDNPMayLoad, SDNPMayStore, SDNPMemOperand, SDNPHasChain, SDNPInGlue]
>;

def SDTAtomic2_f32 : SDTypeProfile<1, 2, [
  SDTCisSameAs<0,2>, SDTCisFP<0>, SDTCisPtrTy<1>
]>;

def SIatomic_fmin : SDNode<"AMDGPUISD::ATOMIC_LOAD_FMIN", SDTAtomic2_f32,
  [SDNPMayLoad, SDNPMayStore, SDNPMemOperand, SDNPHasChain]
>;

def SIatomic_fmax : SDNode<"AMDGPUISD::ATOMIC_LOAD_FMAX", SDTAtomic2_f32,
  [SDNPMayLoad, SDNPMayStore, SDNPMemOperand, SDNPHasChain]
>;

// load_d16_{lo|hi} ptr, tied_input
def SIload_d16 : SDTypeProfile<1, 2, [
  SDTCisPtrTy<1>,
  SDTCisSameAs<0, 2>
]>;


def SDTtbuffer_load : SDTypeProfile<1, 8,
  [                     // vdata
   SDTCisVT<1, v4i32>,  // rsrc
   SDTCisVT<2, i32>,    // vindex(VGPR)
   SDTCisVT<3, i32>,    // voffset(VGPR)
   SDTCisVT<4, i32>,    // soffset(SGPR)
   SDTCisVT<5, i32>,    // offset(imm)
   SDTCisVT<6, i32>,    // format(imm)
   SDTCisVT<7, i32>,    // cachepolicy, swizzled buffer(imm)
   SDTCisVT<8, i1>      // idxen(imm)
  ]>;

def SItbuffer_load :   SDNode<"AMDGPUISD::TBUFFER_LOAD_FORMAT", SDTtbuffer_load,
                              [SDNPMayLoad, SDNPMemOperand, SDNPHasChain]>;
def SItbuffer_load_d16 : SDNode<"AMDGPUISD::TBUFFER_LOAD_FORMAT_D16",
                                SDTtbuffer_load,
                                [SDNPMayLoad, SDNPMemOperand, SDNPHasChain]>;

def SDTtbuffer_store : SDTypeProfile<0, 9,
    [                     // vdata
     SDTCisVT<1, v4i32>,  // rsrc
     SDTCisVT<2, i32>,    // vindex(VGPR)
     SDTCisVT<3, i32>,    // voffset(VGPR)
     SDTCisVT<4, i32>,    // soffset(SGPR)
     SDTCisVT<5, i32>,    // offset(imm)
     SDTCisVT<6, i32>,    // format(imm)
     SDTCisVT<7, i32>,    // cachepolicy, swizzled buffer(imm)
     SDTCisVT<8, i1>      // idxen(imm)
    ]>;

def SItbuffer_store : SDNode<"AMDGPUISD::TBUFFER_STORE_FORMAT", SDTtbuffer_store,
                             [SDNPMayStore, SDNPMemOperand, SDNPHasChain]>;
def SItbuffer_store_d16 : SDNode<"AMDGPUISD::TBUFFER_STORE_FORMAT_D16",
                                SDTtbuffer_store,
                                [SDNPMayStore, SDNPMemOperand, SDNPHasChain]>;

def SDTBufferLoad : SDTypeProfile<1, 7,
    [                    // vdata
     SDTCisVT<1, v4i32>, // rsrc
     SDTCisVT<2, i32>,   // vindex(VGPR)
     SDTCisVT<3, i32>,   // voffset(VGPR)
     SDTCisVT<4, i32>,   // soffset(SGPR)
     SDTCisVT<5, i32>,   // offset(imm)
     SDTCisVT<6, i32>,   // cachepolicy, swizzled buffer(imm)
     SDTCisVT<7, i1>]>;  // idxen(imm)

def SIbuffer_load : SDNode <"AMDGPUISD::BUFFER_LOAD", SDTBufferLoad,
                            [SDNPMemOperand, SDNPHasChain, SDNPMayLoad]>;
def SIbuffer_load_ubyte : SDNode <"AMDGPUISD::BUFFER_LOAD_UBYTE", SDTBufferLoad,
                            [SDNPMemOperand, SDNPHasChain, SDNPMayLoad]>;
def SIbuffer_load_ushort : SDNode <"AMDGPUISD::BUFFER_LOAD_USHORT", SDTBufferLoad,
                            [SDNPMemOperand, SDNPHasChain, SDNPMayLoad]>;
def SIbuffer_load_byte : SDNode <"AMDGPUISD::BUFFER_LOAD_BYTE", SDTBufferLoad,
                            [SDNPMemOperand, SDNPHasChain, SDNPMayLoad]>;
def SIbuffer_load_short: SDNode <"AMDGPUISD::BUFFER_LOAD_SHORT", SDTBufferLoad,
                            [SDNPMemOperand, SDNPHasChain, SDNPMayLoad]>;
def SIbuffer_load_format : SDNode <"AMDGPUISD::BUFFER_LOAD_FORMAT", SDTBufferLoad,
                            [SDNPMemOperand, SDNPHasChain, SDNPMayLoad]>;
def SIbuffer_load_format_tfe : SDNode <"AMDGPUISD::BUFFER_LOAD_FORMAT_TFE", SDTBufferLoad,
                               [SDNPMemOperand, SDNPHasChain, SDNPMayLoad]>;
def SIbuffer_load_format_d16 : SDNode <"AMDGPUISD::BUFFER_LOAD_FORMAT_D16",
                                SDTBufferLoad,
                                [SDNPMemOperand, SDNPHasChain, SDNPMayLoad]>;

def SDTBufferStore : SDTypeProfile<0, 8,
    [                    // vdata
     SDTCisVT<1, v4i32>, // rsrc
     SDTCisVT<2, i32>,   // vindex(VGPR)
     SDTCisVT<3, i32>,   // voffset(VGPR)
     SDTCisVT<4, i32>,   // soffset(SGPR)
     SDTCisVT<5, i32>,   // offset(imm)
     SDTCisVT<6, i32>,   // cachepolicy, swizzled buffer(imm)
     SDTCisVT<7, i1>]>;  // idxen(imm)

def SIbuffer_store : SDNode <"AMDGPUISD::BUFFER_STORE", SDTBufferStore,
                             [SDNPMayStore, SDNPMemOperand, SDNPHasChain]>;
def SIbuffer_store_byte: SDNode <"AMDGPUISD::BUFFER_STORE_BYTE",
                         SDTBufferStore,
                         [SDNPMayStore, SDNPMemOperand, SDNPHasChain]>;
def SIbuffer_store_short : SDNode <"AMDGPUISD::BUFFER_STORE_SHORT",
                           SDTBufferStore,
                           [SDNPMayStore, SDNPMemOperand, SDNPHasChain]>;
def SIbuffer_store_format : SDNode <"AMDGPUISD::BUFFER_STORE_FORMAT",
                            SDTBufferStore,
                            [SDNPMayStore, SDNPMemOperand, SDNPHasChain]>;
def SIbuffer_store_format_d16 : SDNode <"AMDGPUISD::BUFFER_STORE_FORMAT_D16",
                            SDTBufferStore,
                            [SDNPMayStore, SDNPMemOperand, SDNPHasChain]>;

class SDBufferAtomic<string opcode> : SDNode <opcode,
  SDTypeProfile<1, 8,
       [SDTCisVT<2, v4i32>, // rsrc
       SDTCisVT<3, i32>,   // vindex(VGPR)
       SDTCisVT<4, i32>,   // voffset(VGPR)
       SDTCisVT<5, i32>,   // soffset(SGPR)
       SDTCisVT<6, i32>,   // offset(imm)
       SDTCisVT<7, i32>,   // cachepolicy(imm)
       SDTCisVT<8, i1>]>,  // idxen(imm)
  [SDNPMemOperand, SDNPHasChain, SDNPMayLoad, SDNPMayStore]
>;

def SIbuffer_atomic_swap : SDBufferAtomic <"AMDGPUISD::BUFFER_ATOMIC_SWAP">;
def SIbuffer_atomic_add : SDBufferAtomic <"AMDGPUISD::BUFFER_ATOMIC_ADD">;
def SIbuffer_atomic_sub : SDBufferAtomic <"AMDGPUISD::BUFFER_ATOMIC_SUB">;
def SIbuffer_atomic_smin : SDBufferAtomic <"AMDGPUISD::BUFFER_ATOMIC_SMIN">;
def SIbuffer_atomic_umin : SDBufferAtomic <"AMDGPUISD::BUFFER_ATOMIC_UMIN">;
def SIbuffer_atomic_smax : SDBufferAtomic <"AMDGPUISD::BUFFER_ATOMIC_SMAX">;
def SIbuffer_atomic_umax : SDBufferAtomic <"AMDGPUISD::BUFFER_ATOMIC_UMAX">;
def SIbuffer_atomic_and : SDBufferAtomic <"AMDGPUISD::BUFFER_ATOMIC_AND">;
def SIbuffer_atomic_or : SDBufferAtomic <"AMDGPUISD::BUFFER_ATOMIC_OR">;
def SIbuffer_atomic_xor : SDBufferAtomic <"AMDGPUISD::BUFFER_ATOMIC_XOR">;
def SIbuffer_atomic_inc : SDBufferAtomic <"AMDGPUISD::BUFFER_ATOMIC_INC">;
def SIbuffer_atomic_dec : SDBufferAtomic <"AMDGPUISD::BUFFER_ATOMIC_DEC">;
def SIbuffer_atomic_csub : SDBufferAtomic <"AMDGPUISD::BUFFER_ATOMIC_CSUB">;
def SIbuffer_atomic_fadd : SDBufferAtomic <"AMDGPUISD::BUFFER_ATOMIC_FADD">;
def SIbuffer_atomic_fmin : SDBufferAtomic <"AMDGPUISD::BUFFER_ATOMIC_FMIN">;
def SIbuffer_atomic_fmax : SDBufferAtomic <"AMDGPUISD::BUFFER_ATOMIC_FMAX">;

multiclass SDBufferAtomicNoRet {
  def "_noret" : PatFrag<
    (ops node:$vdata_in, node:$rsrc, node:$vindex, node:$voffset, node:$soffset,
      node:$offset, node:$cachepolicy, node:$idxen),
    (!cast<SDNode>(NAME) node:$vdata_in, node:$rsrc, node:$vindex,
      node:$voffset, node:$soffset, node:$offset, node:$cachepolicy,
      node:$idxen)> {
    let HasNoUse = true;
  }
}

defm SIbuffer_atomic_swap : SDBufferAtomicNoRet;
defm SIbuffer_atomic_add : SDBufferAtomicNoRet;
defm SIbuffer_atomic_sub : SDBufferAtomicNoRet;
defm SIbuffer_atomic_smin : SDBufferAtomicNoRet;
defm SIbuffer_atomic_umin : SDBufferAtomicNoRet;
defm SIbuffer_atomic_smax : SDBufferAtomicNoRet;
defm SIbuffer_atomic_umax : SDBufferAtomicNoRet;
defm SIbuffer_atomic_and : SDBufferAtomicNoRet;
defm SIbuffer_atomic_or : SDBufferAtomicNoRet;
defm SIbuffer_atomic_xor : SDBufferAtomicNoRet;
defm SIbuffer_atomic_inc : SDBufferAtomicNoRet;
defm SIbuffer_atomic_dec : SDBufferAtomicNoRet;
defm SIbuffer_atomic_fadd : SDBufferAtomicNoRet;
defm SIbuffer_atomic_fmin : SDBufferAtomicNoRet;
defm SIbuffer_atomic_fmax : SDBufferAtomicNoRet;

def SIbuffer_atomic_cmpswap : SDNode <"AMDGPUISD::BUFFER_ATOMIC_CMPSWAP",
  SDTypeProfile<1, 9,
    [SDTCisVT<0, i32>,   // dst
     SDTCisVT<1, i32>,   // src
     SDTCisVT<2, i32>,   // cmp
     SDTCisVT<3, v4i32>, // rsrc
     SDTCisVT<4, i32>,   // vindex(VGPR)
     SDTCisVT<5, i32>,   // voffset(VGPR)
     SDTCisVT<6, i32>,   // soffset(SGPR)
     SDTCisVT<7, i32>,   // offset(imm)
     SDTCisVT<8, i32>,   // cachepolicy(imm)
     SDTCisVT<9, i1>]>,  // idxen(imm)
  [SDNPMemOperand, SDNPHasChain, SDNPMayLoad, SDNPMayStore]
>;

def SIbuffer_atomic_cmpswap_noret : PatFrag<
  (ops node:$src, node:$cmp, node:$rsrc, node:$vindex, node:$voffset,
    node:$soffset, node:$offset, node:$cachepolicy, node:$idxen),
  (SIbuffer_atomic_cmpswap node:$src, node:$cmp, node:$rsrc, node:$vindex,
    node:$voffset, node:$soffset, node:$offset, node:$cachepolicy,
    node:$idxen)> {
  let HasNoUse = true;
}

class SDGlobalAtomicNoRtn<string opcode, ValueType ty> : SDNode <opcode,
  SDTypeProfile<0, 2,
      [SDTCisPtrTy<0>,     // vaddr
       SDTCisVT<1, ty>]>,  // vdata
  [SDNPMemOperand, SDNPHasChain, SDNPMayLoad, SDNPMayStore]
>;

def SIpc_add_rel_offset : SDNode<"AMDGPUISD::PC_ADD_REL_OFFSET",
  SDTypeProfile<1, 2, [SDTCisVT<0, iPTR>, SDTCisSameAs<0,1>, SDTCisSameAs<0,2>]>
>;

def SIlds : SDNode<"AMDGPUISD::LDS",
  SDTypeProfile<1, 1, [SDTCisVT<0, iPTR>, SDTCisSameAs<0,1>]>
>;

def SIload_d16_lo : SDNode<"AMDGPUISD::LOAD_D16_LO",
  SIload_d16,
  [SDNPMayLoad, SDNPMemOperand, SDNPHasChain]
>;

def SIload_d16_lo_u8 : SDNode<"AMDGPUISD::LOAD_D16_LO_U8",
  SIload_d16,
  [SDNPMayLoad, SDNPMemOperand, SDNPHasChain]
>;

def SIload_d16_lo_i8 : SDNode<"AMDGPUISD::LOAD_D16_LO_I8",
  SIload_d16,
  [SDNPMayLoad, SDNPMemOperand, SDNPHasChain]
>;

def SIload_d16_hi : SDNode<"AMDGPUISD::LOAD_D16_HI",
  SIload_d16,
  [SDNPMayLoad, SDNPMemOperand, SDNPHasChain]
>;

def SIload_d16_hi_u8 : SDNode<"AMDGPUISD::LOAD_D16_HI_U8",
  SIload_d16,
  [SDNPMayLoad, SDNPMemOperand, SDNPHasChain]
>;

def SIload_d16_hi_i8 : SDNode<"AMDGPUISD::LOAD_D16_HI_I8",
  SIload_d16,
  [SDNPMayLoad, SDNPMemOperand, SDNPHasChain]
>;

def SIdenorm_mode : SDNode<"AMDGPUISD::DENORM_MODE",
  SDTypeProfile<0 ,1, [SDTCisInt<0>]>,
  [SDNPHasChain, SDNPOptInGlue, SDNPOutGlue]
>;

def SIfptrunc_round_upward : SDNode<"AMDGPUISD::FPTRUNC_ROUND_UPWARD",
  SDTFPRoundOp
>;

def SIfptrunc_round_downward : SDNode<"AMDGPUISD::FPTRUNC_ROUND_DOWNWARD",
  SDTFPRoundOp
>;

//===----------------------------------------------------------------------===//
// ValueType helpers
//===----------------------------------------------------------------------===//

// Returns 1 if the source arguments have modifiers, 0 if they do not.
class isFloatType<ValueType SrcVT> {
  bit ret = !or(!eq(SrcVT.Value, f16.Value),
                !eq(SrcVT.Value, f32.Value),
                !eq(SrcVT.Value, f64.Value),
                !eq(SrcVT.Value, v2f16.Value),
                !eq(SrcVT.Value, v4f16.Value),
                !eq(SrcVT.Value, v8f16.Value),
                !eq(SrcVT.Value, v16f16.Value),
                !eq(SrcVT.Value, v2f32.Value),
                !eq(SrcVT.Value, v4f32.Value),
                !eq(SrcVT.Value, v8f32.Value),
                !eq(SrcVT.Value, v2f64.Value),
                !eq(SrcVT.Value, v4f64.Value));
}

// XXX - do v2i16 instructions?
class isIntType<ValueType SrcVT> {
  bit ret = !or(!eq(SrcVT.Value, i8.Value),
                !eq(SrcVT.Value, i16.Value),
                !eq(SrcVT.Value, i32.Value),
                !eq(SrcVT.Value, i64.Value),
                !eq(SrcVT.Value, v4i16.Value),
                !eq(SrcVT.Value, v8i16.Value),
                !eq(SrcVT.Value, v16i16.Value),
                !eq(SrcVT.Value, v2i32.Value),
                !eq(SrcVT.Value, v4i32.Value),
                !eq(SrcVT.Value, v8i32.Value));
}

class isPackedType<ValueType SrcVT> {
  bit ret = !or(!eq(SrcVT.Value, v2i16.Value),
                !eq(SrcVT.Value, v2f16.Value),
                !eq(SrcVT.Value, v4f16.Value),
                !eq(SrcVT.Value, v2i32.Value),
                !eq(SrcVT.Value, v2f32.Value),
                !eq(SrcVT.Value, v4i32.Value),
                !eq(SrcVT.Value, v4f32.Value),
                !eq(SrcVT.Value, v8i32.Value),
                !eq(SrcVT.Value, v8f32.Value));
}


//===----------------------------------------------------------------------===//
// PatFrags for global memory operations
//===----------------------------------------------------------------------===//

defm atomic_load_fmin : binary_atomic_op_all_as<SIatomic_fmin, 0>;
defm atomic_load_fmax : binary_atomic_op_all_as<SIatomic_fmax, 0>;

//===----------------------------------------------------------------------===//
// SDNodes PatFrags for loads/stores with a glue input.
// This is for SDNodes and PatFrag for local loads and stores to
// enable s_mov_b32 m0, -1 to be glued to the memory instructions.
//
// These mirror the regular load/store PatFrags and rely on special
// processing during Select() to add the glued copy.
//
//===----------------------------------------------------------------------===//

def AMDGPUld_glue : SDNode <"ISD::LOAD", SDTLoad,
  [SDNPHasChain, SDNPMayLoad, SDNPMemOperand, SDNPInGlue]
>;

def AMDGPUatomic_ld_glue : SDNode <"ISD::ATOMIC_LOAD", SDTAtomicLoad,
  [SDNPHasChain, SDNPMayLoad, SDNPMemOperand, SDNPInGlue]
>;

def unindexedload_glue : PatFrag <(ops node:$ptr), (AMDGPUld_glue node:$ptr)> {
  let IsLoad = 1;
  let IsUnindexed = 1;
}

def load_glue : PatFrag <(ops node:$ptr), (unindexedload_glue node:$ptr)> {
  let IsLoad = 1;
  let IsNonExtLoad = 1;
}

def atomic_load_8_glue : PatFrag<(ops node:$ptr),
  (AMDGPUatomic_ld_glue node:$ptr)> {
  let IsAtomic = 1;
  let MemoryVT = i8;
}

def atomic_load_16_glue : PatFrag<(ops node:$ptr),
  (AMDGPUatomic_ld_glue node:$ptr)> {
  let IsAtomic = 1;
  let MemoryVT = i16;
}

def atomic_load_32_glue : PatFrag<(ops node:$ptr),
  (AMDGPUatomic_ld_glue node:$ptr)> {
  let IsAtomic = 1;
  let MemoryVT = i32;
}

def atomic_load_64_glue : PatFrag<(ops node:$ptr),
  (AMDGPUatomic_ld_glue node:$ptr)> {
  let IsAtomic = 1;
  let MemoryVT = i64;
}

def extload_glue : PatFrag<(ops node:$ptr), (unindexedload_glue node:$ptr)> {
  let IsLoad = 1;
  let IsAnyExtLoad = 1;
}

def sextload_glue : PatFrag<(ops node:$ptr), (unindexedload_glue node:$ptr)> {
  let IsLoad = 1;
  let IsSignExtLoad = 1;
}

def zextload_glue : PatFrag<(ops node:$ptr), (unindexedload_glue node:$ptr)> {
  let IsLoad = 1;
  let IsZeroExtLoad = 1;
}

def extloadi8_glue : PatFrag<(ops node:$ptr), (extload_glue node:$ptr)> {
  let IsLoad = 1;
  let MemoryVT = i8;
}

def zextloadi8_glue : PatFrag<(ops node:$ptr), (zextload_glue node:$ptr)> {
  let IsLoad = 1;
  let MemoryVT = i8;
}

def extloadi16_glue : PatFrag<(ops node:$ptr), (extload_glue node:$ptr)> {
  let IsLoad = 1;
  let MemoryVT = i16;
}

def zextloadi16_glue : PatFrag<(ops node:$ptr), (zextload_glue node:$ptr)> {
  let IsLoad = 1;
  let MemoryVT = i16;
}

def sextloadi8_glue : PatFrag<(ops node:$ptr), (sextload_glue node:$ptr)> {
  let IsLoad = 1;
  let MemoryVT = i8;
}

def sextloadi16_glue : PatFrag<(ops node:$ptr), (sextload_glue node:$ptr)> {
  let IsLoad = 1;
  let MemoryVT = i16;
}


let IsLoad = 1, AddressSpaces = LoadAddress_local.AddrSpaces in {
def load_local_m0 : PatFrag<(ops node:$ptr), (load_glue node:$ptr)> {
  let IsNonExtLoad = 1;
}

def extloadi8_local_m0 : PatFrag<(ops node:$ptr), (extloadi8_glue node:$ptr)>;
def sextloadi8_local_m0 : PatFrag<(ops node:$ptr), (sextloadi8_glue node:$ptr)>;
def zextloadi8_local_m0 : PatFrag<(ops node:$ptr), (zextloadi8_glue node:$ptr)>;

def extloadi16_local_m0 : PatFrag<(ops node:$ptr), (extloadi16_glue node:$ptr)>;
def sextloadi16_local_m0 : PatFrag<(ops node:$ptr), (sextloadi16_glue node:$ptr)>;
def zextloadi16_local_m0 : PatFrag<(ops node:$ptr), (zextloadi16_glue node:$ptr)>;
} // End IsLoad = 1, , AddressSpaces = LoadAddress_local.AddrSpaces

def load_align8_local_m0 : PatFrag<(ops node:$ptr),
                                   (load_local_m0 node:$ptr)> {
  let IsLoad = 1;
  int MinAlignment = 8;
}

def load_align16_local_m0 : PatFrag<(ops node:$ptr),
                                   (load_local_m0 node:$ptr)> {
  let IsLoad = 1;
  int MinAlignment = 16;
}

let IsAtomic = 1, AddressSpaces = LoadAddress_local.AddrSpaces in {
def atomic_load_8_local_m0 : PatFrag<(ops node:$ptr),
                                      (atomic_load_8_glue node:$ptr)>;
def atomic_load_16_local_m0 : PatFrag<(ops node:$ptr),
                                      (atomic_load_16_glue node:$ptr)>;
def atomic_load_32_local_m0 : PatFrag<(ops node:$ptr),
                                      (atomic_load_32_glue node:$ptr)>;
def atomic_load_64_local_m0 : PatFrag<(ops node:$ptr),
                                       (atomic_load_64_glue node:$ptr)>;
} // End let AddressSpaces = LoadAddress_local.AddrSpaces


def AMDGPUst_glue : SDNode <"ISD::STORE", SDTStore,
  [SDNPHasChain, SDNPMayStore, SDNPMemOperand, SDNPInGlue]
>;

def AMDGPUatomic_st_glue : SDNode <"ISD::ATOMIC_STORE", SDTAtomicStore,
  [SDNPHasChain, SDNPMayStore, SDNPMemOperand, SDNPInGlue]
>;

def unindexedstore_glue : PatFrag<(ops node:$val, node:$ptr),
                                   (AMDGPUst_glue node:$val, node:$ptr)> {
  let IsStore = 1;
  let IsUnindexed = 1;
}

def store_glue : PatFrag<(ops node:$val, node:$ptr),
                         (unindexedstore_glue node:$val, node:$ptr)> {
  let IsStore = 1;
  let IsTruncStore = 0;
}

def truncstore_glue : PatFrag<(ops node:$val, node:$ptr),
  (unindexedstore_glue node:$val, node:$ptr)> {
  let IsStore = 1;
  let IsTruncStore = 1;
}

def truncstorei8_glue : PatFrag<(ops node:$val, node:$ptr),
                           (truncstore_glue node:$val, node:$ptr)> {
  let IsStore = 1;
  let MemoryVT = i8;
  let IsTruncStore = 1;
}

def truncstorei16_glue : PatFrag<(ops node:$val, node:$ptr),
                           (truncstore_glue node:$val, node:$ptr)> {
  let IsStore = 1;
  let MemoryVT = i16;
  let IsTruncStore = 1;
}

let IsStore = 1, AddressSpaces = StoreAddress_local.AddrSpaces in {
def store_local_m0 : PatFrag<(ops node:$val, node:$ptr),
                             (store_glue node:$val, node:$ptr)>;
def truncstorei8_local_m0 : PatFrag<(ops node:$val, node:$ptr),
                                    (truncstorei8_glue node:$val, node:$ptr)>;
def truncstorei16_local_m0 : PatFrag<(ops node:$val, node:$ptr),
                                    (truncstorei16_glue node:$val, node:$ptr)>;
}

def store_align8_local_m0 : PatFrag <(ops node:$value, node:$ptr),
                                     (store_local_m0 node:$value, node:$ptr)>,
                            Aligned<8> {
  let IsStore = 1;
}

def store_align16_local_m0 : PatFrag <(ops node:$value, node:$ptr),
                                     (store_local_m0 node:$value, node:$ptr)>,
                            Aligned<16> {
  let IsStore = 1;
}

let PredicateCode = [{return cast<MemSDNode>(N)->getAlign() < 4;}],
    GISelPredicateCode = [{return (*MI.memoperands_begin())->getAlign() < 4;}],
    AddressSpaces = [ AddrSpaces.Local ] in {
def load_align_less_than_4_local : PatFrag<(ops node:$ptr),
                                           (load_local node:$ptr)> {
  let IsLoad = 1;
  let IsNonExtLoad = 1;
}

def load_align_less_than_4_local_m0 : PatFrag<(ops node:$ptr),
                                              (load_local_m0 node:$ptr)> {
  let IsLoad = 1;
  let IsNonExtLoad = 1;
}

def store_align_less_than_4_local : PatFrag <(ops node:$value, node:$ptr),
                                             (store_local node:$value, node:$ptr)> {
  let IsStore = 1;
  let IsTruncStore = 0;
}

def store_align_less_than_4_local_m0 : PatFrag <(ops node:$value, node:$ptr),
                                                (store_local_m0 node:$value, node:$ptr)> {
  let IsStore = 1;
  let IsTruncStore = 0;
}
}

def atomic_store_8_glue : PatFrag <
  (ops node:$ptr, node:$value),
  (AMDGPUatomic_st_glue node:$ptr, node:$value)> {
  let IsAtomic = 1;
  let MemoryVT = i8;
}

def atomic_store_16_glue : PatFrag <
  (ops node:$ptr, node:$value),
  (AMDGPUatomic_st_glue node:$ptr, node:$value)> {
  let IsAtomic = 1;
  let MemoryVT = i16;
}

def atomic_store_32_glue : PatFrag <
  (ops node:$ptr, node:$value),
  (AMDGPUatomic_st_glue node:$ptr, node:$value)> {
  let IsAtomic = 1;
  let MemoryVT = i32;
}

def atomic_store_64_glue : PatFrag <
  (ops node:$ptr, node:$value),
  (AMDGPUatomic_st_glue node:$ptr, node:$value)> {
  let IsAtomic = 1;
  let MemoryVT = i64;
}

let IsAtomic = 1, AddressSpaces = StoreAddress_local.AddrSpaces in {
def atomic_store_8_local_m0 : PatFrag<(ops node:$ptr, node:$val),
                                       (atomic_store_8_glue node:$ptr, node:$val)>;
def atomic_store_16_local_m0 : PatFrag<(ops node:$ptr, node:$val),
                                       (atomic_store_16_glue node:$ptr, node:$val)>;
def atomic_store_32_local_m0 : PatFrag<(ops node:$ptr, node:$val),
                                       (atomic_store_32_glue node:$ptr, node:$val)>;
def atomic_store_64_local_m0 : PatFrag<(ops node:$ptr, node:$val),
                                       (atomic_store_64_glue node:$ptr, node:$val)>;
} // End let IsAtomic = 1, AddressSpaces = StoreAddress_local.AddrSpaces


//===----------------------------------------------------------------------===//
// SDNodes PatFrags for a16 loads and stores with 3 components.
// v3f16/v3i16 is widened to v4f16/v4i16, so we need to match on the memory
// load/store size.
//===----------------------------------------------------------------------===//

class mubuf_intrinsic_load<SDPatternOperator name, ValueType vt> : PatFrag <
  (ops node:$rsrc, node:$vindex, node:$voffset, node:$soffset, node:$offset,
            node:$auxiliary, node:$idxen),
  (name node:$rsrc, node:$vindex, node:$voffset, node:$soffset, node:$offset,
            node:$auxiliary, node:$idxen)> {
  let IsLoad = 1;
  let MemoryVT = vt;
}

class mubuf_intrinsic_store<SDPatternOperator name, ValueType vt> : PatFrag <
  (ops node:$vdata, node:$rsrc, node:$vindex, node:$voffset, node:$soffset, node:$offset,
            node:$auxiliary, node:$idxen),
  (name node:$vdata, node:$rsrc, node:$vindex, node:$voffset, node:$soffset, node:$offset,
            node:$auxiliary, node:$idxen)> {
  let IsStore = 1;
  let MemoryVT = vt;
}

class mtbuf_intrinsic_load<SDPatternOperator name, ValueType vt> : PatFrag <
  (ops node:$rsrc, node:$vindex, node:$voffset, node:$soffset, node:$offset,
            node:$format, node:$auxiliary, node:$idxen),
  (name node:$rsrc, node:$vindex, node:$voffset, node:$soffset, node:$offset,
            node:$format, node:$auxiliary, node:$idxen)> {
  let IsLoad = 1;
  let MemoryVT = vt;
}

class mtbuf_intrinsic_store<SDPatternOperator name, ValueType vt> : PatFrag <
  (ops node:$vdata, node:$rsrc, node:$vindex, node:$voffset, node:$soffset, node:$offset,
            node:$format, node:$auxiliary, node:$idxen),
  (name node:$vdata, node:$rsrc, node:$vindex, node:$voffset, node:$soffset, node:$offset,
            node:$format, node:$auxiliary, node:$idxen)> {
  let IsStore = 1;
  let MemoryVT = vt;
}

//===----------------------------------------------------------------------===//
// SDNodes PatFrags for d16 loads
//===----------------------------------------------------------------------===//

class LoadD16Frag <SDPatternOperator op> : PatFrag<
  (ops node:$ptr, node:$tied_in),
  (op node:$ptr, node:$tied_in)> {
  let IsLoad = 1;
}

foreach as = [ "global", "flat", "constant", "local", "private", "region" ] in {
let AddressSpaces = !cast<AddressSpaceList>("LoadAddress_"#as).AddrSpaces in {

def load_d16_hi_#as : LoadD16Frag <SIload_d16_hi>;

def az_extloadi8_d16_hi_#as : LoadD16Frag <SIload_d16_hi_u8> {
  let MemoryVT = i8;
}

def sextloadi8_d16_hi_#as : LoadD16Frag <SIload_d16_hi_i8> {
  let MemoryVT = i8;
}

def load_d16_lo_#as : LoadD16Frag <SIload_d16_lo>;

def az_extloadi8_d16_lo_#as : LoadD16Frag <SIload_d16_lo_u8> {
  let MemoryVT = i8;
}

def sextloadi8_d16_lo_#as : LoadD16Frag <SIload_d16_lo_i8> {
  let MemoryVT = i8;
}

} // End let AddressSpaces = ...
} // End foreach AddrSpace

def lshr_rev : PatFrag <
  (ops node:$src1, node:$src0),
  (srl $src0, $src1)
>;

def ashr_rev : PatFrag <
  (ops node:$src1, node:$src0),
  (sra $src0, $src1)
>;

def lshl_rev : PatFrag <
  (ops node:$src1, node:$src0),
  (shl $src0, $src1)
>;

def add_ctpop : PatFrag <
  (ops node:$src0, node:$src1),
  (add (ctpop $src0), $src1)
>;

def xnor : PatFrag <
  (ops node:$src0, node:$src1),
  (not (xor $src0, $src1))
>;

foreach I = 1-4 in {
def shl#I#_add : PatFrag <
  (ops node:$src0, node:$src1),
  (add (shl_oneuse $src0, (i32 I)), $src1)> {
  // FIXME: Poor substitute for disabling pattern in SelectionDAG
  let PredicateCode = [{return false;}];
  let GISelPredicateCode = [{return true;}];
}
}

multiclass SIAtomicM0Glue2 <string op_name, bit is_amdgpu = 0,
                            SDTypeProfile tc = SDTAtomic2,
                            bit IsInt = 1> {

  def _glue : SDNode <
    !if(is_amdgpu, "AMDGPUISD", "ISD")#"::ATOMIC_"#op_name, tc,
    [SDNPHasChain, SDNPMayStore, SDNPMayLoad, SDNPMemOperand, SDNPInGlue]
  >;

  let AddressSpaces = StoreAddress_local.AddrSpaces in {
    defm _local_m0 : binary_atomic_op <!cast<SDNode>(NAME#"_glue"), IsInt>;
    defm _local_m0 : noret_binary_atomic_op <!cast<SDNode>(NAME#"_glue"),
                                                 IsInt>;
  }

  let AddressSpaces = StoreAddress_region.AddrSpaces in {
    defm _region_m0 : binary_atomic_op <!cast<SDNode>(NAME#"_glue"), IsInt>;
    defm _region_m0 : noret_binary_atomic_op <!cast<SDNode>(NAME#"_glue"),
                                                  IsInt>;
  }
}

defm atomic_load_add : SIAtomicM0Glue2 <"LOAD_ADD">;
defm atomic_load_sub : SIAtomicM0Glue2 <"LOAD_SUB">;
defm atomic_load_uinc_wrap : SIAtomicM0Glue2 <"LOAD_UINC_WRAP">;
defm atomic_load_udec_wrap : SIAtomicM0Glue2 <"LOAD_UDEC_WRAP">;
defm atomic_load_and : SIAtomicM0Glue2 <"LOAD_AND">;
defm atomic_load_min : SIAtomicM0Glue2 <"LOAD_MIN">;
defm atomic_load_max : SIAtomicM0Glue2 <"LOAD_MAX">;
defm atomic_load_or : SIAtomicM0Glue2 <"LOAD_OR">;
defm atomic_load_xor : SIAtomicM0Glue2 <"LOAD_XOR">;
defm atomic_load_umin : SIAtomicM0Glue2 <"LOAD_UMIN">;
defm atomic_load_umax : SIAtomicM0Glue2 <"LOAD_UMAX">;
defm atomic_swap : SIAtomicM0Glue2 <"SWAP">;
defm atomic_load_fadd : SIAtomicM0Glue2 <"LOAD_FADD", 0, SDTAtomic2_f32, 0>;
defm atomic_load_fmin : SIAtomicM0Glue2 <"LOAD_FMIN", 1, SDTAtomic2_f32, 0>;
defm atomic_load_fmax : SIAtomicM0Glue2 <"LOAD_FMAX", 1, SDTAtomic2_f32, 0>;

def as_i1timm : SDNodeXForm<timm, [{
  return CurDAG->getTargetConstant(N->getZExtValue(), SDLoc(N), MVT::i1);
}]>;

def as_i8imm : SDNodeXForm<imm, [{
  return CurDAG->getTargetConstant(N->getZExtValue(), SDLoc(N), MVT::i8);
}]>;

def as_i8timm : SDNodeXForm<timm, [{
  return CurDAG->getTargetConstant(N->getSExtValue(), SDLoc(N), MVT::i16);
}]>;

def as_i16imm : SDNodeXForm<imm, [{
  return CurDAG->getTargetConstant(N->getSExtValue(), SDLoc(N), MVT::i16);
}]>;

def as_i16timm : SDNodeXForm<timm, [{
  return CurDAG->getTargetConstant(N->getSExtValue(), SDLoc(N), MVT::i16);
}]>;

def as_i32imm: SDNodeXForm<imm, [{
  return CurDAG->getTargetConstant(N->getSExtValue(), SDLoc(N), MVT::i32);
}]>;

def as_i32timm: SDNodeXForm<timm, [{
  return CurDAG->getTargetConstant(N->getSExtValue(), SDLoc(N), MVT::i32);
}]>;

def as_i64imm: SDNodeXForm<imm, [{
  return CurDAG->getTargetConstant(N->getSExtValue(), SDLoc(N), MVT::i64);
}]>;

def cond_as_i32imm: SDNodeXForm<cond, [{
  return CurDAG->getTargetConstant(N->get(), SDLoc(N), MVT::i32);
}]>;

// Copied from the AArch64 backend:
def bitcast_fpimm_to_i32 : SDNodeXForm<fpimm, [{
return CurDAG->getTargetConstant(
  N->getValueAPF().bitcastToAPInt().getZExtValue(), SDLoc(N), MVT::i32);
}]>;

def frameindex_to_targetframeindex : SDNodeXForm<frameindex, [{
  auto FI = cast<FrameIndexSDNode>(N);
  return CurDAG->getTargetFrameIndex(FI->getIndex(), MVT::i32);
}]>;

// Copied from the AArch64 backend:
def bitcast_fpimm_to_i64 : SDNodeXForm<fpimm, [{
return CurDAG->getTargetConstant(
  N->getValueAPF().bitcastToAPInt().getZExtValue(), SDLoc(N), MVT::i64);
}]>;

class bitextract_imm<int bitnum> : SDNodeXForm<imm, [{
  uint64_t Imm = N->getZExtValue();
  unsigned Bit = (Imm >> }] # bitnum # [{ ) & 1;
  return CurDAG->getTargetConstant(Bit, SDLoc(N), MVT::i1);
}]>;

def SIMM16bit : ImmLeaf <i32,
  [{return isInt<16>(Imm);}]
>;

def UIMM16bit : ImmLeaf <i32,
  [{return isUInt<16>(Imm);}]
>;

def i64imm_32bit : ImmLeaf<i64, [{
  return (Imm & 0xffffffffULL) == static_cast<uint64_t>(Imm);
}]>;

def InlineImm16 : ImmLeaf<i16, [{
  return isInlineImmediate16(Imm);
}]>;

def InlineImm32 : ImmLeaf<i32, [{
  return isInlineImmediate32(Imm);
}]>;

def InlineImm64 : ImmLeaf<i64, [{
  return isInlineImmediate64(Imm);
}]>;

def InlineImmFP32 : FPImmLeaf<f32, [{
  return isInlineImmediate(Imm);
}]>;

def InlineImmFP64 : FPImmLeaf<f64, [{
  return isInlineImmediate(Imm);
}]>;


class VGPRImm <dag frag> : PatLeaf<frag, [{
  return isVGPRImm(N);
}]>;

def NegateImm : SDNodeXForm<imm, [{
  return CurDAG->getConstant(-N->getSExtValue(), SDLoc(N), MVT::i32);
}]>;

// TODO: When FP inline imm values work?
def NegSubInlineConst32 : ImmLeaf<i32, [{
  return Imm < -16 && Imm >= -64;
}], NegateImm>;

def NegSubInlineIntConst16 : ImmLeaf<i16, [{
  return Imm < -16 && Imm >= -64;
}], NegateImm>;

def ShiftAmt32Imm : ImmLeaf <i32, [{
  return Imm < 32;
}]>;

def getNegV2I16Imm : SDNodeXForm<build_vector, [{
  return SDValue(packNegConstantV2I16(N, *CurDAG), 0);
}]>;

def NegSubInlineConstV216 : PatLeaf<(build_vector), [{
  assert(N->getNumOperands() == 2);
  assert(N->getOperand(0).getValueType().getSizeInBits() == 16);
  SDValue Src0 = N->getOperand(0);
  SDValue Src1 = N->getOperand(1);
  if (Src0 == Src1)
    return isNegInlineImmediate(Src0.getNode());

  return (isNullConstantOrUndef(Src0) && isNegInlineImmediate(Src1.getNode())) ||
         (isNullConstantOrUndef(Src1) && isNegInlineImmediate(Src0.getNode()));
}], getNegV2I16Imm>;


def fp16_zeros_high_16bits : PatLeaf<(f16 VGPR_32:$src), [{
  return fp16SrcZerosHighBits(N->getOpcode());
}]>;


//===----------------------------------------------------------------------===//
// MUBUF/SMEM Patterns
//===----------------------------------------------------------------------===//

def extract_cpol : SDNodeXForm<timm, [{
  return CurDAG->getTargetConstant(N->getZExtValue() & AMDGPU::CPol::ALL, SDLoc(N), MVT::i8);
}]>;

def extract_swz : SDNodeXForm<timm, [{
  return CurDAG->getTargetConstant((N->getZExtValue() >> 3) & 1, SDLoc(N), MVT::i8);
}]>;

def set_glc : SDNodeXForm<timm, [{
  return CurDAG->getTargetConstant(N->getZExtValue() | AMDGPU::CPol::GLC, SDLoc(N), MVT::i8);
}]>;

//===----------------------------------------------------------------------===//
// Custom Operands
//===----------------------------------------------------------------------===//

def SoppBrTarget : AsmOperandClass {
  let Name = "SoppBrTarget";
  let ParserMethod = "parseSOppBrTarget";
}

def sopp_brtarget : Operand<OtherVT> {
  let EncoderMethod = "getSOPPBrEncoding";
  let DecoderMethod = "decodeSoppBrTarget";
  let OperandType = "OPERAND_PCREL";
  let ParserMatchClass = SoppBrTarget;
}

def si_ga : Operand<iPTR>;

def InterpSlotMatchClass : AsmOperandClass {
  let Name = "InterpSlot";
  let PredicateMethod = "isInterpSlot";
  let ParserMethod = "parseInterpSlot";
  let RenderMethod = "addImmOperands";
}

def InterpSlot : Operand<i32> {
  let PrintMethod = "printInterpSlot";
  let ParserMatchClass = InterpSlotMatchClass;
  let OperandType = "OPERAND_IMMEDIATE";
}

def AttrMatchClass : AsmOperandClass {
  let Name = "Attr";
  let PredicateMethod = "isInterpAttr";
  let ParserMethod = "parseInterpAttr";
  let RenderMethod = "addImmOperands";
}

// It appears to be necessary to create a separate operand for this to
// be able to parse attr<num> with no space.
def Attr : Operand<i32> {
  let PrintMethod = "printInterpAttr";
  let ParserMatchClass = AttrMatchClass;
  let OperandType = "OPERAND_IMMEDIATE";
}

def AttrChan : ImmOperand<i32, "AttrChan", 0, "printInterpAttrChan">;

def SendMsgMatchClass : AsmOperandClass {
  let Name = "SendMsg";
  let PredicateMethod = "isSendMsg";
  let ParserMethod = "parseSendMsgOp";
  let RenderMethod = "addImmOperands";
}

def SwizzleMatchClass : AsmOperandClass {
  let Name = "Swizzle";
  let PredicateMethod = "isSwizzle";
  let ParserMethod = "parseSwizzleOp";
  let RenderMethod = "addImmOperands";
  let IsOptional = 1;
}

def EndpgmMatchClass : AsmOperandClass {
  let Name = "EndpgmImm";
  let PredicateMethod = "isEndpgm";
  let ParserMethod = "parseEndpgmOp";
  let RenderMethod = "addImmOperands";
  let IsOptional = 1;
}

def SWaitMatchClass : AsmOperandClass {
  let Name = "SWaitCnt";
  let RenderMethod = "addImmOperands";
  let ParserMethod = "parseSWaitCntOps";
}

def DepCtrMatchClass : AsmOperandClass {
  let Name = "DepCtr";
  let RenderMethod = "addImmOperands";
  let ParserMethod = "parseDepCtrOps";
}

def SDelayMatchClass : AsmOperandClass {
  let Name = "SDelayAlu";
  let RenderMethod = "addImmOperands";
  let ParserMethod = "parseSDelayAluOps";
}

def VReg32OrOffClass : AsmOperandClass {
  let Name = "VReg32OrOff";
  let ParserMethod = "parseVReg32OrOff";
}

let OperandType = "OPERAND_IMMEDIATE" in {
def SendMsgImm : Operand<i32> {
  let PrintMethod = "printSendMsg";
  let ParserMatchClass = SendMsgMatchClass;
}

def SwizzleImm : Operand<i16> {
  let PrintMethod = "printSwizzle";
  let ParserMatchClass = SwizzleMatchClass;
}

def EndpgmImm : Operand<i16> {
  let PrintMethod = "printEndpgm";
  let ParserMatchClass = EndpgmMatchClass;
}

def WAIT_FLAG : Operand <i32> {
  let ParserMatchClass = SWaitMatchClass;
  let PrintMethod = "printWaitFlag";
}

def DepCtrImm : Operand <i32> {
  let ParserMatchClass = DepCtrMatchClass;
  let PrintMethod = "printDepCtr";
}

def DELAY_FLAG : Operand <i32> {
  let ParserMatchClass = SDelayMatchClass;
  let PrintMethod = "printDelayFlag";
}
} // End OperandType = "OPERAND_IMMEDIATE"

include "SIInstrFormats.td"
include "VIInstrFormats.td"

def BoolReg : AsmOperandClass {
  let Name = "BoolReg";
  let ParserMethod = "parseBoolReg";
  let RenderMethod = "addRegOperands";
}

class BoolRC : RegisterOperand<SReg_1> {
  let ParserMatchClass = BoolReg;
  let DecoderMethod = "decodeBoolReg";
}

def SSrc_i1 : RegisterOperand<SReg_1_XEXEC> {
  let ParserMatchClass = BoolReg;
  let DecoderMethod = "decodeBoolReg";
}

def VOPDstS64orS32 : BoolRC {
  let PrintMethod = "printVOPDst";
}

// SCSrc_i1 is the operand for pseudo instructions only.
// Boolean immediates shall not be exposed to codegen instructions.
def SCSrc_i1 : RegisterOperand<SReg_1_XEXEC> {
  let OperandNamespace = "AMDGPU";
  let OperandType = "OPERAND_REG_IMM_INT32";
  let ParserMatchClass = BoolReg;
  let DecoderMethod = "decodeBoolReg";
}

// ===----------------------------------------------------------------------===//
// ExpSrc* Special cases for exp src operands which are printed as
// "off" depending on en operand.
// ===----------------------------------------------------------------------===//

def ExpSrc0 : RegisterOperand<VGPR_32> {
  let PrintMethod = "printExpSrc0";
  let ParserMatchClass = VReg32OrOffClass;
}

def ExpSrc1 : RegisterOperand<VGPR_32> {
  let PrintMethod = "printExpSrc1";
  let ParserMatchClass = VReg32OrOffClass;
}

def ExpSrc2 : RegisterOperand<VGPR_32> {
  let PrintMethod = "printExpSrc2";
  let ParserMatchClass = VReg32OrOffClass;
}

def ExpSrc3 : RegisterOperand<VGPR_32> {
  let PrintMethod = "printExpSrc3";
  let ParserMatchClass = VReg32OrOffClass;
}

class SDWASrc<ValueType vt> : RegisterOperand<VS_32> {
  let OperandNamespace = "AMDGPU";
  string Type = !if(isFloatType<vt>.ret, "FP", "INT");
  let OperandType = "OPERAND_REG_INLINE_C_"#Type#vt.Size;
  let DecoderMethod = "decodeSDWASrc"#vt.Size;
  let EncoderMethod = "getSDWASrcEncoding";
}

def SDWASrc_i32 : SDWASrc<i32>;
def SDWASrc_i16 : SDWASrc<i16>;
def SDWASrc_f32 : SDWASrc<f32>;
def SDWASrc_f16 : SDWASrc<f16>;

def SDWAVopcDst : BoolRC {
  let OperandNamespace = "AMDGPU";
  let OperandType = "OPERAND_SDWA_VOPC_DST";
  let EncoderMethod = "getSDWAVopcDstEncoding";
  let DecoderMethod = "decodeSDWAVopcDst";
  let PrintMethod = "printVOPDst";
}

<<<<<<< HEAD
class CustomOperandClass<string CName, bit Optional> : AsmOperandClass {
  let Name = CName;
  let PredicateMethod = "is"#CName;
  let ParserMethod = "parse"#CName;
  let RenderMethod = "addImmOperands";
  let IsOptional = Optional;
  let DefaultMethod = "default"#CName;
}

class CustomOperandProps<bit Optional = 0, string Name = NAME,
    AsmOperandClass Class = CustomOperandClass<Name, Optional>> {
  string PrintMethod = "print"#Name;
  AsmOperandClass ParserMatchClass = Class;
  string OperandType = "OPERAND_IMMEDIATE";
}

class CustomOperand<ValueType Type, bit Optional = 0, string Name = NAME,
    AsmOperandClass Class = CustomOperandClass<Name, Optional>>
  : Operand<Type>, CustomOperandProps<Optional, Name, Class>;

class NamedIntOperandClass<string Prefix, string Name, string ConvertMethod>
    : CustomOperandClass<Name, 1> {
=======
class NamedIntOperand<ValueType Type, string Prefix, string Name = NAME,
                      string ConvertMethod = "nullptr">
    : CustomOperand<Type, 1, Name> {
>>>>>>> cd92bbcb
  string ImmTy = "AMDGPUOperand::ImmTy"#Name;
  let ParserMethod =
    "[this](OperandVector &Operands) -> OperandMatchResultTy { "#
    "return parseIntWithPrefix(\""#Prefix#"\", Operands, "#ImmTy#", "#
    ConvertMethod#"); }";
}

class NamedBitOperand<string Id, string Name = NAME>
    : CustomOperand<i1, 1, Name> {
  string ImmTy = "AMDGPUOperand::ImmTy"#Name;
  let ParserMethod =
    "[this](OperandVector &Operands) -> OperandMatchResultTy { "#
    "return parseNamedBit(\""#Id#"\", Operands, "#ImmTy#"); }";
}

<<<<<<< HEAD
class NamedBitOperand<string Id, string Name = NAME>
  : CustomOperand<i1, 1, Name, BitOperandClass<Id, Name>>;

class DefaultOperand<CustomOperand Op, int Value>
  : OperandWithDefaultOps<Op.Type, (ops (Op.Type Value))>,
    CustomOperandProps<1, Op.ParserMatchClass.Name, Op.ParserMatchClass>;

class SDWAOperandClass<string Id, string Name>
    : CustomOperandClass<Name, 1> {
=======
class DefaultOperand<CustomOperand Op, int Value>
  : OperandWithDefaultOps<Op.Type, (ops (Op.Type Value))>,
    CustomOperandProps<1, Op.ParserMatchClass.Name> {
  let ParserMethod = Op.ParserMatchClass.ParserMethod;
}

class SDWAOperand<string Id, string Name = NAME>
    : CustomOperand<i32, 1, Name> {
>>>>>>> cd92bbcb
  string ImmTy = "AMDGPUOperand::ImmTy"#Name;
  let ParserMethod =
    "[this](OperandVector &Operands) -> OperandMatchResultTy { "#
    "return parseSDWASel(Operands, \""#Id#"\", "#ImmTy#"); }";
}

<<<<<<< HEAD
class SDWAOperand<string Id, string Name = NAME>
  : CustomOperand<i32, 1, Name, SDWAOperandClass<Id, Name>>;

class ArrayOperandClass<string Id, string Name>
    : CustomOperandClass<Name, 1> {
=======
class ArrayOperand0<string Id, string Name = NAME>
  : OperandWithDefaultOps<i32, (ops (i32 0))>,
    CustomOperandProps<1, Name> {
>>>>>>> cd92bbcb
  string ImmTy = "AMDGPUOperand::ImmTy"#Name;
  let ParserMethod =
    "[this](OperandVector &Operands) -> OperandMatchResultTy { "#
    "return parseOperandArrayWithPrefix(\""#Id#"\", Operands, "#ImmTy#"); }";
}
<<<<<<< HEAD

class ArrayOperand0<string Id, string Name = NAME>
  : OperandWithDefaultOps<i32, (ops (i32 0))>,
    CustomOperandProps<1, Name, ArrayOperandClass<Id, Name>>;
=======
>>>>>>> cd92bbcb

def flat_offset : CustomOperand<i32, 1, "FlatOffset">;
def offset : NamedIntOperand<i32, "offset", "Offset">;
def offset0 : NamedIntOperand<i8, "offset0", "Offset0">;
def offset1 : NamedIntOperand<i8, "offset1", "Offset1">;

def gds : NamedBitOperand<"gds", "GDS">;

def omod : CustomOperand<i32, 1, "OModSI">;
def omod0 : DefaultOperand<omod, 0>;

// We need to make the cases with a default of 0 distinct from no
// default to help deal with some cases where the operand appears
// before a mandatory operand.
def clampmod : NamedBitOperand<"clamp", "ClampSI">;
def clampmod0 : DefaultOperand<clampmod, 0>;
def highmod : NamedBitOperand<"high", "High">;

def CPol : CustomOperand<i32, 1>;
def CPol_0 : DefaultOperand<CPol, 0>;
def CPol_GLC1 : DefaultOperand<CPol, 1>;

def TFE : NamedBitOperand<"tfe">;
def SWZ : NamedBitOperand<"swz">;
def SWZ_0 : DefaultOperand<SWZ, 0>;
def UNorm : NamedBitOperand<"unorm">;
def DA : NamedBitOperand<"da">;
def R128A16 : CustomOperand<i1, 1>;
def A16 : NamedBitOperand<"a16">;
def D16 : NamedBitOperand<"d16">;
def LWE : NamedBitOperand<"lwe">;
def exp_compr : NamedBitOperand<"compr", "ExpCompr">;
def exp_vm : NamedBitOperand<"vm", "ExpVM">;

def FORMAT : CustomOperand<i8>;

def DMask : NamedIntOperand<i16, "dmask">;
def Dim : CustomOperand<i8>;

def dst_sel : SDWAOperand<"dst_sel", "SDWADstSel">;
def src0_sel : SDWAOperand<"src0_sel", "SDWASrc0Sel">;
def src1_sel : SDWAOperand<"src1_sel", "SDWASrc1Sel">;
def dst_unused : CustomOperand<i32, 1, "SDWADstUnused">;

def op_sel0 : ArrayOperand0<"op_sel", "OpSel">;
def op_sel_hi0 : ArrayOperand0<"op_sel_hi", "OpSelHi">;
def neg_lo0 : ArrayOperand0<"neg_lo", "NegLo">;
def neg_hi0 : ArrayOperand0<"neg_hi", "NegHi">;

def dpp8 : CustomOperand<i32, 0, "DPP8">;
def dpp_ctrl : CustomOperand<i32, 0, "DPPCtrl">;

def row_mask : NamedIntOperand<i32, "row_mask", "DppRowMask">;
def bank_mask : NamedIntOperand<i32, "bank_mask", "DppBankMask">;
def bound_ctrl : NamedIntOperand<i1, "bound_ctrl", "DppBoundCtrl",
    "[this] (int64_t &BC) -> bool { return convertDppBoundCtrl(BC); }">;
def FI : NamedIntOperand<i32, "fi", "DppFI">;

def blgp : CustomOperand<i32, 1, "BLGP">;
def cbsz : NamedIntOperand<i32, "cbsz", "CBSZ">;
def abid : NamedIntOperand<i32, "abid", "ABID">;

def hwreg : CustomOperand<i32, 0, "Hwreg">;

def exp_tgt : CustomOperand<i32, 0, "ExpTgt">;

def wait_vdst : NamedIntOperand<i8, "wait_vdst", "WaitVDST">;
def wait_exp : NamedIntOperand<i8, "wait_exp", "WaitEXP">;

class KImmMatchClass<int size> : AsmOperandClass {
  let Name = "KImmFP"#size;
  let PredicateMethod = "isKImmFP"#size;
  let ParserMethod = "parseImm";
  let RenderMethod = "addKImmFP"#size#"Operands";
}

class kimmOperand<ValueType vt> : Operand<vt> {
  let OperandNamespace = "AMDGPU";
  let OperandType = "OPERAND_KIMM"#vt.Size;
  let PrintMethod = "printU"#vt.Size#"ImmOperand";
  let ParserMatchClass = !cast<AsmOperandClass>("KImmFP"#vt.Size#"MatchClass");
  let DecoderMethod = "decodeOperand_f"#vt.Size#"kimm";
}

// 32-bit VALU immediate operand that uses the constant bus.
def KImmFP32MatchClass : KImmMatchClass<32>;
def f32kimm : kimmOperand<i32>;

// 32-bit VALU immediate operand with a 16-bit value that uses the
// constant bus.
def KImmFP16MatchClass : KImmMatchClass<16>;
def f16kimm : kimmOperand<i16>;

class FPInputModsMatchClass <int opSize> : AsmOperandClass {
  let Name = "RegOrImmWithFP"#opSize#"InputMods";
  let ParserMethod = "parseRegOrImmWithFPInputMods";
  let PredicateMethod = "isRegOrImmWithFP"#opSize#"InputMods";
}

class FPVCSrcInputModsMatchClass <int opSize> : FPInputModsMatchClass <opSize> {
  let Name = "RegOrInlineImmWithFP"#opSize#"InputMods";
  let PredicateMethod = "isRegOrInlineImmWithFP"#opSize#"InputMods";
}

def FP16InputModsMatchClass : FPInputModsMatchClass<16>;
def FP32InputModsMatchClass : FPInputModsMatchClass<32>;
def FP64InputModsMatchClass : FPInputModsMatchClass<64>;

def FP16VCSrcInputModsMatchClass : FPVCSrcInputModsMatchClass<16>;
def FP32VCSrcInputModsMatchClass : FPVCSrcInputModsMatchClass<32>;

class InputMods <AsmOperandClass matchClass> : Operand <i32> {
  let OperandNamespace = "AMDGPU";
  let OperandType = "OPERAND_INPUT_MODS";
  let ParserMatchClass = matchClass;
}

class FPInputMods <FPInputModsMatchClass matchClass> : InputMods <matchClass> {
  let PrintMethod = "printOperandAndFPInputMods";
}

def FP16InputMods : FPInputMods<FP16InputModsMatchClass>;
def FP32InputMods : FPInputMods<FP32InputModsMatchClass>;
def FP64InputMods : FPInputMods<FP64InputModsMatchClass>;

def FP16VCSrcInputMods : FPInputMods<FP16VCSrcInputModsMatchClass>;
def FP32VCSrcInputMods : FPInputMods<FP32VCSrcInputModsMatchClass>;

class IntInputModsMatchClass <int opSize> : AsmOperandClass {
  let Name = "RegOrImmWithInt"#opSize#"InputMods";
  let ParserMethod = "parseRegOrImmWithIntInputMods";
  let PredicateMethod = "isRegOrImmWithInt"#opSize#"InputMods";
}
class IntVCSrcInputModsMatchClass <int opSize> : IntInputModsMatchClass <opSize> {
  let Name = "RegOrInlineImmWithInt"#opSize#"InputMods";
  let PredicateMethod = "isRegOrInlineImmWithInt"#opSize#"InputMods";
}
def Int32InputModsMatchClass : IntInputModsMatchClass<32>;
def Int64InputModsMatchClass : IntInputModsMatchClass<64>;
def Int32VCSrcInputModsMatchClass : IntVCSrcInputModsMatchClass<32>;

class IntInputMods <IntInputModsMatchClass matchClass> : InputMods <matchClass> {
  let PrintMethod = "printOperandAndIntInputMods";
}
def Int32InputMods : IntInputMods<Int32InputModsMatchClass>;
def Int64InputMods : IntInputMods<Int64InputModsMatchClass>;
def Int32VCSrcInputMods : IntInputMods<Int32VCSrcInputModsMatchClass>;

class OpSelModsMatchClass : AsmOperandClass {
  let Name = "OpSelMods";
  let ParserMethod = "parseRegOrImm";
  let PredicateMethod = "isRegOrImm";
}

def IntOpSelModsMatchClass : OpSelModsMatchClass;
def IntOpSelMods : InputMods<IntOpSelModsMatchClass>;

class FPSDWAInputModsMatchClass <int opSize> : AsmOperandClass {
  let Name = "SDWAWithFP"#opSize#"InputMods";
  let ParserMethod = "parseRegOrImmWithFPInputMods";
  let PredicateMethod = "isSDWAFP"#opSize#"Operand";
}

def FP16SDWAInputModsMatchClass : FPSDWAInputModsMatchClass<16>;
def FP32SDWAInputModsMatchClass : FPSDWAInputModsMatchClass<32>;

class FPSDWAInputMods <FPSDWAInputModsMatchClass matchClass> :
  InputMods <matchClass> {
  let PrintMethod = "printOperandAndFPInputMods";
}

def FP16SDWAInputMods : FPSDWAInputMods<FP16SDWAInputModsMatchClass>;
def FP32SDWAInputMods : FPSDWAInputMods<FP32SDWAInputModsMatchClass>;

def FPVRegInputModsMatchClass : AsmOperandClass {
  let Name = "VRegWithFPInputMods";
  let ParserMethod = "parseRegWithFPInputMods";
  let PredicateMethod = "isVRegWithInputMods";
}

def FPT16VRegInputModsMatchClass : AsmOperandClass {
  let Name = "T16VRegWithFPInputMods";
  let ParserMethod = "parseRegWithFPInputMods";
  let PredicateMethod = "isT16VRegWithInputMods";
}

def FPVRegInputMods : InputMods <FPVRegInputModsMatchClass> {
  let PrintMethod = "printOperandAndFPInputMods";
}

def FPT16VRegInputMods : InputMods <FPT16VRegInputModsMatchClass> {
  let PrintMethod = "printOperandAndFPInputMods";
}

class IntSDWAInputModsMatchClass <int opSize> : AsmOperandClass {
  let Name = "SDWAWithInt"#opSize#"InputMods";
  let ParserMethod = "parseRegOrImmWithIntInputMods";
  let PredicateMethod = "isSDWAInt"#opSize#"Operand";
}

def Int16SDWAInputModsMatchClass : IntSDWAInputModsMatchClass<16>;
def Int32SDWAInputModsMatchClass : IntSDWAInputModsMatchClass<32>;
def Bin32SDWAInputModsMatchClass : IntSDWAInputModsMatchClass<32> {
  let Name = "SDWAWithBin32InputMods";
  let ParserMethod = "parseRegOrImm";
}

class IntSDWAInputMods <IntSDWAInputModsMatchClass matchClass> :
  InputMods <matchClass> {
  let PrintMethod = "printOperandAndIntInputMods";
}

def Int16SDWAInputMods : IntSDWAInputMods<Int16SDWAInputModsMatchClass>;
def Int32SDWAInputMods : IntSDWAInputMods<Int32SDWAInputModsMatchClass>;
def Bin32SDWAInputMods : IntSDWAInputMods<Bin32SDWAInputModsMatchClass>;

def IntVRegInputModsMatchClass : AsmOperandClass {
  let Name = "VRegWithIntInputMods";
  let ParserMethod = "parseRegWithIntInputMods";
  let PredicateMethod = "isVRegWithInputMods";
}

def IntT16VRegInputModsMatchClass : AsmOperandClass {
  let Name = "T16VRegWithIntInputMods";
  let ParserMethod = "parseRegWithIntInputMods";
  let PredicateMethod = "isT16VRegWithInputMods";
}

def IntT16VRegInputMods : InputMods <IntT16VRegInputModsMatchClass> {
  let PrintMethod = "printOperandAndIntInputMods";
}

def IntVRegInputMods : InputMods <IntVRegInputModsMatchClass> {
  let PrintMethod = "printOperandAndIntInputMods";
}

class PackedFPInputModsMatchClass <int opSize> : AsmOperandClass {
  let Name = "PackedFP"#opSize#"InputMods";
  let ParserMethod = "parseRegOrImm";
  let PredicateMethod = "isRegOrImm";
//  let PredicateMethod = "isPackedFP"#opSize#"InputMods";
}

class PackedIntInputModsMatchClass <int opSize> : AsmOperandClass {
  let Name = "PackedInt"#opSize#"InputMods";
  let ParserMethod = "parseRegOrImm";
  let PredicateMethod = "isRegOrImm";
//  let PredicateMethod = "isPackedInt"#opSize#"InputMods";
}

def PackedF16InputModsMatchClass : PackedFPInputModsMatchClass<16>;
def PackedI16InputModsMatchClass : PackedIntInputModsMatchClass<16>;

class PackedFPInputMods <PackedFPInputModsMatchClass matchClass> : InputMods <matchClass> {
//  let PrintMethod = "printPackedFPInputMods";
}

class PackedIntInputMods <PackedIntInputModsMatchClass matchClass> : InputMods <matchClass> {
  //let PrintMethod = "printPackedIntInputMods";
}

def PackedF16InputMods : PackedFPInputMods<PackedF16InputModsMatchClass>;
def PackedI16InputMods : PackedIntInputMods<PackedI16InputModsMatchClass>;

//===----------------------------------------------------------------------===//
// Complex patterns
//===----------------------------------------------------------------------===//

def DS1Addr1Offset : ComplexPattern<iPTR, 2, "SelectDS1Addr1Offset">;
def DS64Bit4ByteAligned : ComplexPattern<iPTR, 3, "SelectDS64Bit4ByteAligned">;
def DS128Bit8ByteAligned : ComplexPattern<iPTR, 3, "SelectDS128Bit8ByteAligned">;

def MOVRELOffset : ComplexPattern<iPTR, 2, "SelectMOVRELOffset">;

def VOP3Mods0 : ComplexPattern<untyped, 4, "SelectVOP3Mods0">;
def VOP3Mods  : ComplexPattern<untyped, 2, "SelectVOP3Mods">;
def VOP3NoMods : ComplexPattern<untyped, 1, "SelectVOP3NoMods">;

def VOP3OMods : ComplexPattern<untyped, 3, "SelectVOP3OMods">;

def VOP3PMods  : ComplexPattern<untyped, 2, "SelectVOP3PMods">;

def VOP3PModsDOT  : ComplexPattern<untyped, 2, "SelectVOP3PModsDOT">;
def DotIUVOP3PMods  : ComplexPattern<untyped, 1, "SelectDotIUVOP3PMods">;
def WMMAOpSelVOP3PMods  : ComplexPattern<untyped, 1, "SelectWMMAOpSelVOP3PMods">;

def VOP3OpSel  : ComplexPattern<untyped, 2, "SelectVOP3OpSel">;

def VOP3OpSelMods  : ComplexPattern<untyped, 2, "SelectVOP3OpSelMods">;

def VOP3PMadMixModsExt : ComplexPattern<untyped, 2, "SelectVOP3PMadMixModsExt">;
def VOP3PMadMixMods : ComplexPattern<untyped, 2, "SelectVOP3PMadMixMods">;

def VINTERPMods  : ComplexPattern<untyped, 2, "SelectVINTERPMods">;
def VINTERPModsHi  : ComplexPattern<untyped, 2, "SelectVINTERPModsHi">;

//===----------------------------------------------------------------------===//
// SI assembler operands
//===----------------------------------------------------------------------===//

def SIOperand {
  int ZERO = 0x80;
  int VCC = 0x6A;
  int FLAT_SCR = 0x68;
}

// This should be kept in sync with SISrcMods enum
def SRCMODS {
  int NONE = 0;
  int NEG = 1;
  int ABS = 2;
  int NEG_ABS = 3;

  int NEG_HI = ABS;
  int OP_SEL_0 = 4;
  int OP_SEL_1 = 8;
  int DST_OP_SEL = 8;
}

def DSTCLAMP {
  int NONE = 0;
  int ENABLE = 1;
}

def DSTOMOD {
  int NONE = 0;
}

def HWREG {
  int MODE = 1;
  int STATUS = 2;
  int TRAPSTS = 3;
  int HW_ID = 4;
  int GPR_ALLOC = 5;
  int LDS_ALLOC = 6;
  int IB_STS = 7;
  int MEM_BASES = 15;
  int TBA_LO = 16;
  int TBA_HI = 17;
  int TMA_LO = 18;
  int TMA_HI = 19;
  int FLAT_SCR_LO = 20;
  int FLAT_SCR_HI = 21;
  int XNACK_MASK = 22;
  int POPS_PACKER = 25;
  int SHADER_CYCLES = 29;
}

class getHwRegImm<int Reg, int Offset = 0, int Size = 32> {
  int ret = !and(!or(Reg,
                     !shl(Offset, 6),
                     !shl(!add(Size, -1), 11)), 65535);
}

//===----------------------------------------------------------------------===//
//
// SI Instruction multiclass helpers.
//
// Instructions with _32 take 32-bit operands.
// Instructions with _64 take 64-bit operands.
//
// VOP_* instructions can use either a 32-bit or 64-bit encoding.  The 32-bit
// encoding is the standard encoding, but instruction that make use of
// any of the instruction modifiers must use the 64-bit encoding.
//
// Instructions with _e32 use the 32-bit encoding.
// Instructions with _e64 use the 64-bit encoding.
//
//===----------------------------------------------------------------------===//

class SIMCInstr <string pseudo, int subtarget> {
  string PseudoInstr = pseudo;
  int Subtarget = subtarget;
}

//===----------------------------------------------------------------------===//
// Vector ALU classes
//===----------------------------------------------------------------------===//

class getNumSrcArgs<ValueType Src0, ValueType Src1, ValueType Src2> {
  int ret =
    !if (!eq(Src0.Value, untyped.Value),      0,
      !if (!eq(Src1.Value, untyped.Value),    1,   // VOP1
         !if (!eq(Src2.Value, untyped.Value), 2,   // VOP2
                                              3))); // VOP3
}

// Returns the register class to use for the destination of VOP[123C]
// instructions for the given VT.
class getVALUDstForVT<ValueType VT> {
  RegisterOperand ret = !if(!eq(VT.Size, 32), VOPDstOperand<VGPR_32>,
                          !if(!eq(VT.Size, 128), VOPDstOperand<VReg_128>,
                            !if(!eq(VT.Size, 64), VOPDstOperand<VReg_64>,
                              !if(!eq(VT.Size, 16), VOPDstOperand<VGPR_32>,
                              VOPDstS64orS32)))); // else VT == i1
}

class getVALUDstForVT_t16<ValueType VT> {
  RegisterOperand ret = !if(!eq(VT.Size, 32), VOPDstOperand<VGPR_32>,
                          !if(!eq(VT.Size, 128), VOPDstOperand<VReg_128>,
                            !if(!eq(VT.Size, 64), VOPDstOperand<VReg_64>,
                              !if(!eq(VT.Size, 16), VOPDstOperand<VGPR_32_Lo128>,
                              VOPDstS64orS32)))); // else VT == i1
}

// Returns the register class to use for the destination of VOP[12C]
// instructions with SDWA extension
class getSDWADstForVT<ValueType VT> {
  RegisterOperand ret = !if(!eq(VT.Size, 1),
                            SDWAVopcDst, // VOPC
                            VOPDstOperand<VGPR_32>); // VOP1/2 32-bit dst
}

// Returns the register class to use for source 0 of VOP[12C]
// instructions for the given VT.
class getVOPSrc0ForVT<ValueType VT, bit IsTrue16> {
  bit isFP = isFloatType<VT>.ret;

  RegisterOperand ret =
    !if(isFP,
      !if(!eq(VT.Size, 64),
         VSrc_f64,
         !if(!eq(VT.Value, f16.Value),
            !if(IsTrue16,
              VSrcT_f16_Lo128,
              VSrc_f16
            ),
            !if(!eq(VT.Value, v2f16.Value),
               VSrc_v2f16,
               !if(!eq(VT.Value, v4f16.Value),
                 AVSrc_64,
                 VSrc_f32
               )
            )
         )
       ),
       !if(!eq(VT.Size, 64),
          VSrc_b64,
          !if(!eq(VT.Value, i16.Value),
            !if(IsTrue16,
              VSrcT_b16_Lo128,
              VSrc_b16
            ),
             !if(!eq(VT.Value, v2i16.Value),
                VSrc_v2b16,
                VSrc_b32
             )
          )
       )
    );
}

class getSOPSrcForVT<ValueType VT> {
  RegisterOperand ret = !if(!eq(VT.Size, 64), SSrc_b64, SSrc_b32);
}

// Returns the vreg register class to use for source operand given VT
class getVregSrcForVT<ValueType VT> {
  RegisterClass ret = !if(!eq(VT.Size, 128), VReg_128,
                        !if(!eq(VT.Size, 96), VReg_96,
                          !if(!eq(VT.Size, 64), VReg_64,
                            !if(!eq(VT.Size, 48), VReg_64,
                              VGPR_32))));
}

class getVregSrcForVT_t16<ValueType VT> {
  RegisterClass ret = !if(!eq(VT.Size, 128), VReg_128,
                        !if(!eq(VT.Size, 96), VReg_96,
                          !if(!eq(VT.Size, 64), VReg_64,
                            !if(!eq(VT.Size, 48), VReg_64,
                              !if(!eq(VT.Size, 16), VGPR_32_Lo128,
                                  VGPR_32)))));
}

class getSDWASrcForVT <ValueType VT> {
  bit isFP = isFloatType<VT>.ret;
  RegisterOperand retFlt = !if(!eq(VT.Size, 16), SDWASrc_f16, SDWASrc_f32);
  RegisterOperand retInt = !if(!eq(VT.Size, 16), SDWASrc_i16, SDWASrc_i32);
  RegisterOperand ret = !if(isFP, retFlt, retInt);
}

// Returns the register class to use for sources of VOP3 instructions for the
// given VT.
class getVOP3SrcForVT<ValueType VT> {
  bit isFP = isFloatType<VT>.ret;
  RegisterOperand ret =
  !if(!eq(VT.Size, 128),
     VRegSrc_128,
     !if(!eq(VT.Size, 64),
        !if(isFP,
           !if(!eq(VT.Value, v2f32.Value),
               VSrc_v2f32,
               VSrc_f64),
           !if(!eq(VT.Value, v2i32.Value),
               VSrc_v2b32,
           VSrc_b64)),
        !if(!eq(VT.Value, i1.Value),
           SSrc_i1,
           !if(isFP,
              !if(!eq(VT.Value, f16.Value),
                 VSrc_f16,
                 !if(!eq(VT.Value, v2f16.Value),
                    VSrc_v2f16,
                    !if(!eq(VT.Value, v4f16.Value),
                      AVSrc_64,
                      VSrc_f32
                    )
                 )
              ),
              !if(!eq(VT.Value, i16.Value),
                 VSrc_b16,
                 !if(!eq(VT.Value, v2i16.Value),
                    VSrc_v2b16,
                    VSrc_b32
                 )
              )
           )
        )
     )
  );
}

// Src2 of VOP3 DPP instructions cannot be a literal
class getVOP3DPPSrcForVT<ValueType VT> {
  bit isFP = isFloatType<VT>.ret;
  RegisterOperand ret =
      !if (!eq(VT.Value, i1.Value), SSrc_i1,
           !if (isFP,
                !if (!eq(VT.Value, f16.Value), VCSrc_f16,
                     !if (!eq(VT.Value, v2f16.Value), VCSrc_v2f16, VCSrc_f32)),
                !if (!eq(VT.Value, i16.Value), VCSrc_b16,
                     !if (!eq(VT.Value, v2i16.Value), VCSrc_v2b16,
                          VCSrc_b32))));
}

// Float or packed int
class isModifierType<ValueType SrcVT> {
  bit ret = !or(!eq(SrcVT.Value, f16.Value),
                !eq(SrcVT.Value, f32.Value),
                !eq(SrcVT.Value, f64.Value),
                !eq(SrcVT.Value, v2f16.Value),
                !eq(SrcVT.Value, v2i16.Value),
                !eq(SrcVT.Value, v2f32.Value),
                !eq(SrcVT.Value, v2i32.Value),
                !eq(SrcVT.Value, v4f16.Value),
                !eq(SrcVT.Value, v4i16.Value),
                !eq(SrcVT.Value, v4f32.Value),
                !eq(SrcVT.Value, v4i32.Value),
                !eq(SrcVT.Value, v8f16.Value),
                !eq(SrcVT.Value, v8i16.Value),
                !eq(SrcVT.Value, v8f32.Value),
                !eq(SrcVT.Value, v8i32.Value),
                !eq(SrcVT.Value, v16f16.Value),
                !eq(SrcVT.Value, v16i16.Value));
}

// Return type of input modifiers operand for specified input operand
class getSrcMod <ValueType VT> {
  bit isFP = isFloatType<VT>.ret;
  bit isPacked = isPackedType<VT>.ret;
  Operand ret =  !if(!eq(VT.Size, 64),
                     !if(isFP, FP64InputMods, Int64InputMods),
                       !if(isFP,
                         !if(!eq(VT.Value, f16.Value),
                            FP16InputMods,
                            FP32InputMods
                          ),
                         Int32InputMods)
                     );
}

class getOpSelMod <ValueType VT> {
  Operand ret = !if(!eq(VT.Value, f16.Value), FP16InputMods, IntOpSelMods);
}

// Return type of input modifiers operand specified input operand for DPP
class getSrcModDPP <ValueType VT> {
  bit isFP = isFloatType<VT>.ret;
  Operand ret = !if(isFP, FPVRegInputMods, IntVRegInputMods);
}

class getSrcModDPP_t16 <ValueType VT> {
  bit isFP = isFloatType<VT>.ret;
  Operand ret =
      !if (isFP,
           !if (!eq(VT.Value, f16.Value), FPT16VRegInputMods,
                FPVRegInputMods),
           !if (!eq(VT.Value, i16.Value), IntT16VRegInputMods,
                IntVRegInputMods));
}

// Return type of input modifiers operand for specified input operand for DPP
class getSrcModVOP3DPP <ValueType VT> {
  bit isFP = isFloatType<VT>.ret;
  bit isPacked = isPackedType<VT>.ret;
  Operand ret =
      !if (isFP,
           !if (!eq(VT.Value, f16.Value), FP16VCSrcInputMods,
                FP32VCSrcInputMods),
           Int32VCSrcInputMods);
}

// Return type of input modifiers operand specified input operand for SDWA
class getSrcModSDWA <ValueType VT> {
  Operand ret = !if(!eq(VT.Value, f16.Value), FP16SDWAInputMods,
                !if(!eq(VT.Value, f32.Value), FP32SDWAInputMods,
                !if(!eq(VT.Value, i16.Value), Int16SDWAInputMods,
                Int32SDWAInputMods)));
}

// Returns the input arguments for VOP[12C] instructions for the given SrcVT.
class getIns32 <RegisterOperand Src0RC, RegisterOperand Src1RC, int NumSrcArgs> {
  dag ret = !if(!eq(NumSrcArgs, 1), (ins Src0RC:$src0),               // VOP1
            !if(!eq(NumSrcArgs, 2), (ins Src0RC:$src0, Src1RC:$src1), // VOP2
                                    (ins)));
}

// Returns the input arguments for VOP3 instructions for the given SrcVT.
class getIns64 <RegisterOperand Src0RC, RegisterOperand Src1RC,
                RegisterOperand Src2RC, int NumSrcArgs,
                bit HasClamp, bit HasModifiers, bit HasSrc2Mods, bit HasOMod,
                Operand Src0Mod, Operand Src1Mod, Operand Src2Mod> {

  dag ret =
    !if (!eq(NumSrcArgs, 0),
      // VOP1 without input operands (V_NOP, V_CLREXCP)
      (ins),
      /* else */
    !if (!eq(NumSrcArgs, 1),
      !if (HasModifiers,
        // VOP1 with modifiers
        !if(HasOMod,
          (ins Src0Mod:$src0_modifiers, Src0RC:$src0,
               clampmod0:$clamp, omod0:$omod),
          (ins Src0Mod:$src0_modifiers, Src0RC:$src0,
               clampmod0:$clamp))
      /* else */,
        // VOP1 without modifiers
        !if (HasClamp,
          (ins Src0RC:$src0, clampmod0:$clamp),
          (ins Src0RC:$src0))
      /* endif */ ),
    !if (!eq(NumSrcArgs, 2),
      !if (HasModifiers,
        // VOP 2 with modifiers
        !if(HasOMod,
          (ins Src0Mod:$src0_modifiers, Src0RC:$src0,
               Src1Mod:$src1_modifiers, Src1RC:$src1,
               clampmod0:$clamp, omod0:$omod),
           (ins Src0Mod:$src0_modifiers, Src0RC:$src0,
               Src1Mod:$src1_modifiers, Src1RC:$src1,
               clampmod0:$clamp))
      /* else */,
        // VOP2 without modifiers
        !if (HasClamp,
          (ins Src0RC:$src0, Src1RC:$src1, clampmod0:$clamp),
          (ins Src0RC:$src0, Src1RC:$src1))

      /* endif */ )
    /* NumSrcArgs == 3 */,
      !if (HasModifiers,
        !if (HasSrc2Mods,
          // VOP3 with modifiers
          !if (HasOMod,
            (ins Src0Mod:$src0_modifiers, Src0RC:$src0,
                 Src1Mod:$src1_modifiers, Src1RC:$src1,
                 Src2Mod:$src2_modifiers, Src2RC:$src2,
                 clampmod0:$clamp, omod0:$omod),
            !if (HasClamp,
              (ins Src0Mod:$src0_modifiers, Src0RC:$src0,
                   Src1Mod:$src1_modifiers, Src1RC:$src1,
                   Src2Mod:$src2_modifiers, Src2RC:$src2,
                   clampmod0:$clamp),
              (ins Src0Mod:$src0_modifiers, Src0RC:$src0,
                   Src1Mod:$src1_modifiers, Src1RC:$src1,
                   Src2Mod:$src2_modifiers, Src2RC:$src2))),
          // VOP3 with modifiers except src2
          !if (HasOMod,
            (ins Src0Mod:$src0_modifiers, Src0RC:$src0,
                 Src1Mod:$src1_modifiers, Src1RC:$src1,
                 Src2RC:$src2, clampmod0:$clamp, omod0:$omod),
            !if (HasClamp,
              (ins Src0Mod:$src0_modifiers, Src0RC:$src0,
                   Src1Mod:$src1_modifiers, Src1RC:$src1,
                   Src2RC:$src2, clampmod0:$clamp),
              (ins Src0Mod:$src0_modifiers, Src0RC:$src0,
                   Src1Mod:$src1_modifiers, Src1RC:$src1,
                   Src2RC:$src2))))
      /* else */,
        // VOP3 without modifiers
        !if (HasClamp,
          (ins Src0RC:$src0, Src1RC:$src1, Src2RC:$src2, clampmod0:$clamp),
          (ins Src0RC:$src0, Src1RC:$src1, Src2RC:$src2))
      /* endif */ ))));
}

class getInsVOP3Base<RegisterOperand Src0RC, RegisterOperand Src1RC,
                RegisterOperand Src2RC, int NumSrcArgs,
                bit HasClamp, bit HasModifiers, bit HasSrc2Mods, bit HasOMod,
                Operand Src0Mod, Operand Src1Mod, Operand Src2Mod, bit HasOpSel,
                bit IsVOP3P> {
  // getInst64 handles clamp and omod. implicit mutex between vop3p and omod
  dag base = getIns64 <Src0RC, Src1RC, Src2RC, NumSrcArgs,
                HasClamp, HasModifiers, HasSrc2Mods, HasOMod,
                Src0Mod, Src1Mod, Src2Mod>.ret;
  dag opsel = (ins op_sel0:$op_sel);
  dag vop3pOpsel = (ins op_sel_hi0:$op_sel_hi);
  dag vop3pFields = !con(!if(HasOpSel, vop3pOpsel, (ins)), (ins neg_lo0:$neg_lo, neg_hi0:$neg_hi));

  dag ret = !con(base,
                 !if(HasOpSel, opsel,(ins)),
                 !if(IsVOP3P, vop3pFields,(ins)));
}

class getInsVOP3P <RegisterOperand Src0RC, RegisterOperand Src1RC,
                   RegisterOperand Src2RC, int NumSrcArgs, bit HasClamp, bit HasOpSel,
                   Operand Src0Mod, Operand Src1Mod, Operand Src2Mod> {
  dag ret = getInsVOP3Base<Src0RC, Src1RC, Src2RC, NumSrcArgs,
                    HasClamp, 1/*HasModifiers*/, 1/*HasSrc2Mods*/,
                    0/*HasOMod*/, Src0Mod, Src1Mod, Src2Mod,
                    HasOpSel, 1/*IsVOP3P*/>.ret;
}

class getInsVOP3OpSel <RegisterOperand Src0RC, RegisterOperand Src1RC,
                       RegisterOperand Src2RC, int NumSrcArgs,
                       bit HasClamp, bit HasOMod,
                       Operand Src0Mod, Operand Src1Mod, Operand Src2Mod> {
  dag ret = getInsVOP3Base<Src0RC, Src1RC,
                    Src2RC, NumSrcArgs,
                    HasClamp, 1/*HasModifiers*/, 1/*HasSrc2Mods*/, HasOMod,
                    Src0Mod, Src1Mod, Src2Mod, 1/*HasOpSel*/, 0>.ret;
}

class getInsDPPBase <RegisterOperand OldRC, RegisterClass Src0RC, RegisterClass Src1RC,
                 RegisterClass Src2RC, int NumSrcArgs, bit HasModifiers,
                 Operand Src0Mod, Operand Src1Mod, Operand Src2Mod, bit HasOld> {

  dag ret = !if(!eq(NumSrcArgs, 0),
                // VOP1 without input operands (V_NOP)
                (ins ),
                !con(
                  !if(HasOld ,(ins OldRC:$old), (ins)),
                  !if (!eq(NumSrcArgs, 1),
                    !if (HasModifiers,
                      // VOP1_DPP with modifiers
                      (ins Src0Mod:$src0_modifiers, Src0RC:$src0)
                    /* else */,
                      // VOP1_DPP without modifiers
                      (ins Src0RC:$src0)
                    /* endif */),
                  !if (!eq(NumSrcArgs, 2),
                    !if (HasModifiers,
                      // VOP2_DPP with modifiers
                      (ins Src0Mod:$src0_modifiers, Src0RC:$src0,
                       Src1Mod:$src1_modifiers, Src1RC:$src1)
                    /* else */,
                      // VOP2_DPP without modifiers
                      (ins Src0RC:$src0, Src1RC:$src1)
                    )
                    /* NumSrcArgs == 3, VOP3 */,
                    !if (HasModifiers,
                      // VOP3_DPP with modifiers
                      (ins Src0Mod:$src0_modifiers, Src0RC:$src0,
                       Src1Mod:$src1_modifiers, Src1RC:$src1,
                       Src2Mod:$src2_modifiers, Src2RC:$src2)
                    /* else */,
                      // VOP3_DPP without modifiers
                      (ins Src0RC:$src0, Src1RC:$src1,
                       Src2RC:$src2)
                      )
                    )
                  )
                )
            );
}

class getInsDPP <RegisterOperand OldRC, RegisterClass Src0RC, RegisterClass Src1RC,
                 RegisterClass Src2RC, int NumSrcArgs, bit HasModifiers,
                 Operand Src0Mod, Operand Src1Mod, Operand Src2Mod, bit HasOld = 1> {
  dag ret = !con(getInsDPPBase<OldRC, Src0RC, Src1RC, Src2RC, NumSrcArgs,
                           HasModifiers, Src0Mod, Src1Mod, Src2Mod, HasOld>.ret,
                 (ins dpp_ctrl:$dpp_ctrl, row_mask:$row_mask,
                     bank_mask:$bank_mask, bound_ctrl:$bound_ctrl));
}

class getInsDPP16 <RegisterOperand OldRC, RegisterClass Src0RC, RegisterClass Src1RC,
                 RegisterClass Src2RC, int NumSrcArgs, bit HasModifiers,
                 Operand Src0Mod, Operand Src1Mod, Operand Src2Mod, bit HasOld = 1> {
  dag ret = !con(getInsDPP<OldRC, Src0RC, Src1RC, Src2RC, NumSrcArgs,
                           HasModifiers, Src0Mod, Src1Mod, Src2Mod, HasOld>.ret,
                 (ins FI:$fi));
}

class getInsDPP8 <RegisterOperand OldRC, RegisterClass Src0RC, RegisterClass Src1RC,
                 RegisterClass Src2RC, int NumSrcArgs, bit HasModifiers,
                 Operand Src0Mod, Operand Src1Mod, Operand Src2Mod, bit HasOld = 1> {
  dag ret = !con(getInsDPPBase<OldRC, Src0RC, Src1RC, Src2RC, NumSrcArgs,
                           HasModifiers, Src0Mod, Src1Mod, Src2Mod, HasOld>.ret,
                 (ins dpp8:$dpp8, FI:$fi));
}

class getInsVOP3DPPBase<dag VOP3Base, RegisterOperand OldRC, int NumSrcArgs, bit HasOld> {
  dag old = ( ins OldRC:$old );
  dag base = VOP3Base;
  dag ret =  !con(
                !if(!and(HasOld,!ne(NumSrcArgs, 0)), old, (ins)),
                base
              );
}

class getInsVOP3DPP<dag VOP3Base, RegisterOperand OldRC, int NumSrcArgs, bit HasOld = 1> {
  dag ret = !con(getInsVOP3DPPBase<VOP3Base,OldRC,NumSrcArgs,HasOld>.ret,
                 (ins dpp_ctrl:$dpp_ctrl, row_mask:$row_mask,
                     bank_mask:$bank_mask, bound_ctrl:$bound_ctrl));
}

class getInsVOP3DPP16<dag VOP3Base, RegisterOperand OldRC, int NumSrcArgs, bit HasOld = 1> {
  dag ret = !con(getInsVOP3DPP<VOP3Base,OldRC,NumSrcArgs,HasOld>.ret,
                 (ins FI:$fi));
}

class getInsVOP3DPP8<dag VOP3Base, RegisterOperand OldRC, int NumSrcArgs, bit HasOld = 1> {
  dag ret = !con(getInsVOP3DPPBase<VOP3Base,OldRC,NumSrcArgs,HasOld>.ret,
                 (ins dpp8:$dpp8, FI:$fi));
}

// Ins for SDWA
class getInsSDWA <RegisterOperand Src0RC, RegisterOperand Src1RC, int NumSrcArgs,
                  bit HasSDWAOMod, Operand Src0Mod, Operand Src1Mod,
                  ValueType DstVT> {

  dag ret = !if(!eq(NumSrcArgs, 0),
               // VOP1 without input operands (V_NOP)
               (ins),
            !if(!eq(NumSrcArgs, 1),
               // VOP1
               !if(!not(HasSDWAOMod),
                  // VOP1_SDWA without omod
                  (ins Src0Mod:$src0_modifiers, Src0RC:$src0,
                       clampmod:$clamp,
                       dst_sel:$dst_sel, dst_unused:$dst_unused,
                       src0_sel:$src0_sel),
                  // VOP1_SDWA with omod
                  (ins Src0Mod:$src0_modifiers, Src0RC:$src0,
                       clampmod:$clamp, omod:$omod,
                       dst_sel:$dst_sel, dst_unused:$dst_unused,
                       src0_sel:$src0_sel)),
            !if(!eq(NumSrcArgs, 2),
               !if(!eq(DstVT.Size, 1),
                  // VOPC_SDWA
                  (ins Src0Mod:$src0_modifiers, Src0RC:$src0,
                       Src1Mod:$src1_modifiers, Src1RC:$src1,
                       clampmod:$clamp, src0_sel:$src0_sel, src1_sel:$src1_sel),
                  // VOP2_SDWA
                  !if(!not(HasSDWAOMod),
                     // VOP2_SDWA without omod
                     (ins Src0Mod:$src0_modifiers, Src0RC:$src0,
                          Src1Mod:$src1_modifiers, Src1RC:$src1,
                          clampmod:$clamp,
                          dst_sel:$dst_sel, dst_unused:$dst_unused,
                          src0_sel:$src0_sel, src1_sel:$src1_sel),
                     // VOP2_SDWA with omod
                     (ins Src0Mod:$src0_modifiers, Src0RC:$src0,
                          Src1Mod:$src1_modifiers, Src1RC:$src1,
                          clampmod:$clamp, omod:$omod,
                          dst_sel:$dst_sel, dst_unused:$dst_unused,
                          src0_sel:$src0_sel, src1_sel:$src1_sel))),
            (ins)/* endif */)));
}

// Outs for DPP
class getOutsDPP <bit HasDst, ValueType DstVT, RegisterOperand DstRCDPP> {
  dag ret = !if(HasDst,
                !if(!eq(DstVT.Size, 1),
                    (outs), // no dst for VOPC, we use "vcc"-token as dst in SDWA VOPC instructions
                    (outs DstRCDPP:$vdst)),
                (outs)); // V_NOP
}

// Outs for SDWA
class getOutsSDWA <bit HasDst, ValueType DstVT, RegisterOperand DstRCSDWA> {
  dag ret = !if(HasDst,
                !if(!eq(DstVT.Size, 1),
                    (outs DstRCSDWA:$sdst),
                    (outs DstRCSDWA:$vdst)),
                (outs)); // V_NOP
}

// Returns the assembly string for the inputs and outputs of a VOP[12C]
// instruction.
class getAsm32 <bit HasDst, int NumSrcArgs, ValueType DstVT = i32> {
  string dst = !if(!eq(DstVT.Size, 1), "$sdst", "$vdst"); // use $sdst for VOPC
  string src0 = ", $src0";
  string src1 = ", $src1";
  string src2 = ", $src2";
  string ret = !if(HasDst, dst, "") #
               !if(!eq(NumSrcArgs, 1), src0, "") #
               !if(!eq(NumSrcArgs, 2), src0#src1, "") #
               !if(!eq(NumSrcArgs, 3), src0#src1#src2, "");
}

class getAsmVOPDPart <int NumSrcArgs, string XorY> {
  string dst = "$vdst" # XorY;
  string src0 = ", $src0" # XorY;
  string src1 = ", $vsrc1" # XorY;
  string ret = dst #
               !if(!ge(NumSrcArgs, 1), src0, "") #
               !if(!ge(NumSrcArgs, 2), src1, "");
}

// Returns the assembly string for the inputs and outputs of a VOP3P
// instruction.
class getAsmVOP3P <int NumSrcArgs, bit HasModifiers,
                   bit HasClamp, bit HasOpSel> {
  string dst = "$vdst";
  string src0 = !if(!eq(NumSrcArgs, 1), "$src0", "$src0,");
  string src1 = !if(!eq(NumSrcArgs, 1), "",
                   !if(!eq(NumSrcArgs, 2), " $src1",
                                           " $src1,"));
  string src2 = !if(!eq(NumSrcArgs, 3), " $src2", "");

  string mods = !if(HasModifiers, "$neg_lo$neg_hi", "");
  string clamp = !if(HasClamp, "$clamp", "");
  string opsel = !if(HasOpSel, "$op_sel$op_sel_hi", "");

  // Each modifier is printed as an array of bits for each operand, so
  // all operands are printed as part of src0_modifiers.
  string ret = dst#", "#src0#src1#src2#opsel#mods#clamp;
}

class getAsmVOP3OpSel <int NumSrcArgs,
                       bit HasClamp,
                       bit HasOMod,
                       bit Src0HasMods,
                       bit Src1HasMods,
                       bit Src2HasMods> {
  string dst = "$vdst";

  string isrc0 = !if(!eq(NumSrcArgs, 1), "$src0", "$src0,");
  string isrc1 = !if(!eq(NumSrcArgs, 1), "",
                     !if(!eq(NumSrcArgs, 2), " $src1",
                                             " $src1,"));
  string isrc2 = !if(!eq(NumSrcArgs, 3), " $src2", "");

  string fsrc0 = !if(!eq(NumSrcArgs, 1), "$src0_modifiers", "$src0_modifiers,");
  string fsrc1 = !if(!eq(NumSrcArgs, 1), "",
                     !if(!eq(NumSrcArgs, 2), " $src1_modifiers",
                                             " $src1_modifiers,"));
  string fsrc2 = !if(!eq(NumSrcArgs, 3), " $src2_modifiers", "");

  string src0 = !if(Src0HasMods, fsrc0, isrc0);
  string src1 = !if(Src1HasMods, fsrc1, isrc1);
  string src2 = !if(Src2HasMods, fsrc2, isrc2);

  string clamp = !if(HasClamp, "$clamp", "");
  string omod = !if(HasOMod, "$omod", "");
  string ret = dst#", "#src0#src1#src2#"$op_sel"#clamp#omod;
}

class getAsmDPP <bit HasDst, int NumSrcArgs, bit HasModifiers, ValueType DstVT = i32> {
  string dst = !if(HasDst,
                   !if(!eq(DstVT.Size, 1),
                       "$sdst",
                       "$vdst"),
                    ""); // use $sdst for VOPC
  string src0 = !if(!eq(NumSrcArgs, 1), "$src0_modifiers", "$src0_modifiers,");
  string src1 = !if(!eq(NumSrcArgs, 1), "",
                   !if(!eq(NumSrcArgs, 2), " $src1_modifiers",
                                           " $src1_modifiers,"));
  string args = !if(!not(HasModifiers),
                     getAsm32<0, NumSrcArgs, DstVT>.ret,
                     ", "#src0#src1);
  string ret = dst#args#" $dpp_ctrl$row_mask$bank_mask$bound_ctrl";
}

class getAsmDPP16 <bit HasDst, int NumSrcArgs, bit HasModifiers, ValueType DstVT = i32> {
  string ret = getAsmDPP<HasDst, NumSrcArgs, HasModifiers, DstVT>.ret#"$fi";
}

class getAsmDPP8 <bit HasDst, int NumSrcArgs, bit HasModifiers, ValueType DstVT = i32>
  : getAsmDPP<HasDst, NumSrcArgs, HasModifiers, DstVT>{
  let ret = dst#args#" $dpp8$fi";
}

class getAsmVOP3Base <int NumSrcArgs, bit HasDst, bit HasClamp,
                       bit HasOpSel, bit HasOMod, bit IsVOP3P,
                       bit HasModifiers, bit Src0HasMods,
                       bit Src1HasMods, bit Src2HasMods, ValueType DstVT = i32> {
  string dst = !if(HasDst,
                   !if(!eq(DstVT.Size, 1),
                       "$sdst",
                       "$vdst"),
                    ""); // use $sdst for VOPC
  string src0nomods = !if(!eq(NumSrcArgs, 1), "$src0", "$src0,");
  string src1nomods = !if(!eq(NumSrcArgs, 1), "",
                    !if(!eq(NumSrcArgs, 2), " $src1",
                                            " $src1,"));
  string src2nomods = !if(!eq(NumSrcArgs, 3), " $src2", "");

  string src0mods = !if(!eq(NumSrcArgs, 1), "$src0_modifiers", "$src0_modifiers,");
  string src1mods = !if(!eq(NumSrcArgs, 1), "",
                    !if(!eq(NumSrcArgs, 2), " $src1_modifiers",
                                            " $src1_modifiers,"));
  string src2mods = !if(!eq(NumSrcArgs, 3), " $src2_modifiers", "");

  string src0 = !if(Src0HasMods, src0mods, src0nomods);
  string src1 = !if(Src1HasMods, src1mods, src1nomods);
  string src2 = !if(Src2HasMods, src2mods, src2nomods);
  string opsel = !if(HasOpSel, "$op_sel", "");
  string 3PMods = !if(IsVOP3P,
                      !if(HasOpSel, "$op_sel_hi", "")
                        #!if(HasModifiers, "$neg_lo$neg_hi", ""),
                      "");
  string clamp = !if(HasClamp, "$clamp", "");
  string omod = !if(HasOMod, "$omod", "");

  string ret = dst#!if(!gt(NumSrcArgs,0),", "#src0#src1#src2#opsel#3PMods#clamp#omod, "");

}

class getAsmVOP3DPP<string base> {
  string ret = base # " $dpp_ctrl$row_mask$bank_mask$bound_ctrl";
}

class getAsmVOP3DPP16<string base> {
  string ret = getAsmVOP3DPP<base>.ret # "$fi";
}

class getAsmVOP3DPP8<string base> {
  string ret = base # " $dpp8$fi";
}


class getAsmSDWA <bit HasDst, int NumSrcArgs, ValueType DstVT = i32> {
  string dst = !if(HasDst,
                   !if(!eq(DstVT.Size, 1),
                       " vcc", // use vcc token as dst for VOPC instructions
                       "$vdst"),
                    "");
  string src0 = "$src0_modifiers";
  string src1 = "$src1_modifiers";
  string args = !if(!eq(NumSrcArgs, 0),
                    "",
                    !if(!eq(NumSrcArgs, 1),
                        ", "#src0#"$clamp",
                        ", "#src0#", "#src1#"$clamp"
                     )
                );
  string sdwa = !if(!eq(NumSrcArgs, 0),
                    "",
                    !if(!eq(NumSrcArgs, 1),
                        " $dst_sel $dst_unused $src0_sel",
                        !if(!eq(DstVT.Size, 1),
                            " $src0_sel $src1_sel", // No dst_sel and dst_unused for VOPC
                            " $dst_sel $dst_unused $src0_sel $src1_sel"
                        )
                    )
                );
  string ret = dst#args#sdwa;
}

class getAsmSDWA9 <bit HasDst, bit HasOMod, int NumSrcArgs,
                   ValueType DstVT = i32> {
  string dst = !if(HasDst,
                   !if(!eq(DstVT.Size, 1),
                       "$sdst", // VOPC
                       "$vdst"), // VOP1/2
                    "");
  string src0 = "$src0_modifiers";
  string src1 = "$src1_modifiers";
  string out_mods = !if(!not(HasOMod), "$clamp", "$clamp$omod");
  string args = !if(!eq(NumSrcArgs, 0), "",
                    !if(!eq(NumSrcArgs, 1),
                        ", "#src0,
                        ", "#src0#", "#src1
                     )
                );
  string sdwa = !if(!eq(NumSrcArgs, 0), "",
                    !if(!eq(NumSrcArgs, 1),
                        out_mods#" $dst_sel $dst_unused $src0_sel",
                        !if(!eq(DstVT.Size, 1),
                            " $src0_sel $src1_sel", // No dst_sel, dst_unused and output modifiers for VOPC
                            out_mods#" $dst_sel $dst_unused $src0_sel $src1_sel"
                        )
                    )
                );
  string ret = dst#args#sdwa;
}

class getHas64BitOps <int NumSrcArgs, ValueType DstVT, ValueType Src0VT,
                      ValueType Src1VT> {
  bit ret = !if(!eq(NumSrcArgs, 3),
                0,
                !if(!eq(DstVT.Size, 64),
                    1,
                    !if(!eq(Src0VT.Size, 64),
                        1,
                        !if(!eq(Src1VT.Size, 64),
                            1,
                            0
                        )
                    )
                )
            );
}

class getHasSDWA <int NumSrcArgs, ValueType DstVT = i32, ValueType Src0VT = i32,
                  ValueType Src1VT = i32> {
  bit ret = !if(!eq(NumSrcArgs, 3),
                0, // NumSrcArgs == 3 - No SDWA for VOP3
                !if(!eq(DstVT.Size, 64),
                    0, // 64-bit dst - No SDWA for 64-bit operands
                    !if(!eq(Src0VT.Size, 64),
                        0, // 64-bit src0
                        !if(!eq(Src1VT.Size, 64),
                            0, // 64-bit src2
                            1
                        )
                    )
                )
            );
}

class getHasDPP <int NumSrcArgs> {
  bit ret = !if(!eq(NumSrcArgs, 3),
                0, // NumSrcArgs == 3 - No DPP for VOP3
                1);
}

class getHasExt32BitDPP <int NumSrcArgs, ValueType DstVT = i32, ValueType Src0VT = i32,
                 ValueType Src1VT = i32> {
  bit ret = !and(getHasDPP<NumSrcArgs>.ret,
                 !not(getHas64BitOps<NumSrcArgs, DstVT, Src0VT, Src1VT>.ret));
}

class getHasExt64BitDPP <int NumSrcArgs, ValueType DstVT = i32, ValueType Src0VT = i32,
                 ValueType Src1VT = i32> {
  bit ret = !and(getHasDPP<NumSrcArgs>.ret,
                 getHas64BitOps<NumSrcArgs, DstVT, Src0VT, Src1VT>.ret);
}

// Function that checks if instruction supports DPP and SDWA
class getHasExt <int NumSrcArgs, ValueType DstVT = i32, ValueType Src0VT = i32,
                 ValueType Src1VT = i32> {
  bit ret = !or(getHasDPP<NumSrcArgs>.ret,
                getHasSDWA<NumSrcArgs, DstVT, Src0VT, Src1VT>.ret);
}

// Return an AGPR+VGPR operand class for the given VGPR register class.
class getLdStRegisterOperand<RegisterClass RC> {
  RegisterOperand ret =
    !if(!eq(RC.Size, 32), AVLdSt_32,
      !if(!eq(RC.Size, 64), AVLdSt_64,
        !if(!eq(RC.Size, 96), AVLdSt_96,
          !if(!eq(RC.Size, 128), AVLdSt_128,
            !if(!eq(RC.Size, 160), AVLdSt_160,
              RegisterOperand<VReg_1> // invalid register
    )))));
}

class getHasVOP3DPP <ValueType DstVT = i32, ValueType Src0VT = i32,
                 ValueType Src1VT = i32, ValueType Src2VT = i32> {
  bit ret =    !if(!eq(DstVT.Size, 64),
                    0, // 64-bit dst No DPP for 64-bit operands
                    !if(!eq(Src0VT.Size, 64),
                        0, // 64-bit src0
                        !if(!eq(Src1VT.Size, 64),
                            0, // 64-bit src1
                            !if(!eq(Src2VT.Size, 64),
                                0, // 64-bit src2
                                1
                            )
                        )
                    )
                );
}


def PatGenMode {
  int NoPattern = 0;
  int Pattern   = 1;
}

class VOPProfile <list<ValueType> _ArgVT, bit _EnableClamp = 0> {

  field list<ValueType> ArgVT = _ArgVT;
  field bit EnableClamp = _EnableClamp;
  field bit IsTrue16 = 0;

  field ValueType DstVT = ArgVT[0];
  field ValueType Src0VT = ArgVT[1];
  field ValueType Src1VT = ArgVT[2];
  field ValueType Src2VT = ArgVT[3];
  field RegisterOperand DstRC = getVALUDstForVT<DstVT>.ret;
  field RegisterOperand DstRCDPP = DstRC;
  field RegisterOperand DstRC64 = DstRC;
  field RegisterOperand DstRCVOP3DPP = DstRC64;
  field RegisterOperand DstRCSDWA = getSDWADstForVT<DstVT>.ret;
  field RegisterOperand Src0RC32 = getVOPSrc0ForVT<Src0VT, IsTrue16>.ret;
  field RegisterOperand Src1RC32 = RegisterOperand<getVregSrcForVT<Src1VT>.ret>;
  field RegisterOperand Src0RC64 = getVOP3SrcForVT<Src0VT>.ret;
  field RegisterOperand Src1RC64 = getVOP3SrcForVT<Src1VT>.ret;
  field RegisterOperand Src2RC64 = getVOP3SrcForVT<Src2VT>.ret;
  field RegisterClass Src0DPP = getVregSrcForVT<Src0VT>.ret;
  field RegisterClass Src1DPP = getVregSrcForVT<Src1VT>.ret;
  field RegisterClass Src2DPP = getVregSrcForVT<Src2VT>.ret;
  field RegisterOperand Src0VOP3DPP = VGPRSrc_32;
  field RegisterOperand Src1VOP3DPP = VRegSrc_32;
  field RegisterOperand Src2VOP3DPP = getVOP3DPPSrcForVT<Src2VT>.ret;
  field RegisterOperand Src0SDWA = getSDWASrcForVT<Src0VT>.ret;
  field RegisterOperand Src1SDWA = getSDWASrcForVT<Src0VT>.ret;
  field Operand Src0Mod = getSrcMod<Src0VT>.ret;
  field Operand Src1Mod = getSrcMod<Src1VT>.ret;
  field Operand Src2Mod = getSrcMod<Src2VT>.ret;
  field Operand Src0ModDPP = getSrcModDPP<Src0VT>.ret;
  field Operand Src1ModDPP = getSrcModDPP<Src1VT>.ret;
  field Operand Src2ModDPP = getSrcModDPP<Src2VT>.ret;
  field Operand Src0ModVOP3DPP = getSrcModDPP<Src0VT>.ret;
  field Operand Src1ModVOP3DPP = getSrcModDPP<Src1VT>.ret;
  field Operand Src2ModVOP3DPP = getSrcModVOP3DPP<Src2VT>.ret;
  field Operand Src0ModSDWA = getSrcModSDWA<Src0VT>.ret;
  field Operand Src1ModSDWA = getSrcModSDWA<Src1VT>.ret;


  field bit IsMAI = 0;
  field bit IsVOP3P = 0;
  field bit IsDOT = 0;
  field bit IsSingle = 0;
  field bit IsWMMA = 0;

  field bit HasDst = !ne(DstVT.Value, untyped.Value);
  field bit HasDst32 = HasDst;
  field bit EmitDst = HasDst; // force dst encoding, see v_movreld_b32 special case
  field bit EmitDstSel = EmitDst;
  field int NumSrcArgs = getNumSrcArgs<Src0VT, Src1VT, Src2VT>.ret;
  field bit HasSrc0 = !ne(Src0VT.Value, untyped.Value);
  field bit HasSrc1 = !ne(Src1VT.Value, untyped.Value);
  field bit HasSrc2 = !ne(Src2VT.Value, untyped.Value);

  field bit HasSrc0FloatMods = isFloatType<Src0VT>.ret;
  field bit HasSrc1FloatMods = isFloatType<Src1VT>.ret;
  field bit HasSrc2FloatMods = isFloatType<Src2VT>.ret;

  field bit HasSrc0IntMods = isIntType<Src0VT>.ret;
  field bit HasSrc1IntMods = isIntType<Src1VT>.ret;
  field bit HasSrc2IntMods = isIntType<Src2VT>.ret;

  field bit HasClamp = !or(isModifierType<Src0VT>.ret, EnableClamp);
  field bit HasSDWAClamp = EmitDst;
  field bit HasFPClamp = !and(isFloatType<DstVT>.ret, HasClamp);
  field bit HasIntClamp = !if(isFloatType<DstVT>.ret, 0, HasClamp);
  field bit HasClampLo = HasClamp;
  field bit HasClampHi = !and(isPackedType<DstVT>.ret, HasClamp);
  field bit HasHigh = 0;

  field bit IsPacked = isPackedType<Src0VT>.ret;
  field bit HasOpSel = IsPacked;
  field bit HasOMod = !if(IsVOP3P, 0, isFloatType<DstVT>.ret);
  field bit HasSDWAOMod = isFloatType<DstVT>.ret;

  field bit HasModifiers = !or(isModifierType<Src0VT>.ret,
                               isModifierType<Src1VT>.ret,
                               isModifierType<Src2VT>.ret,
                               HasOMod);

  field bit HasSrc0Mods = HasModifiers;
  field bit HasSrc1Mods = !if(HasModifiers, !or(HasSrc1FloatMods, HasSrc1IntMods), 0);
  field bit HasSrc2Mods = !if(HasModifiers, !or(HasSrc2FloatMods, HasSrc2IntMods), 0);

  field bit HasExt = getHasExt<NumSrcArgs, DstVT, Src0VT, Src1VT>.ret;
  field bit HasExtVOP3DPP = getHasVOP3DPP<DstVT, Src0VT, Src1VT, Src2VT>.ret;
  field bit HasExtDPP = !or(getHasDPP<NumSrcArgs>.ret, HasExtVOP3DPP);
  field bit HasExt32BitDPP = getHasExt32BitDPP<NumSrcArgs, DstVT, Src0VT, Src1VT>.ret;
  field bit HasExt64BitDPP = getHasExt64BitDPP<NumSrcArgs, DstVT, Src0VT, Src1VT>.ret;
  field bit HasExtSDWA = getHasSDWA<NumSrcArgs, DstVT, Src0VT, Src1VT>.ret;
  field bit HasExtSDWA9 = HasExtSDWA;
  field int NeedPatGen = PatGenMode.NoPattern;

  field Operand Src0PackedMod = !if(HasSrc0FloatMods, PackedF16InputMods, PackedI16InputMods);
  field Operand Src1PackedMod = !if(HasSrc1FloatMods, PackedF16InputMods, PackedI16InputMods);
  field Operand Src2PackedMod = !if(HasSrc2FloatMods, PackedF16InputMods, PackedI16InputMods);

  field dag Outs = !if(HasDst,(outs DstRC:$vdst),(outs));

  // VOP3b instructions are a special case with a second explicit
  // output. This is manually overridden for them.
  field dag Outs32 = Outs;
  field dag Outs64 = !if(HasDst,(outs DstRC64:$vdst),(outs));
  field dag OutsDPP = getOutsDPP<HasDst, DstVT, DstRCDPP>.ret;
  field dag OutsDPP8 = OutsDPP;
  field dag OutsVOP3DPP = getOutsDPP<HasDst, DstVT, DstRCVOP3DPP>.ret;
  field dag OutsVOP3DPP8 = OutsVOP3DPP;
  field dag OutsSDWA = getOutsSDWA<HasDst, DstVT, DstRCSDWA>.ret;

  field dag Ins32 = getIns32<Src0RC32, Src1RC32, NumSrcArgs>.ret;
  field dag Ins64 = getIns64<Src0RC64, Src1RC64, Src2RC64, NumSrcArgs,
                             HasIntClamp, HasModifiers, HasSrc2Mods,
                             HasOMod, Src0Mod, Src1Mod, Src2Mod>.ret;
  field dag InsVOP3P = getInsVOP3P<Src0RC64, Src1RC64, Src2RC64,
                                   NumSrcArgs, HasClamp, HasOpSel,
                                   Src0PackedMod, Src1PackedMod, Src2PackedMod>.ret;
  field dag InsVOP3OpSel = getInsVOP3OpSel<Src0RC64, Src1RC64, Src2RC64,
                                NumSrcArgs, HasClamp, HasOMod,
                                getOpSelMod<Src0VT>.ret,
                                getOpSelMod<Src1VT>.ret,
                                getOpSelMod<Src2VT>.ret>.ret;
  field dag InsDPP = !if(HasExtDPP,
                         getInsDPP<DstRCDPP, Src0DPP, Src1DPP, Src2DPP, NumSrcArgs,
                                   HasModifiers, Src0ModDPP, Src1ModDPP, Src2ModDPP>.ret,
                         (ins));
  field dag InsDPP16 = getInsDPP16<DstRCDPP, Src0DPP, Src1DPP, Src2DPP, NumSrcArgs,
                                   HasModifiers, Src0ModDPP, Src1ModDPP, Src2ModDPP>.ret;
  field dag InsDPP8 = getInsDPP8<DstRCDPP, Src0DPP, Src1DPP, Src2DPP,
                                 NumSrcArgs, HasModifiers,
                                 Src0ModDPP, Src1ModDPP, Src2ModDPP>.ret;
  field dag InsVOP3Base = getInsVOP3Base<Src0VOP3DPP, Src1VOP3DPP,
                  Src2VOP3DPP, NumSrcArgs, HasClamp, HasModifiers, HasSrc2Mods, HasOMod,
                  Src0ModVOP3DPP, Src1ModVOP3DPP, Src2ModVOP3DPP, HasOpSel, IsVOP3P>.ret;
  field dag InsVOP3DPP = getInsVOP3DPP<InsVOP3Base, DstRCVOP3DPP, NumSrcArgs>.ret;
  field dag InsVOP3DPP16 = getInsVOP3DPP16<InsVOP3Base, DstRCVOP3DPP, NumSrcArgs>.ret;
  field dag InsVOP3DPP8 = getInsVOP3DPP8<InsVOP3Base, DstRCVOP3DPP, NumSrcArgs>.ret;
  field dag InsSDWA = getInsSDWA<Src0SDWA, Src1SDWA, NumSrcArgs,
                                 HasSDWAOMod, Src0ModSDWA, Src1ModSDWA,
                                 DstVT>.ret;
  field dag InsVOPDX = (ins Src0RC32:$src0X, Src1RC32:$vsrc1X);
  // It is a slight misnomer to use the deferred f32 operand type for non-float
  // operands, but this operand type will only be used if the other dual
  // component is FMAAK or FMAMK
  field dag InsVOPDXDeferred = (ins !if(!eq(Src0VT.Size, 32), VSrc_f32_Deferred, VSrc_f16_Deferred):$src0X, VGPR_32:$vsrc1X);
  field dag InsVOPDY = (ins Src0RC32:$src0Y, Src1RC32:$vsrc1Y);
  field dag InsVOPDYDeferred = (ins !if(!eq(Src1VT.Size, 32), VSrc_f32_Deferred, VSrc_f16_Deferred):$src0Y, VGPR_32:$vsrc1Y);


  field string Asm32 = getAsm32<HasDst, NumSrcArgs, DstVT>.ret;
  field string AsmDPP = !if(HasExtDPP,
                            getAsmDPP<HasDst, NumSrcArgs, HasModifiers, DstVT>.ret, "");
  field string AsmDPP16 = getAsmDPP16<HasDst, NumSrcArgs, HasModifiers, DstVT>.ret;
  // DPP8 encoding has no fields for modifiers, and it is enforced by setting
  // the asm operand name via this HasModifiers flag
  field string AsmDPP8 = getAsmDPP8<HasDst, NumSrcArgs, 0 /*HasModifiers*/, DstVT>.ret;
  field string AsmVOP3Base = getAsmVOP3Base<NumSrcArgs, HasDst, HasClamp,
   HasOpSel, HasOMod, IsVOP3P, HasModifiers, HasModifiers, HasModifiers,
   HasModifiers, DstVT>.ret;
  field string Asm64 = AsmVOP3Base;
  field string AsmVOP3P = getAsmVOP3P<NumSrcArgs, HasModifiers, HasClamp, HasOpSel>.ret;
  field string AsmVOP3OpSel = getAsmVOP3OpSel<NumSrcArgs,
                                              HasClamp,
                                              HasOMod,
                                              HasSrc0FloatMods,
                                              HasSrc1FloatMods,
                                              HasSrc2FloatMods>.ret;
  field string AsmVOP3DPP = getAsmVOP3DPP<AsmVOP3Base>.ret;
  field string AsmVOP3DPP16 = getAsmVOP3DPP16<AsmVOP3Base>.ret;
  field string AsmVOP3DPP8 = getAsmVOP3DPP8<AsmVOP3Base>.ret;
  field string AsmSDWA = getAsmSDWA<HasDst, NumSrcArgs, DstVT>.ret;
  field string AsmSDWA9 = getAsmSDWA9<HasDst, HasSDWAOMod, NumSrcArgs, DstVT>.ret;
  field string AsmVOPDX = getAsmVOPDPart<NumSrcArgs, "X">.ret;
  field string AsmVOPDY = getAsmVOPDPart<NumSrcArgs, "Y">.ret;
  field string TieRegDPP = "$old";
}

  class VOP_NO_EXT <VOPProfile p> : VOPProfile <p.ArgVT> {
  let HasExt = 0;
  let HasExtDPP = 0;
  let HasExtVOP3DPP = 0;
  let HasExt32BitDPP = 0;
  let HasExt64BitDPP = 0;
  let HasExtSDWA = 0;
  let HasExtSDWA9 = 0;
}

class VOP_PAT_GEN <VOPProfile p, int mode=PatGenMode.NoPattern> : VOPProfile <p.ArgVT> {
  let NeedPatGen = mode;
}

// VOPC_Profile_t16, VOPC_NoSdst_Profile_t16, VOPC_Class_Profile_t16,
// VOPC_Class_NoSdst_Profile_t16, and  VOP_MAC_F16_t16 do not inherit from this
// class, so copy changes to this class in those profiles
class VOPProfile_True16<VOPProfile P> : VOPProfile<P.ArgVT> {
  let IsTrue16 = 1;
  // Most DstVT are 16-bit, but not all
  let DstRC = getVALUDstForVT_t16<DstVT>.ret;
  let DstRC64 = getVALUDstForVT<DstVT>.ret;
  let Src1RC32 = RegisterOperand<getVregSrcForVT_t16<Src1VT>.ret>;
  let Src0DPP = getVregSrcForVT_t16<Src0VT>.ret;
  let Src1DPP = getVregSrcForVT_t16<Src1VT>.ret;
  let Src2DPP = getVregSrcForVT_t16<Src2VT>.ret;
  let Src0ModDPP = getSrcModDPP_t16<Src0VT>.ret;
  let Src1ModDPP = getSrcModDPP_t16<Src1VT>.ret;
  let Src2ModDPP = getSrcModDPP_t16<Src2VT>.ret;
}

def VOP_F16_F16 : VOPProfile<[f16, f16, untyped, untyped]>;
def VOP_F16_I16 : VOPProfile <[f16, i16, untyped, untyped]>;
def VOP_I16_F16 : VOPProfile <[i16, f16, untyped, untyped]>;
def VOP_I16_I16 : VOPProfile <[i16, i16, untyped, untyped]>;

def VOP_F16_F16_F16 : VOPProfile <[f16, f16, f16, untyped]>;
def VOP_F16_F16_I16 : VOPProfile <[f16, f16, i16, untyped]>;
def VOP_F16_F16_I32 : VOPProfile <[f16, f16, i32, untyped]>;
def VOP_I16_I16_I16 : VOPProfile <[i16, i16, i16, untyped]>;
def VOP_I16_I16_I16_ARITH : VOPProfile <[i16, i16, i16, untyped], /*EnableClamp=*/1>;

def VOP_I16_I16_I16_I16 : VOPProfile <[i16, i16, i16, i16, untyped]>;
def VOP_F16_F16_F16_F16 : VOPProfile <[f16, f16, f16, f16, untyped]>;

def VOP_I32_I16_I16_I32 : VOPProfile <[i32, i16, i16, i32, untyped]>;
def VOP_I32_I16 : VOPProfile <[i32, i16, untyped, untyped]>;
def VOP_I16_I32 : VOPProfile <[i16, i32, untyped, untyped]>;

def VOP_V2F16_V2F16_V2F16 : VOPProfile <[v2f16, v2f16, v2f16, untyped]>;
def VOP_V2I16_V2I16_V2I16 : VOPProfile <[v2i16, v2i16, v2i16, untyped]>;
def VOP_B32_F16_F16 : VOPProfile <[i32, f16, f16, untyped]>;

def VOP_V2F16_V2F16_V2F16_V2F16 : VOPProfile <[v2f16, v2f16, v2f16, v2f16]>;
def VOP_V2I16_V2I16_V2I16_V2I16 : VOPProfile <[v2i16, v2i16, v2i16, v2i16]>;
def VOP_V2I16_F32_F32 : VOPProfile <[v2i16, f32, f32, untyped]>;
def VOP_V2I16_I32_I32 : VOPProfile <[v2i16, i32, i32, untyped]>;

def VOP_F16_V2F16_V2F16_F16 : VOPProfile <[f16, v2f16, v2f16, f16]>;
def VOP_I16_V2I16_V2I16_I16 : VOPProfile <[i16, v2i16, v2i16, i16]>;
def VOP_F32_V2I16_V2I16_F32 : VOPProfile <[f32, v2i16, v2i16, f32]>;

def VOP_F32_V2F16_V2F16_V2F16 : VOPProfile <[f32, v2f16, v2f16, v2f16]>;

def VOP_NONE : VOPProfile <[untyped, untyped, untyped, untyped]>;

def VOP_F32_F32 : VOPProfile <[f32, f32, untyped, untyped]>;
def VOP_F32_F64 : VOPProfile <[f32, f64, untyped, untyped]>;
def VOP_F32_I32 : VOPProfile <[f32, i32, untyped, untyped]>;
def VOP_F64_F32 : VOPProfile <[f64, f32, untyped, untyped]>;
def VOP_F64_F64 : VOPProfile <[f64, f64, untyped, untyped]>;
def VOP_F64_I32 : VOPProfile <[f64, i32, untyped, untyped]>;
def VOP_I32_F32 : VOPProfile <[i32, f32, untyped, untyped]>;
def VOP_I32_F64 : VOPProfile <[i32, f64, untyped, untyped]>;
def VOP_I32_I32 : VOPProfile <[i32, i32, untyped, untyped]>;
def VOP_F16_F32 : VOPProfile <[f16, f32, untyped, untyped]>;
def VOP_F32_F16 : VOPProfile <[f32, f16, untyped, untyped]>;
def VOP_I64_I64 : VOPProfile <[i64, i64, untyped, untyped]>;

def VOP_F32_F32_F16 : VOPProfile <[f32, f32, f16, untyped]>;
def VOP_F32_F32_F32 : VOPProfile <[f32, f32, f32, untyped]>;
def VOP_F32_F32_I32 : VOPProfile <[f32, f32, i32, untyped]>;
def VOP_F64_F64_F64 : VOPProfile <[f64, f64, f64, untyped]>;
def VOP_F64_F64_I32 : VOPProfile <[f64, f64, i32, untyped]>;
def VOP_I32_F32_F32 : VOPProfile <[i32, f32, f32, untyped]>;
def VOP_I32_F32_I32 : VOPProfile <[i32, f32, i32, untyped]>;
def VOP_I32_I32_I32 : VOPProfile <[i32, i32, i32, untyped]>;
def VOP_I32_I32_I32_ARITH : VOPProfile <[i32, i32, i32, untyped], /*EnableClamp=*/1>;
def VOP_V2F16_F32_F32 : VOPProfile <[v2f16, f32, f32, untyped]>;
def VOP_F32_F16_F16_F16 : VOPProfile <[f32, f16, f16, f16]>;

def VOP_I64_I64_I32 : VOPProfile <[i64, i64, i32, untyped]>;
def VOP_I64_I32_I64 : VOPProfile <[i64, i32, i64, untyped]>;
def VOP_I64_I64_I64 : VOPProfile <[i64, i64, i64, untyped]>;

def VOP_F16_F32_F16_F32 : VOPProfile <[f16, f32, f16, f32]>;
def VOP_F32_F32_F16_F16 : VOPProfile <[f32, f32, f16, f16]>;
def VOP_F32_F32_F32_F32 : VOPProfile <[f32, f32, f32, f32]>;
def VOP_F64_F64_F64_F64 : VOPProfile <[f64, f64, f64, f64]>;
def VOP_I32_I32_I32_I32 : VOPProfile <[i32, i32, i32, i32]>;
def VOP_I64_I32_I32_I64 : VOPProfile <[i64, i32, i32, i64]>;
def VOP_I32_F32_I32_I32 : VOPProfile <[i32, f32, i32, i32]>;
def VOP_I64_I64_I32_I64 : VOPProfile <[i64, i64, i32, i64]>;
def VOP_V4I32_I64_I32_V4I32 : VOPProfile <[v4i32, i64, i32, v4i32]>;

def VOP_F32_V2F16_V2F16_F32 : VOPProfile <[f32, v2f16, v2f16, f32]>;
def VOP_I32_V2I16_V2I16_I32 : VOPProfile <[i32, v2i16, v2i16, i32]>;

def VOP_V4F32_F32_F32_V4F32       : VOPProfile <[v4f32,  f32,   f32,   v4f32]>;
def VOP_V16F32_F32_F32_V16F32     : VOPProfile <[v16f32, f32,   f32,   v16f32]>;
def VOP_V32F32_F32_F32_V32F32     : VOPProfile <[v32f32, f32,   f32,   v32f32]>;
def VOP_V4F32_V4F16_V4F16_V4F32   : VOPProfile <[v4f32,  v4f16, v4f16, v4f32]>;
def VOP_V16F32_V4F16_V4F16_V16F32 : VOPProfile <[v16f32, v4f16, v4f16, v16f32]>;
def VOP_V32F32_V4F16_V4F16_V32F32 : VOPProfile <[v32f32, v4f16, v4f16, v32f32]>;
def VOP_V4F32_V2I16_V2I16_V4F32   : VOPProfile <[v4f32,  v2i16, v2i16, v4f32]>;
def VOP_V16F32_V2I16_V2I16_V16F32 : VOPProfile <[v16f32, v2i16, v2i16, v16f32]>;
def VOP_V32F32_V2I16_V2I16_V32F32 : VOPProfile <[v32f32, v2i16, v2i16, v32f32]>;
def VOP_V4I32_I32_I32_V4I32       : VOPProfile <[v4i32,  i32,   i32,   v4i32]>;
def VOP_V16I32_I32_I32_V16I32     : VOPProfile <[v16i32, i32,   i32,   v16i32]>;
def VOP_V32I32_I32_I32_V32I32     : VOPProfile <[v32i32, i32,   i32,   v32i32]>;

def VOP_V4F64_F64_F64_V4F64 : VOPProfile <[v4f64, f64, f64, v4f64]>;
def VOP_V1F64_F64_F64_V1F64 : VOPProfile <[v1f64, f64, f64, v1f64]>;

def VOP_V2F32_V2F32_V2F32_V2F32   : VOPProfile <[v2f32,  v2f32, v2f32, v2f32]>;
def VOP_V2F32_V2F32_V2F32         : VOPProfile <[v2f32,  v2f32, v2f32, untyped]>;
def VOP_V2I32_V2I32_V2I32         : VOPProfile <[v2i32,  v2i32, v2i32, untyped]>;
def VOP_V4F32_V4I16_V4I16_V4F32   : VOPProfile <[v4f32,  v4i16, v4i16, v4f32]>;
def VOP_V16F32_V4I16_V4I16_V16F32 : VOPProfile <[v16f32, v4i16, v4i16, v16f32]>;
def VOP_V32F32_V4I16_V4I16_V32F32 : VOPProfile <[v32f32, v4i16, v4i16, v32f32]>;

def VOP_V4I32_I64_I64_V4I32       : VOPProfile <[v4i32,  i64,   i64,   v4i32]>;
def VOP_V16I32_I64_I64_V16I32     : VOPProfile <[v16i32, i64,   i64,   v16i32]>;
def VOP_V4F32_V2F32_V2F32_V4F32   : VOPProfile <[v4f32,  v2f32, v2f32, v4f32]>;
def VOP_V16F32_V2F32_V2F32_V16F32 : VOPProfile <[v16f32, v2f32, v2f32, v16f32]>;
def VOP_V4F32_I64_I64_V4F32       : VOPProfile <[v4f32,  i64,   i64,   v4f32]>;
def VOP_V16F32_I64_I64_V16F32     : VOPProfile <[v16f32, i64,   i64,   v16f32]>;

def VOP_V4F32_V4F16_V8F16_I32     : VOPProfile <[v4f32,  v4f16, v8f16, i32]>;
def VOP_V16F32_V4F16_V8F16_I32    : VOPProfile <[v16f32, v4f16, v8f16, i32]>;
def VOP_V4F32_V4I16_V8I16_I32     : VOPProfile <[v4f32,  v4i16, v8i16, i32]>;
def VOP_V16F32_V4I16_V8I16_I32    : VOPProfile <[v16f32, v4i16, v8i16, i32]>;
def VOP_V4I32_V2I32_V4I32_I32     : VOPProfile <[v4i32,  v2i32, v4i32, i32]>;
def VOP_V16I32_V2I32_V4I32_I32    : VOPProfile <[v16i32, v2i32, v4i32, i32]>;
def VOP_V4F32_V2I32_V4I32_I32     : VOPProfile <[v4f32,  v2i32, v4i32, i32]>;
def VOP_V16F32_V2I32_V4I32_I32    : VOPProfile <[v16f32, v2i32, v4i32, i32]>;

class Commutable_REV <string revOp, bit isOrig> {
  string RevOp = revOp;
  bit IsOrig = isOrig;
}

class AtomicNoRet <string noRetOp, bit isRet> {
  string NoRetOp = noRetOp;
  bit IsRet = isRet;
}

//===----------------------------------------------------------------------===//
// Interpolation opcodes
//===----------------------------------------------------------------------===//

class VINTRPDstOperand <RegisterClass rc> : RegisterOperand <rc, "printVINTRPDst">;

class VINTRP_Pseudo <string opName, dag outs, dag ins, list<dag> pattern> :
  VINTRPCommon <outs, ins, "", pattern>,
  SIMCInstr<opName, SIEncodingFamily.NONE> {
  let isPseudo = 1;
  let isCodeGenOnly = 1;
}

// FIXME-GFX10: WIP.
class VINTRP_Real_si <bits <2> op, string opName, dag outs, dag ins,
                      string asm, int encodingFamily> :
  VINTRPCommon <outs, ins, asm, []>,
  VINTRPe <op>,
  SIMCInstr<opName, encodingFamily> {
}

class VINTRP_Real_vi <bits <2> op, string opName, dag outs, dag ins,
                      string asm> :
  VINTRPCommon <outs, ins, asm, []>,
  VINTRPe_vi <op>,
  SIMCInstr<opName, SIEncodingFamily.VI> {
  let AssemblerPredicate = VIAssemblerPredicate;
  let DecoderNamespace = "GFX8";
}

// FIXME-GFX10: WIP.
multiclass VINTRP_m <bits <2> op, dag outs, dag ins, string asm,
                     list<dag> pattern = []> {
  def "" : VINTRP_Pseudo <NAME, outs, ins, pattern>;

  let AssemblerPredicate = isGFX6GFX7, DecoderNamespace = "GFX6GFX7" in {
    def _si : VINTRP_Real_si <op, NAME, outs, ins, asm, SIEncodingFamily.SI>;
  } // End AssemblerPredicate = isGFX6GFX7, DecoderNamespace = "GFX6GFX7"

  def _vi : VINTRP_Real_vi <op, NAME, outs, ins, asm>;

  let AssemblerPredicate = isGFX10Only, DecoderNamespace = "GFX10" in {
    def _gfx10 : VINTRP_Real_si<op, NAME, outs, ins, asm, SIEncodingFamily.GFX10>;
  } // End AssemblerPredicate = isGFX10Only, DecoderNamespace = "GFX10"
}

//===----------------------------------------------------------------------===//
// Vector instruction mappings
//===----------------------------------------------------------------------===//

// Maps an opcode in e32 form to its e64 equivalent
def getVOPe64 : InstrMapping {
  let FilterClass = "VOP";
  let RowFields = ["OpName"];
  let ColFields = ["Size", "VOP3"];
  let KeyCol = ["4", "0"];
  let ValueCols = [["8", "1"]];
}

// Maps an opcode in e64 form to its e32 equivalent
def getVOPe32 : InstrMapping {
  let FilterClass = "VOP";
  let RowFields = ["OpName"];
  let ColFields = ["Size", "VOP3"];
  let KeyCol = ["8", "1"];
  let ValueCols = [["4", "0"]];
}

// Maps ordinary instructions to their SDWA counterparts
def getSDWAOp : InstrMapping {
  let FilterClass = "VOP";
  let RowFields = ["OpName"];
  let ColFields = ["AsmVariantName"];
  let KeyCol = ["Default"];
  let ValueCols = [["SDWA"]];
}

// Maps SDWA instructions to their ordinary counterparts
def getBasicFromSDWAOp : InstrMapping {
  let FilterClass = "VOP";
  let RowFields = ["OpName"];
  let ColFields = ["AsmVariantName"];
  let KeyCol = ["SDWA"];
  let ValueCols = [["Default"]];
}

// Maps ordinary instructions to their DPP counterparts
def getDPPOp32 : InstrMapping {
  let FilterClass = "VOP";
  let RowFields = ["OpName"];
  let ColFields = ["AsmVariantName"];
  let KeyCol = ["Default"];
  let ValueCols = [["DPP"]];
}

def getDPPOp64 : InstrMapping {
  let FilterClass = "VOP";
  let RowFields = ["OpName"];
  let ColFields = ["AsmVariantName"];
  let KeyCol = ["VOP3"];
  let ValueCols = [["VOP3_DPP"]];
}

// Maps an commuted opcode to its original version
def getCommuteOrig : InstrMapping {
  let FilterClass = "Commutable_REV";
  let RowFields = ["RevOp"];
  let ColFields = ["IsOrig"];
  let KeyCol = ["0"];
  let ValueCols = [["1"]];
}

// Maps an original opcode to its commuted version
def getCommuteRev : InstrMapping {
  let FilterClass = "Commutable_REV";
  let RowFields = ["RevOp"];
  let ColFields = ["IsOrig"];
  let KeyCol = ["1"];
  let ValueCols = [["0"]];
}

def getMCOpcodeGen : InstrMapping {
  let FilterClass = "SIMCInstr";
  let RowFields = ["PseudoInstr"];
  let ColFields = ["Subtarget"];
  let KeyCol = [!cast<string>(SIEncodingFamily.NONE)];
  // These columns must be kept in sync with the SIEncodingFamily enumeration.
  let ValueCols = [[!cast<string>(SIEncodingFamily.SI)],
                   [!cast<string>(SIEncodingFamily.VI)],
                   [!cast<string>(SIEncodingFamily.SDWA)],
                   [!cast<string>(SIEncodingFamily.SDWA9)],
                   // GFX80 encoding is added to work around a multiple matching
                   // issue for buffer instructions with unpacked d16 data. This
                   // does not actually change the encoding, and thus may be
                   // removed later.
                   [!cast<string>(SIEncodingFamily.GFX80)],
                   [!cast<string>(SIEncodingFamily.GFX9)],
                   [!cast<string>(SIEncodingFamily.GFX10)],
                   [!cast<string>(SIEncodingFamily.SDWA10)],
                   [!cast<string>(SIEncodingFamily.GFX90A)],
                   [!cast<string>(SIEncodingFamily.GFX940)],
                   [!cast<string>(SIEncodingFamily.GFX11)]];
}

// Get equivalent SOPK instruction.
def getSOPKOp : InstrMapping {
  let FilterClass = "SOPKInstTable";
  let RowFields = ["BaseCmpOp"];
  let ColFields = ["IsSOPK"];
  let KeyCol = ["0"];
  let ValueCols = [["1"]];
}

def getAddr64Inst : InstrMapping {
  let FilterClass = "MUBUFAddr64Table";
  let RowFields = ["OpName"];
  let ColFields = ["IsAddr64"];
  let KeyCol = ["0"];
  let ValueCols = [["1"]];
}

def getIfAddr64Inst : InstrMapping {
  let FilterClass = "MUBUFAddr64Table";
  let RowFields = ["OpName"];
  let ColFields = ["IsAddr64"];
  let KeyCol = ["1"];
  let ValueCols = [["1"]];
}

// Maps an atomic opcode to its returnless version.
def getAtomicNoRetOp : InstrMapping {
  let FilterClass = "AtomicNoRet";
  let RowFields = ["NoRetOp"];
  let ColFields = ["IsRet"];
  let KeyCol = ["1"];
  let ValueCols = [["0"]];
}

// Maps a GLOBAL to its SADDR form.
def getGlobalSaddrOp : InstrMapping {
  let FilterClass = "GlobalSaddrTable";
  let RowFields = ["SaddrOp"];
  let ColFields = ["IsSaddr"];
  let KeyCol = ["0"];
  let ValueCols = [["1"]];
}

// Maps a GLOBAL SADDR to its VADDR form.
def getGlobalVaddrOp : InstrMapping {
  let FilterClass = "GlobalSaddrTable";
  let RowFields = ["SaddrOp"];
  let ColFields = ["IsSaddr"];
  let KeyCol = ["1"];
  let ValueCols = [["0"]];
}

// Maps a v_cmpx opcode with sdst to opcode without sdst.
def getVCMPXNoSDstOp : InstrMapping {
  let FilterClass = "VCMPXNoSDstTable";
  let RowFields = ["NoSDstOp"];
  let ColFields = ["HasSDst"];
  let KeyCol = ["1"];
  let ValueCols = [["0"]];
}

// Maps a SOPP to a SOPP with S_NOP
def getSOPPWithRelaxation : InstrMapping {
  let FilterClass = "SOPPRelaxTable";
  let RowFields = ["KeyName"];
  let ColFields = ["IsRelaxed"];
  let KeyCol = ["0"];
  let ValueCols = [["1"]];
}

// Maps flat scratch opcodes by addressing modes
def getFlatScratchInstSTfromSS : InstrMapping {
  let FilterClass = "FlatScratchInst";
  let RowFields = ["SVOp"];
  let ColFields = ["Mode"];
  let KeyCol = ["SS"];
  let ValueCols = [["ST"]];
}

def getFlatScratchInstSSfromSV : InstrMapping {
  let FilterClass = "FlatScratchInst";
  let RowFields = ["SVOp"];
  let ColFields = ["Mode"];
  let KeyCol = ["SV"];
  let ValueCols = [["SS"]];
}

def getFlatScratchInstSVfromSVS : InstrMapping {
  let FilterClass = "FlatScratchInst";
  let RowFields = ["SVOp"];
  let ColFields = ["Mode"];
  let KeyCol = ["SVS"];
  let ValueCols = [["SV"]];
}

def getFlatScratchInstSVfromSS : InstrMapping {
  let FilterClass = "FlatScratchInst";
  let RowFields = ["SVOp"];
  let ColFields = ["Mode"];
  let KeyCol = ["SS"];
  let ValueCols = [["SV"]];
}

def getMFMAEarlyClobberOp : InstrMapping {
  let FilterClass = "MFMATable";
  let RowFields = ["FMAOp"];
  let ColFields = ["IsMac"];
  let KeyCol = ["1"];
  let ValueCols = [["0"]];
}

// Maps an v_cmp instruction to its v_cmpx equivalent.
def getVCMPXOpFromVCMP : InstrMapping {
  let FilterClass = "VCMPVCMPXTable";
  let RowFields = ["VCMPOp"];
  let ColFields = ["IsVCMPX"];
  let KeyCol = ["0"];
  let ValueCols = [["1"]];
}

def VOPDComponentTable : GenericTable {
  let FilterClass = "VOPD_Component";
  let CppTypeName = "VOPDComponentInfo";
  let Fields = ["BaseVOP", "VOPDOp", "CanBeVOPDX"];
  let PrimaryKey = ["BaseVOP"];
  let PrimaryKeyName = "getVOPDComponentHelper";
}

def getVOPDBaseFromComponent : SearchIndex {
  let Table = VOPDComponentTable;
  let Key = ["VOPDOp"];
}

def VOPDPairs : GenericTable {
  let FilterClass = "VOPD_Base";
  let CppTypeName = "VOPDInfo";
  let Fields = ["Opcode", "OpX", "OpY"];
  let PrimaryKey = ["Opcode"];
  let PrimaryKeyName = "getVOPDOpcodeHelper";
}

def getVOPDInfoFromComponentOpcodes : SearchIndex {
  let Table = VOPDPairs;
  let Key = ["OpX", "OpY"];
}

include "SIInstructions.td"

include "DSInstructions.td"
include "MIMGInstructions.td"<|MERGE_RESOLUTION|>--- conflicted
+++ resolved
@@ -1121,34 +1121,9 @@
   let PrintMethod = "printVOPDst";
 }
 
-<<<<<<< HEAD
-class CustomOperandClass<string CName, bit Optional> : AsmOperandClass {
-  let Name = CName;
-  let PredicateMethod = "is"#CName;
-  let ParserMethod = "parse"#CName;
-  let RenderMethod = "addImmOperands";
-  let IsOptional = Optional;
-  let DefaultMethod = "default"#CName;
-}
-
-class CustomOperandProps<bit Optional = 0, string Name = NAME,
-    AsmOperandClass Class = CustomOperandClass<Name, Optional>> {
-  string PrintMethod = "print"#Name;
-  AsmOperandClass ParserMatchClass = Class;
-  string OperandType = "OPERAND_IMMEDIATE";
-}
-
-class CustomOperand<ValueType Type, bit Optional = 0, string Name = NAME,
-    AsmOperandClass Class = CustomOperandClass<Name, Optional>>
-  : Operand<Type>, CustomOperandProps<Optional, Name, Class>;
-
-class NamedIntOperandClass<string Prefix, string Name, string ConvertMethod>
-    : CustomOperandClass<Name, 1> {
-=======
 class NamedIntOperand<ValueType Type, string Prefix, string Name = NAME,
                       string ConvertMethod = "nullptr">
     : CustomOperand<Type, 1, Name> {
->>>>>>> cd92bbcb
   string ImmTy = "AMDGPUOperand::ImmTy"#Name;
   let ParserMethod =
     "[this](OperandVector &Operands) -> OperandMatchResultTy { "#
@@ -1164,17 +1139,6 @@
     "return parseNamedBit(\""#Id#"\", Operands, "#ImmTy#"); }";
 }
 
-<<<<<<< HEAD
-class NamedBitOperand<string Id, string Name = NAME>
-  : CustomOperand<i1, 1, Name, BitOperandClass<Id, Name>>;
-
-class DefaultOperand<CustomOperand Op, int Value>
-  : OperandWithDefaultOps<Op.Type, (ops (Op.Type Value))>,
-    CustomOperandProps<1, Op.ParserMatchClass.Name, Op.ParserMatchClass>;
-
-class SDWAOperandClass<string Id, string Name>
-    : CustomOperandClass<Name, 1> {
-=======
 class DefaultOperand<CustomOperand Op, int Value>
   : OperandWithDefaultOps<Op.Type, (ops (Op.Type Value))>,
     CustomOperandProps<1, Op.ParserMatchClass.Name> {
@@ -1183,36 +1147,20 @@
 
 class SDWAOperand<string Id, string Name = NAME>
     : CustomOperand<i32, 1, Name> {
->>>>>>> cd92bbcb
   string ImmTy = "AMDGPUOperand::ImmTy"#Name;
   let ParserMethod =
     "[this](OperandVector &Operands) -> OperandMatchResultTy { "#
     "return parseSDWASel(Operands, \""#Id#"\", "#ImmTy#"); }";
 }
 
-<<<<<<< HEAD
-class SDWAOperand<string Id, string Name = NAME>
-  : CustomOperand<i32, 1, Name, SDWAOperandClass<Id, Name>>;
-
-class ArrayOperandClass<string Id, string Name>
-    : CustomOperandClass<Name, 1> {
-=======
 class ArrayOperand0<string Id, string Name = NAME>
   : OperandWithDefaultOps<i32, (ops (i32 0))>,
     CustomOperandProps<1, Name> {
->>>>>>> cd92bbcb
   string ImmTy = "AMDGPUOperand::ImmTy"#Name;
   let ParserMethod =
     "[this](OperandVector &Operands) -> OperandMatchResultTy { "#
     "return parseOperandArrayWithPrefix(\""#Id#"\", Operands, "#ImmTy#"); }";
 }
-<<<<<<< HEAD
-
-class ArrayOperand0<string Id, string Name = NAME>
-  : OperandWithDefaultOps<i32, (ops (i32 0))>,
-    CustomOperandProps<1, Name, ArrayOperandClass<Id, Name>>;
-=======
->>>>>>> cd92bbcb
 
 def flat_offset : CustomOperand<i32, 1, "FlatOffset">;
 def offset : NamedIntOperand<i32, "offset", "Offset">;
