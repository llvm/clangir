--- conflicted
+++ resolved
@@ -515,11 +515,7 @@
 }
 
 // Return true if the given intrinsic is a gather or scatter
-<<<<<<< HEAD
-bool isGatherScatter(IntrinsicInst *IntInst) {
-=======
 static bool isGatherScatter(IntrinsicInst *IntInst) {
->>>>>>> a34309b7
   if (IntInst == nullptr)
     return false;
   unsigned IntrinsicID = IntInst->getIntrinsicID();
@@ -541,11 +537,7 @@
 
 // Check whether all usages of this instruction are as offsets of
 // gathers/scatters or simple arithmetics only used by gathers/scatters
-<<<<<<< HEAD
-bool hasAllGatScatUsers(Instruction *I) {
-=======
 static bool hasAllGatScatUsers(Instruction *I) {
->>>>>>> a34309b7
   if (I->hasNUses(0)) {
     return false;
   }
