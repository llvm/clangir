//===-- ARMSubtarget.h - Define Subtarget for the ARM ----------*- C++ -*--===//
//
// Part of the LLVM Project, under the Apache License v2.0 with LLVM Exceptions.
// See https://llvm.org/LICENSE.txt for license information.
// SPDX-License-Identifier: Apache-2.0 WITH LLVM-exception
//
//===----------------------------------------------------------------------===//
//
// This file declares the ARM specific subclass of TargetSubtargetInfo.
//
//===----------------------------------------------------------------------===//

#ifndef LLVM_LIB_TARGET_ARM_ARMSUBTARGET_H
#define LLVM_LIB_TARGET_ARM_ARMSUBTARGET_H

#include "ARMBaseInstrInfo.h"
#include "ARMBaseRegisterInfo.h"
#include "ARMConstantPoolValue.h"
#include "ARMFrameLowering.h"
#include "ARMISelLowering.h"
#include "ARMSelectionDAGInfo.h"
#include "llvm/ADT/Triple.h"
#include "llvm/CodeGen/GlobalISel/CallLowering.h"
#include "llvm/CodeGen/GlobalISel/InstructionSelector.h"
#include "llvm/CodeGen/GlobalISel/LegalizerInfo.h"
#include "llvm/CodeGen/GlobalISel/RegisterBankInfo.h"
#include "llvm/CodeGen/MachineFunction.h"
#include "llvm/CodeGen/TargetSubtargetInfo.h"
#include "llvm/MC/MCInstrItineraries.h"
#include "llvm/MC/MCSchedule.h"
#include "llvm/Target/TargetOptions.h"
#include <memory>
#include <string>

#define GET_SUBTARGETINFO_HEADER
#include "ARMGenSubtargetInfo.inc"

namespace llvm {

class ARMBaseTargetMachine;
class GlobalValue;
class StringRef;

class ARMSubtarget : public ARMGenSubtargetInfo {
protected:
  enum ARMProcFamilyEnum {
    Others,

    CortexA12,
    CortexA15,
    CortexA17,
    CortexA32,
    CortexA35,
    CortexA5,
    CortexA53,
    CortexA55,
    CortexA57,
    CortexA7,
    CortexA72,
    CortexA73,
    CortexA75,
    CortexA76,
    CortexA8,
    CortexA9,
    CortexM3,
    CortexR4,
    CortexR4F,
    CortexR5,
    CortexR52,
    CortexR7,
    Exynos,
    Krait,
    Kryo,
    NeoverseN1,
    Swift
  };
  enum ARMProcClassEnum {
    None,

    AClass,
    MClass,
    RClass
  };
  enum ARMArchEnum {
    ARMv2,
    ARMv2a,
    ARMv3,
    ARMv3m,
    ARMv4,
    ARMv4t,
    ARMv5,
    ARMv5t,
    ARMv5te,
    ARMv5tej,
    ARMv6,
    ARMv6k,
    ARMv6kz,
    ARMv6m,
    ARMv6sm,
    ARMv6t2,
    ARMv7a,
    ARMv7em,
    ARMv7m,
    ARMv7r,
    ARMv7ve,
    ARMv81a,
    ARMv82a,
    ARMv83a,
    ARMv84a,
    ARMv85a,
    ARMv86a,
    ARMv8a,
    ARMv8mBaseline,
    ARMv8mMainline,
    ARMv8r,
    ARMv81mMainline,
  };

public:
  /// What kind of timing do load multiple/store multiple instructions have.
  enum ARMLdStMultipleTiming {
    /// Can load/store 2 registers/cycle.
    DoubleIssue,
    /// Can load/store 2 registers/cycle, but needs an extra cycle if the access
    /// is not 64-bit aligned.
    DoubleIssueCheckUnalignedAccess,
    /// Can load/store 1 register/cycle.
    SingleIssue,
    /// Can load/store 1 register/cycle, but needs an extra cycle for address
    /// computation and potentially also for register writeback.
    SingleIssuePlusExtras,
  };

protected:
  /// ARMProcFamily - ARM processor family: Cortex-A8, Cortex-A9, and others.
  ARMProcFamilyEnum ARMProcFamily = Others;

  /// ARMProcClass - ARM processor class: None, AClass, RClass or MClass.
  ARMProcClassEnum ARMProcClass = None;

  /// ARMArch - ARM architecture
  ARMArchEnum ARMArch = ARMv4t;

  /// HasV4TOps, HasV5TOps, HasV5TEOps,
  /// HasV6Ops, HasV6MOps, HasV6KOps, HasV6T2Ops, HasV7Ops, HasV8Ops -
  /// Specify whether target support specific ARM ISA variants.
  bool HasV4TOps = false;
  bool HasV5TOps = false;
  bool HasV5TEOps = false;
  bool HasV6Ops = false;
  bool HasV6MOps = false;
  bool HasV6KOps = false;
  bool HasV6T2Ops = false;
  bool HasV7Ops = false;
  bool HasV8Ops = false;
  bool HasV8_1aOps = false;
  bool HasV8_2aOps = false;
  bool HasV8_3aOps = false;
  bool HasV8_4aOps = false;
  bool HasV8_5aOps = false;
  bool HasV8_6aOps = false;
  bool HasV8MBaselineOps = false;
  bool HasV8MMainlineOps = false;
  bool HasV8_1MMainlineOps = false;
  bool HasMVEIntegerOps = false;
  bool HasMVEFloatOps = false;
  bool HasCDEOps = false;

  /// HasVFPv2, HasVFPv3, HasVFPv4, HasFPARMv8, HasNEON - Specify what
  /// floating point ISAs are supported.
  bool HasVFPv2 = false;
  bool HasVFPv3 = false;
  bool HasVFPv4 = false;
  bool HasFPARMv8 = false;
  bool HasNEON = false;
  bool HasFPRegs = false;
  bool HasFPRegs16 = false;
  bool HasFPRegs64 = false;

  /// Versions of the VFP flags restricted to single precision, or to
  /// 16 d-registers, or both.
  bool HasVFPv2SP = false;
  bool HasVFPv3SP = false;
  bool HasVFPv4SP = false;
  bool HasFPARMv8SP = false;
  bool HasVFPv3D16 = false;
  bool HasVFPv4D16 = false;
  bool HasFPARMv8D16 = false;
  bool HasVFPv3D16SP = false;
  bool HasVFPv4D16SP = false;
  bool HasFPARMv8D16SP = false;

  /// HasDotProd - True if the ARMv8.2A dot product instructions are supported.
  bool HasDotProd = false;

  /// UseNEONForSinglePrecisionFP - if the NEONFP attribute has been
  /// specified. Use the method useNEONForSinglePrecisionFP() to
  /// determine if NEON should actually be used.
  bool UseNEONForSinglePrecisionFP = false;

  /// UseMulOps - True if non-microcoded fused integer multiply-add and
  /// multiply-subtract instructions should be used.
  bool UseMulOps = false;

  /// SlowFPVMLx - If the VFP2 / NEON instructions are available, indicates
  /// whether the FP VML[AS] instructions are slow (if so, don't use them).
  bool SlowFPVMLx = false;

  /// SlowFPVFMx - If the VFP4 / NEON instructions are available, indicates
  /// whether the FP VFM[AS] instructions are slow (if so, don't use them).
  bool SlowFPVFMx = false;

  /// HasVMLxForwarding - If true, NEON has special multiplier accumulator
  /// forwarding to allow mul + mla being issued back to back.
  bool HasVMLxForwarding = false;

  /// SlowFPBrcc - True if floating point compare + branch is slow.
  bool SlowFPBrcc = false;

  /// InThumbMode - True if compiling for Thumb, false for ARM.
  bool InThumbMode = false;

  /// UseSoftFloat - True if we're using software floating point features.
  bool UseSoftFloat = false;

  /// UseMISched - True if MachineScheduler should be used for this subtarget.
  bool UseMISched = false;

  /// DisablePostRAScheduler - False if scheduling should happen again after
  /// register allocation.
  bool DisablePostRAScheduler = false;

  /// HasThumb2 - True if Thumb2 instructions are supported.
  bool HasThumb2 = false;

  /// NoARM - True if subtarget does not support ARM mode execution.
  bool NoARM = false;

  /// ReserveR9 - True if R9 is not available as a general purpose register.
  bool ReserveR9 = false;

  /// NoMovt - True if MOVT / MOVW pairs are not used for materialization of
  /// 32-bit imms (including global addresses).
  bool NoMovt = false;

  /// SupportsTailCall - True if the OS supports tail call. The dynamic linker
  /// must be able to synthesize call stubs for interworking between ARM and
  /// Thumb.
  bool SupportsTailCall = false;

  /// HasFP16 - True if subtarget supports half-precision FP conversions
  bool HasFP16 = false;

  /// HasFullFP16 - True if subtarget supports half-precision FP operations
  bool HasFullFP16 = false;

  /// HasFP16FML - True if subtarget supports half-precision FP fml operations
  bool HasFP16FML = false;

  /// HasBF16 - True if subtarget supports BFloat16 floating point operations
  bool HasBF16 = false;

<<<<<<< HEAD
=======
  /// HasMatMulInt8 - True if subtarget supports 8-bit integer matrix multiply
  bool HasMatMulInt8 = false;

>>>>>>> a34309b7
  /// HasD32 - True if subtarget has the full 32 double precision
  /// FP registers for VFPv3.
  bool HasD32 = false;

  /// HasHardwareDivide - True if subtarget supports [su]div in Thumb mode
  bool HasHardwareDivideInThumb = false;

  /// HasHardwareDivideInARM - True if subtarget supports [su]div in ARM mode
  bool HasHardwareDivideInARM = false;

  /// HasDataBarrier - True if the subtarget supports DMB / DSB data barrier
  /// instructions.
  bool HasDataBarrier = false;

  /// HasFullDataBarrier - True if the subtarget supports DFB data barrier
  /// instruction.
  bool HasFullDataBarrier = false;

  /// HasV7Clrex - True if the subtarget supports CLREX instructions
  bool HasV7Clrex = false;

  /// HasAcquireRelease - True if the subtarget supports v8 atomics (LDA/LDAEX etc)
  /// instructions
  bool HasAcquireRelease = false;

  /// Pref32BitThumb - If true, codegen would prefer 32-bit Thumb instructions
  /// over 16-bit ones.
  bool Pref32BitThumb = false;

  /// AvoidCPSRPartialUpdate - If true, codegen would avoid using instructions
  /// that partially update CPSR and add false dependency on the previous
  /// CPSR setting instruction.
  bool AvoidCPSRPartialUpdate = false;

  /// CheapPredicableCPSRDef - If true, disable +1 predication cost
  /// for instructions updating CPSR. Enabled for Cortex-A57.
  bool CheapPredicableCPSRDef = false;

  /// AvoidMOVsShifterOperand - If true, codegen should avoid using flag setting
  /// movs with shifter operand (i.e. asr, lsl, lsr).
  bool AvoidMOVsShifterOperand = false;

  /// HasRetAddrStack - Some processors perform return stack prediction. CodeGen should
  /// avoid issue "normal" call instructions to callees which do not return.
  bool HasRetAddrStack = false;

  /// HasBranchPredictor - True if the subtarget has a branch predictor. Having
  /// a branch predictor or not changes the expected cost of taking a branch
  /// which affects the choice of whether to use predicated instructions.
  bool HasBranchPredictor = true;

  /// HasMPExtension - True if the subtarget supports Multiprocessing
  /// extension (ARMv7 only).
  bool HasMPExtension = false;

  /// HasVirtualization - True if the subtarget supports the Virtualization
  /// extension.
  bool HasVirtualization = false;

  /// HasFP64 - If true, the floating point unit supports double
  /// precision.
  bool HasFP64 = false;

  /// If true, the processor supports the Performance Monitor Extensions. These
  /// include a generic cycle-counter as well as more fine-grained (often
  /// implementation-specific) events.
  bool HasPerfMon = false;

  /// HasTrustZone - if true, processor supports TrustZone security extensions
  bool HasTrustZone = false;

  /// Has8MSecExt - if true, processor supports ARMv8-M Security Extensions
  bool Has8MSecExt = false;

  /// HasSHA2 - if true, processor supports SHA1 and SHA256
  bool HasSHA2 = false;

  /// HasAES - if true, processor supports AES
  bool HasAES = false;

  /// HasCrypto - if true, processor supports Cryptography extensions
  bool HasCrypto = false;

  /// HasCRC - if true, processor supports CRC instructions
  bool HasCRC = false;

  /// HasRAS - if true, the processor supports RAS extensions
  bool HasRAS = false;

  /// HasLOB - if true, the processor supports the Low Overhead Branch extension
  bool HasLOB = false;

  /// If true, the instructions "vmov.i32 d0, #0" and "vmov.i32 q0, #0" are
  /// particularly effective at zeroing a VFP register.
  bool HasZeroCycleZeroing = false;

  /// HasFPAO - if true, processor  does positive address offset computation faster
  bool HasFPAO = false;

  /// HasFuseAES - if true, processor executes back to back AES instruction
  /// pairs faster.
  bool HasFuseAES = false;

  /// HasFuseLiterals - if true, processor executes back to back
  /// bottom and top halves of literal generation faster.
  bool HasFuseLiterals = false;

  /// If true, if conversion may decide to leave some instructions unpredicated.
  bool IsProfitableToUnpredicate = false;

  /// If true, VMOV will be favored over VGETLNi32.
  bool HasSlowVGETLNi32 = false;

  /// If true, VMOV will be favored over VDUP.
  bool HasSlowVDUP32 = false;

  /// If true, VMOVSR will be favored over VMOVDRR.
  bool PreferVMOVSR = false;

  /// If true, ISHST barriers will be used for Release semantics.
  bool PreferISHST = false;

  /// If true, a VLDM/VSTM starting with an odd register number is considered to
  /// take more microops than single VLDRS/VSTRS.
  bool SlowOddRegister = false;

  /// If true, loading into a D subregister will be penalized.
  bool SlowLoadDSubregister = false;

  /// If true, use a wider stride when allocating VFP registers.
  bool UseWideStrideVFP = false;

  /// If true, the AGU and NEON/FPU units are multiplexed.
  bool HasMuxedUnits = false;

  /// If true, VMOVS will never be widened to VMOVD.
  bool DontWidenVMOVS = false;

  /// If true, splat a register between VFP and NEON instructions.
  bool SplatVFPToNeon = false;

  /// If true, run the MLx expansion pass.
  bool ExpandMLx = false;

  /// If true, VFP/NEON VMLA/VMLS have special RAW hazards.
  bool HasVMLxHazards = false;

  // If true, read thread pointer from coprocessor register.
  bool ReadTPHard = false;

  /// If true, VMOVRS, VMOVSR and VMOVS will be converted from VFP to NEON.
  bool UseNEONForFPMovs = false;

  /// If true, VLDn instructions take an extra cycle for unaligned accesses.
  bool CheckVLDnAlign = false;

  /// If true, VFP instructions are not pipelined.
  bool NonpipelinedVFP = false;

  /// StrictAlign - If true, the subtarget disallows unaligned memory
  /// accesses for some types.  For details, see
  /// ARMTargetLowering::allowsMisalignedMemoryAccesses().
  bool StrictAlign = false;

  /// RestrictIT - If true, the subtarget disallows generation of deprecated IT
  ///  blocks to conform to ARMv8 rule.
  bool RestrictIT = false;

  /// HasDSP - If true, the subtarget supports the DSP (saturating arith
  /// and such) instructions.
  bool HasDSP = false;

  /// NaCl TRAP instruction is generated instead of the regular TRAP.
  bool UseNaClTrap = false;

  /// Generate calls via indirect call instructions.
  bool GenLongCalls = false;

  /// Generate code that does not contain data access to code sections.
  bool GenExecuteOnly = false;

  /// Target machine allowed unsafe FP math (such as use of NEON fp)
  bool UnsafeFPMath = false;

  /// UseSjLjEH - If true, the target uses SjLj exception handling (e.g. iOS).
  bool UseSjLjEH = false;

  /// Has speculation barrier
  bool HasSB = false;

  /// Implicitly convert an instruction to a different one if its immediates
  /// cannot be encoded. For example, ADD r0, r1, #FFFFFFFF -> SUB r0, r1, #1.
  bool NegativeImmediates = true;

  /// stackAlignment - The minimum alignment known to hold of the stack frame on
  /// entry to the function and which must be maintained by every function.
  Align stackAlignment = Align(4);

  /// CPUString - String name of used CPU.
  std::string CPUString;

  unsigned MaxInterleaveFactor = 1;

  /// Clearance before partial register updates (in number of instructions)
  unsigned PartialUpdateClearance = 0;

  /// What kind of timing do load multiple/store multiple have (double issue,
  /// single issue etc).
  ARMLdStMultipleTiming LdStMultipleTiming = SingleIssue;

  /// The adjustment that we need to apply to get the operand latency from the
  /// operand cycle returned by the itinerary data for pre-ISel operands.
  int PreISelOperandLatencyAdjustment = 2;

  /// What alignment is preferred for loop bodies, in log2(bytes).
  unsigned PrefLoopLogAlignment = 0;

  /// The cost factor for MVE instructions, representing the multiple beats an
  // instruction can take. The default is 2, (set in initSubtargetFeatures so
  // that we can use subtarget features less than 2).
  unsigned MVEVectorCostFactor = 0;

  /// OptMinSize - True if we're optimising for minimum code size, equal to
  /// the function attribute.
  bool OptMinSize = false;

  /// IsLittle - The target is Little Endian
  bool IsLittle;

  /// TargetTriple - What processor and OS we're targeting.
  Triple TargetTriple;

  /// SchedModel - Processor specific instruction costs.
  MCSchedModel SchedModel;

  /// Selected instruction itineraries (one entry per itinerary class.)
  InstrItineraryData InstrItins;

  /// Options passed via command line that could influence the target
  const TargetOptions &Options;

  const ARMBaseTargetMachine &TM;

public:
  /// This constructor initializes the data members to match that
  /// of the specified triple.
  ///
  ARMSubtarget(const Triple &TT, const std::string &CPU, const std::string &FS,
               const ARMBaseTargetMachine &TM, bool IsLittle,
               bool MinSize = false);

  /// getMaxInlineSizeThreshold - Returns the maximum memset / memcpy size
  /// that still makes it profitable to inline the call.
  unsigned getMaxInlineSizeThreshold() const {
    return 64;
  }

  /// ParseSubtargetFeatures - Parses features string setting specified
  /// subtarget options.  Definition of function is auto generated by tblgen.
  void ParseSubtargetFeatures(StringRef CPU, StringRef FS);

  /// initializeSubtargetDependencies - Initializes using a CPU and feature string
  /// so that we can use initializer lists for subtarget initialization.
  ARMSubtarget &initializeSubtargetDependencies(StringRef CPU, StringRef FS);

  const ARMSelectionDAGInfo *getSelectionDAGInfo() const override {
    return &TSInfo;
  }

  const ARMBaseInstrInfo *getInstrInfo() const override {
    return InstrInfo.get();
  }

  const ARMTargetLowering *getTargetLowering() const override {
    return &TLInfo;
  }

  const ARMFrameLowering *getFrameLowering() const override {
    return FrameLowering.get();
  }

  const ARMBaseRegisterInfo *getRegisterInfo() const override {
    return &InstrInfo->getRegisterInfo();
  }

  const CallLowering *getCallLowering() const override;
  InstructionSelector *getInstructionSelector() const override;
  const LegalizerInfo *getLegalizerInfo() const override;
  const RegisterBankInfo *getRegBankInfo() const override;

private:
  ARMSelectionDAGInfo TSInfo;
  // Either Thumb1FrameLowering or ARMFrameLowering.
  std::unique_ptr<ARMFrameLowering> FrameLowering;
  // Either Thumb1InstrInfo or Thumb2InstrInfo.
  std::unique_ptr<ARMBaseInstrInfo> InstrInfo;
  ARMTargetLowering   TLInfo;

  /// GlobalISel related APIs.
  std::unique_ptr<CallLowering> CallLoweringInfo;
  std::unique_ptr<InstructionSelector> InstSelector;
  std::unique_ptr<LegalizerInfo> Legalizer;
  std::unique_ptr<RegisterBankInfo> RegBankInfo;

  void initializeEnvironment();
  void initSubtargetFeatures(StringRef CPU, StringRef FS);
  ARMFrameLowering *initializeFrameLowering(StringRef CPU, StringRef FS);

  std::bitset<8> CoprocCDE = {};
public:
  void computeIssueWidth();

  bool hasV4TOps()  const { return HasV4TOps;  }
  bool hasV5TOps()  const { return HasV5TOps;  }
  bool hasV5TEOps() const { return HasV5TEOps; }
  bool hasV6Ops()   const { return HasV6Ops;   }
  bool hasV6MOps()  const { return HasV6MOps;  }
  bool hasV6KOps()  const { return HasV6KOps; }
  bool hasV6T2Ops() const { return HasV6T2Ops; }
  bool hasV7Ops()   const { return HasV7Ops;  }
  bool hasV8Ops()   const { return HasV8Ops;  }
  bool hasV8_1aOps() const { return HasV8_1aOps; }
  bool hasV8_2aOps() const { return HasV8_2aOps; }
  bool hasV8_3aOps() const { return HasV8_3aOps; }
  bool hasV8_4aOps() const { return HasV8_4aOps; }
  bool hasV8_5aOps() const { return HasV8_5aOps; }
  bool hasV8_6aOps() const { return HasV8_6aOps; }
  bool hasV8MBaselineOps() const { return HasV8MBaselineOps; }
  bool hasV8MMainlineOps() const { return HasV8MMainlineOps; }
  bool hasV8_1MMainlineOps() const { return HasV8_1MMainlineOps; }
  bool hasMVEIntegerOps() const { return HasMVEIntegerOps; }
  bool hasMVEFloatOps() const { return HasMVEFloatOps; }
  bool hasCDEOps() const { return HasCDEOps; }
  bool hasFPRegs() const { return HasFPRegs; }
  bool hasFPRegs16() const { return HasFPRegs16; }
  bool hasFPRegs64() const { return HasFPRegs64; }

  /// @{
  /// These functions are obsolete, please consider adding subtarget features
  /// or properties instead of calling them.
  bool isCortexA5() const { return ARMProcFamily == CortexA5; }
  bool isCortexA7() const { return ARMProcFamily == CortexA7; }
  bool isCortexA8() const { return ARMProcFamily == CortexA8; }
  bool isCortexA9() const { return ARMProcFamily == CortexA9; }
  bool isCortexA15() const { return ARMProcFamily == CortexA15; }
  bool isSwift()    const { return ARMProcFamily == Swift; }
  bool isCortexM3() const { return ARMProcFamily == CortexM3; }
  bool isLikeA9() const { return isCortexA9() || isCortexA15() || isKrait(); }
  bool isCortexR5() const { return ARMProcFamily == CortexR5; }
  bool isKrait() const { return ARMProcFamily == Krait; }
  /// @}

  bool hasARMOps() const { return !NoARM; }

  bool hasVFP2Base() const { return HasVFPv2SP; }
  bool hasVFP3Base() const { return HasVFPv3D16SP; }
  bool hasVFP4Base() const { return HasVFPv4D16SP; }
  bool hasFPARMv8Base() const { return HasFPARMv8D16SP; }
  bool hasNEON() const { return HasNEON;  }
  bool hasSHA2() const { return HasSHA2; }
  bool hasAES() const { return HasAES; }
  bool hasCrypto() const { return HasCrypto; }
  bool hasDotProd() const { return HasDotProd; }
  bool hasCRC() const { return HasCRC; }
  bool hasRAS() const { return HasRAS; }
  bool hasLOB() const { return HasLOB; }
  bool hasVirtualization() const { return HasVirtualization; }

  bool useNEONForSinglePrecisionFP() const {
    return hasNEON() && UseNEONForSinglePrecisionFP;
  }

  bool hasDivideInThumbMode() const { return HasHardwareDivideInThumb; }
  bool hasDivideInARMMode() const { return HasHardwareDivideInARM; }
  bool hasDataBarrier() const { return HasDataBarrier; }
  bool hasFullDataBarrier() const { return HasFullDataBarrier; }
  bool hasV7Clrex() const { return HasV7Clrex; }
  bool hasAcquireRelease() const { return HasAcquireRelease; }

  bool hasAnyDataBarrier() const {
    return HasDataBarrier || (hasV6Ops() && !isThumb());
  }

  bool useMulOps() const { return UseMulOps; }
  bool useFPVMLx() const { return !SlowFPVMLx; }
  bool useFPVFMx() const {
    return !isTargetDarwin() && hasVFP4Base() && !SlowFPVFMx;
  }
  bool useFPVFMx16() const { return useFPVFMx() && hasFullFP16(); }
  bool useFPVFMx64() const { return useFPVFMx() && hasFP64(); }
  bool hasVMLxForwarding() const { return HasVMLxForwarding; }
  bool isFPBrccSlow() const { return SlowFPBrcc; }
  bool hasFP64() const { return HasFP64; }
  bool hasPerfMon() const { return HasPerfMon; }
  bool hasTrustZone() const { return HasTrustZone; }
  bool has8MSecExt() const { return Has8MSecExt; }
  bool hasZeroCycleZeroing() const { return HasZeroCycleZeroing; }
  bool hasFPAO() const { return HasFPAO; }
  bool isProfitableToUnpredicate() const { return IsProfitableToUnpredicate; }
  bool hasSlowVGETLNi32() const { return HasSlowVGETLNi32; }
  bool hasSlowVDUP32() const { return HasSlowVDUP32; }
  bool preferVMOVSR() const { return PreferVMOVSR; }
  bool preferISHSTBarriers() const { return PreferISHST; }
  bool expandMLx() const { return ExpandMLx; }
  bool hasVMLxHazards() const { return HasVMLxHazards; }
  bool hasSlowOddRegister() const { return SlowOddRegister; }
  bool hasSlowLoadDSubregister() const { return SlowLoadDSubregister; }
  bool useWideStrideVFP() const { return UseWideStrideVFP; }
  bool hasMuxedUnits() const { return HasMuxedUnits; }
  bool dontWidenVMOVS() const { return DontWidenVMOVS; }
  bool useSplatVFPToNeon() const { return SplatVFPToNeon; }
  bool useNEONForFPMovs() const { return UseNEONForFPMovs; }
  bool checkVLDnAccessAlignment() const { return CheckVLDnAlign; }
  bool nonpipelinedVFP() const { return NonpipelinedVFP; }
  bool prefers32BitThumb() const { return Pref32BitThumb; }
  bool avoidCPSRPartialUpdate() const { return AvoidCPSRPartialUpdate; }
  bool cheapPredicableCPSRDef() const { return CheapPredicableCPSRDef; }
  bool avoidMOVsShifterOperand() const { return AvoidMOVsShifterOperand; }
  bool hasRetAddrStack() const { return HasRetAddrStack; }
  bool hasBranchPredictor() const { return HasBranchPredictor; }
  bool hasMPExtension() const { return HasMPExtension; }
  bool hasDSP() const { return HasDSP; }
  bool useNaClTrap() const { return UseNaClTrap; }
  bool useSjLjEH() const { return UseSjLjEH; }
  bool hasSB() const { return HasSB; }
  bool genLongCalls() const { return GenLongCalls; }
  bool genExecuteOnly() const { return GenExecuteOnly; }
  bool hasBaseDSP() const {
    if (isThumb())
      return hasDSP();
    else
      return hasV5TEOps();
  }

  bool hasFP16() const { return HasFP16; }
  bool hasD32() const { return HasD32; }
  bool hasFullFP16() const { return HasFullFP16; }
  bool hasFP16FML() const { return HasFP16FML; }

  bool hasFuseAES() const { return HasFuseAES; }
  bool hasFuseLiterals() const { return HasFuseLiterals; }
  /// Return true if the CPU supports any kind of instruction fusion.
  bool hasFusion() const { return hasFuseAES() || hasFuseLiterals(); }

  bool hasMatMulInt8() const { return HasMatMulInt8; }

  const Triple &getTargetTriple() const { return TargetTriple; }

  bool isTargetDarwin() const { return TargetTriple.isOSDarwin(); }
  bool isTargetIOS() const { return TargetTriple.isiOS(); }
  bool isTargetWatchOS() const { return TargetTriple.isWatchOS(); }
  bool isTargetWatchABI() const { return TargetTriple.isWatchABI(); }
  bool isTargetLinux() const { return TargetTriple.isOSLinux(); }
  bool isTargetNaCl() const { return TargetTriple.isOSNaCl(); }
  bool isTargetNetBSD() const { return TargetTriple.isOSNetBSD(); }
  bool isTargetWindows() const { return TargetTriple.isOSWindows(); }

  bool isTargetCOFF() const { return TargetTriple.isOSBinFormatCOFF(); }
  bool isTargetELF() const { return TargetTriple.isOSBinFormatELF(); }
  bool isTargetMachO() const { return TargetTriple.isOSBinFormatMachO(); }

  // ARM EABI is the bare-metal EABI described in ARM ABI documents and
  // can be accessed via -target arm-none-eabi. This is NOT GNUEABI.
  // FIXME: Add a flag for bare-metal for that target and set Triple::EABI
  // even for GNUEABI, so we can make a distinction here and still conform to
  // the EABI on GNU (and Android) mode. This requires change in Clang, too.
  // FIXME: The Darwin exception is temporary, while we move users to
  // "*-*-*-macho" triples as quickly as possible.
  bool isTargetAEABI() const {
    return (TargetTriple.getEnvironment() == Triple::EABI ||
            TargetTriple.getEnvironment() == Triple::EABIHF) &&
           !isTargetDarwin() && !isTargetWindows();
  }
  bool isTargetGNUAEABI() const {
    return (TargetTriple.getEnvironment() == Triple::GNUEABI ||
            TargetTriple.getEnvironment() == Triple::GNUEABIHF) &&
           !isTargetDarwin() && !isTargetWindows();
  }
  bool isTargetMuslAEABI() const {
    return (TargetTriple.getEnvironment() == Triple::MuslEABI ||
            TargetTriple.getEnvironment() == Triple::MuslEABIHF) &&
           !isTargetDarwin() && !isTargetWindows();
  }

  // ARM Targets that support EHABI exception handling standard
  // Darwin uses SjLj. Other targets might need more checks.
  bool isTargetEHABICompatible() const {
    return (TargetTriple.getEnvironment() == Triple::EABI ||
            TargetTriple.getEnvironment() == Triple::GNUEABI ||
            TargetTriple.getEnvironment() == Triple::MuslEABI ||
            TargetTriple.getEnvironment() == Triple::EABIHF ||
            TargetTriple.getEnvironment() == Triple::GNUEABIHF ||
            TargetTriple.getEnvironment() == Triple::MuslEABIHF ||
            isTargetAndroid()) &&
           !isTargetDarwin() && !isTargetWindows();
  }

  bool isTargetHardFloat() const;

  bool isTargetAndroid() const { return TargetTriple.isAndroid(); }

  bool isXRaySupported() const override;

  bool isAPCS_ABI() const;
  bool isAAPCS_ABI() const;
  bool isAAPCS16_ABI() const;

  bool isROPI() const;
  bool isRWPI() const;

  bool useMachineScheduler() const { return UseMISched; }
  bool disablePostRAScheduler() const { return DisablePostRAScheduler; }
  bool useSoftFloat() const { return UseSoftFloat; }
  bool isThumb() const { return InThumbMode; }
  bool hasMinSize() const { return OptMinSize; }
  bool isThumb1Only() const { return InThumbMode && !HasThumb2; }
  bool isThumb2() const { return InThumbMode && HasThumb2; }
  bool hasThumb2() const { return HasThumb2; }
  bool isMClass() const { return ARMProcClass == MClass; }
  bool isRClass() const { return ARMProcClass == RClass; }
  bool isAClass() const { return ARMProcClass == AClass; }
  bool isReadTPHard() const { return ReadTPHard; }

  bool isR9Reserved() const {
    return isTargetMachO() ? (ReserveR9 || !HasV6Ops) : ReserveR9;
  }

  bool useR7AsFramePointer() const {
    return isTargetDarwin() || (!isTargetWindows() && isThumb());
  }

  /// Returns true if the frame setup is split into two separate pushes (first
  /// r0-r7,lr then r8-r11), principally so that the frame pointer is adjacent
  /// to lr. This is always required on Thumb1-only targets, as the push and
  /// pop instructions can't access the high registers.
  bool splitFramePushPop(const MachineFunction &MF) const {
    return (useR7AsFramePointer() &&
            MF.getTarget().Options.DisableFramePointerElim(MF)) ||
           isThumb1Only();
  }

  bool useStride4VFPs() const;

  bool useMovt() const;

  bool supportsTailCall() const { return SupportsTailCall; }

  bool allowsUnalignedMem() const { return !StrictAlign; }

  bool restrictIT() const { return RestrictIT; }

  const std::string & getCPUString() const { return CPUString; }

  bool isLittle() const { return IsLittle; }

  unsigned getMispredictionPenalty() const;

  /// Returns true if machine scheduler should be enabled.
  bool enableMachineScheduler() const override;

  /// True for some subtargets at > -O0.
  bool enablePostRAScheduler() const override;

  /// True for some subtargets at > -O0.
  bool enablePostRAMachineScheduler() const override;

  /// Check whether this subtarget wants to use subregister liveness.
  bool enableSubRegLiveness() const override;

  /// Enable use of alias analysis during code generation (during MI
  /// scheduling, DAGCombine, etc.).
  bool useAA() const override { return true; }

  // enableAtomicExpand- True if we need to expand our atomics.
  bool enableAtomicExpand() const override;

  /// getInstrItins - Return the instruction itineraries based on subtarget
  /// selection.
  const InstrItineraryData *getInstrItineraryData() const override {
    return &InstrItins;
  }

  /// getStackAlignment - Returns the minimum alignment known to hold of the
  /// stack frame on entry to the function and which must be maintained by every
  /// function for this subtarget.
  Align getStackAlignment() const { return stackAlignment; }

  unsigned getMaxInterleaveFactor() const { return MaxInterleaveFactor; }

  unsigned getPartialUpdateClearance() const { return PartialUpdateClearance; }

  ARMLdStMultipleTiming getLdStMultipleTiming() const {
    return LdStMultipleTiming;
  }

  int getPreISelOperandLatencyAdjustment() const {
    return PreISelOperandLatencyAdjustment;
  }

  /// True if the GV will be accessed via an indirect symbol.
  bool isGVIndirectSymbol(const GlobalValue *GV) const;

  /// Returns the constant pool modifier needed to access the GV.
  bool isGVInGOT(const GlobalValue *GV) const;

  /// True if fast-isel is used.
  bool useFastISel() const;

  /// Returns the correct return opcode for the current feature set.
  /// Use BX if available to allow mixing thumb/arm code, but fall back
  /// to plain mov pc,lr on ARMv4.
  unsigned getReturnOpcode() const {
    if (isThumb())
      return ARM::tBX_RET;
    if (hasV4TOps())
      return ARM::BX_RET;
    return ARM::MOVPCLR;
  }

  /// Allow movt+movw for PIC global address calculation.
  /// ELF does not have GOT relocations for movt+movw.
  /// ROPI does not use GOT.
  bool allowPositionIndependentMovt() const {
    return isROPI() || !isTargetELF();
  }

  unsigned getPrefLoopLogAlignment() const { return PrefLoopLogAlignment; }

  unsigned getMVEVectorCostFactor() const { return MVEVectorCostFactor; }

  bool ignoreCSRForAllocationOrder(const MachineFunction &MF,
                                   unsigned PhysReg) const override;
  unsigned getGPRAllocationOrder(const MachineFunction &MF) const;
};

} // end namespace llvm

#endif  // LLVM_LIB_TARGET_ARM_ARMSUBTARGET_H<|MERGE_RESOLUTION|>--- conflicted
+++ resolved
@@ -260,12 +260,9 @@
   /// HasBF16 - True if subtarget supports BFloat16 floating point operations
   bool HasBF16 = false;
 
-<<<<<<< HEAD
-=======
   /// HasMatMulInt8 - True if subtarget supports 8-bit integer matrix multiply
   bool HasMatMulInt8 = false;
 
->>>>>>> a34309b7
   /// HasD32 - True if subtarget has the full 32 double precision
   /// FP registers for VFPv3.
   bool HasD32 = false;
