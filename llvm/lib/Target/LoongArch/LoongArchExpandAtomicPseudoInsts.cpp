//==- LoongArchExpandAtomicPseudoInsts.cpp - Expand atomic pseudo instrs. -===//
//
// Part of the LLVM Project, under the Apache License v2.0 with LLVM Exceptions.
// See https://llvm.org/LICENSE.txt for license information.
// SPDX-License-Identifier: Apache-2.0 WITH LLVM-exception
//
//===----------------------------------------------------------------------===//
//
// This file contains a pass that expands atomic pseudo instructions into
// target instructions. This pass should be run at the last possible moment,
// avoiding the possibility for other passes to break the requirements for
// forward progress in the LL/SC block.
//
//===----------------------------------------------------------------------===//

#include "LoongArch.h"
#include "LoongArchInstrInfo.h"
#include "LoongArchTargetMachine.h"

#include "llvm/CodeGen/LivePhysRegs.h"
#include "llvm/CodeGen/MachineFunctionPass.h"
#include "llvm/CodeGen/MachineInstrBuilder.h"

using namespace llvm;

#define LoongArch_EXPAND_ATOMIC_PSEUDO_NAME                                    \
  "LoongArch atomic pseudo instruction expansion pass"

namespace {

class LoongArchExpandAtomicPseudo : public MachineFunctionPass {
public:
  const LoongArchInstrInfo *TII;
  static char ID;

  LoongArchExpandAtomicPseudo() : MachineFunctionPass(ID) {
    initializeLoongArchExpandAtomicPseudoPass(*PassRegistry::getPassRegistry());
  }

  bool runOnMachineFunction(MachineFunction &MF) override;

  StringRef getPassName() const override {
    return LoongArch_EXPAND_ATOMIC_PSEUDO_NAME;
  }

private:
  bool expandMBB(MachineBasicBlock &MBB);
  bool expandMI(MachineBasicBlock &MBB, MachineBasicBlock::iterator MBBI,
                MachineBasicBlock::iterator &NextMBBI);
  bool expandAtomicBinOp(MachineBasicBlock &MBB,
                         MachineBasicBlock::iterator MBBI, AtomicRMWInst::BinOp,
                         bool IsMasked, int Width,
                         MachineBasicBlock::iterator &NextMBBI);
  bool expandAtomicMinMaxOp(MachineBasicBlock &MBB,
                            MachineBasicBlock::iterator MBBI,
                            AtomicRMWInst::BinOp, bool IsMasked, int Width,
                            MachineBasicBlock::iterator &NextMBBI);
<<<<<<< HEAD
=======
  bool expandAtomicCmpXchg(MachineBasicBlock &MBB,
                           MachineBasicBlock::iterator MBBI, bool IsMasked,
                           int Width, MachineBasicBlock::iterator &NextMBBI);
>>>>>>> e7aa6127
};

char LoongArchExpandAtomicPseudo::ID = 0;

bool LoongArchExpandAtomicPseudo::runOnMachineFunction(MachineFunction &MF) {
  TII =
      static_cast<const LoongArchInstrInfo *>(MF.getSubtarget().getInstrInfo());
  bool Modified = false;
  for (auto &MBB : MF)
    Modified |= expandMBB(MBB);
  return Modified;
}

bool LoongArchExpandAtomicPseudo::expandMBB(MachineBasicBlock &MBB) {
  bool Modified = false;

  MachineBasicBlock::iterator MBBI = MBB.begin(), E = MBB.end();
  while (MBBI != E) {
    MachineBasicBlock::iterator NMBBI = std::next(MBBI);
    Modified |= expandMI(MBB, MBBI, NMBBI);
    MBBI = NMBBI;
  }

  return Modified;
}

bool LoongArchExpandAtomicPseudo::expandMI(
    MachineBasicBlock &MBB, MachineBasicBlock::iterator MBBI,
    MachineBasicBlock::iterator &NextMBBI) {
  switch (MBBI->getOpcode()) {
  case LoongArch::PseudoMaskedAtomicSwap32:
    return expandAtomicBinOp(MBB, MBBI, AtomicRMWInst::Xchg, true, 32,
                             NextMBBI);
  case LoongArch::PseudoAtomicSwap32:
    return expandAtomicBinOp(MBB, MBBI, AtomicRMWInst::Xchg, false, 32,
                             NextMBBI);
  case LoongArch::PseudoMaskedAtomicLoadAdd32:
    return expandAtomicBinOp(MBB, MBBI, AtomicRMWInst::Add, true, 32, NextMBBI);
  case LoongArch::PseudoMaskedAtomicLoadSub32:
    return expandAtomicBinOp(MBB, MBBI, AtomicRMWInst::Sub, true, 32, NextMBBI);
  case LoongArch::PseudoAtomicLoadNand32:
    return expandAtomicBinOp(MBB, MBBI, AtomicRMWInst::Nand, false, 32,
                             NextMBBI);
  case LoongArch::PseudoAtomicLoadNand64:
    return expandAtomicBinOp(MBB, MBBI, AtomicRMWInst::Nand, false, 64,
                             NextMBBI);
  case LoongArch::PseudoMaskedAtomicLoadNand32:
    return expandAtomicBinOp(MBB, MBBI, AtomicRMWInst::Nand, true, 32,
                             NextMBBI);
  case LoongArch::PseudoAtomicLoadAdd32:
    return expandAtomicBinOp(MBB, MBBI, AtomicRMWInst::Add, false, 32,
                             NextMBBI);
  case LoongArch::PseudoAtomicLoadSub32:
    return expandAtomicBinOp(MBB, MBBI, AtomicRMWInst::Sub, false, 32,
                             NextMBBI);
  case LoongArch::PseudoAtomicLoadAnd32:
    return expandAtomicBinOp(MBB, MBBI, AtomicRMWInst::And, false, 32,
                             NextMBBI);
  case LoongArch::PseudoAtomicLoadOr32:
    return expandAtomicBinOp(MBB, MBBI, AtomicRMWInst::Or, false, 32, NextMBBI);
  case LoongArch::PseudoAtomicLoadXor32:
    return expandAtomicBinOp(MBB, MBBI, AtomicRMWInst::Xor, false, 32,
                             NextMBBI);
  case LoongArch::PseudoMaskedAtomicLoadUMax32:
    return expandAtomicMinMaxOp(MBB, MBBI, AtomicRMWInst::UMax, true, 32,
                                NextMBBI);
  case LoongArch::PseudoMaskedAtomicLoadUMin32:
    return expandAtomicMinMaxOp(MBB, MBBI, AtomicRMWInst::UMin, true, 32,
                                NextMBBI);
<<<<<<< HEAD
=======
  case LoongArch::PseudoCmpXchg32:
    return expandAtomicCmpXchg(MBB, MBBI, false, 32, NextMBBI);
  case LoongArch::PseudoCmpXchg64:
    return expandAtomicCmpXchg(MBB, MBBI, false, 64, NextMBBI);
  case LoongArch::PseudoMaskedCmpXchg32:
    return expandAtomicCmpXchg(MBB, MBBI, true, 32, NextMBBI);
>>>>>>> e7aa6127
  }
  return false;
}

static void doAtomicBinOpExpansion(const LoongArchInstrInfo *TII,
                                   MachineInstr &MI, DebugLoc DL,
                                   MachineBasicBlock *ThisMBB,
                                   MachineBasicBlock *LoopMBB,
                                   MachineBasicBlock *DoneMBB,
                                   AtomicRMWInst::BinOp BinOp, int Width) {
  Register DestReg = MI.getOperand(0).getReg();
  Register ScratchReg = MI.getOperand(1).getReg();
  Register AddrReg = MI.getOperand(2).getReg();
  Register IncrReg = MI.getOperand(3).getReg();

  // .loop:
  //   dbar 0
  //   ll.[w|d] dest, (addr)
  //   binop scratch, dest, val
  //   sc.[w|d] scratch, scratch, (addr)
  //   beqz scratch, loop
  BuildMI(LoopMBB, DL, TII->get(LoongArch::DBAR)).addImm(0);
  BuildMI(LoopMBB, DL,
          TII->get(Width == 32 ? LoongArch::LL_W : LoongArch::LL_D), DestReg)
      .addReg(AddrReg)
      .addImm(0);
  switch (BinOp) {
  default:
    llvm_unreachable("Unexpected AtomicRMW BinOp");
  case AtomicRMWInst::Xchg:
    BuildMI(LoopMBB, DL, TII->get(LoongArch::OR), ScratchReg)
        .addReg(IncrReg)
        .addReg(LoongArch::R0);
    break;
  case AtomicRMWInst::Nand:
    BuildMI(LoopMBB, DL, TII->get(LoongArch::AND), ScratchReg)
        .addReg(DestReg)
        .addReg(IncrReg);
    BuildMI(LoopMBB, DL, TII->get(LoongArch::NOR), ScratchReg)
        .addReg(ScratchReg)
        .addReg(LoongArch::R0);
    break;
  case AtomicRMWInst::Add:
    BuildMI(LoopMBB, DL, TII->get(LoongArch::ADD_W), ScratchReg)
        .addReg(DestReg)
        .addReg(IncrReg);
    break;
  case AtomicRMWInst::Sub:
    BuildMI(LoopMBB, DL, TII->get(LoongArch::SUB_W), ScratchReg)
        .addReg(DestReg)
        .addReg(IncrReg);
    break;
  case AtomicRMWInst::And:
    BuildMI(LoopMBB, DL, TII->get(LoongArch::AND), ScratchReg)
        .addReg(DestReg)
        .addReg(IncrReg);
    break;
  case AtomicRMWInst::Or:
    BuildMI(LoopMBB, DL, TII->get(LoongArch::OR), ScratchReg)
        .addReg(DestReg)
        .addReg(IncrReg);
    break;
  case AtomicRMWInst::Xor:
    BuildMI(LoopMBB, DL, TII->get(LoongArch::XOR), ScratchReg)
        .addReg(DestReg)
        .addReg(IncrReg);
    break;
  }
  BuildMI(LoopMBB, DL,
          TII->get(Width == 32 ? LoongArch::SC_W : LoongArch::SC_D), ScratchReg)
      .addReg(ScratchReg)
      .addReg(AddrReg)
      .addImm(0);
  BuildMI(LoopMBB, DL, TII->get(LoongArch::BEQZ))
      .addReg(ScratchReg)
      .addMBB(LoopMBB);
}

static void insertMaskedMerge(const LoongArchInstrInfo *TII, DebugLoc DL,
                              MachineBasicBlock *MBB, Register DestReg,
                              Register OldValReg, Register NewValReg,
                              Register MaskReg, Register ScratchReg) {
  assert(OldValReg != ScratchReg && "OldValReg and ScratchReg must be unique");
  assert(OldValReg != MaskReg && "OldValReg and MaskReg must be unique");
  assert(ScratchReg != MaskReg && "ScratchReg and MaskReg must be unique");

  // res = oldval ^ ((oldval ^ newval) & masktargetdata);
  BuildMI(MBB, DL, TII->get(LoongArch::XOR), ScratchReg)
      .addReg(OldValReg)
      .addReg(NewValReg);
  BuildMI(MBB, DL, TII->get(LoongArch::AND), ScratchReg)
      .addReg(ScratchReg)
      .addReg(MaskReg);
  BuildMI(MBB, DL, TII->get(LoongArch::XOR), DestReg)
      .addReg(OldValReg)
      .addReg(ScratchReg);
}

static void doMaskedAtomicBinOpExpansion(
    const LoongArchInstrInfo *TII, MachineInstr &MI, DebugLoc DL,
    MachineBasicBlock *ThisMBB, MachineBasicBlock *LoopMBB,
    MachineBasicBlock *DoneMBB, AtomicRMWInst::BinOp BinOp, int Width) {
  assert(Width == 32 && "Should never need to expand masked 64-bit operations");
  Register DestReg = MI.getOperand(0).getReg();
  Register ScratchReg = MI.getOperand(1).getReg();
  Register AddrReg = MI.getOperand(2).getReg();
  Register IncrReg = MI.getOperand(3).getReg();
  Register MaskReg = MI.getOperand(4).getReg();

  // .loop:
  //   dbar 0
  //   ll.w destreg, (alignedaddr)
  //   binop scratch, destreg, incr
  //   xor scratch, destreg, scratch
  //   and scratch, scratch, masktargetdata
  //   xor scratch, destreg, scratch
  //   sc.w scratch, scratch, (alignedaddr)
  //   beqz scratch, loop
  BuildMI(LoopMBB, DL, TII->get(LoongArch::DBAR)).addImm(0);
  BuildMI(LoopMBB, DL, TII->get(LoongArch::LL_W), DestReg)
      .addReg(AddrReg)
      .addImm(0);
  switch (BinOp) {
  default:
    llvm_unreachable("Unexpected AtomicRMW BinOp");
  case AtomicRMWInst::Xchg:
    BuildMI(LoopMBB, DL, TII->get(LoongArch::ADDI_W), ScratchReg)
        .addReg(IncrReg)
        .addImm(0);
    break;
  case AtomicRMWInst::Add:
    BuildMI(LoopMBB, DL, TII->get(LoongArch::ADD_W), ScratchReg)
        .addReg(DestReg)
        .addReg(IncrReg);
    break;
  case AtomicRMWInst::Sub:
    BuildMI(LoopMBB, DL, TII->get(LoongArch::SUB_W), ScratchReg)
        .addReg(DestReg)
        .addReg(IncrReg);
    break;
  case AtomicRMWInst::Nand:
    BuildMI(LoopMBB, DL, TII->get(LoongArch::AND), ScratchReg)
        .addReg(DestReg)
        .addReg(IncrReg);
    BuildMI(LoopMBB, DL, TII->get(LoongArch::NOR), ScratchReg)
        .addReg(ScratchReg)
        .addReg(LoongArch::R0);
    // TODO: support other AtomicRMWInst.
  }

  insertMaskedMerge(TII, DL, LoopMBB, ScratchReg, DestReg, ScratchReg, MaskReg,
                    ScratchReg);

  BuildMI(LoopMBB, DL, TII->get(LoongArch::SC_W), ScratchReg)
      .addReg(ScratchReg)
      .addReg(AddrReg)
      .addImm(0);
  BuildMI(LoopMBB, DL, TII->get(LoongArch::BEQZ))
      .addReg(ScratchReg)
      .addMBB(LoopMBB);
}

bool LoongArchExpandAtomicPseudo::expandAtomicBinOp(
    MachineBasicBlock &MBB, MachineBasicBlock::iterator MBBI,
    AtomicRMWInst::BinOp BinOp, bool IsMasked, int Width,
    MachineBasicBlock::iterator &NextMBBI) {
  MachineInstr &MI = *MBBI;
  DebugLoc DL = MI.getDebugLoc();

  MachineFunction *MF = MBB.getParent();
  auto LoopMBB = MF->CreateMachineBasicBlock(MBB.getBasicBlock());
  auto DoneMBB = MF->CreateMachineBasicBlock(MBB.getBasicBlock());

  // Insert new MBBs.
  MF->insert(++MBB.getIterator(), LoopMBB);
  MF->insert(++LoopMBB->getIterator(), DoneMBB);

  // Set up successors and transfer remaining instructions to DoneMBB.
  LoopMBB->addSuccessor(LoopMBB);
  LoopMBB->addSuccessor(DoneMBB);
  DoneMBB->splice(DoneMBB->end(), &MBB, MI, MBB.end());
  DoneMBB->transferSuccessors(&MBB);
  MBB.addSuccessor(LoopMBB);

  if (IsMasked)
    doMaskedAtomicBinOpExpansion(TII, MI, DL, &MBB, LoopMBB, DoneMBB, BinOp,
                                 Width);
  else
    doAtomicBinOpExpansion(TII, MI, DL, &MBB, LoopMBB, DoneMBB, BinOp, Width);

  NextMBBI = MBB.end();
  MI.eraseFromParent();

  LivePhysRegs LiveRegs;
  computeAndAddLiveIns(LiveRegs, *LoopMBB);
  computeAndAddLiveIns(LiveRegs, *DoneMBB);

  return true;
}

bool LoongArchExpandAtomicPseudo::expandAtomicMinMaxOp(
    MachineBasicBlock &MBB, MachineBasicBlock::iterator MBBI,
    AtomicRMWInst::BinOp BinOp, bool IsMasked, int Width,
    MachineBasicBlock::iterator &NextMBBI) {
  assert(IsMasked == true &&
         "Should only need to expand masked atomic max/min");
  assert(Width == 32 && "Should never need to expand masked 64-bit operations");

  MachineInstr &MI = *MBBI;
  DebugLoc DL = MI.getDebugLoc();
  MachineFunction *MF = MBB.getParent();
  auto LoopHeadMBB = MF->CreateMachineBasicBlock(MBB.getBasicBlock());
  auto LoopIfBodyMBB = MF->CreateMachineBasicBlock(MBB.getBasicBlock());
  auto LoopTailMBB = MF->CreateMachineBasicBlock(MBB.getBasicBlock());
  auto DoneMBB = MF->CreateMachineBasicBlock(MBB.getBasicBlock());

  // Insert new MBBs.
  MF->insert(++MBB.getIterator(), LoopHeadMBB);
  MF->insert(++LoopHeadMBB->getIterator(), LoopIfBodyMBB);
  MF->insert(++LoopIfBodyMBB->getIterator(), LoopTailMBB);
  MF->insert(++LoopTailMBB->getIterator(), DoneMBB);

  // Set up successors and transfer remaining instructions to DoneMBB.
  LoopHeadMBB->addSuccessor(LoopIfBodyMBB);
  LoopHeadMBB->addSuccessor(LoopTailMBB);
  LoopIfBodyMBB->addSuccessor(LoopTailMBB);
  LoopTailMBB->addSuccessor(LoopHeadMBB);
  LoopTailMBB->addSuccessor(DoneMBB);
  DoneMBB->splice(DoneMBB->end(), &MBB, MI, MBB.end());
  DoneMBB->transferSuccessors(&MBB);
  MBB.addSuccessor(LoopHeadMBB);

  Register DestReg = MI.getOperand(0).getReg();
  Register Scratch1Reg = MI.getOperand(1).getReg();
  Register Scratch2Reg = MI.getOperand(2).getReg();
  Register AddrReg = MI.getOperand(3).getReg();
  Register IncrReg = MI.getOperand(4).getReg();
  Register MaskReg = MI.getOperand(5).getReg();

  //
  // .loophead:
  //   dbar 0
  //   ll.w destreg, (alignedaddr)
  //   and scratch2, destreg, mask
  //   move scratch1, destreg
  BuildMI(LoopHeadMBB, DL, TII->get(LoongArch::DBAR)).addImm(0);
  BuildMI(LoopHeadMBB, DL, TII->get(LoongArch::LL_W), DestReg)
      .addReg(AddrReg)
      .addImm(0);
  BuildMI(LoopHeadMBB, DL, TII->get(LoongArch::AND), Scratch2Reg)
      .addReg(DestReg)
      .addReg(MaskReg);
  BuildMI(LoopHeadMBB, DL, TII->get(LoongArch::OR), Scratch1Reg)
      .addReg(DestReg)
      .addReg(LoongArch::R0);

  switch (BinOp) {
  default:
    llvm_unreachable("Unexpected AtomicRMW BinOp");
  // bgeu scratch2, incr, .looptail
  case AtomicRMWInst::UMax:
    BuildMI(LoopHeadMBB, DL, TII->get(LoongArch::BGEU))
        .addReg(Scratch2Reg)
        .addReg(IncrReg)
        .addMBB(LoopTailMBB);
    break;
  // bgeu incr, scratch2, .looptail
  case AtomicRMWInst::UMin:
    BuildMI(LoopHeadMBB, DL, TII->get(LoongArch::BGEU))
        .addReg(IncrReg)
        .addReg(Scratch2Reg)
        .addMBB(LoopTailMBB);
    break;
    // TODO: support other AtomicRMWInst.
  }

  // .loopifbody:
  //   xor scratch1, destreg, incr
  //   and scratch1, scratch1, mask
  //   xor scratch1, destreg, scratch1
  insertMaskedMerge(TII, DL, LoopIfBodyMBB, Scratch1Reg, DestReg, IncrReg,
                    MaskReg, Scratch1Reg);

  // .looptail:
  //   sc.w scratch1, scratch1, (addr)
  //   beqz scratch1, loop
  //   dbar 0x700
  BuildMI(LoopTailMBB, DL, TII->get(LoongArch::SC_W), Scratch1Reg)
      .addReg(Scratch1Reg)
      .addReg(AddrReg)
      .addImm(0);
  BuildMI(LoopTailMBB, DL, TII->get(LoongArch::BEQZ))
      .addReg(Scratch1Reg)
      .addMBB(LoopHeadMBB);
  BuildMI(LoopTailMBB, DL, TII->get(LoongArch::DBAR)).addImm(0x700);

  NextMBBI = MBB.end();
  MI.eraseFromParent();

  LivePhysRegs LiveRegs;
  computeAndAddLiveIns(LiveRegs, *LoopHeadMBB);
  computeAndAddLiveIns(LiveRegs, *LoopIfBodyMBB);
  computeAndAddLiveIns(LiveRegs, *LoopTailMBB);
  computeAndAddLiveIns(LiveRegs, *DoneMBB);

  return true;
}

<<<<<<< HEAD
=======
bool LoongArchExpandAtomicPseudo::expandAtomicCmpXchg(
    MachineBasicBlock &MBB, MachineBasicBlock::iterator MBBI, bool IsMasked,
    int Width, MachineBasicBlock::iterator &NextMBBI) {
  MachineInstr &MI = *MBBI;
  DebugLoc DL = MI.getDebugLoc();
  MachineFunction *MF = MBB.getParent();
  auto LoopHeadMBB = MF->CreateMachineBasicBlock(MBB.getBasicBlock());
  auto LoopTailMBB = MF->CreateMachineBasicBlock(MBB.getBasicBlock());
  auto TailMBB = MF->CreateMachineBasicBlock(MBB.getBasicBlock());
  auto DoneMBB = MF->CreateMachineBasicBlock(MBB.getBasicBlock());

  // Insert new MBBs.
  MF->insert(++MBB.getIterator(), LoopHeadMBB);
  MF->insert(++LoopHeadMBB->getIterator(), LoopTailMBB);
  MF->insert(++LoopTailMBB->getIterator(), TailMBB);
  MF->insert(++TailMBB->getIterator(), DoneMBB);

  // Set up successors and transfer remaining instructions to DoneMBB.
  LoopHeadMBB->addSuccessor(LoopTailMBB);
  LoopHeadMBB->addSuccessor(TailMBB);
  LoopTailMBB->addSuccessor(DoneMBB);
  LoopTailMBB->addSuccessor(LoopHeadMBB);
  TailMBB->addSuccessor(DoneMBB);
  DoneMBB->splice(DoneMBB->end(), &MBB, MI, MBB.end());
  DoneMBB->transferSuccessors(&MBB);
  MBB.addSuccessor(LoopHeadMBB);

  Register DestReg = MI.getOperand(0).getReg();
  Register ScratchReg = MI.getOperand(1).getReg();
  Register AddrReg = MI.getOperand(2).getReg();
  Register CmpValReg = MI.getOperand(3).getReg();
  Register NewValReg = MI.getOperand(4).getReg();

  if (!IsMasked) {
    // .loophead:
    //   ll.[w|d] dest, (addr)
    //   bne dest, cmpval, tail
    BuildMI(LoopHeadMBB, DL,
            TII->get(Width == 32 ? LoongArch::LL_W : LoongArch::LL_D), DestReg)
        .addReg(AddrReg)
        .addImm(0);
    BuildMI(LoopHeadMBB, DL, TII->get(LoongArch::BNE))
        .addReg(DestReg)
        .addReg(CmpValReg)
        .addMBB(TailMBB);
    // .looptail:
    //   dbar 0
    //   move scratch, newval
    //   sc.[w|d] scratch, scratch, (addr)
    //   beqz scratch, loophead
    //   b done
    BuildMI(LoopTailMBB, DL, TII->get(LoongArch::DBAR)).addImm(0);
    BuildMI(LoopTailMBB, DL, TII->get(LoongArch::OR), ScratchReg)
        .addReg(NewValReg)
        .addReg(LoongArch::R0);
    BuildMI(LoopTailMBB, DL,
            TII->get(Width == 32 ? LoongArch::SC_W : LoongArch::SC_D),
            ScratchReg)
        .addReg(ScratchReg)
        .addReg(AddrReg)
        .addImm(0);
    BuildMI(LoopTailMBB, DL, TII->get(LoongArch::BEQZ))
        .addReg(ScratchReg)
        .addMBB(LoopHeadMBB);
    BuildMI(LoopTailMBB, DL, TII->get(LoongArch::B)).addMBB(DoneMBB);
  } else {
    // .loophead:
    //   ll.[w|d] dest, (addr)
    //   and scratch, dest, mask
    //   bne scratch, cmpval, tail
    Register MaskReg = MI.getOperand(5).getReg();
    BuildMI(LoopHeadMBB, DL,
            TII->get(Width == 32 ? LoongArch::LL_W : LoongArch::LL_D), DestReg)
        .addReg(AddrReg)
        .addImm(0);
    BuildMI(LoopHeadMBB, DL, TII->get(LoongArch::AND), ScratchReg)
        .addReg(DestReg)
        .addReg(MaskReg);
    BuildMI(LoopHeadMBB, DL, TII->get(LoongArch::BNE))
        .addReg(ScratchReg)
        .addReg(CmpValReg)
        .addMBB(TailMBB);

    // .looptail:
    //   dbar 0
    //   andn scratch, dest, mask
    //   or scratch, scratch, newval
    //   sc.[w|d] scratch, scratch, (addr)
    //   beqz scratch, loophead
    //   b done
    BuildMI(LoopTailMBB, DL, TII->get(LoongArch::DBAR)).addImm(0);
    BuildMI(LoopTailMBB, DL, TII->get(LoongArch::ANDN), ScratchReg)
        .addReg(DestReg)
        .addReg(MaskReg);
    BuildMI(LoopTailMBB, DL, TII->get(LoongArch::OR), ScratchReg)
        .addReg(ScratchReg)
        .addReg(NewValReg);
    BuildMI(LoopTailMBB, DL,
            TII->get(Width == 32 ? LoongArch::SC_W : LoongArch::SC_D),
            ScratchReg)
        .addReg(ScratchReg)
        .addReg(AddrReg)
        .addImm(0);
    BuildMI(LoopTailMBB, DL, TII->get(LoongArch::BEQZ))
        .addReg(ScratchReg)
        .addMBB(LoopHeadMBB);
    BuildMI(LoopTailMBB, DL, TII->get(LoongArch::B)).addMBB(DoneMBB);
  }

  // .tail:
  //   dbar 0x700
  BuildMI(TailMBB, DL, TII->get(LoongArch::DBAR)).addImm(0x700);

  NextMBBI = MBB.end();
  MI.eraseFromParent();

  LivePhysRegs LiveRegs;
  computeAndAddLiveIns(LiveRegs, *LoopHeadMBB);
  computeAndAddLiveIns(LiveRegs, *LoopTailMBB);
  computeAndAddLiveIns(LiveRegs, *TailMBB);
  computeAndAddLiveIns(LiveRegs, *DoneMBB);

  return true;
}

>>>>>>> e7aa6127
} // end namespace

INITIALIZE_PASS(LoongArchExpandAtomicPseudo, "loongarch-expand-atomic-pseudo",
                LoongArch_EXPAND_ATOMIC_PSEUDO_NAME, false, false)

namespace llvm {

FunctionPass *createLoongArchExpandAtomicPseudoPass() {
  return new LoongArchExpandAtomicPseudo();
}

} // end namespace llvm<|MERGE_RESOLUTION|>--- conflicted
+++ resolved
@@ -55,12 +55,9 @@
                             MachineBasicBlock::iterator MBBI,
                             AtomicRMWInst::BinOp, bool IsMasked, int Width,
                             MachineBasicBlock::iterator &NextMBBI);
-<<<<<<< HEAD
-=======
   bool expandAtomicCmpXchg(MachineBasicBlock &MBB,
                            MachineBasicBlock::iterator MBBI, bool IsMasked,
                            int Width, MachineBasicBlock::iterator &NextMBBI);
->>>>>>> e7aa6127
 };
 
 char LoongArchExpandAtomicPseudo::ID = 0;
@@ -130,15 +127,12 @@
   case LoongArch::PseudoMaskedAtomicLoadUMin32:
     return expandAtomicMinMaxOp(MBB, MBBI, AtomicRMWInst::UMin, true, 32,
                                 NextMBBI);
-<<<<<<< HEAD
-=======
   case LoongArch::PseudoCmpXchg32:
     return expandAtomicCmpXchg(MBB, MBBI, false, 32, NextMBBI);
   case LoongArch::PseudoCmpXchg64:
     return expandAtomicCmpXchg(MBB, MBBI, false, 64, NextMBBI);
   case LoongArch::PseudoMaskedCmpXchg32:
     return expandAtomicCmpXchg(MBB, MBBI, true, 32, NextMBBI);
->>>>>>> e7aa6127
   }
   return false;
 }
@@ -447,8 +441,6 @@
   return true;
 }
 
-<<<<<<< HEAD
-=======
 bool LoongArchExpandAtomicPseudo::expandAtomicCmpXchg(
     MachineBasicBlock &MBB, MachineBasicBlock::iterator MBBI, bool IsMasked,
     int Width, MachineBasicBlock::iterator &NextMBBI) {
@@ -574,7 +566,6 @@
   return true;
 }
 
->>>>>>> e7aa6127
 } // end namespace
 
 INITIALIZE_PASS(LoongArchExpandAtomicPseudo, "loongarch-expand-atomic-pseudo",
