--- conflicted
+++ resolved
@@ -5893,17 +5893,8 @@
 // vector_insert(bitcast(f32 src), n, lane) -> INSvi32lane(src, lane, INSERT_SUBREG(-, n), 0)
 def : Pat<(v4i32 (vector_insert v4i32:$src, (i32 (bitconvert (f32 FPR32:$Sn))), imm:$Immd)),
           (INSvi32lane V128:$src, imm:$Immd, (INSERT_SUBREG (IMPLICIT_DEF), FPR32:$Sn, ssub), 0)>;
-<<<<<<< HEAD
-def : Pat<(v4i32 (vector_insert v4i32:$src, (i32 (bitconvert (f32 FPR32:$Sn))), 0)),
-          (INSERT_SUBREG v4i32:$src, FPR32:$Sn, ssub)>;
 def : Pat<(v2i64 (vector_insert v2i64:$src, (i64 (bitconvert (f64 FPR64:$Sn))), imm:$Immd)),
           (INSvi64lane V128:$src, imm:$Immd, (INSERT_SUBREG (IMPLICIT_DEF), FPR64:$Sn, dsub), 0)>;
-def : Pat<(v2i64 (vector_insert v2i64:$src, (i64 (bitconvert (f64 FPR64:$Sn))), 0)),
-          (INSERT_SUBREG v2i64:$src, FPR64:$Sn, dsub)>;
-=======
-def : Pat<(v2i64 (vector_insert v2i64:$src, (i64 (bitconvert (f64 FPR64:$Sn))), imm:$Immd)),
-          (INSvi64lane V128:$src, imm:$Immd, (INSERT_SUBREG (IMPLICIT_DEF), FPR64:$Sn, dsub), 0)>;
->>>>>>> f788a4d7
 
 // bitcast of an extract
 // f32 bitcast(vector_extract(v4i32 src, lane)) -> EXTRACT_SUBREG(INSvi32lane(-, 0, src, lane))
