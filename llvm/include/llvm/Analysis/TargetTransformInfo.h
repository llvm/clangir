--- conflicted
+++ resolved
@@ -130,13 +130,8 @@
                           unsigned Factor);
   IntrinsicCostAttributes(Intrinsic::ID Id, const CallBase &CI,
                           ElementCount Factor)
-<<<<<<< HEAD
-      : IntrinsicCostAttributes(Id, CI, Factor.Min) {
-    assert(!Factor.Scalable);
-=======
       : IntrinsicCostAttributes(Id, CI, Factor.getKnownMinValue()) {
     assert(!Factor.isScalable());
->>>>>>> b1169bdb
   }
 
   IntrinsicCostAttributes(Intrinsic::ID Id, const CallBase &CI,
