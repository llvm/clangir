//===- llvm/Analysis/IVDescriptors.h - IndVar Descriptors -------*- C++ -*-===//
//
// Part of the LLVM Project, under the Apache License v2.0 with LLVM Exceptions.
// See https://llvm.org/LICENSE.txt for license information.
// SPDX-License-Identifier: Apache-2.0 WITH LLVM-exception
//
//===----------------------------------------------------------------------===//
//
// This file "describes" induction and recurrence variables.
//
//===----------------------------------------------------------------------===//

#ifndef LLVM_ANALYSIS_IVDESCRIPTORS_H
#define LLVM_ANALYSIS_IVDESCRIPTORS_H

#include "llvm/ADT/DenseMap.h"
#include "llvm/ADT/SmallPtrSet.h"
#include "llvm/ADT/SmallVector.h"
#include "llvm/ADT/StringRef.h"
<<<<<<< HEAD
#include "llvm/Analysis/MustExecute.h"
#include "llvm/Analysis/TargetTransformInfo.h"
#include "llvm/IR/Dominators.h"
=======
>>>>>>> a34309b7
#include "llvm/IR/InstrTypes.h"
#include "llvm/IR/Instruction.h"
#include "llvm/IR/Operator.h"
#include "llvm/IR/ValueHandle.h"
#include "llvm/Support/Casting.h"

namespace llvm {

class DemandedBits;
<<<<<<< HEAD
=======
class AssumptionCache;
>>>>>>> a34309b7
class Loop;
class PredicatedScalarEvolution;
class ScalarEvolution;
class SCEV;
<<<<<<< HEAD
=======
class DominatorTree;
class ICFLoopSafetyInfo;
>>>>>>> a34309b7

/// The RecurrenceDescriptor is used to identify recurrences variables in a
/// loop. Reduction is a special case of recurrence that has uses of the
/// recurrence variable outside the loop. The method isReductionPHI identifies
/// reductions that are basic recurrences.
///
/// Basic recurrences are defined as the summation, product, OR, AND, XOR, min,
/// or max of a set of terms. For example: for(i=0; i<n; i++) { total +=
/// array[i]; } is a summation of array elements. Basic recurrences are a
/// special case of chains of recurrences (CR). See ScalarEvolution for CR
/// references.

/// This struct holds information about recurrence variables.
class RecurrenceDescriptor {
public:
  /// This enum represents the kinds of recurrences that we support.
  enum RecurrenceKind {
    RK_NoRecurrence,  ///< Not a recurrence.
    RK_IntegerAdd,    ///< Sum of integers.
    RK_IntegerMult,   ///< Product of integers.
    RK_IntegerOr,     ///< Bitwise or logical OR of numbers.
    RK_IntegerAnd,    ///< Bitwise or logical AND of numbers.
    RK_IntegerXor,    ///< Bitwise or logical XOR of numbers.
    RK_IntegerMinMax, ///< Min/max implemented in terms of select(cmp()).
    RK_FloatAdd,      ///< Sum of floats.
    RK_FloatMult,     ///< Product of floats.
    RK_FloatMinMax    ///< Min/max implemented in terms of select(cmp()).
  };

  // This enum represents the kind of minmax recurrence.
  enum MinMaxRecurrenceKind {
    MRK_Invalid,
    MRK_UIntMin,
    MRK_UIntMax,
    MRK_SIntMin,
    MRK_SIntMax,
    MRK_FloatMin,
    MRK_FloatMax
  };

  RecurrenceDescriptor() = default;

  RecurrenceDescriptor(Value *Start, Instruction *Exit, RecurrenceKind K,
                       FastMathFlags FMF, MinMaxRecurrenceKind MK,
                       Instruction *UAI, Type *RT, bool Signed,
                       SmallPtrSetImpl<Instruction *> &CI)
      : StartValue(Start), LoopExitInstr(Exit), Kind(K), FMF(FMF),
        MinMaxKind(MK), UnsafeAlgebraInst(UAI), RecurrenceType(RT),
        IsSigned(Signed) {
    CastInsts.insert(CI.begin(), CI.end());
  }

  /// This POD struct holds information about a potential recurrence operation.
  class InstDesc {
  public:
    InstDesc(bool IsRecur, Instruction *I, Instruction *UAI = nullptr)
        : IsRecurrence(IsRecur), PatternLastInst(I), MinMaxKind(MRK_Invalid),
          UnsafeAlgebraInst(UAI) {}

    InstDesc(Instruction *I, MinMaxRecurrenceKind K, Instruction *UAI = nullptr)
        : IsRecurrence(true), PatternLastInst(I), MinMaxKind(K),
          UnsafeAlgebraInst(UAI) {}

    bool isRecurrence() { return IsRecurrence; }

    bool hasUnsafeAlgebra() { return UnsafeAlgebraInst != nullptr; }

    Instruction *getUnsafeAlgebraInst() { return UnsafeAlgebraInst; }

    MinMaxRecurrenceKind getMinMaxKind() { return MinMaxKind; }

    Instruction *getPatternInst() { return PatternLastInst; }

  private:
    // Is this instruction a recurrence candidate.
    bool IsRecurrence;
    // The last instruction in a min/max pattern (select of the select(icmp())
    // pattern), or the current recurrence instruction otherwise.
    Instruction *PatternLastInst;
    // If this is a min/max pattern the comparison predicate.
    MinMaxRecurrenceKind MinMaxKind;
    // Recurrence has unsafe algebra.
    Instruction *UnsafeAlgebraInst;
  };

  /// Returns a struct describing if the instruction 'I' can be a recurrence
  /// variable of type 'Kind'. If the recurrence is a min/max pattern of
  /// select(icmp()) this function advances the instruction pointer 'I' from the
  /// compare instruction to the select instruction and stores this pointer in
  /// 'PatternLastInst' member of the returned struct.
  static InstDesc isRecurrenceInstr(Instruction *I, RecurrenceKind Kind,
                                    InstDesc &Prev, bool HasFunNoNaNAttr);

  /// Returns true if instruction I has multiple uses in Insts
  static bool hasMultipleUsesOf(Instruction *I,
                                SmallPtrSetImpl<Instruction *> &Insts,
                                unsigned MaxNumUses);

  /// Returns true if all uses of the instruction I is within the Set.
  static bool areAllUsesIn(Instruction *I, SmallPtrSetImpl<Instruction *> &Set);

  /// Returns a struct describing if the instruction if the instruction is a
  /// Select(ICmp(X, Y), X, Y) instruction pattern corresponding to a min(X, Y)
  /// or max(X, Y).
  static InstDesc isMinMaxSelectCmpPattern(Instruction *I, InstDesc &Prev);

  /// Returns a struct describing if the instruction is a
  /// Select(FCmp(X, Y), (Z = X op PHINode), PHINode) instruction pattern.
  static InstDesc isConditionalRdxPattern(RecurrenceKind Kind, Instruction *I);

  /// Returns identity corresponding to the RecurrenceKind.
  static Constant *getRecurrenceIdentity(RecurrenceKind K, Type *Tp);

  /// Returns the opcode of binary operation corresponding to the
  /// RecurrenceKind.
  static unsigned getRecurrenceBinOp(RecurrenceKind Kind);

  /// Returns true if Phi is a reduction of type Kind and adds it to the
  /// RecurrenceDescriptor. If either \p DB is non-null or \p AC and \p DT are
  /// non-null, the minimal bit width needed to compute the reduction will be
  /// computed.
  static bool AddReductionVar(PHINode *Phi, RecurrenceKind Kind, Loop *TheLoop,
                              bool HasFunNoNaNAttr,
                              RecurrenceDescriptor &RedDes,
                              DemandedBits *DB = nullptr,
                              AssumptionCache *AC = nullptr,
                              DominatorTree *DT = nullptr);

  /// Returns true if Phi is a reduction in TheLoop. The RecurrenceDescriptor
  /// is returned in RedDes. If either \p DB is non-null or \p AC and \p DT are
  /// non-null, the minimal bit width needed to compute the reduction will be
  /// computed.
  static bool isReductionPHI(PHINode *Phi, Loop *TheLoop,
                             RecurrenceDescriptor &RedDes,
                             DemandedBits *DB = nullptr,
                             AssumptionCache *AC = nullptr,
                             DominatorTree *DT = nullptr);

  /// Returns true if Phi is a first-order recurrence. A first-order recurrence
  /// is a non-reduction recurrence relation in which the value of the
  /// recurrence in the current loop iteration equals a value defined in the
  /// previous iteration. \p SinkAfter includes pairs of instructions where the
  /// first will be rescheduled to appear after the second if/when the loop is
  /// vectorized. It may be augmented with additional pairs if needed in order
  /// to handle Phi as a first-order recurrence.
  static bool
  isFirstOrderRecurrence(PHINode *Phi, Loop *TheLoop,
                         DenseMap<Instruction *, Instruction *> &SinkAfter,
                         DominatorTree *DT);

  RecurrenceKind getRecurrenceKind() { return Kind; }

  MinMaxRecurrenceKind getMinMaxRecurrenceKind() { return MinMaxKind; }

  FastMathFlags getFastMathFlags() { return FMF; }

  TrackingVH<Value> getRecurrenceStartValue() { return StartValue; }

  Instruction *getLoopExitInstr() { return LoopExitInstr; }

  /// Returns true if the recurrence has unsafe algebra which requires a relaxed
  /// floating-point model.
  bool hasUnsafeAlgebra() { return UnsafeAlgebraInst != nullptr; }

  /// Returns first unsafe algebra instruction in the PHI node's use-chain.
  Instruction *getUnsafeAlgebraInst() { return UnsafeAlgebraInst; }

  /// Returns true if the recurrence kind is an integer kind.
  static bool isIntegerRecurrenceKind(RecurrenceKind Kind);

  /// Returns true if the recurrence kind is a floating point kind.
  static bool isFloatingPointRecurrenceKind(RecurrenceKind Kind);

  /// Returns true if the recurrence kind is an arithmetic kind.
  static bool isArithmeticRecurrenceKind(RecurrenceKind Kind);

  /// Returns the type of the recurrence. This type can be narrower than the
  /// actual type of the Phi if the recurrence has been type-promoted.
  Type *getRecurrenceType() { return RecurrenceType; }

  /// Returns a reference to the instructions used for type-promoting the
  /// recurrence.
  SmallPtrSet<Instruction *, 8> &getCastInsts() { return CastInsts; }

  /// Returns true if all source operands of the recurrence are SExtInsts.
  bool isSigned() { return IsSigned; }

private:
  // The starting value of the recurrence.
  // It does not have to be zero!
  TrackingVH<Value> StartValue;
  // The instruction who's value is used outside the loop.
  Instruction *LoopExitInstr = nullptr;
  // The kind of the recurrence.
  RecurrenceKind Kind = RK_NoRecurrence;
  // The fast-math flags on the recurrent instructions.  We propagate these
  // fast-math flags into the vectorized FP instructions we generate.
  FastMathFlags FMF;
  // If this a min/max recurrence the kind of recurrence.
  MinMaxRecurrenceKind MinMaxKind = MRK_Invalid;
  // First occurrence of unasfe algebra in the PHI's use-chain.
  Instruction *UnsafeAlgebraInst = nullptr;
  // The type of the recurrence.
  Type *RecurrenceType = nullptr;
  // True if all source operands of the recurrence are SExtInsts.
  bool IsSigned = false;
  // Instructions used for type-promoting the recurrence.
  SmallPtrSet<Instruction *, 8> CastInsts;
};

/// A struct for saving information about induction variables.
class InductionDescriptor {
public:
  /// This enum represents the kinds of inductions that we support.
  enum InductionKind {
    IK_NoInduction,  ///< Not an induction variable.
    IK_IntInduction, ///< Integer induction variable. Step = C.
    IK_PtrInduction, ///< Pointer induction var. Step = C / sizeof(elem).
    IK_FpInduction   ///< Floating point induction variable.
  };

public:
  /// Default constructor - creates an invalid induction.
  InductionDescriptor() = default;

  /// Get the consecutive direction. Returns:
  ///   0 - unknown or non-consecutive.
  ///   1 - consecutive and increasing.
  ///  -1 - consecutive and decreasing.
  int getConsecutiveDirection() const;

  Value *getStartValue() const { return StartValue; }
  InductionKind getKind() const { return IK; }
  const SCEV *getStep() const { return Step; }
  BinaryOperator *getInductionBinOp() const { return InductionBinOp; }
  ConstantInt *getConstIntStepValue() const;

  /// Returns true if \p Phi is an induction in the loop \p L. If \p Phi is an
  /// induction, the induction descriptor \p D will contain the data describing
  /// this induction. If by some other means the caller has a better SCEV
  /// expression for \p Phi than the one returned by the ScalarEvolution
  /// analysis, it can be passed through \p Expr. If the def-use chain
  /// associated with the phi includes casts (that we know we can ignore
  /// under proper runtime checks), they are passed through \p CastsToIgnore.
  static bool
  isInductionPHI(PHINode *Phi, const Loop *L, ScalarEvolution *SE,
                 InductionDescriptor &D, const SCEV *Expr = nullptr,
                 SmallVectorImpl<Instruction *> *CastsToIgnore = nullptr);

  /// Returns true if \p Phi is a floating point induction in the loop \p L.
  /// If \p Phi is an induction, the induction descriptor \p D will contain
  /// the data describing this induction.
  static bool isFPInductionPHI(PHINode *Phi, const Loop *L, ScalarEvolution *SE,
                               InductionDescriptor &D);

  /// Returns true if \p Phi is a loop \p L induction, in the context associated
  /// with the run-time predicate of PSE. If \p Assume is true, this can add
  /// further SCEV predicates to \p PSE in order to prove that \p Phi is an
  /// induction.
  /// If \p Phi is an induction, \p D will contain the data describing this
  /// induction.
  static bool isInductionPHI(PHINode *Phi, const Loop *L,
                             PredicatedScalarEvolution &PSE,
                             InductionDescriptor &D, bool Assume = false);

  /// Returns true if the induction type is FP and the binary operator does
  /// not have the "fast-math" property. Such operation requires a relaxed FP
  /// mode.
  bool hasUnsafeAlgebra() {
    return (IK == IK_FpInduction) && InductionBinOp &&
           !cast<FPMathOperator>(InductionBinOp)->isFast();
  }

  /// Returns induction operator that does not have "fast-math" property
  /// and requires FP unsafe mode.
  Instruction *getUnsafeAlgebraInst() {
    if (IK != IK_FpInduction)
      return nullptr;

    if (!InductionBinOp || cast<FPMathOperator>(InductionBinOp)->isFast())
      return nullptr;
    return InductionBinOp;
  }

  /// Returns binary opcode of the induction operator.
  Instruction::BinaryOps getInductionOpcode() const {
    return InductionBinOp ? InductionBinOp->getOpcode()
                          : Instruction::BinaryOpsEnd;
  }

  /// Returns a reference to the type cast instructions in the induction
  /// update chain, that are redundant when guarded with a runtime
  /// SCEV overflow check.
  const SmallVectorImpl<Instruction *> &getCastInsts() const {
    return RedundantCasts;
  }

private:
  /// Private constructor - used by \c isInductionPHI.
  InductionDescriptor(Value *Start, InductionKind K, const SCEV *Step,
                      BinaryOperator *InductionBinOp = nullptr,
                      SmallVectorImpl<Instruction *> *Casts = nullptr);

  /// Start value.
  TrackingVH<Value> StartValue;
  /// Induction kind.
  InductionKind IK = IK_NoInduction;
  /// Step value.
  const SCEV *Step = nullptr;
  // Instruction that advances induction variable.
  BinaryOperator *InductionBinOp = nullptr;
  // Instructions used for type-casts of the induction variable,
  // that are redundant when guarded with a runtime SCEV overflow check.
  SmallVector<Instruction *, 2> RedundantCasts;
};

} // end namespace llvm

#endif // LLVM_ANALYSIS_IVDESCRIPTORS_H<|MERGE_RESOLUTION|>--- conflicted
+++ resolved
@@ -17,12 +17,6 @@
 #include "llvm/ADT/SmallPtrSet.h"
 #include "llvm/ADT/SmallVector.h"
 #include "llvm/ADT/StringRef.h"
-<<<<<<< HEAD
-#include "llvm/Analysis/MustExecute.h"
-#include "llvm/Analysis/TargetTransformInfo.h"
-#include "llvm/IR/Dominators.h"
-=======
->>>>>>> a34309b7
 #include "llvm/IR/InstrTypes.h"
 #include "llvm/IR/Instruction.h"
 #include "llvm/IR/Operator.h"
@@ -32,19 +26,13 @@
 namespace llvm {
 
 class DemandedBits;
-<<<<<<< HEAD
-=======
 class AssumptionCache;
->>>>>>> a34309b7
 class Loop;
 class PredicatedScalarEvolution;
 class ScalarEvolution;
 class SCEV;
-<<<<<<< HEAD
-=======
 class DominatorTree;
 class ICFLoopSafetyInfo;
->>>>>>> a34309b7
 
 /// The RecurrenceDescriptor is used to identify recurrences variables in a
 /// loop. Reduction is a special case of recurrence that has uses of the
