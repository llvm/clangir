//===- Attributor.h --- Module-wide attribute deduction ---------*- C++ -*-===//
//
// Part of the LLVM Project, under the Apache License v2.0 with LLVM Exceptions.
// See https://llvm.org/LICENSE.txt for license information.
// SPDX-License-Identifier: Apache-2.0 WITH LLVM-exception
//
//===----------------------------------------------------------------------===//
//
// Attributor: An inter procedural (abstract) "attribute" deduction framework.
//
// The Attributor framework is an inter procedural abstract analysis (fixpoint
// iteration analysis). The goal is to allow easy deduction of new attributes as
// well as information exchange between abstract attributes in-flight.
//
// The Attributor class is the driver and the link between the various abstract
// attributes. The Attributor will iterate until a fixpoint state is reached by
// all abstract attributes in-flight, or until it will enforce a pessimistic fix
// point because an iteration limit is reached.
//
// Abstract attributes, derived from the AbstractAttribute class, actually
// describe properties of the code. They can correspond to actual LLVM-IR
// attributes, or they can be more general, ultimately unrelated to LLVM-IR
// attributes. The latter is useful when an abstract attributes provides
// information to other abstract attributes in-flight but we might not want to
// manifest the information. The Attributor allows to query in-flight abstract
// attributes through the `Attributor::getAAFor` method (see the method
// description for an example). If the method is used by an abstract attribute
// P, and it results in an abstract attribute Q, the Attributor will
// automatically capture a potential dependence from Q to P. This dependence
// will cause P to be reevaluated whenever Q changes in the future.
//
// The Attributor will only reevaluate abstract attributes that might have
// changed since the last iteration. That means that the Attribute will not
// revisit all instructions/blocks/functions in the module but only query
// an update from a subset of the abstract attributes.
//
// The update method `AbstractAttribute::updateImpl` is implemented by the
// specific "abstract attribute" subclasses. The method is invoked whenever the
// currently assumed state (see the AbstractState class) might not be valid
// anymore. This can, for example, happen if the state was dependent on another
// abstract attribute that changed. In every invocation, the update method has
// to adjust the internal state of an abstract attribute to a point that is
// justifiable by the underlying IR and the current state of abstract attributes
// in-flight. Since the IR is given and assumed to be valid, the information
// derived from it can be assumed to hold. However, information derived from
// other abstract attributes is conditional on various things. If the justifying
// state changed, the `updateImpl` has to revisit the situation and potentially
// find another justification or limit the optimistic assumes made.
//
// Change is the key in this framework. Until a state of no-change, thus a
// fixpoint, is reached, the Attributor will query the abstract attributes
// in-flight to re-evaluate their state. If the (current) state is too
// optimistic, hence it cannot be justified anymore through other abstract
// attributes or the state of the IR, the state of the abstract attribute will
// have to change. Generally, we assume abstract attribute state to be a finite
// height lattice and the update function to be monotone. However, these
// conditions are not enforced because the iteration limit will guarantee
// termination. If an optimistic fixpoint is reached, or a pessimistic fix
// point is enforced after a timeout, the abstract attributes are tasked to
// manifest their result in the IR for passes to come.
//
// Attribute manifestation is not mandatory. If desired, there is support to
// generate a single or multiple LLVM-IR attributes already in the helper struct
// IRAttribute. In the simplest case, a subclass inherits from IRAttribute with
// a proper Attribute::AttrKind as template parameter. The Attributor
// manifestation framework will then create and place a new attribute if it is
// allowed to do so (based on the abstract state). Other use cases can be
// achieved by overloading AbstractAttribute or IRAttribute methods.
//
//
// The "mechanics" of adding a new "abstract attribute":
// - Define a class (transitively) inheriting from AbstractAttribute and one
//   (which could be the same) that (transitively) inherits from AbstractState.
//   For the latter, consider the already available BooleanState and
//   {Inc,Dec,Bit}IntegerState if they fit your needs, e.g., you require only a
//   number tracking or bit-encoding.
// - Implement all pure methods. Also use overloading if the attribute is not
//   conforming with the "default" behavior: A (set of) LLVM-IR attribute(s) for
//   an argument, call site argument, function return value, or function. See
//   the class and method descriptions for more information on the two
//   "Abstract" classes and their respective methods.
// - Register opportunities for the new abstract attribute in the
//   `Attributor::identifyDefaultAbstractAttributes` method if it should be
//   counted as a 'default' attribute.
// - Add sufficient tests.
// - Add a Statistics object for bookkeeping. If it is a simple (set of)
//   attribute(s) manifested through the Attributor manifestation framework, see
//   the bookkeeping function in Attributor.cpp.
// - If instructions with a certain opcode are interesting to the attribute, add
//   that opcode to the switch in `Attributor::identifyAbstractAttributes`. This
//   will make it possible to query all those instructions through the
//   `InformationCache::getOpcodeInstMapForFunction` interface and eliminate the
//   need to traverse the IR repeatedly.
//
//===----------------------------------------------------------------------===//

#ifndef LLVM_TRANSFORMS_IPO_ATTRIBUTOR_H
#define LLVM_TRANSFORMS_IPO_ATTRIBUTOR_H

#include "llvm/ADT/MapVector.h"
#include "llvm/ADT/SCCIterator.h"
#include "llvm/ADT/SetVector.h"
#include "llvm/Analysis/AliasAnalysis.h"
#include "llvm/Analysis/AssumeBundleQueries.h"
#include "llvm/Analysis/CFG.h"
#include "llvm/Analysis/CGSCCPassManager.h"
#include "llvm/Analysis/CallGraph.h"
#include "llvm/Analysis/InlineCost.h"
#include "llvm/Analysis/LazyCallGraph.h"
#include "llvm/Analysis/MustExecute.h"
#include "llvm/Analysis/PostDominators.h"
#include "llvm/Analysis/TargetLibraryInfo.h"
#include "llvm/Analysis/TargetTransformInfo.h"
#include "llvm/IR/AbstractCallSite.h"
#include "llvm/IR/ConstantRange.h"
#include "llvm/IR/PassManager.h"
#include "llvm/Support/Allocator.h"
#include "llvm/Transforms/Utils/CallGraphUpdater.h"

namespace llvm {

struct Attributor;
struct AbstractAttribute;
struct InformationCache;
struct AAIsDead;

class Function;

/// Simple enum classes that forces properties to be spelled out explicitly.
///
///{
enum class ChangeStatus {
  CHANGED,
  UNCHANGED,
};

ChangeStatus operator|(ChangeStatus l, ChangeStatus r);
ChangeStatus operator&(ChangeStatus l, ChangeStatus r);

enum class DepClassTy {
  REQUIRED,
  OPTIONAL,
};
///}

/// Helper to describe and deal with positions in the LLVM-IR.
///
/// A position in the IR is described by an anchor value and an "offset" that
/// could be the argument number, for call sites and arguments, or an indicator
/// of the "position kind". The kinds, specified in the Kind enum below, include
/// the locations in the attribute list, i.a., function scope and return value,
/// as well as a distinction between call sites and functions. Finally, there
/// are floating values that do not have a corresponding attribute list
/// position.
struct IRPosition {

  /// The positions we distinguish in the IR.
  enum Kind : char {
    IRP_INVALID,  ///< An invalid position.
    IRP_FLOAT,    ///< A position that is not associated with a spot suitable
                  ///< for attributes. This could be any value or instruction.
    IRP_RETURNED, ///< An attribute for the function return value.
    IRP_CALL_SITE_RETURNED, ///< An attribute for a call site return value.
    IRP_FUNCTION,           ///< An attribute for a function (scope).
    IRP_CALL_SITE,          ///< An attribute for a call site (function scope).
    IRP_ARGUMENT,           ///< An attribute for a function argument.
    IRP_CALL_SITE_ARGUMENT, ///< An attribute for a call site argument.
  };

  /// Default constructor available to create invalid positions implicitly. All
  /// other positions need to be created explicitly through the appropriate
  /// static member function.
  IRPosition() : Enc(nullptr, ENC_VALUE) { verify(); }

  /// Create a position describing the value of \p V.
  static const IRPosition value(const Value &V) {
    if (auto *Arg = dyn_cast<Argument>(&V))
      return IRPosition::argument(*Arg);
    if (auto *CB = dyn_cast<CallBase>(&V))
      return IRPosition::callsite_returned(*CB);
    return IRPosition(const_cast<Value &>(V), IRP_FLOAT);
  }

  /// Create a position describing the function scope of \p F.
  static const IRPosition function(const Function &F) {
    return IRPosition(const_cast<Function &>(F), IRP_FUNCTION);
  }

  /// Create a position describing the returned value of \p F.
  static const IRPosition returned(const Function &F) {
    return IRPosition(const_cast<Function &>(F), IRP_RETURNED);
  }

  /// Create a position describing the argument \p Arg.
  static const IRPosition argument(const Argument &Arg) {
    return IRPosition(const_cast<Argument &>(Arg), IRP_ARGUMENT);
  }

  /// Create a position describing the function scope of \p CB.
  static const IRPosition callsite_function(const CallBase &CB) {
    return IRPosition(const_cast<CallBase &>(CB), IRP_CALL_SITE);
  }

  /// Create a position describing the returned value of \p CB.
  static const IRPosition callsite_returned(const CallBase &CB) {
    return IRPosition(const_cast<CallBase &>(CB), IRP_CALL_SITE_RETURNED);
  }

  /// Create a position describing the argument of \p CB at position \p ArgNo.
  static const IRPosition callsite_argument(const CallBase &CB,
                                            unsigned ArgNo) {
    return IRPosition(const_cast<Use &>(CB.getArgOperandUse(ArgNo)),
                      IRP_CALL_SITE_ARGUMENT);
  }

  /// Create a position describing the argument of \p ACS at position \p ArgNo.
  static const IRPosition callsite_argument(AbstractCallSite ACS,
                                            unsigned ArgNo) {
    if (ACS.getNumArgOperands() <= ArgNo)
      return IRPosition();
    int CSArgNo = ACS.getCallArgOperandNo(ArgNo);
    if (CSArgNo >= 0)
      return IRPosition::callsite_argument(
          cast<CallBase>(*ACS.getInstruction()), CSArgNo);
    return IRPosition();
  }

  /// Create a position with function scope matching the "context" of \p IRP.
  /// If \p IRP is a call site (see isAnyCallSitePosition()) then the result
  /// will be a call site position, otherwise the function position of the
  /// associated function.
  static const IRPosition function_scope(const IRPosition &IRP) {
    if (IRP.isAnyCallSitePosition()) {
      return IRPosition::callsite_function(
          cast<CallBase>(IRP.getAnchorValue()));
    }
    assert(IRP.getAssociatedFunction());
    return IRPosition::function(*IRP.getAssociatedFunction());
  }

  bool operator==(const IRPosition &RHS) const { return Enc == RHS.Enc; }
  bool operator!=(const IRPosition &RHS) const { return !(*this == RHS); }

  /// Return the value this abstract attribute is anchored with.
  ///
  /// The anchor value might not be the associated value if the latter is not
  /// sufficient to determine where arguments will be manifested. This is, so
  /// far, only the case for call site arguments as the value is not sufficient
  /// to pinpoint them. Instead, we can use the call site as an anchor.
  Value &getAnchorValue() const {
    switch (getEncodingBits()) {
    case ENC_VALUE:
    case ENC_RETURNED_VALUE:
    case ENC_FLOATING_FUNCTION:
      return *getAsValuePtr();
    case ENC_CALL_SITE_ARGUMENT_USE:
      return *(getAsUsePtr()->getUser());
    default:
      llvm_unreachable("Unkown encoding!");
    };
  }

  /// Return the associated function, if any.
  Function *getAssociatedFunction() const {
    if (auto *CB = dyn_cast<CallBase>(&getAnchorValue()))
      return CB->getCalledFunction();
    return getAnchorScope();
  }

  /// Return the associated argument, if any.
  Argument *getAssociatedArgument() const;

  /// Return true if the position refers to a function interface, that is the
  /// function scope, the function return, or an argument.
  bool isFnInterfaceKind() const {
    switch (getPositionKind()) {
    case IRPosition::IRP_FUNCTION:
    case IRPosition::IRP_RETURNED:
    case IRPosition::IRP_ARGUMENT:
      return true;
    default:
      return false;
    }
  }

  /// Return the Function surrounding the anchor value.
  Function *getAnchorScope() const {
    Value &V = getAnchorValue();
    if (isa<Function>(V))
      return &cast<Function>(V);
    if (isa<Argument>(V))
      return cast<Argument>(V).getParent();
    if (isa<Instruction>(V))
      return cast<Instruction>(V).getFunction();
    return nullptr;
  }

  /// Return the context instruction, if any.
  Instruction *getCtxI() const {
    Value &V = getAnchorValue();
    if (auto *I = dyn_cast<Instruction>(&V))
      return I;
    if (auto *Arg = dyn_cast<Argument>(&V))
      if (!Arg->getParent()->isDeclaration())
        return &Arg->getParent()->getEntryBlock().front();
    if (auto *F = dyn_cast<Function>(&V))
      if (!F->isDeclaration())
        return &(F->getEntryBlock().front());
    return nullptr;
  }

  /// Return the value this abstract attribute is associated with.
  Value &getAssociatedValue() const {
    if (getArgNo() < 0 || isa<Argument>(&getAnchorValue()))
      return getAnchorValue();
    assert(isa<CallBase>(&getAnchorValue()) && "Expected a call base!");
    return *cast<CallBase>(&getAnchorValue())->getArgOperand(getArgNo());
  }

  /// Return the type this abstract attribute is associated with.
  Type *getAssociatedType() const {
    if (getPositionKind() == IRPosition::IRP_RETURNED)
      return getAssociatedFunction()->getReturnType();
    return getAssociatedValue().getType();
  }

  /// Return the argument number of the associated value if it is an argument or
  /// call site argument, otherwise a negative value.
  int getArgNo() const {
    switch (getPositionKind()) {
    case IRPosition::IRP_ARGUMENT:
      return cast<Argument>(getAsValuePtr())->getArgNo();
    case IRPosition::IRP_CALL_SITE_ARGUMENT: {
      Use &U = *getAsUsePtr();
      return cast<CallBase>(U.getUser())->getArgOperandNo(&U);
    }
    default:
      return -1;
    }
  }

  /// Return the index in the attribute list for this position.
  unsigned getAttrIdx() const {
    switch (getPositionKind()) {
    case IRPosition::IRP_INVALID:
    case IRPosition::IRP_FLOAT:
      break;
    case IRPosition::IRP_FUNCTION:
    case IRPosition::IRP_CALL_SITE:
      return AttributeList::FunctionIndex;
    case IRPosition::IRP_RETURNED:
    case IRPosition::IRP_CALL_SITE_RETURNED:
      return AttributeList::ReturnIndex;
    case IRPosition::IRP_ARGUMENT:
    case IRPosition::IRP_CALL_SITE_ARGUMENT:
      return getArgNo() + AttributeList::FirstArgIndex;
    }
    llvm_unreachable(
        "There is no attribute index for a floating or invalid position!");
  }

  /// Return the associated position kind.
  Kind getPositionKind() const {
    char EncodingBits = getEncodingBits();
    if (EncodingBits == ENC_CALL_SITE_ARGUMENT_USE)
      return IRP_CALL_SITE_ARGUMENT;
    if (EncodingBits == ENC_FLOATING_FUNCTION)
      return IRP_FLOAT;

    Value *V = getAsValuePtr();
    if (!V)
      return IRP_INVALID;
    if (isa<Argument>(V))
      return IRP_ARGUMENT;
    if (isa<Function>(V))
      return isReturnPosition(EncodingBits) ? IRP_RETURNED : IRP_FUNCTION;
    if (isa<CallBase>(V))
      return isReturnPosition(EncodingBits) ? IRP_CALL_SITE_RETURNED
                                            : IRP_CALL_SITE;
    return IRP_FLOAT;
  }

  /// TODO: Figure out if the attribute related helper functions should live
  ///       here or somewhere else.

  /// Return true if any kind in \p AKs existing in the IR at a position that
  /// will affect this one. See also getAttrs(...).
  /// \param IgnoreSubsumingPositions Flag to determine if subsuming positions,
  ///                                 e.g., the function position if this is an
  ///                                 argument position, should be ignored.
  bool hasAttr(ArrayRef<Attribute::AttrKind> AKs,
               bool IgnoreSubsumingPositions = false,
               Attributor *A = nullptr) const;

  /// Return the attributes of any kind in \p AKs existing in the IR at a
  /// position that will affect this one. While each position can only have a
  /// single attribute of any kind in \p AKs, there are "subsuming" positions
  /// that could have an attribute as well. This method returns all attributes
  /// found in \p Attrs.
  /// \param IgnoreSubsumingPositions Flag to determine if subsuming positions,
  ///                                 e.g., the function position if this is an
  ///                                 argument position, should be ignored.
  void getAttrs(ArrayRef<Attribute::AttrKind> AKs,
                SmallVectorImpl<Attribute> &Attrs,
                bool IgnoreSubsumingPositions = false,
                Attributor *A = nullptr) const;

  /// Remove the attribute of kind \p AKs existing in the IR at this position.
  void removeAttrs(ArrayRef<Attribute::AttrKind> AKs) const {
    if (getPositionKind() == IRP_INVALID || getPositionKind() == IRP_FLOAT)
      return;

    AttributeList AttrList;
    auto *CB = dyn_cast<CallBase>(&getAnchorValue());
    if (CB)
      AttrList = CB->getAttributes();
    else
      AttrList = getAssociatedFunction()->getAttributes();

    LLVMContext &Ctx = getAnchorValue().getContext();
    for (Attribute::AttrKind AK : AKs)
      AttrList = AttrList.removeAttribute(Ctx, getAttrIdx(), AK);

    if (CB)
      CB->setAttributes(AttrList);
    else
      getAssociatedFunction()->setAttributes(AttrList);
  }

  bool isAnyCallSitePosition() const {
    switch (getPositionKind()) {
    case IRPosition::IRP_CALL_SITE:
    case IRPosition::IRP_CALL_SITE_RETURNED:
    case IRPosition::IRP_CALL_SITE_ARGUMENT:
      return true;
    default:
      return false;
    }
  }

  /// Special DenseMap key values.
  ///
  ///{
  static const IRPosition EmptyKey;
  static const IRPosition TombstoneKey;
  ///}

  /// Conversion into a void * to allow reuse of pointer hashing.
  operator void *() const { return Enc.getOpaqueValue(); }

private:
  /// Private constructor for special values only!
  explicit IRPosition(void *Ptr) { Enc.setFromOpaqueValue(Ptr); }

  /// IRPosition anchored at \p AnchorVal with kind/argument numbet \p PK.
  explicit IRPosition(Value &AnchorVal, Kind PK) {
    switch (PK) {
    case IRPosition::IRP_INVALID:
      llvm_unreachable("Cannot create invalid IRP with an anchor value!");
      break;
    case IRPosition::IRP_FLOAT:
      // Special case for floating functions.
      if (isa<Function>(AnchorVal))
        Enc = {&AnchorVal, ENC_FLOATING_FUNCTION};
      else
        Enc = {&AnchorVal, ENC_VALUE};
      break;
    case IRPosition::IRP_FUNCTION:
    case IRPosition::IRP_CALL_SITE:
      Enc = {&AnchorVal, ENC_VALUE};
      break;
    case IRPosition::IRP_RETURNED:
    case IRPosition::IRP_CALL_SITE_RETURNED:
      Enc = {&AnchorVal, ENC_RETURNED_VALUE};
      break;
    case IRPosition::IRP_ARGUMENT:
      Enc = {&AnchorVal, ENC_VALUE};
      break;
    case IRPosition::IRP_CALL_SITE_ARGUMENT:
      llvm_unreachable(
          "Cannot create call site argument IRP with an anchor value!");
      break;
    }
    verify();
  }

  /// IRPosition for the use \p U. The position kind \p PK needs to be
  /// IRP_CALL_SITE_ARGUMENT, the anchor value is the user, the associated value
  /// the used value.
  explicit IRPosition(Use &U, Kind PK) {
    assert(PK == IRP_CALL_SITE_ARGUMENT &&
           "Use constructor is for call site arguments only!");
    Enc = {&U, ENC_CALL_SITE_ARGUMENT_USE};
    verify();
  }

  /// Verify internal invariants.
  void verify();

  /// Return the attributes of kind \p AK existing in the IR as attribute.
  bool getAttrsFromIRAttr(Attribute::AttrKind AK,
                          SmallVectorImpl<Attribute> &Attrs) const;

  /// Return the attributes of kind \p AK existing in the IR as operand bundles
  /// of an llvm.assume.
  bool getAttrsFromAssumes(Attribute::AttrKind AK,
                           SmallVectorImpl<Attribute> &Attrs,
                           Attributor &A) const;

  /// Return the underlying pointer as Value *, valid for all positions but
  /// IRP_CALL_SITE_ARGUMENT.
  Value *getAsValuePtr() const {
    assert(getEncodingBits() != ENC_CALL_SITE_ARGUMENT_USE &&
           "Not a value pointer!");
    return reinterpret_cast<Value *>(Enc.getPointer());
  }

  /// Return the underlying pointer as Use *, valid only for
  /// IRP_CALL_SITE_ARGUMENT positions.
  Use *getAsUsePtr() const {
    assert(getEncodingBits() == ENC_CALL_SITE_ARGUMENT_USE &&
           "Not a value pointer!");
    return reinterpret_cast<Use *>(Enc.getPointer());
  }

  /// Return true if \p EncodingBits describe a returned or call site returned
  /// position.
  static bool isReturnPosition(char EncodingBits) {
    return EncodingBits == ENC_RETURNED_VALUE;
  }

  /// Return true if the encoding bits describe a returned or call site returned
  /// position.
  bool isReturnPosition() const { return isReturnPosition(getEncodingBits()); }

  /// The encoding of the IRPosition is a combination of a pointer and two
  /// encoding bits. The values of the encoding bits are defined in the enum
  /// below. The pointer is either a Value* (for the first three encoding bit
  /// combinations) or Use* (for ENC_CALL_SITE_ARGUMENT_USE).
  ///
  ///{
  enum {
    ENC_VALUE = 0b00,
    ENC_RETURNED_VALUE = 0b01,
    ENC_FLOATING_FUNCTION = 0b10,
    ENC_CALL_SITE_ARGUMENT_USE = 0b11,
  };

  // Reserve the maximal amount of bits so there is no need to mask out the
  // remaining ones. We will not encode anything else in the pointer anyway.
  static constexpr int NumEncodingBits =
      PointerLikeTypeTraits<void *>::NumLowBitsAvailable;
  static_assert(NumEncodingBits >= 2, "At least two bits are required!");

  /// The pointer with the encoding bits.
  PointerIntPair<void *, NumEncodingBits, char> Enc;
  ///}

  /// Return the encoding bits.
  char getEncodingBits() const { return Enc.getInt(); }
};

/// Helper that allows IRPosition as a key in a DenseMap.
template <> struct DenseMapInfo<IRPosition> : DenseMapInfo<void *> {
  static inline IRPosition getEmptyKey() { return IRPosition::EmptyKey; }
  static inline IRPosition getTombstoneKey() {
    return IRPosition::TombstoneKey;
  }
};

/// A visitor class for IR positions.
///
/// Given a position P, the SubsumingPositionIterator allows to visit "subsuming
/// positions" wrt. attributes/information. Thus, if a piece of information
/// holds for a subsuming position, it also holds for the position P.
///
/// The subsuming positions always include the initial position and then,
/// depending on the position kind, additionally the following ones:
/// - for IRP_RETURNED:
///   - the function (IRP_FUNCTION)
/// - for IRP_ARGUMENT:
///   - the function (IRP_FUNCTION)
/// - for IRP_CALL_SITE:
///   - the callee (IRP_FUNCTION), if known
/// - for IRP_CALL_SITE_RETURNED:
///   - the callee (IRP_RETURNED), if known
///   - the call site (IRP_FUNCTION)
///   - the callee (IRP_FUNCTION), if known
/// - for IRP_CALL_SITE_ARGUMENT:
///   - the argument of the callee (IRP_ARGUMENT), if known
///   - the callee (IRP_FUNCTION), if known
///   - the position the call site argument is associated with if it is not
///     anchored to the call site, e.g., if it is an argument then the argument
///     (IRP_ARGUMENT)
class SubsumingPositionIterator {
  SmallVector<IRPosition, 4> IRPositions;
  using iterator = decltype(IRPositions)::iterator;

public:
  SubsumingPositionIterator(const IRPosition &IRP);
  iterator begin() { return IRPositions.begin(); }
  iterator end() { return IRPositions.end(); }
};

/// Wrapper for FunctoinAnalysisManager.
struct AnalysisGetter {
  template <typename Analysis>
  typename Analysis::Result *getAnalysis(const Function &F) {
    if (!FAM || !F.getParent())
      return nullptr;
    return &FAM->getResult<Analysis>(const_cast<Function &>(F));
  }

  AnalysisGetter(FunctionAnalysisManager &FAM) : FAM(&FAM) {}
  AnalysisGetter() {}

private:
  FunctionAnalysisManager *FAM = nullptr;
};

/// Data structure to hold cached (LLVM-IR) information.
///
/// All attributes are given an InformationCache object at creation time to
/// avoid inspection of the IR by all of them individually. This default
/// InformationCache will hold information required by 'default' attributes,
/// thus the ones deduced when Attributor::identifyDefaultAbstractAttributes(..)
/// is called.
///
/// If custom abstract attributes, registered manually through
/// Attributor::registerAA(...), need more information, especially if it is not
/// reusable, it is advised to inherit from the InformationCache and cast the
/// instance down in the abstract attributes.
struct InformationCache {
  InformationCache(const Module &M, AnalysisGetter &AG,
                   BumpPtrAllocator &Allocator, SetVector<Function *> *CGSCC)
      : DL(M.getDataLayout()), Allocator(Allocator),
        Explorer(
            /* ExploreInterBlock */ true, /* ExploreCFGForward */ true,
            /* ExploreCFGBackward */ true,
            /* LIGetter */
            [&](const Function &F) { return AG.getAnalysis<LoopAnalysis>(F); },
            /* DTGetter */
            [&](const Function &F) {
              return AG.getAnalysis<DominatorTreeAnalysis>(F);
            },
            /* PDTGetter */
            [&](const Function &F) {
              return AG.getAnalysis<PostDominatorTreeAnalysis>(F);
            }),
        AG(AG), CGSCC(CGSCC) {}

  ~InformationCache() {
    // The FunctionInfo objects are allocated via a BumpPtrAllocator, we call
    // the destructor manually.
    for (auto &It : FuncInfoMap)
      It.getSecond()->~FunctionInfo();
  }

  /// A vector type to hold instructions.
  using InstructionVectorTy = SmallVector<Instruction *, 8>;

  /// A map type from opcodes to instructions with this opcode.
  using OpcodeInstMapTy = DenseMap<unsigned, InstructionVectorTy *>;

  /// Return the map that relates "interesting" opcodes with all instructions
  /// with that opcode in \p F.
  OpcodeInstMapTy &getOpcodeInstMapForFunction(const Function &F) {
    return getFunctionInfo(F).OpcodeInstMap;
  }

  /// Return the instructions in \p F that may read or write memory.
  InstructionVectorTy &getReadOrWriteInstsForFunction(const Function &F) {
    return getFunctionInfo(F).RWInsts;
  }

  /// Return MustBeExecutedContextExplorer
  MustBeExecutedContextExplorer &getMustBeExecutedContextExplorer() {
    return Explorer;
  }

  /// Return TargetLibraryInfo for function \p F.
  TargetLibraryInfo *getTargetLibraryInfoForFunction(const Function &F) {
    return AG.getAnalysis<TargetLibraryAnalysis>(F);
  }

  /// Return AliasAnalysis Result for function \p F.
  AAResults *getAAResultsForFunction(const Function &F) {
    return AG.getAnalysis<AAManager>(F);
  }

  /// Return true if \p Arg is involved in a must-tail call, thus the argument
  /// of the caller or callee.
  bool isInvolvedInMustTailCall(const Argument &Arg) {
    FunctionInfo &FI = getFunctionInfo(*Arg.getParent());
    return FI.CalledViaMustTail || FI.ContainsMustTailCall;
  }

  /// Return the analysis result from a pass \p AP for function \p F.
  template <typename AP>
  typename AP::Result *getAnalysisResultForFunction(const Function &F) {
    return AG.getAnalysis<AP>(F);
  }

  /// Return SCC size on call graph for function \p F or 0 if unknown.
  unsigned getSccSize(const Function &F) {
    if (CGSCC && CGSCC->count(const_cast<Function *>(&F)))
      return CGSCC->size();
    return 0;
  }

  /// Return datalayout used in the module.
  const DataLayout &getDL() { return DL; }

  /// Return the map conaining all the knowledge we have from `llvm.assume`s.
  const RetainedKnowledgeMap &getKnowledgeMap() const { return KnowledgeMap; }

private:
  struct FunctionInfo {
    ~FunctionInfo();

    /// A nested map that remembers all instructions in a function with a
    /// certain instruction opcode (Instruction::getOpcode()).
    OpcodeInstMapTy OpcodeInstMap;

    /// A map from functions to their instructions that may read or write
    /// memory.
    InstructionVectorTy RWInsts;

    /// Function is called by a `musttail` call.
    bool CalledViaMustTail;

    /// Function contains a `musttail` call.
    bool ContainsMustTailCall;
  };

  /// A map type from functions to informatio about it.
  DenseMap<const Function *, FunctionInfo *> FuncInfoMap;

  /// Return information about the function \p F, potentially by creating it.
  FunctionInfo &getFunctionInfo(const Function &F) {
    FunctionInfo *&FI = FuncInfoMap[&F];
    if (!FI) {
      FI = new (Allocator) FunctionInfo();
      initializeInformationCache(F, *FI);
    }
    return *FI;
  }

  /// Initialize the function information cache \p FI for the function \p F.
  ///
  /// This method needs to be called for all function that might be looked at
  /// through the information cache interface *prior* to looking at them.
  void initializeInformationCache(const Function &F, FunctionInfo &FI);

  /// The datalayout used in the module.
  const DataLayout &DL;

  /// The allocator used to allocate memory, e.g. for `FunctionInfo`s.
  BumpPtrAllocator &Allocator;

  /// MustBeExecutedContextExplorer
  MustBeExecutedContextExplorer Explorer;

  /// A map with knowledge retained in `llvm.assume` instructions.
  RetainedKnowledgeMap KnowledgeMap;

  /// Getters for analysis.
  AnalysisGetter &AG;

  /// The underlying CGSCC, or null if not available.
  SetVector<Function *> *CGSCC;

  /// Set of inlineable functions
  SmallPtrSet<const Function *, 8> InlineableFunctions;

  /// Give the Attributor access to the members so
  /// Attributor::identifyDefaultAbstractAttributes(...) can initialize them.
  friend struct Attributor;
};

/// The fixpoint analysis framework that orchestrates the attribute deduction.
///
/// The Attributor provides a general abstract analysis framework (guided
/// fixpoint iteration) as well as helper functions for the deduction of
/// (LLVM-IR) attributes. However, also other code properties can be deduced,
/// propagated, and ultimately manifested through the Attributor framework. This
/// is particularly useful if these properties interact with attributes and a
/// co-scheduled deduction allows to improve the solution. Even if not, thus if
/// attributes/properties are completely isolated, they should use the
/// Attributor framework to reduce the number of fixpoint iteration frameworks
/// in the code base. Note that the Attributor design makes sure that isolated
/// attributes are not impacted, in any way, by others derived at the same time
/// if there is no cross-reasoning performed.
///
/// The public facing interface of the Attributor is kept simple and basically
/// allows abstract attributes to one thing, query abstract attributes
/// in-flight. There are two reasons to do this:
///    a) The optimistic state of one abstract attribute can justify an
///       optimistic state of another, allowing to framework to end up with an
///       optimistic (=best possible) fixpoint instead of one based solely on
///       information in the IR.
///    b) This avoids reimplementing various kinds of lookups, e.g., to check
///       for existing IR attributes, in favor of a single lookups interface
///       provided by an abstract attribute subclass.
///
/// NOTE: The mechanics of adding a new "concrete" abstract attribute are
///       described in the file comment.
struct Attributor {
  /// Constructor
  ///
  /// \param Functions The set of functions we are deriving attributes for.
  /// \param InfoCache Cache to hold various information accessible for
  ///                  the abstract attributes.
  /// \param CGUpdater Helper to update an underlying call graph.
  /// \param Whitelist If not null, a set limiting the attribute opportunities.
  Attributor(SetVector<Function *> &Functions, InformationCache &InfoCache,
             CallGraphUpdater &CGUpdater,
             DenseSet<const char *> *Whitelist = nullptr)
      : Allocator(InfoCache.Allocator), Functions(Functions),
        InfoCache(InfoCache), CGUpdater(CGUpdater), Whitelist(Whitelist) {}

  ~Attributor();

  /// Run the analyses until a fixpoint is reached or enforced (timeout).
  ///
  /// The attributes registered with this Attributor can be used after as long
  /// as the Attributor is not destroyed (it owns the attributes now).
  ///
  /// \Returns CHANGED if the IR was changed, otherwise UNCHANGED.
  ChangeStatus run();

  /// Lookup an abstract attribute of type \p AAType at position \p IRP. While
  /// no abstract attribute is found equivalent positions are checked, see
  /// SubsumingPositionIterator. Thus, the returned abstract attribute
  /// might be anchored at a different position, e.g., the callee if \p IRP is a
  /// call base.
  ///
  /// This method is the only (supported) way an abstract attribute can retrieve
  /// information from another abstract attribute. As an example, take an
  /// abstract attribute that determines the memory access behavior for a
  /// argument (readnone, readonly, ...). It should use `getAAFor` to get the
  /// most optimistic information for other abstract attributes in-flight, e.g.
  /// the one reasoning about the "captured" state for the argument or the one
  /// reasoning on the memory access behavior of the function as a whole.
  ///
  /// If the flag \p TrackDependence is set to false the dependence from
  /// \p QueryingAA to the return abstract attribute is not automatically
  /// recorded. This should only be used if the caller will record the
  /// dependence explicitly if necessary, thus if it the returned abstract
  /// attribute is used for reasoning. To record the dependences explicitly use
  /// the `Attributor::recordDependence` method.
  template <typename AAType>
  const AAType &getAAFor(const AbstractAttribute &QueryingAA,
                         const IRPosition &IRP, bool TrackDependence = true,
                         DepClassTy DepClass = DepClassTy::REQUIRED) {
    return getOrCreateAAFor<AAType>(IRP, &QueryingAA, TrackDependence,
                                    DepClass);
  }

  /// Explicitly record a dependence from \p FromAA to \p ToAA, that is if
  /// \p FromAA changes \p ToAA should be updated as well.
  ///
  /// This method should be used in conjunction with the `getAAFor` method and
  /// with the TrackDependence flag passed to the method set to false. This can
  /// be beneficial to avoid false dependences but it requires the users of
  /// `getAAFor` to explicitly record true dependences through this method.
  /// The \p DepClass flag indicates if the dependence is striclty necessary.
  /// That means for required dependences, if \p FromAA changes to an invalid
  /// state, \p ToAA can be moved to a pessimistic fixpoint because it required
  /// information from \p FromAA but none are available anymore.
  void recordDependence(const AbstractAttribute &FromAA,
                        const AbstractAttribute &ToAA, DepClassTy DepClass);

  /// Introduce a new abstract attribute into the fixpoint analysis.
  ///
  /// Note that ownership of the attribute is given to the Attributor. It will
  /// invoke delete for the Attributor on destruction of the Attributor.
  ///
  /// Attributes are identified by their IR position (AAType::getIRPosition())
  /// and the address of their static member (see AAType::ID).
  template <typename AAType> AAType &registerAA(AAType &AA) {
    static_assert(std::is_base_of<AbstractAttribute, AAType>::value,
                  "Cannot register an attribute with a type not derived from "
                  "'AbstractAttribute'!");
    // Put the attribute in the lookup map structure and the container we use to
    // keep track of all attributes.
    const IRPosition &IRP = AA.getIRPosition();
<<<<<<< HEAD
    Kind2AAMapTy *&Kind2AA = AAMap[IRP];
    if (!Kind2AA)
      Kind2AA = new (Allocator) Kind2AAMapTy();

    assert(!(*Kind2AA)[&AAType::ID] && "Attribute already in map!");
    (*Kind2AA)[&AAType::ID] = &AA;
=======
    AbstractAttribute *&AAPtr = AAMap[{&AAType::ID, IRP}];

    assert(!AAPtr && "Attribute already in map!");
    AAPtr = &AA;
>>>>>>> 918d599f

    AllAbstractAttributes.push_back(&AA);
    return AA;
  }

  /// Return the internal information cache.
  InformationCache &getInfoCache() { return InfoCache; }

  /// Return true if this is a module pass, false otherwise.
  bool isModulePass() const {
    return !Functions.empty() &&
           Functions.size() == Functions.front()->getParent()->size();
  }

  /// Determine opportunities to derive 'default' attributes in \p F and create
  /// abstract attribute objects for them.
  ///
  /// \param F The function that is checked for attribute opportunities.
  ///
  /// Note that abstract attribute instances are generally created even if the
  /// IR already contains the information they would deduce. The most important
  /// reason for this is the single interface, the one of the abstract attribute
  /// instance, which can be queried without the need to look at the IR in
  /// various places.
  void identifyDefaultAbstractAttributes(Function &F);

  /// Determine whether the function \p F is IPO amendable
  ///
  /// If a function is exactly defined or it has alwaysinline attribute
  /// and is viable to be inlined, we say it is IPO amendable
  bool isFunctionIPOAmendable(const Function &F) {
    return F.hasExactDefinition() || InfoCache.InlineableFunctions.count(&F);
  }

  /// Mark the internal function \p F as live.
  ///
  /// This will trigger the identification and initialization of attributes for
  /// \p F.
  void markLiveInternalFunction(const Function &F) {
    assert(F.hasLocalLinkage() &&
           "Only local linkage is assumed dead initially.");

    identifyDefaultAbstractAttributes(const_cast<Function &>(F));
  }

  /// Record that \p U is to be replaces with \p NV after information was
  /// manifested. This also triggers deletion of trivially dead istructions.
  bool changeUseAfterManifest(Use &U, Value &NV) {
    Value *&V = ToBeChangedUses[&U];
    if (V && (V->stripPointerCasts() == NV.stripPointerCasts() ||
              isa_and_nonnull<UndefValue>(V)))
      return false;
    assert((!V || V == &NV || isa<UndefValue>(NV)) &&
           "Use was registered twice for replacement with different values!");
    V = &NV;
    return true;
  }

  /// Helper function to replace all uses of \p V with \p NV. Return true if
  /// there is any change. The flag \p ChangeDroppable indicates if dropppable
  /// uses should be changed too.
  bool changeValueAfterManifest(Value &V, Value &NV,
                                bool ChangeDroppable = true) {
    bool Changed = false;
    for (auto &U : V.uses())
      if (ChangeDroppable || !U.getUser()->isDroppable())
        Changed |= changeUseAfterManifest(U, NV);

    return Changed;
  }

  /// Record that \p I is to be replaced with `unreachable` after information
  /// was manifested.
  void changeToUnreachableAfterManifest(Instruction *I) {
    ToBeChangedToUnreachableInsts.insert(I);
  }

  /// Record that \p II has at least one dead successor block. This information
  /// is used, e.g., to replace \p II with a call, after information was
  /// manifested.
  void registerInvokeWithDeadSuccessor(InvokeInst &II) {
    InvokeWithDeadSuccessor.push_back(&II);
  }

  /// Record that \p I is deleted after information was manifested. This also
  /// triggers deletion of trivially dead istructions.
  void deleteAfterManifest(Instruction &I) { ToBeDeletedInsts.insert(&I); }

  /// Record that \p BB is deleted after information was manifested. This also
  /// triggers deletion of trivially dead istructions.
  void deleteAfterManifest(BasicBlock &BB) { ToBeDeletedBlocks.insert(&BB); }

  /// Record that \p F is deleted after information was manifested.
  void deleteAfterManifest(Function &F) { ToBeDeletedFunctions.insert(&F); }

  /// If \p V is assumed to be a constant, return it, if it is unclear yet,
  /// return None, otherwise return `nullptr`.
  Optional<Constant *> getAssumedConstant(const Value &V,
                                          const AbstractAttribute &AA,
                                          bool &UsedAssumedInformation);

  /// Return true if \p AA (or its context instruction) is assumed dead.
  ///
  /// If \p LivenessAA is not provided it is queried.
  bool isAssumedDead(const AbstractAttribute &AA, const AAIsDead *LivenessAA,
                     bool CheckBBLivenessOnly = false,
                     DepClassTy DepClass = DepClassTy::OPTIONAL);

  /// Return true if \p I is assumed dead.
  ///
  /// If \p LivenessAA is not provided it is queried.
  bool isAssumedDead(const Instruction &I, const AbstractAttribute *QueryingAA,
                     const AAIsDead *LivenessAA,
                     bool CheckBBLivenessOnly = false,
                     DepClassTy DepClass = DepClassTy::OPTIONAL);

  /// Return true if \p U is assumed dead.
  ///
  /// If \p FnLivenessAA is not provided it is queried.
  bool isAssumedDead(const Use &U, const AbstractAttribute *QueryingAA,
                     const AAIsDead *FnLivenessAA,
                     bool CheckBBLivenessOnly = false,
                     DepClassTy DepClass = DepClassTy::OPTIONAL);

  /// Return true if \p IRP is assumed dead.
  ///
  /// If \p FnLivenessAA is not provided it is queried.
  bool isAssumedDead(const IRPosition &IRP, const AbstractAttribute *QueryingAA,
                     const AAIsDead *FnLivenessAA,
                     bool CheckBBLivenessOnly = false,
                     DepClassTy DepClass = DepClassTy::OPTIONAL);

  /// Check \p Pred on all (transitive) uses of \p V.
  ///
  /// This method will evaluate \p Pred on all (transitive) uses of the
  /// associated value and return true if \p Pred holds every time.
  bool checkForAllUses(function_ref<bool(const Use &, bool &)> Pred,
                       const AbstractAttribute &QueryingAA, const Value &V,
                       DepClassTy LivenessDepClass = DepClassTy::OPTIONAL);

  /// Helper struct used in the communication between an abstract attribute (AA)
  /// that wants to change the signature of a function and the Attributor which
  /// applies the changes. The struct is partially initialized with the
  /// information from the AA (see the constructor). All other members are
  /// provided by the Attributor prior to invoking any callbacks.
  struct ArgumentReplacementInfo {
    /// Callee repair callback type
    ///
    /// The function repair callback is invoked once to rewire the replacement
    /// arguments in the body of the new function. The argument replacement info
    /// is passed, as build from the registerFunctionSignatureRewrite call, as
    /// well as the replacement function and an iteratore to the first
    /// replacement argument.
    using CalleeRepairCBTy = std::function<void(
        const ArgumentReplacementInfo &, Function &, Function::arg_iterator)>;

    /// Abstract call site (ACS) repair callback type
    ///
    /// The abstract call site repair callback is invoked once on every abstract
    /// call site of the replaced function (\see ReplacedFn). The callback needs
    /// to provide the operands for the call to the new replacement function.
    /// The number and type of the operands appended to the provided vector
    /// (second argument) is defined by the number and types determined through
    /// the replacement type vector (\see ReplacementTypes). The first argument
    /// is the ArgumentReplacementInfo object registered with the Attributor
    /// through the registerFunctionSignatureRewrite call.
    using ACSRepairCBTy =
        std::function<void(const ArgumentReplacementInfo &, AbstractCallSite,
                           SmallVectorImpl<Value *> &)>;

    /// Simple getters, see the corresponding members for details.
    ///{

    Attributor &getAttributor() const { return A; }
    const Function &getReplacedFn() const { return ReplacedFn; }
    const Argument &getReplacedArg() const { return ReplacedArg; }
    unsigned getNumReplacementArgs() const { return ReplacementTypes.size(); }
    const SmallVectorImpl<Type *> &getReplacementTypes() const {
      return ReplacementTypes;
    }

    ///}

  private:
    /// Constructor that takes the argument to be replaced, the types of
    /// the replacement arguments, as well as callbacks to repair the call sites
    /// and new function after the replacement happened.
    ArgumentReplacementInfo(Attributor &A, Argument &Arg,
                            ArrayRef<Type *> ReplacementTypes,
                            CalleeRepairCBTy &&CalleeRepairCB,
                            ACSRepairCBTy &&ACSRepairCB)
        : A(A), ReplacedFn(*Arg.getParent()), ReplacedArg(Arg),
          ReplacementTypes(ReplacementTypes.begin(), ReplacementTypes.end()),
          CalleeRepairCB(std::move(CalleeRepairCB)),
          ACSRepairCB(std::move(ACSRepairCB)) {}

    /// Reference to the attributor to allow access from the callbacks.
    Attributor &A;

    /// The "old" function replaced by ReplacementFn.
    const Function &ReplacedFn;

    /// The "old" argument replaced by new ones defined via ReplacementTypes.
    const Argument &ReplacedArg;

    /// The types of the arguments replacing ReplacedArg.
    const SmallVector<Type *, 8> ReplacementTypes;

    /// Callee repair callback, see CalleeRepairCBTy.
    const CalleeRepairCBTy CalleeRepairCB;

    /// Abstract call site (ACS) repair callback, see ACSRepairCBTy.
    const ACSRepairCBTy ACSRepairCB;

    /// Allow access to the private members from the Attributor.
    friend struct Attributor;
  };

  /// Check if we can rewrite a function signature.
  ///
  /// The argument \p Arg is replaced with new ones defined by the number,
  /// order, and types in \p ReplacementTypes.
  ///
  /// \returns True, if the replacement can be registered, via
  /// registerFunctionSignatureRewrite, false otherwise.
  bool isValidFunctionSignatureRewrite(Argument &Arg,
                                       ArrayRef<Type *> ReplacementTypes);

  /// Register a rewrite for a function signature.
  ///
  /// The argument \p Arg is replaced with new ones defined by the number,
  /// order, and types in \p ReplacementTypes. The rewiring at the call sites is
  /// done through \p ACSRepairCB and at the callee site through
  /// \p CalleeRepairCB.
  ///
  /// \returns True, if the replacement was registered, false otherwise.
  bool registerFunctionSignatureRewrite(
      Argument &Arg, ArrayRef<Type *> ReplacementTypes,
      ArgumentReplacementInfo::CalleeRepairCBTy &&CalleeRepairCB,
      ArgumentReplacementInfo::ACSRepairCBTy &&ACSRepairCB);

  /// Check \p Pred on all function call sites.
  ///
  /// This method will evaluate \p Pred on call sites and return
  /// true if \p Pred holds in every call sites. However, this is only possible
  /// all call sites are known, hence the function has internal linkage.
  /// If true is returned, \p AllCallSitesKnown is set if all possible call
  /// sites of the function have been visited.
  bool checkForAllCallSites(function_ref<bool(AbstractCallSite)> Pred,
                            const AbstractAttribute &QueryingAA,
                            bool RequireAllCallSites, bool &AllCallSitesKnown);

  /// Check \p Pred on all values potentially returned by \p F.
  ///
  /// This method will evaluate \p Pred on all values potentially returned by
  /// the function associated with \p QueryingAA. The returned values are
  /// matched with their respective return instructions. Returns true if \p Pred
  /// holds on all of them.
  bool checkForAllReturnedValuesAndReturnInsts(
      function_ref<bool(Value &, const SmallSetVector<ReturnInst *, 4> &)> Pred,
      const AbstractAttribute &QueryingAA);

  /// Check \p Pred on all values potentially returned by the function
  /// associated with \p QueryingAA.
  ///
  /// This is the context insensitive version of the method above.
  bool checkForAllReturnedValues(function_ref<bool(Value &)> Pred,
                                 const AbstractAttribute &QueryingAA);

  /// Check \p Pred on all instructions with an opcode present in \p Opcodes.
  ///
  /// This method will evaluate \p Pred on all instructions with an opcode
  /// present in \p Opcode and return true if \p Pred holds on all of them.
  bool checkForAllInstructions(function_ref<bool(Instruction &)> Pred,
                               const AbstractAttribute &QueryingAA,
                               const ArrayRef<unsigned> &Opcodes,
                               bool CheckBBLivenessOnly = false);

  /// Check \p Pred on all call-like instructions (=CallBased derived).
  ///
  /// See checkForAllCallLikeInstructions(...) for more information.
  bool checkForAllCallLikeInstructions(function_ref<bool(Instruction &)> Pred,
                                       const AbstractAttribute &QueryingAA) {
    return checkForAllInstructions(Pred, QueryingAA,
                                   {(unsigned)Instruction::Invoke,
                                    (unsigned)Instruction::CallBr,
                                    (unsigned)Instruction::Call});
  }

  /// Check \p Pred on all Read/Write instructions.
  ///
  /// This method will evaluate \p Pred on all instructions that read or write
  /// to memory present in the information cache and return true if \p Pred
  /// holds on all of them.
  bool checkForAllReadWriteInstructions(function_ref<bool(Instruction &)> Pred,
                                        AbstractAttribute &QueryingAA);

  /// Return the data layout associated with the anchor scope.
  const DataLayout &getDataLayout() const { return InfoCache.DL; }

  /// The allocator used to allocate memory, e.g. for `AbstractAttribute`s.
  BumpPtrAllocator &Allocator;

private:
  /// Run `::update` on \p AA and track the dependences queried while doing so.
  /// Also adjust the state if we know further updates are not necessary.
  ChangeStatus updateAA(AbstractAttribute &AA);

  /// Remember the dependences on the top of the dependence stack such that they
  /// may trigger further updates. (\see DependenceStack)
  void rememberDependences();

  /// Check \p Pred on all call sites of \p Fn.
  ///
  /// This method will evaluate \p Pred on call sites and return
  /// true if \p Pred holds in every call sites. However, this is only possible
  /// all call sites are known, hence the function has internal linkage.
  /// If true is returned, \p AllCallSitesKnown is set if all possible call
  /// sites of the function have been visited.
  bool checkForAllCallSites(function_ref<bool(AbstractCallSite)> Pred,
                            const Function &Fn, bool RequireAllCallSites,
                            const AbstractAttribute *QueryingAA,
                            bool &AllCallSitesKnown);

  /// The private version of getAAFor that allows to omit a querying abstract
  /// attribute. See also the public getAAFor method.
  template <typename AAType>
  const AAType &getOrCreateAAFor(const IRPosition &IRP,
                                 const AbstractAttribute *QueryingAA = nullptr,
                                 bool TrackDependence = false,
                                 DepClassTy DepClass = DepClassTy::OPTIONAL) {
    if (const AAType *AAPtr =
            lookupAAFor<AAType>(IRP, QueryingAA, TrackDependence))
      return *AAPtr;

    // No matching attribute found, create one.
    // Use the static create method.
    auto &AA = AAType::createForPosition(IRP, *this);
    registerAA(AA);

    // For now we ignore naked and optnone functions.
    bool Invalidate = Whitelist && !Whitelist->count(&AAType::ID);
    const Function *FnScope = IRP.getAnchorScope();
    if (FnScope)
      Invalidate |= FnScope->hasFnAttribute(Attribute::Naked) ||
                    FnScope->hasFnAttribute(Attribute::OptimizeNone);

    // Bootstrap the new attribute with an initial update to propagate
    // information, e.g., function -> call site. If it is not on a given
    // whitelist we will not perform updates at all.
    if (Invalidate) {
      AA.getState().indicatePessimisticFixpoint();
      return AA;
    }

    AA.initialize(*this);

    // We can initialize (=look at) code outside the current function set but
    // not call update because that would again spawn new abstract attributes in
    // potentially unconnected code regions (=SCCs).
    if (FnScope && !Functions.count(const_cast<Function *>(FnScope))) {
      AA.getState().indicatePessimisticFixpoint();
      return AA;
    }

    updateAA(AA);

    if (TrackDependence && AA.getState().isValidState())
      recordDependence(AA, const_cast<AbstractAttribute &>(*QueryingAA),
                       DepClass);
    return AA;
  }

  /// Return the attribute of \p AAType for \p IRP if existing.
  template <typename AAType>
  const AAType *lookupAAFor(const IRPosition &IRP,
                            const AbstractAttribute *QueryingAA = nullptr,
                            bool TrackDependence = false,
                            DepClassTy DepClass = DepClassTy::OPTIONAL) {
    static_assert(std::is_base_of<AbstractAttribute, AAType>::value,
                  "Cannot query an attribute with a type not derived from "
                  "'AbstractAttribute'!");
    assert((QueryingAA || !TrackDependence) &&
           "Cannot track dependences without a QueryingAA!");

    // Lookup the abstract attribute of type AAType. If found, return it after
    // registering a dependence of QueryingAA on the one returned attribute.
<<<<<<< HEAD
    Kind2AAMapTy *Kind2AA = AAMap.lookup(IRP);
    if (!Kind2AA)
      return nullptr;

    AAType *AA = static_cast<AAType *>((*Kind2AA)[&AAType::ID]);
    if (!AA)
      return nullptr;
=======
    AbstractAttribute *AAPtr = AAMap.lookup({&AAType::ID, IRP});
    if (!AAPtr)
      return nullptr;

    AAType *AA = static_cast<AAType *>(AAPtr);
>>>>>>> 918d599f

    // Do not register a dependence on an attribute with an invalid state.
    if (TrackDependence && AA->getState().isValidState())
      recordDependence(*AA, const_cast<AbstractAttribute &>(*QueryingAA),
                       DepClass);
    return AA;
  }

  /// Apply all requested function signature rewrites
  /// (\see registerFunctionSignatureRewrite) and return Changed if the module
  /// was altered.
  ChangeStatus
  rewriteFunctionSignatures(SmallPtrSetImpl<Function *> &ModifiedFns);

  /// The set of all abstract attributes.
  ///{
  using AAVector = SmallVector<AbstractAttribute *, 64>;
  AAVector AllAbstractAttributes;
  ///}

  /// A nested map to lookup abstract attributes based on the argument position
  /// on the outer level, and the addresses of the static member (AAType::ID) on
  /// the inner level.
  ///{
<<<<<<< HEAD
  using Kind2AAMapTy =
      SmallDenseMap<const char *, AbstractAttribute *, /*InlineBuckets=*/32>;
  DenseMap<IRPosition, Kind2AAMapTy *> AAMap;
=======
  using AAMapKeyTy = std::pair<const char *, IRPosition>;
  DenseMap<AAMapKeyTy, AbstractAttribute *> AAMap;
>>>>>>> 918d599f
  ///}

  /// A map from abstract attributes to the ones that queried them through calls
  /// to the getAAFor<...>(...) method.
  ///{
  struct QueryMapValueTy {
    /// Set of abstract attributes which were used but not necessarily required
    /// for a potential optimistic state.
    SetVector<AbstractAttribute *> OptionalAAs;

    /// Set of abstract attributes which were used and which were necessarily
    /// required for any potential optimistic state.
    SetVector<AbstractAttribute *> RequiredAAs;

    /// Clear the sets but keep the allocated storage as it is likely be resued.
    void clear() {
      OptionalAAs.clear();
      RequiredAAs.clear();
    }
  };
  using QueryMapTy = DenseMap<const AbstractAttribute *, QueryMapValueTy *>;
  QueryMapTy QueryMap;
  ///}

  /// Map to remember all requested signature changes (= argument replacements).
  DenseMap<Function *, SmallVector<std::unique_ptr<ArgumentReplacementInfo>, 8>>
      ArgumentReplacementMap;

  /// The set of functions we are deriving attributes for.
  SetVector<Function *> &Functions;

  /// The information cache that holds pre-processed (LLVM-IR) information.
  InformationCache &InfoCache;

  /// Helper to update an underlying call graph.
  CallGraphUpdater &CGUpdater;

  /// Set of functions for which we modified the content such that it might
  /// impact the call graph.
  SmallPtrSet<Function *, 8> CGModifiedFunctions;

  /// Information about a dependence. If FromAA is changed ToAA needs to be
  /// updated as well.
  struct DepInfo {
    const AbstractAttribute *FromAA;
    const AbstractAttribute *ToAA;
    DepClassTy DepClass;
  };

<<<<<<< HEAD
=======
  /// The dependence stack is used to track dependences during an
  /// `AbstractAttribute::update` call. As `AbstractAttribute::update` can be
  /// recursive we might have multiple vectors of dependences in here. The stack
  /// size, should be adjusted according to the expected recursion depth and the
  /// inner dependence vector size to the expected number of dependences per
  /// abstract attribute. Since the inner vectors are actually allocated on the
  /// stack we can be generous with their size.
  using DependenceVector = SmallVector<DepInfo, 8>;
  SmallVector<DependenceVector *, 16> DependenceStack;

>>>>>>> 918d599f
  /// If not null, a set limiting the attribute opportunities.
  const DenseSet<const char *> *Whitelist;

  /// A set to remember the functions we already assume to be live and visited.
  DenseSet<const Function *> VisitedFunctions;

  /// Uses we replace with a new value after manifest is done. We will remove
  /// then trivially dead instructions as well.
  DenseMap<Use *, Value *> ToBeChangedUses;

  /// Instructions we replace with `unreachable` insts after manifest is done.
  SmallDenseSet<WeakVH, 16> ToBeChangedToUnreachableInsts;

  /// Invoke instructions with at least a single dead successor block.
  SmallVector<WeakVH, 16> InvokeWithDeadSuccessor;

  /// Functions, blocks, and instructions we delete after manifest is done.
  ///
  ///{
  SmallPtrSet<Function *, 8> ToBeDeletedFunctions;
  SmallPtrSet<BasicBlock *, 8> ToBeDeletedBlocks;
  SmallDenseSet<WeakVH, 8> ToBeDeletedInsts;
  ///}
};

/// An interface to query the internal state of an abstract attribute.
///
/// The abstract state is a minimal interface that allows the Attributor to
/// communicate with the abstract attributes about their internal state without
/// enforcing or exposing implementation details, e.g., the (existence of an)
/// underlying lattice.
///
/// It is sufficient to be able to query if a state is (1) valid or invalid, (2)
/// at a fixpoint, and to indicate to the state that (3) an optimistic fixpoint
/// was reached or (4) a pessimistic fixpoint was enforced.
///
/// All methods need to be implemented by the subclass. For the common use case,
/// a single boolean state or a bit-encoded state, the BooleanState and
/// {Inc,Dec,Bit}IntegerState classes are already provided. An abstract
/// attribute can inherit from them to get the abstract state interface and
/// additional methods to directly modify the state based if needed. See the
/// class comments for help.
struct AbstractState {
  virtual ~AbstractState() {}

  /// Return if this abstract state is in a valid state. If false, no
  /// information provided should be used.
  virtual bool isValidState() const = 0;

  /// Return if this abstract state is fixed, thus does not need to be updated
  /// if information changes as it cannot change itself.
  virtual bool isAtFixpoint() const = 0;

  /// Indicate that the abstract state should converge to the optimistic state.
  ///
  /// This will usually make the optimistically assumed state the known to be
  /// true state.
  ///
  /// \returns ChangeStatus::UNCHANGED as the assumed value should not change.
  virtual ChangeStatus indicateOptimisticFixpoint() = 0;

  /// Indicate that the abstract state should converge to the pessimistic state.
  ///
  /// This will usually revert the optimistically assumed state to the known to
  /// be true state.
  ///
  /// \returns ChangeStatus::CHANGED as the assumed value may change.
  virtual ChangeStatus indicatePessimisticFixpoint() = 0;
};

/// Simple state with integers encoding.
///
/// The interface ensures that the assumed bits are always a subset of the known
/// bits. Users can only add known bits and, except through adding known bits,
/// they can only remove assumed bits. This should guarantee monotoniticy and
/// thereby the existence of a fixpoint (if used corretly). The fixpoint is
/// reached when the assumed and known state/bits are equal. Users can
/// force/inidicate a fixpoint. If an optimistic one is indicated, the known
/// state will catch up with the assumed one, for a pessimistic fixpoint it is
/// the other way around.
template <typename base_ty, base_ty BestState, base_ty WorstState>
struct IntegerStateBase : public AbstractState {
  using base_t = base_ty;

  IntegerStateBase() {}
  IntegerStateBase(base_t Assumed) : Assumed(Assumed) {}

  /// Return the best possible representable state.
  static constexpr base_t getBestState() { return BestState; }
  static constexpr base_t getBestState(const IntegerStateBase &) {
    return getBestState();
  }

  /// Return the worst possible representable state.
  static constexpr base_t getWorstState() { return WorstState; }
  static constexpr base_t getWorstState(const IntegerStateBase &) {
    return getWorstState();
  }

  /// See AbstractState::isValidState()
  /// NOTE: For now we simply pretend that the worst possible state is invalid.
  bool isValidState() const override { return Assumed != getWorstState(); }

  /// See AbstractState::isAtFixpoint()
  bool isAtFixpoint() const override { return Assumed == Known; }

  /// See AbstractState::indicateOptimisticFixpoint(...)
  ChangeStatus indicateOptimisticFixpoint() override {
    Known = Assumed;
    return ChangeStatus::UNCHANGED;
  }

  /// See AbstractState::indicatePessimisticFixpoint(...)
  ChangeStatus indicatePessimisticFixpoint() override {
    Assumed = Known;
    return ChangeStatus::CHANGED;
  }

  /// Return the known state encoding
  base_t getKnown() const { return Known; }

  /// Return the assumed state encoding.
  base_t getAssumed() const { return Assumed; }

  /// Equality for IntegerStateBase.
  bool
  operator==(const IntegerStateBase<base_t, BestState, WorstState> &R) const {
    return this->getAssumed() == R.getAssumed() &&
           this->getKnown() == R.getKnown();
  }

  /// Inequality for IntegerStateBase.
  bool
  operator!=(const IntegerStateBase<base_t, BestState, WorstState> &R) const {
    return !(*this == R);
  }

  /// "Clamp" this state with \p R. The result is subtype dependent but it is
  /// intended that only information assumed in both states will be assumed in
  /// this one afterwards.
  void operator^=(const IntegerStateBase<base_t, BestState, WorstState> &R) {
    handleNewAssumedValue(R.getAssumed());
  }

  /// "Clamp" this state with \p R. The result is subtype dependent but it is
  /// intended that information known in either state will be known in
  /// this one afterwards.
  void operator+=(const IntegerStateBase<base_t, BestState, WorstState> &R) {
    handleNewKnownValue(R.getKnown());
  }

  void operator|=(const IntegerStateBase<base_t, BestState, WorstState> &R) {
    joinOR(R.getAssumed(), R.getKnown());
  }

  void operator&=(const IntegerStateBase<base_t, BestState, WorstState> &R) {
    joinAND(R.getAssumed(), R.getKnown());
  }

protected:
  /// Handle a new assumed value \p Value. Subtype dependent.
  virtual void handleNewAssumedValue(base_t Value) = 0;

  /// Handle a new known value \p Value. Subtype dependent.
  virtual void handleNewKnownValue(base_t Value) = 0;

  /// Handle a  value \p Value. Subtype dependent.
  virtual void joinOR(base_t AssumedValue, base_t KnownValue) = 0;

  /// Handle a new assumed value \p Value. Subtype dependent.
  virtual void joinAND(base_t AssumedValue, base_t KnownValue) = 0;

  /// The known state encoding in an integer of type base_t.
  base_t Known = getWorstState();

  /// The assumed state encoding in an integer of type base_t.
  base_t Assumed = getBestState();
};

/// Specialization of the integer state for a bit-wise encoding.
template <typename base_ty = uint32_t, base_ty BestState = ~base_ty(0),
          base_ty WorstState = 0>
struct BitIntegerState
    : public IntegerStateBase<base_ty, BestState, WorstState> {
  using base_t = base_ty;

  /// Return true if the bits set in \p BitsEncoding are "known bits".
  bool isKnown(base_t BitsEncoding) const {
    return (this->Known & BitsEncoding) == BitsEncoding;
  }

  /// Return true if the bits set in \p BitsEncoding are "assumed bits".
  bool isAssumed(base_t BitsEncoding) const {
    return (this->Assumed & BitsEncoding) == BitsEncoding;
  }

  /// Add the bits in \p BitsEncoding to the "known bits".
  BitIntegerState &addKnownBits(base_t Bits) {
    // Make sure we never miss any "known bits".
    this->Assumed |= Bits;
    this->Known |= Bits;
    return *this;
  }

  /// Remove the bits in \p BitsEncoding from the "assumed bits" if not known.
  BitIntegerState &removeAssumedBits(base_t BitsEncoding) {
    return intersectAssumedBits(~BitsEncoding);
  }

  /// Remove the bits in \p BitsEncoding from the "known bits".
  BitIntegerState &removeKnownBits(base_t BitsEncoding) {
    this->Known = (this->Known & ~BitsEncoding);
    return *this;
  }

  /// Keep only "assumed bits" also set in \p BitsEncoding but all known ones.
  BitIntegerState &intersectAssumedBits(base_t BitsEncoding) {
    // Make sure we never loose any "known bits".
    this->Assumed = (this->Assumed & BitsEncoding) | this->Known;
    return *this;
  }

private:
  void handleNewAssumedValue(base_t Value) override {
    intersectAssumedBits(Value);
  }
  void handleNewKnownValue(base_t Value) override { addKnownBits(Value); }
  void joinOR(base_t AssumedValue, base_t KnownValue) override {
    this->Known |= KnownValue;
    this->Assumed |= AssumedValue;
  }
  void joinAND(base_t AssumedValue, base_t KnownValue) override {
    this->Known &= KnownValue;
    this->Assumed &= AssumedValue;
  }
};

/// Specialization of the integer state for an increasing value, hence ~0u is
/// the best state and 0 the worst.
template <typename base_ty = uint32_t, base_ty BestState = ~base_ty(0),
          base_ty WorstState = 0>
struct IncIntegerState
    : public IntegerStateBase<base_ty, BestState, WorstState> {
  using super = IntegerStateBase<base_ty, BestState, WorstState>;
  using base_t = base_ty;

  IncIntegerState() : super() {}
  IncIntegerState(base_t Assumed) : super(Assumed) {}

  /// Return the best possible representable state.
  static constexpr base_t getBestState() { return BestState; }
  static constexpr base_t
  getBestState(const IncIntegerState<base_ty, BestState, WorstState> &) {
    return getBestState();
  }

  /// Take minimum of assumed and \p Value.
  IncIntegerState &takeAssumedMinimum(base_t Value) {
    // Make sure we never loose "known value".
    this->Assumed = std::max(std::min(this->Assumed, Value), this->Known);
    return *this;
  }

  /// Take maximum of known and \p Value.
  IncIntegerState &takeKnownMaximum(base_t Value) {
    // Make sure we never loose "known value".
    this->Assumed = std::max(Value, this->Assumed);
    this->Known = std::max(Value, this->Known);
    return *this;
  }

private:
  void handleNewAssumedValue(base_t Value) override {
    takeAssumedMinimum(Value);
  }
  void handleNewKnownValue(base_t Value) override { takeKnownMaximum(Value); }
  void joinOR(base_t AssumedValue, base_t KnownValue) override {
    this->Known = std::max(this->Known, KnownValue);
    this->Assumed = std::max(this->Assumed, AssumedValue);
  }
  void joinAND(base_t AssumedValue, base_t KnownValue) override {
    this->Known = std::min(this->Known, KnownValue);
    this->Assumed = std::min(this->Assumed, AssumedValue);
  }
};

/// Specialization of the integer state for a decreasing value, hence 0 is the
/// best state and ~0u the worst.
template <typename base_ty = uint32_t>
struct DecIntegerState : public IntegerStateBase<base_ty, 0, ~base_ty(0)> {
  using base_t = base_ty;

  /// Take maximum of assumed and \p Value.
  DecIntegerState &takeAssumedMaximum(base_t Value) {
    // Make sure we never loose "known value".
    this->Assumed = std::min(std::max(this->Assumed, Value), this->Known);
    return *this;
  }

  /// Take minimum of known and \p Value.
  DecIntegerState &takeKnownMinimum(base_t Value) {
    // Make sure we never loose "known value".
    this->Assumed = std::min(Value, this->Assumed);
    this->Known = std::min(Value, this->Known);
    return *this;
  }

private:
  void handleNewAssumedValue(base_t Value) override {
    takeAssumedMaximum(Value);
  }
  void handleNewKnownValue(base_t Value) override { takeKnownMinimum(Value); }
  void joinOR(base_t AssumedValue, base_t KnownValue) override {
    this->Assumed = std::min(this->Assumed, KnownValue);
    this->Assumed = std::min(this->Assumed, AssumedValue);
  }
  void joinAND(base_t AssumedValue, base_t KnownValue) override {
    this->Assumed = std::max(this->Assumed, KnownValue);
    this->Assumed = std::max(this->Assumed, AssumedValue);
  }
};

/// Simple wrapper for a single bit (boolean) state.
struct BooleanState : public IntegerStateBase<bool, 1, 0> {
  using super = IntegerStateBase<bool, 1, 0>;
  using base_t = IntegerStateBase::base_t;

  BooleanState() : super() {}
  BooleanState(base_t Assumed) : super(Assumed) {}

  /// Set the assumed value to \p Value but never below the known one.
  void setAssumed(bool Value) { Assumed &= (Known | Value); }

  /// Set the known and asssumed value to \p Value.
  void setKnown(bool Value) {
    Known |= Value;
    Assumed |= Value;
  }

  /// Return true if the state is assumed to hold.
  bool isAssumed() const { return getAssumed(); }

  /// Return true if the state is known to hold.
  bool isKnown() const { return getKnown(); }

private:
  void handleNewAssumedValue(base_t Value) override {
    if (!Value)
      Assumed = Known;
  }
  void handleNewKnownValue(base_t Value) override {
    if (Value)
      Known = (Assumed = Value);
  }
  void joinOR(base_t AssumedValue, base_t KnownValue) override {
    Known |= KnownValue;
    Assumed |= AssumedValue;
  }
  void joinAND(base_t AssumedValue, base_t KnownValue) override {
    Known &= KnownValue;
    Assumed &= AssumedValue;
  }
};

/// State for an integer range.
struct IntegerRangeState : public AbstractState {

  /// Bitwidth of the associated value.
  uint32_t BitWidth;

  /// State representing assumed range, initially set to empty.
  ConstantRange Assumed;

  /// State representing known range, initially set to [-inf, inf].
  ConstantRange Known;

  IntegerRangeState(uint32_t BitWidth)
      : BitWidth(BitWidth), Assumed(ConstantRange::getEmpty(BitWidth)),
        Known(ConstantRange::getFull(BitWidth)) {}

  IntegerRangeState(const ConstantRange &CR)
      : BitWidth(CR.getBitWidth()), Assumed(CR),
        Known(getWorstState(CR.getBitWidth())) {}

  /// Return the worst possible representable state.
  static ConstantRange getWorstState(uint32_t BitWidth) {
    return ConstantRange::getFull(BitWidth);
  }

  /// Return the best possible representable state.
  static ConstantRange getBestState(uint32_t BitWidth) {
    return ConstantRange::getEmpty(BitWidth);
  }
  static ConstantRange getBestState(const IntegerRangeState &IRS) {
    return getBestState(IRS.getBitWidth());
  }

  /// Return associated values' bit width.
  uint32_t getBitWidth() const { return BitWidth; }

  /// See AbstractState::isValidState()
  bool isValidState() const override {
    return BitWidth > 0 && !Assumed.isFullSet();
  }

  /// See AbstractState::isAtFixpoint()
  bool isAtFixpoint() const override { return Assumed == Known; }

  /// See AbstractState::indicateOptimisticFixpoint(...)
  ChangeStatus indicateOptimisticFixpoint() override {
    Known = Assumed;
    return ChangeStatus::CHANGED;
  }

  /// See AbstractState::indicatePessimisticFixpoint(...)
  ChangeStatus indicatePessimisticFixpoint() override {
    Assumed = Known;
    return ChangeStatus::CHANGED;
  }

  /// Return the known state encoding
  ConstantRange getKnown() const { return Known; }

  /// Return the assumed state encoding.
  ConstantRange getAssumed() const { return Assumed; }

  /// Unite assumed range with the passed state.
  void unionAssumed(const ConstantRange &R) {
    // Don't loose a known range.
    Assumed = Assumed.unionWith(R).intersectWith(Known);
  }

  /// See IntegerRangeState::unionAssumed(..).
  void unionAssumed(const IntegerRangeState &R) {
    unionAssumed(R.getAssumed());
  }

  /// Unite known range with the passed state.
  void unionKnown(const ConstantRange &R) {
    // Don't loose a known range.
    Known = Known.unionWith(R);
    Assumed = Assumed.unionWith(Known);
  }

  /// See IntegerRangeState::unionKnown(..).
  void unionKnown(const IntegerRangeState &R) { unionKnown(R.getKnown()); }

  /// Intersect known range with the passed state.
  void intersectKnown(const ConstantRange &R) {
    Assumed = Assumed.intersectWith(R);
    Known = Known.intersectWith(R);
  }

  /// See IntegerRangeState::intersectKnown(..).
  void intersectKnown(const IntegerRangeState &R) {
    intersectKnown(R.getKnown());
  }

  /// Equality for IntegerRangeState.
  bool operator==(const IntegerRangeState &R) const {
    return getAssumed() == R.getAssumed() && getKnown() == R.getKnown();
  }

  /// "Clamp" this state with \p R. The result is subtype dependent but it is
  /// intended that only information assumed in both states will be assumed in
  /// this one afterwards.
  IntegerRangeState operator^=(const IntegerRangeState &R) {
    // NOTE: `^=` operator seems like `intersect` but in this case, we need to
    // take `union`.
    unionAssumed(R);
    return *this;
  }

  IntegerRangeState operator&=(const IntegerRangeState &R) {
    // NOTE: `&=` operator seems like `intersect` but in this case, we need to
    // take `union`.
    unionKnown(R);
    unionAssumed(R);
    return *this;
  }
};
/// Helper struct necessary as the modular build fails if the virtual method
/// IRAttribute::manifest is defined in the Attributor.cpp.
struct IRAttributeManifest {
  static ChangeStatus manifestAttrs(Attributor &A, const IRPosition &IRP,
                                    const ArrayRef<Attribute> &DeducedAttrs);
};

/// Helper to tie a abstract state implementation to an abstract attribute.
template <typename StateTy, typename BaseType, class... Ts>
struct StateWrapper : public BaseType, public StateTy {
  /// Provide static access to the type of the state.
  using StateType = StateTy;

  StateWrapper(const IRPosition &IRP, Ts... Args)
      : BaseType(IRP), StateTy(Args...) {}

  /// See AbstractAttribute::getState(...).
  StateType &getState() override { return *this; }

  /// See AbstractAttribute::getState(...).
  const AbstractState &getState() const override { return *this; }
};

/// Helper class that provides common functionality to manifest IR attributes.
template <Attribute::AttrKind AK, typename BaseType>
struct IRAttribute : public BaseType {
  IRAttribute(const IRPosition &IRP) : BaseType(IRP) {}

  /// See AbstractAttribute::initialize(...).
  virtual void initialize(Attributor &A) override {
    const IRPosition &IRP = this->getIRPosition();
    if (isa<UndefValue>(IRP.getAssociatedValue()) ||
        this->hasAttr(getAttrKind(), /* IgnoreSubsumingPositions */ false,
                      &A)) {
      this->getState().indicateOptimisticFixpoint();
      return;
    }

    bool IsFnInterface = IRP.isFnInterfaceKind();
    const Function *FnScope = IRP.getAnchorScope();
    // TODO: Not all attributes require an exact definition. Find a way to
    //       enable deduction for some but not all attributes in case the
    //       definition might be changed at runtime, see also
    //       http://lists.llvm.org/pipermail/llvm-dev/2018-February/121275.html.
    // TODO: We could always determine abstract attributes and if sufficient
    //       information was found we could duplicate the functions that do not
    //       have an exact definition.
    if (IsFnInterface && (!FnScope || !A.isFunctionIPOAmendable(*FnScope)))
      this->getState().indicatePessimisticFixpoint();
  }

  /// See AbstractAttribute::manifest(...).
  ChangeStatus manifest(Attributor &A) override {
    if (isa<UndefValue>(this->getIRPosition().getAssociatedValue()))
      return ChangeStatus::UNCHANGED;
    SmallVector<Attribute, 4> DeducedAttrs;
    getDeducedAttributes(this->getAnchorValue().getContext(), DeducedAttrs);
    return IRAttributeManifest::manifestAttrs(A, this->getIRPosition(),
                                              DeducedAttrs);
  }

  /// Return the kind that identifies the abstract attribute implementation.
  Attribute::AttrKind getAttrKind() const { return AK; }

  /// Return the deduced attributes in \p Attrs.
  virtual void getDeducedAttributes(LLVMContext &Ctx,
                                    SmallVectorImpl<Attribute> &Attrs) const {
    Attrs.emplace_back(Attribute::get(Ctx, getAttrKind()));
  }
};

/// Base struct for all "concrete attribute" deductions.
///
/// The abstract attribute is a minimal interface that allows the Attributor to
/// orchestrate the abstract/fixpoint analysis. The design allows to hide away
/// implementation choices made for the subclasses but also to structure their
/// implementation and simplify the use of other abstract attributes in-flight.
///
/// To allow easy creation of new attributes, most methods have default
/// implementations. The ones that do not are generally straight forward, except
/// `AbstractAttribute::updateImpl` which is the location of most reasoning
/// associated with the abstract attribute. The update is invoked by the
/// Attributor in case the situation used to justify the current optimistic
/// state might have changed. The Attributor determines this automatically
/// by monitoring the `Attributor::getAAFor` calls made by abstract attributes.
///
/// The `updateImpl` method should inspect the IR and other abstract attributes
/// in-flight to justify the best possible (=optimistic) state. The actual
/// implementation is, similar to the underlying abstract state encoding, not
/// exposed. In the most common case, the `updateImpl` will go through a list of
/// reasons why its optimistic state is valid given the current information. If
/// any combination of them holds and is sufficient to justify the current
/// optimistic state, the method shall return UNCHAGED. If not, the optimistic
/// state is adjusted to the situation and the method shall return CHANGED.
///
/// If the manifestation of the "concrete attribute" deduced by the subclass
/// differs from the "default" behavior, which is a (set of) LLVM-IR
/// attribute(s) for an argument, call site argument, function return value, or
/// function, the `AbstractAttribute::manifest` method should be overloaded.
///
/// NOTE: If the state obtained via getState() is INVALID, thus if
///       AbstractAttribute::getState().isValidState() returns false, no
///       information provided by the methods of this class should be used.
/// NOTE: The Attributor currently has certain limitations to what we can do.
///       As a general rule of thumb, "concrete" abstract attributes should *for
///       now* only perform "backward" information propagation. That means
///       optimistic information obtained through abstract attributes should
///       only be used at positions that precede the origin of the information
///       with regards to the program flow. More practically, information can
///       *now* be propagated from instructions to their enclosing function, but
///       *not* from call sites to the called function. The mechanisms to allow
///       both directions will be added in the future.
/// NOTE: The mechanics of adding a new "concrete" abstract attribute are
///       described in the file comment.
struct AbstractAttribute : public IRPosition {
  using StateType = AbstractState;

  AbstractAttribute(const IRPosition &IRP) : IRPosition(IRP) {}

  /// Virtual destructor.
  virtual ~AbstractAttribute() {}

  /// Initialize the state with the information in the Attributor \p A.
  ///
  /// This function is called by the Attributor once all abstract attributes
  /// have been identified. It can and shall be used for task like:
  ///  - identify existing knowledge in the IR and use it for the "known state"
  ///  - perform any work that is not going to change over time, e.g., determine
  ///    a subset of the IR, or attributes in-flight, that have to be looked at
  ///    in the `updateImpl` method.
  virtual void initialize(Attributor &A) {}

  /// Return the internal abstract state for inspection.
  virtual StateType &getState() = 0;
  virtual const StateType &getState() const = 0;

  /// Return an IR position, see struct IRPosition.
  const IRPosition &getIRPosition() const { return *this; };
  IRPosition &getIRPosition() { return *this; };

  /// Helper functions, for debug purposes only.
  ///{
  virtual void print(raw_ostream &OS) const;
  void dump() const { print(dbgs()); }

  /// This function should return the "summarized" assumed state as string.
  virtual const std::string getAsStr() const = 0;
  ///}

  /// Allow the Attributor access to the protected methods.
  friend struct Attributor;

protected:
  /// Hook for the Attributor to trigger an update of the internal state.
  ///
  /// If this attribute is already fixed, this method will return UNCHANGED,
  /// otherwise it delegates to `AbstractAttribute::updateImpl`.
  ///
  /// \Return CHANGED if the internal state changed, otherwise UNCHANGED.
  ChangeStatus update(Attributor &A);

  /// Hook for the Attributor to trigger the manifestation of the information
  /// represented by the abstract attribute in the LLVM-IR.
  ///
  /// \Return CHANGED if the IR was altered, otherwise UNCHANGED.
  virtual ChangeStatus manifest(Attributor &A) {
    return ChangeStatus::UNCHANGED;
  }

  /// Hook to enable custom statistic tracking, called after manifest that
  /// resulted in a change if statistics are enabled.
  ///
  /// We require subclasses to provide an implementation so we remember to
  /// add statistics for them.
  virtual void trackStatistics() const = 0;

  /// The actual update/transfer function which has to be implemented by the
  /// derived classes.
  ///
  /// If it is called, the environment has changed and we have to determine if
  /// the current information is still valid or adjust it otherwise.
  ///
  /// \Return CHANGED if the internal state changed, otherwise UNCHANGED.
  virtual ChangeStatus updateImpl(Attributor &A) = 0;
};

/// Forward declarations of output streams for debug purposes.
///
///{
raw_ostream &operator<<(raw_ostream &OS, const AbstractAttribute &AA);
raw_ostream &operator<<(raw_ostream &OS, ChangeStatus S);
raw_ostream &operator<<(raw_ostream &OS, IRPosition::Kind);
raw_ostream &operator<<(raw_ostream &OS, const IRPosition &);
raw_ostream &operator<<(raw_ostream &OS, const AbstractState &State);
template <typename base_ty, base_ty BestState, base_ty WorstState>
raw_ostream &
operator<<(raw_ostream &OS,
           const IntegerStateBase<base_ty, BestState, WorstState> &S) {
  return OS << "(" << S.getKnown() << "-" << S.getAssumed() << ")"
            << static_cast<const AbstractState &>(S);
}
raw_ostream &operator<<(raw_ostream &OS, const IntegerRangeState &State);
///}

struct AttributorPass : public PassInfoMixin<AttributorPass> {
  PreservedAnalyses run(Module &M, ModuleAnalysisManager &AM);
};
struct AttributorCGSCCPass : public PassInfoMixin<AttributorCGSCCPass> {
  PreservedAnalyses run(LazyCallGraph::SCC &C, CGSCCAnalysisManager &AM,
                        LazyCallGraph &CG, CGSCCUpdateResult &UR);
};

Pass *createAttributorLegacyPass();
Pass *createAttributorCGSCCLegacyPass();

/// ----------------------------------------------------------------------------
///                       Abstract Attribute Classes
/// ----------------------------------------------------------------------------

/// An abstract attribute for the returned values of a function.
struct AAReturnedValues
    : public IRAttribute<Attribute::Returned, AbstractAttribute> {
  AAReturnedValues(const IRPosition &IRP, Attributor &A) : IRAttribute(IRP) {}

  /// Return an assumed unique return value if a single candidate is found. If
  /// there cannot be one, return a nullptr. If it is not clear yet, return the
  /// Optional::NoneType.
  Optional<Value *> getAssumedUniqueReturnValue(Attributor &A) const;

  /// Check \p Pred on all returned values.
  ///
  /// This method will evaluate \p Pred on returned values and return
  /// true if (1) all returned values are known, and (2) \p Pred returned true
  /// for all returned values.
  ///
  /// Note: Unlike the Attributor::checkForAllReturnedValuesAndReturnInsts
  /// method, this one will not filter dead return instructions.
  virtual bool checkForAllReturnedValuesAndReturnInsts(
      function_ref<bool(Value &, const SmallSetVector<ReturnInst *, 4> &)> Pred)
      const = 0;

  using iterator =
      MapVector<Value *, SmallSetVector<ReturnInst *, 4>>::iterator;
  using const_iterator =
      MapVector<Value *, SmallSetVector<ReturnInst *, 4>>::const_iterator;
  virtual llvm::iterator_range<iterator> returned_values() = 0;
  virtual llvm::iterator_range<const_iterator> returned_values() const = 0;

  virtual size_t getNumReturnValues() const = 0;
  virtual const SmallSetVector<CallBase *, 4> &getUnresolvedCalls() const = 0;

  /// Create an abstract attribute view for the position \p IRP.
  static AAReturnedValues &createForPosition(const IRPosition &IRP,
                                             Attributor &A);

  /// Unique ID (due to the unique address)
  static const char ID;
};

struct AANoUnwind
    : public IRAttribute<Attribute::NoUnwind,
                         StateWrapper<BooleanState, AbstractAttribute>> {
  AANoUnwind(const IRPosition &IRP, Attributor &A) : IRAttribute(IRP) {}

  /// Returns true if nounwind is assumed.
  bool isAssumedNoUnwind() const { return getAssumed(); }

  /// Returns true if nounwind is known.
  bool isKnownNoUnwind() const { return getKnown(); }

  /// Create an abstract attribute view for the position \p IRP.
  static AANoUnwind &createForPosition(const IRPosition &IRP, Attributor &A);

  /// Unique ID (due to the unique address)
  static const char ID;
};

struct AANoSync
    : public IRAttribute<Attribute::NoSync,
                         StateWrapper<BooleanState, AbstractAttribute>> {
  AANoSync(const IRPosition &IRP, Attributor &A) : IRAttribute(IRP) {}

  /// Returns true if "nosync" is assumed.
  bool isAssumedNoSync() const { return getAssumed(); }

  /// Returns true if "nosync" is known.
  bool isKnownNoSync() const { return getKnown(); }

  /// Create an abstract attribute view for the position \p IRP.
  static AANoSync &createForPosition(const IRPosition &IRP, Attributor &A);

  /// Unique ID (due to the unique address)
  static const char ID;
};

/// An abstract interface for all nonnull attributes.
struct AANonNull
    : public IRAttribute<Attribute::NonNull,
                         StateWrapper<BooleanState, AbstractAttribute>> {
  AANonNull(const IRPosition &IRP, Attributor &A) : IRAttribute(IRP) {}

  /// Return true if we assume that the underlying value is nonnull.
  bool isAssumedNonNull() const { return getAssumed(); }

  /// Return true if we know that underlying value is nonnull.
  bool isKnownNonNull() const { return getKnown(); }

  /// Create an abstract attribute view for the position \p IRP.
  static AANonNull &createForPosition(const IRPosition &IRP, Attributor &A);

  /// Unique ID (due to the unique address)
  static const char ID;
};

/// An abstract attribute for norecurse.
struct AANoRecurse
    : public IRAttribute<Attribute::NoRecurse,
                         StateWrapper<BooleanState, AbstractAttribute>> {
  AANoRecurse(const IRPosition &IRP, Attributor &A) : IRAttribute(IRP) {}

  /// Return true if "norecurse" is assumed.
  bool isAssumedNoRecurse() const { return getAssumed(); }

  /// Return true if "norecurse" is known.
  bool isKnownNoRecurse() const { return getKnown(); }

  /// Create an abstract attribute view for the position \p IRP.
  static AANoRecurse &createForPosition(const IRPosition &IRP, Attributor &A);

  /// Unique ID (due to the unique address)
  static const char ID;
};

/// An abstract attribute for willreturn.
struct AAWillReturn
    : public IRAttribute<Attribute::WillReturn,
                         StateWrapper<BooleanState, AbstractAttribute>> {
  AAWillReturn(const IRPosition &IRP, Attributor &A) : IRAttribute(IRP) {}

  /// Return true if "willreturn" is assumed.
  bool isAssumedWillReturn() const { return getAssumed(); }

  /// Return true if "willreturn" is known.
  bool isKnownWillReturn() const { return getKnown(); }

  /// Create an abstract attribute view for the position \p IRP.
  static AAWillReturn &createForPosition(const IRPosition &IRP, Attributor &A);

  /// Unique ID (due to the unique address)
  static const char ID;
};

/// An abstract attribute for undefined behavior.
struct AAUndefinedBehavior
<<<<<<< HEAD
    : public StateWrapper<BooleanState, AbstractAttribute>,
      public IRPosition {
  AAUndefinedBehavior(const IRPosition &IRP, Attributor &A) : IRPosition(IRP) {}
=======
    : public StateWrapper<BooleanState, AbstractAttribute> {
  using Base = StateWrapper<BooleanState, AbstractAttribute>;
  AAUndefinedBehavior(const IRPosition &IRP, Attributor &A) : Base(IRP) {}
>>>>>>> 918d599f

  /// Return true if "undefined behavior" is assumed.
  bool isAssumedToCauseUB() const { return getAssumed(); }

  /// Return true if "undefined behavior" is assumed for a specific instruction.
  virtual bool isAssumedToCauseUB(Instruction *I) const = 0;

  /// Return true if "undefined behavior" is known.
  bool isKnownToCauseUB() const { return getKnown(); }

  /// Return true if "undefined behavior" is known for a specific instruction.
  virtual bool isKnownToCauseUB(Instruction *I) const = 0;

  /// Create an abstract attribute view for the position \p IRP.
  static AAUndefinedBehavior &createForPosition(const IRPosition &IRP,
                                                Attributor &A);

  /// Unique ID (due to the unique address)
  static const char ID;
};

/// An abstract interface to determine reachability of point A to B.
<<<<<<< HEAD
struct AAReachability : public StateWrapper<BooleanState, AbstractAttribute>,
                        public IRPosition {
  AAReachability(const IRPosition &IRP, Attributor &A) : IRPosition(IRP) {}
=======
struct AAReachability : public StateWrapper<BooleanState, AbstractAttribute> {
  using Base = StateWrapper<BooleanState, AbstractAttribute>;
  AAReachability(const IRPosition &IRP, Attributor &A) : Base(IRP) {}
>>>>>>> 918d599f

  /// Returns true if 'From' instruction is assumed to reach, 'To' instruction.
  /// Users should provide two positions they are interested in, and the class
  /// determines (and caches) reachability.
  bool isAssumedReachable(const Instruction *From,
                          const Instruction *To) const {
    return isPotentiallyReachable(From, To);
  }

  /// Returns true if 'From' instruction is known to reach, 'To' instruction.
  /// Users should provide two positions they are interested in, and the class
  /// determines (and caches) reachability.
  bool isKnownReachable(const Instruction *From, const Instruction *To) const {
    return isPotentiallyReachable(From, To);
  }

  /// Create an abstract attribute view for the position \p IRP.
  static AAReachability &createForPosition(const IRPosition &IRP,
                                           Attributor &A);

  /// Unique ID (due to the unique address)
  static const char ID;
};

/// An abstract interface for all noalias attributes.
struct AANoAlias
    : public IRAttribute<Attribute::NoAlias,
                         StateWrapper<BooleanState, AbstractAttribute>> {
  AANoAlias(const IRPosition &IRP, Attributor &A) : IRAttribute(IRP) {}

  /// Return true if we assume that the underlying value is alias.
  bool isAssumedNoAlias() const { return getAssumed(); }

  /// Return true if we know that underlying value is noalias.
  bool isKnownNoAlias() const { return getKnown(); }

  /// Create an abstract attribute view for the position \p IRP.
  static AANoAlias &createForPosition(const IRPosition &IRP, Attributor &A);

  /// Unique ID (due to the unique address)
  static const char ID;
};

/// An AbstractAttribute for nofree.
struct AANoFree
    : public IRAttribute<Attribute::NoFree,
                         StateWrapper<BooleanState, AbstractAttribute>> {
  AANoFree(const IRPosition &IRP, Attributor &A) : IRAttribute(IRP) {}

  /// Return true if "nofree" is assumed.
  bool isAssumedNoFree() const { return getAssumed(); }

  /// Return true if "nofree" is known.
  bool isKnownNoFree() const { return getKnown(); }

  /// Create an abstract attribute view for the position \p IRP.
  static AANoFree &createForPosition(const IRPosition &IRP, Attributor &A);

  /// Unique ID (due to the unique address)
  static const char ID;
};

/// An AbstractAttribute for noreturn.
struct AANoReturn
    : public IRAttribute<Attribute::NoReturn,
                         StateWrapper<BooleanState, AbstractAttribute>> {
  AANoReturn(const IRPosition &IRP, Attributor &A) : IRAttribute(IRP) {}

  /// Return true if the underlying object is assumed to never return.
  bool isAssumedNoReturn() const { return getAssumed(); }

  /// Return true if the underlying object is known to never return.
  bool isKnownNoReturn() const { return getKnown(); }

  /// Create an abstract attribute view for the position \p IRP.
  static AANoReturn &createForPosition(const IRPosition &IRP, Attributor &A);

  /// Unique ID (due to the unique address)
  static const char ID;
};

/// An abstract interface for liveness abstract attribute.
<<<<<<< HEAD
struct AAIsDead : public StateWrapper<BooleanState, AbstractAttribute>,
                  public IRPosition {
  AAIsDead(const IRPosition &IRP, Attributor &A) : IRPosition(IRP) {}
=======
struct AAIsDead : public StateWrapper<BooleanState, AbstractAttribute> {
  using Base = StateWrapper<BooleanState, AbstractAttribute>;
  AAIsDead(const IRPosition &IRP, Attributor &A) : Base(IRP) {}
>>>>>>> 918d599f

protected:
  /// The query functions are protected such that other attributes need to go
  /// through the Attributor interfaces: `Attributor::isAssumedDead(...)`

  /// Returns true if the underlying value is assumed dead.
  virtual bool isAssumedDead() const = 0;

  /// Returns true if the underlying value is known dead.
  virtual bool isKnownDead() const = 0;

  /// Returns true if \p BB is assumed dead.
  virtual bool isAssumedDead(const BasicBlock *BB) const = 0;

  /// Returns true if \p BB is known dead.
  virtual bool isKnownDead(const BasicBlock *BB) const = 0;

  /// Returns true if \p I is assumed dead.
  virtual bool isAssumedDead(const Instruction *I) const = 0;

  /// Returns true if \p I is known dead.
  virtual bool isKnownDead(const Instruction *I) const = 0;

  /// This method is used to check if at least one instruction in a collection
  /// of instructions is live.
  template <typename T> bool isLiveInstSet(T begin, T end) const {
    for (const auto &I : llvm::make_range(begin, end)) {
      assert(I->getFunction() == getIRPosition().getAssociatedFunction() &&
             "Instruction must be in the same anchor scope function.");

      if (!isAssumedDead(I))
        return true;
    }

    return false;
  }

public:
  /// Create an abstract attribute view for the position \p IRP.
  static AAIsDead &createForPosition(const IRPosition &IRP, Attributor &A);

  /// Determine if \p F might catch asynchronous exceptions.
  static bool mayCatchAsynchronousExceptions(const Function &F) {
    return F.hasPersonalityFn() && !canSimplifyInvokeNoUnwind(&F);
  }

  /// Unique ID (due to the unique address)
  static const char ID;

  friend struct Attributor;
};

/// State for dereferenceable attribute
struct DerefState : AbstractState {

  static DerefState getBestState() { return DerefState(); }
  static DerefState getBestState(const DerefState &) { return getBestState(); }

  /// Return the worst possible representable state.
  static DerefState getWorstState() {
    DerefState DS;
    DS.indicatePessimisticFixpoint();
    return DS;
  }
  static DerefState getWorstState(const DerefState &) {
    return getWorstState();
  }

  /// State representing for dereferenceable bytes.
  IncIntegerState<> DerefBytesState;

  /// Map representing for accessed memory offsets and sizes.
  /// A key is Offset and a value is size.
  /// If there is a load/store instruction something like,
  ///   p[offset] = v;
  /// (offset, sizeof(v)) will be inserted to this map.
  /// std::map is used because we want to iterate keys in ascending order.
  std::map<int64_t, uint64_t> AccessedBytesMap;

  /// Helper function to calculate dereferenceable bytes from current known
  /// bytes and accessed bytes.
  ///
  /// int f(int *A){
  ///    *A = 0;
  ///    *(A+2) = 2;
  ///    *(A+1) = 1;
  ///    *(A+10) = 10;
  /// }
  /// ```
  /// In that case, AccessedBytesMap is `{0:4, 4:4, 8:4, 40:4}`.
  /// AccessedBytesMap is std::map so it is iterated in accending order on
  /// key(Offset). So KnownBytes will be updated like this:
  ///
  /// |Access | KnownBytes
  /// |(0, 4)| 0 -> 4
  /// |(4, 4)| 4 -> 8
  /// |(8, 4)| 8 -> 12
  /// |(40, 4) | 12 (break)
  void computeKnownDerefBytesFromAccessedMap() {
    int64_t KnownBytes = DerefBytesState.getKnown();
    for (auto &Access : AccessedBytesMap) {
      if (KnownBytes < Access.first)
        break;
      KnownBytes = std::max(KnownBytes, Access.first + (int64_t)Access.second);
    }

    DerefBytesState.takeKnownMaximum(KnownBytes);
  }

  /// State representing that whether the value is globaly dereferenceable.
  BooleanState GlobalState;

  /// See AbstractState::isValidState()
  bool isValidState() const override { return DerefBytesState.isValidState(); }

  /// See AbstractState::isAtFixpoint()
  bool isAtFixpoint() const override {
    return !isValidState() ||
           (DerefBytesState.isAtFixpoint() && GlobalState.isAtFixpoint());
  }

  /// See AbstractState::indicateOptimisticFixpoint(...)
  ChangeStatus indicateOptimisticFixpoint() override {
    DerefBytesState.indicateOptimisticFixpoint();
    GlobalState.indicateOptimisticFixpoint();
    return ChangeStatus::UNCHANGED;
  }

  /// See AbstractState::indicatePessimisticFixpoint(...)
  ChangeStatus indicatePessimisticFixpoint() override {
    DerefBytesState.indicatePessimisticFixpoint();
    GlobalState.indicatePessimisticFixpoint();
    return ChangeStatus::CHANGED;
  }

  /// Update known dereferenceable bytes.
  void takeKnownDerefBytesMaximum(uint64_t Bytes) {
    DerefBytesState.takeKnownMaximum(Bytes);

    // Known bytes might increase.
    computeKnownDerefBytesFromAccessedMap();
  }

  /// Update assumed dereferenceable bytes.
  void takeAssumedDerefBytesMinimum(uint64_t Bytes) {
    DerefBytesState.takeAssumedMinimum(Bytes);
  }

  /// Add accessed bytes to the map.
  void addAccessedBytes(int64_t Offset, uint64_t Size) {
    uint64_t &AccessedBytes = AccessedBytesMap[Offset];
    AccessedBytes = std::max(AccessedBytes, Size);

    // Known bytes might increase.
    computeKnownDerefBytesFromAccessedMap();
  }

  /// Equality for DerefState.
  bool operator==(const DerefState &R) const {
    return this->DerefBytesState == R.DerefBytesState &&
           this->GlobalState == R.GlobalState;
  }

  /// Inequality for DerefState.
  bool operator!=(const DerefState &R) const { return !(*this == R); }

  /// See IntegerStateBase::operator^=
  DerefState operator^=(const DerefState &R) {
    DerefBytesState ^= R.DerefBytesState;
    GlobalState ^= R.GlobalState;
    return *this;
  }

  /// See IntegerStateBase::operator+=
  DerefState operator+=(const DerefState &R) {
    DerefBytesState += R.DerefBytesState;
    GlobalState += R.GlobalState;
    return *this;
  }

  /// See IntegerStateBase::operator&=
  DerefState operator&=(const DerefState &R) {
    DerefBytesState &= R.DerefBytesState;
    GlobalState &= R.GlobalState;
    return *this;
  }

  /// See IntegerStateBase::operator|=
  DerefState operator|=(const DerefState &R) {
    DerefBytesState |= R.DerefBytesState;
    GlobalState |= R.GlobalState;
    return *this;
  }

protected:
  const AANonNull *NonNullAA = nullptr;
};

/// An abstract interface for all dereferenceable attribute.
struct AADereferenceable
    : public IRAttribute<Attribute::Dereferenceable,
                         StateWrapper<DerefState, AbstractAttribute>> {
  AADereferenceable(const IRPosition &IRP, Attributor &A) : IRAttribute(IRP) {}

  /// Return true if we assume that the underlying value is nonnull.
  bool isAssumedNonNull() const {
    return NonNullAA && NonNullAA->isAssumedNonNull();
  }

  /// Return true if we know that the underlying value is nonnull.
  bool isKnownNonNull() const {
    return NonNullAA && NonNullAA->isKnownNonNull();
  }

  /// Return true if we assume that underlying value is
  /// dereferenceable(_or_null) globally.
  bool isAssumedGlobal() const { return GlobalState.getAssumed(); }

  /// Return true if we know that underlying value is
  /// dereferenceable(_or_null) globally.
  bool isKnownGlobal() const { return GlobalState.getKnown(); }

  /// Return assumed dereferenceable bytes.
  uint32_t getAssumedDereferenceableBytes() const {
    return DerefBytesState.getAssumed();
  }

  /// Return known dereferenceable bytes.
  uint32_t getKnownDereferenceableBytes() const {
    return DerefBytesState.getKnown();
  }

  /// Create an abstract attribute view for the position \p IRP.
  static AADereferenceable &createForPosition(const IRPosition &IRP,
                                              Attributor &A);

  /// Unique ID (due to the unique address)
  static const char ID;
};

using AAAlignmentStateType =
    IncIntegerState<uint32_t, Value::MaximumAlignment, 0>;
/// An abstract interface for all align attributes.
struct AAAlign : public IRAttribute<
                     Attribute::Alignment,
                     StateWrapper<AAAlignmentStateType, AbstractAttribute>> {
  AAAlign(const IRPosition &IRP, Attributor &A) : IRAttribute(IRP) {}

  /// Return assumed alignment.
  unsigned getAssumedAlign() const { return getAssumed(); }

  /// Return known alignment.
  unsigned getKnownAlign() const { return getKnown(); }

  /// Create an abstract attribute view for the position \p IRP.
  static AAAlign &createForPosition(const IRPosition &IRP, Attributor &A);

  /// Unique ID (due to the unique address)
  static const char ID;
};

/// An abstract interface for all nocapture attributes.
struct AANoCapture
    : public IRAttribute<
          Attribute::NoCapture,
          StateWrapper<BitIntegerState<uint16_t, 7, 0>, AbstractAttribute>> {
  AANoCapture(const IRPosition &IRP, Attributor &A) : IRAttribute(IRP) {}

  /// State encoding bits. A set bit in the state means the property holds.
  /// NO_CAPTURE is the best possible state, 0 the worst possible state.
  enum {
    NOT_CAPTURED_IN_MEM = 1 << 0,
    NOT_CAPTURED_IN_INT = 1 << 1,
    NOT_CAPTURED_IN_RET = 1 << 2,

    /// If we do not capture the value in memory or through integers we can only
    /// communicate it back as a derived pointer.
    NO_CAPTURE_MAYBE_RETURNED = NOT_CAPTURED_IN_MEM | NOT_CAPTURED_IN_INT,

    /// If we do not capture the value in memory, through integers, or as a
    /// derived pointer we know it is not captured.
    NO_CAPTURE =
        NOT_CAPTURED_IN_MEM | NOT_CAPTURED_IN_INT | NOT_CAPTURED_IN_RET,
  };

  /// Return true if we know that the underlying value is not captured in its
  /// respective scope.
  bool isKnownNoCapture() const { return isKnown(NO_CAPTURE); }

  /// Return true if we assume that the underlying value is not captured in its
  /// respective scope.
  bool isAssumedNoCapture() const { return isAssumed(NO_CAPTURE); }

  /// Return true if we know that the underlying value is not captured in its
  /// respective scope but we allow it to escape through a "return".
  bool isKnownNoCaptureMaybeReturned() const {
    return isKnown(NO_CAPTURE_MAYBE_RETURNED);
  }

  /// Return true if we assume that the underlying value is not captured in its
  /// respective scope but we allow it to escape through a "return".
  bool isAssumedNoCaptureMaybeReturned() const {
    return isAssumed(NO_CAPTURE_MAYBE_RETURNED);
  }

  /// Create an abstract attribute view for the position \p IRP.
  static AANoCapture &createForPosition(const IRPosition &IRP, Attributor &A);

  /// Unique ID (due to the unique address)
  static const char ID;
};

/// An abstract interface for value simplify abstract attribute.
<<<<<<< HEAD
struct AAValueSimplify : public StateWrapper<BooleanState, AbstractAttribute>,
                         public IRPosition {
  AAValueSimplify(const IRPosition &IRP, Attributor &A) : IRPosition(IRP) {}

  /// Return an IR position, see struct IRPosition.
  const IRPosition &getIRPosition() const { return *this; }
=======
struct AAValueSimplify : public StateWrapper<BooleanState, AbstractAttribute> {
  using Base = StateWrapper<BooleanState, AbstractAttribute>;
  AAValueSimplify(const IRPosition &IRP, Attributor &A) : Base(IRP) {}
>>>>>>> 918d599f

  /// Return an assumed simplified value if a single candidate is found. If
  /// there cannot be one, return original value. If it is not clear yet, return
  /// the Optional::NoneType.
  virtual Optional<Value *> getAssumedSimplifiedValue(Attributor &A) const = 0;

  /// Create an abstract attribute view for the position \p IRP.
  static AAValueSimplify &createForPosition(const IRPosition &IRP,
                                            Attributor &A);

  /// Unique ID (due to the unique address)
  static const char ID;
};

<<<<<<< HEAD
struct AAHeapToStack : public StateWrapper<BooleanState, AbstractAttribute>,
                       public IRPosition {
  AAHeapToStack(const IRPosition &IRP, Attributor &A) : IRPosition(IRP) {}
=======
struct AAHeapToStack : public StateWrapper<BooleanState, AbstractAttribute> {
  using Base = StateWrapper<BooleanState, AbstractAttribute>;
  AAHeapToStack(const IRPosition &IRP, Attributor &A) : Base(IRP) {}
>>>>>>> 918d599f

  /// Returns true if HeapToStack conversion is assumed to be possible.
  bool isAssumedHeapToStack() const { return getAssumed(); }

  /// Returns true if HeapToStack conversion is known to be possible.
  bool isKnownHeapToStack() const { return getKnown(); }

  /// Create an abstract attribute view for the position \p IRP.
  static AAHeapToStack &createForPosition(const IRPosition &IRP, Attributor &A);

  /// Unique ID (due to the unique address)
  static const char ID;
};

/// An abstract interface for privatizability.
///
/// A pointer is privatizable if it can be replaced by a new, private one.
/// Privatizing pointer reduces the use count, interaction between unrelated
/// code parts.
///
/// In order for a pointer to be privatizable its value cannot be observed
/// (=nocapture), it is (for now) not written (=readonly & noalias), we know
/// what values are necessary to make the private copy look like the original
/// one, and the values we need can be loaded (=dereferenceable).
<<<<<<< HEAD
struct AAPrivatizablePtr : public StateWrapper<BooleanState, AbstractAttribute>,
                           public IRPosition {
  AAPrivatizablePtr(const IRPosition &IRP, Attributor &A) : IRPosition(IRP) {}
=======
struct AAPrivatizablePtr
    : public StateWrapper<BooleanState, AbstractAttribute> {
  using Base = StateWrapper<BooleanState, AbstractAttribute>;
  AAPrivatizablePtr(const IRPosition &IRP, Attributor &A) : Base(IRP) {}
>>>>>>> 918d599f

  /// Returns true if pointer privatization is assumed to be possible.
  bool isAssumedPrivatizablePtr() const { return getAssumed(); }

  /// Returns true if pointer privatization is known to be possible.
  bool isKnownPrivatizablePtr() const { return getKnown(); }

  /// Return the type we can choose for a private copy of the underlying
  /// value. None means it is not clear yet, nullptr means there is none.
  virtual Optional<Type *> getPrivatizableType() const = 0;

  /// Create an abstract attribute view for the position \p IRP.
  static AAPrivatizablePtr &createForPosition(const IRPosition &IRP,
                                              Attributor &A);

  /// Unique ID (due to the unique address)
  static const char ID;
};

/// An abstract interface for memory access kind related attributes
/// (readnone/readonly/writeonly).
struct AAMemoryBehavior
    : public IRAttribute<
          Attribute::ReadNone,
          StateWrapper<BitIntegerState<uint8_t, 3>, AbstractAttribute>> {
  AAMemoryBehavior(const IRPosition &IRP, Attributor &A) : IRAttribute(IRP) {}

  /// State encoding bits. A set bit in the state means the property holds.
  /// BEST_STATE is the best possible state, 0 the worst possible state.
  enum {
    NO_READS = 1 << 0,
    NO_WRITES = 1 << 1,
    NO_ACCESSES = NO_READS | NO_WRITES,

    BEST_STATE = NO_ACCESSES,
  };
  static_assert(BEST_STATE == getBestState(), "Unexpected BEST_STATE value");

  /// Return true if we know that the underlying value is not read or accessed
  /// in its respective scope.
  bool isKnownReadNone() const { return isKnown(NO_ACCESSES); }

  /// Return true if we assume that the underlying value is not read or accessed
  /// in its respective scope.
  bool isAssumedReadNone() const { return isAssumed(NO_ACCESSES); }

  /// Return true if we know that the underlying value is not accessed
  /// (=written) in its respective scope.
  bool isKnownReadOnly() const { return isKnown(NO_WRITES); }

  /// Return true if we assume that the underlying value is not accessed
  /// (=written) in its respective scope.
  bool isAssumedReadOnly() const { return isAssumed(NO_WRITES); }

  /// Return true if we know that the underlying value is not read in its
  /// respective scope.
  bool isKnownWriteOnly() const { return isKnown(NO_READS); }

  /// Return true if we assume that the underlying value is not read in its
  /// respective scope.
  bool isAssumedWriteOnly() const { return isAssumed(NO_READS); }

  /// Create an abstract attribute view for the position \p IRP.
  static AAMemoryBehavior &createForPosition(const IRPosition &IRP,
                                             Attributor &A);

  /// Unique ID (due to the unique address)
  static const char ID;
};

/// An abstract interface for all memory location attributes
/// (readnone/argmemonly/inaccessiblememonly/inaccessibleorargmemonly).
struct AAMemoryLocation
    : public IRAttribute<
          Attribute::ReadNone,
          StateWrapper<BitIntegerState<uint32_t, 511>, AbstractAttribute>> {
  using MemoryLocationsKind = StateType::base_t;

  AAMemoryLocation(const IRPosition &IRP, Attributor &A) : IRAttribute(IRP) {}

  /// Encoding of different locations that could be accessed by a memory
  /// access.
  enum {
    ALL_LOCATIONS = 0,
    NO_LOCAL_MEM = 1 << 0,
    NO_CONST_MEM = 1 << 1,
    NO_GLOBAL_INTERNAL_MEM = 1 << 2,
    NO_GLOBAL_EXTERNAL_MEM = 1 << 3,
    NO_GLOBAL_MEM = NO_GLOBAL_INTERNAL_MEM | NO_GLOBAL_EXTERNAL_MEM,
    NO_ARGUMENT_MEM = 1 << 4,
    NO_INACCESSIBLE_MEM = 1 << 5,
    NO_MALLOCED_MEM = 1 << 6,
    NO_UNKOWN_MEM = 1 << 7,
    NO_LOCATIONS = NO_LOCAL_MEM | NO_CONST_MEM | NO_GLOBAL_INTERNAL_MEM |
                   NO_GLOBAL_EXTERNAL_MEM | NO_ARGUMENT_MEM |
                   NO_INACCESSIBLE_MEM | NO_MALLOCED_MEM | NO_UNKOWN_MEM,

    // Helper bit to track if we gave up or not.
    VALID_STATE = NO_LOCATIONS + 1,

    BEST_STATE = NO_LOCATIONS | VALID_STATE,
  };
  static_assert(BEST_STATE == getBestState(), "Unexpected BEST_STATE value");

  /// Return true if we know that the associated functions has no observable
  /// accesses.
  bool isKnownReadNone() const { return isKnown(NO_LOCATIONS); }

  /// Return true if we assume that the associated functions has no observable
  /// accesses.
  bool isAssumedReadNone() const {
    return isAssumed(NO_LOCATIONS) | isAssumedStackOnly();
  }

  /// Return true if we know that the associated functions has at most
  /// local/stack accesses.
  bool isKnowStackOnly() const {
    return isKnown(inverseLocation(NO_LOCAL_MEM, true, true));
  }

  /// Return true if we assume that the associated functions has at most
  /// local/stack accesses.
  bool isAssumedStackOnly() const {
    return isAssumed(inverseLocation(NO_LOCAL_MEM, true, true));
  }

  /// Return true if we know that the underlying value will only access
  /// inaccesible memory only (see Attribute::InaccessibleMemOnly).
  bool isKnownInaccessibleMemOnly() const {
    return isKnown(inverseLocation(NO_INACCESSIBLE_MEM, true, true));
  }

  /// Return true if we assume that the underlying value will only access
  /// inaccesible memory only (see Attribute::InaccessibleMemOnly).
  bool isAssumedInaccessibleMemOnly() const {
    return isAssumed(inverseLocation(NO_INACCESSIBLE_MEM, true, true));
  }

  /// Return true if we know that the underlying value will only access
  /// argument pointees (see Attribute::ArgMemOnly).
  bool isKnownArgMemOnly() const {
    return isKnown(inverseLocation(NO_ARGUMENT_MEM, true, true));
  }

  /// Return true if we assume that the underlying value will only access
  /// argument pointees (see Attribute::ArgMemOnly).
  bool isAssumedArgMemOnly() const {
    return isAssumed(inverseLocation(NO_ARGUMENT_MEM, true, true));
  }

  /// Return true if we know that the underlying value will only access
  /// inaccesible memory or argument pointees (see
  /// Attribute::InaccessibleOrArgMemOnly).
  bool isKnownInaccessibleOrArgMemOnly() const {
    return isKnown(
        inverseLocation(NO_INACCESSIBLE_MEM | NO_ARGUMENT_MEM, true, true));
  }

  /// Return true if we assume that the underlying value will only access
  /// inaccesible memory or argument pointees (see
  /// Attribute::InaccessibleOrArgMemOnly).
  bool isAssumedInaccessibleOrArgMemOnly() const {
    return isAssumed(
        inverseLocation(NO_INACCESSIBLE_MEM | NO_ARGUMENT_MEM, true, true));
  }

  /// Return true if the underlying value may access memory through arguement
  /// pointers of the associated function, if any.
  bool mayAccessArgMem() const { return !isAssumed(NO_ARGUMENT_MEM); }

  /// Return true if only the memory locations specififed by \p MLK are assumed
  /// to be accessed by the associated function.
  bool isAssumedSpecifiedMemOnly(MemoryLocationsKind MLK) const {
    return isAssumed(MLK);
  }

  /// Return the locations that are assumed to be not accessed by the associated
  /// function, if any.
  MemoryLocationsKind getAssumedNotAccessedLocation() const {
    return getAssumed();
  }

  /// Return the inverse of location \p Loc, thus for NO_XXX the return
  /// describes ONLY_XXX. The flags \p AndLocalMem and \p AndConstMem determine
  /// if local (=stack) and constant memory are allowed as well. Most of the
  /// time we do want them to be included, e.g., argmemonly allows accesses via
  /// argument pointers or local or constant memory accesses.
  static MemoryLocationsKind
  inverseLocation(MemoryLocationsKind Loc, bool AndLocalMem, bool AndConstMem) {
    return NO_LOCATIONS & ~(Loc | (AndLocalMem ? NO_LOCAL_MEM : 0) |
                            (AndConstMem ? NO_CONST_MEM : 0));
  };

  /// Return the locations encoded by \p MLK as a readable string.
  static std::string getMemoryLocationsAsStr(MemoryLocationsKind MLK);

  /// Simple enum to distinguish read/write/read-write accesses.
  enum AccessKind {
    NONE = 0,
    READ = 1 << 0,
    WRITE = 1 << 1,
    READ_WRITE = READ | WRITE,
  };

  /// Check \p Pred on all accesses to the memory kinds specified by \p MLK.
  ///
  /// This method will evaluate \p Pred on all accesses (access instruction +
  /// underlying accessed memory pointer) and it will return true if \p Pred
  /// holds every time.
  virtual bool checkForAllAccessesToMemoryKind(
      function_ref<bool(const Instruction *, const Value *, AccessKind,
                        MemoryLocationsKind)>
          Pred,
      MemoryLocationsKind MLK) const = 0;

  /// Create an abstract attribute view for the position \p IRP.
  static AAMemoryLocation &createForPosition(const IRPosition &IRP,
                                             Attributor &A);

  /// See AbstractState::getAsStr().
  const std::string getAsStr() const override {
    return getMemoryLocationsAsStr(getAssumedNotAccessedLocation());
  }

  /// Unique ID (due to the unique address)
  static const char ID;
};

/// An abstract interface for range value analysis.
<<<<<<< HEAD
struct AAValueConstantRange : public IntegerRangeState,
                              public AbstractAttribute,
                              public IRPosition {
  AAValueConstantRange(const IRPosition &IRP, Attributor &A)
      : IntegerRangeState(IRP.getAssociatedType()->getIntegerBitWidth()),
        IRPosition(IRP) {}

  /// Return an IR position, see struct IRPosition.
  const IRPosition &getIRPosition() const override { return *this; }
=======
struct AAValueConstantRange
    : public StateWrapper<IntegerRangeState, AbstractAttribute, uint32_t> {
  using Base = StateWrapper<IntegerRangeState, AbstractAttribute, uint32_t>;
  AAValueConstantRange(const IRPosition &IRP, Attributor &A)
      : Base(IRP, IRP.getAssociatedType()->getIntegerBitWidth()) {}
>>>>>>> 918d599f

  /// See AbstractAttribute::getState(...).
  IntegerRangeState &getState() override { return *this; }
  const AbstractState &getState() const override { return *this; }

  /// Create an abstract attribute view for the position \p IRP.
  static AAValueConstantRange &createForPosition(const IRPosition &IRP,
                                                 Attributor &A);

  /// Return an assumed range for the assocaited value a program point \p CtxI.
  /// If \p I is nullptr, simply return an assumed range.
  virtual ConstantRange
  getAssumedConstantRange(Attributor &A,
                          const Instruction *CtxI = nullptr) const = 0;

  /// Return a known range for the assocaited value at a program point \p CtxI.
  /// If \p I is nullptr, simply return a known range.
  virtual ConstantRange
  getKnownConstantRange(Attributor &A,
                        const Instruction *CtxI = nullptr) const = 0;

  /// Return an assumed constant for the assocaited value a program point \p
  /// CtxI.
  Optional<ConstantInt *>
  getAssumedConstantInt(Attributor &A,
                        const Instruction *CtxI = nullptr) const {
    ConstantRange RangeV = getAssumedConstantRange(A, CtxI);
    if (auto *C = RangeV.getSingleElement())
      return cast<ConstantInt>(
          ConstantInt::get(getAssociatedValue().getType(), *C));
    if (RangeV.isEmptySet())
      return llvm::None;
    return nullptr;
  }

  /// Unique ID (due to the unique address)
  static const char ID;
};

/// Run options, used by the pass manager.
enum AttributorRunOption {
  NONE = 0,
  MODULE = 1 << 0,
  CGSCC = 1 << 1,
  ALL = MODULE | CGSCC
};

} // end namespace llvm

#endif // LLVM_TRANSFORMS_IPO_FUNCTIONATTRS_H<|MERGE_RESOLUTION|>--- conflicted
+++ resolved
@@ -885,19 +885,10 @@
     // Put the attribute in the lookup map structure and the container we use to
     // keep track of all attributes.
     const IRPosition &IRP = AA.getIRPosition();
-<<<<<<< HEAD
-    Kind2AAMapTy *&Kind2AA = AAMap[IRP];
-    if (!Kind2AA)
-      Kind2AA = new (Allocator) Kind2AAMapTy();
-
-    assert(!(*Kind2AA)[&AAType::ID] && "Attribute already in map!");
-    (*Kind2AA)[&AAType::ID] = &AA;
-=======
     AbstractAttribute *&AAPtr = AAMap[{&AAType::ID, IRP}];
 
     assert(!AAPtr && "Attribute already in map!");
     AAPtr = &AA;
->>>>>>> 918d599f
 
     AllAbstractAttributes.push_back(&AA);
     return AA;
@@ -1285,21 +1276,11 @@
 
     // Lookup the abstract attribute of type AAType. If found, return it after
     // registering a dependence of QueryingAA on the one returned attribute.
-<<<<<<< HEAD
-    Kind2AAMapTy *Kind2AA = AAMap.lookup(IRP);
-    if (!Kind2AA)
-      return nullptr;
-
-    AAType *AA = static_cast<AAType *>((*Kind2AA)[&AAType::ID]);
-    if (!AA)
-      return nullptr;
-=======
     AbstractAttribute *AAPtr = AAMap.lookup({&AAType::ID, IRP});
     if (!AAPtr)
       return nullptr;
 
     AAType *AA = static_cast<AAType *>(AAPtr);
->>>>>>> 918d599f
 
     // Do not register a dependence on an attribute with an invalid state.
     if (TrackDependence && AA->getState().isValidState())
@@ -1324,14 +1305,8 @@
   /// on the outer level, and the addresses of the static member (AAType::ID) on
   /// the inner level.
   ///{
-<<<<<<< HEAD
-  using Kind2AAMapTy =
-      SmallDenseMap<const char *, AbstractAttribute *, /*InlineBuckets=*/32>;
-  DenseMap<IRPosition, Kind2AAMapTy *> AAMap;
-=======
   using AAMapKeyTy = std::pair<const char *, IRPosition>;
   DenseMap<AAMapKeyTy, AbstractAttribute *> AAMap;
->>>>>>> 918d599f
   ///}
 
   /// A map from abstract attributes to the ones that queried them through calls
@@ -1381,8 +1356,6 @@
     DepClassTy DepClass;
   };
 
-<<<<<<< HEAD
-=======
   /// The dependence stack is used to track dependences during an
   /// `AbstractAttribute::update` call. As `AbstractAttribute::update` can be
   /// recursive we might have multiple vectors of dependences in here. The stack
@@ -1393,7 +1366,6 @@
   using DependenceVector = SmallVector<DepInfo, 8>;
   SmallVector<DependenceVector *, 16> DependenceStack;
 
->>>>>>> 918d599f
   /// If not null, a set limiting the attribute opportunities.
   const DenseSet<const char *> *Whitelist;
 
@@ -2229,15 +2201,9 @@
 
 /// An abstract attribute for undefined behavior.
 struct AAUndefinedBehavior
-<<<<<<< HEAD
-    : public StateWrapper<BooleanState, AbstractAttribute>,
-      public IRPosition {
-  AAUndefinedBehavior(const IRPosition &IRP, Attributor &A) : IRPosition(IRP) {}
-=======
     : public StateWrapper<BooleanState, AbstractAttribute> {
   using Base = StateWrapper<BooleanState, AbstractAttribute>;
   AAUndefinedBehavior(const IRPosition &IRP, Attributor &A) : Base(IRP) {}
->>>>>>> 918d599f
 
   /// Return true if "undefined behavior" is assumed.
   bool isAssumedToCauseUB() const { return getAssumed(); }
@@ -2260,15 +2226,9 @@
 };
 
 /// An abstract interface to determine reachability of point A to B.
-<<<<<<< HEAD
-struct AAReachability : public StateWrapper<BooleanState, AbstractAttribute>,
-                        public IRPosition {
-  AAReachability(const IRPosition &IRP, Attributor &A) : IRPosition(IRP) {}
-=======
 struct AAReachability : public StateWrapper<BooleanState, AbstractAttribute> {
   using Base = StateWrapper<BooleanState, AbstractAttribute>;
   AAReachability(const IRPosition &IRP, Attributor &A) : Base(IRP) {}
->>>>>>> 918d599f
 
   /// Returns true if 'From' instruction is assumed to reach, 'To' instruction.
   /// Users should provide two positions they are interested in, and the class
@@ -2351,15 +2311,9 @@
 };
 
 /// An abstract interface for liveness abstract attribute.
-<<<<<<< HEAD
-struct AAIsDead : public StateWrapper<BooleanState, AbstractAttribute>,
-                  public IRPosition {
-  AAIsDead(const IRPosition &IRP, Attributor &A) : IRPosition(IRP) {}
-=======
 struct AAIsDead : public StateWrapper<BooleanState, AbstractAttribute> {
   using Base = StateWrapper<BooleanState, AbstractAttribute>;
   AAIsDead(const IRPosition &IRP, Attributor &A) : Base(IRP) {}
->>>>>>> 918d599f
 
 protected:
   /// The query functions are protected such that other attributes need to go
@@ -2673,18 +2627,9 @@
 };
 
 /// An abstract interface for value simplify abstract attribute.
-<<<<<<< HEAD
-struct AAValueSimplify : public StateWrapper<BooleanState, AbstractAttribute>,
-                         public IRPosition {
-  AAValueSimplify(const IRPosition &IRP, Attributor &A) : IRPosition(IRP) {}
-
-  /// Return an IR position, see struct IRPosition.
-  const IRPosition &getIRPosition() const { return *this; }
-=======
 struct AAValueSimplify : public StateWrapper<BooleanState, AbstractAttribute> {
   using Base = StateWrapper<BooleanState, AbstractAttribute>;
   AAValueSimplify(const IRPosition &IRP, Attributor &A) : Base(IRP) {}
->>>>>>> 918d599f
 
   /// Return an assumed simplified value if a single candidate is found. If
   /// there cannot be one, return original value. If it is not clear yet, return
@@ -2699,15 +2644,9 @@
   static const char ID;
 };
 
-<<<<<<< HEAD
-struct AAHeapToStack : public StateWrapper<BooleanState, AbstractAttribute>,
-                       public IRPosition {
-  AAHeapToStack(const IRPosition &IRP, Attributor &A) : IRPosition(IRP) {}
-=======
 struct AAHeapToStack : public StateWrapper<BooleanState, AbstractAttribute> {
   using Base = StateWrapper<BooleanState, AbstractAttribute>;
   AAHeapToStack(const IRPosition &IRP, Attributor &A) : Base(IRP) {}
->>>>>>> 918d599f
 
   /// Returns true if HeapToStack conversion is assumed to be possible.
   bool isAssumedHeapToStack() const { return getAssumed(); }
@@ -2732,16 +2671,10 @@
 /// (=nocapture), it is (for now) not written (=readonly & noalias), we know
 /// what values are necessary to make the private copy look like the original
 /// one, and the values we need can be loaded (=dereferenceable).
-<<<<<<< HEAD
-struct AAPrivatizablePtr : public StateWrapper<BooleanState, AbstractAttribute>,
-                           public IRPosition {
-  AAPrivatizablePtr(const IRPosition &IRP, Attributor &A) : IRPosition(IRP) {}
-=======
 struct AAPrivatizablePtr
     : public StateWrapper<BooleanState, AbstractAttribute> {
   using Base = StateWrapper<BooleanState, AbstractAttribute>;
   AAPrivatizablePtr(const IRPosition &IRP, Attributor &A) : Base(IRP) {}
->>>>>>> 918d599f
 
   /// Returns true if pointer privatization is assumed to be possible.
   bool isAssumedPrivatizablePtr() const { return getAssumed(); }
@@ -2971,23 +2904,11 @@
 };
 
 /// An abstract interface for range value analysis.
-<<<<<<< HEAD
-struct AAValueConstantRange : public IntegerRangeState,
-                              public AbstractAttribute,
-                              public IRPosition {
-  AAValueConstantRange(const IRPosition &IRP, Attributor &A)
-      : IntegerRangeState(IRP.getAssociatedType()->getIntegerBitWidth()),
-        IRPosition(IRP) {}
-
-  /// Return an IR position, see struct IRPosition.
-  const IRPosition &getIRPosition() const override { return *this; }
-=======
 struct AAValueConstantRange
     : public StateWrapper<IntegerRangeState, AbstractAttribute, uint32_t> {
   using Base = StateWrapper<IntegerRangeState, AbstractAttribute, uint32_t>;
   AAValueConstantRange(const IRPosition &IRP, Attributor &A)
       : Base(IRP, IRP.getAssociatedType()->getIntegerBitWidth()) {}
->>>>>>> 918d599f
 
   /// See AbstractAttribute::getState(...).
   IntegerRangeState &getState() override { return *this; }
