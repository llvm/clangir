--- conflicted
+++ resolved
@@ -194,12 +194,9 @@
 def isVoid : ValueType<0  , 159>;   // Produces no value
 def untyped: ValueType<8  , 160>;   // Produces an untyped value
 def exnref : ValueType<0  , 161>;   // WebAssembly's exnref type
-<<<<<<< HEAD
-=======
 def funcref : ValueType<0  , 162>;   // WebAssembly's funcref type
 def externref : ValueType<0  , 163>;   // WebAssembly's externref type
 
->>>>>>> a4eefe45
 
 def token  : ValueType<0  , 248>;   // TokenTy
 def MetadataVT: ValueType<0, 249>;  // Metadata
