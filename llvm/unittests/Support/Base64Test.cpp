--- conflicted
+++ resolved
@@ -66,7 +66,6 @@
              "VGhlIHF1aWNrIGJyb3duIGZveCBqdW1wcyBvdmVyIDEzIGxhenkgZG9ncy4=");
 }
 
-<<<<<<< HEAD
 TEST(Base64Test, RoundTrip) {
   using byte = unsigned char;
   const byte Arr0[] = {0x1};
@@ -124,7 +123,8 @@
       FAIL() << "Base64::decode result mismatch, test " << I << "\n";
     }
   }
-=======
+}
+
 TEST(Base64Test, DecodeBase64) {
   std::vector<llvm::StringRef> Outputs = {"",     "f",     "fo",    "foo",
                                           "foob", "fooba", "foobar"};
@@ -159,5 +159,4 @@
 
   for (const auto &EI : ErrorInfos)
     TestBase64Decode(EI.Input, "", EI.ErrorMessage);
->>>>>>> 8b987ca5
 }