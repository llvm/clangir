--- conflicted
+++ resolved
@@ -208,11 +208,7 @@
                          SmallVector<Constructable, 4>,
                          SmallVector<Constructable, 5>
                          > SmallVectorTestTypes;
-<<<<<<< HEAD
-TYPED_TEST_SUITE(SmallVectorTest, SmallVectorTestTypes);
-=======
 TYPED_TEST_SUITE(SmallVectorTest, SmallVectorTestTypes, );
->>>>>>> 86645b40
 
 // Constructor test.
 TYPED_TEST(SmallVectorTest, ConstructorNonIterTest) {
@@ -815,11 +811,7 @@
     std::pair<SmallVector<Constructable, 2>, SmallVector<Constructable, 2>>
   > DualSmallVectorTestTypes;
 
-<<<<<<< HEAD
-TYPED_TEST_SUITE(DualSmallVectorsTest, DualSmallVectorTestTypes);
-=======
 TYPED_TEST_SUITE(DualSmallVectorsTest, DualSmallVectorTestTypes, );
->>>>>>> 86645b40
 
 TYPED_TEST(DualSmallVectorsTest, MoveAssignment) {
   SCOPED_TRACE("MoveAssignTest-DualVectorTypes");
@@ -1104,11 +1096,7 @@
     ::testing::Types<SmallVector<int, 3>, SmallVector<Constructable, 3>>;
 
 TYPED_TEST_SUITE(SmallVectorReferenceInvalidationTest,
-<<<<<<< HEAD
-                SmallVectorReferenceInvalidationTestTypes);
-=======
                  SmallVectorReferenceInvalidationTestTypes, );
->>>>>>> 86645b40
 
 TYPED_TEST(SmallVectorReferenceInvalidationTest, PushBack) {
   // Note: setup adds [1, 2, ...] to V until it's at capacity in small mode.
@@ -1395,11 +1383,7 @@
                      SmallVector<std::pair<Constructable, Constructable>, 3>>;
 
 TYPED_TEST_SUITE(SmallVectorInternalReferenceInvalidationTest,
-<<<<<<< HEAD
-                SmallVectorInternalReferenceInvalidationTestTypes);
-=======
                  SmallVectorInternalReferenceInvalidationTestTypes, );
->>>>>>> 86645b40
 
 TYPED_TEST(SmallVectorInternalReferenceInvalidationTest, EmplaceBack) {
   // Note: setup adds [1, 2, ...] to V until it's at capacity in small mode.
