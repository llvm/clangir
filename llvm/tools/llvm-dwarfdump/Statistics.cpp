--- conflicted
+++ resolved
@@ -726,21 +726,12 @@
       // These variables are being reset for each CU, since there could be
       // a situation where we have two subprogram DIEs with the same offsets
       // in two diferent CUs, and we can end up using wrong variables info
-<<<<<<< HEAD
-      // when trying to resolve abstract_orign attribute.
-      // TODO: Handle LTO cases where the abstract origin of
-      // the function is in a different CU than the one it's
-      // referenced from or inlined into.
-      InlinedVarsTyMap GlobalInlinedFnInfo;
-      InlinedFnInstacesTy InlinedFnsToBeProcessed;
-=======
       // when trying to resolve abstract_origin attribute.
       // TODO: Handle LTO cases where the abstract origin of
       // the function is in a different CU than the one it's
       // referenced from or inlined into.
       AbstractOriginVarsTyMap GlobalAbstractOriginFnInfo;
       FunctionsWithAbstractOriginTy FnsWithAbstractOriginToBeProcessed;
->>>>>>> 3f9ee3c9
 
       collectStatsRecursive(CUDie, "/", "g", 0, 0, Statistics, GlobalStats,
                             LocStats, GlobalAbstractOriginFnInfo,
