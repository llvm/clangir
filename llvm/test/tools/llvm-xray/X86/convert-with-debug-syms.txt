<<<<<<< HEAD
; RUN: llvm-xray convert -m %S/Inputs/elf64-sample-o2.bin -y %S/Inputs/naive-log-simple.xray -f yaml -o - 2>&1 | FileCheck %s
=======
; RUN: llvm-xray convert -m %S/Inputs/elf64-sample-o2.bin -y %S/Inputs/naive-log-simple.xray -f yaml 2>&1 | FileCheck %s
; RUN: llvm-xray convert -m %S/Inputs/elf64-sample-o2.bin -y %S/Inputs/naive-log-simple.xray -f yaml --demangle 2>&1 | FileCheck %s
>>>>>>> ac168fe6

; CHECK:      ---
; CHECK-NEXT: header:
; CHECK-NEXT:   version:         1
; CHECK-NEXT:   type:            0
; CHECK-NEXT:   constant-tsc:    true
; CHECK-NEXT:   nonstop-tsc:     true
; CHECK-NEXT:   cycle-frequency: 2601000000
; CHECK-NEXT: records:
; CHECK-NEXT:   - { type: 0, func-id: 3, function: main, cpu: 37, thread: 84697, kind: function-enter, tsc: 3315356841453914, data: '' }
; CHECK-NEXT:   - { type: 0, func-id: 2, function: {{.*foo.*}}, cpu: 37, thread: 84697, kind: function-enter, tsc: 3315356841454542, data: '' }
; CHECK-NEXT:   - { type: 0, func-id: 2, function: {{.*foo.*}}, cpu: 37, thread: 84697, kind: function-exit, tsc: 3315356841454670, data: '' }
; CHECK-NEXT:   - { type: 0, func-id: 1, function: {{.*bar.*}}, cpu: 37, thread: 84697, kind: function-enter, tsc: 3315356841454762, data: '' }
; CHECK-NEXT:   - { type: 0, func-id: 1, function: {{.*bar.*}}, cpu: 37, thread: 84697, kind: function-exit, tsc: 3315356841454802, data: '' }
; CHECK-NEXT:   - { type: 0, func-id: 3, function: main, cpu: 37, thread: 84697, kind: function-exit, tsc: 3315356841494828, data: '' }
; CHECK-NEXT: ...

; RUN: llvm-xray convert -m %S/Inputs/elf64-sample-o2.bin --symbolize --no-demangle %S/Inputs/naive-log-simple.xray -f=yaml -o - 2>&1 | FileCheck --check-prefix=MANGLED %s

; MANGLED:      ---
; MANGLED-NEXT: header:
; MANGLED-NEXT:   version:         1
; MANGLED-NEXT:   type:            0
; MANGLED-NEXT:   constant-tsc:    true
; MANGLED-NEXT:   nonstop-tsc:     true
; MANGLED-NEXT:   cycle-frequency: 2601000000
; MANGLED-NEXT: records:
; MANGLED-NEXT:   - { type: 0, func-id: 3, function: main, cpu: 37, thread: 84697, kind: function-enter, tsc: 3315356841453914, data: '' }
; MANGLED-NEXT:   - { type: 0, func-id: 2, function: _Z3foov, cpu: 37, thread: 84697, kind: function-enter, tsc: 3315356841454542, data: '' }
; MANGLED-NEXT:   - { type: 0, func-id: 2, function: _Z3foov, cpu: 37, thread: 84697, kind: function-exit, tsc: 3315356841454670, data: '' }
; MANGLED-NEXT:   - { type: 0, func-id: 1, function: _Z3barv, cpu: 37, thread: 84697, kind: function-enter, tsc: 3315356841454762, data: '' }
; MANGLED-NEXT:   - { type: 0, func-id: 1, function: _Z3barv, cpu: 37, thread: 84697, kind: function-exit, tsc: 3315356841454802, data: '' }
; MANGLED-NEXT:   - { type: 0, func-id: 3, function: main, cpu: 37, thread: 84697, kind: function-exit, tsc: 3315356841494828, data: '' }
; MANGLED-NEXT: ...<|MERGE_RESOLUTION|>--- conflicted
+++ resolved
@@ -1,9 +1,5 @@
-<<<<<<< HEAD
-; RUN: llvm-xray convert -m %S/Inputs/elf64-sample-o2.bin -y %S/Inputs/naive-log-simple.xray -f yaml -o - 2>&1 | FileCheck %s
-=======
 ; RUN: llvm-xray convert -m %S/Inputs/elf64-sample-o2.bin -y %S/Inputs/naive-log-simple.xray -f yaml 2>&1 | FileCheck %s
 ; RUN: llvm-xray convert -m %S/Inputs/elf64-sample-o2.bin -y %S/Inputs/naive-log-simple.xray -f yaml --demangle 2>&1 | FileCheck %s
->>>>>>> ac168fe6
 
 ; CHECK:      ---
 ; CHECK-NEXT: header:
