/*===--------------------------------------------------------------------------
 *              ATMI (Asynchronous Task and Memory Interface)
 *
 * This file is distributed under the MIT License. See LICENSE.txt for details.
 *===------------------------------------------------------------------------*/
#include <gelf.h>
#include <libelf.h>

#include <cassert>
#include <cstdarg>
#include <fstream>
#include <iomanip>
#include <iostream>
#include <set>
#include <string>

#include "internal.h"
#include "machine.h"
#include "rt.h"

#include "msgpack.h"

typedef unsigned char *address;
/*
 * Note descriptors.
 */
typedef struct {
  uint32_t n_namesz; /* Length of note's name. */
  uint32_t n_descsz; /* Length of note's value. */
  uint32_t n_type;   /* Type of note. */
  // then name
  // then padding, optional
  // then desc, at 4 byte alignment (not 8, despite being elf64)
} Elf_Note;

// The following include file and following structs/enums
// have been replicated on a per-use basis below. For example,
// llvm::AMDGPU::HSAMD::Kernel::Metadata has several fields,
// but we may care only about kernargSegmentSize_ for now, so
// we just include that field in our KernelMD implementation. We
// chose this approach to replicate in order to avoid forcing
// a dependency on LLVM_INCLUDE_DIR just to compile the runtime.
// #include "llvm/Support/AMDGPUMetadata.h"
// typedef llvm::AMDGPU::HSAMD::Metadata CodeObjectMD;
// typedef llvm::AMDGPU::HSAMD::Kernel::Metadata KernelMD;
// typedef llvm::AMDGPU::HSAMD::Kernel::Arg::Metadata KernelArgMD;
// using llvm::AMDGPU::HSAMD::AccessQualifier;
// using llvm::AMDGPU::HSAMD::AddressSpaceQualifier;
// using llvm::AMDGPU::HSAMD::ValueKind;
// using llvm::AMDGPU::HSAMD::ValueType;

class KernelArgMD {
public:
  enum class ValueKind {
    HiddenGlobalOffsetX,
    HiddenGlobalOffsetY,
    HiddenGlobalOffsetZ,
    HiddenNone,
    HiddenPrintfBuffer,
    HiddenDefaultQueue,
    HiddenCompletionAction,
    HiddenMultiGridSyncArg,
    HiddenHostcallBuffer,
    Unknown
  };

  KernelArgMD()
      : name_(std::string()), typeName_(std::string()), size_(0), offset_(0),
        align_(0), valueKind_(ValueKind::Unknown) {}

  // fields
  std::string name_;
  std::string typeName_;
  uint32_t size_;
  uint32_t offset_;
  uint32_t align_;
  ValueKind valueKind_;
};

class KernelMD {
public:
  KernelMD() : kernargSegmentSize_(0ull) {}

  // fields
  uint64_t kernargSegmentSize_;
};

static const std::map<std::string, KernelArgMD::ValueKind> ArgValueKind = {
    //    Including only those fields that are relevant to the runtime.
    //    {"ByValue", KernelArgMD::ValueKind::ByValue},
    //    {"GlobalBuffer", KernelArgMD::ValueKind::GlobalBuffer},
    //    {"DynamicSharedPointer",
    //    KernelArgMD::ValueKind::DynamicSharedPointer},
    //    {"Sampler", KernelArgMD::ValueKind::Sampler},
    //    {"Image", KernelArgMD::ValueKind::Image},
    //    {"Pipe", KernelArgMD::ValueKind::Pipe},
    //    {"Queue", KernelArgMD::ValueKind::Queue},
    {"HiddenGlobalOffsetX", KernelArgMD::ValueKind::HiddenGlobalOffsetX},
    {"HiddenGlobalOffsetY", KernelArgMD::ValueKind::HiddenGlobalOffsetY},
    {"HiddenGlobalOffsetZ", KernelArgMD::ValueKind::HiddenGlobalOffsetZ},
    {"HiddenNone", KernelArgMD::ValueKind::HiddenNone},
    {"HiddenPrintfBuffer", KernelArgMD::ValueKind::HiddenPrintfBuffer},
    {"HiddenDefaultQueue", KernelArgMD::ValueKind::HiddenDefaultQueue},
    {"HiddenCompletionAction", KernelArgMD::ValueKind::HiddenCompletionAction},
    {"HiddenMultiGridSyncArg", KernelArgMD::ValueKind::HiddenMultiGridSyncArg},
    {"HiddenHostcallBuffer", KernelArgMD::ValueKind::HiddenHostcallBuffer},
    // v3
    //    {"by_value", KernelArgMD::ValueKind::ByValue},
    //    {"global_buffer", KernelArgMD::ValueKind::GlobalBuffer},
    //    {"dynamic_shared_pointer",
    //    KernelArgMD::ValueKind::DynamicSharedPointer},
    //    {"sampler", KernelArgMD::ValueKind::Sampler},
    //    {"image", KernelArgMD::ValueKind::Image},
    //    {"pipe", KernelArgMD::ValueKind::Pipe},
    //    {"queue", KernelArgMD::ValueKind::Queue},
    {"hidden_global_offset_x", KernelArgMD::ValueKind::HiddenGlobalOffsetX},
    {"hidden_global_offset_y", KernelArgMD::ValueKind::HiddenGlobalOffsetY},
    {"hidden_global_offset_z", KernelArgMD::ValueKind::HiddenGlobalOffsetZ},
    {"hidden_none", KernelArgMD::ValueKind::HiddenNone},
    {"hidden_printf_buffer", KernelArgMD::ValueKind::HiddenPrintfBuffer},
    {"hidden_default_queue", KernelArgMD::ValueKind::HiddenDefaultQueue},
    {"hidden_completion_action",
     KernelArgMD::ValueKind::HiddenCompletionAction},
    {"hidden_multigrid_sync_arg",
     KernelArgMD::ValueKind::HiddenMultiGridSyncArg},
    {"hidden_hostcall_buffer", KernelArgMD::ValueKind::HiddenHostcallBuffer},
};

// global variables. TODO: Get rid of these
atmi_machine_t g_atmi_machine;
ATLMachine g_atl_machine;

std::vector<hsa_amd_memory_pool_t> atl_gpu_kernarg_pools;

std::map<std::string, std::string> KernelNameMap;
std::vector<std::map<std::string, atl_kernel_info_t>> KernelInfoTable;
std::vector<std::map<std::string, atl_symbol_info_t>> SymbolInfoTable;

bool g_atmi_initialized = false;
bool g_atmi_hostcall_required = false;

/*
   atlc is all internal global values.
   The structure atl_context_t is defined in atl_internal.h
   Most references will use the global structure prefix atlc.
*/
atl_context_t atlc = {.struct_initialized = false};

namespace core {
/* Machine Info */
atmi_machine_t *Runtime::GetMachineInfo() {
  if (!atlc.g_hsa_initialized)
    return NULL;
  return &g_atmi_machine;
}

static void atl_set_atmi_initialized() {
  // FIXME: thread safe? locks?
  g_atmi_initialized = true;
}

static void atl_reset_atmi_initialized() {
  // FIXME: thread safe? locks?
  g_atmi_initialized = false;
}

bool atl_is_atmi_initialized() { return g_atmi_initialized; }

void allow_access_to_all_gpu_agents(void *ptr) {
  hsa_status_t err;
  std::vector<ATLGPUProcessor> &gpu_procs =
      g_atl_machine.processors<ATLGPUProcessor>();
  std::vector<hsa_agent_t> agents;
  for (uint32_t i = 0; i < gpu_procs.size(); i++) {
    agents.push_back(gpu_procs[i].agent());
  }
  err = hsa_amd_agents_allow_access(agents.size(), &agents[0], NULL, ptr);
  if (err != HSA_STATUS_SUCCESS) {
    printf("[%s:%d] %s failed: %s\n", __FILE__, __LINE__,
           "Allow agents ptr access", get_error_string(err));
    exit(1);
  }
}

atmi_status_t Runtime::Initialize() {
  atmi_devtype_t devtype = ATMI_DEVTYPE_GPU;
  if (atl_is_atmi_initialized())
    return ATMI_STATUS_SUCCESS;

  if (devtype == ATMI_DEVTYPE_ALL || devtype & ATMI_DEVTYPE_GPU) {
    if (atl_init_gpu_context() != ATMI_STATUS_SUCCESS) {
      printf("[%s:%d] %s failed: %s\n", __FILE__, __LINE__, "GPU context init",
             get_atmi_error_string(atl_init_gpu_context()));
      exit(1);
    }
  }

  atl_set_atmi_initialized();
  return ATMI_STATUS_SUCCESS;
}

atmi_status_t Runtime::Finalize() {
  hsa_status_t err;

<<<<<<< HEAD
  for (uint32_t i = 0; i < g_executables.size(); i++) {
    err = hsa_executable_destroy(g_executables[i]);
    if (err != HSA_STATUS_SUCCESS) {
      printf("[%s:%d] %s failed: %s\n", __FILE__, __LINE__,
             "Destroying executable", get_error_string(err));
      exit(1);
    }
  }

=======
>>>>>>> 86645b40
  for (uint32_t i = 0; i < SymbolInfoTable.size(); i++) {
    SymbolInfoTable[i].clear();
  }
  SymbolInfoTable.clear();
  for (uint32_t i = 0; i < KernelInfoTable.size(); i++) {
    KernelInfoTable[i].clear();
  }
  KernelInfoTable.clear();

  atl_reset_atmi_initialized();
  err = hsa_shut_down();
  if (err != HSA_STATUS_SUCCESS) {
    printf("[%s:%d] %s failed: %s\n", __FILE__, __LINE__, "Shutting down HSA",
           get_error_string(err));
    exit(1);
  }

  return ATMI_STATUS_SUCCESS;
}

static void atmi_init_context_structs() {
<<<<<<< HEAD
  atlc_p = &atlc;
=======
>>>>>>> 86645b40
  atlc.struct_initialized = true; /* This only gets called one time */
  atlc.g_hsa_initialized = false;
  atlc.g_gpu_initialized = false;
  atlc.g_tasks_initialized = false;
}

// Implement memory_pool iteration function
static hsa_status_t get_memory_pool_info(hsa_amd_memory_pool_t memory_pool,
                                         void *data) {
  ATLProcessor *proc = reinterpret_cast<ATLProcessor *>(data);
  hsa_status_t err = HSA_STATUS_SUCCESS;
  // Check if the memory_pool is allowed to allocate, i.e. do not return group
  // memory
  bool alloc_allowed = false;
  err = hsa_amd_memory_pool_get_info(
      memory_pool, HSA_AMD_MEMORY_POOL_INFO_RUNTIME_ALLOC_ALLOWED,
      &alloc_allowed);
  if (err != HSA_STATUS_SUCCESS) {
    printf("[%s:%d] %s failed: %s\n", __FILE__, __LINE__,
           "Alloc allowed in memory pool check", get_error_string(err));
    exit(1);
  }
  if (alloc_allowed) {
    uint32_t global_flag = 0;
    err = hsa_amd_memory_pool_get_info(
        memory_pool, HSA_AMD_MEMORY_POOL_INFO_GLOBAL_FLAGS, &global_flag);
    if (err != HSA_STATUS_SUCCESS) {
      printf("[%s:%d] %s failed: %s\n", __FILE__, __LINE__,
             "Get memory pool info", get_error_string(err));
      exit(1);
    }
    if (HSA_AMD_MEMORY_POOL_GLOBAL_FLAG_FINE_GRAINED & global_flag) {
      ATLMemory new_mem(memory_pool, *proc, ATMI_MEMTYPE_FINE_GRAINED);
      proc->addMemory(new_mem);
      if (HSA_AMD_MEMORY_POOL_GLOBAL_FLAG_KERNARG_INIT & global_flag) {
        DEBUG_PRINT("GPU kernel args pool handle: %lu\n", memory_pool.handle);
        atl_gpu_kernarg_pools.push_back(memory_pool);
      }
    } else {
      ATLMemory new_mem(memory_pool, *proc, ATMI_MEMTYPE_COARSE_GRAINED);
      proc->addMemory(new_mem);
    }
  }

  return err;
}

static hsa_status_t get_agent_info(hsa_agent_t agent, void *data) {
  hsa_status_t err = HSA_STATUS_SUCCESS;
  hsa_device_type_t device_type;
  err = hsa_agent_get_info(agent, HSA_AGENT_INFO_DEVICE, &device_type);
  if (err != HSA_STATUS_SUCCESS) {
    printf("[%s:%d] %s failed: %s\n", __FILE__, __LINE__,
           "Get device type info", get_error_string(err));
    exit(1);
  }
  switch (device_type) {
  case HSA_DEVICE_TYPE_CPU: {
    ;
    ATLCPUProcessor new_proc(agent);
    err = hsa_amd_agent_iterate_memory_pools(agent, get_memory_pool_info,
                                             &new_proc);
    if (err != HSA_STATUS_SUCCESS) {
      printf("[%s:%d] %s failed: %s\n", __FILE__, __LINE__,
             "Iterate all memory pools", get_error_string(err));
      exit(1);
    }
    g_atl_machine.addProcessor(new_proc);
  } break;
  case HSA_DEVICE_TYPE_GPU: {
    ;
    hsa_profile_t profile;
    err = hsa_agent_get_info(agent, HSA_AGENT_INFO_PROFILE, &profile);
    if (err != HSA_STATUS_SUCCESS) {
      printf("[%s:%d] %s failed: %s\n", __FILE__, __LINE__,
             "Query the agent profile", get_error_string(err));
      exit(1);
    }
    atmi_devtype_t gpu_type;
    gpu_type =
        (profile == HSA_PROFILE_FULL) ? ATMI_DEVTYPE_iGPU : ATMI_DEVTYPE_dGPU;
    ATLGPUProcessor new_proc(agent, gpu_type);
    err = hsa_amd_agent_iterate_memory_pools(agent, get_memory_pool_info,
                                             &new_proc);
    if (err != HSA_STATUS_SUCCESS) {
      printf("[%s:%d] %s failed: %s\n", __FILE__, __LINE__,
             "Iterate all memory pools", get_error_string(err));
      exit(1);
    }
    g_atl_machine.addProcessor(new_proc);
  } break;
  case HSA_DEVICE_TYPE_DSP: {
    err = HSA_STATUS_ERROR_INVALID_CODE_OBJECT;
  } break;
  }

  return err;
}

hsa_status_t get_fine_grained_region(hsa_region_t region, void *data) {
  hsa_region_segment_t segment;
  hsa_region_get_info(region, HSA_REGION_INFO_SEGMENT, &segment);
  if (segment != HSA_REGION_SEGMENT_GLOBAL) {
    return HSA_STATUS_SUCCESS;
  }
  hsa_region_global_flag_t flags;
  hsa_region_get_info(region, HSA_REGION_INFO_GLOBAL_FLAGS, &flags);
  if (flags & HSA_REGION_GLOBAL_FLAG_FINE_GRAINED) {
    hsa_region_t *ret = reinterpret_cast<hsa_region_t *>(data);
    *ret = region;
    return HSA_STATUS_INFO_BREAK;
  }
  return HSA_STATUS_SUCCESS;
}

/* Determines if a memory region can be used for kernarg allocations.  */
static hsa_status_t get_kernarg_memory_region(hsa_region_t region, void *data) {
  hsa_region_segment_t segment;
  hsa_region_get_info(region, HSA_REGION_INFO_SEGMENT, &segment);
  if (HSA_REGION_SEGMENT_GLOBAL != segment) {
    return HSA_STATUS_SUCCESS;
  }

  hsa_region_global_flag_t flags;
  hsa_region_get_info(region, HSA_REGION_INFO_GLOBAL_FLAGS, &flags);
  if (flags & HSA_REGION_GLOBAL_FLAG_KERNARG) {
    hsa_region_t *ret = reinterpret_cast<hsa_region_t *>(data);
    *ret = region;
    return HSA_STATUS_INFO_BREAK;
  }

  return HSA_STATUS_SUCCESS;
}

static hsa_status_t init_compute_and_memory() {
  hsa_status_t err;

  /* Iterate over the agents and pick the gpu agent */
  err = hsa_iterate_agents(get_agent_info, NULL);
  if (err == HSA_STATUS_INFO_BREAK) {
    err = HSA_STATUS_SUCCESS;
  }
  if (err != HSA_STATUS_SUCCESS) {
    printf("[%s:%d] %s failed: %s\n", __FILE__, __LINE__, "Getting a gpu agent",
           get_error_string(err));
    exit(1);
  }
  if (err != HSA_STATUS_SUCCESS)
    return err;

  /* Init all devices or individual device types? */
  std::vector<ATLCPUProcessor> &cpu_procs =
      g_atl_machine.processors<ATLCPUProcessor>();
  std::vector<ATLGPUProcessor> &gpu_procs =
      g_atl_machine.processors<ATLGPUProcessor>();
  /* For CPU memory pools, add other devices that can access them directly
   * or indirectly */
  for (auto &cpu_proc : cpu_procs) {
    for (auto &cpu_mem : cpu_proc.memories()) {
      hsa_amd_memory_pool_t pool = cpu_mem.memory();
      for (auto &gpu_proc : gpu_procs) {
        hsa_agent_t agent = gpu_proc.agent();
        hsa_amd_memory_pool_access_t access;
        hsa_amd_agent_memory_pool_get_info(
            agent, pool, HSA_AMD_AGENT_MEMORY_POOL_INFO_ACCESS, &access);
        if (access != 0) {
          // this means not NEVER, but could be YES or NO
          // add this memory pool to the proc
          gpu_proc.addMemory(cpu_mem);
        }
      }
    }
  }

  /* FIXME: are the below combinations of procs and memory pools needed?
   * all to all compare procs with their memory pools and add those memory
   * pools that are accessible by the target procs */
  for (auto &gpu_proc : gpu_procs) {
    for (auto &gpu_mem : gpu_proc.memories()) {
      hsa_amd_memory_pool_t pool = gpu_mem.memory();
      for (auto &cpu_proc : cpu_procs) {
        hsa_agent_t agent = cpu_proc.agent();
        hsa_amd_memory_pool_access_t access;
        hsa_amd_agent_memory_pool_get_info(
            agent, pool, HSA_AMD_AGENT_MEMORY_POOL_INFO_ACCESS, &access);
        if (access != 0) {
          // this means not NEVER, but could be YES or NO
          // add this memory pool to the proc
          cpu_proc.addMemory(gpu_mem);
        }
      }
    }
  }

  g_atmi_machine.device_count_by_type[ATMI_DEVTYPE_CPU] = cpu_procs.size();
  g_atmi_machine.device_count_by_type[ATMI_DEVTYPE_GPU] = gpu_procs.size();

  size_t num_procs = cpu_procs.size() + gpu_procs.size();
  // g_atmi_machine.devices = (atmi_device_t *)malloc(num_procs *
  // sizeof(atmi_device_t));
  atmi_device_t *all_devices = reinterpret_cast<atmi_device_t *>(
      malloc(num_procs * sizeof(atmi_device_t)));
  int num_iGPUs = 0;
  int num_dGPUs = 0;
  for (uint32_t i = 0; i < gpu_procs.size(); i++) {
    if (gpu_procs[i].type() == ATMI_DEVTYPE_iGPU)
      num_iGPUs++;
    else
      num_dGPUs++;
  }
  assert(num_iGPUs + num_dGPUs == gpu_procs.size() &&
         "Number of dGPUs and iGPUs do not add up");
  DEBUG_PRINT("CPU Agents: %lu\n", cpu_procs.size());
  DEBUG_PRINT("iGPU Agents: %d\n", num_iGPUs);
  DEBUG_PRINT("dGPU Agents: %d\n", num_dGPUs);
  DEBUG_PRINT("GPU Agents: %lu\n", gpu_procs.size());

  g_atmi_machine.device_count_by_type[ATMI_DEVTYPE_iGPU] = num_iGPUs;
  g_atmi_machine.device_count_by_type[ATMI_DEVTYPE_dGPU] = num_dGPUs;

  int cpus_begin = 0;
  int cpus_end = cpu_procs.size();
  int gpus_begin = cpu_procs.size();
  int gpus_end = cpu_procs.size() + gpu_procs.size();
  g_atmi_machine.devices_by_type[ATMI_DEVTYPE_CPU] = &all_devices[cpus_begin];
  g_atmi_machine.devices_by_type[ATMI_DEVTYPE_GPU] = &all_devices[gpus_begin];
  g_atmi_machine.devices_by_type[ATMI_DEVTYPE_iGPU] = &all_devices[gpus_begin];
  g_atmi_machine.devices_by_type[ATMI_DEVTYPE_dGPU] = &all_devices[gpus_begin];
  int proc_index = 0;
  for (int i = cpus_begin; i < cpus_end; i++) {
    all_devices[i].type = cpu_procs[proc_index].type();

    std::vector<ATLMemory> memories = cpu_procs[proc_index].memories();
    int fine_memories_size = 0;
    int coarse_memories_size = 0;
    DEBUG_PRINT("CPU memory types:\t");
    for (auto &memory : memories) {
      atmi_memtype_t type = memory.type();
      if (type == ATMI_MEMTYPE_FINE_GRAINED) {
        fine_memories_size++;
        DEBUG_PRINT("Fine\t");
      } else {
        coarse_memories_size++;
        DEBUG_PRINT("Coarse\t");
      }
    }
    DEBUG_PRINT("\nFine Memories : %d", fine_memories_size);
    DEBUG_PRINT("\tCoarse Memories : %d\n", coarse_memories_size);
    proc_index++;
  }
  proc_index = 0;
  for (int i = gpus_begin; i < gpus_end; i++) {
    all_devices[i].type = gpu_procs[proc_index].type();

    std::vector<ATLMemory> memories = gpu_procs[proc_index].memories();
    int fine_memories_size = 0;
    int coarse_memories_size = 0;
    DEBUG_PRINT("GPU memory types:\t");
    for (auto &memory : memories) {
      atmi_memtype_t type = memory.type();
      if (type == ATMI_MEMTYPE_FINE_GRAINED) {
        fine_memories_size++;
        DEBUG_PRINT("Fine\t");
      } else {
        coarse_memories_size++;
        DEBUG_PRINT("Coarse\t");
      }
    }
    DEBUG_PRINT("\nFine Memories : %d", fine_memories_size);
    DEBUG_PRINT("\tCoarse Memories : %d\n", coarse_memories_size);
    proc_index++;
  }
  proc_index = 0;
  hsa_region_t atl_cpu_kernarg_region;
  atl_cpu_kernarg_region.handle = (uint64_t)-1;
  if (cpu_procs.size() > 0) {
    err = hsa_agent_iterate_regions(
        cpu_procs[0].agent(), get_fine_grained_region, &atl_cpu_kernarg_region);
    if (err == HSA_STATUS_INFO_BREAK) {
      err = HSA_STATUS_SUCCESS;
    }
    err = (atl_cpu_kernarg_region.handle == (uint64_t)-1) ? HSA_STATUS_ERROR
                                                          : HSA_STATUS_SUCCESS;
    if (err != HSA_STATUS_SUCCESS) {
      printf("[%s:%d] %s failed: %s\n", __FILE__, __LINE__,
             "Finding a CPU kernarg memory region handle",
             get_error_string(err));
      exit(1);
    }
  }
  hsa_region_t atl_gpu_kernarg_region;
  /* Find a memory region that supports kernel arguments.  */
  atl_gpu_kernarg_region.handle = (uint64_t)-1;
  if (gpu_procs.size() > 0) {
    hsa_agent_iterate_regions(gpu_procs[0].agent(), get_kernarg_memory_region,
                              &atl_gpu_kernarg_region);
    err = (atl_gpu_kernarg_region.handle == (uint64_t)-1) ? HSA_STATUS_ERROR
                                                          : HSA_STATUS_SUCCESS;
    if (err != HSA_STATUS_SUCCESS) {
      printf("[%s:%d] %s failed: %s\n", __FILE__, __LINE__,
             "Finding a kernarg memory region", get_error_string(err));
      exit(1);
    }
  }
  if (num_procs > 0)
    return HSA_STATUS_SUCCESS;
  else
    return HSA_STATUS_ERROR_NOT_INITIALIZED;
}

hsa_status_t init_hsa() {
  if (atlc.g_hsa_initialized == false) {
    DEBUG_PRINT("Initializing HSA...");
    hsa_status_t err = hsa_init();
    if (err != HSA_STATUS_SUCCESS) {
      printf("[%s:%d] %s failed: %s\n", __FILE__, __LINE__,
             "Initializing the hsa runtime", get_error_string(err));
      exit(1);
    }
    if (err != HSA_STATUS_SUCCESS)
      return err;

    err = init_compute_and_memory();
    if (err != HSA_STATUS_SUCCESS)
      return err;
    if (err != HSA_STATUS_SUCCESS) {
      printf("[%s:%d] %s failed: %s\n", __FILE__, __LINE__,
             "After initializing compute and memory", get_error_string(err));
      exit(1);
    }

    int gpu_count = g_atl_machine.processorCount<ATLGPUProcessor>();
    KernelInfoTable.resize(gpu_count);
    SymbolInfoTable.resize(gpu_count);
    for (uint32_t i = 0; i < SymbolInfoTable.size(); i++)
      SymbolInfoTable[i].clear();
    for (uint32_t i = 0; i < KernelInfoTable.size(); i++)
      KernelInfoTable[i].clear();
    atlc.g_hsa_initialized = true;
    DEBUG_PRINT("done\n");
  }
  return HSA_STATUS_SUCCESS;
}

void init_tasks() {
  if (atlc.g_tasks_initialized != false)
    return;
  std::vector<hsa_agent_t> gpu_agents;
  int gpu_count = g_atl_machine.processorCount<ATLGPUProcessor>();
  for (int gpu = 0; gpu < gpu_count; gpu++) {
    atmi_place_t place = ATMI_PLACE_GPU(0, gpu);
    ATLGPUProcessor &proc = get_processor<ATLGPUProcessor>(place);
    gpu_agents.push_back(proc.agent());
  }
  atlc.g_tasks_initialized = true;
}

hsa_status_t callbackEvent(const hsa_amd_event_t *event, void *data) {
#if (ROCM_VERSION_MAJOR >= 3) ||                                               \
    (ROCM_VERSION_MAJOR >= 2 && ROCM_VERSION_MINOR >= 3)
  if (event->event_type == HSA_AMD_GPU_MEMORY_FAULT_EVENT) {
#else
  if (event->event_type == GPU_MEMORY_FAULT_EVENT) {
#endif
    hsa_amd_gpu_memory_fault_info_t memory_fault = event->memory_fault;
    // memory_fault.agent
    // memory_fault.virtual_address
    // memory_fault.fault_reason_mask
    // fprintf("[GPU Error at %p: Reason is ", memory_fault.virtual_address);
    std::stringstream stream;
    stream << std::hex << (uintptr_t)memory_fault.virtual_address;
    std::string addr("0x" + stream.str());

    std::string err_string = "[GPU Memory Error] Addr: " + addr;
    err_string += " Reason: ";
    if (!(memory_fault.fault_reason_mask & 0x00111111)) {
      err_string += "No Idea! ";
    } else {
      if (memory_fault.fault_reason_mask & 0x00000001)
        err_string += "Page not present or supervisor privilege. ";
      if (memory_fault.fault_reason_mask & 0x00000010)
        err_string += "Write access to a read-only page. ";
      if (memory_fault.fault_reason_mask & 0x00000100)
        err_string += "Execute access to a page marked NX. ";
      if (memory_fault.fault_reason_mask & 0x00001000)
        err_string += "Host access only. ";
      if (memory_fault.fault_reason_mask & 0x00010000)
        err_string += "ECC failure (if supported by HW). ";
      if (memory_fault.fault_reason_mask & 0x00100000)
        err_string += "Can't determine the exact fault address. ";
    }
    fprintf(stderr, "%s\n", err_string.c_str());
    return HSA_STATUS_ERROR;
  }
  return HSA_STATUS_SUCCESS;
}

atmi_status_t atl_init_gpu_context() {
  if (atlc.struct_initialized == false)
    atmi_init_context_structs();
  if (atlc.g_gpu_initialized != false)
    return ATMI_STATUS_SUCCESS;

  hsa_status_t err;
  err = init_hsa();
  if (err != HSA_STATUS_SUCCESS)
    return ATMI_STATUS_ERROR;

  err = hsa_amd_register_system_event_handler(callbackEvent, NULL);
  if (err != HSA_STATUS_SUCCESS) {
    printf("[%s:%d] %s failed: %s\n", __FILE__, __LINE__,
           "Registering the system for memory faults", get_error_string(err));
    exit(1);
  }

  init_tasks();
  atlc.g_gpu_initialized = true;
  return ATMI_STATUS_SUCCESS;
}

static bool isImplicit(KernelArgMD::ValueKind value_kind) {
  switch (value_kind) {
  case KernelArgMD::ValueKind::HiddenGlobalOffsetX:
  case KernelArgMD::ValueKind::HiddenGlobalOffsetY:
  case KernelArgMD::ValueKind::HiddenGlobalOffsetZ:
  case KernelArgMD::ValueKind::HiddenNone:
  case KernelArgMD::ValueKind::HiddenPrintfBuffer:
  case KernelArgMD::ValueKind::HiddenDefaultQueue:
  case KernelArgMD::ValueKind::HiddenCompletionAction:
  case KernelArgMD::ValueKind::HiddenMultiGridSyncArg:
  case KernelArgMD::ValueKind::HiddenHostcallBuffer:
    return true;
  default:
    return false;
  }
}

static std::pair<unsigned char *, unsigned char *>
find_metadata(void *binary, size_t binSize) {
  std::pair<unsigned char *, unsigned char *> failure = {nullptr, nullptr};

  Elf *e = elf_memory(static_cast<char *>(binary), binSize);
  if (elf_kind(e) != ELF_K_ELF) {
    return failure;
  }

  size_t numpHdrs;
  if (elf_getphdrnum(e, &numpHdrs) != 0) {
    return failure;
  }

  for (size_t i = 0; i < numpHdrs; ++i) {
    GElf_Phdr pHdr;
    if (gelf_getphdr(e, i, &pHdr) != &pHdr) {
      continue;
    }
    // Look for the runtime metadata note
    if (pHdr.p_type == PT_NOTE && pHdr.p_align >= sizeof(int)) {
      // Iterate over the notes in this segment
      address ptr = (address)binary + pHdr.p_offset;
      address segmentEnd = ptr + pHdr.p_filesz;

      while (ptr < segmentEnd) {
        Elf_Note *note = reinterpret_cast<Elf_Note *>(ptr);
        address name = (address)&note[1];

        if (note->n_type == 7 || note->n_type == 8) {
          return failure;
        } else if (note->n_type == 10 /* NT_AMD_AMDGPU_HSA_METADATA */ &&
                   note->n_namesz == sizeof "AMD" &&
                   !memcmp(name, "AMD", note->n_namesz)) {
          // code object v2 uses yaml metadata, no longer supported
          return failure;
        } else if (note->n_type == 32 /* NT_AMDGPU_METADATA */ &&
                   note->n_namesz == sizeof "AMDGPU" &&
                   !memcmp(name, "AMDGPU", note->n_namesz)) {

          // n_descsz = 485
          // value is padded to 4 byte alignment, may want to move end up to
          // match
          size_t offset = sizeof(uint32_t) * 3 /* fields */
                          + sizeof("AMDGPU")   /* name */
                          + 1 /* padding to 4 byte alignment */;

          // Including the trailing padding means both pointers are 4 bytes
          // aligned, which may be useful later.
          unsigned char *metadata_start = (unsigned char *)ptr + offset;
          unsigned char *metadata_end =
              metadata_start + core::alignUp(note->n_descsz, 4);
          return {metadata_start, metadata_end};
        }
        ptr += sizeof(*note) + core::alignUp(note->n_namesz, sizeof(int)) +
               core::alignUp(note->n_descsz, sizeof(int));
      }
    }
  }

  return failure;
}

namespace {
int map_lookup_array(msgpack::byte_range message, const char *needle,
                     msgpack::byte_range *res, uint64_t *size) {
  unsigned count = 0;
  struct s : msgpack::functors_defaults<s> {
    s(unsigned &count, uint64_t *size) : count(count), size(size) {}
    unsigned &count;
    uint64_t *size;
    const unsigned char *handle_array(uint64_t N, msgpack::byte_range bytes) {
      count++;
      *size = N;
      return bytes.end;
    }
  };

  msgpack::foreach_map(message,
                       [&](msgpack::byte_range key, msgpack::byte_range value) {
                         if (msgpack::message_is_string(key, needle)) {
                           // If the message is an array, record number of
                           // elements in *size
                           msgpack::handle_msgpack<s>(value, {count, size});
                           // return the whole array
                           *res = value;
                         }
                       });
  // Only claim success if exactly one key/array pair matched
  return count != 1;
}

int map_lookup_string(msgpack::byte_range message, const char *needle,
                      std::string *res) {
  unsigned count = 0;
  struct s : public msgpack::functors_defaults<s> {
    s(unsigned &count, std::string *res) : count(count), res(res) {}
    unsigned &count;
    std::string *res;
    void handle_string(size_t N, const unsigned char *str) {
      count++;
      *res = std::string(str, str + N);
    }
  };
  msgpack::foreach_map(message,
                       [&](msgpack::byte_range key, msgpack::byte_range value) {
                         if (msgpack::message_is_string(key, needle)) {
                           msgpack::handle_msgpack<s>(value, {count, res});
                         }
                       });
  return count != 1;
}

int map_lookup_uint64_t(msgpack::byte_range message, const char *needle,
                        uint64_t *res) {
  unsigned count = 0;
  msgpack::foreach_map(message,
                       [&](msgpack::byte_range key, msgpack::byte_range value) {
                         if (msgpack::message_is_string(key, needle)) {
                           msgpack::foronly_unsigned(value, [&](uint64_t x) {
                             count++;
                             *res = x;
                           });
                         }
                       });
  return count != 1;
}

int array_lookup_element(msgpack::byte_range message, uint64_t elt,
                         msgpack::byte_range *res) {
  int rc = 1;
  uint64_t i = 0;
  msgpack::foreach_array(message, [&](msgpack::byte_range value) {
    if (i == elt) {
      *res = value;
      rc = 0;
    }
    i++;
  });
  return rc;
}

int populate_kernelArgMD(msgpack::byte_range args_element,
                         KernelArgMD *kernelarg) {
  using namespace msgpack;
  int error = 0;
  foreach_map(args_element, [&](byte_range key, byte_range value) -> void {
    if (message_is_string(key, ".name")) {
      foronly_string(value, [&](size_t N, const unsigned char *str) {
        kernelarg->name_ = std::string(str, str + N);
      });
    } else if (message_is_string(key, ".type_name")) {
      foronly_string(value, [&](size_t N, const unsigned char *str) {
        kernelarg->typeName_ = std::string(str, str + N);
      });
    } else if (message_is_string(key, ".size")) {
      foronly_unsigned(value, [&](uint64_t x) { kernelarg->size_ = x; });
    } else if (message_is_string(key, ".offset")) {
      foronly_unsigned(value, [&](uint64_t x) { kernelarg->offset_ = x; });
    } else if (message_is_string(key, ".value_kind")) {
      foronly_string(value, [&](size_t N, const unsigned char *str) {
        std::string s = std::string(str, str + N);
        auto itValueKind = ArgValueKind.find(s);
        if (itValueKind != ArgValueKind.end()) {
          kernelarg->valueKind_ = itValueKind->second;
        }
      });
    }
  });
  return error;
}
} // namespace

static hsa_status_t get_code_object_custom_metadata(void *binary,
                                                    size_t binSize, int gpu) {
  // parse code object with different keys from v2
  // also, the kernel name is not the same as the symbol name -- so a
  // symbol->name map is needed

  std::pair<unsigned char *, unsigned char *> metadata =
      find_metadata(binary, binSize);
  if (!metadata.first) {
    return HSA_STATUS_ERROR_INVALID_CODE_OBJECT;
  }

  uint64_t kernelsSize = 0;
  int msgpack_errors = 0;
  msgpack::byte_range kernel_array;
  msgpack_errors =
      map_lookup_array({metadata.first, metadata.second}, "amdhsa.kernels",
                       &kernel_array, &kernelsSize);
  if (msgpack_errors != 0) {
    printf("[%s:%d] %s failed\n", __FILE__, __LINE__,
           "kernels lookup in program metadata");
    return HSA_STATUS_ERROR_INVALID_CODE_OBJECT;
  }

  for (size_t i = 0; i < kernelsSize; i++) {
    assert(msgpack_errors == 0);
    std::string kernelName;
    std::string symbolName;

    msgpack::byte_range element;
    msgpack_errors += array_lookup_element(kernel_array, i, &element);
    if (msgpack_errors != 0) {
      printf("[%s:%d] %s failed\n", __FILE__, __LINE__,
             "element lookup in kernel metadata");
      return HSA_STATUS_ERROR_INVALID_CODE_OBJECT;
    }

    msgpack_errors += map_lookup_string(element, ".name", &kernelName);
    msgpack_errors += map_lookup_string(element, ".symbol", &symbolName);
    if (msgpack_errors != 0) {
      printf("[%s:%d] %s failed\n", __FILE__, __LINE__,
             "strings lookup in kernel metadata");
      return HSA_STATUS_ERROR_INVALID_CODE_OBJECT;
    }

    atl_kernel_info_t info = {0, 0, 0, 0, 0, 0, 0, 0, 0, {}, {}, {}};

    uint64_t sgpr_count, vgpr_count, sgpr_spill_count, vgpr_spill_count;
    msgpack_errors += map_lookup_uint64_t(element, ".sgpr_count", &sgpr_count);
    if (msgpack_errors != 0) {
      printf("[%s:%d] %s failed\n", __FILE__, __LINE__,
             "sgpr count metadata lookup in kernel metadata");
      return HSA_STATUS_ERROR_INVALID_CODE_OBJECT;
    }

    info.sgpr_count = sgpr_count;

    msgpack_errors += map_lookup_uint64_t(element, ".vgpr_count", &vgpr_count);
    if (msgpack_errors != 0) {
      printf("[%s:%d] %s failed\n", __FILE__, __LINE__,
             "vgpr count metadata lookup in kernel metadata");
      return HSA_STATUS_ERROR_INVALID_CODE_OBJECT;
    }

    info.vgpr_count = vgpr_count;

    msgpack_errors +=
        map_lookup_uint64_t(element, ".sgpr_spill_count", &sgpr_spill_count);
    if (msgpack_errors != 0) {
      printf("[%s:%d] %s failed\n", __FILE__, __LINE__,
             "sgpr spill count metadata lookup in kernel metadata");
      return HSA_STATUS_ERROR_INVALID_CODE_OBJECT;
    }

    info.sgpr_spill_count = sgpr_spill_count;

    msgpack_errors +=
        map_lookup_uint64_t(element, ".vgpr_spill_count", &vgpr_spill_count);
    if (msgpack_errors != 0) {
      printf("[%s:%d] %s failed\n", __FILE__, __LINE__,
             "vgpr spill count metadata lookup in kernel metadata");
      return HSA_STATUS_ERROR_INVALID_CODE_OBJECT;
    }

    info.vgpr_spill_count = vgpr_spill_count;

    size_t kernel_explicit_args_size = 0;
    uint64_t kernel_segment_size;
    msgpack_errors += map_lookup_uint64_t(element, ".kernarg_segment_size",
                                          &kernel_segment_size);
    if (msgpack_errors != 0) {
      printf("[%s:%d] %s failed\n", __FILE__, __LINE__,
             "kernarg segment size metadata lookup in kernel metadata");
      return HSA_STATUS_ERROR_INVALID_CODE_OBJECT;
    }

    // create a map from symbol to name
    DEBUG_PRINT("Kernel symbol %s; Name: %s; Size: %lu\n", symbolName.c_str(),
                kernelName.c_str(), kernel_segment_size);
    KernelNameMap[symbolName] = kernelName;

    bool hasHiddenArgs = false;
    if (kernel_segment_size > 0) {
      uint64_t argsSize;
      size_t offset = 0;

      msgpack::byte_range args_array;
      msgpack_errors +=
          map_lookup_array(element, ".args", &args_array, &argsSize);
      if (msgpack_errors != 0) {
        printf("[%s:%d] %s failed\n", __FILE__, __LINE__,
               "kernel args metadata lookup in kernel metadata");
        return HSA_STATUS_ERROR_INVALID_CODE_OBJECT;
      }

      info.num_args = argsSize;

      for (size_t i = 0; i < argsSize; ++i) {
        KernelArgMD lcArg;

        msgpack::byte_range args_element;
        msgpack_errors += array_lookup_element(args_array, i, &args_element);
        if (msgpack_errors != 0) {
          printf("[%s:%d] %s failed\n", __FILE__, __LINE__,
                 "iterate args map in kernel args metadata");
          return HSA_STATUS_ERROR_INVALID_CODE_OBJECT;
        }

        msgpack_errors += populate_kernelArgMD(args_element, &lcArg);
        if (msgpack_errors != 0) {
          printf("[%s:%d] %s failed\n", __FILE__, __LINE__,
                 "iterate args map in kernel args metadata");
          return HSA_STATUS_ERROR_INVALID_CODE_OBJECT;
        }
        // populate info with sizes and offsets
        info.arg_sizes.push_back(lcArg.size_);
        // v3 has offset field and not align field
        size_t new_offset = lcArg.offset_;
        size_t padding = new_offset - offset;
        offset = new_offset;
        info.arg_offsets.push_back(lcArg.offset_);
        DEBUG_PRINT("Arg[%lu] \"%s\" (%u, %u)\n", i, lcArg.name_.c_str(),
                    lcArg.size_, lcArg.offset_);
        offset += lcArg.size_;

        // check if the arg is a hidden/implicit arg
        // this logic assumes that all hidden args are 8-byte aligned
        if (!isImplicit(lcArg.valueKind_)) {
          kernel_explicit_args_size += lcArg.size_;
        } else {
          hasHiddenArgs = true;
        }
        kernel_explicit_args_size += padding;
      }
    }

    // add size of implicit args, e.g.: offset x, y and z and pipe pointer, but
    // in ATMI, do not count the compiler set implicit args, but set your own
    // implicit args by discounting the compiler set implicit args
    info.kernel_segment_size =
        (hasHiddenArgs ? kernel_explicit_args_size : kernel_segment_size) +
        sizeof(atmi_implicit_args_t);
    DEBUG_PRINT("[%s: kernarg seg size] (%lu --> %u)\n", kernelName.c_str(),
                kernel_segment_size, info.kernel_segment_size);

    // kernel received, now add it to the kernel info table
    KernelInfoTable[gpu][kernelName] = info;
  }

  return HSA_STATUS_SUCCESS;
}

static hsa_status_t populate_InfoTables(hsa_executable_t executable,
                                        hsa_executable_symbol_t symbol,
                                        void *data) {
  int gpu = *static_cast<int *>(data);
  hsa_symbol_kind_t type;

  uint32_t name_length;
  hsa_status_t err;
  err = hsa_executable_symbol_get_info(symbol, HSA_EXECUTABLE_SYMBOL_INFO_TYPE,
                                       &type);
  if (err != HSA_STATUS_SUCCESS) {
    printf("[%s:%d] %s failed: %s\n", __FILE__, __LINE__,
           "Symbol info extraction", get_error_string(err));
    exit(1);
  }
  DEBUG_PRINT("Exec Symbol type: %d\n", type);
  if (type == HSA_SYMBOL_KIND_KERNEL) {
    err = hsa_executable_symbol_get_info(
        symbol, HSA_EXECUTABLE_SYMBOL_INFO_NAME_LENGTH, &name_length);
    if (err != HSA_STATUS_SUCCESS) {
      printf("[%s:%d] %s failed: %s\n", __FILE__, __LINE__,
             "Symbol info extraction", get_error_string(err));
      exit(1);
    }
    char *name = reinterpret_cast<char *>(malloc(name_length + 1));
    err = hsa_executable_symbol_get_info(symbol,
                                         HSA_EXECUTABLE_SYMBOL_INFO_NAME, name);
    if (err != HSA_STATUS_SUCCESS) {
      printf("[%s:%d] %s failed: %s\n", __FILE__, __LINE__,
             "Symbol info extraction", get_error_string(err));
      exit(1);
    }
    name[name_length] = 0;

    if (KernelNameMap.find(std::string(name)) == KernelNameMap.end()) {
      // did not find kernel name in the kernel map; this can happen only
      // if the ROCr API for getting symbol info (name) is different from
      // the comgr method of getting symbol info
      if (HSA_STATUS_ERROR_INVALID_CODE_OBJECT != HSA_STATUS_SUCCESS) {
        printf("[%s:%d] %s failed: %s\n", __FILE__, __LINE__,
               "Invalid kernel name",
               get_error_string(HSA_STATUS_ERROR_INVALID_CODE_OBJECT));
        exit(1);
      }
    }
    atl_kernel_info_t info;
    std::string kernelName = KernelNameMap[std::string(name)];
    // by now, the kernel info table should already have an entry
    // because the non-ROCr custom code object parsing is called before
    // iterating over the code object symbols using ROCr
    if (KernelInfoTable[gpu].find(kernelName) == KernelInfoTable[gpu].end()) {
      if (HSA_STATUS_ERROR_INVALID_CODE_OBJECT != HSA_STATUS_SUCCESS) {
        printf("[%s:%d] %s failed: %s\n", __FILE__, __LINE__,
               "Finding the entry kernel info table",
               get_error_string(HSA_STATUS_ERROR_INVALID_CODE_OBJECT));
        exit(1);
      }
    }
    // found, so assign and update
    info = KernelInfoTable[gpu][kernelName];

    /* Extract dispatch information from the symbol */
    err = hsa_executable_symbol_get_info(
        symbol, HSA_EXECUTABLE_SYMBOL_INFO_KERNEL_OBJECT,
        &(info.kernel_object));
    if (err != HSA_STATUS_SUCCESS) {
      printf("[%s:%d] %s failed: %s\n", __FILE__, __LINE__,
             "Extracting the symbol from the executable",
             get_error_string(err));
      exit(1);
    }
    err = hsa_executable_symbol_get_info(
        symbol, HSA_EXECUTABLE_SYMBOL_INFO_KERNEL_GROUP_SEGMENT_SIZE,
        &(info.group_segment_size));
    if (err != HSA_STATUS_SUCCESS) {
      printf("[%s:%d] %s failed: %s\n", __FILE__, __LINE__,
             "Extracting the group segment size from the executable",
             get_error_string(err));
      exit(1);
    }
    err = hsa_executable_symbol_get_info(
        symbol, HSA_EXECUTABLE_SYMBOL_INFO_KERNEL_PRIVATE_SEGMENT_SIZE,
        &(info.private_segment_size));
    if (err != HSA_STATUS_SUCCESS) {
      printf("[%s:%d] %s failed: %s\n", __FILE__, __LINE__,
             "Extracting the private segment from the executable",
             get_error_string(err));
      exit(1);
    }

    DEBUG_PRINT(
        "Kernel %s --> %lx symbol %u group segsize %u pvt segsize %u bytes "
        "kernarg\n",
        kernelName.c_str(), info.kernel_object, info.group_segment_size,
        info.private_segment_size, info.kernel_segment_size);

    // assign it back to the kernel info table
    KernelInfoTable[gpu][kernelName] = info;
    free(name);
  } else if (type == HSA_SYMBOL_KIND_VARIABLE) {
    err = hsa_executable_symbol_get_info(
        symbol, HSA_EXECUTABLE_SYMBOL_INFO_NAME_LENGTH, &name_length);
    if (err != HSA_STATUS_SUCCESS) {
      printf("[%s:%d] %s failed: %s\n", __FILE__, __LINE__,
             "Symbol info extraction", get_error_string(err));
      exit(1);
    }
    char *name = reinterpret_cast<char *>(malloc(name_length + 1));
    err = hsa_executable_symbol_get_info(symbol,
                                         HSA_EXECUTABLE_SYMBOL_INFO_NAME, name);
    if (err != HSA_STATUS_SUCCESS) {
      printf("[%s:%d] %s failed: %s\n", __FILE__, __LINE__,
             "Symbol info extraction", get_error_string(err));
      exit(1);
    }
    name[name_length] = 0;

    atl_symbol_info_t info;

    err = hsa_executable_symbol_get_info(
        symbol, HSA_EXECUTABLE_SYMBOL_INFO_VARIABLE_ADDRESS, &(info.addr));
    if (err != HSA_STATUS_SUCCESS) {
      printf("[%s:%d] %s failed: %s\n", __FILE__, __LINE__,
             "Symbol info address extraction", get_error_string(err));
      exit(1);
    }

    err = hsa_executable_symbol_get_info(
        symbol, HSA_EXECUTABLE_SYMBOL_INFO_VARIABLE_SIZE, &(info.size));
    if (err != HSA_STATUS_SUCCESS) {
      printf("[%s:%d] %s failed: %s\n", __FILE__, __LINE__,
             "Symbol info size extraction", get_error_string(err));
      exit(1);
    }

    atmi_mem_place_t place = ATMI_MEM_PLACE(ATMI_DEVTYPE_GPU, gpu, 0);
    DEBUG_PRINT("Symbol %s = %p (%u bytes)\n", name, (void *)info.addr,
                info.size);
    register_allocation(reinterpret_cast<void *>(info.addr), (size_t)info.size,
                        place);
    SymbolInfoTable[gpu][std::string(name)] = info;
    if (strcmp(name, "needs_hostcall_buffer") == 0)
      g_atmi_hostcall_required = true;
    free(name);
  } else {
    DEBUG_PRINT("Symbol is an indirect function\n");
  }
  return HSA_STATUS_SUCCESS;
}

atmi_status_t Runtime::RegisterModuleFromMemory(
    void *module_bytes, size_t module_size, atmi_place_t place,
    atmi_status_t (*on_deserialized_data)(void *data, size_t size,
                                          void *cb_state),
    void *cb_state, std::vector<hsa_executable_t> &HSAExecutables) {
  hsa_status_t err;
  int gpu = place.device_id;
  assert(gpu >= 0);

  DEBUG_PRINT("Trying to load module to GPU-%d\n", gpu);
  ATLGPUProcessor &proc = get_processor<ATLGPUProcessor>(place);
  hsa_agent_t agent = proc.agent();
  hsa_executable_t executable = {0};
  hsa_profile_t agent_profile;

  err = hsa_agent_get_info(agent, HSA_AGENT_INFO_PROFILE, &agent_profile);
  if (err != HSA_STATUS_SUCCESS) {
    printf("[%s:%d] %s failed: %s\n", __FILE__, __LINE__,
           "Query the agent profile", get_error_string(err));
    exit(1);
  }
  // FIXME: Assume that every profile is FULL until we understand how to build
  // GCN with base profile
  agent_profile = HSA_PROFILE_FULL;
  /* Create the empty executable.  */
  err = hsa_executable_create(agent_profile, HSA_EXECUTABLE_STATE_UNFROZEN, "",
                              &executable);
  if (err != HSA_STATUS_SUCCESS) {
    printf("[%s:%d] %s failed: %s\n", __FILE__, __LINE__,
           "Create the executable", get_error_string(err));
    exit(1);
  }

  bool module_load_success = false;
  do // Existing control flow used continue, preserve that for this patch
  {
    {
      // Some metadata info is not available through ROCr API, so use custom
      // code object metadata parsing to collect such metadata info

      err = get_code_object_custom_metadata(module_bytes, module_size, gpu);
      if (err != HSA_STATUS_SUCCESS) {
        DEBUG_PRINT("[%s:%d] %s failed: %s\n", __FILE__, __LINE__,
                    "Getting custom code object metadata",
                    get_error_string(err));
        continue;
      }

      // Deserialize code object.
      hsa_code_object_t code_object = {0};
      err = hsa_code_object_deserialize(module_bytes, module_size, NULL,
                                        &code_object);
      if (err != HSA_STATUS_SUCCESS) {
        DEBUG_PRINT("[%s:%d] %s failed: %s\n", __FILE__, __LINE__,
                    "Code Object Deserialization", get_error_string(err));
        continue;
      }
      assert(0 != code_object.handle);

      // Mutating the device image here avoids another allocation & memcpy
      void *code_object_alloc_data =
          reinterpret_cast<void *>(code_object.handle);
      atmi_status_t atmi_err =
          on_deserialized_data(code_object_alloc_data, module_size, cb_state);
      if (atmi_err != ATMI_STATUS_SUCCESS) {
        printf("[%s:%d] %s failed: %s\n", __FILE__, __LINE__,
               "Error in deserialized_data callback",
               get_atmi_error_string(atmi_err));
        exit(1);
      }

      /* Load the code object.  */
      err =
          hsa_executable_load_code_object(executable, agent, code_object, NULL);
      if (err != HSA_STATUS_SUCCESS) {
        DEBUG_PRINT("[%s:%d] %s failed: %s\n", __FILE__, __LINE__,
                    "Loading the code object", get_error_string(err));
        continue;
      }

      // cannot iterate over symbols until executable is frozen
    }
    module_load_success = true;
  } while (0);
  DEBUG_PRINT("Modules loaded successful? %d\n", module_load_success);
  if (module_load_success) {
    /* Freeze the executable; it can now be queried for symbols.  */
    err = hsa_executable_freeze(executable, "");
    if (err != HSA_STATUS_SUCCESS) {
      printf("[%s:%d] %s failed: %s\n", __FILE__, __LINE__,
             "Freeze the executable", get_error_string(err));
      exit(1);
    }

    err = hsa_executable_iterate_symbols(executable, populate_InfoTables,
                                         static_cast<void *>(&gpu));
    if (err != HSA_STATUS_SUCCESS) {
      printf("[%s:%d] %s failed: %s\n", __FILE__, __LINE__,
             "Iterating over symbols for execuatable", get_error_string(err));
      exit(1);
    }

    // save the executable and destroy during finalize
    HSAExecutables.push_back(executable);
    return ATMI_STATUS_SUCCESS;
  } else {
    return ATMI_STATUS_ERROR;
  }
}

} // namespace core<|MERGE_RESOLUTION|>--- conflicted
+++ resolved
@@ -202,18 +202,6 @@
 atmi_status_t Runtime::Finalize() {
   hsa_status_t err;
 
-<<<<<<< HEAD
-  for (uint32_t i = 0; i < g_executables.size(); i++) {
-    err = hsa_executable_destroy(g_executables[i]);
-    if (err != HSA_STATUS_SUCCESS) {
-      printf("[%s:%d] %s failed: %s\n", __FILE__, __LINE__,
-             "Destroying executable", get_error_string(err));
-      exit(1);
-    }
-  }
-
-=======
->>>>>>> 86645b40
   for (uint32_t i = 0; i < SymbolInfoTable.size(); i++) {
     SymbolInfoTable[i].clear();
   }
@@ -235,10 +223,6 @@
 }
 
 static void atmi_init_context_structs() {
-<<<<<<< HEAD
-  atlc_p = &atlc;
-=======
->>>>>>> 86645b40
   atlc.struct_initialized = true; /* This only gets called one time */
   atlc.g_hsa_initialized = false;
   atlc.g_gpu_initialized = false;
