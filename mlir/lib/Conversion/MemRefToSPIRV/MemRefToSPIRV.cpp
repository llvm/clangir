//===- MemRefToSPIRV.cpp - MemRef to SPIR-V Patterns ----------------------===//
//
// Part of the LLVM Project, under the Apache License v2.0 with LLVM Exceptions.
// See https://llvm.org/LICENSE.txt for license information.
// SPDX-License-Identifier: Apache-2.0 WITH LLVM-exception
//
//===----------------------------------------------------------------------===//
//
// This file implements patterns to convert MemRef dialect to SPIR-V dialect.
//
//===----------------------------------------------------------------------===//

#include "mlir/Dialect/MemRef/IR/MemRef.h"
#include "mlir/Dialect/SPIRV/IR/SPIRVDialect.h"
#include "mlir/Dialect/SPIRV/IR/SPIRVEnums.h"
#include "mlir/Dialect/SPIRV/IR/SPIRVOps.h"
#include "mlir/Dialect/SPIRV/Transforms/SPIRVConversion.h"
#include "llvm/Support/Debug.h"

#define DEBUG_TYPE "memref-to-spirv-pattern"

using namespace mlir;

//===----------------------------------------------------------------------===//
// Utility functions
//===----------------------------------------------------------------------===//

/// Returns the offset of the value in `targetBits` representation.
///
/// `srcIdx` is an index into a 1-D array with each element having `sourceBits`.
/// It's assumed to be non-negative.
///
/// When accessing an element in the array treating as having elements of
/// `targetBits`, multiple values are loaded in the same time. The method
/// returns the offset where the `srcIdx` locates in the value. For example, if
/// `sourceBits` equals to 8 and `targetBits` equals to 32, the x-th element is
/// located at (x % 4) * 8. Because there are four elements in one i32, and one
/// element has 8 bits.
static Value getOffsetForBitwidth(Location loc, Value srcIdx, int sourceBits,
                                  int targetBits, OpBuilder &builder) {
  assert(targetBits % sourceBits == 0);
  IntegerType targetType = builder.getIntegerType(targetBits);
  IntegerAttr idxAttr =
      builder.getIntegerAttr(targetType, targetBits / sourceBits);
  auto idx = builder.create<spirv::ConstantOp>(loc, targetType, idxAttr);
  IntegerAttr srcBitsAttr = builder.getIntegerAttr(targetType, sourceBits);
  auto srcBitsValue =
      builder.create<spirv::ConstantOp>(loc, targetType, srcBitsAttr);
  auto m = builder.create<spirv::UModOp>(loc, srcIdx, idx);
  return builder.create<spirv::IMulOp>(loc, targetType, m, srcBitsValue);
}

/// Returns an adjusted spirv::AccessChainOp. Based on the
/// extension/capabilities, certain integer bitwidths `sourceBits` might not be
/// supported. During conversion if a memref of an unsupported type is used,
/// load/stores to this memref need to be modified to use a supported higher
/// bitwidth `targetBits` and extracting the required bits. For an accessing a
/// 1D array (spirv.array or spirv.rt_array), the last index is modified to load
/// the bits needed. The extraction of the actual bits needed are handled
/// separately. Note that this only works for a 1-D tensor.
static Value adjustAccessChainForBitwidth(SPIRVTypeConverter &typeConverter,
                                          spirv::AccessChainOp op,
                                          int sourceBits, int targetBits,
                                          OpBuilder &builder) {
  assert(targetBits % sourceBits == 0);
  const auto loc = op.getLoc();
  IntegerType targetType = builder.getIntegerType(targetBits);
  IntegerAttr attr =
      builder.getIntegerAttr(targetType, targetBits / sourceBits);
  auto idx = builder.create<spirv::ConstantOp>(loc, targetType, attr);
  auto lastDim = op->getOperand(op.getNumOperands() - 1);
  auto indices = llvm::to_vector<4>(op.getIndices());
  // There are two elements if this is a 1-D tensor.
  assert(indices.size() == 2);
  indices.back() = builder.create<spirv::SDivOp>(loc, lastDim, idx);
  Type t = typeConverter.convertType(op.getComponentPtr().getType());
  return builder.create<spirv::AccessChainOp>(loc, t, op.getBasePtr(), indices);
}

/// Returns the shifted `targetBits`-bit value with the given offset.
static Value shiftValue(Location loc, Value value, Value offset, Value mask,
                        int targetBits, OpBuilder &builder) {
  Type targetType = builder.getIntegerType(targetBits);
  Value result = builder.create<spirv::BitwiseAndOp>(loc, value, mask);
  return builder.create<spirv::ShiftLeftLogicalOp>(loc, targetType, result,
                                                   offset);
}

/// Returns true if the allocations of memref `type` generated from `allocOp`
/// can be lowered to SPIR-V.
static bool isAllocationSupported(Operation *allocOp, MemRefType type) {
  if (isa<memref::AllocOp, memref::DeallocOp>(allocOp)) {
    auto sc = type.getMemorySpace().dyn_cast_or_null<spirv::StorageClassAttr>();
    if (!sc || sc.getValue() != spirv::StorageClass::Workgroup)
      return false;
  } else if (isa<memref::AllocaOp>(allocOp)) {
    auto sc = type.getMemorySpace().dyn_cast_or_null<spirv::StorageClassAttr>();
    if (!sc || sc.getValue() != spirv::StorageClass::Function)
      return false;
  } else {
    return false;
  }

  // Currently only support static shape and int or float or vector of int or
  // float element type.
  if (!type.hasStaticShape())
    return false;

  Type elementType = type.getElementType();
  if (auto vecType = elementType.dyn_cast<VectorType>())
    elementType = vecType.getElementType();
  return elementType.isIntOrFloat();
}

/// Returns the scope to use for atomic operations use for emulating store
/// operations of unsupported integer bitwidths, based on the memref
/// type. Returns None on failure.
static Optional<spirv::Scope> getAtomicOpScope(MemRefType type) {
  auto sc = type.getMemorySpace().dyn_cast_or_null<spirv::StorageClassAttr>();
  switch (sc.getValue()) {
  case spirv::StorageClass::StorageBuffer:
    return spirv::Scope::Device;
  case spirv::StorageClass::Workgroup:
    return spirv::Scope::Workgroup;
  default:
    break;
  }
  return {};
}

/// Casts the given `srcInt` into a boolean value.
static Value castIntNToBool(Location loc, Value srcInt, OpBuilder &builder) {
  if (srcInt.getType().isInteger(1))
    return srcInt;

  auto one = spirv::ConstantOp::getOne(srcInt.getType(), loc, builder);
  return builder.create<spirv::IEqualOp>(loc, srcInt, one);
}

/// Casts the given `srcBool` into an integer of `dstType`.
static Value castBoolToIntN(Location loc, Value srcBool, Type dstType,
                            OpBuilder &builder) {
  assert(srcBool.getType().isInteger(1));
  if (dstType.isInteger(1))
    return srcBool;
  Value zero = spirv::ConstantOp::getZero(dstType, loc, builder);
  Value one = spirv::ConstantOp::getOne(dstType, loc, builder);
  return builder.create<spirv::SelectOp>(loc, dstType, srcBool, one, zero);
}

//===----------------------------------------------------------------------===//
// Operation conversion
//===----------------------------------------------------------------------===//

// Note that DRR cannot be used for the patterns in this file: we may need to
// convert type along the way, which requires ConversionPattern. DRR generates
// normal RewritePattern.

namespace {

/// Converts memref.alloca to SPIR-V Function variables.
class AllocaOpPattern final : public OpConversionPattern<memref::AllocaOp> {
public:
  using OpConversionPattern<memref::AllocaOp>::OpConversionPattern;

  LogicalResult
  matchAndRewrite(memref::AllocaOp allocaOp, OpAdaptor adaptor,
                  ConversionPatternRewriter &rewriter) const override;
};

/// Converts an allocation operation to SPIR-V. Currently only supports lowering
/// to Workgroup memory when the size is constant.  Note that this pattern needs
/// to be applied in a pass that runs at least at spirv.module scope since it
/// wil ladd global variables into the spirv.module.
class AllocOpPattern final : public OpConversionPattern<memref::AllocOp> {
public:
  using OpConversionPattern<memref::AllocOp>::OpConversionPattern;

  LogicalResult
  matchAndRewrite(memref::AllocOp operation, OpAdaptor adaptor,
                  ConversionPatternRewriter &rewriter) const override;
};

/// Removed a deallocation if it is a supported allocation. Currently only
/// removes deallocation if the memory space is workgroup memory.
class DeallocOpPattern final : public OpConversionPattern<memref::DeallocOp> {
public:
  using OpConversionPattern<memref::DeallocOp>::OpConversionPattern;

  LogicalResult
  matchAndRewrite(memref::DeallocOp operation, OpAdaptor adaptor,
                  ConversionPatternRewriter &rewriter) const override;
};

/// Converts memref.load to spirv.Load + spirv.AccessChain on integers.
class IntLoadOpPattern final : public OpConversionPattern<memref::LoadOp> {
public:
  using OpConversionPattern<memref::LoadOp>::OpConversionPattern;

  LogicalResult
  matchAndRewrite(memref::LoadOp loadOp, OpAdaptor adaptor,
                  ConversionPatternRewriter &rewriter) const override;
};

/// Converts memref.load to spirv.Load + spirv.AccessChain.
class LoadOpPattern final : public OpConversionPattern<memref::LoadOp> {
public:
  using OpConversionPattern<memref::LoadOp>::OpConversionPattern;

  LogicalResult
  matchAndRewrite(memref::LoadOp loadOp, OpAdaptor adaptor,
                  ConversionPatternRewriter &rewriter) const override;
};

/// Converts memref.store to spirv.Store on integers.
class IntStoreOpPattern final : public OpConversionPattern<memref::StoreOp> {
public:
  using OpConversionPattern<memref::StoreOp>::OpConversionPattern;

  LogicalResult
  matchAndRewrite(memref::StoreOp storeOp, OpAdaptor adaptor,
                  ConversionPatternRewriter &rewriter) const override;
};

/// Converts memref.store to spirv.Store.
class StoreOpPattern final : public OpConversionPattern<memref::StoreOp> {
public:
  using OpConversionPattern<memref::StoreOp>::OpConversionPattern;

  LogicalResult
  matchAndRewrite(memref::StoreOp storeOp, OpAdaptor adaptor,
                  ConversionPatternRewriter &rewriter) const override;
};

} // namespace

//===----------------------------------------------------------------------===//
// AllocaOp
//===----------------------------------------------------------------------===//

LogicalResult
AllocaOpPattern::matchAndRewrite(memref::AllocaOp allocaOp, OpAdaptor adaptor,
                                 ConversionPatternRewriter &rewriter) const {
  MemRefType allocType = allocaOp.getType();
  if (!isAllocationSupported(allocaOp, allocType))
    return rewriter.notifyMatchFailure(allocaOp, "unhandled allocation type");

  // Get the SPIR-V type for the allocation.
  Type spirvType = getTypeConverter()->convertType(allocType);
  rewriter.replaceOpWithNewOp<spirv::VariableOp>(allocaOp, spirvType,
                                                 spirv::StorageClass::Function,
                                                 /*initializer=*/nullptr);
  return success();
}

//===----------------------------------------------------------------------===//
// AllocOp
//===----------------------------------------------------------------------===//

LogicalResult
AllocOpPattern::matchAndRewrite(memref::AllocOp operation, OpAdaptor adaptor,
                                ConversionPatternRewriter &rewriter) const {
  MemRefType allocType = operation.getType();
  if (!isAllocationSupported(operation, allocType))
    return rewriter.notifyMatchFailure(operation, "unhandled allocation type");

  // Get the SPIR-V type for the allocation.
  Type spirvType = getTypeConverter()->convertType(allocType);

  // Insert spirv.GlobalVariable for this allocation.
  Operation *parent =
      SymbolTable::getNearestSymbolTable(operation->getParentOp());
  if (!parent)
    return failure();
  Location loc = operation.getLoc();
  spirv::GlobalVariableOp varOp;
  {
    OpBuilder::InsertionGuard guard(rewriter);
    Block &entryBlock = *parent->getRegion(0).begin();
    rewriter.setInsertionPointToStart(&entryBlock);
    auto varOps = entryBlock.getOps<spirv::GlobalVariableOp>();
    std::string varName =
        std::string("__workgroup_mem__") +
        std::to_string(std::distance(varOps.begin(), varOps.end()));
    varOp = rewriter.create<spirv::GlobalVariableOp>(loc, spirvType, varName,
                                                     /*initializer=*/nullptr);
  }

  // Get pointer to global variable at the current scope.
  rewriter.replaceOpWithNewOp<spirv::AddressOfOp>(operation, varOp);
  return success();
}

//===----------------------------------------------------------------------===//
// DeallocOp
//===----------------------------------------------------------------------===//

LogicalResult
DeallocOpPattern::matchAndRewrite(memref::DeallocOp operation,
                                  OpAdaptor adaptor,
                                  ConversionPatternRewriter &rewriter) const {
  MemRefType deallocType = operation.getMemref().getType().cast<MemRefType>();
  if (!isAllocationSupported(operation, deallocType))
    return rewriter.notifyMatchFailure(operation, "unhandled allocation type");
  rewriter.eraseOp(operation);
  return success();
}

//===----------------------------------------------------------------------===//
// LoadOp
//===----------------------------------------------------------------------===//

LogicalResult
IntLoadOpPattern::matchAndRewrite(memref::LoadOp loadOp, OpAdaptor adaptor,
                                  ConversionPatternRewriter &rewriter) const {
  auto loc = loadOp.getLoc();
  auto memrefType = loadOp.getMemref().getType().cast<MemRefType>();
  if (!memrefType.getElementType().isSignlessInteger())
    return failure();

  auto &typeConverter = *getTypeConverter<SPIRVTypeConverter>();
  Value accessChain =
      spirv::getElementPtr(typeConverter, memrefType, adaptor.getMemref(),
                           adaptor.getIndices(), loc, rewriter);

  if (!accessChain)
    return failure();

  int srcBits = memrefType.getElementType().getIntOrFloatBitWidth();
  bool isBool = srcBits == 1;
  if (isBool)
    srcBits = typeConverter.getOptions().boolNumBits;
  Type pointeeType = typeConverter.convertType(memrefType)
                         .cast<spirv::PointerType>()
                         .getPointeeType();
  Type dstType;
  if (typeConverter.allows(spirv::Capability::Kernel)) {
<<<<<<< HEAD
    // For OpenCL Kernel, pointer will be directly pointing to the element.
    dstType = pointeeType;
=======
    if (auto arrayType = pointeeType.dyn_cast<spirv::ArrayType>())
      dstType = arrayType.getElementType();
    else
      dstType = pointeeType;
>>>>>>> f788a4d7
  } else {
    // For Vulkan we need to extract element from wrapping struct and array.
    Type structElemType =
        pointeeType.cast<spirv::StructType>().getElementType(0);
    if (auto arrayType = structElemType.dyn_cast<spirv::ArrayType>())
      dstType = arrayType.getElementType();
    else
      dstType = structElemType.cast<spirv::RuntimeArrayType>().getElementType();
  }
  int dstBits = dstType.getIntOrFloatBitWidth();
  assert(dstBits % srcBits == 0);

  // If the rewrited load op has the same bit width, use the loading value
  // directly.
  if (srcBits == dstBits) {
    Value loadVal = rewriter.create<spirv::LoadOp>(loc, accessChain);
    if (isBool)
      loadVal = castIntNToBool(loc, loadVal, rewriter);
    rewriter.replaceOp(loadOp, loadVal);
    return success();
  }

  // Bitcasting is currently unsupported for Kernel capability /
  // spirv.PtrAccessChain.
  if (typeConverter.allows(spirv::Capability::Kernel))
    return failure();

  auto accessChainOp = accessChain.getDefiningOp<spirv::AccessChainOp>();
  if (!accessChainOp)
    return failure();

  // Assume that getElementPtr() works linearizely. If it's a scalar, the method
  // still returns a linearized accessing. If the accessing is not linearized,
  // there will be offset issues.
  assert(accessChainOp.getIndices().size() == 2);
  Value adjustedPtr = adjustAccessChainForBitwidth(typeConverter, accessChainOp,
                                                   srcBits, dstBits, rewriter);
  Value spvLoadOp = rewriter.create<spirv::LoadOp>(
      loc, dstType, adjustedPtr,
      loadOp->getAttrOfType<spirv::MemoryAccessAttr>(
          spirv::attributeName<spirv::MemoryAccess>()),
      loadOp->getAttrOfType<IntegerAttr>("alignment"));

  // Shift the bits to the rightmost.
  // ____XXXX________ -> ____________XXXX
  Value lastDim = accessChainOp->getOperand(accessChainOp.getNumOperands() - 1);
  Value offset = getOffsetForBitwidth(loc, lastDim, srcBits, dstBits, rewriter);
  Value result = rewriter.create<spirv::ShiftRightArithmeticOp>(
      loc, spvLoadOp.getType(), spvLoadOp, offset);

  // Apply the mask to extract corresponding bits.
  Value mask = rewriter.create<spirv::ConstantOp>(
      loc, dstType, rewriter.getIntegerAttr(dstType, (1 << srcBits) - 1));
  result = rewriter.create<spirv::BitwiseAndOp>(loc, dstType, result, mask);

  // Apply sign extension on the loading value unconditionally. The signedness
  // semantic is carried in the operator itself, we relies other pattern to
  // handle the casting.
  IntegerAttr shiftValueAttr =
      rewriter.getIntegerAttr(dstType, dstBits - srcBits);
  Value shiftValue =
      rewriter.create<spirv::ConstantOp>(loc, dstType, shiftValueAttr);
  result = rewriter.create<spirv::ShiftLeftLogicalOp>(loc, dstType, result,
                                                      shiftValue);
  result = rewriter.create<spirv::ShiftRightArithmeticOp>(loc, dstType, result,
                                                          shiftValue);

  if (isBool) {
    dstType = typeConverter.convertType(loadOp.getType());
    mask = spirv::ConstantOp::getOne(result.getType(), loc, rewriter);
    result = rewriter.create<spirv::IEqualOp>(loc, result, mask);
  } else if (result.getType().getIntOrFloatBitWidth() !=
             static_cast<unsigned>(dstBits)) {
    result = rewriter.create<spirv::SConvertOp>(loc, dstType, result);
  }
  rewriter.replaceOp(loadOp, result);

  assert(accessChainOp.use_empty());
  rewriter.eraseOp(accessChainOp);

  return success();
}

LogicalResult
LoadOpPattern::matchAndRewrite(memref::LoadOp loadOp, OpAdaptor adaptor,
                               ConversionPatternRewriter &rewriter) const {
  auto memrefType = loadOp.getMemref().getType().cast<MemRefType>();
  if (memrefType.getElementType().isSignlessInteger())
    return failure();
  auto loadPtr = spirv::getElementPtr(
      *getTypeConverter<SPIRVTypeConverter>(), memrefType, adaptor.getMemref(),
      adaptor.getIndices(), loadOp.getLoc(), rewriter);

  if (!loadPtr)
    return failure();

  rewriter.replaceOpWithNewOp<spirv::LoadOp>(loadOp, loadPtr);
  return success();
}

LogicalResult
IntStoreOpPattern::matchAndRewrite(memref::StoreOp storeOp, OpAdaptor adaptor,
                                   ConversionPatternRewriter &rewriter) const {
  auto memrefType = storeOp.getMemref().getType().cast<MemRefType>();
  if (!memrefType.getElementType().isSignlessInteger())
    return failure();

  auto loc = storeOp.getLoc();
  auto &typeConverter = *getTypeConverter<SPIRVTypeConverter>();
  Value accessChain =
      spirv::getElementPtr(typeConverter, memrefType, adaptor.getMemref(),
                           adaptor.getIndices(), loc, rewriter);

  if (!accessChain)
    return failure();

  int srcBits = memrefType.getElementType().getIntOrFloatBitWidth();

  bool isBool = srcBits == 1;
  if (isBool)
    srcBits = typeConverter.getOptions().boolNumBits;

  Type pointeeType = typeConverter.convertType(memrefType)
                         .cast<spirv::PointerType>()
                         .getPointeeType();
  Type dstType;
  if (typeConverter.allows(spirv::Capability::Kernel)) {
<<<<<<< HEAD
    // For OpenCL Kernel, pointer will be directly pointing to the element.
    dstType = pointeeType;
=======
    if (auto arrayType = pointeeType.dyn_cast<spirv::ArrayType>())
      dstType = arrayType.getElementType();
    else
      dstType = pointeeType;
>>>>>>> f788a4d7
  } else {
    // For Vulkan we need to extract element from wrapping struct and array.
    Type structElemType =
        pointeeType.cast<spirv::StructType>().getElementType(0);
    if (auto arrayType = structElemType.dyn_cast<spirv::ArrayType>())
      dstType = arrayType.getElementType();
    else
      dstType = structElemType.cast<spirv::RuntimeArrayType>().getElementType();
  }

  int dstBits = dstType.getIntOrFloatBitWidth();
  assert(dstBits % srcBits == 0);

  if (srcBits == dstBits) {
    Value storeVal = adaptor.getValue();
    if (isBool)
      storeVal = castBoolToIntN(loc, storeVal, dstType, rewriter);
    rewriter.replaceOpWithNewOp<spirv::StoreOp>(storeOp, accessChain, storeVal);
    return success();
  }

  // Bitcasting is currently unsupported for Kernel capability /
  // spirv.PtrAccessChain.
  if (typeConverter.allows(spirv::Capability::Kernel))
    return failure();

  auto accessChainOp = accessChain.getDefiningOp<spirv::AccessChainOp>();
  if (!accessChainOp)
    return failure();

  // Since there are multi threads in the processing, the emulation will be done
  // with atomic operations. E.g., if the storing value is i8, rewrite the
  // StoreOp to
  // 1) load a 32-bit integer
  // 2) clear 8 bits in the loading value
  // 3) store 32-bit value back
  // 4) load a 32-bit integer
  // 5) modify 8 bits in the loading value
  // 6) store 32-bit value back
  // The step 1 to step 3 are done by AtomicAnd as one atomic step, and the step
  // 4 to step 6 are done by AtomicOr as another atomic step.
  assert(accessChainOp.getIndices().size() == 2);
  Value lastDim = accessChainOp->getOperand(accessChainOp.getNumOperands() - 1);
  Value offset = getOffsetForBitwidth(loc, lastDim, srcBits, dstBits, rewriter);

  // Create a mask to clear the destination. E.g., if it is the second i8 in
  // i32, 0xFFFF00FF is created.
  Value mask = rewriter.create<spirv::ConstantOp>(
      loc, dstType, rewriter.getIntegerAttr(dstType, (1 << srcBits) - 1));
  Value clearBitsMask =
      rewriter.create<spirv::ShiftLeftLogicalOp>(loc, dstType, mask, offset);
  clearBitsMask = rewriter.create<spirv::NotOp>(loc, dstType, clearBitsMask);

  Value storeVal = adaptor.getValue();
  if (isBool)
    storeVal = castBoolToIntN(loc, storeVal, dstType, rewriter);
  storeVal = shiftValue(loc, storeVal, offset, mask, dstBits, rewriter);
  Value adjustedPtr = adjustAccessChainForBitwidth(typeConverter, accessChainOp,
                                                   srcBits, dstBits, rewriter);
  Optional<spirv::Scope> scope = getAtomicOpScope(memrefType);
  if (!scope)
    return failure();
  Value result = rewriter.create<spirv::AtomicAndOp>(
      loc, dstType, adjustedPtr, *scope, spirv::MemorySemantics::AcquireRelease,
      clearBitsMask);
  result = rewriter.create<spirv::AtomicOrOp>(
      loc, dstType, adjustedPtr, *scope, spirv::MemorySemantics::AcquireRelease,
      storeVal);

  // The AtomicOrOp has no side effect. Since it is already inserted, we can
  // just remove the original StoreOp. Note that rewriter.replaceOp()
  // doesn't work because it only accepts that the numbers of result are the
  // same.
  rewriter.eraseOp(storeOp);

  assert(accessChainOp.use_empty());
  rewriter.eraseOp(accessChainOp);

  return success();
}

LogicalResult
StoreOpPattern::matchAndRewrite(memref::StoreOp storeOp, OpAdaptor adaptor,
                                ConversionPatternRewriter &rewriter) const {
  auto memrefType = storeOp.getMemref().getType().cast<MemRefType>();
  if (memrefType.getElementType().isSignlessInteger())
    return failure();
  auto storePtr = spirv::getElementPtr(
      *getTypeConverter<SPIRVTypeConverter>(), memrefType, adaptor.getMemref(),
      adaptor.getIndices(), storeOp.getLoc(), rewriter);

  if (!storePtr)
    return failure();

  rewriter.replaceOpWithNewOp<spirv::StoreOp>(storeOp, storePtr,
                                              adaptor.getValue());
  return success();
}

//===----------------------------------------------------------------------===//
// Pattern population
//===----------------------------------------------------------------------===//

namespace mlir {
void populateMemRefToSPIRVPatterns(SPIRVTypeConverter &typeConverter,
                                   RewritePatternSet &patterns) {
  patterns
      .add<AllocaOpPattern, AllocOpPattern, DeallocOpPattern, IntLoadOpPattern,
           IntStoreOpPattern, LoadOpPattern, StoreOpPattern>(
          typeConverter, patterns.getContext());
}
} // namespace mlir<|MERGE_RESOLUTION|>--- conflicted
+++ resolved
@@ -335,15 +335,10 @@
                          .getPointeeType();
   Type dstType;
   if (typeConverter.allows(spirv::Capability::Kernel)) {
-<<<<<<< HEAD
-    // For OpenCL Kernel, pointer will be directly pointing to the element.
-    dstType = pointeeType;
-=======
     if (auto arrayType = pointeeType.dyn_cast<spirv::ArrayType>())
       dstType = arrayType.getElementType();
     else
       dstType = pointeeType;
->>>>>>> f788a4d7
   } else {
     // For Vulkan we need to extract element from wrapping struct and array.
     Type structElemType =
@@ -471,15 +466,10 @@
                          .getPointeeType();
   Type dstType;
   if (typeConverter.allows(spirv::Capability::Kernel)) {
-<<<<<<< HEAD
-    // For OpenCL Kernel, pointer will be directly pointing to the element.
-    dstType = pointeeType;
-=======
     if (auto arrayType = pointeeType.dyn_cast<spirv::ArrayType>())
       dstType = arrayType.getElementType();
     else
       dstType = pointeeType;
->>>>>>> f788a4d7
   } else {
     // For Vulkan we need to extract element from wrapping struct and array.
     Type structElemType =
