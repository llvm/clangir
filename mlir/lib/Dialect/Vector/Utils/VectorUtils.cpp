--- conflicted
+++ resolved
@@ -43,8 +43,6 @@
   llvm_unreachable("Expected MemRefType or TensorType");
 }
 
-<<<<<<< HEAD
-=======
 /// Given the n-D transpose pattern 'transp', return true if 'dim0' and 'dim1'
 /// should be transposed with each other within the context of their 2D
 /// transposition slice.
@@ -102,7 +100,6 @@
   return std::pair<int, int>(srcGtOneDims[0], srcGtOneDims[1]);
 }
 
->>>>>>> 0a3c2150
 /// Constructs a permutation map from memref indices to vector dimension.
 ///
 /// The implementation uses the knowledge of the mapping of enclosing loop to
