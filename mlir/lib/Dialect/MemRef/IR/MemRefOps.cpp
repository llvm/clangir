--- conflicted
+++ resolved
@@ -1501,15 +1501,9 @@
                                 ArrayRef<int64_t> staticStrides) {
   unsigned rank = sourceMemRefType.getRank();
   (void)rank;
-<<<<<<< HEAD
-  assert(staticOffsets.size() == rank && "unexpected staticOffsets overflow");
-  assert(staticSizes.size() == rank && "unexpected staticSizes overflow");
-  assert(staticStrides.size() == rank && "unexpected staticStrides overflow");
-=======
   assert(staticOffsets.size() == rank && "staticOffsets length mismatch");
   assert(staticSizes.size() == rank && "staticSizes length mismatch");
   assert(staticStrides.size() == rank && "staticStrides length mismatch");
->>>>>>> 1e8336c5
 
   // Extract source offset and strides.
   int64_t sourceOffset;
