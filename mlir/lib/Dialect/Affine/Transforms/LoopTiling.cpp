--- conflicted
+++ resolved
@@ -160,17 +160,6 @@
 /// Tiles the specified band of perfectly nested loops creating tile-space loops
 /// and intra-tile loops. A band is a contiguous set of loops.
 //  TODO(bondhugula): handle non hyper-rectangular spaces.
-<<<<<<< HEAD
-LogicalResult mlir::tileCodeGen(MutableArrayRef<AffineForOp> band,
-                                ArrayRef<unsigned> tileSizes,
-                                SmallVectorImpl<AffineForOp> *tiledNest) {
-  // Check if the supplied for op's are all successively nested.
-  assert(!band.empty() && "no loops in band");
-  assert(band.size() == tileSizes.size() && "Too few/many tile sizes");
-
-  for (unsigned i = 1, e = band.size(); i < e; i++)
-    assert(band[i].getParentOp() == band[i - 1] && "not a perfect nest / band");
-=======
 LogicalResult
 mlir::tilePerfectlyNested(MutableArrayRef<AffineForOp> input,
                           ArrayRef<unsigned> tileSizes,
@@ -180,7 +169,6 @@
   assert(input.size() == tileSizes.size() && "Too few/many tile sizes");
 
   assert(isPerfectlyNested(input) && "input loops not perfectly nested");
->>>>>>> a34309b7
 
   auto origLoops = input;
 
@@ -301,13 +289,8 @@
   if (band.empty())
     return;
 
-<<<<<<< HEAD
-  // Use tileSize for all loops if specified.
-  if (tileSize.hasValue()) {
-=======
   // Use command-line tileSize for all loops if specified.
   if (tileSize) {
->>>>>>> a34309b7
     tileSizes->assign(band.size(), tileSize);
     return;
   }
@@ -392,11 +375,7 @@
       diag << "]\n";
     }
     SmallVector<AffineForOp, 6> tiledNest;
-<<<<<<< HEAD
-    if (failed(tileCodeGen(band, tileSizes, &tiledNest)))
-=======
     if (failed(tilePerfectlyNested(band, tileSizes, &tiledNest)))
->>>>>>> a34309b7
       return signalPassFailure();
 
     // Separate full and partial tiles.
