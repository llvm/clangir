//===- ExpandTanh.cpp - Code to perform expanding tanh op -----------------===//
//
// Part of the LLVM Project, under the Apache License v2.0 with LLVM Exceptions.
// See https://llvm.org/LICENSE.txt for license information.
// SPDX-License-Identifier: Apache-2.0 WITH LLVM-exception
//
//===----------------------------------------------------------------------===//
//
// This file implements expansion of tanh op.
//
//===----------------------------------------------------------------------===//

#include "mlir/Dialect/Arith/IR/Arith.h"
#include "mlir/Dialect/Math/IR/Math.h"
#include "mlir/Dialect/Math/Transforms/Passes.h"
#include "mlir/Dialect/SCF/IR/SCF.h"
#include "mlir/Dialect/Vector/IR/VectorOps.h"
#include "mlir/IR/Builders.h"
#include "mlir/IR/ImplicitLocOpBuilder.h"
#include "mlir/IR/TypeUtilities.h"
#include "mlir/Transforms/DialectConversion.h"

using namespace mlir;

/// Create a float constant.
static Value createFloatConst(Location loc, Type type, double value,
                              OpBuilder &b) {
  auto attr = b.getFloatAttr(getElementTypeOrSelf(type), value);
  if (auto shapedTy = dyn_cast<ShapedType>(type)) {
    return b.create<arith::ConstantOp>(loc,
                                       DenseElementsAttr::get(shapedTy, attr));
  }

  return b.create<arith::ConstantOp>(loc, attr);
}

/// Create a float constant.
static Value createIntConst(Location loc, Type type, int64_t value,
                            OpBuilder &b) {
  auto attr = b.getIntegerAttr(getElementTypeOrSelf(type), value);
  if (auto shapedTy = dyn_cast<ShapedType>(type)) {
    return b.create<arith::ConstantOp>(loc,
                                       DenseElementsAttr::get(shapedTy, attr));
  }

  return b.create<arith::ConstantOp>(loc, attr);
}

<<<<<<< HEAD
=======
static Value createTruncatedFPValue(Value operand, ImplicitLocOpBuilder &b) {
  Type opType = operand.getType();
  Value fixedConvert = b.create<arith::FPToSIOp>(b.getI64Type(), operand);
  Value fpFixedConvert = b.create<arith::SIToFPOp>(opType, fixedConvert);
  return fpFixedConvert;
}

>>>>>>> 16592a3e
/// Expands tanh op into
///   1) 1-exp^{-2x} / 1+exp^{-2x}, if x => 0
///   2) exp^{2x}-1 / exp^{2x}+1  , if x < 0
static LogicalResult convertTanhOp(math::TanhOp op, PatternRewriter &rewriter) {
  auto floatType = op.getOperand().getType();
  Location loc = op.getLoc();
  Value one = createFloatConst(loc, floatType, 1.0, rewriter);
  Value two = createFloatConst(loc, floatType, 2.0, rewriter);
  Value doubledX = rewriter.create<arith::MulFOp>(loc, op.getOperand(), two);

  // Case 1: tanh(x) = 1-exp^{-2x} / 1+exp^{-2x}
  Value negDoubledX = rewriter.create<arith::NegFOp>(loc, doubledX);
  Value exp2x = rewriter.create<math::ExpOp>(loc, negDoubledX);
  Value dividend = rewriter.create<arith::SubFOp>(loc, one, exp2x);
  Value divisor = rewriter.create<arith::AddFOp>(loc, one, exp2x);
  Value positiveRes = rewriter.create<arith::DivFOp>(loc, dividend, divisor);

  // Case 2: tanh(x) = exp^{2x}-1 / exp^{2x}+1
  exp2x = rewriter.create<math::ExpOp>(loc, doubledX);
  dividend = rewriter.create<arith::SubFOp>(loc, exp2x, one);
  divisor = rewriter.create<arith::AddFOp>(loc, exp2x, one);
  Value negativeRes = rewriter.create<arith::DivFOp>(loc, dividend, divisor);

  // tanh(x) = x >= 0 ? positiveRes : negativeRes
  Value zero = createFloatConst(loc, floatType, 0.0, rewriter);
  Value cmpRes = rewriter.create<arith::CmpFOp>(loc, arith::CmpFPredicate::OGE,
                                                op.getOperand(), zero);
  rewriter.replaceOpWithNewOp<arith::SelectOp>(op, cmpRes, positiveRes,
                                               negativeRes);
  return success();
}

// Converts math.tan to math.sin, math.cos, and arith.divf.
static LogicalResult convertTanOp(math::TanOp op, PatternRewriter &rewriter) {
  ImplicitLocOpBuilder b(op->getLoc(), rewriter);
  Value operand = op.getOperand();
  Type type = operand.getType();
  Value sin = b.create<math::SinOp>(type, operand);
  Value cos = b.create<math::CosOp>(type, operand);
  Value div = b.create<arith::DivFOp>(type, sin, cos);
  rewriter.replaceOp(op, div);
  return success();
}

static LogicalResult convertFmaFOp(math::FmaOp op, PatternRewriter &rewriter) {
  ImplicitLocOpBuilder b(op->getLoc(), rewriter);
  Value operandA = op.getOperand(0);
  Value operandB = op.getOperand(1);
  Value operandC = op.getOperand(2);
  Type type = op.getType();
  Value mult = b.create<arith::MulFOp>(type, operandA, operandB);
  Value add = b.create<arith::AddFOp>(type, mult, operandC);
  rewriter.replaceOp(op, add);
  return success();
}

<<<<<<< HEAD
=======
// Converts a floorf() function to the following:
// floorf(float x) ->
//     y = (float)(int) x
//     if (x < 0) then incr = -1 else incr = 0
//     y = y + incr    <= replace this op with the floorf op.
static LogicalResult convertFloorOp(math::FloorOp op,
                                    PatternRewriter &rewriter) {
  ImplicitLocOpBuilder b(op->getLoc(), rewriter);
  Value operand = op.getOperand();
  Type opType = operand.getType();
  Value fpFixedConvert = createTruncatedFPValue(operand, b);

  // Creating constants for later use.
  Value zero = createFloatConst(op->getLoc(), opType, 0.00, rewriter);
  Value negOne = createFloatConst(op->getLoc(), opType, -1.00, rewriter);

  Value negCheck =
      b.create<arith::CmpFOp>(arith::CmpFPredicate::OLT, operand, zero);
  Value incrValue =
      b.create<arith::SelectOp>(op->getLoc(), negCheck, negOne, zero);
  Value ret = b.create<arith::AddFOp>(opType, fpFixedConvert, incrValue);
  rewriter.replaceOp(op, ret);
  return success();
}

// Converts a ceilf() function to the following:
// ceilf(float x) ->
//      y = (float)(int) x
//      if (x > y) then incr = 1 else incr = 0
//      y = y + incr   <= replace this op with the ceilf op.
static LogicalResult convertCeilOp(math::CeilOp op, PatternRewriter &rewriter) {
  ImplicitLocOpBuilder b(op->getLoc(), rewriter);
  Value operand = op.getOperand();
  Type opType = operand.getType();
  Value fpFixedConvert = createTruncatedFPValue(operand, b);

  // Creating constants for later use.
  Value zero = createFloatConst(op->getLoc(), opType, 0.00, rewriter);
  Value one = createFloatConst(op->getLoc(), opType, 1.00, rewriter);

  Value gtCheck = b.create<arith::CmpFOp>(arith::CmpFPredicate::OGT, operand,
                                          fpFixedConvert);
  Value incrValue = b.create<arith::SelectOp>(op->getLoc(), gtCheck, one, zero);

  Value ret = b.create<arith::AddFOp>(opType, fpFixedConvert, incrValue);
  rewriter.replaceOp(op, ret);
  return success();
}

>>>>>>> 16592a3e
// Converts math.ctlz to scf and arith operations. This is done
// by performing a binary search on the bits.
static LogicalResult convertCtlzOp(math::CountLeadingZerosOp op,
                                   PatternRewriter &rewriter) {
  auto operand = op.getOperand();
  auto operandTy = operand.getType();
  auto eTy = getElementTypeOrSelf(operandTy);
  Location loc = op.getLoc();

  int32_t bitwidth = eTy.getIntOrFloatBitWidth();
  if (bitwidth > 64)
    return failure();

  uint64_t allbits = -1;
  if (bitwidth < 64) {
    allbits = allbits >> (64 - bitwidth);
  }

  Value x = operand;
  Value count = createIntConst(loc, operandTy, 0, rewriter);
  for (int32_t bw = bitwidth; bw > 1; bw = bw / 2) {
    auto half = bw / 2;
    auto bits = createIntConst(loc, operandTy, half, rewriter);
    auto mask = createIntConst(loc, operandTy, allbits >> half, rewriter);

    Value pred =
        rewriter.create<arith::CmpIOp>(loc, arith::CmpIPredicate::ule, x, mask);
    Value add = rewriter.create<arith::AddIOp>(loc, count, bits);
    Value shift = rewriter.create<arith::ShLIOp>(loc, x, bits);

    x = rewriter.create<arith::SelectOp>(loc, pred, shift, x);
    count = rewriter.create<arith::SelectOp>(loc, pred, add, count);
  }

  Value zero = createIntConst(loc, operandTy, 0, rewriter);
  Value pred = rewriter.create<arith::CmpIOp>(loc, arith::CmpIPredicate::eq,
                                              operand, zero);

  Value bwval = createIntConst(loc, operandTy, bitwidth, rewriter);
  Value sel = rewriter.create<arith::SelectOp>(loc, pred, bwval, count);
  rewriter.replaceOp(op, sel);
  return success();
}

void mlir::populateExpandCtlzPattern(RewritePatternSet &patterns) {
  patterns.add(convertCtlzOp);
}

void mlir::populateExpandTanPattern(RewritePatternSet &patterns) {
  patterns.add(convertTanOp);
}

void mlir::populateExpandTanhPattern(RewritePatternSet &patterns) {
  patterns.add(convertTanhOp);
}

void mlir::populateExpandFmaFPattern(RewritePatternSet &patterns) {
  patterns.add(convertFmaFOp);
<<<<<<< HEAD
=======
}

void mlir::populateExpandCeilFPattern(RewritePatternSet &patterns) {
  patterns.add(convertCeilOp);
}

void mlir::populateExpandFloorFPattern(RewritePatternSet &patterns) {
  patterns.add(convertFloorOp);
>>>>>>> 16592a3e
}<|MERGE_RESOLUTION|>--- conflicted
+++ resolved
@@ -46,8 +46,6 @@
   return b.create<arith::ConstantOp>(loc, attr);
 }
 
-<<<<<<< HEAD
-=======
 static Value createTruncatedFPValue(Value operand, ImplicitLocOpBuilder &b) {
   Type opType = operand.getType();
   Value fixedConvert = b.create<arith::FPToSIOp>(b.getI64Type(), operand);
@@ -55,7 +53,6 @@
   return fpFixedConvert;
 }
 
->>>>>>> 16592a3e
 /// Expands tanh op into
 ///   1) 1-exp^{-2x} / 1+exp^{-2x}, if x => 0
 ///   2) exp^{2x}-1 / exp^{2x}+1  , if x < 0
@@ -112,8 +109,6 @@
   return success();
 }
 
-<<<<<<< HEAD
-=======
 // Converts a floorf() function to the following:
 // floorf(float x) ->
 //     y = (float)(int) x
@@ -163,7 +158,6 @@
   return success();
 }
 
->>>>>>> 16592a3e
 // Converts math.ctlz to scf and arith operations. This is done
 // by performing a binary search on the bits.
 static LogicalResult convertCtlzOp(math::CountLeadingZerosOp op,
@@ -222,8 +216,6 @@
 
 void mlir::populateExpandFmaFPattern(RewritePatternSet &patterns) {
   patterns.add(convertFmaFOp);
-<<<<<<< HEAD
-=======
 }
 
 void mlir::populateExpandCeilFPattern(RewritePatternSet &patterns) {
@@ -232,5 +224,4 @@
 
 void mlir::populateExpandFloorFPattern(RewritePatternSet &patterns) {
   patterns.add(convertFloorOp);
->>>>>>> 16592a3e
 }