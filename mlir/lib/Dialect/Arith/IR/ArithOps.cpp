//===- ArithOps.cpp - MLIR Arith dialect ops implementation -----===//
//
// Part of the LLVM Project, under the Apache License v2.0 with LLVM Exceptions.
// See https://llvm.org/LICENSE.txt for license information.
// SPDX-License-Identifier: Apache-2.0 WITH LLVM-exception
//
//===----------------------------------------------------------------------===//

#include <cassert>
#include <cstdint>
#include <utility>

#include "mlir/Dialect/Arith/IR/Arith.h"
#include "mlir/Dialect/CommonFolders.h"
#include "mlir/IR/Builders.h"
#include "mlir/IR/BuiltinAttributeInterfaces.h"
#include "mlir/IR/BuiltinAttributes.h"
#include "mlir/IR/Matchers.h"
#include "mlir/IR/OpImplementation.h"
#include "mlir/IR/PatternMatch.h"
#include "mlir/IR/TypeUtilities.h"

#include "llvm/ADT/APInt.h"
#include "llvm/ADT/APSInt.h"
#include "llvm/ADT/STLExtras.h"
#include "llvm/ADT/SmallString.h"
#include "llvm/ADT/SmallVector.h"

using namespace mlir;
using namespace mlir::arith;

//===----------------------------------------------------------------------===//
// Pattern helpers
//===----------------------------------------------------------------------===//

static IntegerAttr addIntegerAttrs(PatternRewriter &builder, Value res,
                                   Attribute lhs, Attribute rhs) {
  return builder.getIntegerAttr(res.getType(),
                                lhs.cast<IntegerAttr>().getInt() +
                                    rhs.cast<IntegerAttr>().getInt());
}

static IntegerAttr subIntegerAttrs(PatternRewriter &builder, Value res,
                                   Attribute lhs, Attribute rhs) {
  return builder.getIntegerAttr(res.getType(),
                                lhs.cast<IntegerAttr>().getInt() -
                                    rhs.cast<IntegerAttr>().getInt());
}

/// Invert an integer comparison predicate.
arith::CmpIPredicate arith::invertPredicate(arith::CmpIPredicate pred) {
  switch (pred) {
  case arith::CmpIPredicate::eq:
    return arith::CmpIPredicate::ne;
  case arith::CmpIPredicate::ne:
    return arith::CmpIPredicate::eq;
  case arith::CmpIPredicate::slt:
    return arith::CmpIPredicate::sge;
  case arith::CmpIPredicate::sle:
    return arith::CmpIPredicate::sgt;
  case arith::CmpIPredicate::sgt:
    return arith::CmpIPredicate::sle;
  case arith::CmpIPredicate::sge:
    return arith::CmpIPredicate::slt;
  case arith::CmpIPredicate::ult:
    return arith::CmpIPredicate::uge;
  case arith::CmpIPredicate::ule:
    return arith::CmpIPredicate::ugt;
  case arith::CmpIPredicate::ugt:
    return arith::CmpIPredicate::ule;
  case arith::CmpIPredicate::uge:
    return arith::CmpIPredicate::ult;
  }
  llvm_unreachable("unknown cmpi predicate kind");
}

static arith::CmpIPredicateAttr invertPredicate(arith::CmpIPredicateAttr pred) {
  return arith::CmpIPredicateAttr::get(pred.getContext(),
                                       invertPredicate(pred.getValue()));
}

static int64_t getScalarOrElementWidth(Type type) {
  Type elemTy = getElementTypeOrSelf(type);
  if (elemTy.isIntOrFloat())
    return elemTy.getIntOrFloatBitWidth();

  return -1;
}

static int64_t getScalarOrElementWidth(Value value) {
  return getScalarOrElementWidth(value.getType());
}

static FailureOr<APInt> getIntOrSplatIntValue(Attribute attr) {
  if (auto intAttr = attr.dyn_cast<IntegerAttr>())
    return intAttr.getValue();

  if (auto splatAttr = attr.dyn_cast<SplatElementsAttr>())
    if (splatAttr.getElementType().isa<IntegerType>())
      return splatAttr.getSplatValue<APInt>();

  return failure();
}

//===----------------------------------------------------------------------===//
// TableGen'd canonicalization patterns
//===----------------------------------------------------------------------===//

namespace {
#include "ArithCanonicalization.inc"
} // namespace

//===----------------------------------------------------------------------===//
// Common helpers
//===----------------------------------------------------------------------===//

/// Return the type of the same shape (scalar, vector or tensor) containing i1.
static Type getI1SameShape(Type type) {
  auto i1Type = IntegerType::get(type.getContext(), 1);
  if (auto tensorType = type.dyn_cast<RankedTensorType>())
    return RankedTensorType::get(tensorType.getShape(), i1Type);
  if (type.isa<UnrankedTensorType>())
    return UnrankedTensorType::get(i1Type);
  if (auto vectorType = type.dyn_cast<VectorType>())
    return VectorType::get(vectorType.getShape(), i1Type,
                           vectorType.getNumScalableDims());
  return i1Type;
}

//===----------------------------------------------------------------------===//
// ConstantOp
//===----------------------------------------------------------------------===//

void arith::ConstantOp::getAsmResultNames(
    function_ref<void(Value, StringRef)> setNameFn) {
  auto type = getType();
  if (auto intCst = getValue().dyn_cast<IntegerAttr>()) {
    auto intType = type.dyn_cast<IntegerType>();

    // Sugar i1 constants with 'true' and 'false'.
    if (intType && intType.getWidth() == 1)
      return setNameFn(getResult(), (intCst.getInt() ? "true" : "false"));

    // Otherwise, build a complex name with the value and type.
    SmallString<32> specialNameBuffer;
    llvm::raw_svector_ostream specialName(specialNameBuffer);
    specialName << 'c' << intCst.getValue();
    if (intType)
      specialName << '_' << type;
    setNameFn(getResult(), specialName.str());
  } else {
    setNameFn(getResult(), "cst");
  }
}

/// TODO: disallow arith.constant to return anything other than signless integer
/// or float like.
LogicalResult arith::ConstantOp::verify() {
  auto type = getType();
  // The value's type must match the return type.
  if (getValue().getType() != type) {
    return emitOpError() << "value type " << getValue().getType()
                         << " must match return type: " << type;
  }
  // Integer values must be signless.
  if (type.isa<IntegerType>() && !type.cast<IntegerType>().isSignless())
    return emitOpError("integer return type must be signless");
  // Any float or elements attribute are acceptable.
  if (!getValue().isa<IntegerAttr, FloatAttr, ElementsAttr>()) {
    return emitOpError(
        "value must be an integer, float, or elements attribute");
  }
  return success();
}

bool arith::ConstantOp::isBuildableWith(Attribute value, Type type) {
  // The value's type must be the same as the provided type.
  auto typedAttr = value.dyn_cast<TypedAttr>();
  if (!typedAttr || typedAttr.getType() != type)
    return false;
  // Integer values must be signless.
  if (type.isa<IntegerType>() && !type.cast<IntegerType>().isSignless())
    return false;
  // Integer, float, and element attributes are buildable.
  return value.isa<IntegerAttr, FloatAttr, ElementsAttr>();
}

OpFoldResult arith::ConstantOp::fold(FoldAdaptor adaptor) { return getValue(); }

void arith::ConstantIntOp::build(OpBuilder &builder, OperationState &result,
                                 int64_t value, unsigned width) {
  auto type = builder.getIntegerType(width);
  arith::ConstantOp::build(builder, result, type,
                           builder.getIntegerAttr(type, value));
}

void arith::ConstantIntOp::build(OpBuilder &builder, OperationState &result,
                                 int64_t value, Type type) {
  assert(type.isSignlessInteger() &&
         "ConstantIntOp can only have signless integer type values");
  arith::ConstantOp::build(builder, result, type,
                           builder.getIntegerAttr(type, value));
}

bool arith::ConstantIntOp::classof(Operation *op) {
  if (auto constOp = dyn_cast_or_null<arith::ConstantOp>(op))
    return constOp.getType().isSignlessInteger();
  return false;
}

void arith::ConstantFloatOp::build(OpBuilder &builder, OperationState &result,
                                   const APFloat &value, FloatType type) {
  arith::ConstantOp::build(builder, result, type,
                           builder.getFloatAttr(type, value));
}

bool arith::ConstantFloatOp::classof(Operation *op) {
  if (auto constOp = dyn_cast_or_null<arith::ConstantOp>(op))
    return constOp.getType().isa<FloatType>();
  return false;
}

void arith::ConstantIndexOp::build(OpBuilder &builder, OperationState &result,
                                   int64_t value) {
  arith::ConstantOp::build(builder, result, builder.getIndexType(),
                           builder.getIndexAttr(value));
}

bool arith::ConstantIndexOp::classof(Operation *op) {
  if (auto constOp = dyn_cast_or_null<arith::ConstantOp>(op))
    return constOp.getType().isIndex();
  return false;
}

//===----------------------------------------------------------------------===//
// AddIOp
//===----------------------------------------------------------------------===//

OpFoldResult arith::AddIOp::fold(FoldAdaptor adaptor) {
  // addi(x, 0) -> x
  if (matchPattern(getRhs(), m_Zero()))
    return getLhs();

  // addi(subi(a, b), b) -> a
  if (auto sub = getLhs().getDefiningOp<SubIOp>())
    if (getRhs() == sub.getRhs())
      return sub.getLhs();

  // addi(b, subi(a, b)) -> a
  if (auto sub = getRhs().getDefiningOp<SubIOp>())
    if (getLhs() == sub.getRhs())
      return sub.getLhs();

  return constFoldBinaryOp<IntegerAttr>(
      adaptor.getOperands(),
      [](APInt a, const APInt &b) { return std::move(a) + b; });
}

void arith::AddIOp::getCanonicalizationPatterns(RewritePatternSet &patterns,
                                                MLIRContext *context) {
  patterns.add<AddIAddConstant, AddISubConstantRHS, AddISubConstantLHS,
               AddIMulNegativeOneRhs, AddIMulNegativeOneLhs>(context);
}

//===----------------------------------------------------------------------===//
// AddUIExtendedOp
//===----------------------------------------------------------------------===//

std::optional<SmallVector<int64_t, 4>>
arith::AddUIExtendedOp::getShapeForUnroll() {
  if (auto vt = getType(0).dyn_cast<VectorType>())
    return llvm::to_vector<4>(vt.getShape());
  return std::nullopt;
}

// Returns the overflow bit, assuming that `sum` is the result of unsigned
// addition of `operand` and another number.
static APInt calculateUnsignedOverflow(const APInt &sum, const APInt &operand) {
  return sum.ult(operand) ? APInt::getAllOnes(1) : APInt::getZero(1);
}

LogicalResult
arith::AddUIExtendedOp::fold(FoldAdaptor adaptor,
                             SmallVectorImpl<OpFoldResult> &results) {
  Type overflowTy = getOverflow().getType();
  // addui_extended(x, 0) -> x, false
  if (matchPattern(getRhs(), m_Zero())) {
    Builder builder(getContext());
    auto falseValue = builder.getZeroAttr(overflowTy);

    results.push_back(getLhs());
    results.push_back(falseValue);
    return success();
  }

  // addui_extended(constant_a, constant_b) -> constant_sum, constant_carry
  // Let the `constFoldBinaryOp` utility attempt to fold the sum of both
  // operands. If that succeeds, calculate the overflow bit based on the sum
  // and the first (constant) operand, `lhs`.
  if (Attribute sumAttr = constFoldBinaryOp<IntegerAttr>(
          adaptor.getOperands(),
          [](APInt a, const APInt &b) { return std::move(a) + b; })) {
    Attribute overflowAttr = constFoldBinaryOp<IntegerAttr>(
        ArrayRef({sumAttr, adaptor.getLhs()}),
        getI1SameShape(sumAttr.cast<TypedAttr>().getType()),
        calculateUnsignedOverflow);
    if (!overflowAttr)
      return failure();

    results.push_back(sumAttr);
    results.push_back(overflowAttr);
    return success();
  }

  return failure();
}

void arith::AddUIExtendedOp::getCanonicalizationPatterns(
    RewritePatternSet &patterns, MLIRContext *context) {
  patterns.add<AddUIExtendedToAddI>(context);
}

//===----------------------------------------------------------------------===//
// SubIOp
//===----------------------------------------------------------------------===//

OpFoldResult arith::SubIOp::fold(FoldAdaptor adaptor) {
  // subi(x,x) -> 0
  if (getOperand(0) == getOperand(1))
    return Builder(getContext()).getZeroAttr(getType());
  // subi(x,0) -> x
  if (matchPattern(getRhs(), m_Zero()))
    return getLhs();

  if (auto add = getLhs().getDefiningOp<AddIOp>()) {
    // subi(addi(a, b), b) -> a
    if (getRhs() == add.getRhs())
      return add.getLhs();
    // subi(addi(a, b), a) -> b
    if (getRhs() == add.getLhs())
      return add.getRhs();
  }

  return constFoldBinaryOp<IntegerAttr>(
      adaptor.getOperands(),
      [](APInt a, const APInt &b) { return std::move(a) - b; });
}

void arith::SubIOp::getCanonicalizationPatterns(RewritePatternSet &patterns,
                                                MLIRContext *context) {
  patterns.add<SubIRHSAddConstant, SubILHSAddConstant, SubIRHSSubConstantRHS,
               SubIRHSSubConstantLHS, SubILHSSubConstantRHS,
               SubILHSSubConstantLHS, SubISubILHSRHSLHS>(context);
}

//===----------------------------------------------------------------------===//
// MulIOp
//===----------------------------------------------------------------------===//

OpFoldResult arith::MulIOp::fold(FoldAdaptor adaptor) {
  // muli(x, 0) -> 0
  if (matchPattern(getRhs(), m_Zero()))
    return getRhs();
  // muli(x, 1) -> x
  if (matchPattern(getRhs(), m_One()))
    return getOperand(0);
  // TODO: Handle the overflow case.

  // default folder
  return constFoldBinaryOp<IntegerAttr>(
      adaptor.getOperands(),
      [](const APInt &a, const APInt &b) { return a * b; });
}

//===----------------------------------------------------------------------===//
// MulSIExtendedOp
//===----------------------------------------------------------------------===//

std::optional<SmallVector<int64_t, 4>>
arith::MulSIExtendedOp::getShapeForUnroll() {
  if (auto vt = getType(0).dyn_cast<VectorType>())
    return llvm::to_vector<4>(vt.getShape());
  return std::nullopt;
}

LogicalResult
arith::MulSIExtendedOp::fold(FoldAdaptor adaptor,
                             SmallVectorImpl<OpFoldResult> &results) {
  // mulsi_extended(x, 0) -> 0, 0
  if (matchPattern(getRhs(), m_Zero())) {
    Attribute zero = adaptor.getRhs();
    results.push_back(zero);
    results.push_back(zero);
    return success();
  }

  // mulsi_extended(cst_a, cst_b) -> cst_low, cst_high
  if (Attribute lowAttr = constFoldBinaryOp<IntegerAttr>(
          adaptor.getOperands(),
          [](const APInt &a, const APInt &b) { return a * b; })) {
    // Invoke the constant fold helper again to calculate the 'high' result.
    Attribute highAttr = constFoldBinaryOp<IntegerAttr>(
        adaptor.getOperands(), [](const APInt &a, const APInt &b) {
          unsigned bitWidth = a.getBitWidth();
          APInt fullProduct = a.sext(bitWidth * 2) * b.sext(bitWidth * 2);
          return fullProduct.extractBits(bitWidth, bitWidth);
        });
    assert(highAttr && "Unexpected constant-folding failure");

    results.push_back(lowAttr);
    results.push_back(highAttr);
    return success();
  }

  return failure();
}

void arith::MulSIExtendedOp::getCanonicalizationPatterns(
    RewritePatternSet &patterns, MLIRContext *context) {
  patterns.add<MulSIExtendedToMulI, MulSIExtendedRHSOne>(context);
}

//===----------------------------------------------------------------------===//
// MulUIExtendedOp
//===----------------------------------------------------------------------===//

std::optional<SmallVector<int64_t, 4>>
arith::MulUIExtendedOp::getShapeForUnroll() {
  if (auto vt = getType(0).dyn_cast<VectorType>())
    return llvm::to_vector<4>(vt.getShape());
  return std::nullopt;
}

LogicalResult
arith::MulUIExtendedOp::fold(FoldAdaptor adaptor,
                             SmallVectorImpl<OpFoldResult> &results) {
  // mului_extended(x, 0) -> 0, 0
  if (matchPattern(getRhs(), m_Zero())) {
    Attribute zero = adaptor.getRhs();
    results.push_back(zero);
    results.push_back(zero);
    return success();
  }

  // mului_extended(x, 1) -> x, 0
  if (matchPattern(getRhs(), m_One())) {
    Builder builder(getContext());
    Attribute zero = builder.getZeroAttr(getLhs().getType());
    results.push_back(getLhs());
    results.push_back(zero);
    return success();
  }

  // mului_extended(cst_a, cst_b) -> cst_low, cst_high
  if (Attribute lowAttr = constFoldBinaryOp<IntegerAttr>(
          adaptor.getOperands(),
          [](const APInt &a, const APInt &b) { return a * b; })) {
    // Invoke the constant fold helper again to calculate the 'high' result.
    Attribute highAttr = constFoldBinaryOp<IntegerAttr>(
        adaptor.getOperands(), [](const APInt &a, const APInt &b) {
          unsigned bitWidth = a.getBitWidth();
          APInt fullProduct = a.zext(bitWidth * 2) * b.zext(bitWidth * 2);
          return fullProduct.extractBits(bitWidth, bitWidth);
        });
    assert(highAttr && "Unexpected constant-folding failure");

    results.push_back(lowAttr);
    results.push_back(highAttr);
    return success();
  }

  return failure();
}

void arith::MulUIExtendedOp::getCanonicalizationPatterns(
    RewritePatternSet &patterns, MLIRContext *context) {
  patterns.add<MulUIExtendedToMulI>(context);
}

//===----------------------------------------------------------------------===//
// DivUIOp
//===----------------------------------------------------------------------===//

OpFoldResult arith::DivUIOp::fold(FoldAdaptor adaptor) {
  // divui (x, 1) -> x.
  if (matchPattern(getRhs(), m_One()))
    return getLhs();

  // Don't fold if it would require a division by zero.
  bool div0 = false;
  auto result = constFoldBinaryOp<IntegerAttr>(adaptor.getOperands(),
                                               [&](APInt a, const APInt &b) {
                                                 if (div0 || !b) {
                                                   div0 = true;
                                                   return a;
                                                 }
                                                 return a.udiv(b);
                                               });

  return div0 ? Attribute() : result;
}

Speculation::Speculatability arith::DivUIOp::getSpeculatability() {
  // X / 0 => UB
  return matchPattern(getRhs(), m_NonZero()) ? Speculation::Speculatable
                                             : Speculation::NotSpeculatable;
}

//===----------------------------------------------------------------------===//
// DivSIOp
//===----------------------------------------------------------------------===//

OpFoldResult arith::DivSIOp::fold(FoldAdaptor adaptor) {
  // divsi (x, 1) -> x.
  if (matchPattern(getRhs(), m_One()))
    return getLhs();

  // Don't fold if it would overflow or if it requires a division by zero.
  bool overflowOrDiv0 = false;
  auto result = constFoldBinaryOp<IntegerAttr>(
      adaptor.getOperands(), [&](APInt a, const APInt &b) {
        if (overflowOrDiv0 || !b) {
          overflowOrDiv0 = true;
          return a;
        }
        return a.sdiv_ov(b, overflowOrDiv0);
      });

  return overflowOrDiv0 ? Attribute() : result;
}

Speculation::Speculatability arith::DivSIOp::getSpeculatability() {
  bool mayHaveUB = true;

  APInt constRHS;
  // X / 0 => UB
  // INT_MIN / -1 => UB
  if (matchPattern(getRhs(), m_ConstantInt(&constRHS)))
    mayHaveUB = constRHS.isAllOnes() || constRHS.isZero();

  return mayHaveUB ? Speculation::NotSpeculatable : Speculation::Speculatable;
}

//===----------------------------------------------------------------------===//
// Ceil and floor division folding helpers
//===----------------------------------------------------------------------===//

static APInt signedCeilNonnegInputs(const APInt &a, const APInt &b,
                                    bool &overflow) {
  // Returns (a-1)/b + 1
  APInt one(a.getBitWidth(), 1, true); // Signed value 1.
  APInt val = a.ssub_ov(one, overflow).sdiv_ov(b, overflow);
  return val.sadd_ov(one, overflow);
}

//===----------------------------------------------------------------------===//
// CeilDivUIOp
//===----------------------------------------------------------------------===//

OpFoldResult arith::CeilDivUIOp::fold(FoldAdaptor adaptor) {
  // ceildivui (x, 1) -> x.
  if (matchPattern(getRhs(), m_One()))
    return getLhs();

  bool overflowOrDiv0 = false;
  auto result = constFoldBinaryOp<IntegerAttr>(
      adaptor.getOperands(), [&](APInt a, const APInt &b) {
        if (overflowOrDiv0 || !b) {
          overflowOrDiv0 = true;
          return a;
        }
        APInt quotient = a.udiv(b);
        if (!a.urem(b))
          return quotient;
        APInt one(a.getBitWidth(), 1, true);
        return quotient.uadd_ov(one, overflowOrDiv0);
      });

  return overflowOrDiv0 ? Attribute() : result;
}

Speculation::Speculatability arith::CeilDivUIOp::getSpeculatability() {
  // X / 0 => UB
  return matchPattern(getRhs(), m_NonZero()) ? Speculation::Speculatable
                                             : Speculation::NotSpeculatable;
}

//===----------------------------------------------------------------------===//
// CeilDivSIOp
//===----------------------------------------------------------------------===//

OpFoldResult arith::CeilDivSIOp::fold(FoldAdaptor adaptor) {
  // ceildivsi (x, 1) -> x.
  if (matchPattern(getRhs(), m_One()))
    return getLhs();

  // Don't fold if it would overflow or if it requires a division by zero.
  bool overflowOrDiv0 = false;
  auto result = constFoldBinaryOp<IntegerAttr>(
      adaptor.getOperands(), [&](APInt a, const APInt &b) {
        if (overflowOrDiv0 || !b) {
          overflowOrDiv0 = true;
          return a;
        }
        if (!a)
          return a;
        // After this point we know that neither a or b are zero.
        unsigned bits = a.getBitWidth();
        APInt zero = APInt::getZero(bits);
        bool aGtZero = a.sgt(zero);
        bool bGtZero = b.sgt(zero);
        if (aGtZero && bGtZero) {
          // Both positive, return ceil(a, b).
          return signedCeilNonnegInputs(a, b, overflowOrDiv0);
        }
        if (!aGtZero && !bGtZero) {
          // Both negative, return ceil(-a, -b).
          APInt posA = zero.ssub_ov(a, overflowOrDiv0);
          APInt posB = zero.ssub_ov(b, overflowOrDiv0);
          return signedCeilNonnegInputs(posA, posB, overflowOrDiv0);
        }
        if (!aGtZero && bGtZero) {
          // A is negative, b is positive, return - ( -a / b).
          APInt posA = zero.ssub_ov(a, overflowOrDiv0);
          APInt div = posA.sdiv_ov(b, overflowOrDiv0);
          return zero.ssub_ov(div, overflowOrDiv0);
        }
        // A is positive, b is negative, return - (a / -b).
        APInt posB = zero.ssub_ov(b, overflowOrDiv0);
        APInt div = a.sdiv_ov(posB, overflowOrDiv0);
        return zero.ssub_ov(div, overflowOrDiv0);
      });

  return overflowOrDiv0 ? Attribute() : result;
}

Speculation::Speculatability arith::CeilDivSIOp::getSpeculatability() {
  bool mayHaveUB = true;

  APInt constRHS;
  // X / 0 => UB
  // INT_MIN / -1 => UB
  if (matchPattern(getRhs(), m_ConstantInt(&constRHS)))
    mayHaveUB = constRHS.isAllOnes() || constRHS.isZero();

  return mayHaveUB ? Speculation::NotSpeculatable : Speculation::Speculatable;
}

//===----------------------------------------------------------------------===//
// FloorDivSIOp
//===----------------------------------------------------------------------===//

OpFoldResult arith::FloorDivSIOp::fold(FoldAdaptor adaptor) {
  // floordivsi (x, 1) -> x.
  if (matchPattern(getRhs(), m_One()))
    return getLhs();

  // Don't fold if it would overflow or if it requires a division by zero.
  bool overflowOrDiv0 = false;
  auto result = constFoldBinaryOp<IntegerAttr>(
      adaptor.getOperands(), [&](APInt a, const APInt &b) {
        if (overflowOrDiv0 || !b) {
          overflowOrDiv0 = true;
          return a;
        }
        if (!a)
          return a;
        // After this point we know that neither a or b are zero.
        unsigned bits = a.getBitWidth();
        APInt zero = APInt::getZero(bits);
        bool aGtZero = a.sgt(zero);
        bool bGtZero = b.sgt(zero);
        if (aGtZero && bGtZero) {
          // Both positive, return a / b.
          return a.sdiv_ov(b, overflowOrDiv0);
        }
        if (!aGtZero && !bGtZero) {
          // Both negative, return -a / -b.
          APInt posA = zero.ssub_ov(a, overflowOrDiv0);
          APInt posB = zero.ssub_ov(b, overflowOrDiv0);
          return posA.sdiv_ov(posB, overflowOrDiv0);
        }
        if (!aGtZero && bGtZero) {
          // A is negative, b is positive, return - ceil(-a, b).
          APInt posA = zero.ssub_ov(a, overflowOrDiv0);
          APInt ceil = signedCeilNonnegInputs(posA, b, overflowOrDiv0);
          return zero.ssub_ov(ceil, overflowOrDiv0);
        }
        // A is positive, b is negative, return - ceil(a, -b).
        APInt posB = zero.ssub_ov(b, overflowOrDiv0);
        APInt ceil = signedCeilNonnegInputs(a, posB, overflowOrDiv0);
        return zero.ssub_ov(ceil, overflowOrDiv0);
      });

  return overflowOrDiv0 ? Attribute() : result;
}

//===----------------------------------------------------------------------===//
// RemUIOp
//===----------------------------------------------------------------------===//

OpFoldResult arith::RemUIOp::fold(FoldAdaptor adaptor) {
  // remui (x, 1) -> 0.
  if (matchPattern(getRhs(), m_One()))
    return Builder(getContext()).getZeroAttr(getType());

  // Don't fold if it would require a division by zero.
  bool div0 = false;
  auto result = constFoldBinaryOp<IntegerAttr>(adaptor.getOperands(),
                                               [&](APInt a, const APInt &b) {
                                                 if (div0 || b.isZero()) {
                                                   div0 = true;
                                                   return a;
                                                 }
                                                 return a.urem(b);
                                               });

  return div0 ? Attribute() : result;
}

//===----------------------------------------------------------------------===//
// RemSIOp
//===----------------------------------------------------------------------===//

OpFoldResult arith::RemSIOp::fold(FoldAdaptor adaptor) {
  // remsi (x, 1) -> 0.
  if (matchPattern(getRhs(), m_One()))
    return Builder(getContext()).getZeroAttr(getType());

  // Don't fold if it would require a division by zero.
  bool div0 = false;
  auto result = constFoldBinaryOp<IntegerAttr>(adaptor.getOperands(),
                                               [&](APInt a, const APInt &b) {
                                                 if (div0 || b.isZero()) {
                                                   div0 = true;
                                                   return a;
                                                 }
                                                 return a.srem(b);
                                               });

  return div0 ? Attribute() : result;
}

//===----------------------------------------------------------------------===//
// AndIOp
//===----------------------------------------------------------------------===//

/// Fold `and(a, and(a, b))` to `and(a, b)`
static Value foldAndIofAndI(arith::AndIOp op) {
  for (bool reversePrev : {false, true}) {
    auto prev = (reversePrev ? op.getRhs() : op.getLhs())
                    .getDefiningOp<arith::AndIOp>();
    if (!prev)
      continue;

    Value other = (reversePrev ? op.getLhs() : op.getRhs());
    if (other != prev.getLhs() && other != prev.getRhs())
      continue;

    return prev.getResult();
  }
  return {};
}

OpFoldResult arith::AndIOp::fold(FoldAdaptor adaptor) {
  /// and(x, 0) -> 0
  if (matchPattern(getRhs(), m_Zero()))
    return getRhs();
  /// and(x, allOnes) -> x
  APInt intValue;
  if (matchPattern(getRhs(), m_ConstantInt(&intValue)) && intValue.isAllOnes())
    return getLhs();
  /// and(x, not(x)) -> 0
  if (matchPattern(getRhs(), m_Op<XOrIOp>(matchers::m_Val(getLhs()),
                                          m_ConstantInt(&intValue))) &&
      intValue.isAllOnes())
    return Builder(getContext()).getZeroAttr(getType());
  /// and(not(x), x) -> 0
  if (matchPattern(getLhs(), m_Op<XOrIOp>(matchers::m_Val(getRhs()),
                                          m_ConstantInt(&intValue))) &&
      intValue.isAllOnes())
    return Builder(getContext()).getZeroAttr(getType());

  /// and(a, and(a, b)) -> and(a, b)
  if (Value result = foldAndIofAndI(*this))
    return result;

  return constFoldBinaryOp<IntegerAttr>(
      adaptor.getOperands(),
      [](APInt a, const APInt &b) { return std::move(a) & b; });
}

//===----------------------------------------------------------------------===//
// OrIOp
//===----------------------------------------------------------------------===//

OpFoldResult arith::OrIOp::fold(FoldAdaptor adaptor) {
  /// or(x, 0) -> x
  if (matchPattern(getRhs(), m_Zero()))
    return getLhs();
  /// or(x, <all ones>) -> <all ones>
  if (auto rhsAttr = adaptor.getRhs().dyn_cast_or_null<IntegerAttr>())
    if (rhsAttr.getValue().isAllOnes())
      return rhsAttr;

  return constFoldBinaryOp<IntegerAttr>(
      adaptor.getOperands(),
      [](APInt a, const APInt &b) { return std::move(a) | b; });
}

//===----------------------------------------------------------------------===//
// XOrIOp
//===----------------------------------------------------------------------===//

OpFoldResult arith::XOrIOp::fold(FoldAdaptor adaptor) {
  /// xor(x, 0) -> x
  if (matchPattern(getRhs(), m_Zero()))
    return getLhs();
  /// xor(x, x) -> 0
  if (getLhs() == getRhs())
    return Builder(getContext()).getZeroAttr(getType());
  /// xor(xor(x, a), a) -> x
  /// xor(xor(a, x), a) -> x
  if (arith::XOrIOp prev = getLhs().getDefiningOp<arith::XOrIOp>()) {
    if (prev.getRhs() == getRhs())
      return prev.getLhs();
    if (prev.getLhs() == getRhs())
      return prev.getRhs();
  }
  /// xor(a, xor(x, a)) -> x
  /// xor(a, xor(a, x)) -> x
  if (arith::XOrIOp prev = getRhs().getDefiningOp<arith::XOrIOp>()) {
    if (prev.getRhs() == getLhs())
      return prev.getLhs();
    if (prev.getLhs() == getLhs())
      return prev.getRhs();
  }

  return constFoldBinaryOp<IntegerAttr>(
      adaptor.getOperands(),
      [](APInt a, const APInt &b) { return std::move(a) ^ b; });
}

void arith::XOrIOp::getCanonicalizationPatterns(RewritePatternSet &patterns,
                                                MLIRContext *context) {
  patterns.add<XOrINotCmpI, XOrIOfExtUI, XOrIOfExtSI>(context);
}

//===----------------------------------------------------------------------===//
// NegFOp
//===----------------------------------------------------------------------===//

OpFoldResult arith::NegFOp::fold(FoldAdaptor adaptor) {
  /// negf(negf(x)) -> x
  if (auto op = this->getOperand().getDefiningOp<arith::NegFOp>())
    return op.getOperand();
  return constFoldUnaryOp<FloatAttr>(adaptor.getOperands(),
                                     [](const APFloat &a) { return -a; });
}

//===----------------------------------------------------------------------===//
// AddFOp
//===----------------------------------------------------------------------===//

OpFoldResult arith::AddFOp::fold(FoldAdaptor adaptor) {
  // addf(x, -0) -> x
  if (matchPattern(getRhs(), m_NegZeroFloat()))
    return getLhs();

  return constFoldBinaryOp<FloatAttr>(
      adaptor.getOperands(),
      [](const APFloat &a, const APFloat &b) { return a + b; });
}

//===----------------------------------------------------------------------===//
// SubFOp
//===----------------------------------------------------------------------===//

OpFoldResult arith::SubFOp::fold(FoldAdaptor adaptor) {
  // subf(x, +0) -> x
  if (matchPattern(getRhs(), m_PosZeroFloat()))
    return getLhs();

  return constFoldBinaryOp<FloatAttr>(
      adaptor.getOperands(),
      [](const APFloat &a, const APFloat &b) { return a - b; });
}

//===----------------------------------------------------------------------===//
// MaxFOp
//===----------------------------------------------------------------------===//

OpFoldResult arith::MaxFOp::fold(FoldAdaptor adaptor) {
  // maxf(x,x) -> x
  if (getLhs() == getRhs())
    return getRhs();

  // maxf(x, -inf) -> x
  if (matchPattern(getRhs(), m_NegInfFloat()))
    return getLhs();

  return constFoldBinaryOp<FloatAttr>(
      adaptor.getOperands(),
      [](const APFloat &a, const APFloat &b) { return llvm::maximum(a, b); });
}

//===----------------------------------------------------------------------===//
// MaxSIOp
//===----------------------------------------------------------------------===//

OpFoldResult MaxSIOp::fold(FoldAdaptor adaptor) {
  // maxsi(x,x) -> x
  if (getLhs() == getRhs())
    return getRhs();

  APInt intValue;
  // maxsi(x,MAX_INT) -> MAX_INT
  if (matchPattern(getRhs(), m_ConstantInt(&intValue)) &&
      intValue.isMaxSignedValue())
    return getRhs();

  // maxsi(x, MIN_INT) -> x
  if (matchPattern(getRhs(), m_ConstantInt(&intValue)) &&
      intValue.isMinSignedValue())
    return getLhs();

  return constFoldBinaryOp<IntegerAttr>(adaptor.getOperands(),
                                        [](const APInt &a, const APInt &b) {
                                          return llvm::APIntOps::smax(a, b);
                                        });
}

//===----------------------------------------------------------------------===//
// MaxUIOp
//===----------------------------------------------------------------------===//

OpFoldResult MaxUIOp::fold(FoldAdaptor adaptor) {
  // maxui(x,x) -> x
  if (getLhs() == getRhs())
    return getRhs();

  APInt intValue;
  // maxui(x,MAX_INT) -> MAX_INT
  if (matchPattern(getRhs(), m_ConstantInt(&intValue)) && intValue.isMaxValue())
    return getRhs();

  // maxui(x, MIN_INT) -> x
  if (matchPattern(getRhs(), m_ConstantInt(&intValue)) && intValue.isMinValue())
    return getLhs();

  return constFoldBinaryOp<IntegerAttr>(adaptor.getOperands(),
                                        [](const APInt &a, const APInt &b) {
                                          return llvm::APIntOps::umax(a, b);
                                        });
}

//===----------------------------------------------------------------------===//
// MinFOp
//===----------------------------------------------------------------------===//

OpFoldResult arith::MinFOp::fold(FoldAdaptor adaptor) {
  // minf(x,x) -> x
  if (getLhs() == getRhs())
    return getRhs();

  // minf(x, +inf) -> x
  if (matchPattern(getRhs(), m_PosInfFloat()))
    return getLhs();

  return constFoldBinaryOp<FloatAttr>(
      adaptor.getOperands(),
      [](const APFloat &a, const APFloat &b) { return llvm::minimum(a, b); });
}

//===----------------------------------------------------------------------===//
// MinSIOp
//===----------------------------------------------------------------------===//

OpFoldResult MinSIOp::fold(FoldAdaptor adaptor) {
  // minsi(x,x) -> x
  if (getLhs() == getRhs())
    return getRhs();

  APInt intValue;
  // minsi(x,MIN_INT) -> MIN_INT
  if (matchPattern(getRhs(), m_ConstantInt(&intValue)) &&
      intValue.isMinSignedValue())
    return getRhs();

  // minsi(x, MAX_INT) -> x
  if (matchPattern(getRhs(), m_ConstantInt(&intValue)) &&
      intValue.isMaxSignedValue())
    return getLhs();

  return constFoldBinaryOp<IntegerAttr>(adaptor.getOperands(),
                                        [](const APInt &a, const APInt &b) {
                                          return llvm::APIntOps::smin(a, b);
                                        });
}

//===----------------------------------------------------------------------===//
// MinUIOp
//===----------------------------------------------------------------------===//

OpFoldResult MinUIOp::fold(FoldAdaptor adaptor) {
  // minui(x,x) -> x
  if (getLhs() == getRhs())
    return getRhs();

  APInt intValue;
  // minui(x,MIN_INT) -> MIN_INT
  if (matchPattern(getRhs(), m_ConstantInt(&intValue)) && intValue.isMinValue())
    return getRhs();

  // minui(x, MAX_INT) -> x
  if (matchPattern(getRhs(), m_ConstantInt(&intValue)) && intValue.isMaxValue())
    return getLhs();

  return constFoldBinaryOp<IntegerAttr>(adaptor.getOperands(),
                                        [](const APInt &a, const APInt &b) {
                                          return llvm::APIntOps::umin(a, b);
                                        });
}

//===----------------------------------------------------------------------===//
// MulFOp
//===----------------------------------------------------------------------===//

OpFoldResult arith::MulFOp::fold(FoldAdaptor adaptor) {
  // mulf(x, 1) -> x
  if (matchPattern(getRhs(), m_OneFloat()))
    return getLhs();

  return constFoldBinaryOp<FloatAttr>(
      adaptor.getOperands(),
      [](const APFloat &a, const APFloat &b) { return a * b; });
}

void arith::MulFOp::getCanonicalizationPatterns(RewritePatternSet &patterns,
                                                MLIRContext *context) {
  patterns.add<MulFOfNegF>(context);
}

//===----------------------------------------------------------------------===//
// DivFOp
//===----------------------------------------------------------------------===//

OpFoldResult arith::DivFOp::fold(FoldAdaptor adaptor) {
  // divf(x, 1) -> x
  if (matchPattern(getRhs(), m_OneFloat()))
    return getLhs();

  return constFoldBinaryOp<FloatAttr>(
      adaptor.getOperands(),
      [](const APFloat &a, const APFloat &b) { return a / b; });
}

void arith::DivFOp::getCanonicalizationPatterns(RewritePatternSet &patterns,
                                                MLIRContext *context) {
  patterns.add<DivFOfNegF>(context);
}

//===----------------------------------------------------------------------===//
// RemFOp
//===----------------------------------------------------------------------===//

OpFoldResult arith::RemFOp::fold(FoldAdaptor adaptor) {
  return constFoldBinaryOp<FloatAttr>(adaptor.getOperands(),
                                      [](const APFloat &a, const APFloat &b) {
                                        APFloat result(a);
                                        (void)result.remainder(b);
                                        return result;
                                      });
}

//===----------------------------------------------------------------------===//
// Utility functions for verifying cast ops
//===----------------------------------------------------------------------===//

template <typename... Types>
using type_list = std::tuple<Types...> *;

/// Returns a non-null type only if the provided type is one of the allowed
/// types or one of the allowed shaped types of the allowed types. Returns the
/// element type if a valid shaped type is provided.
template <typename... ShapedTypes, typename... ElementTypes>
static Type getUnderlyingType(Type type, type_list<ShapedTypes...>,
                              type_list<ElementTypes...>) {
  if (type.isa<ShapedType>() && !type.isa<ShapedTypes...>())
    return {};

  auto underlyingType = getElementTypeOrSelf(type);
  if (!underlyingType.isa<ElementTypes...>())
    return {};

  return underlyingType;
}

/// Get allowed underlying types for vectors and tensors.
template <typename... ElementTypes>
static Type getTypeIfLike(Type type) {
  return getUnderlyingType(type, type_list<VectorType, TensorType>(),
                           type_list<ElementTypes...>());
}

/// Get allowed underlying types for vectors, tensors, and memrefs.
template <typename... ElementTypes>
static Type getTypeIfLikeOrMemRef(Type type) {
  return getUnderlyingType(type,
                           type_list<VectorType, TensorType, MemRefType>(),
                           type_list<ElementTypes...>());
}

static bool areValidCastInputsAndOutputs(TypeRange inputs, TypeRange outputs) {
  return inputs.size() == 1 && outputs.size() == 1 &&
         succeeded(verifyCompatibleShapes(inputs.front(), outputs.front()));
}

//===----------------------------------------------------------------------===//
// Verifiers for integer and floating point extension/truncation ops
//===----------------------------------------------------------------------===//

// Extend ops can only extend to a wider type.
template <typename ValType, typename Op>
static LogicalResult verifyExtOp(Op op) {
  Type srcType = getElementTypeOrSelf(op.getIn().getType());
  Type dstType = getElementTypeOrSelf(op.getType());

  if (srcType.cast<ValType>().getWidth() >= dstType.cast<ValType>().getWidth())
    return op.emitError("result type ")
           << dstType << " must be wider than operand type " << srcType;

  return success();
}

// Truncate ops can only truncate to a shorter type.
template <typename ValType, typename Op>
static LogicalResult verifyTruncateOp(Op op) {
  Type srcType = getElementTypeOrSelf(op.getIn().getType());
  Type dstType = getElementTypeOrSelf(op.getType());

  if (srcType.cast<ValType>().getWidth() <= dstType.cast<ValType>().getWidth())
    return op.emitError("result type ")
           << dstType << " must be shorter than operand type " << srcType;

  return success();
}

/// Validate a cast that changes the width of a type.
template <template <typename> class WidthComparator, typename... ElementTypes>
static bool checkWidthChangeCast(TypeRange inputs, TypeRange outputs) {
  if (!areValidCastInputsAndOutputs(inputs, outputs))
    return false;

  auto srcType = getTypeIfLike<ElementTypes...>(inputs.front());
  auto dstType = getTypeIfLike<ElementTypes...>(outputs.front());
  if (!srcType || !dstType)
    return false;

  return WidthComparator<unsigned>()(dstType.getIntOrFloatBitWidth(),
                                     srcType.getIntOrFloatBitWidth());
}

//===----------------------------------------------------------------------===//
// ExtUIOp
//===----------------------------------------------------------------------===//

OpFoldResult arith::ExtUIOp::fold(FoldAdaptor adaptor) {
  if (auto lhs = getIn().getDefiningOp<ExtUIOp>()) {
    getInMutable().assign(lhs.getIn());
    return getResult();
  }

  Type resType = getElementTypeOrSelf(getType());
  unsigned bitWidth = resType.cast<IntegerType>().getWidth();
  return constFoldCastOp<IntegerAttr, IntegerAttr>(
      adaptor.getOperands(), getType(),
      [bitWidth](const APInt &a, bool &castStatus) {
        return a.zext(bitWidth);
      });
}

bool arith::ExtUIOp::areCastCompatible(TypeRange inputs, TypeRange outputs) {
  return checkWidthChangeCast<std::greater, IntegerType>(inputs, outputs);
}

LogicalResult arith::ExtUIOp::verify() {
  return verifyExtOp<IntegerType>(*this);
}

//===----------------------------------------------------------------------===//
// ExtSIOp
//===----------------------------------------------------------------------===//

OpFoldResult arith::ExtSIOp::fold(FoldAdaptor adaptor) {
  if (auto lhs = getIn().getDefiningOp<ExtSIOp>()) {
    getInMutable().assign(lhs.getIn());
    return getResult();
  }

  Type resType = getElementTypeOrSelf(getType());
  unsigned bitWidth = resType.cast<IntegerType>().getWidth();
  return constFoldCastOp<IntegerAttr, IntegerAttr>(
      adaptor.getOperands(), getType(),
      [bitWidth](const APInt &a, bool &castStatus) {
        return a.sext(bitWidth);
      });
}

bool arith::ExtSIOp::areCastCompatible(TypeRange inputs, TypeRange outputs) {
  return checkWidthChangeCast<std::greater, IntegerType>(inputs, outputs);
}

void arith::ExtSIOp::getCanonicalizationPatterns(RewritePatternSet &patterns,
                                                 MLIRContext *context) {
  patterns.add<ExtSIOfExtUI>(context);
}

LogicalResult arith::ExtSIOp::verify() {
  return verifyExtOp<IntegerType>(*this);
}

//===----------------------------------------------------------------------===//
// ExtFOp
//===----------------------------------------------------------------------===//

/// Always fold extension of FP constants.
OpFoldResult arith::ExtFOp::fold(FoldAdaptor adaptor) {
<<<<<<< HEAD
  ArrayRef<Attribute> operands = adaptor.getOperands();
  assert(operands.size() == 1 && "unary operation takes one operand");

  auto constOperand = operands.front().dyn_cast_or_null<FloatAttr>();
=======
  auto constOperand = adaptor.getIn().dyn_cast_or_null<FloatAttr>();
>>>>>>> 21afc0cb
  if (!constOperand)
    return {};

  // Convert to target type via 'double'.
  return FloatAttr::get(getType(), constOperand.getValue().convertToDouble());
}

bool arith::ExtFOp::areCastCompatible(TypeRange inputs, TypeRange outputs) {
  return checkWidthChangeCast<std::greater, FloatType>(inputs, outputs);
}

LogicalResult arith::ExtFOp::verify() { return verifyExtOp<FloatType>(*this); }

//===----------------------------------------------------------------------===//
// TruncIOp
//===----------------------------------------------------------------------===//

OpFoldResult arith::TruncIOp::fold(FoldAdaptor adaptor) {
  // trunci(zexti(a)) -> a
  // trunci(sexti(a)) -> a
  if (matchPattern(getOperand(), m_Op<arith::ExtUIOp>()) ||
      matchPattern(getOperand(), m_Op<arith::ExtSIOp>()))
    return getOperand().getDefiningOp()->getOperand(0);

  // trunci(trunci(a)) -> trunci(a))
  if (matchPattern(getOperand(), m_Op<arith::TruncIOp>())) {
    setOperand(getOperand().getDefiningOp()->getOperand(0));
    return getResult();
  }

  Type resType = getElementTypeOrSelf(getType());
  unsigned bitWidth = resType.cast<IntegerType>().getWidth();
  return constFoldCastOp<IntegerAttr, IntegerAttr>(
      adaptor.getOperands(), getType(),
      [bitWidth](const APInt &a, bool &castStatus) {
        return a.trunc(bitWidth);
      });
}

bool arith::TruncIOp::areCastCompatible(TypeRange inputs, TypeRange outputs) {
  return checkWidthChangeCast<std::less, IntegerType>(inputs, outputs);
}

void arith::TruncIOp::getCanonicalizationPatterns(RewritePatternSet &patterns,
                                                  MLIRContext *context) {
  patterns.add<TruncIShrSIToTrunciShrUI, TruncIShrUIMulIToMulSIExtended,
               TruncIShrUIMulIToMulUIExtended>(context);
}

LogicalResult arith::TruncIOp::verify() {
  return verifyTruncateOp<IntegerType>(*this);
}

//===----------------------------------------------------------------------===//
// TruncFOp
//===----------------------------------------------------------------------===//

/// Perform safe const propagation for truncf, i.e. only propagate if FP value
/// can be represented without precision loss or rounding.
OpFoldResult arith::TruncFOp::fold(FoldAdaptor adaptor) {
  auto constOperand = adaptor.getIn();
  if (!constOperand || !constOperand.isa<FloatAttr>())
    return {};

  // Convert to target type via 'double'.
  double sourceValue =
      constOperand.dyn_cast<FloatAttr>().getValue().convertToDouble();
  auto targetAttr = FloatAttr::get(getType(), sourceValue);

  // Propagate if constant's value does not change after truncation.
  if (sourceValue == targetAttr.getValue().convertToDouble())
    return targetAttr;

  return {};
}

bool arith::TruncFOp::areCastCompatible(TypeRange inputs, TypeRange outputs) {
  return checkWidthChangeCast<std::less, FloatType>(inputs, outputs);
}

LogicalResult arith::TruncFOp::verify() {
  return verifyTruncateOp<FloatType>(*this);
}

//===----------------------------------------------------------------------===//
// AndIOp
//===----------------------------------------------------------------------===//

void arith::AndIOp::getCanonicalizationPatterns(RewritePatternSet &patterns,
                                                MLIRContext *context) {
  patterns.add<AndOfExtUI, AndOfExtSI>(context);
}

//===----------------------------------------------------------------------===//
// OrIOp
//===----------------------------------------------------------------------===//

void arith::OrIOp::getCanonicalizationPatterns(RewritePatternSet &patterns,
                                               MLIRContext *context) {
  patterns.add<OrOfExtUI, OrOfExtSI>(context);
}

//===----------------------------------------------------------------------===//
// Verifiers for casts between integers and floats.
//===----------------------------------------------------------------------===//

template <typename From, typename To>
static bool checkIntFloatCast(TypeRange inputs, TypeRange outputs) {
  if (!areValidCastInputsAndOutputs(inputs, outputs))
    return false;

  auto srcType = getTypeIfLike<From>(inputs.front());
  auto dstType = getTypeIfLike<To>(outputs.back());

  return srcType && dstType;
}

//===----------------------------------------------------------------------===//
// UIToFPOp
//===----------------------------------------------------------------------===//

bool arith::UIToFPOp::areCastCompatible(TypeRange inputs, TypeRange outputs) {
  return checkIntFloatCast<IntegerType, FloatType>(inputs, outputs);
}

OpFoldResult arith::UIToFPOp::fold(FoldAdaptor adaptor) {
  Type resEleType = getElementTypeOrSelf(getType());
  return constFoldCastOp<IntegerAttr, FloatAttr>(
      adaptor.getOperands(), getType(),
      [&resEleType](const APInt &a, bool &castStatus) {
        FloatType floatTy = resEleType.cast<FloatType>();
        APFloat apf(floatTy.getFloatSemantics(),
                    APInt::getZero(floatTy.getWidth()));
        apf.convertFromAPInt(a, /*IsSigned=*/false,
                             APFloat::rmNearestTiesToEven);
        return apf;
      });
}

//===----------------------------------------------------------------------===//
// SIToFPOp
//===----------------------------------------------------------------------===//

bool arith::SIToFPOp::areCastCompatible(TypeRange inputs, TypeRange outputs) {
  return checkIntFloatCast<IntegerType, FloatType>(inputs, outputs);
}

OpFoldResult arith::SIToFPOp::fold(FoldAdaptor adaptor) {
  Type resEleType = getElementTypeOrSelf(getType());
  return constFoldCastOp<IntegerAttr, FloatAttr>(
      adaptor.getOperands(), getType(),
      [&resEleType](const APInt &a, bool &castStatus) {
        FloatType floatTy = resEleType.cast<FloatType>();
        APFloat apf(floatTy.getFloatSemantics(),
                    APInt::getZero(floatTy.getWidth()));
        apf.convertFromAPInt(a, /*IsSigned=*/true,
                             APFloat::rmNearestTiesToEven);
        return apf;
      });
}
//===----------------------------------------------------------------------===//
// FPToUIOp
//===----------------------------------------------------------------------===//

bool arith::FPToUIOp::areCastCompatible(TypeRange inputs, TypeRange outputs) {
  return checkIntFloatCast<FloatType, IntegerType>(inputs, outputs);
}

OpFoldResult arith::FPToUIOp::fold(FoldAdaptor adaptor) {
  Type resType = getElementTypeOrSelf(getType());
  unsigned bitWidth = resType.cast<IntegerType>().getWidth();
  return constFoldCastOp<FloatAttr, IntegerAttr>(
      adaptor.getOperands(), getType(),
      [&bitWidth](const APFloat &a, bool &castStatus) {
        bool ignored;
        APSInt api(bitWidth, /*isUnsigned=*/true);
        castStatus = APFloat::opInvalidOp !=
                     a.convertToInteger(api, APFloat::rmTowardZero, &ignored);
        return api;
      });
}

//===----------------------------------------------------------------------===//
// FPToSIOp
//===----------------------------------------------------------------------===//

bool arith::FPToSIOp::areCastCompatible(TypeRange inputs, TypeRange outputs) {
  return checkIntFloatCast<FloatType, IntegerType>(inputs, outputs);
}

OpFoldResult arith::FPToSIOp::fold(FoldAdaptor adaptor) {
  Type resType = getElementTypeOrSelf(getType());
  unsigned bitWidth = resType.cast<IntegerType>().getWidth();
  return constFoldCastOp<FloatAttr, IntegerAttr>(
      adaptor.getOperands(), getType(),
      [&bitWidth](const APFloat &a, bool &castStatus) {
        bool ignored;
        APSInt api(bitWidth, /*isUnsigned=*/false);
        castStatus = APFloat::opInvalidOp !=
                     a.convertToInteger(api, APFloat::rmTowardZero, &ignored);
        return api;
      });
}

//===----------------------------------------------------------------------===//
// IndexCastOp
//===----------------------------------------------------------------------===//

static bool areIndexCastCompatible(TypeRange inputs, TypeRange outputs) {
  if (!areValidCastInputsAndOutputs(inputs, outputs))
    return false;

  auto srcType = getTypeIfLikeOrMemRef<IntegerType, IndexType>(inputs.front());
  auto dstType = getTypeIfLikeOrMemRef<IntegerType, IndexType>(outputs.front());
  if (!srcType || !dstType)
    return false;

  return (srcType.isIndex() && dstType.isSignlessInteger()) ||
         (srcType.isSignlessInteger() && dstType.isIndex());
}

bool arith::IndexCastOp::areCastCompatible(TypeRange inputs,
                                           TypeRange outputs) {
  return areIndexCastCompatible(inputs, outputs);
}

OpFoldResult arith::IndexCastOp::fold(FoldAdaptor adaptor) {
  // index_cast(constant) -> constant
  // A little hack because we go through int. Otherwise, the size of the
  // constant might need to change.
  if (auto value = adaptor.getIn().dyn_cast_or_null<IntegerAttr>())
    return IntegerAttr::get(getType(), value.getInt());

  return {};
}

void arith::IndexCastOp::getCanonicalizationPatterns(
    RewritePatternSet &patterns, MLIRContext *context) {
  patterns.add<IndexCastOfIndexCast, IndexCastOfExtSI>(context);
}

//===----------------------------------------------------------------------===//
// IndexCastUIOp
//===----------------------------------------------------------------------===//

bool arith::IndexCastUIOp::areCastCompatible(TypeRange inputs,
                                             TypeRange outputs) {
  return areIndexCastCompatible(inputs, outputs);
}

OpFoldResult arith::IndexCastUIOp::fold(FoldAdaptor adaptor) {
  // index_castui(constant) -> constant
  // A little hack because we go through int. Otherwise, the size of the
  // constant might need to change.
  if (auto value = adaptor.getIn().dyn_cast_or_null<IntegerAttr>())
    return IntegerAttr::get(getType(), value.getValue().getZExtValue());

  return {};
}

void arith::IndexCastUIOp::getCanonicalizationPatterns(
    RewritePatternSet &patterns, MLIRContext *context) {
  patterns.add<IndexCastUIOfIndexCastUI, IndexCastUIOfExtUI>(context);
}

//===----------------------------------------------------------------------===//
// BitcastOp
//===----------------------------------------------------------------------===//

bool arith::BitcastOp::areCastCompatible(TypeRange inputs, TypeRange outputs) {
  if (!areValidCastInputsAndOutputs(inputs, outputs))
    return false;

  auto srcType =
      getTypeIfLikeOrMemRef<IntegerType, IndexType, FloatType>(inputs.front());
  auto dstType =
      getTypeIfLikeOrMemRef<IntegerType, IndexType, FloatType>(outputs.front());
  if (!srcType || !dstType)
    return false;

  return srcType.getIntOrFloatBitWidth() == dstType.getIntOrFloatBitWidth();
}

OpFoldResult arith::BitcastOp::fold(FoldAdaptor adaptor) {
  auto resType = getType();
  auto operand = adaptor.getIn();
  if (!operand)
    return {};

  /// Bitcast dense elements.
  if (auto denseAttr = operand.dyn_cast_or_null<DenseElementsAttr>())
    return denseAttr.bitcast(resType.cast<ShapedType>().getElementType());
  /// Other shaped types unhandled.
  if (resType.isa<ShapedType>())
    return {};

  /// Bitcast integer or float to integer or float.
  APInt bits = operand.isa<FloatAttr>()
                   ? operand.cast<FloatAttr>().getValue().bitcastToAPInt()
                   : operand.cast<IntegerAttr>().getValue();

  if (auto resFloatType = resType.dyn_cast<FloatType>())
    return FloatAttr::get(resType,
                          APFloat(resFloatType.getFloatSemantics(), bits));
  return IntegerAttr::get(resType, bits);
}

void arith::BitcastOp::getCanonicalizationPatterns(RewritePatternSet &patterns,
                                                   MLIRContext *context) {
  patterns.add<BitcastOfBitcast>(context);
}

//===----------------------------------------------------------------------===//
// CmpIOp
//===----------------------------------------------------------------------===//

/// Compute `lhs` `pred` `rhs`, where `pred` is one of the known integer
/// comparison predicates.
bool mlir::arith::applyCmpPredicate(arith::CmpIPredicate predicate,
                                    const APInt &lhs, const APInt &rhs) {
  switch (predicate) {
  case arith::CmpIPredicate::eq:
    return lhs.eq(rhs);
  case arith::CmpIPredicate::ne:
    return lhs.ne(rhs);
  case arith::CmpIPredicate::slt:
    return lhs.slt(rhs);
  case arith::CmpIPredicate::sle:
    return lhs.sle(rhs);
  case arith::CmpIPredicate::sgt:
    return lhs.sgt(rhs);
  case arith::CmpIPredicate::sge:
    return lhs.sge(rhs);
  case arith::CmpIPredicate::ult:
    return lhs.ult(rhs);
  case arith::CmpIPredicate::ule:
    return lhs.ule(rhs);
  case arith::CmpIPredicate::ugt:
    return lhs.ugt(rhs);
  case arith::CmpIPredicate::uge:
    return lhs.uge(rhs);
  }
  llvm_unreachable("unknown cmpi predicate kind");
}

/// Returns true if the predicate is true for two equal operands.
static bool applyCmpPredicateToEqualOperands(arith::CmpIPredicate predicate) {
  switch (predicate) {
  case arith::CmpIPredicate::eq:
  case arith::CmpIPredicate::sle:
  case arith::CmpIPredicate::sge:
  case arith::CmpIPredicate::ule:
  case arith::CmpIPredicate::uge:
    return true;
  case arith::CmpIPredicate::ne:
  case arith::CmpIPredicate::slt:
  case arith::CmpIPredicate::sgt:
  case arith::CmpIPredicate::ult:
  case arith::CmpIPredicate::ugt:
    return false;
  }
  llvm_unreachable("unknown cmpi predicate kind");
}

static Attribute getBoolAttribute(Type type, MLIRContext *ctx, bool value) {
  auto boolAttr = BoolAttr::get(ctx, value);
  ShapedType shapedType = type.dyn_cast_or_null<ShapedType>();
  if (!shapedType)
    return boolAttr;
  return DenseElementsAttr::get(shapedType, boolAttr);
}

static std::optional<int64_t> getIntegerWidth(Type t) {
  if (auto intType = t.dyn_cast<IntegerType>()) {
    return intType.getWidth();
  }
  if (auto vectorIntType = t.dyn_cast<VectorType>()) {
    return vectorIntType.getElementType().cast<IntegerType>().getWidth();
  }
  return std::nullopt;
}

OpFoldResult arith::CmpIOp::fold(FoldAdaptor adaptor) {
  // cmpi(pred, x, x)
  if (getLhs() == getRhs()) {
    auto val = applyCmpPredicateToEqualOperands(getPredicate());
    return getBoolAttribute(getType(), getContext(), val);
  }

  if (matchPattern(getRhs(), m_Zero())) {
    if (auto extOp = getLhs().getDefiningOp<ExtSIOp>()) {
      // extsi(%x : i1 -> iN) != 0  ->  %x
      std::optional<int64_t> integerWidth =
          getIntegerWidth(extOp.getOperand().getType());
      if (integerWidth && integerWidth.value() == 1 &&
          getPredicate() == arith::CmpIPredicate::ne)
        return extOp.getOperand();
    }
    if (auto extOp = getLhs().getDefiningOp<ExtUIOp>()) {
      // extui(%x : i1 -> iN) != 0  ->  %x
      std::optional<int64_t> integerWidth =
          getIntegerWidth(extOp.getOperand().getType());
      if (integerWidth && integerWidth.value() == 1 &&
          getPredicate() == arith::CmpIPredicate::ne)
        return extOp.getOperand();
    }
  }

  // Move constant to the right side.
  if (adaptor.getLhs() && !adaptor.getRhs()) {
    // Do not use invertPredicate, as it will change eq to ne and vice versa.
    using Pred = CmpIPredicate;
    const std::pair<Pred, Pred> invPreds[] = {
        {Pred::slt, Pred::sgt}, {Pred::sgt, Pred::slt}, {Pred::sle, Pred::sge},
        {Pred::sge, Pred::sle}, {Pred::ult, Pred::ugt}, {Pred::ugt, Pred::ult},
        {Pred::ule, Pred::uge}, {Pred::uge, Pred::ule}, {Pred::eq, Pred::eq},
        {Pred::ne, Pred::ne},
    };
    Pred origPred = getPredicate();
    for (auto pred : invPreds) {
      if (origPred == pred.first) {
        setPredicate(pred.second);
        Value lhs = getLhs();
        Value rhs = getRhs();
        getLhsMutable().assign(rhs);
        getRhsMutable().assign(lhs);
        return getResult();
      }
    }
    llvm_unreachable("unknown cmpi predicate kind");
  }

  // We are moving constants to the right side; So if lhs is constant rhs is
  // guaranteed to be a constant.
  if (auto lhs = adaptor.getLhs().dyn_cast_or_null<TypedAttr>()) {
    return constFoldBinaryOp<IntegerAttr>(
        adaptor.getOperands(), getI1SameShape(lhs.getType()),
        [pred = getPredicate()](const APInt &lhs, const APInt &rhs) {
          return APInt(1,
                       static_cast<int64_t>(applyCmpPredicate(pred, lhs, rhs)));
        });
  }

  return {};
}

void arith::CmpIOp::getCanonicalizationPatterns(RewritePatternSet &patterns,
                                                MLIRContext *context) {
  patterns.insert<CmpIExtSI, CmpIExtUI>(context);
}

//===----------------------------------------------------------------------===//
// CmpFOp
//===----------------------------------------------------------------------===//

/// Compute `lhs` `pred` `rhs`, where `pred` is one of the known floating point
/// comparison predicates.
bool mlir::arith::applyCmpPredicate(arith::CmpFPredicate predicate,
                                    const APFloat &lhs, const APFloat &rhs) {
  auto cmpResult = lhs.compare(rhs);
  switch (predicate) {
  case arith::CmpFPredicate::AlwaysFalse:
    return false;
  case arith::CmpFPredicate::OEQ:
    return cmpResult == APFloat::cmpEqual;
  case arith::CmpFPredicate::OGT:
    return cmpResult == APFloat::cmpGreaterThan;
  case arith::CmpFPredicate::OGE:
    return cmpResult == APFloat::cmpGreaterThan ||
           cmpResult == APFloat::cmpEqual;
  case arith::CmpFPredicate::OLT:
    return cmpResult == APFloat::cmpLessThan;
  case arith::CmpFPredicate::OLE:
    return cmpResult == APFloat::cmpLessThan || cmpResult == APFloat::cmpEqual;
  case arith::CmpFPredicate::ONE:
    return cmpResult != APFloat::cmpUnordered && cmpResult != APFloat::cmpEqual;
  case arith::CmpFPredicate::ORD:
    return cmpResult != APFloat::cmpUnordered;
  case arith::CmpFPredicate::UEQ:
    return cmpResult == APFloat::cmpUnordered || cmpResult == APFloat::cmpEqual;
  case arith::CmpFPredicate::UGT:
    return cmpResult == APFloat::cmpUnordered ||
           cmpResult == APFloat::cmpGreaterThan;
  case arith::CmpFPredicate::UGE:
    return cmpResult == APFloat::cmpUnordered ||
           cmpResult == APFloat::cmpGreaterThan ||
           cmpResult == APFloat::cmpEqual;
  case arith::CmpFPredicate::ULT:
    return cmpResult == APFloat::cmpUnordered ||
           cmpResult == APFloat::cmpLessThan;
  case arith::CmpFPredicate::ULE:
    return cmpResult == APFloat::cmpUnordered ||
           cmpResult == APFloat::cmpLessThan || cmpResult == APFloat::cmpEqual;
  case arith::CmpFPredicate::UNE:
    return cmpResult != APFloat::cmpEqual;
  case arith::CmpFPredicate::UNO:
    return cmpResult == APFloat::cmpUnordered;
  case arith::CmpFPredicate::AlwaysTrue:
    return true;
  }
  llvm_unreachable("unknown cmpf predicate kind");
}

OpFoldResult arith::CmpFOp::fold(FoldAdaptor adaptor) {
  auto lhs = adaptor.getLhs().dyn_cast_or_null<FloatAttr>();
  auto rhs = adaptor.getRhs().dyn_cast_or_null<FloatAttr>();

  // If one operand is NaN, making them both NaN does not change the result.
  if (lhs && lhs.getValue().isNaN())
    rhs = lhs;
  if (rhs && rhs.getValue().isNaN())
    lhs = rhs;

  if (!lhs || !rhs)
    return {};

  auto val = applyCmpPredicate(getPredicate(), lhs.getValue(), rhs.getValue());
  return BoolAttr::get(getContext(), val);
}

class CmpFIntToFPConst final : public OpRewritePattern<CmpFOp> {
public:
  using OpRewritePattern<CmpFOp>::OpRewritePattern;

  static CmpIPredicate convertToIntegerPredicate(CmpFPredicate pred,
                                                 bool isUnsigned) {
    using namespace arith;
    switch (pred) {
    case CmpFPredicate::UEQ:
    case CmpFPredicate::OEQ:
      return CmpIPredicate::eq;
    case CmpFPredicate::UGT:
    case CmpFPredicate::OGT:
      return isUnsigned ? CmpIPredicate::ugt : CmpIPredicate::sgt;
    case CmpFPredicate::UGE:
    case CmpFPredicate::OGE:
      return isUnsigned ? CmpIPredicate::uge : CmpIPredicate::sge;
    case CmpFPredicate::ULT:
    case CmpFPredicate::OLT:
      return isUnsigned ? CmpIPredicate::ult : CmpIPredicate::slt;
    case CmpFPredicate::ULE:
    case CmpFPredicate::OLE:
      return isUnsigned ? CmpIPredicate::ule : CmpIPredicate::sle;
    case CmpFPredicate::UNE:
    case CmpFPredicate::ONE:
      return CmpIPredicate::ne;
    default:
      llvm_unreachable("Unexpected predicate!");
    }
  }

  LogicalResult matchAndRewrite(CmpFOp op,
                                PatternRewriter &rewriter) const override {
    FloatAttr flt;
    if (!matchPattern(op.getRhs(), m_Constant(&flt)))
      return failure();

    const APFloat &rhs = flt.getValue();

    // Don't attempt to fold a nan.
    if (rhs.isNaN())
      return failure();

    // Get the width of the mantissa.  We don't want to hack on conversions that
    // might lose information from the integer, e.g. "i64 -> float"
    FloatType floatTy = op.getRhs().getType().cast<FloatType>();
    int mantissaWidth = floatTy.getFPMantissaWidth();
    if (mantissaWidth <= 0)
      return failure();

    bool isUnsigned;
    Value intVal;

    if (auto si = op.getLhs().getDefiningOp<SIToFPOp>()) {
      isUnsigned = false;
      intVal = si.getIn();
    } else if (auto ui = op.getLhs().getDefiningOp<UIToFPOp>()) {
      isUnsigned = true;
      intVal = ui.getIn();
    } else {
      return failure();
    }

    // Check to see that the input is converted from an integer type that is
    // small enough that preserves all bits.
    auto intTy = intVal.getType().cast<IntegerType>();
    auto intWidth = intTy.getWidth();

    // Number of bits representing values, as opposed to the sign
    auto valueBits = isUnsigned ? intWidth : (intWidth - 1);

    // Following test does NOT adjust intWidth downwards for signed inputs,
    // because the most negative value still requires all the mantissa bits
    // to distinguish it from one less than that value.
    if ((int)intWidth > mantissaWidth) {
      // Conversion would lose accuracy. Check if loss can impact comparison.
      int exponent = ilogb(rhs);
      if (exponent == APFloat::IEK_Inf) {
        int maxExponent = ilogb(APFloat::getLargest(rhs.getSemantics()));
        if (maxExponent < (int)valueBits) {
          // Conversion could create infinity.
          return failure();
        }
      } else {
        // Note that if rhs is zero or NaN, then Exp is negative
        // and first condition is trivially false.
        if (mantissaWidth <= exponent && exponent <= (int)valueBits) {
          // Conversion could affect comparison.
          return failure();
        }
      }
    }

    // Convert to equivalent cmpi predicate
    CmpIPredicate pred;
    switch (op.getPredicate()) {
    case CmpFPredicate::ORD:
      // Int to fp conversion doesn't create a nan (ord checks neither is a nan)
      rewriter.replaceOpWithNewOp<ConstantIntOp>(op, /*value=*/true,
                                                 /*width=*/1);
      return success();
    case CmpFPredicate::UNO:
      // Int to fp conversion doesn't create a nan (uno checks either is a nan)
      rewriter.replaceOpWithNewOp<ConstantIntOp>(op, /*value=*/false,
                                                 /*width=*/1);
      return success();
    default:
      pred = convertToIntegerPredicate(op.getPredicate(), isUnsigned);
      break;
    }

    if (!isUnsigned) {
      // If the rhs value is > SignedMax, fold the comparison.  This handles
      // +INF and large values.
      APFloat signedMax(rhs.getSemantics());
      signedMax.convertFromAPInt(APInt::getSignedMaxValue(intWidth), true,
                                 APFloat::rmNearestTiesToEven);
      if (signedMax < rhs) { // smax < 13123.0
        if (pred == CmpIPredicate::ne || pred == CmpIPredicate::slt ||
            pred == CmpIPredicate::sle)
          rewriter.replaceOpWithNewOp<ConstantIntOp>(op, /*value=*/true,
                                                     /*width=*/1);
        else
          rewriter.replaceOpWithNewOp<ConstantIntOp>(op, /*value=*/false,
                                                     /*width=*/1);
        return success();
      }
    } else {
      // If the rhs value is > UnsignedMax, fold the comparison. This handles
      // +INF and large values.
      APFloat unsignedMax(rhs.getSemantics());
      unsignedMax.convertFromAPInt(APInt::getMaxValue(intWidth), false,
                                   APFloat::rmNearestTiesToEven);
      if (unsignedMax < rhs) { // umax < 13123.0
        if (pred == CmpIPredicate::ne || pred == CmpIPredicate::ult ||
            pred == CmpIPredicate::ule)
          rewriter.replaceOpWithNewOp<ConstantIntOp>(op, /*value=*/true,
                                                     /*width=*/1);
        else
          rewriter.replaceOpWithNewOp<ConstantIntOp>(op, /*value=*/false,
                                                     /*width=*/1);
        return success();
      }
    }

    if (!isUnsigned) {
      // See if the rhs value is < SignedMin.
      APFloat signedMin(rhs.getSemantics());
      signedMin.convertFromAPInt(APInt::getSignedMinValue(intWidth), true,
                                 APFloat::rmNearestTiesToEven);
      if (signedMin > rhs) { // smin > 12312.0
        if (pred == CmpIPredicate::ne || pred == CmpIPredicate::sgt ||
            pred == CmpIPredicate::sge)
          rewriter.replaceOpWithNewOp<ConstantIntOp>(op, /*value=*/true,
                                                     /*width=*/1);
        else
          rewriter.replaceOpWithNewOp<ConstantIntOp>(op, /*value=*/false,
                                                     /*width=*/1);
        return success();
      }
    } else {
      // See if the rhs value is < UnsignedMin.
      APFloat unsignedMin(rhs.getSemantics());
      unsignedMin.convertFromAPInt(APInt::getMinValue(intWidth), false,
                                   APFloat::rmNearestTiesToEven);
      if (unsignedMin > rhs) { // umin > 12312.0
        if (pred == CmpIPredicate::ne || pred == CmpIPredicate::ugt ||
            pred == CmpIPredicate::uge)
          rewriter.replaceOpWithNewOp<ConstantIntOp>(op, /*value=*/true,
                                                     /*width=*/1);
        else
          rewriter.replaceOpWithNewOp<ConstantIntOp>(op, /*value=*/false,
                                                     /*width=*/1);
        return success();
      }
    }

    // Okay, now we know that the FP constant fits in the range [SMIN, SMAX] or
    // [0, UMAX], but it may still be fractional.  See if it is fractional by
    // casting the FP value to the integer value and back, checking for
    // equality. Don't do this for zero, because -0.0 is not fractional.
    bool ignored;
    APSInt rhsInt(intWidth, isUnsigned);
    if (APFloat::opInvalidOp ==
        rhs.convertToInteger(rhsInt, APFloat::rmTowardZero, &ignored)) {
      // Undefined behavior invoked - the destination type can't represent
      // the input constant.
      return failure();
    }

    if (!rhs.isZero()) {
      APFloat apf(floatTy.getFloatSemantics(),
                  APInt::getZero(floatTy.getWidth()));
      apf.convertFromAPInt(rhsInt, !isUnsigned, APFloat::rmNearestTiesToEven);

      bool equal = apf == rhs;
      if (!equal) {
        // If we had a comparison against a fractional value, we have to adjust
        // the compare predicate and sometimes the value.  rhsInt is rounded
        // towards zero at this point.
        switch (pred) {
        case CmpIPredicate::ne: // (float)int != 4.4   --> true
          rewriter.replaceOpWithNewOp<ConstantIntOp>(op, /*value=*/true,
                                                     /*width=*/1);
          return success();
        case CmpIPredicate::eq: // (float)int == 4.4   --> false
          rewriter.replaceOpWithNewOp<ConstantIntOp>(op, /*value=*/false,
                                                     /*width=*/1);
          return success();
        case CmpIPredicate::ule:
          // (float)int <= 4.4   --> int <= 4
          // (float)int <= -4.4  --> false
          if (rhs.isNegative()) {
            rewriter.replaceOpWithNewOp<ConstantIntOp>(op, /*value=*/false,
                                                       /*width=*/1);
            return success();
          }
          break;
        case CmpIPredicate::sle:
          // (float)int <= 4.4   --> int <= 4
          // (float)int <= -4.4  --> int < -4
          if (rhs.isNegative())
            pred = CmpIPredicate::slt;
          break;
        case CmpIPredicate::ult:
          // (float)int < -4.4   --> false
          // (float)int < 4.4    --> int <= 4
          if (rhs.isNegative()) {
            rewriter.replaceOpWithNewOp<ConstantIntOp>(op, /*value=*/false,
                                                       /*width=*/1);
            return success();
          }
          pred = CmpIPredicate::ule;
          break;
        case CmpIPredicate::slt:
          // (float)int < -4.4   --> int < -4
          // (float)int < 4.4    --> int <= 4
          if (!rhs.isNegative())
            pred = CmpIPredicate::sle;
          break;
        case CmpIPredicate::ugt:
          // (float)int > 4.4    --> int > 4
          // (float)int > -4.4   --> true
          if (rhs.isNegative()) {
            rewriter.replaceOpWithNewOp<ConstantIntOp>(op, /*value=*/true,
                                                       /*width=*/1);
            return success();
          }
          break;
        case CmpIPredicate::sgt:
          // (float)int > 4.4    --> int > 4
          // (float)int > -4.4   --> int >= -4
          if (rhs.isNegative())
            pred = CmpIPredicate::sge;
          break;
        case CmpIPredicate::uge:
          // (float)int >= -4.4   --> true
          // (float)int >= 4.4    --> int > 4
          if (rhs.isNegative()) {
            rewriter.replaceOpWithNewOp<ConstantIntOp>(op, /*value=*/true,
                                                       /*width=*/1);
            return success();
          }
          pred = CmpIPredicate::ugt;
          break;
        case CmpIPredicate::sge:
          // (float)int >= -4.4   --> int >= -4
          // (float)int >= 4.4    --> int > 4
          if (!rhs.isNegative())
            pred = CmpIPredicate::sgt;
          break;
        }
      }
    }

    // Lower this FP comparison into an appropriate integer version of the
    // comparison.
    rewriter.replaceOpWithNewOp<CmpIOp>(
        op, pred, intVal,
        rewriter.create<ConstantOp>(
            op.getLoc(), intVal.getType(),
            rewriter.getIntegerAttr(intVal.getType(), rhsInt)));
    return success();
  }
};

void arith::CmpFOp::getCanonicalizationPatterns(RewritePatternSet &patterns,
                                                MLIRContext *context) {
  patterns.insert<CmpFIntToFPConst>(context);
}

//===----------------------------------------------------------------------===//
// SelectOp
//===----------------------------------------------------------------------===//

// Transforms a select of a boolean to arithmetic operations
//
//  arith.select %arg, %x, %y : i1
//
//  becomes
//
//  and(%arg, %x) or and(!%arg, %y)
struct SelectI1Simplify : public OpRewritePattern<arith::SelectOp> {
  using OpRewritePattern<arith::SelectOp>::OpRewritePattern;

  LogicalResult matchAndRewrite(arith::SelectOp op,
                                PatternRewriter &rewriter) const override {
    if (!op.getType().isInteger(1))
      return failure();

    Value falseConstant =
        rewriter.create<arith::ConstantIntOp>(op.getLoc(), true, 1);
    Value notCondition = rewriter.create<arith::XOrIOp>(
        op.getLoc(), op.getCondition(), falseConstant);

    Value trueVal = rewriter.create<arith::AndIOp>(
        op.getLoc(), op.getCondition(), op.getTrueValue());
    Value falseVal = rewriter.create<arith::AndIOp>(op.getLoc(), notCondition,
                                                    op.getFalseValue());
    rewriter.replaceOpWithNewOp<arith::OrIOp>(op, trueVal, falseVal);
    return success();
  }
};

//  select %arg, %c1, %c0 => extui %arg
struct SelectToExtUI : public OpRewritePattern<arith::SelectOp> {
  using OpRewritePattern<arith::SelectOp>::OpRewritePattern;

  LogicalResult matchAndRewrite(arith::SelectOp op,
                                PatternRewriter &rewriter) const override {
    // Cannot extui i1 to i1, or i1 to f32
    if (!op.getType().isa<IntegerType>() || op.getType().isInteger(1))
      return failure();

    // select %x, c1, %c0 => extui %arg
    if (matchPattern(op.getTrueValue(), m_One()) &&
        matchPattern(op.getFalseValue(), m_Zero())) {
      rewriter.replaceOpWithNewOp<arith::ExtUIOp>(op, op.getType(),
                                                  op.getCondition());
      return success();
    }

    // select %x, c0, %c1 => extui (xor %arg, true)
    if (matchPattern(op.getTrueValue(), m_Zero()) &&
        matchPattern(op.getFalseValue(), m_One())) {
      rewriter.replaceOpWithNewOp<arith::ExtUIOp>(
          op, op.getType(),
          rewriter.create<arith::XOrIOp>(
              op.getLoc(), op.getCondition(),
              rewriter.create<arith::ConstantIntOp>(
                  op.getLoc(), 1, op.getCondition().getType())));
      return success();
    }

    return failure();
  }
};

void arith::SelectOp::getCanonicalizationPatterns(RewritePatternSet &results,
                                                  MLIRContext *context) {
  results.add<SelectI1Simplify, SelectToExtUI>(context);
}

OpFoldResult arith::SelectOp::fold(FoldAdaptor adaptor) {
  Value trueVal = getTrueValue();
  Value falseVal = getFalseValue();
  if (trueVal == falseVal)
    return trueVal;

  Value condition = getCondition();

  // select true, %0, %1 => %0
  if (matchPattern(condition, m_One()))
    return trueVal;

  // select false, %0, %1 => %1
  if (matchPattern(condition, m_Zero()))
    return falseVal;

  // select %x, true, false => %x
  if (getType().isInteger(1) && matchPattern(getTrueValue(), m_One()) &&
      matchPattern(getFalseValue(), m_Zero()))
    return condition;

  if (auto cmp = dyn_cast_or_null<arith::CmpIOp>(condition.getDefiningOp())) {
    auto pred = cmp.getPredicate();
    if (pred == arith::CmpIPredicate::eq || pred == arith::CmpIPredicate::ne) {
      auto cmpLhs = cmp.getLhs();
      auto cmpRhs = cmp.getRhs();

      // %0 = arith.cmpi eq, %arg0, %arg1
      // %1 = arith.select %0, %arg0, %arg1 => %arg1

      // %0 = arith.cmpi ne, %arg0, %arg1
      // %1 = arith.select %0, %arg0, %arg1 => %arg0

      if ((cmpLhs == trueVal && cmpRhs == falseVal) ||
          (cmpRhs == trueVal && cmpLhs == falseVal))
        return pred == arith::CmpIPredicate::ne ? trueVal : falseVal;
    }
  }

  // Constant-fold constant operands over non-splat constant condition.
  // select %cst_vec, %cst0, %cst1 => %cst2
  if (auto cond =
          adaptor.getCondition().dyn_cast_or_null<DenseElementsAttr>()) {
    if (auto lhs =
            adaptor.getTrueValue().dyn_cast_or_null<DenseElementsAttr>()) {
      if (auto rhs =
              adaptor.getFalseValue().dyn_cast_or_null<DenseElementsAttr>()) {
        SmallVector<Attribute> results;
        results.reserve(static_cast<size_t>(cond.getNumElements()));
        auto condVals = llvm::make_range(cond.value_begin<BoolAttr>(),
                                         cond.value_end<BoolAttr>());
        auto lhsVals = llvm::make_range(lhs.value_begin<Attribute>(),
                                        lhs.value_end<Attribute>());
        auto rhsVals = llvm::make_range(rhs.value_begin<Attribute>(),
                                        rhs.value_end<Attribute>());

        for (auto [condVal, lhsVal, rhsVal] :
             llvm::zip_equal(condVals, lhsVals, rhsVals))
          results.push_back(condVal.getValue() ? lhsVal : rhsVal);

        return DenseElementsAttr::get(lhs.getType(), results);
      }
    }
  }

  return nullptr;
}

ParseResult SelectOp::parse(OpAsmParser &parser, OperationState &result) {
  Type conditionType, resultType;
  SmallVector<OpAsmParser::UnresolvedOperand, 3> operands;
  if (parser.parseOperandList(operands, /*requiredOperandCount=*/3) ||
      parser.parseOptionalAttrDict(result.attributes) ||
      parser.parseColonType(resultType))
    return failure();

  // Check for the explicit condition type if this is a masked tensor or vector.
  if (succeeded(parser.parseOptionalComma())) {
    conditionType = resultType;
    if (parser.parseType(resultType))
      return failure();
  } else {
    conditionType = parser.getBuilder().getI1Type();
  }

  result.addTypes(resultType);
  return parser.resolveOperands(operands,
                                {conditionType, resultType, resultType},
                                parser.getNameLoc(), result.operands);
}

void arith::SelectOp::print(OpAsmPrinter &p) {
  p << " " << getOperands();
  p.printOptionalAttrDict((*this)->getAttrs());
  p << " : ";
  if (ShapedType condType = getCondition().getType().dyn_cast<ShapedType>())
    p << condType << ", ";
  p << getType();
}

LogicalResult arith::SelectOp::verify() {
  Type conditionType = getCondition().getType();
  if (conditionType.isSignlessInteger(1))
    return success();

  // If the result type is a vector or tensor, the type can be a mask with the
  // same elements.
  Type resultType = getType();
  if (!resultType.isa<TensorType, VectorType>())
    return emitOpError() << "expected condition to be a signless i1, but got "
                         << conditionType;
  Type shapedConditionType = getI1SameShape(resultType);
  if (conditionType != shapedConditionType) {
    return emitOpError() << "expected condition type to have the same shape "
                            "as the result type, expected "
                         << shapedConditionType << ", but got "
                         << conditionType;
  }
  return success();
}
//===----------------------------------------------------------------------===//
// ShLIOp
//===----------------------------------------------------------------------===//

OpFoldResult arith::ShLIOp::fold(FoldAdaptor adaptor) {
  // shli(x, 0) -> x
  if (matchPattern(getRhs(), m_Zero()))
    return getLhs();
  // Don't fold if shifting more than the bit width.
  bool bounded = false;
  auto result = constFoldBinaryOp<IntegerAttr>(
      adaptor.getOperands(), [&](const APInt &a, const APInt &b) {
        bounded = b.ule(b.getBitWidth());
        return a.shl(b);
      });
  return bounded ? result : Attribute();
}

//===----------------------------------------------------------------------===//
// ShRUIOp
//===----------------------------------------------------------------------===//

OpFoldResult arith::ShRUIOp::fold(FoldAdaptor adaptor) {
  // shrui(x, 0) -> x
  if (matchPattern(getRhs(), m_Zero()))
    return getLhs();
  // Don't fold if shifting more than the bit width.
  bool bounded = false;
  auto result = constFoldBinaryOp<IntegerAttr>(
      adaptor.getOperands(), [&](const APInt &a, const APInt &b) {
        bounded = b.ule(b.getBitWidth());
        return a.lshr(b);
      });
  return bounded ? result : Attribute();
}

//===----------------------------------------------------------------------===//
// ShRSIOp
//===----------------------------------------------------------------------===//

OpFoldResult arith::ShRSIOp::fold(FoldAdaptor adaptor) {
  // shrsi(x, 0) -> x
  if (matchPattern(getRhs(), m_Zero()))
    return getLhs();
  // Don't fold if shifting more than the bit width.
  bool bounded = false;
  auto result = constFoldBinaryOp<IntegerAttr>(
      adaptor.getOperands(), [&](const APInt &a, const APInt &b) {
        bounded = b.ule(b.getBitWidth());
        return a.ashr(b);
      });
  return bounded ? result : Attribute();
}

//===----------------------------------------------------------------------===//
// Atomic Enum
//===----------------------------------------------------------------------===//

/// Returns the identity value attribute associated with an AtomicRMWKind op.
Attribute mlir::arith::getIdentityValueAttr(AtomicRMWKind kind, Type resultType,
                                            OpBuilder &builder, Location loc) {
  switch (kind) {
  case AtomicRMWKind::maxf:
    return builder.getFloatAttr(
        resultType,
        APFloat::getInf(resultType.cast<FloatType>().getFloatSemantics(),
                        /*Negative=*/true));
  case AtomicRMWKind::addf:
  case AtomicRMWKind::addi:
  case AtomicRMWKind::maxu:
  case AtomicRMWKind::ori:
    return builder.getZeroAttr(resultType);
  case AtomicRMWKind::andi:
    return builder.getIntegerAttr(
        resultType,
        APInt::getAllOnes(resultType.cast<IntegerType>().getWidth()));
  case AtomicRMWKind::maxs:
    return builder.getIntegerAttr(
        resultType,
        APInt::getSignedMinValue(resultType.cast<IntegerType>().getWidth()));
  case AtomicRMWKind::minf:
    return builder.getFloatAttr(
        resultType,
        APFloat::getInf(resultType.cast<FloatType>().getFloatSemantics(),
                        /*Negative=*/false));
  case AtomicRMWKind::mins:
    return builder.getIntegerAttr(
        resultType,
        APInt::getSignedMaxValue(resultType.cast<IntegerType>().getWidth()));
  case AtomicRMWKind::minu:
    return builder.getIntegerAttr(
        resultType,
        APInt::getMaxValue(resultType.cast<IntegerType>().getWidth()));
  case AtomicRMWKind::muli:
    return builder.getIntegerAttr(resultType, 1);
  case AtomicRMWKind::mulf:
    return builder.getFloatAttr(resultType, 1);
  // TODO: Add remaining reduction operations.
  default:
    (void)emitOptionalError(loc, "Reduction operation type not supported");
    break;
  }
  return nullptr;
}

/// Returns the identity value associated with an AtomicRMWKind op.
Value mlir::arith::getIdentityValue(AtomicRMWKind op, Type resultType,
                                    OpBuilder &builder, Location loc) {
  Attribute attr = getIdentityValueAttr(op, resultType, builder, loc);
  return builder.create<arith::ConstantOp>(loc, attr);
}

/// Return the value obtained by applying the reduction operation kind
/// associated with a binary AtomicRMWKind op to `lhs` and `rhs`.
Value mlir::arith::getReductionOp(AtomicRMWKind op, OpBuilder &builder,
                                  Location loc, Value lhs, Value rhs) {
  switch (op) {
  case AtomicRMWKind::addf:
    return builder.create<arith::AddFOp>(loc, lhs, rhs);
  case AtomicRMWKind::addi:
    return builder.create<arith::AddIOp>(loc, lhs, rhs);
  case AtomicRMWKind::mulf:
    return builder.create<arith::MulFOp>(loc, lhs, rhs);
  case AtomicRMWKind::muli:
    return builder.create<arith::MulIOp>(loc, lhs, rhs);
  case AtomicRMWKind::maxf:
    return builder.create<arith::MaxFOp>(loc, lhs, rhs);
  case AtomicRMWKind::minf:
    return builder.create<arith::MinFOp>(loc, lhs, rhs);
  case AtomicRMWKind::maxs:
    return builder.create<arith::MaxSIOp>(loc, lhs, rhs);
  case AtomicRMWKind::mins:
    return builder.create<arith::MinSIOp>(loc, lhs, rhs);
  case AtomicRMWKind::maxu:
    return builder.create<arith::MaxUIOp>(loc, lhs, rhs);
  case AtomicRMWKind::minu:
    return builder.create<arith::MinUIOp>(loc, lhs, rhs);
  case AtomicRMWKind::ori:
    return builder.create<arith::OrIOp>(loc, lhs, rhs);
  case AtomicRMWKind::andi:
    return builder.create<arith::AndIOp>(loc, lhs, rhs);
  // TODO: Add remaining reduction operations.
  default:
    (void)emitOptionalError(loc, "Reduction operation type not supported");
    break;
  }
  return nullptr;
}

//===----------------------------------------------------------------------===//
// TableGen'd op method definitions
//===----------------------------------------------------------------------===//

#define GET_OP_CLASSES
#include "mlir/Dialect/Arith/IR/ArithOps.cpp.inc"

//===----------------------------------------------------------------------===//
// TableGen'd enum attribute definitions
//===----------------------------------------------------------------------===//

#include "mlir/Dialect/Arith/IR/ArithOpsEnums.cpp.inc"<|MERGE_RESOLUTION|>--- conflicted
+++ resolved
@@ -1226,14 +1226,7 @@
 
 /// Always fold extension of FP constants.
 OpFoldResult arith::ExtFOp::fold(FoldAdaptor adaptor) {
-<<<<<<< HEAD
-  ArrayRef<Attribute> operands = adaptor.getOperands();
-  assert(operands.size() == 1 && "unary operation takes one operand");
-
-  auto constOperand = operands.front().dyn_cast_or_null<FloatAttr>();
-=======
   auto constOperand = adaptor.getIn().dyn_cast_or_null<FloatAttr>();
->>>>>>> 21afc0cb
   if (!constOperand)
     return {};
 
