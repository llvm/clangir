--- conflicted
+++ resolved
@@ -180,13 +180,8 @@
 }
 
 def GPU_GPUFuncOp : GPU_Op<"func", [
-<<<<<<< HEAD
     HasParent<"GPUModuleOp">, AffineScope, AutomaticAllocationScope, 
-    CallableOpInterface, FunctionOpInterface,  IsolatedFromAbove, Symbol
-=======
-    HasParent<"GPUModuleOp">, AutomaticAllocationScope, FunctionOpInterface,
-    IsolatedFromAbove
->>>>>>> cf752906
+    CallableOpInterface, FunctionOpInterface,  IsolatedFromAbove
   ]> {
   let summary = "Function executable on a GPU";
 
