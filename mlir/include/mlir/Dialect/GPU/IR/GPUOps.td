--- conflicted
+++ resolved
@@ -1860,11 +1860,7 @@
     Example:
 
     ```mlir
-<<<<<<< HEAD
-    %buffersz, %token = gpu.spmv_buffersize async [%dep] %env, %spmatA{TRANSPOSE}, %dnX, %dnY
-=======
     %buffersz, %token = gpu.spmv_buffer_size async [%dep] %env, %spmatA{TRANSPOSE}, %dnX, %dnY into f32
->>>>>>> cd92bbcb
     ```
   }];
   let arguments = (ins Variadic<GPU_AsyncToken>:$asyncDependencies,
@@ -1878,18 +1874,6 @@
                       Optional<GPU_AsyncToken>:$asyncToken);
 
   let builders = [OpBuilder<(ins
-<<<<<<< HEAD
-      "::mlir::Type":$bufferSz,
-      "::mlir::Type":$asyncToken,
-      "::mlir::ValueRange":$asyncDependencies,
-      "::mlir::Value":$env,
-      "::mlir::Value":$spmatA,
-      "::mlir::Value":$dnX,
-      "::mlir::Value":$dnY), [{
-    auto modeA = gpu::TransposeMode::NON_TRANSPOSE;
-    return build($_builder, $_state, bufferSz, asyncToken, asyncDependencies, env, 
-                 modeA, spmatA, dnX, dnY);}]>
-=======
       "Type":$bufferSz,
       "Type":$asyncToken,
       "ValueRange":$asyncDependencies,
@@ -1902,16 +1886,11 @@
     auto modeA = gpu::TransposeMode::NON_TRANSPOSE;
     return build($_builder, $_state, bufferSz, asyncToken, asyncDependencies, 
                  env, modeA, spmatA, dnX, dnY, computeType);}]>
->>>>>>> cd92bbcb
   ];
 
   let assemblyFormat = [{
     custom<AsyncDependencies>(type($asyncToken), $asyncDependencies)
-<<<<<<< HEAD
-    $env `,` $spmatA (`{` $modeA^ `}`)? `,` $dnX `,` $dnY attr-dict
-=======
     $env `,` $spmatA (`{` $modeA^ `}`)? `,` $dnX `,` $dnY attr-dict  `into` $computeType
->>>>>>> cd92bbcb
   }];
 }
 
@@ -1934,11 +1913,7 @@
     Example:
 
     ```mlir
-<<<<<<< HEAD
-    %token = gpu.spmv async [%dep] %env, %spmatA{TRANSPOSE}, %dnX, %dnY : memref<?xf64>
-=======
     %token = gpu.spmv async [%dep] %env, %spmatA{TRANSPOSE}, %dnX, %dnY : memref<?xf64> into bf16
->>>>>>> cd92bbcb
     ```
   }];
   let arguments = (ins Variadic<GPU_AsyncToken>:$asyncDependencies,
@@ -1952,18 +1927,6 @@
   let results = (outs Optional<GPU_AsyncToken>:$asyncToken);
 
   let builders = [OpBuilder<(ins
-<<<<<<< HEAD
-      "::mlir::Type":$asyncToken,
-      "::mlir::ValueRange":$asyncDependencies,
-      "::mlir::Value":$env,
-      "::mlir::Value":$spmatA,
-      "::mlir::Value":$dnX,
-      "::mlir::Value":$dnY,
-      "::mlir::Value":$buffer), [{
-    auto modeA = gpu::TransposeMode::NON_TRANSPOSE;
-    return build($_builder, $_state, asyncToken, asyncDependencies, env, modeA,
-                 spmatA, dnX, dnY, buffer);}]>
-=======
       "Type":$asyncToken,
       "ValueRange":$asyncDependencies,
       "Value":$env,
@@ -1975,16 +1938,11 @@
     auto modeA = gpu::TransposeMode::NON_TRANSPOSE;
     return build($_builder, $_state, asyncToken, asyncDependencies, env, modeA,
                  spmatA, dnX, dnY, computeType, buffer);}]>
->>>>>>> cd92bbcb
   ];
 
   let assemblyFormat = [{
     custom<AsyncDependencies>(type($asyncToken), $asyncDependencies)
-<<<<<<< HEAD
-    $env `,` $spmatA (`{` $modeA^ `}`)? `,` $dnX `,` $dnY `,` $buffer attr-dict `:` type($buffer)
-=======
     $env `,` $spmatA (`{` $modeA^ `}`)? `,` $dnX `,` $dnY `,` $buffer attr-dict `:` type($buffer) `into` $computeType
->>>>>>> cd92bbcb
   }];
 }
 
@@ -2007,11 +1965,7 @@
     Example:
 
     ```mlir
-<<<<<<< HEAD
-    %buffersz, %token = gpu.spmm_buffersize async [%dep] %env, %spmatA{TRANSPOSE}, %dnmatB{TRANSPOSE}, %dnmatC
-=======
     %buffersz, %token = gpu.spmm_buffer_size async [%dep] %env, %spmatA{TRANSPOSE}, %dnmatB{TRANSPOSE}, %dnmatC into f32
->>>>>>> cd92bbcb
     ```
   }];
 
@@ -2027,19 +1981,6 @@
                       Optional<GPU_AsyncToken>:$asyncToken);
 
   let builders = [OpBuilder<(ins
-<<<<<<< HEAD
-      "::mlir::Type":$bufferSz,
-      "::mlir::Type":$asyncToken,
-      "::mlir::ValueRange":$asyncDependencies,
-      "::mlir::Value":$env,
-      "::mlir::Value":$spmatA,
-      "::mlir::Value":$dnmatB,
-      "::mlir::Value":$dnmatC), [{
-    auto modeA = gpu::TransposeMode::NON_TRANSPOSE;
-    auto modeB = gpu::TransposeMode::NON_TRANSPOSE;
-    return build($_builder, $_state, bufferSz, asyncToken, asyncDependencies, 
-                 env, modeA, modeB, spmatA, dnmatB, dnmatC);}]>
-=======
       "Type":$bufferSz,
       "Type":$asyncToken,
       "ValueRange":$asyncDependencies,
@@ -2052,16 +1993,11 @@
     auto modeB = gpu::TransposeMode::NON_TRANSPOSE;
     return build($_builder, $_state, bufferSz, asyncToken, asyncDependencies, 
                  env, modeA, modeB, spmatA, dnmatB, dnmatC, computeType);}]>
->>>>>>> cd92bbcb
   ];
 
   let assemblyFormat = [{
     custom<AsyncDependencies>(type($asyncToken), $asyncDependencies)
-<<<<<<< HEAD
-    $env `,` $spmatA (`{` $modeA^ `}`)? `,` $dnmatB (`{` $modeB^ `}`)? `,` $dnmatC attr-dict
-=======
     $env `,` $spmatA (`{` $modeA^ `}`)? `,` $dnmatB (`{` $modeB^ `}`)? `,` $dnmatC attr-dict `into` $computeType
->>>>>>> cd92bbcb
   }];
 }
 
@@ -2084,11 +2020,7 @@
     Example:
 
     ```mlir
-<<<<<<< HEAD
-    %token = gpu.spmm async [%dep] %env, %spmatA{TRANSPOSE}, %dnmatB{TRANSPOSE}, %dnmatC, %buffer
-=======
     %token = gpu.spmm async [%dep] %env, %spmatA{TRANSPOSE}, %dnmatB{TRANSPOSE}, %dnmatC, %buffer into f32
->>>>>>> cd92bbcb
     ```
   }];
 
@@ -2104,19 +2036,6 @@
   let results = (outs Optional<GPU_AsyncToken>:$asyncToken);
 
   let builders = [OpBuilder<(ins
-<<<<<<< HEAD
-      "::mlir::Type":$asyncToken,
-      "::mlir::ValueRange":$asyncDependencies,
-      "::mlir::Value":$env,
-      "::mlir::Value":$spmatA,
-      "::mlir::Value":$dnmatB,
-      "::mlir::Value":$dnmatC,
-      "::mlir::Value":$buffer), [{
-    auto modeA = gpu::TransposeMode::NON_TRANSPOSE;
-    auto modeB = gpu::TransposeMode::NON_TRANSPOSE;
-    return build($_builder, $_state, asyncToken, asyncDependencies, env, modeA, 
-                 modeB, spmatA, dnmatB, dnmatC, buffer);}]>
-=======
       "Type":$asyncToken,
       "ValueRange":$asyncDependencies,
       "Value":$env,
@@ -2129,16 +2048,11 @@
     auto modeB = gpu::TransposeMode::NON_TRANSPOSE;
     return build($_builder, $_state, asyncToken, asyncDependencies, env, modeA, 
                  modeB, spmatA, dnmatB, dnmatC, computeType, buffer);}]>
->>>>>>> cd92bbcb
   ];
 
   let assemblyFormat = [{
     custom<AsyncDependencies>(type($asyncToken), $asyncDependencies)
-<<<<<<< HEAD
-    $env `,` $spmatA (`{` $modeA^ `}`)? `,` $dnmatB (`{` $modeB^ `}`)? `,` $dnmatC `,` $buffer attr-dict `:` type($buffer)
-=======
     $env `,` $spmatA (`{` $modeA^ `}`)? `,` $dnmatB (`{` $modeB^ `}`)? `,` $dnmatC `,` $buffer attr-dict `:` type($buffer) `into` $computeType
->>>>>>> cd92bbcb
   }];
 }
 
@@ -2157,11 +2071,7 @@
     Example:
 
     ```mlir
-<<<<<<< HEAD
-    %buffersz, %token = gpu.sddmm_buffer_size async [%dep] %env, %dnmatA{TRANSPOSE}, %dnmatB{TRANSPOSE}, %spmatC
-=======
     %buffersz, %token = gpu.sddmm_buffer_size async [%dep] %env, %dnmatA{TRANSPOSE}, %dnmatB{TRANSPOSE}, %spmatC into f32
->>>>>>> cd92bbcb
     ```
 
     The matrix arguments can also be associated with one of the following 
@@ -2175,23 +2085,6 @@
                    GPU_TransposeModeAttr:$modeB,
                    GPU_SparseDnMatHandle:$dnmatA,
                    GPU_SparseDnMatHandle:$dnmatB,
-<<<<<<< HEAD
-                   GPU_SparseSpMatHandle:$spmatC);
-  let results = (outs Res<Index>:$bufferSz, Optional<GPU_AsyncToken>:$asyncToken);
-
-  let builders = [OpBuilder<(ins
-      "::mlir::Type":$bufferSz,
-      "::mlir::Type":$asyncToken,
-      "::mlir::ValueRange":$asyncDependencies,
-      "::mlir::Value":$env,
-      "::mlir::Value":$dnmatA,
-      "::mlir::Value":$dnmatB,
-      "::mlir::Value":$spmatC), [{
-    auto modeA = gpu::TransposeMode::NON_TRANSPOSE;
-    auto modeB = gpu::TransposeMode::NON_TRANSPOSE;
-    return build($_builder, $_state, bufferSz, asyncToken, asyncDependencies, 
-                 env, modeA, modeB, dnmatA, dnmatB, spmatC);}]>
-=======
                    GPU_SparseSpMatHandle:$spmatC,
                    TypeAttr:$computeType);
   let results = (outs Res<Index>:$bufferSz, Optional<GPU_AsyncToken>:$asyncToken);
@@ -2209,16 +2102,11 @@
     auto modeB = gpu::TransposeMode::NON_TRANSPOSE;
     return build($_builder, $_state, bufferSz, asyncToken, asyncDependencies, 
                  env, modeA, modeB, dnmatA, dnmatB, spmatC, computeType);}]>
->>>>>>> cd92bbcb
   ];
 
   let assemblyFormat = [{
     custom<AsyncDependencies>(type($asyncToken), $asyncDependencies)
-<<<<<<< HEAD
-    $env `,` $dnmatA (`{` $modeA^ `}`)? `,` $dnmatB (`{` $modeB^ `}`)? `,` $spmatC attr-dict
-=======
     $env `,` $dnmatA (`{` $modeA^ `}`)? `,` $dnmatB (`{` $modeB^ `}`)? `,` $spmatC attr-dict `into` $computeType
->>>>>>> cd92bbcb
   }];
 }
 
@@ -2237,11 +2125,7 @@
     Example:
 
     ```mlir
-<<<<<<< HEAD
-    %token = gpu.sddmm async [%dep] %env, %dnmatA{TRANSPOSE}, %dnmatB{TRANSPOSE}, %spmatC, %buffer
-=======
     %token = gpu.sddmm async [%dep] %env, %dnmatA{TRANSPOSE}, %dnmatB{TRANSPOSE}, %spmatC, %buffer into f32
->>>>>>> cd92bbcb
     ```
 
     The matrix arguments can also be associated with one of the following 
@@ -2256,27 +2140,11 @@
                    GPU_SparseDnMatHandle:$dnmatA,
                    GPU_SparseDnMatHandle:$dnmatB,
                    GPU_SparseSpMatHandle:$spmatC,
-<<<<<<< HEAD
-=======
                    TypeAttr:$computeType,
->>>>>>> cd92bbcb
                    AnyMemRef:$buffer);
   let results = (outs Optional<GPU_AsyncToken>:$asyncToken);
 
   let builders = [OpBuilder<(ins
-<<<<<<< HEAD
-    "::mlir::Type":$asyncToken,
-    "::mlir::ValueRange":$asyncDependencies,
-    "::mlir::Value":$env,
-    "::mlir::Value":$dnmatA,
-    "::mlir::Value":$dnmatB,
-    "::mlir::Value":$spmatC,
-    "::mlir::Value":$buffer), [{
-  auto modeA = gpu::TransposeMode::NON_TRANSPOSE;
-  auto modeB = gpu::TransposeMode::NON_TRANSPOSE;
-  return build($_builder, $_state, asyncToken, asyncDependencies, env, modeA, 
-                modeB, dnmatA, dnmatB, spmatC, buffer);}]>
-=======
     "Type":$asyncToken,
     "ValueRange":$asyncDependencies,
     "Value":$env,
@@ -2289,16 +2157,11 @@
   auto modeB = gpu::TransposeMode::NON_TRANSPOSE;
   return build($_builder, $_state, asyncToken, asyncDependencies, env, modeA, 
                 modeB, dnmatA, dnmatB, spmatC, computeType, buffer);}]>
->>>>>>> cd92bbcb
   ];
 
   let assemblyFormat = [{
     custom<AsyncDependencies>(type($asyncToken), $asyncDependencies)
-<<<<<<< HEAD
-    $env `,` $dnmatA (`{` $modeA^ `}`)? `,` $dnmatB (`{` $modeB^ `}`)? `,` $spmatC `,` $buffer attr-dict `:` type($buffer)
-=======
     $env `,` $dnmatA (`{` $modeA^ `}`)? `,` $dnmatB (`{` $modeB^ `}`)? `,` $spmatC `,` $buffer attr-dict `:` type($buffer) `into` $computeType
->>>>>>> cd92bbcb
   }];
 }
 
