// RUN: mlir-opt %s -test-linalg-transform-patterns | FileCheck %s

// CHECK-DAG: #[[STRIDED_1D:.*]] = affine_map<(d0)[s0, s1] -> (d0 * s1  + s0)>
// Map corresponding to a 2D memory access where the stride along the last dim is known to be 1.
// CHECK-DAG: #[[STRIDED_2D_u_1:.*]] = affine_map<(d0, d1)[s0, s1] -> (d0 * s1 + s0 + d1)>
// Map corresponding to a 2D memory access where the stride along all dims are unknown.
// CHECK-DAG: #[[STRIDED_2D:.*]] = affine_map<(d0, d1)[s0, s1, s2] -> (d0 * s1 + s0 + d1 * s2)>
// CHECK-DAG: #[[mk:.*]] = affine_map<(d0, d1, d2) -> (d0, d2)>
// CHECK-DAG: #[[kn:.*]] = affine_map<(d0, d1, d2) -> (d2, d1)>
// CHECK-DAG: #[[mn:.*]] = affine_map<(d0, d1, d2) -> (d0, d1)>
// CHECK-DAG: #[[nm:.*]] = affine_map<(d0, d1, d2) -> (d1, d0)>
// CHECK-DAG: #[[km:.*]] = affine_map<(d0, d1, d2) -> (d2, d0)>

func @dot(%x: memref<?xf32, offset: ?, strides: [1]>,
          %y: memref<?xf32, offset: ?, strides: [1]>,
          %v: memref<f32>) {
  linalg.dot(%x, %y, %v) : memref<?xf32, offset: ?, strides: [1]>,
                           memref<?xf32, offset: ?, strides: [1]>,
                           memref<f32>
  return
}
// CHECK-LABEL: func @dot
// CHECK-DAG:     %[[c0:.*]] = constant 0 : index
// CHECK-DAG:     %[[c1:.*]] = constant 1 : index
// CHECK-DAG:     %[[c8:.*]] = constant 8 : index
// CHECK-DAG:     %[[c8000:.*]] = constant 8000 : index
// CHECK:         loop.for {{.*}} = %[[c0]] to {{.*}} step %[[c8000]] {
// CHECK:           loop.for {{.*}} = %[[c0]] to {{.*}} step %[[c8]] {
// CHECK:             loop.for {{.*}} = %[[c0]] to {{.*}} step %[[c1]] {
// CHECK:               load
// CHECK:               load
// CHECK:               mulf
// CHECK:               load
// CHECK:               addf
// CHECK:               store

func @matvec(%A: memref<?x?xf32, offset: ?, strides: [?, 1]>,
             %x: memref<?xf32, offset: ?, strides: [1]>,
             %y: memref<?xf32, offset: ?, strides: [1]>) {
  linalg.matvec(%A, %x, %y) : memref<?x?xf32, offset: ?, strides: [?, 1]>,
                              memref<?xf32, offset: ?, strides: [1]>,
                              memref<?xf32, offset: ?, strides: [1]>
  return
}
// CHECK-LABEL: func @matvec
// CHECK-DAG:     %[[c0:.*]] = constant 0 : index
// CHECK-DAG:     %[[c5:.*]] = constant 5 : index
// CHECK-DAG:     %[[c6:.*]] = constant 6 : index
// CHECK:         loop.for {{.*}} = %[[c0]] to {{.*}} step %[[c5]]
// CHECK:           loop.for {{.*}} = %[[c0]] to {{.*}} step %[[c6]]
// CHECK:             linalg.matvec({{.*}}, {{.*}}, {{.*}}) : memref<?x?xf32, #[[STRIDED_2D]]>, memref<?xf32, #[[STRIDED_1D]]>, memref<?xf32, #[[STRIDED_1D]]>

func @matmul(%A: memref<?x?xf32, offset: ?, strides: [?, 1]>,
             %B: memref<?x?xf32, offset: ?, strides: [?, 1]>,
             %C: memref<?x?xf32, offset: ?, strides: [?, 1]>) {
  linalg.matmul(%A, %B, %C) : memref<?x?xf32, offset: ?, strides: [?, 1]>,
                              memref<?x?xf32, offset: ?, strides: [?, 1]>,
                              memref<?x?xf32, offset: ?, strides: [?, 1]>
  return
}
// CHECK-LABEL: func @matmul
// CHECK-DAG:     %[[c0:.*]] = constant 0 : index
// CHECK-DAG:     %[[c2:.*]] = constant 2 : index
// CHECK-DAG:     %[[c3:.*]] = constant 3 : index
// CHECK-DAG:     %[[c4:.*]] = constant 4 : index
// CHECK-DAG:     %[[c20:.*]] = constant 20 : index
// CHECK-DAG:     %[[c30:.*]] = constant 30 : index
// CHECK-DAG:     %[[c40:.*]] = constant 40 : index
// CHECK-DAG:     %[[c200:.*]] = constant 200 : index
// CHECK-DAG:     %[[c300:.*]] = constant 300 : index
// CHECK-DAG:     %[[c400:.*]] = constant 400 : index
// CHECK-DAG:     %[[c2000:.*]] = constant 2000 : index
// CHECK-DAG:     %[[c3000:.*]] = constant 3000 : index
// CHECK-DAG:     %[[c4000:.*]] = constant 4000 : index
// CHECK:         loop.for {{.*}} = %[[c0]] to {{.*}} step %[[c2000]] {
// CHECK:           loop.for {{.*}} = %[[c0]] to {{.*}} step %[[c3000]] {
// CHECK:             loop.for {{.*}} = %[[c0]] to {{.*}} step %[[c4000]] {
// CHECK:               loop.for {{.*}} = %[[c0]] to {{.*}} step %[[c200]] {
// CHECK:                 loop.for {{.*}} = %[[c0]] to {{.*}} step %[[c300]] {
// CHECK:                   loop.for {{.*}} = %[[c0]] to {{.*}} step %[[c400]] {
// CHECK:                     loop.for {{.*}} = %[[c0]] to {{.*}} step %[[c20]] {
// CHECK:                       loop.for {{.*}} = %[[c0]] to {{.*}} step %[[c30]] {
// CHECK:                         loop.for {{.*}} = %[[c0]] to {{.*}} step %[[c40]] {
// CHECK:                           loop.for {{.*}} = %[[c0]] to {{.*}} step %[[c2]] {
// CHECK:                             loop.for {{.*}} = %[[c0]] to {{.*}} step %[[c3]] {
// CHECK:                               loop.for {{.*}} = %[[c0]] to {{.*}} step %[[c4]] {
// CHECK:                                 linalg.matmul({{.*}}, {{.*}}, {{.*}}) : memref<?x?xf32, #[[STRIDED_2D]]>, memref<?x?xf32, #[[STRIDED_2D]]>, memref<?x?xf32, #[[STRIDED_2D]]>

#some_generic_trait = {
  args_in = 1,
  args_out = 1,
  indexing_maps = [
    affine_map<(i, j) -> (i, j)>,
    affine_map<(i, j) -> (i, j)>
  ],
  iterator_types = ["parallel", "parallel"]
}
func @fusion_test(%A: memref<?x?xf32, offset: ?, strides: [?, 1]>,
                  %B: memref<?x?xf32, offset: ?, strides: [?, 1]>,
                  %C: memref<?x?xf32, offset: ?, strides: [?, 1]>,
                  %D: memref<?x?xf32, offset: ?, strides: [?, 1]>,
                  %E: memref<?x?xf32, offset: ?, strides: [?, 1]>) {
  // This should not be fused as it would violate dependencies. It will get
  // tiled for all levels of the memory hierarchy.
  linalg.matmul(%A, %A, %C) : memref<?x?xf32, offset: ?, strides: [?, 1]>,
                              memref<?x?xf32, offset: ?, strides: [?, 1]>,
                              memref<?x?xf32, offset: ?, strides: [?, 1]>

  // This should be fused.
  linalg.matmul(%A, %B, %C) : memref<?x?xf32, offset: ?, strides: [?, 1]>,
                              memref<?x?xf32, offset: ?, strides: [?, 1]>,
                              memref<?x?xf32, offset: ?, strides: [?, 1]>

  // This should not be fused or transformed at all since there are no patterns
  // on it. However it will be reordered because there are no dependencies.
  linalg.generic #some_generic_trait %A, %D {
    ^bb(%a: f32, %b: f32) :
      linalg.yield %a : f32
  } : memref<?x?xf32, offset: ?, strides: [?, 1]>,
      memref<?x?xf32, offset: ?, strides: [?, 1]>

  linalg.matmul(%C, %D, %E) : memref<?x?xf32, offset: ?, strides: [?, 1]>,
                              memref<?x?xf32, offset: ?, strides: [?, 1]>,
                              memref<?x?xf32, offset: ?, strides: [?, 1]>

  return
}
// CHECK-LABEL: func @fusion_test
// CHECK-DAG:     %[[c0:.*]] = constant 0 : index
// CHECK-DAG:     %[[c2:.*]] = constant 2 : index
// CHECK-DAG:     %[[c3:.*]] = constant 3 : index
// CHECK-DAG:     %[[c4:.*]] = constant 4 : index
// CHECK-DAG:     %[[c20:.*]] = constant 20 : index
// CHECK-DAG:     %[[c30:.*]] = constant 30 : index
// CHECK-DAG:     %[[c40:.*]] = constant 40 : index
// CHECK-DAG:     %[[c100:.*]] = constant 100 : index
// CHECK-DAG:     %[[c150:.*]] = constant 150 : index
// CHECK-DAG:     %[[c200:.*]] = constant 200 : index
// CHECK-DAG:     %[[c300:.*]] = constant 300 : index
// CHECK-DAG:     %[[c400:.*]] = constant 400 : index
// CHECK-DAG:     %[[c2000:.*]] = constant 2000 : index
// CHECK-DAG:     %[[c3000:.*]] = constant 3000 : index
// CHECK-DAG:     %[[c4000:.*]] = constant 4000 : index
// CHECK:         loop.for {{.*}} = %[[c0]] to {{.*}} step %[[c2000]] {
// CHECK:           loop.for {{.*}} = %[[c0]] to {{.*}} step %[[c3000]] {
// CHECK:             loop.for {{.*}} = %[[c0]] to {{.*}} step %[[c4000]] {
// CHECK:               loop.for {{.*}} = %[[c0]] to {{.*}} step %[[c200]] {
// CHECK:                 loop.for {{.*}} = %[[c0]] to {{.*}} step %[[c300]] {
// CHECK:                   loop.for {{.*}} = %[[c0]] to {{.*}} step %[[c400]] {
// CHECK:                     loop.for {{.*}} = %[[c0]] to {{.*}} step %[[c20]] {
// CHECK:                       loop.for {{.*}} = %[[c0]] to {{.*}} step %[[c30]] {
// CHECK:                         loop.for {{.*}} = %[[c0]] to {{.*}} step %[[c40]] {
// CHECK:                           loop.for {{.*}} = %[[c0]] to {{.*}} step %[[c2]] {
// CHECK:                             loop.for {{.*}} = %[[c0]] to {{.*}} step %[[c3]] {
// CHECK:                               loop.for {{.*}} = %[[c0]] to {{.*}} step %[[c4]] {
// CHECK:                                 linalg.matmul({{.*}}, {{.*}}, {{.*}}) : memref<?x?xf32, #[[STRIDED_2D]]>, memref<?x?xf32, #[[STRIDED_2D]]>, memref<?x?xf32, #[[STRIDED_2D]]>
//
// CHECK:         linalg.generic
//
// CHECK:         loop.for %{{.*}} = %[[c0]] to %{{.*}} step %[[c100]] {
// CHECK:           loop.for %{{.*}} = %[[c0]] to %{{.*}} step %[[c150]] {
// CHECK:             loop.for %{{.*}} = %[[c0]] to %{{.*}} step %[[c2]] {
// CHECK:               loop.for %{{.*}} = %[[c0]] to %{{.*}} step %[[c3]] {
// CHECK:                 loop.for %{{.*}} = %[[c0]] to %{{.*}} step %[[c4]] {
// CHECK:                   linalg.matmul(%{{.*}}, %{{.*}}, %{{.*}}) : memref<?x?xf32, #[[STRIDED_2D]]>, memref<?x?xf32, #[[STRIDED_2D]]>, memref<?x?xf32, #[[STRIDED_2D]]>
// CHECK:             loop.for %{{.*}} = %[[c0]] to %{{.*}} step %[[c2]] {
// CHECK:               loop.for %{{.*}} = %[[c0]] to %{{.*}} step %[[c3]] {
// CHECK:                 loop.for %{{.*}} = %[[c0]] to %{{.*}} step %[[c4]] {
// CHECK:                   linalg.matmul(%{{.*}}, %{{.*}}, %{{.*}}) : memref<?x?xf32, #[[STRIDED_2D]]>, memref<?x?xf32, #[[STRIDED_2D]]>, memref<?x?xf32, #[[STRIDED_2D]]>

#matmul_trait = {
  args_in = 2,
  args_out = 1,
  indexing_maps = [
    affine_map<(m, n, k) -> (m, k)>,
    affine_map<(m, n, k) -> (k, n)>,
    affine_map<(m, n, k) -> (m, n)>
  ],
  iterator_types = ["parallel", "parallel", "reduction"],
  __internal_linalg_transform__ = "VECTORIZE"
}
func @vectorization_test(%A: memref<8x16xf32>, %B: memref<16x32xf32>,
                         %C: memref<8x32xf32>) {
  linalg.generic #matmul_trait %A, %B, %C {
    ^bb(%a: f32, %b: f32, %c: f32) :
      %d = mulf %a, %b: f32
      %e = addf %c, %d: f32
      linalg.yield %e : f32
  } : memref<8x16xf32>, memref<16x32xf32>, memref<8x32xf32>
  return
}
// CHECK-LABEL: func @vectorization_test
//       CHECK: vector.type_cast %{{.*}} : memref<8x16xf32> to memref<vector<8x16xf32>>
//       CHECK: load %{{.*}}[] : memref<vector<8x16xf32>>
//       CHECK: vector.type_cast %{{.*}} : memref<16x32xf32> to memref<vector<16x32xf32>>
//       CHECK: load %{{.*}}[] : memref<vector<16x32xf32>>
//       CHECK: vector.type_cast %{{.*}} : memref<8x32xf32> to memref<vector<8x32xf32>>
//       CHECK: load %{{.*}}[] : memref<vector<8x32xf32>>
//       CHECK: vector.contract {indexing_maps = [#[[mk]], #[[kn]], #[[mn]]], iterator_types = ["parallel", "parallel", "reduction"]} %{{.*}}, %{{.*}}, %{{.*}} : vector<8x16xf32>, vector<16x32xf32> into vector<8x32xf32>
//       CHECK: store %{{.*}}, %{{.*}}[] : memref<vector<8x32xf32>>

func @vectorization_test_2(%A: memref<8x16xf32>, %B: memref<16x32xf32>,
                         %C: memref<8x32xf32>) {
  linalg.matmul(%A, %B, %C) { __internal_linalg_transform__ = "VECTORIZE"} :
    memref<8x16xf32>, memref<16x32xf32>, memref<8x32xf32>
  return
}
// CHECK-LABEL: func @vectorization_test_2
//       CHECK: vector.contract {{.*}} :
//                vector<8x16xf32>, vector<16x32xf32> into vector<8x32xf32>

func @test_vectorize_fill(%A : memref<8x16xf32>, %arg0 : f32) {
  linalg.fill(%A, %arg0) { __internal_linalg_transform__ = "VECTORIZE"} :  memref<8x16xf32>, f32
  return
}
// CHECK-LABEL: func @test_vectorize_fill
//       CHECK: vector.broadcast {{.*}} : f32 to vector<8x16xf32>

#matmul_accesses = [
  affine_map<(m, n, k) -> (m, k)>,
  affine_map<(m, n, k) -> (k, n)>,
  affine_map<(m, n, k) -> (m, n)>
]
#generic_matmul_trait = {
  args_in = 2,
  args_out = 1,
  indexing_maps = #matmul_accesses,
  library_call = "linalg_matmul",
  iterator_types = ["parallel", "parallel", "reduction"]
}
func @permute_generic(%A: memref<?x?xf32, offset: ?, strides: [?, 1]>,
           %B: memref<?x?xf32, offset: ?, strides: [?, 1]>,
           %C: memref<?x?xf32, offset: ?, strides: [?, 1]>) {
  linalg.generic #generic_matmul_trait %A, %B, %C {
    ^bb(%a: f32, %b: f32, %c: f32):
      %d = mulf %a, %b: f32
      %e = addf %c, %d: f32
      linalg.yield %e: f32
  }: memref<?x?xf32, offset: ?, strides: [?, 1]>,
     memref<?x?xf32, offset: ?, strides: [?, 1]>,
     memref<?x?xf32, offset: ?, strides: [?, 1]>
  return
}
<<<<<<< HEAD
// CHECK-LABEL : func @fma
// CHECK-LABEL : func @permute_generic
// CHECK       : linalg.generic {args_in = 2, args_out = 1,
// CHECK-SAME  : indexing_maps = [#[[kn]], #[[nm]], #[[km]]],
// CHECK-SAME  : iterator_types = ["parallel", "reduction", "parallel"],
// CHECK-SAME  : library_call = "linalg_matmul"} %{{.*}}, %{{.*}}, %{{.*}}
// CHECK       :   memref<?x?xf32, #[[STRIDED_2D]]>,
// CHECK-SAME  :   memref<?x?xf32, #[[STRIDED_2D]]>,
// CHECK-SAME  :   memref<?x?xf32, #[[STRIDED_2D]]>
=======
// CHECK-LABEL:  func @permute_generic
// CHECK:        linalg.generic {args_in = 2 : i64, args_out = 1 : i64,
// CHECK-SAME:   indexing_maps = [#[[kn]], #[[nm]], #[[km]]],
// CHECK-SAME:   iterator_types = ["parallel", "reduction", "parallel"],
// CHECK-SAME:   library_call = "linalg_matmul"} %{{.*}}, %{{.*}}, %{{.*}}
// CHECK:          memref<?x?xf32, #[[STRIDED_2D_u_1]]>,
// CHECK-SAME:     memref<?x?xf32, #[[STRIDED_2D_u_1]]>,
// CHECK-SAME:     memref<?x?xf32, #[[STRIDED_2D_u_1]]>
>>>>>>> a34309b7

#indexed_matmul_trait = {
  args_in = 2,
  args_out = 1,
  indexing_maps = #matmul_accesses,
  library_call = "linalg_matmul_indexed",
  iterator_types = ["parallel", "parallel", "reduction"]
}
func @permute_generic_indexed(
    %A: memref<?x?xf32, offset: ?, strides: [?, 1]>,
    %B: memref<?x?xf32, offset: ?, strides: [?, 1]>,
    %C: memref<?x?xf32, offset: ?, strides: [?, 1]>) {
  linalg.indexed_generic #indexed_matmul_trait %A, %B, %C {
    ^bb(%i: index, %j: index, %k: index, %a: f32, %b: f32, %c: f32):
      %d = mulf %a, %b: f32
      %e = addf %c, %d: f32
      linalg.yield %e: f32
  } : memref<?x?xf32, offset: ?, strides: [?, 1]>,
      memref<?x?xf32, offset: ?, strides: [?, 1]>,
      memref<?x?xf32, offset: ?, strides: [?, 1]>
  return
}
<<<<<<< HEAD
// CHECK-LABEL : func @fma_indexed
// CHECK-LABEL : func @permute_generic_indexed
// CHECK       : linalg.indexed_generic {args_in = 2, args_out = 1,
// CHECK-SAME  :   indexing_maps = [#[[kn]], #[[nm]], #[[km]]],
// CHECK-SAME  :   iterator_types = ["parallel", "reduction", "parallel"],
// CHECK-SAME  :   library_call = "linalg_matmul_indexed"} %{{.*}}, %{{.*}}, %{{.*}} :
// CHECK       :     memref<?x?xf32, #[[STRIDED_2D]]>,
// CHECK-SAME  :     memref<?x?xf32, #[[STRIDED_2D]]>,
// CHECK-SAME  :     memref<?x?xf32, #[[STRIDED_2D]]>
=======
// CHECK-LABEL:  func @permute_generic_indexed
// CHECK:        linalg.indexed_generic {args_in = 2 : i64, args_out = 1 : i64,
// CHECK-SAME:     indexing_maps = [#[[kn]], #[[nm]], #[[km]]],
// CHECK-SAME:     iterator_types = ["parallel", "reduction", "parallel"],
// CHECK-SAME:     library_call = "linalg_matmul_indexed"} %{{.*}}, %{{.*}}, %{{.*}}
// CHECK:            memref<?x?xf32, #[[STRIDED_2D_u_1]]>,
// CHECK-SAME:       memref<?x?xf32, #[[STRIDED_2D_u_1]]>,
// CHECK-SAME:       memref<?x?xf32, #[[STRIDED_2D_u_1]]>
>>>>>>> a34309b7

func @dot_perm(%x: memref<?xf32, offset: ?, strides: [1]>,
          %y: memref<?xf32, offset: ?, strides: [1]>,
          %v: memref<f32>) {
  linalg.dot(%x, %y, %v) {__internal_linalg_transform__ = "__with_perm__"} :
            memref<?xf32, offset: ?, strides: [1]>,
            memref<?xf32, offset: ?, strides: [1]>,
            memref<f32>
  return
}
// CHECK-LABEL: func @dot_perm
// CHECK-DAG:     %[[c0:.*]] = constant 0 : index
// CHECK-DAG:     %[[c8:.*]] = constant 8 : index
// CHECK-DAG:     %[[c8000:.*]] = constant 8000 : index
// CHECK:         loop.for {{.*}} = %[[c0]] to {{.*}} step %[[c8000]] {
// CHECK:           loop.for {{.*}} = %[[c0]] to {{.*}} step %[[c8]] {
// CHECK:             linalg.dot({{.*}}, {{.*}}, {{.*}}) : memref<?xf32, #[[STRIDED_1D]]>, memref<?xf32, #[[STRIDED_1D]]>, memref<f32>

func @matvec_perm(%A: memref<?x?xf32, offset: ?, strides: [?, 1]>,
             %x: memref<?xf32, offset: ?, strides: [1]>,
             %y: memref<?xf32, offset: ?, strides: [1]>) {
  linalg.matvec(%A, %x, %y) {__internal_linalg_transform__ = "__with_perm__"} :
               memref<?x?xf32, offset: ?, strides: [?, 1]>,
               memref<?xf32, offset: ?, strides: [1]>,
               memref<?xf32, offset: ?, strides: [1]>
  return
}
// CHECK-LABEL: func @matvec_perm
// CHECK-DAG:     %[[c0:.*]] = constant 0 : index
// CHECK-DAG:     %[[c5:.*]] = constant 5 : index
// CHECK-DAG:     %[[c6:.*]] = constant 6 : index
// CHECK:         loop.for {{.*}} = %[[c0]] to {{.*}} step %[[c6]]
// CHECK:           loop.for {{.*}} = %[[c0]] to {{.*}} step %[[c5]]
// CHECK:             linalg.matvec({{.*}}, {{.*}}, {{.*}}) : memref<?x?xf32, #[[STRIDED_2D]]>, memref<?xf32, #[[STRIDED_1D]]>, memref<?xf32, #[[STRIDED_1D]]>

func @matmul_perm(%A: memref<?x?xf32, offset: ?, strides: [?, 1]>,
             %B: memref<?x?xf32, offset: ?, strides: [?, 1]>,
             %C: memref<?x?xf32, offset: ?, strides: [?, 1]>) {
  linalg.matmul(%A, %B, %C) {__internal_linalg_transform__ = "__with_perm__"} :
               memref<?x?xf32, offset: ?, strides: [?, 1]>,
               memref<?x?xf32, offset: ?, strides: [?, 1]>,
               memref<?x?xf32, offset: ?, strides: [?, 1]>
  return
}
// CHECK-LABEL: func @matmul_perm
// CHECK-DAG:     %[[c0:.*]] = constant 0 : index
// CHECK-DAG:     %[[c20:.*]] = constant 20 : index
// CHECK-DAG:     %[[c30:.*]] = constant 30 : index
// CHECK-DAG:     %[[c40:.*]] = constant 40 : index
// CHECK-DAG:     %[[c200:.*]] = constant 200 : index
// CHECK-DAG:     %[[c300:.*]] = constant 300 : index
// CHECK-DAG:     %[[c400:.*]] = constant 400 : index
// CHECK-DAG:     %[[c2000:.*]] = constant 2000 : index
// CHECK-DAG:     %[[c3000:.*]] = constant 3000 : index
// CHECK-DAG:     %[[c4000:.*]] = constant 4000 : index
// CHECK:         loop.for {{.*}} = %[[c0]] to {{.*}} step %[[c3000]] {
// CHECK:           loop.for {{.*}} = %[[c0]] to {{.*}} step %[[c4000]] {
// CHECK:             loop.for {{.*}} = %[[c0]] to {{.*}} step %[[c2000]] {
// CHECK:               loop.for {{.*}} = %[[c0]] to {{.*}} step %[[c300]] {
// CHECK:                 loop.for {{.*}} = %[[c0]] to {{.*}} step %[[c200]] {
// CHECK:                   loop.for {{.*}} = %[[c0]] to {{.*}} step %[[c400]] {
// CHECK:                     loop.for {{.*}} = %[[c0]] to {{.*}} step %[[c20]] {
// CHECK:                       loop.for {{.*}} = %[[c0]] to {{.*}} step %[[c30]] {
// CHECK:                         loop.for {{.*}} = %[[c0]] to {{.*}} step %[[c40]] {
// CHECK:                                 linalg.matmul({{.*}}, {{.*}}, {{.*}}) : memref<?x?xf32, #[[STRIDED_2D]]>, memref<?x?xf32, #[[STRIDED_2D]]>, memref<?x?xf32, #[[STRIDED_2D]]>

func @promote_subview_matmul(%arg0: memref<?x?xf32, offset: ?, strides: [?, 1]>,
                             %arg1: memref<?x?xf32, offset: ?, strides: [?, 1]>,
                             %arg2: memref<?x?xf32, offset: ?, strides: [?, 1]>) {
  %c2000 = constant 2000 : index
  %c3000 = constant 3000 : index
  %c4000 = constant 4000 : index
  %c0 = constant 0 : index
  %c1 = constant 1 : index
  %0 = dim %arg0, 0 : memref<?x?xf32, offset: ?, strides: [?, 1]>
  %1 = dim %arg0, 1 : memref<?x?xf32, offset: ?, strides: [?, 1]>
  %2 = dim %arg1, 1 : memref<?x?xf32, offset: ?, strides: [?, 1]>
  loop.for %arg3 = %c0 to %0 step %c2000 {
    loop.for %arg4 = %c0 to %2 step %c3000 {
      loop.for %arg5 = %c0 to %1 step %c4000 {
        %3 = subview %arg0[%arg3, %arg5][%c2000, %c4000][%c1, %c1] :
             memref<?x?xf32, offset: ?, strides: [?, 1]> to memref<?x?xf32, offset: ?, strides: [?, ?]>
        %4 = subview %arg1[%arg5, %arg4][%c4000, %c3000][%c1, %c1] :
             memref<?x?xf32, offset: ?, strides: [?, 1]> to memref<?x?xf32, offset: ?, strides: [?, ?]>
        %5 = subview %arg2[%arg3, %arg4][%c2000, %c3000][%c1, %c1] :
             memref<?x?xf32, offset: ?, strides: [?, 1]> to memref<?x?xf32, offset: ?, strides: [?, ?]>
        linalg.matmul(%3, %4, %5) {__internal_linalg_transform__ = "_promote_views_"} :
                      memref<?x?xf32, offset: ?, strides: [?, ?]>,
                      memref<?x?xf32, offset: ?, strides: [?, ?]>,
                      memref<?x?xf32, offset: ?, strides: [?, ?]>
      }
    }
  }
  return
}
// CHECK-LABEL: func @promote_subview_matmul
// CHECK:         loop.for {{.*}} = %[[c0]] to {{.*}} step %[[c2000]] {
// CHECK:           loop.for {{.*}} = %[[c0]] to {{.*}} step %[[c3000]] {
// CHECK:             loop.for {{.*}} = %[[c0]] to {{.*}} step %[[c4000]] {
// CHECK:               %[[s0:.*]] = subview {{%.*}}[{{%.*}}, {{%.*}}] [{{%.*}}, {{%.*}}] [{{%.*}}, {{%.*}}] : memref<?x?xf32, #map{{.*}}> to memref<?x?xf32, #map{{.*}}>
// CHECK:               %[[s1:.*]] = subview {{%.*}}[{{%.*}}, {{%.*}}] [{{%.*}}, {{%.*}}] [{{%.*}}, {{%.*}}] : memref<?x?xf32, #map{{.*}}> to memref<?x?xf32, #map{{.*}}>
// CHECK:               %[[s2:.*]] = subview {{%.*}}[{{%.*}}, {{%.*}}] [{{%.*}}, {{%.*}}] [{{%.*}}, {{%.*}}] : memref<?x?xf32, #map{{.*}}> to memref<?x?xf32, #map{{.*}}>
// CHECK:               %[[a0:.*]] = alloc({{%.*}}) : memref<?xi8>
// CHECK:               %[[v0:.*]] = std.view %[[a0]][][{{%.*}}, {{%.*}}] : memref<?xi8> to memref<?x?xf32>
// CHECK:               %[[l0:.*]] = subview %[[v0]][{{%.*}}, {{%.*}}] [{{%.*}}, {{%.*}}] : memref<?x?xf32> to memref<?x?xf32, #[[STRIDED_2D]]>
// CHECK:               %[[a1:.*]] = alloc({{%.*}}) : memref<?xi8>
// CHECK:               %[[v1:.*]] = std.view %[[a1]][][{{%.*}}, {{%.*}}] : memref<?xi8> to memref<?x?xf32>
// CHECK:               %[[l1:.*]] = subview %[[v1]][{{%.*}}, {{%.*}}] [{{%.*}}, {{%.*}}] : memref<?x?xf32> to memref<?x?xf32, #[[STRIDED_2D]]>
// CHECK:               %[[a2:.*]] = alloc({{%.*}}) : memref<?xi8>
// CHECK:               %[[v2:.*]] = std.view %[[a2]][][{{%.*}}, {{%.*}}] : memref<?xi8> to memref<?x?xf32>
// CHECK:               %[[l2:.*]] = subview %[[v2]][{{%.*}}, {{%.*}}] [{{%.*}}, {{%.*}}] : memref<?x?xf32> to memref<?x?xf32, #[[STRIDED_2D]]>
// CHECK:               linalg.copy(%[[s0]], %[[l0]]) : memref<?x?xf32, #map{{.*}}>, memref<?x?xf32, #map{{.*}}>
// CHECK:               linalg.copy(%[[s1]], %[[l1]]) : memref<?x?xf32, #map{{.*}}>, memref<?x?xf32, #map{{.*}}>
// CHECK:               linalg.copy(%[[s2]], %[[l2]]) : memref<?x?xf32, #map{{.*}}>, memref<?x?xf32, #map{{.*}}>
// CHECK:               linalg.matmul(%[[v0]], %[[v1]], %[[v2]]) : memref<?x?xf32>, memref<?x?xf32>, memref<?x?xf32>

func @promote_first_subview_matmul(%arg0: memref<?x?xf32, offset: ?, strides: [?, 1]>,
                             %arg1: memref<?x?xf32, offset: ?, strides: [?, 1]>,
                             %arg2: memref<?x?xf32, offset: ?, strides: [?, 1]>) {
  %c2000 = constant 2000 : index
  %c3000 = constant 3000 : index
  %c4000 = constant 4000 : index
  %c0 = constant 0 : index
  %c1 = constant 1 : index
  %0 = dim %arg0, 0 : memref<?x?xf32, offset: ?, strides: [?, 1]>
  %1 = dim %arg0, 1 : memref<?x?xf32, offset: ?, strides: [?, 1]>
  %2 = dim %arg1, 1 : memref<?x?xf32, offset: ?, strides: [?, 1]>
  loop.for %arg3 = %c0 to %0 step %c2000 {
    loop.for %arg4 = %c0 to %2 step %c3000 {
      loop.for %arg5 = %c0 to %1 step %c4000 {
        %3 = std.subview %arg0[%arg3, %arg5][%c2000, %c4000][%c1, %c1] :
             memref<?x?xf32, offset: ?, strides: [?, 1]> to memref<?x?xf32, offset: ?, strides: [?, ?]>
        %4 = std.subview %arg1[%arg5, %arg4][%c4000, %c3000][%c1, %c1] :
             memref<?x?xf32, offset: ?, strides: [?, 1]> to memref<?x?xf32, offset: ?, strides: [?, ?]>
        %5 = std.subview %arg2[%arg3, %arg4][%c2000, %c3000][%c1, %c1] :
             memref<?x?xf32, offset: ?, strides: [?, 1]> to memref<?x?xf32, offset: ?, strides: [?, ?]>
        linalg.matmul(%3, %4, %5) {__internal_linalg_transform__ = "_promote_first_view_"} :
                      memref<?x?xf32, offset: ?, strides: [?, ?]>,
                      memref<?x?xf32, offset: ?, strides: [?, ?]>,
                      memref<?x?xf32, offset: ?, strides: [?, ?]>
      }
    }
  }
  return
}
// CHECK-LABEL: func @promote_first_subview_matmul
// CHECK:   loop.for {{.*}} = %[[c0]] to {{.*}} step %[[c2000]] {
// CHECK:     loop.for {{.*}} = %[[c0]] to {{.*}} step %[[c3000]] {
// CHECK:       loop.for {{.*}} = %[[c0]] to {{.*}} step %[[c4000]] {
// CHECK:         %[[s0:.*]] = subview {{%.*}}[{{%.*}}, {{%.*}}] [{{%.*}}, {{%.*}}] [{{%.*}}, {{%.*}}] : memref<?x?xf32, #map{{.*}}> to memref<?x?xf32, #map{{.*}}>
// CHECK:         %[[s1:.*]] = subview {{%.*}}[{{%.*}}, {{%.*}}] [{{%.*}}, {{%.*}}] [{{%.*}}, {{%.*}}] : memref<?x?xf32, #map{{.*}}> to memref<?x?xf32, #map{{.*}}>
// CHECK:         %[[s2:.*]] = subview {{%.*}}[{{%.*}}, {{%.*}}] [{{%.*}}, {{%.*}}] [{{%.*}}, {{%.*}}] : memref<?x?xf32, #map{{.*}}> to memref<?x?xf32, #map{{.*}}>
// CHECK:         %[[a0:.*]] = alloc({{%.*}}) : memref<?xi8>
// CHECK:         %[[v0:.*]] = std.view %[[a0]][][{{%.*}}, {{%.*}}] : memref<?xi8> to memref<?x?xf32>
// CHECK:         %[[l0:.*]] = subview %[[v0]][{{%.*}}, {{%.*}}] [{{%.*}}, {{%.*}}] [{{%.*}}, {{%.*}}] : memref<?x?xf32> to memref<?x?xf32, #[[STRIDED_2D]]>
// CHECK-NOT:     %[[a1:.*]] = alloc({{%.*}}) : memref<?xi8>
// CHECK-NOT:     %[[v1:.*]] = std.view %[[a1]][][{{%.*}}, {{%.*}}] : memref<?xi8> to memref<?x?xf32>
// CHECK-NOT:     %[[l0:.*]] = subview %[[v1]][{{%.*}}, {{%.*}}] [{{%.*}}, {{%.*}}] [{{%.*}}, {{%.*}}] : memref<?x?xf32> to memref<?x?xf32, #[[STRIDED_2D]]>
// CHECK-NOT:     %[[a2:.*]] = alloc({{%.*}}) : memref<?xi8>
// CHECK-NOT:     %[[v2:.*]] = std.view %[[a2]][][{{%.*}}, {{%.*}}] : memref<?xi8> to memref<?x?xf32>
// CHECK-NOT:     %[[l0:.*]] = subview %[[v2]][{{%.*}}, {{%.*}}] [{{%.*}}, {{%.*}}] [{{%.*}}, {{%.*}}] : memref<?x?xf32> to memref<?x?xf32, #[[STRIDED_2D]]>
// CHECK:         linalg.copy(%[[s0]], %[[l0]]) : memref<?x?xf32, #map{{.*}}>, memref<?x?xf32, #map{{.*}}>
// CHECK-NOT:     linalg.copy(%[[s1]], %[[l1]]) : memref<?x?xf32, #map{{.*}}>, memref<?x?xf32, #map{{.*}}>
// CHECK-NOT:     linalg.copy(%[[s2]], %[[l2]]) : memref<?x?xf32, #map{{.*}}>, memref<?x?xf32, #map{{.*}}>^
// CHECK:         linalg.matmul(%[[v0]], %[[s1]], %[[s2]]) : memref<?x?xf32>, memref<?x?xf32, #[[STRIDED_2D]]>, memref<?x?xf32, #[[STRIDED_2D]]>

func @aligned_promote_fill(%arg0: memref<?x?xf32, offset: ?, strides: [?, 1]>) {
  %c2000 = constant 2000 : index
  %c4000 = constant 4000 : index
  %c0 = constant 0 : index
  %c1 = constant 1 : index
  %cf = constant 1.0 : f32
  %3 = std.subview %arg0[%c0, %c0][%c2000, %c4000][%c1, %c1] :
 	 memref<?x?xf32, offset: ?, strides: [?, 1]> to memref<?x?xf32, offset: ?, strides: [?, ?]>
  linalg.fill(%3, %cf) { __internal_linalg_transform__ = "_promote_views_aligned_"}
  	:  memref<?x?xf32, offset: ?, strides: [?, ?]>, f32
  return
}
// CHECK-LABEL: func @aligned_promote_fill
// CHECK:	  %[[cf:.*]] = constant {{.*}} : f32
// CHECK:         %[[s0:.*]] = subview {{%.*}}[{{%.*}}, {{%.*}}] [{{%.*}}, {{%.*}}] [{{%.*}}, {{%.*}}] : memref<?x?xf32, #map{{.*}}> to memref<?x?xf32, #map{{.*}}>
// CHECK:         %[[a0:.*]] = alloc({{%.*}}) {alignment = 32 : i64} : memref<?xi8>
// CHECK:         %[[v0:.*]] = std.view %[[a0]][][{{%.*}}, {{%.*}}] : memref<?xi8> to memref<?x?xf32>
// CHECK:         %[[l0:.*]] = subview %[[v0]][{{%.*}}, {{%.*}}] [{{%.*}}, {{%.*}}] : memref<?x?xf32> to memref<?x?xf32, #[[STRIDED_2D]]>
// CHECK:         linalg.fill(%[[v0]], {{%.*}}) : memref<?x?xf32>, f32
// CHECK:         linalg.copy(%[[s0]], %[[l0]]) : memref<?x?xf32, #map{{.*}}>, memref<?x?xf32, #map{{.*}}>
// CHECK:         linalg.fill(%[[v0]], %[[cf]]) : memref<?x?xf32>, f32<|MERGE_RESOLUTION|>--- conflicted
+++ resolved
@@ -241,17 +241,6 @@
      memref<?x?xf32, offset: ?, strides: [?, 1]>
   return
 }
-<<<<<<< HEAD
-// CHECK-LABEL : func @fma
-// CHECK-LABEL : func @permute_generic
-// CHECK       : linalg.generic {args_in = 2, args_out = 1,
-// CHECK-SAME  : indexing_maps = [#[[kn]], #[[nm]], #[[km]]],
-// CHECK-SAME  : iterator_types = ["parallel", "reduction", "parallel"],
-// CHECK-SAME  : library_call = "linalg_matmul"} %{{.*}}, %{{.*}}, %{{.*}}
-// CHECK       :   memref<?x?xf32, #[[STRIDED_2D]]>,
-// CHECK-SAME  :   memref<?x?xf32, #[[STRIDED_2D]]>,
-// CHECK-SAME  :   memref<?x?xf32, #[[STRIDED_2D]]>
-=======
 // CHECK-LABEL:  func @permute_generic
 // CHECK:        linalg.generic {args_in = 2 : i64, args_out = 1 : i64,
 // CHECK-SAME:   indexing_maps = [#[[kn]], #[[nm]], #[[km]]],
@@ -260,7 +249,6 @@
 // CHECK:          memref<?x?xf32, #[[STRIDED_2D_u_1]]>,
 // CHECK-SAME:     memref<?x?xf32, #[[STRIDED_2D_u_1]]>,
 // CHECK-SAME:     memref<?x?xf32, #[[STRIDED_2D_u_1]]>
->>>>>>> a34309b7
 
 #indexed_matmul_trait = {
   args_in = 2,
@@ -283,17 +271,6 @@
       memref<?x?xf32, offset: ?, strides: [?, 1]>
   return
 }
-<<<<<<< HEAD
-// CHECK-LABEL : func @fma_indexed
-// CHECK-LABEL : func @permute_generic_indexed
-// CHECK       : linalg.indexed_generic {args_in = 2, args_out = 1,
-// CHECK-SAME  :   indexing_maps = [#[[kn]], #[[nm]], #[[km]]],
-// CHECK-SAME  :   iterator_types = ["parallel", "reduction", "parallel"],
-// CHECK-SAME  :   library_call = "linalg_matmul_indexed"} %{{.*}}, %{{.*}}, %{{.*}} :
-// CHECK       :     memref<?x?xf32, #[[STRIDED_2D]]>,
-// CHECK-SAME  :     memref<?x?xf32, #[[STRIDED_2D]]>,
-// CHECK-SAME  :     memref<?x?xf32, #[[STRIDED_2D]]>
-=======
 // CHECK-LABEL:  func @permute_generic_indexed
 // CHECK:        linalg.indexed_generic {args_in = 2 : i64, args_out = 1 : i64,
 // CHECK-SAME:     indexing_maps = [#[[kn]], #[[nm]], #[[km]]],
@@ -302,7 +279,6 @@
 // CHECK:            memref<?x?xf32, #[[STRIDED_2D_u_1]]>,
 // CHECK-SAME:       memref<?x?xf32, #[[STRIDED_2D_u_1]]>,
 // CHECK-SAME:       memref<?x?xf32, #[[STRIDED_2D_u_1]]>
->>>>>>> a34309b7
 
 func @dot_perm(%x: memref<?xf32, offset: ?, strides: [1]>,
           %y: memref<?xf32, offset: ?, strides: [1]>,
