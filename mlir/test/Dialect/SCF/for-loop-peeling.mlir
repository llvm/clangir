--- conflicted
+++ resolved
@@ -149,26 +149,13 @@
 
 // -----
 
-<<<<<<< HEAD
-// Test rewriting of affine.min ops. Make sure that more general cases than
-// the ones above are successfully rewritten. Also make sure that the pattern
-// does not rewrite affine.min ops that should not be rewritten.
-=======
 // Test rewriting of affine.min/max ops. Make sure that more general cases than
 // the ones above are successfully rewritten. Also make sure that the pattern
 // does not rewrite ops that should not be rewritten.
->>>>>>> ac168fe6
 
 //  CHECK-DAG: #[[MAP1:.*]] = affine_map<()[s0] -> (s0 + 1)>
 //  CHECK-DAG: #[[MAP2:.*]] = affine_map<(d0)[s0, s1] -> (s0, -d0 + s1 - 1)>
 //  CHECK-DAG: #[[MAP3:.*]] = affine_map<(d0)[s0, s1, s2] -> (s0, -d0 + s1, s2)>
-<<<<<<< HEAD
-//  CHECK-DAG: #[[MAP4:.*]] = affine_map<()[s0, s1, s2] -> (-(s0 - (s0 - s1) mod s2) + s0)>
-//  CHECK-DAG: #[[MAP5:.*]] = affine_map<()[s0, s1, s2] -> (-(s0 - (s0 - s1) mod s2) + s0 + 1)>
-//  CHECK-DAG: #[[MAP6:.*]] = affine_map<()[s0, s1, s2] -> (-(s0 - (s0 - s1) mod s2) + s0 - 1)>
-//  CHECK-DAG: #[[MAP7:.*]] = affine_map<()[s0, s1, s2, s3] -> (s0, s2 - (s2 - (s2 - s1) mod s0), s3)>
-//      CHECK: func @test_affine_min_rewrite(
-=======
 //  CHECK-DAG: #[[MAP4:.*]] = affine_map<()[s0] -> (-s0)>
 //  CHECK-DAG: #[[MAP5:.*]] = affine_map<()[s0, s1, s2] -> (-(s0 - (s0 - s1) mod s2) + s0)>
 //  CHECK-DAG: #[[MAP6:.*]] = affine_map<()[s0, s1, s2] -> (-(s0 - (s0 - s1) mod s2) + s0 + 1)>
@@ -176,7 +163,6 @@
 //  CHECK-DAG: #[[MAP8:.*]] = affine_map<()[s0, s1, s2, s3] -> (s0, s2 - (s2 - (s2 - s1) mod s0), s3)>
 //  CHECK-DAG: #[[MAP9:.*]] = affine_map<()[s0, s1, s2] -> (s0 - (s0 - s1) mod s2 - s0)>
 //      CHECK: func @test_affine_op_rewrite(
->>>>>>> ac168fe6
 // CHECK-SAME:     %[[LB:.*]]: index, %[[UB:.*]]: index, %[[STEP:.*]]: index,
 // CHECK-SAME:     %[[MEMREF:.*]]: memref<?xindex>, %[[SOME_VAL:.*]]: index
 //      CHECK:   scf.for %[[IV:.*]] = %[[LB]] to %{{.*}} step %[[STEP]] {
@@ -190,20 +176,6 @@
 //      CHECK:     memref.store %[[RES3]]
 //      CHECK:     %[[RES4:.*]] = affine.min #[[MAP3]](%[[IV]])[%[[STEP]], %[[UB]], %[[SOME_VAL]]]
 //      CHECK:     memref.store %[[RES4]]
-<<<<<<< HEAD
-//      CHECK:   }
-//      CHECK:   scf.if {{.*}} {
-//      CHECK:     %[[RES_IF_0:.*]] = affine.apply #[[MAP4]]()[%[[UB]], %[[LB]], %[[STEP]]]
-//      CHECK:     memref.store %[[RES_IF_0]]
-//      CHECK:     %[[RES_IF_1:.*]] = affine.apply #[[MAP5]]()[%[[UB]], %[[LB]], %[[STEP]]]
-//      CHECK:     memref.store %[[RES_IF_1]]
-//      CHECK:     %[[RES_IF_2:.*]] = affine.apply #[[MAP5]]()[%[[UB]], %[[LB]], %[[STEP]]]
-//      CHECK:     memref.store %[[RES_IF_2]]
-//      CHECK:     %[[RES_IF_3:.*]] = affine.apply #[[MAP6]]()[%[[UB]], %[[LB]], %[[STEP]]]
-//      CHECK:     memref.store %[[RES_IF_3]]
-//      CHECK:     %[[RES_IF_4:.*]] = affine.min #[[MAP7]]()[%[[STEP]], %[[LB]], %[[UB]], %[[SOME_VAL]]]
-//      CHECK:     memref.store %[[RES_IF_4]]
-=======
 //      CHECK:     %[[RES5:.*]] = affine.apply #[[MAP4]]()[%[[STEP]]]
 //      CHECK:     memref.store %[[RES5]]
 //      CHECK:   }
@@ -220,31 +192,21 @@
 //      CHECK:     memref.store %[[RES_IF_4]]
 //      CHECK:     %[[RES_IF_5:.*]] = affine.apply #[[MAP9]]()[%[[UB]], %[[LB]], %[[STEP]]]
 //      CHECK:     memref.store %[[RES_IF_5]]
->>>>>>> ac168fe6
 #map0 = affine_map<(d0, d1)[s0] -> (s0, d0 - d1)>
 #map1 = affine_map<(d0, d1)[s0] -> (d0 - d1 + 1, s0)>
 #map2 = affine_map<(d0, d1)[s0] -> (s0 + 1, d0 - d1 + 1)>
 #map3 = affine_map<(d0, d1)[s0] -> (s0, d0 - d1 - 1)>
 #map4 = affine_map<(d0, d1, d2)[s0] -> (s0, d0 - d1, d2)>
-<<<<<<< HEAD
-func @test_affine_min_rewrite(%lb : index, %ub: index,
-                              %step: index, %d : memref<?xindex>,
-                              %some_val: index) {
-=======
 #map5 = affine_map<(d0, d1)[s0] -> (-s0, -d0 + d1)>
 func @test_affine_op_rewrite(%lb : index, %ub: index,
                              %step: index, %d : memref<?xindex>,
                              %some_val: index) {
->>>>>>> ac168fe6
   %c0 = constant 0 : index
   %c1 = constant 1 : index
   %c2 = constant 2 : index
   %c3 = constant 3 : index
   %c4 = constant 4 : index
-<<<<<<< HEAD
-=======
   %c5 = constant 5 : index
->>>>>>> ac168fe6
   scf.for %iv = %lb to %ub step %step {
     // Most common case: Rewrite min(%ub - %iv, %step) to %step.
     %m0 = affine.min #map0(%ub, %iv)[%step]
@@ -267,10 +229,6 @@
     // of %some_val is unknown.
     %m4 = affine.min #map4(%ub, %iv, %some_val)[%step]
     memref.store %m4, %d[%c4] : memref<?xindex>
-<<<<<<< HEAD
-  }
-  return
-=======
 
     // Rewrite max(-%ub + %iv, -%step) to -%ub + %iv (and -%step in the scf.if).
     %m5 = affine.max #map5(%ub, %iv)[%step]
@@ -322,5 +280,4 @@
     scf.yield %1 : i32
   }
   return %r0 : i32
->>>>>>> ac168fe6
 }