--- conflicted
+++ resolved
@@ -10,11 +10,7 @@
 //
 //===----------------------------------------------------------------------===//
 
-<<<<<<< HEAD
-#include "mlir/Dialect/Arithmetic/IR/Arithmetic.h"
-=======
 #include "mlir/Dialect/Arith/IR/Arith.h"
->>>>>>> f788a4d7
 #include "mlir/Dialect/Linalg/IR/Linalg.h"
 #include "mlir/Dialect/SCF/IR/SCF.h"
 #include "mlir/Dialect/Tensor/IR/Tensor.h"
@@ -34,13 +30,8 @@
   TestTensorTransforms(const TestTensorTransforms &pass) : PassWrapper(pass) {}
 
   void getDependentDialects(DialectRegistry &registry) const override {
-<<<<<<< HEAD
-    registry.insert<arith::ArithmeticDialect, scf::SCFDialect,
-                    linalg::LinalgDialect>();
-=======
     registry
         .insert<arith::ArithDialect, scf::SCFDialect, linalg::LinalgDialect>();
->>>>>>> f788a4d7
   }
 
   StringRef getArgument() const final {
@@ -145,13 +136,8 @@
     // Create the destination tensor using the above values.
     Type elementType = op.getSourceType().getElementType();
     SmallVector<OpFoldResult> outputShape = getAsOpFoldResult(reifiedShapes[0]);
-<<<<<<< HEAD
-    Value dest = rewriter.create<linalg::InitTensorOp>(
-        op->getLoc(), outputShape, elementType);
-=======
     Value dest = rewriter.create<tensor::EmptyOp>(op->getLoc(), outputShape,
                                                   elementType);
->>>>>>> f788a4d7
 
     // Calculate the parameters for the tile loop nest.
     FailureOr<tensor::ExtractSliceFromCollapseHelper> params =
