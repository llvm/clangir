def StdC : StandardSpec<"stdc"> {

  NamedType StructTmType = NamedType<"struct tm">;
  PtrType StructTmPtr = PtrType<StructTmType>;
  PtrType TimeTTypePtr = PtrType<TimeTType>;
  NamedType ClockT = NamedType<"clock_t">;

  NamedType DivTType = NamedType<"div_t">;
  NamedType LDivTType = NamedType<"ldiv_t">;
  NamedType LLDivTType = NamedType<"lldiv_t">;

  NamedType TssTType = NamedType<"tss_t">;
  PtrType TssTPtr = PtrType<TssTType>;
  NamedType TssDtorTType = NamedType<"tss_dtor_t">;

  HeaderSpec Assert = HeaderSpec<
      "assert.h",
      [
          Macro<"static_assert">,
          Macro<"assert">,
      ],
      [], // Types
      [], // Enumerations
      []
  >;

  HeaderSpec CType = HeaderSpec<
      "ctype.h",
      [], // Macros
      [], // Types
      [], // Enumerations
      [
          FunctionSpec<
              "isalnum",
              RetValSpec<IntType>,
              [ArgSpec<IntType>]
          >,
          FunctionSpec<
              "isalpha",
              RetValSpec<IntType>,
              [ArgSpec<IntType>]
          >,
          FunctionSpec<
              "isblank",
              RetValSpec<IntType>,
              [ArgSpec<IntType>]
          >,
          FunctionSpec<
              "iscntrl",
              RetValSpec<IntType>,
              [ArgSpec<IntType>]
          >,
          FunctionSpec<
              "isdigit",
              RetValSpec<IntType>,
              [ArgSpec<IntType>]
          >,
          FunctionSpec<
              "isgraph",
              RetValSpec<IntType>,
              [ArgSpec<IntType>]
          >,
          FunctionSpec<
              "islower",
              RetValSpec<IntType>,
              [ArgSpec<IntType>]
          >,
          FunctionSpec<
              "isprint",
              RetValSpec<IntType>,
              [ArgSpec<IntType>]
          >,
          FunctionSpec<
              "ispunct",
              RetValSpec<IntType>,
              [ArgSpec<IntType>]
          >,
          FunctionSpec<
              "isspace",
              RetValSpec<IntType>,
              [ArgSpec<IntType>]
          >,
          FunctionSpec<
              "isupper",
              RetValSpec<IntType>,
              [ArgSpec<IntType>]
          >,
          FunctionSpec<
              "isxdigit",
              RetValSpec<IntType>,
              [ArgSpec<IntType>]
          >,
          FunctionSpec<
              "tolower",
              RetValSpec<IntType>,
              [ArgSpec<IntType>]
          >,
          FunctionSpec<
              "toupper",
              RetValSpec<IntType>,
              [ArgSpec<IntType>]
          >,
      ]
  >;

  NamedType FEnvT = NamedType<"fenv_t">;
  PtrType FEnvTPtr = PtrType<FEnvT>;
  ConstType ConstFEnvTPtr = ConstType<FEnvTPtr>;
  NamedType FExceptT = NamedType<"fexcept_t">;
  PtrType FExceptTPtr = PtrType<FExceptT>;
  ConstType ConstFExceptTPtr = ConstType<FExceptTPtr>;
  HeaderSpec Fenv = HeaderSpec<
      "fenv.h",
      [
          Macro<"FE_DIVBYZERO">,
          Macro<"FE_INEXACT">,
          Macro<"FE_INVALID">,
          Macro<"FE_OVERFLOW">,
          Macro<"FE_UNDERFLOW">,
          Macro<"FE_ALL_EXCEPT">,

          Macro<"FE_DOWNWARD">,
          Macro<"FE_TONEAREST">,
          Macro<"FE_TOWARDZERO">,
          Macro<"FE_UPWARD">,

          Macro<"FE_DFL_ENV">
      ],
      [
          NamedType<"fenv_t">,
          NamedType<"fexcept_t">,
      ], // Types
      [], // Enumerations
      [
          FunctionSpec<
              "feclearexcept",
              RetValSpec<IntType>,
              [ArgSpec<IntType>]
          >,
          FunctionSpec<
              "fetestexcept",
              RetValSpec<IntType>,
              [ArgSpec<IntType>]
          >,
          FunctionSpec<
              "feraiseexcept",
              RetValSpec<IntType>,
              [ArgSpec<IntType>]
          >,
          FunctionSpec<
              "fesetround",
              RetValSpec<IntType>,
              [ArgSpec<IntType>]
          >,
          FunctionSpec<
              "fegetround",
              RetValSpec<IntType>,
              []
          >,
          FunctionSpec<
              "fegetenv",
              RetValSpec<IntType>,
              [ArgSpec<FEnvTPtr>]
          >,
          FunctionSpec<
              "fesetenv",
              RetValSpec<IntType>,
              [ArgSpec<ConstFEnvTPtr>]
          >,
          FunctionSpec<
              "fegetexceptflag",
              RetValSpec<IntType>,
              [ArgSpec<FExceptTPtr>, ArgSpec<IntType>]
          >,
          FunctionSpec<
              "fesetexceptflag",
              RetValSpec<IntType>,
              [ArgSpec<ConstFExceptTPtr>, ArgSpec<IntType>]
          >,
          FunctionSpec<
              "feholdexcept",
              RetValSpec<IntType>,
              [ArgSpec<FEnvTPtr>]
          >,
          FunctionSpec<
              "feupdateenv",
              RetValSpec<IntType>,
              [ArgSpec<ConstFEnvTPtr>]
          >,
      ]
  >;

  HeaderSpec String = HeaderSpec<
      "string.h",
      [
          Macro<"NULL">,
      ],
      [
          SizeTType,
      ],
      [], // Enumerations
      [
          FunctionSpec<
              "memcpy",
              RetValSpec<VoidPtr>,
              [ArgSpec<VoidRestrictedPtr>,
               ArgSpec<ConstVoidRestrictedPtr>,
               ArgSpec<SizeTType>]
          >,
          FunctionSpec<
              "memmove",
              RetValSpec<VoidPtr>,
              [ArgSpec<VoidPtr>, ArgSpec<ConstVoidPtr>, ArgSpec<SizeTType>]
          >,
          FunctionSpec<
              "memcmp",
              RetValSpec<IntType>,
              [ArgSpec<ConstVoidPtr>, ArgSpec<ConstVoidPtr>, ArgSpec<SizeTType>]
          >,
          FunctionSpec<
              "memchr",
              RetValSpec<VoidPtr>,
              [ArgSpec<ConstVoidPtr>, ArgSpec<IntType>, ArgSpec<SizeTType>]
          >,
          FunctionSpec<
              "memset",
              RetValSpec<VoidPtr>,
              [ArgSpec<VoidPtr>, ArgSpec<IntType>, ArgSpec<SizeTType>]
          >,
          FunctionSpec<
              "strcpy",
              RetValSpec<CharPtr>,
              [ArgSpec<CharRestrictedPtr>, ArgSpec<ConstCharRestrictedPtr>]
          >,
          FunctionSpec<
              "strncpy",
              RetValSpec<CharPtr>,
              [ArgSpec<CharRestrictedPtr>,
               ArgSpec<ConstCharRestrictedPtr>,
               ArgSpec<SizeTType>]
          >,
          FunctionSpec<
              "strcat",
              RetValSpec<CharPtr>,
              [ArgSpec<CharRestrictedPtr>, ArgSpec<ConstCharRestrictedPtr>]
          >,
          FunctionSpec<
              "strncat",
              RetValSpec<CharPtr>,
              [ArgSpec<CharPtr>, ArgSpec<ConstCharPtr>, ArgSpec<SizeTType>]
          >,
          FunctionSpec<
              "strcmp",
              RetValSpec<IntType>,
              [ArgSpec<ConstCharPtr>, ArgSpec<ConstCharPtr>]
          >,
          FunctionSpec<
              "strcoll",
              RetValSpec<IntType>,
              [ArgSpec<ConstCharPtr>, ArgSpec<ConstCharPtr>]
          >,
          FunctionSpec<
              "strncmp",
              RetValSpec<IntType>,
              [ArgSpec<ConstCharPtr>, ArgSpec<ConstCharPtr>, ArgSpec<SizeTType>]
          >,
          FunctionSpec<
              "strxfrm",
              RetValSpec<SizeTType>,
              [ArgSpec<CharRestrictedPtr>,
               ArgSpec<ConstCharRestrictedPtr>,
               ArgSpec<SizeTType>]
          >,
          FunctionSpec<
              "strchr",
              RetValSpec<CharPtr>,
              [ArgSpec<ConstCharPtr>, ArgSpec<IntType>]
          >,
          FunctionSpec<
              "strcspn",
              RetValSpec<SizeTType>,
              [ArgSpec<ConstCharPtr>, ArgSpec<ConstCharPtr>]
          >,
          FunctionSpec<
              "strdup",
              RetValSpec<CharPtr>,
              [ArgSpec<ConstCharPtr>]
          >,
          FunctionSpec<
              "strndup",
              RetValSpec<CharPtr>,
              [ArgSpec<ConstCharPtr>,ArgSpec<SizeTType>]
          >,
          FunctionSpec<
              "strpbrk",
              RetValSpec<CharPtr>,
              [ArgSpec<ConstCharPtr>, ArgSpec<ConstCharPtr>]
          >,
          FunctionSpec<
              "strrchr",
              RetValSpec<CharPtr>,
              [ArgSpec<ConstCharPtr>, ArgSpec<IntType>]
          >,
          FunctionSpec<
              "strspn",
              RetValSpec<SizeTType>,
              [ArgSpec<ConstCharPtr>, ArgSpec<ConstCharPtr>]
          >,
          FunctionSpec<
              "strstr",
              RetValSpec<CharPtr>,
              [ArgSpec<ConstCharPtr>, ArgSpec<ConstCharPtr>]
          >,
          FunctionSpec<
              "strtok",
              RetValSpec<CharPtr>,
              [ArgSpec<CharRestrictedPtr>, ArgSpec<ConstCharRestrictedPtr>]
          >,
          FunctionSpec<
              "strerror",
              RetValSpec<CharPtr>,
              [ArgSpec<IntType>]
          >,
          FunctionSpec<
              "strlen",
              RetValSpec<SizeTType>,
              [ArgSpec<ConstCharPtr>]
          >,
      ]
  >;

  HeaderSpec Math = HeaderSpec<
      "math.h",
      [
          Macro<"MATH_ERRNO">,
          Macro<"MATH_ERREXCEPT">,
          Macro<"math_errhandling">,

          Macro<"INFINITY">,
          Macro<"NAN">,

          Macro<"FP_ILOGB0">,
          Macro<"FP_ILOGBNAN">,

          Macro<"isfinite">,
          Macro<"isinf">,
          Macro<"isnan">,
      ],
      [
          NamedType<"float_t">,
          NamedType<"double_t">,
      ],
      [], // Enumerations
      [
          FunctionSpec<"copysign", RetValSpec<DoubleType>, [ArgSpec<DoubleType>, ArgSpec<DoubleType>]>,
          FunctionSpec<"copysignf", RetValSpec<FloatType>, [ArgSpec<FloatType>, ArgSpec<FloatType>]>,
          FunctionSpec<"copysignl", RetValSpec<LongDoubleType>, [ArgSpec<LongDoubleType>, ArgSpec<LongDoubleType>]>,

          FunctionSpec<"ceil", RetValSpec<DoubleType>, [ArgSpec<DoubleType>]>,
          FunctionSpec<"ceilf", RetValSpec<FloatType>, [ArgSpec<FloatType>]>,
          FunctionSpec<"ceill", RetValSpec<LongDoubleType>, [ArgSpec<LongDoubleType>]>,

          FunctionSpec<"fabs", RetValSpec<DoubleType>, [ArgSpec<DoubleType>]>,
          FunctionSpec<"fabsf", RetValSpec<FloatType>, [ArgSpec<FloatType>]>,
          FunctionSpec<"fabsl", RetValSpec<LongDoubleType>, [ArgSpec<LongDoubleType>]>,

          FunctionSpec<"fdim", RetValSpec<DoubleType>, [ArgSpec<DoubleType>, ArgSpec<DoubleType>]>,
          FunctionSpec<"fdimf", RetValSpec<FloatType>, [ArgSpec<FloatType>, ArgSpec<FloatType>]>,
          FunctionSpec<"fdiml", RetValSpec<LongDoubleType>, [ArgSpec<LongDoubleType>, ArgSpec<LongDoubleType>]>,

          FunctionSpec<"floor", RetValSpec<DoubleType>, [ArgSpec<DoubleType>]>,
          FunctionSpec<"floorf", RetValSpec<FloatType>, [ArgSpec<FloatType>]>,
          FunctionSpec<"floorl", RetValSpec<LongDoubleType>, [ArgSpec<LongDoubleType>]>,

          FunctionSpec<"fmin", RetValSpec<DoubleType>, [ArgSpec<DoubleType>, ArgSpec<DoubleType>]>,
          FunctionSpec<"fminf", RetValSpec<FloatType>, [ArgSpec<FloatType>, ArgSpec<FloatType>]>,
          FunctionSpec<"fminl", RetValSpec<LongDoubleType>, [ArgSpec<LongDoubleType>, ArgSpec<LongDoubleType>]>,

          FunctionSpec<"fmax", RetValSpec<DoubleType>, [ArgSpec<DoubleType>, ArgSpec<DoubleType>]>,
          FunctionSpec<"fmaxf", RetValSpec<FloatType>, [ArgSpec<FloatType>, ArgSpec<FloatType>]>,
          FunctionSpec<"fmaxl", RetValSpec<LongDoubleType>, [ArgSpec<LongDoubleType>, ArgSpec<LongDoubleType>]>,

          FunctionSpec<"fma", RetValSpec<DoubleType>, [ArgSpec<DoubleType>, ArgSpec<DoubleType>, ArgSpec<DoubleType>]>,
          FunctionSpec<"fmaf", RetValSpec<FloatType>, [ArgSpec<FloatType>, ArgSpec<FloatType>, ArgSpec<FloatType>]>,

          FunctionSpec<"fmod", RetValSpec<DoubleType>, [ArgSpec<DoubleType>, ArgSpec<DoubleType>]>,

          FunctionSpec<"fmodf", RetValSpec<FloatType>, [ArgSpec<FloatType>, ArgSpec<FloatType>]>,

          FunctionSpec<"frexp", RetValSpec<DoubleType>, [ArgSpec<DoubleType>, ArgSpec<IntPtr>]>,
          FunctionSpec<"frexpf", RetValSpec<FloatType>, [ArgSpec<FloatType>, ArgSpec<IntPtr>]>,
          FunctionSpec<"frexpl", RetValSpec<LongDoubleType>, [ArgSpec<LongDoubleType>, ArgSpec<IntPtr>]>,

          FunctionSpec<"hypot", RetValSpec<DoubleType>, [ArgSpec<DoubleType>, ArgSpec<DoubleType>]>,
          FunctionSpec<"hypotf", RetValSpec<FloatType>, [ArgSpec<FloatType>, ArgSpec<FloatType>]>,

          FunctionSpec<"ilogb", RetValSpec<IntType>, [ArgSpec<DoubleType>]>,
          FunctionSpec<"ilogbf", RetValSpec<IntType>, [ArgSpec<FloatType>]>,
          FunctionSpec<"ilogbl", RetValSpec<IntType>, [ArgSpec<LongDoubleType>]>,

          FunctionSpec<"ldexp", RetValSpec<DoubleType>, [ArgSpec<DoubleType>, ArgSpec<IntType>]>,
          FunctionSpec<"ldexpf", RetValSpec<FloatType>, [ArgSpec<FloatType>, ArgSpec<IntType>]>,
          FunctionSpec<"ldexpl", RetValSpec<LongDoubleType>, [ArgSpec<LongDoubleType>, ArgSpec<IntType>]>,

          FunctionSpec<"log10f", RetValSpec<FloatType>, [ArgSpec<FloatType>]>,

          FunctionSpec<"log1pf", RetValSpec<FloatType>, [ArgSpec<FloatType>]>,

          FunctionSpec<"log2f", RetValSpec<FloatType>, [ArgSpec<FloatType>]>,

          FunctionSpec<"logf", RetValSpec<FloatType>, [ArgSpec<FloatType>]>,

          FunctionSpec<"logb", RetValSpec<DoubleType>, [ArgSpec<DoubleType>]>,
          FunctionSpec<"logbf", RetValSpec<FloatType>, [ArgSpec<FloatType>]>,
          FunctionSpec<"logbl", RetValSpec<LongDoubleType>, [ArgSpec<LongDoubleType>]>,

          FunctionSpec<"modf", RetValSpec<DoubleType>, [ArgSpec<DoubleType>, ArgSpec<DoublePtr>]>,
          FunctionSpec<"modff", RetValSpec<FloatType>, [ArgSpec<FloatType>, ArgSpec<FloatPtr>]>,
          FunctionSpec<"modfl", RetValSpec<LongDoubleType>, [ArgSpec<LongDoubleType>, ArgSpec<LongDoublePtr>]>,

          FunctionSpec<"cos", RetValSpec<DoubleType>, [ArgSpec<DoubleType>]>,
          FunctionSpec<"cosf", RetValSpec<FloatType>, [ArgSpec<FloatType>]>,
          FunctionSpec<"sin", RetValSpec<DoubleType>, [ArgSpec<DoubleType>]>,
          FunctionSpec<"sinf", RetValSpec<FloatType>, [ArgSpec<FloatType>]>,
          FunctionSpec<"tan", RetValSpec<DoubleType>, [ArgSpec<DoubleType>]>,
          FunctionSpec<"tanf", RetValSpec<FloatType>, [ArgSpec<FloatType>]>,

          FunctionSpec<"expf", RetValSpec<FloatType>, [ArgSpec<FloatType>]>,
          FunctionSpec<"exp2f", RetValSpec<FloatType>, [ArgSpec<FloatType>]>,
          FunctionSpec<"expm1f", RetValSpec<FloatType>, [ArgSpec<FloatType>]>,

          FunctionSpec<"remainderf", RetValSpec<FloatType>, [ArgSpec<FloatType>, ArgSpec<FloatType>]>,
          FunctionSpec<"remainder", RetValSpec<DoubleType>, [ArgSpec<DoubleType>, ArgSpec<DoubleType>]>,
          FunctionSpec<"remainderl", RetValSpec<LongDoubleType>, [ArgSpec<LongDoubleType>, ArgSpec<LongDoubleType>]>,

          FunctionSpec<"remquof", RetValSpec<FloatType>, [ArgSpec<FloatType>, ArgSpec<FloatType>, ArgSpec<IntPtr>]>,
          FunctionSpec<"remquo", RetValSpec<DoubleType>, [ArgSpec<DoubleType>, ArgSpec<DoubleType>, ArgSpec<IntPtr>]>,
          FunctionSpec<"remquol", RetValSpec<LongDoubleType>, [ArgSpec<LongDoubleType>, ArgSpec<LongDoubleType>, ArgSpec<IntPtr>]>,

          FunctionSpec<"round", RetValSpec<DoubleType>, [ArgSpec<DoubleType>]>,
          FunctionSpec<"roundf", RetValSpec<FloatType>, [ArgSpec<FloatType>]>,
          FunctionSpec<"roundl", RetValSpec<LongDoubleType>, [ArgSpec<LongDoubleType>]>,

          FunctionSpec<"lround", RetValSpec<LongType>, [ArgSpec<DoubleType>]>,
          FunctionSpec<"lroundf", RetValSpec<LongType>, [ArgSpec<FloatType>]>,
          FunctionSpec<"lroundl", RetValSpec<LongType>, [ArgSpec<LongDoubleType>]>,

          FunctionSpec<"llround", RetValSpec<LongLongType>, [ArgSpec<DoubleType>]>,
          FunctionSpec<"llroundf", RetValSpec<LongLongType>, [ArgSpec<FloatType>]>,
          FunctionSpec<"llroundl", RetValSpec<LongLongType>, [ArgSpec<LongDoubleType>]>,

          FunctionSpec<"rint", RetValSpec<DoubleType>, [ArgSpec<DoubleType>]>,
          FunctionSpec<"rintf", RetValSpec<FloatType>, [ArgSpec<FloatType>]>,
          FunctionSpec<"rintl", RetValSpec<LongDoubleType>, [ArgSpec<LongDoubleType>]>,

          FunctionSpec<"lrint", RetValSpec<LongType>, [ArgSpec<DoubleType>]>,
          FunctionSpec<"lrintf", RetValSpec<LongType>, [ArgSpec<FloatType>]>,
          FunctionSpec<"lrintl", RetValSpec<LongType>, [ArgSpec<LongDoubleType>]>,

          FunctionSpec<"llrint", RetValSpec<LongLongType>, [ArgSpec<DoubleType>]>,
          FunctionSpec<"llrintf", RetValSpec<LongLongType>, [ArgSpec<FloatType>]>,
          FunctionSpec<"llrintl", RetValSpec<LongLongType>, [ArgSpec<LongDoubleType>]>,

          FunctionSpec<"sqrt", RetValSpec<DoubleType>, [ArgSpec<DoubleType>]>,
          FunctionSpec<"sqrtf", RetValSpec<FloatType>, [ArgSpec<FloatType>]>,
          FunctionSpec<"sqrtl", RetValSpec<LongDoubleType>, [ArgSpec<LongDoubleType>]>,

          FunctionSpec<"trunc", RetValSpec<DoubleType>, [ArgSpec<DoubleType>]>,
          FunctionSpec<"truncf", RetValSpec<FloatType>, [ArgSpec<FloatType>]>,
          FunctionSpec<"truncl", RetValSpec<LongDoubleType>, [ArgSpec<LongDoubleType>]>,

          FunctionSpec<"nearbyint", RetValSpec<DoubleType>, [ArgSpec<DoubleType>]>,
          FunctionSpec<"nearbyintf", RetValSpec<FloatType>, [ArgSpec<FloatType>]>,
          FunctionSpec<"nearbyintl", RetValSpec<LongDoubleType>, [ArgSpec<LongDoubleType>]>,

          FunctionSpec<"nextafterf", RetValSpec<FloatType>, [ArgSpec<FloatType>, ArgSpec<FloatType>]>,
          FunctionSpec<"nextafter", RetValSpec<DoubleType>, [ArgSpec<DoubleType>, ArgSpec<DoubleType>]>,
          FunctionSpec<"nextafterl", RetValSpec<LongDoubleType>, [ArgSpec<LongDoubleType>, ArgSpec<LongDoubleType>]>,

          FunctionSpec<"coshf", RetValSpec<FloatType>, [ArgSpec<FloatType>]>,
          FunctionSpec<"sinhf", RetValSpec<FloatType>, [ArgSpec<FloatType>]>,
          FunctionSpec<"tanhf", RetValSpec<FloatType>, [ArgSpec<FloatType>]>,

          FunctionSpec<"acosf", RetValSpec<FloatType>, [ArgSpec<FloatType>]>,
          FunctionSpec<"asinf", RetValSpec<FloatType>, [ArgSpec<FloatType>]>,
          FunctionSpec<"atanf", RetValSpec<FloatType>, [ArgSpec<FloatType>]>,

          FunctionSpec<"atanhf", RetValSpec<FloatType>, [ArgSpec<FloatType>]>,
      ]
  >;

  HeaderSpec StdIO = HeaderSpec<
      "stdio.h",
      [
          Macro<"stdin">,
          Macro<"stderr">,
          Macro<"stdout">,
          Macro<"_IOFBF">,
          Macro<"_IOLBF">,
          Macro<"_IONBF">,
          Macro<"EOF">,
      ], // Macros
      [ // Types
          SizeTType,
          FILE,
      ],
      [], // Enumerations
      [
          FunctionSpec<
              "clearerr",
              RetValSpec<VoidType>,
              [ArgSpec<FILEPtr>]
          >,
          FunctionSpec<
              "fclose",
              RetValSpec<IntType>,
              [ArgSpec<FILEPtr>]
          >,
          FunctionSpec<
              "feof",
              RetValSpec<IntType>,
              [ArgSpec<FILEPtr>]
          >,
          FunctionSpec<
              "ferror",
              RetValSpec<IntType>,
              [ArgSpec<FILEPtr>]
          >,
          FunctionSpec<
              "fgetc",
              RetValSpec<IntType>,
              [ArgSpec<FILEPtr>]
          >,
          FunctionSpec<
<<<<<<< HEAD
=======
              "fgets",
              RetValSpec<CharPtr>,
              [
                ArgSpec<CharRestrictedPtr>,
                ArgSpec<IntType>,
                ArgSpec<FILERestrictedPtr>,
              ]
          >,
          FunctionSpec<
>>>>>>> e7aa6127
              "fflush",
              RetValSpec<IntType>,
              [ArgSpec<FILEPtr>]
          >,
          FunctionSpec<
              "fopen",
              RetValSpec<FILEPtr>,
              [ArgSpec<ConstCharPtr>,
               ArgSpec<ConstCharPtr>]
          >,
          FunctionSpec<
              "fputc",
              RetValSpec<IntType>,
              [ArgSpec<IntType>,
               ArgSpec<FILEPtr>]
          >,
          FunctionSpec<
              "putc",
              RetValSpec<IntType>,
              [ArgSpec<IntType>,
               ArgSpec<FILEPtr>]
          >,
          FunctionSpec<
              "putchar",
              RetValSpec<IntType>,
              [ArgSpec<IntType>]
          >,
          FunctionSpec<
              "fputs",
              RetValSpec<IntType>,
              [ArgSpec<ConstCharRestrictedPtr>,
               ArgSpec<FILERestrictedPtr>]
          >,
          FunctionSpec<
              "puts",
              RetValSpec<IntType>,
              [ArgSpec<ConstCharRestrictedPtr>]
          >,
          FunctionSpec<
              "fread",
              RetValSpec<SizeTType>,
              [ArgSpec<VoidRestrictedPtr>,
               ArgSpec<SizeTType>,
               ArgSpec<SizeTType>,
               ArgSpec<FILERestrictedPtr>]
          >,
          FunctionSpec<
              "fseek",
              RetValSpec<IntType>,
              [ArgSpec<FILEPtr>,
               ArgSpec<LongType>,
               ArgSpec<IntType>]
          >,
          FunctionSpec<
              "fwrite",
              RetValSpec<SizeTType>,
              [ArgSpec<ConstVoidRestrictedPtr>,
               ArgSpec<SizeTType>,
               ArgSpec<SizeTType>,
               ArgSpec<FILERestrictedPtr>]
          >,
          FunctionSpec<
              "remove",
              RetValSpec<IntType>,
              [ArgSpec<ConstCharPtr>]
          >,
          FunctionSpec<
              "sprintf",
              RetValSpec<IntType>,
              [ArgSpec<CharRestrictedPtr>,
               ArgSpec<ConstCharRestrictedPtr>,
               ArgSpec<VarArgType>]
          >,
          FunctionSpec<
              "snprintf",
              RetValSpec<IntType>,
              [ArgSpec<CharRestrictedPtr>,
               ArgSpec<SizeTType>,
               ArgSpec<ConstCharRestrictedPtr>,
               ArgSpec<VarArgType>]
          >,
          FunctionSpec<
              "printf",
              RetValSpec<IntType>,
              [ArgSpec<ConstCharRestrictedPtr>,
               ArgSpec<VarArgType>]
          >,
          FunctionSpec<
              "fprintf",
              RetValSpec<IntType>,
              [ArgSpec<FILERestrictedPtr>,
               ArgSpec<ConstCharRestrictedPtr>,
               ArgSpec<VarArgType>]
          >,
      ],
      [
          ObjectSpec<
              "stdin",
              "FILE *"
          >,
          ObjectSpec<
              "stdout",
              "FILE *"
          >,
          ObjectSpec<
              "stderr",
              "FILE *"
          >,
      ]
  >;

  HeaderSpec StdLib = HeaderSpec<
      "stdlib.h",
      [], // Macros
      [
          DivTType,
          LDivTType,
          LLDivTType,
          SizeTType,
          BSearchCompareT,
          QSortCompareT,
          AtexitHandlerT,
      ], // Types
      [], // Enumerations
      [
          FunctionSpec<"abort", RetValSpec<NoReturn>, [ArgSpec<VoidType>]>,

          FunctionSpec<"bsearch", RetValSpec<VoidPtr>, [ArgSpec<ConstVoidPtr>, ArgSpec<ConstVoidPtr>, ArgSpec<SizeTType>, ArgSpec<SizeTType>, ArgSpec<BSearchCompareT>]>,

          FunctionSpec<"abs", RetValSpec<IntType>, [ArgSpec<IntType>]>,
          FunctionSpec<"labs", RetValSpec<LongType>, [ArgSpec<LongType>]>,
          FunctionSpec<"llabs", RetValSpec<LongLongType>, [ArgSpec<LongLongType>]>,

          FunctionSpec<"atof", RetValSpec<DoubleType>, [ArgSpec<ConstCharRestrictedPtr>]>,
          FunctionSpec<"atoi", RetValSpec<IntType>, [ArgSpec<ConstCharPtr>]>,
          FunctionSpec<"atol", RetValSpec<LongType>, [ArgSpec<ConstCharPtr>]>,
          FunctionSpec<"atoll", RetValSpec<LongLongType>, [ArgSpec<ConstCharPtr>]>,

          FunctionSpec<"div", RetValSpec<DivTType>, [ArgSpec<IntType>, ArgSpec<IntType>]>,
          FunctionSpec<"ldiv", RetValSpec<LDivTType>, [ArgSpec<LongType>, ArgSpec<LongType>]>,
          FunctionSpec<"lldiv", RetValSpec<LLDivTType>, [ArgSpec<LongLongType>, ArgSpec<LongLongType>]>,

          FunctionSpec<"qsort", RetValSpec<VoidType>, [ArgSpec<VoidPtr>, ArgSpec<SizeTType>, ArgSpec<SizeTType>, ArgSpec<QSortCompareT>]>,

          FunctionSpec<"rand", RetValSpec<IntType>, [ArgSpec<VoidType>]>,
          FunctionSpec<"srand", RetValSpec<VoidType>, [ArgSpec<UnsignedIntType>]>,

          FunctionSpec<"strtof", RetValSpec<FloatType>, [ArgSpec<ConstCharRestrictedPtr>, ArgSpec<CharRestrictedPtrPtr>]>,
          FunctionSpec<"strtod", RetValSpec<DoubleType>, [ArgSpec<ConstCharRestrictedPtr>, ArgSpec<CharRestrictedPtrPtr>]>,
          FunctionSpec<"strtold", RetValSpec<LongDoubleType>, [ArgSpec<ConstCharRestrictedPtr>, ArgSpec<CharRestrictedPtrPtr>]>,
          FunctionSpec<"strtol", RetValSpec<LongType>, [ArgSpec<ConstCharRestrictedPtr>, ArgSpec<CharRestrictedPtrPtr>, ArgSpec<IntType>]>,
          FunctionSpec<"strtoll", RetValSpec<LongLongType>, [ArgSpec<ConstCharRestrictedPtr>, ArgSpec<CharRestrictedPtrPtr>, ArgSpec<IntType>]>,
          FunctionSpec<"strtoul", RetValSpec<UnsignedLongType>, [ArgSpec<ConstCharRestrictedPtr>, ArgSpec<CharRestrictedPtrPtr>, ArgSpec<IntType>]>,
          FunctionSpec<"strtoull", RetValSpec<UnsignedLongLongType>, [ArgSpec<ConstCharRestrictedPtr>, ArgSpec<CharRestrictedPtrPtr>, ArgSpec<IntType>]>,

          FunctionSpec<"malloc", RetValSpec<VoidPtr>, [ArgSpec<SizeTType>]>,
          FunctionSpec<"calloc", RetValSpec<VoidPtr>, [ArgSpec<SizeTType>, ArgSpec<SizeTType>]>,
          FunctionSpec<"realloc", RetValSpec<VoidPtr>, [ArgSpec<VoidPtr>, ArgSpec<SizeTType>]>,
          FunctionSpec<"aligned_alloc", RetValSpec<VoidPtr>, [ArgSpec<SizeTType>, ArgSpec<SizeTType>]>,
          FunctionSpec<"free", RetValSpec<VoidType>, [ArgSpec<VoidPtr>]>,

          FunctionSpec<"_Exit", RetValSpec<NoReturn>, [ArgSpec<IntType>]>,
          FunctionSpec<"exit", RetValSpec<NoReturn>, [ArgSpec<IntType>]>,
          FunctionSpec<"atexit", RetValSpec<IntType>, [ArgSpec<AtexitHandlerT>]>,
      ]
  >;

  NamedType IMaxDivTType = NamedType<"imaxdiv_t">;

  HeaderSpec IntTypes = HeaderSpec<
      "inttypes.h",
      [], // Macros
      [
        IMaxDivTType,
      ], // Types
      [], // Enumerations
      [
          FunctionSpec<"imaxabs", RetValSpec<IntMaxTType>, [ArgSpec<IntMaxTType>]>,
          FunctionSpec<"imaxdiv", RetValSpec<IMaxDivTType>, [ArgSpec<IntMaxTType>, ArgSpec<IntMaxTType>]>,
          FunctionSpec<"strtoimax", RetValSpec<IntMaxTType>, [ArgSpec<ConstCharRestrictedPtr>, ArgSpec<CharRestrictedPtrPtr>, ArgSpec<IntType>]>,
          FunctionSpec<"strtoumax", RetValSpec<UIntMaxTType>, [ArgSpec<ConstCharRestrictedPtr>, ArgSpec<CharRestrictedPtrPtr>, ArgSpec<IntType>]>,
      ]
  >;

  HeaderSpec Errno = HeaderSpec<
      "errno.h",
      [
        Macro<"errno">,
        Macro<"EDOM">,
        Macro<"EILSEQ">,
        Macro<"ERANGE">,
      ]
  >;

  HeaderSpec Signal = HeaderSpec<
      "signal.h",
      [
        Macro<"SIG_BLOCK">,
        Macro<"SIG_UNBLOCK">,
        Macro<"SIG_SETMASK">,

        Macro<"SIGABRT">,
        Macro<"SIGFPE">,
        Macro<"SIGILL">,
        Macro<"SIGINT">,
        Macro<"SIGSEGV">,
        Macro<"SIGTERM">
      ],
      [
        SizeTType,
        SigHandlerT,
      ],
      [], // Enumerations
      [
        FunctionSpec<"raise", RetValSpec<IntType>, [ArgSpec<IntType>]>,
        FunctionSpec<
          "signal",
          RetValSpec<SigHandlerT>,
          [ArgSpec<IntType>, ArgSpec<SigHandlerT>]
        >,
      ]
  >;

  HeaderSpec Threads = HeaderSpec<
      "threads.h",
      [
          Macro<"ONCE_FLAG_INIT">,
      ],
      [
          OnceFlagType,
          CallOnceFuncType,
          CndTType,
          MtxTType,
          ThrdStartTType,
          ThrdTType,
          TssTType,
          TssDtorTType,
      ],
      [
          EnumeratedNameValue<"mtx_plain">,
          EnumeratedNameValue<"mtx_recursive">,
          EnumeratedNameValue<"mtx_timed">,
          EnumeratedNameValue<"thrd_timedout">,
          EnumeratedNameValue<"thrd_success">,
          EnumeratedNameValue<"thrd_busy">,
          EnumeratedNameValue<"thrd_error">,
          EnumeratedNameValue<"thrd_nomem">,
      ],
      [
          FunctionSpec<
              "call_once",
              RetValSpec<VoidType>,
              [
                  ArgSpec<OnceFlagTypePtr>,
                  ArgSpec<CallOnceFuncType>,
              ]
          >,
          FunctionSpec<
              "cnd_broadcast",
              RetValSpec<IntType>,
              [
                  ArgSpec<CndTTypePtr>,
              ]
          >,
          FunctionSpec<
              "cnd_destroy",
              RetValSpec<VoidType>,
              [
                  ArgSpec<CndTTypePtr>,
              ]
          >,
          FunctionSpec<
              "cnd_init",
              RetValSpec<IntType>,
              [
                  ArgSpec<CndTTypePtr>,
              ]
          >,
          FunctionSpec<
              "cnd_signal",
              RetValSpec<IntType>,
              [
                  ArgSpec<CndTTypePtr>,
              ]
          >,
          FunctionSpec<
              "cnd_wait",
              RetValSpec<IntType>,
              [
                  ArgSpec<CndTTypePtr>,
                  ArgSpec<MtxTTypePtr>,
              ]
          >,
          FunctionSpec<
              "mtx_init",
              RetValSpec<IntType>,
              [
                  ArgSpec<MtxTTypePtr>,
                  ArgSpec<IntType>,
              ]
          >,
          FunctionSpec<
              "mtx_destroy",
              RetValSpec<IntType>,
              [
                  ArgSpec<VoidType>,
              ]
          >,
          FunctionSpec<
              "mtx_lock",
              RetValSpec<IntType>,
              [
                  ArgSpec<MtxTTypePtr>,
              ]
          >,
          FunctionSpec<
              "mtx_unlock",
              RetValSpec<IntType>,
              [
                  ArgSpec<MtxTTypePtr>,
              ]
          >,
          FunctionSpec<
              "thrd_create",
              RetValSpec<IntType>,
              [
                  ArgSpec<ThrdTTypePtr>,
                  ArgSpec<ThrdStartTType>,
                  ArgSpec<VoidPtr>,
              ]
          >,
          FunctionSpec<
              "thrd_join",
              RetValSpec<IntType>,
              [
                  ArgSpec<ThrdTType>,
                  ArgSpec<IntPtr>,
              ]
          >,
          FunctionSpec<
              "thrd_detach",
              RetValSpec<IntType>,
              [ArgSpec<ThrdTType>]
          >,
          FunctionSpec<
              "thrd_current",
              RetValSpec<ThrdTType>,
              [ArgSpec<VoidType>]
          >,
          FunctionSpec<
              "thrd_equal",
              RetValSpec<IntType>,
              [ArgSpec<ThrdTType>, ArgSpec<ThrdTType>]
          >,
          FunctionSpec<
              "thrd_exit",
              RetValSpec<VoidType>,
              [ArgSpec<IntType>]
          >,
          FunctionSpec<
              "tss_create",
              RetValSpec<IntType>,
              [ArgSpec<TssTPtr>, ArgSpec<TssDtorTType>]
          >,
          FunctionSpec<
              "tss_delete",
              RetValSpec<IntType>,
              [ArgSpec<TssTType>]
          >,
          FunctionSpec<
              "tss_get",
              RetValSpec<VoidPtr>,
              [ArgSpec<TssTType>]
          >,
          FunctionSpec<
              "tss_set",
              RetValSpec<IntType>,
              [ArgSpec<TssTType>, ArgSpec<VoidPtr>]
          >,
      ]
  >;

  HeaderSpec Time = HeaderSpec<
      "time.h",
      [], // Macros
      [ // Types
         ClockT,
         StructTmType,
         TimeTType,
      ],
      [], // Enumerations
      [
          FunctionSpec<
              "asctime",
              RetValSpec<CharPtr>,
              [ArgSpec<StructTmPtr>]
          >,
          FunctionSpec<
              "asctime_r",
              RetValSpec<CharPtr>,
              [
                  ArgSpec<StructTmPtr>,
                  ArgSpec<CharPtr>,
              ]
          >,
          FunctionSpec<
              "clock",
              RetValSpec<ClockT>,
              [ArgSpec<VoidType>]
          >,
          FunctionSpec<
              "difftime",
              RetValSpec<DoubleType>,
              [
                  ArgSpec<TimeTType>,
                  ArgSpec<TimeTType>,
              ]
          >,
          FunctionSpec<
              "gmtime",
              RetValSpec<StructTmPtr>,
              [ArgSpec<TimeTTypePtr>]
          >,
          FunctionSpec<
              "gmtime_r",
              RetValSpec<StructTmPtr>,
              [
                  ArgSpec<TimeTTypePtr>,
                  ArgSpec<StructTmPtr>,
              ]
          >,
          FunctionSpec<
              "mktime",
              RetValSpec<TimeTType>,
              [ArgSpec<StructTmPtr>]
          >,
          FunctionSpec<
              "time",
              RetValSpec<TimeTType>,
              [ArgSpec<TimeTTypePtr>]
          >,
      ]
  >;

  let Headers = [
    Assert,
    CType,
    Errno,
    Fenv,
    Math,
    String,
    StdIO,
    StdLib,
    IntTypes,
    Signal,
    Threads,
    Time,
  ];
}<|MERGE_RESOLUTION|>--- conflicted
+++ resolved
@@ -532,8 +532,6 @@
               [ArgSpec<FILEPtr>]
           >,
           FunctionSpec<
-<<<<<<< HEAD
-=======
               "fgets",
               RetValSpec<CharPtr>,
               [
@@ -543,7 +541,6 @@
               ]
           >,
           FunctionSpec<
->>>>>>> e7aa6127
               "fflush",
               RetValSpec<IntType>,
               [ArgSpec<FILEPtr>]
