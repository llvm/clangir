--- conflicted
+++ resolved
@@ -26,17 +26,6 @@
   - run: |
       cp -r /actions .
     shell: bash
-<<<<<<< HEAD
-  - name: Checkout LLVM Test Suite
-    uses: ./actions/cached_checkout
-    with:
-      path: llvm_test_suite
-      repository: 'intel/llvm-test-suite'
-      ref: ${{ inputs.test_ref }}
-      default_branch: 'sycl-mlir'
-      cache_path: "/__w/repo_cache/"
-=======
->>>>>>> afebb254
   - name: Download compiler toolchain
     uses: actions/download-artifact@v3
     with:
