cmake_minimum_required(VERSION 3.13.4)

add_custom_target(libspirv-builtins COMMENT "Build libspirv builtins")
add_custom_target(libclc-builtins COMMENT "Build libclc builtins")

# Add path for custom modules
set(CMAKE_MODULE_PATH
  ${CMAKE_CURRENT_SOURCE_DIR}/cmake
  ${CMAKE_CURRENT_SOURCE_DIR}/cmake/modules
  ${CMAKE_MODULE_PATH})

# If we are not building as a part of LLVM, build libclc as an
# standalone project, using LLVM/Clang as external tools.
if( CMAKE_SOURCE_DIR STREQUAL CMAKE_CURRENT_SOURCE_DIR )
  project( libclc VERSION 0.2.0 LANGUAGES CXX C )

  set( LIBCLC_STANDALONE_BUILD 1 )

  include(HandleOutOfTreeLLVM)
else()
  include(HandleInLLVMTree)
endif()

set(CMAKE_CXX_STANDARD 17)

include( GNUInstallDirs )
set_property(DIRECTORY APPEND PROPERTY CMAKE_CONFIGURE_DEPENDS
  amdgcn-amdhsa/lib/SOURCES;
  amdgcn/lib/SOURCES;
  amdgcn-mesa3d/lib/SOURCES;
  amdgpu/lib/SOURCES;
  clspv/lib/SOURCES;
  clspv64/lib/SOURCES;
  generic/lib/SOURCES;
  ptx/lib/SOURCES;
  ptx-nvidiacl/lib/SOURCES;
  r600/lib/SOURCES;
  spirv/lib/SOURCES;
  spirv64/lib/SOURCES
)

include( AddLibclc )

# List of all targets
set( LIBCLC_TARGETS_ALL
  amdgcn--
  amdgcn--amdhsa
  clspv--
  clspv64--
  r600--
  nvptx--
  nvptx64--
  nvptx--nvidiacl
  nvptx64--nvidiacl
  spirv-mesa3d-
  spirv64-mesa3d-
)
set( LIBCLC_TEST_TARGETS_ALL
  nvptx--nvidiacl
  nvptx64--nvidiacl
  amdgcn--amdhsa
)

set( LIBCLC_ROOT_DIR ${CMAKE_CURRENT_SOURCE_DIR} )
set( LIBCLC_BINARY_DIR ${CMAKE_CURRENT_BINARY_DIR} )

set( LIBCLC_TARGETS_TO_BUILD "all"
    CACHE STRING "Semicolon-separated list of targets to build, or 'all'." )

option( ENABLE_RUNTIME_SUBNORMAL "Enable runtime linking of subnormal support."
OFF )

option( LIBCLC_GENERATE_REMANGLED_VARIANTS
				"Generate remangled variants of enabled libclc targets."
				OFF )

# mesa3d environment is only available since LLVM 4.0
if( ${LLVM_VERSION} VERSION_GREATER "3.9.0" )
	set( LIBCLC_TARGETS_ALL ${LIBCLC_TARGETS_ALL} amdgcn-mesa-mesa3d )
endif()

if( LIBCLC_TARGETS_TO_BUILD STREQUAL "all" )
	set( LIBCLC_TARGETS_TO_BUILD ${LIBCLC_TARGETS_ALL} )
endif()

set(LIBCLC_TARGET_TO_TEST)

foreach ( t ${LIBCLC_TEST_TARGETS_ALL})
	if( ${t} IN_LIST LIBCLC_TARGETS_TO_BUILD )
		list( APPEND LIBCLC_TARGET_TO_TEST "${t}" )
	endif( ${t} IN_LIST LIBCLC_TARGETS_TO_BUILD )
endforeach(t)

execute_process( COMMAND ${LLVM_CONFIG} "--system-libs"
	OUTPUT_VARIABLE LLVM_SYSTEM_LIBS
	OUTPUT_STRIP_TRAILING_WHITESPACE )
separate_arguments( LLVM_SYSTEM_LIBS )
execute_process( COMMAND ${LLVM_CONFIG} "--libs" "core" "bitreader" "bitwriter"
	OUTPUT_VARIABLE LLVM_LIBS
	OUTPUT_STRIP_TRAILING_WHITESPACE )
separate_arguments( LLVM_LIBS )
execute_process( COMMAND ${LLVM_CONFIG} "--libdir"
	OUTPUT_VARIABLE LLVM_LIBDIR
	OUTPUT_STRIP_TRAILING_WHITESPACE )
execute_process( COMMAND ${LLVM_CONFIG} "--ldflags"
	OUTPUT_VARIABLE LLVM_LD_FLAGS
	OUTPUT_STRIP_TRAILING_WHITESPACE )
execute_process( COMMAND ${LLVM_CONFIG} "--cxxflags"
	OUTPUT_VARIABLE LLVM_CXX_FLAGS
	OUTPUT_STRIP_TRAILING_WHITESPACE )
separate_arguments( LLVM_CXX_FLAGS )
execute_process( COMMAND ${LLVM_CONFIG} "--bindir"
	OUTPUT_VARIABLE LLVM_BINDIR
	OUTPUT_STRIP_TRAILING_WHITESPACE )

# These were not properly reported in early LLVM and we don't need them
list( APPEND LLVM_CXX_FLAGS -fno-rtti -fno-exceptions )

# Print LLVM variables
message( "LLVM libdir: ${LLVM_LIBRARY_DIR}" )
message( "LLVM bindir: ${LLVM_TOOLS_BINARY_DIR}" )
message( "LLVM cxx flags: ${LLVM_CXX_FLAGS}" )
message( "" )

find_program( LLVM_CLANG clang PATHS ${LLVM_TOOLS_BINARY_DIR} NO_DEFAULT_PATH )
find_program( LLVM_AS llvm-as PATHS ${LLVM_TOOLS_BINARY_DIR} NO_DEFAULT_PATH )
find_program( LLVM_LINK llvm-link PATHS ${LLVM_TOOLS_BINARY_DIR} NO_DEFAULT_PATH )
find_program( LLVM_OPT opt PATHS ${LLVM_TOOLS_BINARY_DIR} NO_DEFAULT_PATH )
find_program( LLVM_SPIRV llvm-spirv PATHS ${LLVM_TOOLS_BINARY_DIR} NO_DEFAULT_PATH )
find_program( LIBCLC_REMANGLER libclc-remangler PATHS ${LLVM_TOOLS_BINARY_DIR}
							NO_DEFAULT_PATH )

# Print toolchain
message( "clang: ${LLVM_CLANG}" )
message( "llvm-as: ${LLVM_AS}" )
message( "llvm-link: ${LLVM_LINK}" )
message( "opt: ${LLVM_OPT}" )
message( "llvm-spirv: ${LLVM_SPIRV}" )
message( "libclc-remangler: ${LIBCLC_REMANGLER}" )
message( "" )
if( NOT LLVM_CLANG OR NOT LLVM_OPT OR NOT LLVM_AS OR NOT LLVM_LINK
		OR NOT LIBCLC_REMANGLER )
	message( FATAL_ERROR "toolchain incomplete!" )
endif()

list( SORT LIBCLC_TARGETS_TO_BUILD )

if( "spirv-mesa3d-" IN_LIST LIBCLC_TARGETS_TO_BUILD OR "spirv64-mesa3d-" IN_LIST LIBCLC_TARGETS_TO_BUILD )
	if( NOT LLVM_SPIRV )
		message( FATAL_ERROR "SPIR-V targets requested, but spirv-tools is not installed" )
	endif()
endif()

set( CMAKE_CLC_COMPILER ${LLVM_CLANG} )
set( CMAKE_CLC_ARCHIVE ${LLVM_LINK} )
set( CMAKE_LLAsm_PREPROCESSOR ${LLVM_CLANG} )
set( CMAKE_LLAsm_COMPILER ${LLVM_AS} )
set( CMAKE_LLAsm_ARCHIVE ${LLVM_LINK} )

# LLVM 13 enables standard includes by default
if( ${LLVM_VERSION} VERSION_GREATER "12.99.99" )
				set( CMAKE_LLAsm_FLAGS "${CMAKE_LLAsm_FLAGS} -cl-no-stdinc")
				set( CMAKE_CLC_FLAGS "${CMAKE_CLC_FLAGS} -cl-no-stdinc")
endif()

enable_language( CLC LLAsm )

# Configure prepare_builtins
add_subdirectory(utils)

# Setup arch devices
set( r600--_devices cedar cypress barts cayman )
set( amdgcn--_devices tahiti )
set( amdgcn-mesa-mesa3d_devices ${amdgcn--_devices} )
set( amdgcn--amdhsa_devices none )
set( clspv--_devices none )
set( clspv64--_devices none )
set( nvptx--_devices none )
set( nvptx64--_devices none )
set( nvptx--nvidiacl_devices none )
set( nvptx64--nvidiacl_devices none )
set( spirv-mesa3d-_devices none )
set( spirv64-mesa3d-_devices none )

# Setup aliases
set( cedar_aliases palm sumo sumo2 redwood juniper )
set( cypress_aliases hemlock )
set( barts_aliases turks caicos )
set( cayman_aliases aruba )
set( tahiti_aliases pitcairn verde oland hainan bonaire kabini kaveri hawaii
	mullins tonga iceland carrizo fiji stoney polaris10 polaris11 )

# Support for gfx9 was added in LLVM 5.0 (r295554)
if( ${LLVM_VERSION} VERSION_GREATER "4.99.99" )
	set( tahiti_aliases ${tahiti_aliases} gfx900 gfx902 )
endif()

# Support for Vega12 and Vega20 was added in LLVM 7 (r331215)
if( ${LLVM_VERSION} VERSION_GREATER "6.99.99" )
	set( tahiti_aliases ${tahiti_aliases} gfx904 gfx906 )
endif()

# pkg-config file
configure_file( libclc.pc.in libclc.pc @ONLY )
install( FILES ${CMAKE_CURRENT_BINARY_DIR}/libclc.pc DESTINATION "${CMAKE_INSTALL_DATADIR}/pkgconfig" )
install( DIRECTORY generic/include/clc DESTINATION "${CMAKE_INSTALL_INCLUDEDIR}" )

if( ENABLE_RUNTIME_SUBNORMAL )
	add_library( subnormal_use_default STATIC
		generic/libspirv/subnormal_use_default.ll )
	add_library( subnormal_disable STATIC
		generic/libspirv/subnormal_disable.ll )
	install( TARGETS subnormal_use_default subnormal_disable ARCHIVE
		DESTINATION "${CMAKE_INSTALL_DATADIR}/clc" )
endif()

find_package( Python3 REQUIRED COMPONENTS Interpreter )
file( TO_CMAKE_PATH ${CMAKE_CURRENT_SOURCE_DIR}/generic/lib/gen_convert.py clc_script_loc )
file( TO_CMAKE_PATH ${CMAKE_CURRENT_SOURCE_DIR}/generic/libspirv/gen_core_convert.py core_script_loc )
file( TO_CMAKE_PATH ${CMAKE_CURRENT_SOURCE_DIR}/generic/libspirv/gen_convert.py spirv_script_loc )

add_custom_command(
	OUTPUT convert-core.cl
	COMMAND ${Python3_EXECUTABLE} ${core_script_loc} > convert-core.cl
	DEPENDS ${core_script_loc} )
add_custom_target( "generate_convert_core.cl" DEPENDS convert-core.cl )

add_custom_command(
	OUTPUT convert-spirv.cl
	COMMAND ${Python3_EXECUTABLE} ${spirv_script_loc} > convert-spirv.cl
	DEPENDS ${spirv_script_loc} )
add_custom_target( "generate_convert_spirv.cl" DEPENDS convert-spirv.cl )

add_custom_command(
	OUTPUT convert-clc.cl
	COMMAND ${Python3_EXECUTABLE} ${clc_script_loc} > convert-clc.cl
	DEPENDS ${clc_script_loc} )
add_custom_target( "generate_convert_clc.cl" DEPENDS convert-clc.cl )

enable_testing()

if (LIBCLC_STANDALONE_BUILD)
  set(LIBCLC_LIBRARY_OUTPUT_INTDIR ${CMAKE_CURRENT_BINARY_DIR}/${CMAKE_CFG_INTDIR}/lib${LLVM_LIBDIR_SUFFIX})
else(LIBCLC_STANDALONE_BUILD)
  set(LIBCLC_LIBRARY_OUTPUT_INTDIR ${LLVM_LIBRARY_OUTPUT_INTDIR})
endif(LIBCLC_STANDALONE_BUILD)
file( TO_CMAKE_PATH ${LIBCLC_LIBRARY_OUTPUT_INTDIR}/clc LIBCLC_LIBRARY_OUTPUT_INTDIR )

foreach( t ${LIBCLC_TARGETS_TO_BUILD} )
	message( "BUILDING ${t}" )
	string( REPLACE "-" ";" TRIPLE  ${t} )
	list( GET TRIPLE 0 ARCH )
	list( GET TRIPLE 1 VENDOR )
	list( GET TRIPLE 2 OS )

	set( dirs )

	if ( NOT ${ARCH} STREQUAL spirv AND NOT ${ARCH} STREQUAL spirv64 AND
			 NOT ${ARCH} STREQUAL clspv AND NOT ${ARCH} STREQUAL clspv64)
		LIST( APPEND dirs generic )
	endif()

	if( ${ARCH} STREQUAL r600 OR ${ARCH} STREQUAL amdgcn )
		list( APPEND dirs amdgpu )
	endif()

	#nvptx is special
	if( ${ARCH} STREQUAL nvptx OR ${ARCH} STREQUAL nvptx64 )
		set( DARCH ptx )
	else()
		set( DARCH ${ARCH} )
	endif()

	set( lib_files )
	libclc_configure_lib_source(lib_files
		LIB_DIR lib
		DIRS ${dirs} ${DARCH} ${DARCH}-${OS} ${DARCH}-${VENDOR}-${OS}
		DEPS convert-clc.cl )
	set( libspirv_files )
	libclc_configure_lib_source(libspirv_files
		LIB_DIR libspirv
		DIRS ${dirs} ${DARCH} ${DARCH}-${OS} ${DARCH}-${VENDOR}-${OS}
		DEPS convert-spirv.cl convert-core.cl)
	# Enumerate SOURCES* files
	set( source_list )
	foreach( l ${dirs} ${DARCH} ${DARCH}-${OS} ${DARCH}-${VENDOR}-${OS} )
		foreach( s "SOURCES" "SOURCES_${LLVM_MAJOR}.${LLVM_MINOR}" )
			file( TO_CMAKE_PATH ${l}/lib/${s} file_loc )
			file( TO_CMAKE_PATH ${CMAKE_SOURCE_DIR}/${file_loc} loc )
			# Prepend the location to give higher priority to
			# specialized implementation
			if( EXISTS ${loc} )
				set( source_list ${file_loc} ${source_list} )
			endif()
		endforeach()
	endforeach()

	# Add the generated convert.cl here to prevent adding
	# the one listed in SOURCES
	if( NOT ${ARCH} STREQUAL "spirv" AND NOT ${ARCH} STREQUAL "spirv64" )
		set( rel_files convert.cl )
		set( objects convert.cl )
		if( NOT ENABLE_RUNTIME_SUBNORMAL AND NOT ${ARCH} STREQUAL "clspv" AND
		    NOT ${ARCH} STREQUAL "clspv64" )
			list( APPEND rel_files generic/lib/subnormal_use_default.ll )
		endif()
	else()
		set( rel_files )
		set( objects )
	endif()

	foreach( l ${source_list} )
		file( READ ${l} file_list )
		string( REPLACE "\n" ";" file_list ${file_list} )
		get_filename_component( dir ${l} DIRECTORY )
		foreach( f ${file_list} )
			list( FIND objects ${f} found )
			if( found EQUAL  -1 )
				list( APPEND objects ${f} )
				list( APPEND rel_files ${dir}/${f} )
				# FIXME: This should really go away
				file( TO_CMAKE_PATH ${CMAKE_SOURCE_DIR}/${dir}/${f} src_loc )
				get_filename_component( fdir ${src_loc} DIRECTORY )

				set_source_files_properties( ${dir}/${f}
					PROPERTIES COMPILE_FLAGS "-I ${fdir}" )
			endif()
		endforeach()
	endforeach()

        # Please NOTE that variables in the foreach are not local and thus need
        # to be reset every iteration.
	foreach( d ${${t}_devices} )
		# Some targets don't have a specific GPU to target
		if( ${d} STREQUAL "none" OR ${ARCH} STREQUAL "spirv" OR ${ARCH} STREQUAL "spirv64" )
			# FIXME: Ideally we would not be tied to a specific PTX ISA version
			if( ${ARCH} STREQUAL nvptx OR ${ARCH} STREQUAL nvptx64 )
				# Disables NVVM reflection to defer to after linking
				set( flags "SHELL:-Xclang -target-feature" "SHELL:-Xclang +ptx72"
						 "SHELL:-march=sm_86" "SHELL:-mllvm --nvvm-reflect-enable=false")
			elseif( ${ARCH} STREQUAL amdgcn )
				# AMDGCN needs libclc to be compiled to high bc version since all atomic
				# clang builtins need to be accessible
				set( flags "SHELL:-mcpu=gfx940")
			else()
				set ( flags )
			endif()
			set( arch_suffix "${t}" )
		else()
			set( flags "-mcpu=${d}" )
			set( arch_suffix "${d}-${t}" )
		endif()
		message( "    DEVICE: ${d} ( ${${d}_aliases} )" )

		if ( ${ARCH} STREQUAL "spirv" OR ${ARCH} STREQUAL "spirv64" )
			if( ${ARCH} STREQUAL "spirv" )
				set( t "spir--" )
			else()
				set( t "spir64--" )
			endif()
			set( build_flags -O0 -finline-hint-functions )
			set( opt_flags -O3 )
			set( spvflags --spirv-max-version=1.1 )
		elseif( ${ARCH} STREQUAL "clspv" )
			set( t "spir--" )
			set( build_flags )
			set( opt_flags -O3 )
		elseif( ${ARCH} STREQUAL "nvptx" OR ${ARCH} STREQUAL "nvptx64" )
			set( build_flags )
			set( opt_flags -O3 "--nvvm-reflect-enable=false" )
		elseif( ${ARCH} STREQUAL "clspv64" )
			set( t "spir64--" )
			set( build_flags )
			set( opt_flags -O3 )
		else()
			set( build_flags )
			set( opt_flags -O3 )
		endif()

                # Enable SPIR-V builtin function declarations, so they don't
                # have to be explicity declared in the soruce.
                list( APPEND flags -Xclang -fdeclare-spirv-builtins)
<<<<<<< HEAD
=======
                if (${ARCH} STREQUAL "spirv" OR ${ARCH} STREQUAL "spirv64")
                  if(NOT SPIRV_ENABLE_OPAQUE_POINTERS)
                    list(APPEND flags "-UENABLE_OPAQUE_POINTERS")
                    list(APPEND flags "SHELL:-Xclang -no-opaque-pointers")
                    list(APPEND opt_flags "-opaque-pointers=0")
                  endif()
                endif()
>>>>>>> 5b46e0db

                # OpenCL 3.0 extensions
                list( APPEND flags -cl-std=CL3.0 "SHELL:-Xclang" )
                string(CONCAT CL_3_0_EXTENSIONS
                  "-cl-ext="
                  "+cl_khr_fp64,"
                  "+__opencl_c_3d_image_writes,"
                  "+__opencl_c_images,"
                  "+cl_khr_3d_image_writes,"
                  "+__opencl_c_generic_address_space")
                if ( NOT ${ARCH} STREQUAL amdgcn )
                  string(APPEND CL_3_0_EXTENSIONS
                    ",+cl_khr_fp16")
                endif()
                list( APPEND flags ${CL_3_0_EXTENSIONS})

		add_libclc_builtin_set(libspirv-${arch_suffix}
			TRIPLE ${t}
			TARGET_ENV libspirv
			COMPILE_OPT ${flags}
			OPT_FLAGS ${opt_flags}
			FILES ${libspirv_files}
			ALIASES ${${d}_aliases}
			GENERATE_TARGET "generate_convert_spirv.cl" "generate_convert_core.cl"
			PARENT_TARGET libspirv-builtins)

		add_libclc_builtin_set(clc-${arch_suffix}
			TRIPLE ${t}
			TARGET_ENV clc
			COMPILE_OPT ${flags}
			OPT_FLAGS ${opt_flags}
			FILES ${lib_files}
			LIB_DEP libspirv-${arch_suffix}
			ALIASES ${${d}_aliases}
			GENERATE_TARGET "generate_convert_clc.cl"
			PARENT_TARGET libclc-builtins)
	endforeach( d )
endforeach( t )

install(DIRECTORY ${LIBCLC_LIBRARY_OUTPUT_INTDIR}
				DESTINATION lib${LLVM_LIBDIR_SUFFIX}
				COMPONENT libspirv-builtins
				FILES_MATCHING PATTERN "libspirv-*")

install(DIRECTORY ${LIBCLC_LIBRARY_OUTPUT_INTDIR}
				DESTINATION lib${LLVM_LIBDIR_SUFFIX}
				COMPONENT clc-builtins
				FILES_MATCHING PATTERN "clc-*")

if( LIBCLC_GENERATE_REMANGLED_VARIANTS )
	install(DIRECTORY ${LIBCLC_LIBRARY_OUTPUT_INTDIR}
					DESTINATION lib${LLVM_LIBDIR_SUFFIX}
					COMPONENT libspirv-builtins
					FILES_MATCHING PATTERN "remangled-*libspirv-*")

	install(DIRECTORY ${LIBCLC_LIBRARY_OUTPUT_INTDIR}
					DESTINATION lib${LLVM_LIBDIR_SUFFIX}
					COMPONENT clc-builtins
					FILES_MATCHING PATTERN "remangled-*clc-*")
endif()

add_subdirectory(test)<|MERGE_RESOLUTION|>--- conflicted
+++ resolved
@@ -380,8 +380,6 @@
                 # Enable SPIR-V builtin function declarations, so they don't
                 # have to be explicity declared in the soruce.
                 list( APPEND flags -Xclang -fdeclare-spirv-builtins)
-<<<<<<< HEAD
-=======
                 if (${ARCH} STREQUAL "spirv" OR ${ARCH} STREQUAL "spirv64")
                   if(NOT SPIRV_ENABLE_OPAQUE_POINTERS)
                     list(APPEND flags "-UENABLE_OPAQUE_POINTERS")
@@ -389,7 +387,6 @@
                     list(APPEND opt_flags "-opaque-pointers=0")
                   endif()
                 endif()
->>>>>>> 5b46e0db
 
                 # OpenCL 3.0 extensions
                 list( APPEND flags -cl-std=CL3.0 "SHELL:-Xclang" )
