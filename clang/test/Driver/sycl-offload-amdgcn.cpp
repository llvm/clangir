--- conflicted
+++ resolved
@@ -9,13 +9,8 @@
 // CHK-ARCH: error: missing AMDGPU architecture for SYCL offloading; specify it with '-Xsycl-target-backend --offload-arch'
 
 /// Check action graph.
-<<<<<<< HEAD
-// RUN: not %clangxx -### -std=c++11 -target x86_64-unknown-linux-gnu -fsycl \
-// RUN: -fsycl-targets=amdgcn-amd-amdhsa -Xsycl-target-backend --offload-arch=gfx906 \
-=======
 // RUN: %clangxx -### -std=c++11 -target x86_64-unknown-linux-gnu -fsycl \
 // RUN: -fsycl-targets=amdgcn-amd-amdhsa -Xsycl-target-backend --offload-arch=gfx906 -nogpulib\
->>>>>>> 8e921930
 // RUN: -fsycl-libspirv-path=%S/Inputs/SYCL/libspirv.bc %s 2>&1 \
 // RUN: | FileCheck -check-prefix=CHK-ACTIONS %s
 // CHK-ACTIONS: "-cc1" "-triple" "amdgcn-amd-amdhsa" "-aux-triple" "x86_64-unknown-linux-gnu"{{.*}} "-fsycl-is-device"{{.*}} "-Wno-sycl-strict"{{.*}} "-sycl-std=2020" {{.*}} "-internal-isystem" "{{.*}}bin{{[/\\]+}}..{{[/\\]+}}include{{[/\\]+}}sycl"{{.*}} "-mlink-builtin-bitcode" "{{.*}}libspirv.bc"{{.*}} "-target-cpu" "gfx906"{{.*}} "-std=c++11"{{.*}}
@@ -50,19 +45,11 @@
 // CHK-PHASES-NO-CC: 21: offload, "host-sycl (x86_64-unknown-linux-gnu)" {10}, "device-sycl (amdgcn-amd-amdhsa:gfx906)" {20}, image
 
 /// Check that we only unbundle an archive once.
-<<<<<<< HEAD
-// RUN: not %clangxx -### -target x86_64-unknown-linux-gnu -fsycl \
-// RUN:   -fsycl-targets=amdgcn-amd-amdhsa -Xsycl-target-backend \
-// RUN:   --offload-arch=gfx906 %s -L%S/Inputs/SYCL -llin64 2>&1 \
-// RUN: | FileCheck -check-prefix=CHK-ARCHIVE %s
-// RUN: not %clangxx -### -target x86_64-unknown-linux-gnu -fsycl \
-=======
 // RUN: %clangxx -### -target x86_64-unknown-linux-gnu -fsycl -nogpulib \
 // RUN:   -fsycl-targets=amdgcn-amd-amdhsa -Xsycl-target-backend \
 // RUN:   --offload-arch=gfx906 %s -L%S/Inputs/SYCL -llin64 2>&1 \
 // RUN: | FileCheck -check-prefix=CHK-ARCHIVE %s
 // RUN: %clangxx -### -target x86_64-unknown-linux-gnu -fsycl -nogpulib \
->>>>>>> 8e921930
 // RUN:   -fsycl-targets=amdgcn-amd-amdhsa -Xsycl-target-backend \
 // RUN:   --offload-arch=gfx906 %s %S/Inputs/SYCL/liblin64.a 2>&1 \
 // RUN: | FileCheck -check-prefix=CHK-ARCHIVE %s
