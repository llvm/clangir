// RUN: %clang_cc1 -triple aarch64-unknown-linux-gnu -fclangir -emit-cir-flat -fclangir-call-conv-lowering %s -o - | FileCheck %s
// RUN: %clang_cc1 -triple aarch64-unknown-linux-gnu -fclangir -emit-llvm -fclangir-call-conv-lowering %s -o -| FileCheck %s -check-prefix=LLVM

#include <stdint.h>

typedef struct {
  short a;  
} LT_64;

typedef struct {
  int64_t a;
} EQ_64;

typedef struct {
  int64_t a;
  int b;
} LT_128;

typedef struct {
  int64_t a;
  int64_t b;
} EQ_128;

typedef struct {
  int64_t a;
  int64_t b;
  int64_t c;
} GT_128;

// CHECK: cir.func {{.*@ret_lt_64}}() -> !u16i
// CHECK:   %[[#V0:]] = cir.alloca !ty_LT_64_, !cir.ptr<!ty_LT_64_>, ["__retval"]
// CHECK:   %[[#V1:]] = cir.cast(bitcast, %[[#V0]] : !cir.ptr<!ty_LT_64_>), !cir.ptr<!u16i>
// CHECK:   %[[#V2:]] = cir.load %[[#V1]] : !cir.ptr<!u16i>, !u16i
// CHECK:   cir.return %[[#V2]] : !u16i
LT_64 ret_lt_64() {
  LT_64 x;
  return x;
}

// CHECK: cir.func {{.*@ret_eq_64}}() -> !u64i
// CHECK:   %[[#V0:]] = cir.alloca !ty_EQ_64_, !cir.ptr<!ty_EQ_64_>, ["__retval"]
// CHECK:   %[[#V1:]] = cir.cast(bitcast, %[[#V0]] : !cir.ptr<!ty_EQ_64_>), !cir.ptr<!u64i>
// CHECK:   %[[#V2:]] = cir.load %[[#V1]] : !cir.ptr<!u64i>, !u64i
// CHECK:   cir.return %[[#V2]] : !u64i
EQ_64 ret_eq_64() {
  EQ_64 x;
  return x;
}

// CHECK: cir.func {{.*@ret_lt_128}}() -> !cir.array<!u64i x 2>
// CHECK:   %[[#V0:]] = cir.alloca !ty_LT_128_, !cir.ptr<!ty_LT_128_>, ["__retval"]
// CHECK:   %[[#V1:]] = cir.cast(bitcast, %[[#V0]] : !cir.ptr<!ty_LT_128_>), !cir.ptr<!cir.array<!u64i x 2>>
// CHECK:   %[[#V2:]] = cir.load %[[#V1]] : !cir.ptr<!cir.array<!u64i x 2>>, !cir.array<!u64i x 2>
// CHECK:   cir.return %[[#V2]] : !cir.array<!u64i x 2>
LT_128 ret_lt_128() {
  LT_128 x;
  return x;
}

// CHECK: cir.func {{.*@ret_eq_128}}() -> !cir.array<!u64i x 2>
// CHECK:   %[[#V0:]] = cir.alloca !ty_EQ_128_, !cir.ptr<!ty_EQ_128_>, ["__retval"]
// CHECK:   %[[#V1:]] = cir.cast(bitcast, %[[#V0]] : !cir.ptr<!ty_EQ_128_>), !cir.ptr<!cir.array<!u64i x 2>>
// CHECK:   %[[#V2:]] = cir.load %[[#V1]] : !cir.ptr<!cir.array<!u64i x 2>>, !cir.array<!u64i x 2>
// CHECK:   cir.return %[[#V2]] : !cir.array<!u64i x 2>
EQ_128 ret_eq_128() {
  EQ_128 x;
  return x;
}

// CHECK:     cir.func {{.*@ret_gt_128}}(%arg0: !cir.ptr<!ty_GT_128_> 
// CHECK-NOT:   cir.return {{%.*}}
GT_128 ret_gt_128() {
  GT_128 x;
  return x;
}

<<<<<<< HEAD
typedef struct {
  int a;
  int b;
  int c;  
} S;

// CHECK: cir.func {{.*@retS}}() -> !cir.array<!u64i x 2>
// CHECK:   %[[#V0:]] = cir.alloca !ty_S, !cir.ptr<!ty_S>, ["__retval"] {alignment = 4 : i64}
// CHECK:   %[[#V1:]] = cir.alloca !cir.array<!u64i x 2>, !cir.ptr<!cir.array<!u64i x 2>>, ["tmp"] {alignment = 8 : i64}
// CHECK:   %[[#V2:]] = cir.cast(bitcast, %[[#V0]] : !cir.ptr<!ty_S>), !cir.ptr<!void>
// CHECK:   %[[#V3:]] = cir.cast(bitcast, %[[#V1]] : !cir.ptr<!cir.array<!u64i x 2>>), !cir.ptr<!void>
// CHECK:   %[[#V4:]] = cir.const #cir.int<12> : !u64i
// CHECK:   cir.libc.memcpy %[[#V4]] bytes from %[[#V2]] to %[[#V3]] : !u64i, !cir.ptr<!void> -> !cir.ptr<!void>
// CHECK:   %[[#V5:]] = cir.load %[[#V1]] : !cir.ptr<!cir.array<!u64i x 2>>, !cir.array<!u64i x 2>
// CHECK:   cir.return %[[#V5]] : !cir.array<!u64i x 2>

// LLVM: [2 x i64] @retS() 
// LLVM:   %[[#V1:]] = alloca %struct.S, i64 1, align 4
// LLVM:   %[[#V2:]] = alloca [2 x i64], i64 1, align 8
// LLVM:   call void @llvm.memcpy.p0.p0.i64(ptr %[[#V2]], ptr %[[#V1]], i64 12, i1 false)
// LLVM:   %[[#V3:]] = load [2 x i64], ptr %[[#V2]], align 8
// LLVM:   ret [2 x i64] %[[#V3]]
S retS() {
  S s;
  return s;
}
=======
// CHECK: cir.func {{.*@pass_lt_64}}(%arg0: !u64
// CHECK:   %[[#V0:]] = cir.alloca !ty_LT_64_, !cir.ptr<!ty_LT_64_>
// CHECK:   %[[#V1:]] = cir.cast(integral, %arg0 : !u64i), !u16i
// CHECK:   %[[#V2:]] = cir.cast(bitcast, %[[#V0]] : !cir.ptr<!ty_LT_64_>), !cir.ptr<!u16i>
// CHECK:   cir.store %[[#V1]], %[[#V2]] : !u16i, !cir.ptr<!u16i>

// LLVM: void @pass_lt_64(i64 %0)
// LLVM:   %[[#V1:]] = alloca %struct.LT_64, i64 1, align 4
// LLVM:   %[[#V2:]] = trunc i64 %0 to i16
// LLVM:   store i16 %[[#V2]], ptr %[[#V1]], align 2
void pass_lt_64(LT_64 s) {}

// CHECK: cir.func {{.*@pass_eq_64}}(%arg0: !u64i
// CHECK:   %[[#V0:]] = cir.alloca !ty_EQ_64_, !cir.ptr<!ty_EQ_64_>
// CHECK:   %[[#V1:]] = cir.cast(bitcast, %[[#V0]] : !cir.ptr<!ty_EQ_64_>), !cir.ptr<!u64i>
// CHECK:   cir.store %arg0, %[[#V1]] : !u64i, !cir.ptr<!u64i>

// LLVM: void @pass_eq_64(i64 %0)
// LLVM:   %[[#V1:]] = alloca %struct.EQ_64, i64 1, align 4
// LLVM:   store i64 %0, ptr %[[#V1]], align 8
void pass_eq_64(EQ_64 s) {}

// CHECK: cir.func {{.*@pass_lt_128}}(%arg0: !cir.array<!u64i x 2>
// CHECK:   %[[#V0:]] = cir.alloca !ty_LT_128_, !cir.ptr<!ty_LT_128_>
// CHECK:   %[[#V1:]] = cir.cast(bitcast, %[[#V0]] : !cir.ptr<!ty_LT_128_>), !cir.ptr<!cir.array<!u64i x 2>>
// CHECK:   cir.store %arg0, %[[#V1]] : !cir.array<!u64i x 2>, !cir.ptr<!cir.array<!u64i x 2>>

// LLVM: void @pass_lt_128([2 x i64] %0)
// LLVM:   %[[#V1:]] = alloca %struct.LT_128, i64 1, align 4
// LLVM:   store [2 x i64] %0, ptr %[[#V1]], align 8
void pass_lt_128(LT_128 s) {}

// CHECK: cir.func {{.*@pass_eq_128}}(%arg0: !cir.array<!u64i x 2>
// CHECK:   %[[#V0:]] = cir.alloca !ty_EQ_128_, !cir.ptr<!ty_EQ_128_>
// CHECK:   %[[#V1:]] = cir.cast(bitcast, %[[#V0]] : !cir.ptr<!ty_EQ_128_>), !cir.ptr<!cir.array<!u64i x 2>>
// CHECK:   cir.store %arg0, %[[#V1]] : !cir.array<!u64i x 2>, !cir.ptr<!cir.array<!u64i x 2>>

// LLVM: void @pass_eq_128([2 x i64] %0)
// LLVM:   %[[#V1]] = alloca %struct.EQ_128, i64 1, align 4
// LLVM:   store [2 x i64] %0, ptr %[[#V1]], align 8
void pass_eq_128(EQ_128 s) {}
>>>>>>> 5f1afad6
<|MERGE_RESOLUTION|>--- conflicted
+++ resolved
@@ -74,7 +74,6 @@
   return x;
 }
 
-<<<<<<< HEAD
 typedef struct {
   int a;
   int b;
@@ -101,7 +100,6 @@
   S s;
   return s;
 }
-=======
 // CHECK: cir.func {{.*@pass_lt_64}}(%arg0: !u64
 // CHECK:   %[[#V0:]] = cir.alloca !ty_LT_64_, !cir.ptr<!ty_LT_64_>
 // CHECK:   %[[#V1:]] = cir.cast(integral, %arg0 : !u64i), !u16i
@@ -142,5 +140,4 @@
 // LLVM: void @pass_eq_128([2 x i64] %0)
 // LLVM:   %[[#V1]] = alloca %struct.EQ_128, i64 1, align 4
 // LLVM:   store [2 x i64] %0, ptr %[[#V1]], align 8
-void pass_eq_128(EQ_128 s) {}
->>>>>>> 5f1afad6
+void pass_eq_128(EQ_128 s) {}