// RUN: %clang_cc1 -triple x86_64-unknown-linux-gnu -Wno-unused-value -fclangir -emit-cir %s -o %t.cir
// RUN: FileCheck --input-file=%t.cir %s -check-prefix=CIR
// RUN: %clang_cc1 -triple x86_64-unknown-linux-gnu -Wno-unused-value -fclangir -emit-llvm %s -o %t.ll
// RUN: FileCheck --input-file=%t.ll %s -check-prefix=LLVM

int foo(int i);

int foo(int i) {
  i;
  return i;
}

//      CIR: module @"{{.*}}basic.c" attributes {{{.*}}cir.lang = #cir.lang<c>
<<<<<<< HEAD
// CIR-NEXT: cir.func @foo(%arg0: !s32i loc({{.*}})) -> !s32i
// CIR-NEXT: %0 = cir.alloca !s32i, !cir.ptr<!s32i>, ["i", init] {alignment = 4 : i64}
// CIR-NEXT: %1 = cir.alloca !s32i, !cir.ptr<!s32i>, ["__retval"] {alignment = 4 : i64}
// CIR-NEXT: cir.store %arg0, %0 : !s32i, !cir.ptr<!s32i>
// CIR-NEXT: %2 = cir.load %0 : !cir.ptr<!s32i>, !s32i
// CIR-NEXT: %3 = cir.load %0 : !cir.ptr<!s32i>, !s32i
// CIR-NEXT: cir.store %3, %1 : !s32i, !cir.ptr<!s32i>
// CIR-NEXT: %4 = cir.load %1 : !cir.ptr<!s32i>, !s32i
=======
// CIR-NEXT: cir.func dso_local @foo(%arg0: !s32i loc({{.*}})) -> !s32i
// CIR-NEXT: %0 = cir.alloca !s32i, !cir.ptr<!s32i>, ["i", init] {alignment = 4 : i64}
// CIR-NEXT: %1 = cir.alloca !s32i, !cir.ptr<!s32i>, ["__retval"] {alignment = 4 : i64}
// CIR-NEXT: cir.store{{.*}} %arg0, %0 : !s32i, !cir.ptr<!s32i>
// CIR-NEXT: %2 = cir.load{{.*}} %0 : !cir.ptr<!s32i>, !s32i
// CIR-NEXT: %3 = cir.load{{.*}} %0 : !cir.ptr<!s32i>, !s32i
// CIR-NEXT: cir.store{{.*}} %3, %1 : !s32i, !cir.ptr<!s32i>
// CIR-NEXT: %4 = cir.load{{.*}} %1 : !cir.ptr<!s32i>, !s32i
>>>>>>> bfe865b9
// CIR-NEXT: cir.return %4 : !s32i

int f2(void) { return 3; }

<<<<<<< HEAD
// CIR: cir.func @f2() -> !s32i
// CIR-NEXT: %0 = cir.alloca !s32i, !cir.ptr<!s32i>, ["__retval"] {alignment = 4 : i64}
// CIR-NEXT: %1 = cir.const #cir.int<3> : !s32i
// CIR-NEXT: cir.store %1, %0 : !s32i, !cir.ptr<!s32i>
// CIR-NEXT: %2 = cir.load %0 : !cir.ptr<!s32i>, !s32i
=======
// CIR: cir.func dso_local @f2() -> !s32i
// CIR-NEXT: %0 = cir.alloca !s32i, !cir.ptr<!s32i>, ["__retval"] {alignment = 4 : i64}
// CIR-NEXT: %1 = cir.const #cir.int<3> : !s32i
// CIR-NEXT: cir.store{{.*}} %1, %0 : !s32i, !cir.ptr<!s32i>
// CIR-NEXT: %2 = cir.load{{.*}} %0 : !cir.ptr<!s32i>, !s32i
>>>>>>> bfe865b9
// CIR-NEXT: cir.return %2 : !s32i

// LLVM: define dso_local i32 @f2()
// LLVM-NEXT:  %1 = alloca i32, i64 1, align 4
// LLVM-NEXT:  store i32 3, ptr %1, align 4
// LLVM-NEXT:  %2 = load i32, ptr %1, align 4
// LLVM-NEXT:  ret i32 %2



int f3(void) {
  int i = 3;
  return i;
}

<<<<<<< HEAD
// CIR: cir.func @f3() -> !s32i
// CIR-NEXT: %0 = cir.alloca !s32i, !cir.ptr<!s32i>, ["__retval"] {alignment = 4 : i64}
// CIR-NEXT: %1 = cir.alloca !s32i, !cir.ptr<!s32i>, ["i", init] {alignment = 4 : i64}
// CIR-NEXT: %2 = cir.const #cir.int<3> : !s32i
// CIR-NEXT: cir.store %2, %1 : !s32i, !cir.ptr<!s32i>
// CIR-NEXT: %3 = cir.load %1 : !cir.ptr<!s32i>, !s32i
// CIR-NEXT: cir.store %3, %0 : !s32i, !cir.ptr<!s32i>
// CIR-NEXT: %4 = cir.load %0 : !cir.ptr<!s32i>, !s32i
=======
// CIR: cir.func dso_local @f3() -> !s32i
// CIR-NEXT: %0 = cir.alloca !s32i, !cir.ptr<!s32i>, ["__retval"] {alignment = 4 : i64}
// CIR-NEXT: %1 = cir.alloca !s32i, !cir.ptr<!s32i>, ["i", init] {alignment = 4 : i64}
// CIR-NEXT: %2 = cir.const #cir.int<3> : !s32i
// CIR-NEXT: cir.store{{.*}} %2, %1 : !s32i, !cir.ptr<!s32i>
// CIR-NEXT: %3 = cir.load{{.*}} %1 : !cir.ptr<!s32i>, !s32i
// CIR-NEXT: cir.store{{.*}} %3, %0 : !s32i, !cir.ptr<!s32i>
// CIR-NEXT: %4 = cir.load{{.*}} %0 : !cir.ptr<!s32i>, !s32i
>>>>>>> bfe865b9
// CIR-NEXT: cir.return %4 : !s32i<|MERGE_RESOLUTION|>--- conflicted
+++ resolved
@@ -11,16 +11,6 @@
 }
 
 //      CIR: module @"{{.*}}basic.c" attributes {{{.*}}cir.lang = #cir.lang<c>
-<<<<<<< HEAD
-// CIR-NEXT: cir.func @foo(%arg0: !s32i loc({{.*}})) -> !s32i
-// CIR-NEXT: %0 = cir.alloca !s32i, !cir.ptr<!s32i>, ["i", init] {alignment = 4 : i64}
-// CIR-NEXT: %1 = cir.alloca !s32i, !cir.ptr<!s32i>, ["__retval"] {alignment = 4 : i64}
-// CIR-NEXT: cir.store %arg0, %0 : !s32i, !cir.ptr<!s32i>
-// CIR-NEXT: %2 = cir.load %0 : !cir.ptr<!s32i>, !s32i
-// CIR-NEXT: %3 = cir.load %0 : !cir.ptr<!s32i>, !s32i
-// CIR-NEXT: cir.store %3, %1 : !s32i, !cir.ptr<!s32i>
-// CIR-NEXT: %4 = cir.load %1 : !cir.ptr<!s32i>, !s32i
-=======
 // CIR-NEXT: cir.func dso_local @foo(%arg0: !s32i loc({{.*}})) -> !s32i
 // CIR-NEXT: %0 = cir.alloca !s32i, !cir.ptr<!s32i>, ["i", init] {alignment = 4 : i64}
 // CIR-NEXT: %1 = cir.alloca !s32i, !cir.ptr<!s32i>, ["__retval"] {alignment = 4 : i64}
@@ -29,24 +19,15 @@
 // CIR-NEXT: %3 = cir.load{{.*}} %0 : !cir.ptr<!s32i>, !s32i
 // CIR-NEXT: cir.store{{.*}} %3, %1 : !s32i, !cir.ptr<!s32i>
 // CIR-NEXT: %4 = cir.load{{.*}} %1 : !cir.ptr<!s32i>, !s32i
->>>>>>> bfe865b9
 // CIR-NEXT: cir.return %4 : !s32i
 
 int f2(void) { return 3; }
 
-<<<<<<< HEAD
-// CIR: cir.func @f2() -> !s32i
-// CIR-NEXT: %0 = cir.alloca !s32i, !cir.ptr<!s32i>, ["__retval"] {alignment = 4 : i64}
-// CIR-NEXT: %1 = cir.const #cir.int<3> : !s32i
-// CIR-NEXT: cir.store %1, %0 : !s32i, !cir.ptr<!s32i>
-// CIR-NEXT: %2 = cir.load %0 : !cir.ptr<!s32i>, !s32i
-=======
 // CIR: cir.func dso_local @f2() -> !s32i
 // CIR-NEXT: %0 = cir.alloca !s32i, !cir.ptr<!s32i>, ["__retval"] {alignment = 4 : i64}
 // CIR-NEXT: %1 = cir.const #cir.int<3> : !s32i
 // CIR-NEXT: cir.store{{.*}} %1, %0 : !s32i, !cir.ptr<!s32i>
 // CIR-NEXT: %2 = cir.load{{.*}} %0 : !cir.ptr<!s32i>, !s32i
->>>>>>> bfe865b9
 // CIR-NEXT: cir.return %2 : !s32i
 
 // LLVM: define dso_local i32 @f2()
@@ -62,16 +43,6 @@
   return i;
 }
 
-<<<<<<< HEAD
-// CIR: cir.func @f3() -> !s32i
-// CIR-NEXT: %0 = cir.alloca !s32i, !cir.ptr<!s32i>, ["__retval"] {alignment = 4 : i64}
-// CIR-NEXT: %1 = cir.alloca !s32i, !cir.ptr<!s32i>, ["i", init] {alignment = 4 : i64}
-// CIR-NEXT: %2 = cir.const #cir.int<3> : !s32i
-// CIR-NEXT: cir.store %2, %1 : !s32i, !cir.ptr<!s32i>
-// CIR-NEXT: %3 = cir.load %1 : !cir.ptr<!s32i>, !s32i
-// CIR-NEXT: cir.store %3, %0 : !s32i, !cir.ptr<!s32i>
-// CIR-NEXT: %4 = cir.load %0 : !cir.ptr<!s32i>, !s32i
-=======
 // CIR: cir.func dso_local @f3() -> !s32i
 // CIR-NEXT: %0 = cir.alloca !s32i, !cir.ptr<!s32i>, ["__retval"] {alignment = 4 : i64}
 // CIR-NEXT: %1 = cir.alloca !s32i, !cir.ptr<!s32i>, ["i", init] {alignment = 4 : i64}
@@ -80,5 +51,4 @@
 // CIR-NEXT: %3 = cir.load{{.*}} %1 : !cir.ptr<!s32i>, !s32i
 // CIR-NEXT: cir.store{{.*}} %3, %0 : !s32i, !cir.ptr<!s32i>
 // CIR-NEXT: %4 = cir.load{{.*}} %0 : !cir.ptr<!s32i>, !s32i
->>>>>>> bfe865b9
 // CIR-NEXT: cir.return %4 : !s32i