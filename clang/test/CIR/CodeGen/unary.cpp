--- conflicted
+++ resolved
@@ -6,63 +6,36 @@
   return +a;
 }
 
-<<<<<<< HEAD
-// CHECK: cir.func @_Z3up0v() -> !u32i
-// CHECK: %[[#RET:]] = cir.alloca !u32i, !cir.ptr<!u32i>, ["__retval"]
-// CHECK: %[[#A:]] = cir.alloca !u32i, !cir.ptr<!u32i>, ["a", init]
-// CHECK: %[[#INPUT:]] = cir.load %[[#A]]
-// CHECK: %[[#OUTPUT:]] = cir.unary(plus, %[[#INPUT]])
-// CHECK: cir.store %[[#OUTPUT]], %[[#RET]]
-=======
 // CHECK: cir.func dso_local @_Z3up0v() -> !u32i
 // CHECK: %[[#RET:]] = cir.alloca !u32i, !cir.ptr<!u32i>, ["__retval"]
 // CHECK: %[[#A:]] = cir.alloca !u32i, !cir.ptr<!u32i>, ["a", init]
 // CHECK: %[[#INPUT:]] = cir.load{{.*}} %[[#A]]
 // CHECK: %[[#OUTPUT:]] = cir.unary(plus, %[[#INPUT]])
 // CHECK: cir.store{{.*}} %[[#OUTPUT]], %[[#RET]]
->>>>>>> bfe865b9
 
 unsigned um0() {
   unsigned a = 1;
   return -a;
 }
 
-<<<<<<< HEAD
-// CHECK: cir.func @_Z3um0v() -> !u32i
-// CHECK: %[[#RET:]] = cir.alloca !u32i, !cir.ptr<!u32i>, ["__retval"]
-// CHECK: %[[#A:]] = cir.alloca !u32i, !cir.ptr<!u32i>, ["a", init]
-// CHECK: %[[#INPUT:]] = cir.load %[[#A]]
-// CHECK: %[[#OUTPUT:]] = cir.unary(minus, %[[#INPUT]])
-// CHECK: cir.store %[[#OUTPUT]], %[[#RET]]
-=======
 // CHECK: cir.func dso_local @_Z3um0v() -> !u32i
 // CHECK: %[[#RET:]] = cir.alloca !u32i, !cir.ptr<!u32i>, ["__retval"]
 // CHECK: %[[#A:]] = cir.alloca !u32i, !cir.ptr<!u32i>, ["a", init]
 // CHECK: %[[#INPUT:]] = cir.load{{.*}} %[[#A]]
 // CHECK: %[[#OUTPUT:]] = cir.unary(minus, %[[#INPUT]])
 // CHECK: cir.store{{.*}} %[[#OUTPUT]], %[[#RET]]
->>>>>>> bfe865b9
 
 unsigned un0() {
   unsigned a = 1;
   return ~a; // a ^ -1 , not
 }
 
-<<<<<<< HEAD
-// CHECK: cir.func @_Z3un0v() -> !u32i
-// CHECK: %[[#RET:]] = cir.alloca !u32i, !cir.ptr<!u32i>, ["__retval"]
-// CHECK: %[[#A:]] = cir.alloca !u32i, !cir.ptr<!u32i>, ["a", init]
-// CHECK: %[[#INPUT:]] = cir.load %[[#A]]
-// CHECK: %[[#OUTPUT:]] = cir.unary(not, %[[#INPUT]])
-// CHECK: cir.store %[[#OUTPUT]], %[[#RET]]
-=======
 // CHECK: cir.func dso_local @_Z3un0v() -> !u32i
 // CHECK: %[[#RET:]] = cir.alloca !u32i, !cir.ptr<!u32i>, ["__retval"]
 // CHECK: %[[#A:]] = cir.alloca !u32i, !cir.ptr<!u32i>, ["a", init]
 // CHECK: %[[#INPUT:]] = cir.load{{.*}} %[[#A]]
 // CHECK: %[[#OUTPUT:]] = cir.unary(not, %[[#INPUT]])
 // CHECK: cir.store{{.*}} %[[#OUTPUT]], %[[#RET]]
->>>>>>> bfe865b9
 
 int inc0() {
   int a = 1;
@@ -70,20 +43,46 @@
   return a;
 }
 
-<<<<<<< HEAD
-// CHECK: cir.func @_Z4inc0v() -> !s32i
-// CHECK: %[[#RET:]] = cir.alloca !s32i, !cir.ptr<!s32i>, ["__retval"]
-// CHECK: %[[#A:]] = cir.alloca !s32i, !cir.ptr<!s32i>, ["a", init]
-// CHECK: %[[#ATMP:]] = cir.const #cir.int<1> : !s32i
-// CHECK: cir.store %[[#ATMP]], %[[#A]] : !s32i
-// CHECK: %[[#INPUT:]] = cir.load %[[#A]]
+// CHECK: cir.func dso_local @_Z4inc0v() -> !s32i
+// CHECK: %[[#RET:]] = cir.alloca !s32i, !cir.ptr<!s32i>, ["__retval"]
+// CHECK: %[[#A:]] = cir.alloca !s32i, !cir.ptr<!s32i>, ["a", init]
+// CHECK: %[[#ATMP:]] = cir.const #cir.int<1> : !s32i
+// CHECK: cir.store{{.*}} %[[#ATMP]], %[[#A]] : !s32i
+// CHECK: %[[#INPUT:]] = cir.load{{.*}} %[[#A]]
 // CHECK: %[[#INCREMENTED:]] = cir.unary(inc, %[[#INPUT]]) nsw
-// CHECK: cir.store %[[#INCREMENTED]], %[[#A]]
-// CHECK: %[[#A_TO_OUTPUT:]] = cir.load %[[#A]]
-// CHECK: cir.store %[[#A_TO_OUTPUT]], %[[#RET]]
-// CHECK: %[[#OUTPUT:]] = cir.load %[[#RET]]
-=======
-// CHECK: cir.func dso_local @_Z4inc0v() -> !s32i
+// CHECK: cir.store{{.*}} %[[#INCREMENTED]], %[[#A]]
+// CHECK: %[[#A_TO_OUTPUT:]] = cir.load{{.*}} %[[#A]]
+// CHECK: cir.store{{.*}} %[[#A_TO_OUTPUT]], %[[#RET]]
+// CHECK: %[[#OUTPUT:]] = cir.load{{.*}} %[[#RET]]
+// CHECK: cir.return %[[#OUTPUT]] : !s32i
+
+int dec0() {
+  int a = 1;
+  --a;
+  return a;
+}
+
+// CHECK: cir.func dso_local @_Z4dec0v() -> !s32i
+// CHECK: %[[#RET:]] = cir.alloca !s32i, !cir.ptr<!s32i>, ["__retval"]
+// CHECK: %[[#A:]] = cir.alloca !s32i, !cir.ptr<!s32i>, ["a", init]
+// CHECK: %[[#ATMP:]] = cir.const #cir.int<1> : !s32i
+// CHECK: cir.store{{.*}} %[[#ATMP]], %[[#A]] : !s32i
+// CHECK: %[[#INPUT:]] = cir.load{{.*}} %[[#A]]
+// CHECK: %[[#INCREMENTED:]] = cir.unary(dec, %[[#INPUT]]) nsw
+// CHECK: cir.store{{.*}} %[[#INCREMENTED]], %[[#A]]
+// CHECK: %[[#A_TO_OUTPUT:]] = cir.load{{.*}} %[[#A]]
+// CHECK: cir.store{{.*}} %[[#A_TO_OUTPUT]], %[[#RET]]
+// CHECK: %[[#OUTPUT:]] = cir.load{{.*}} %[[#RET]]
+// CHECK: cir.return %[[#OUTPUT]] : !s32i
+
+
+int inc1() {
+  int a = 1;
+  a++;
+  return a;
+}
+
+// CHECK: cir.func dso_local @_Z4inc1v() -> !s32i
 // CHECK: %[[#RET:]] = cir.alloca !s32i, !cir.ptr<!s32i>, ["__retval"]
 // CHECK: %[[#A:]] = cir.alloca !s32i, !cir.ptr<!s32i>, ["a", init]
 // CHECK: %[[#ATMP:]] = cir.const #cir.int<1> : !s32i
@@ -94,107 +93,25 @@
 // CHECK: %[[#A_TO_OUTPUT:]] = cir.load{{.*}} %[[#A]]
 // CHECK: cir.store{{.*}} %[[#A_TO_OUTPUT]], %[[#RET]]
 // CHECK: %[[#OUTPUT:]] = cir.load{{.*}} %[[#RET]]
->>>>>>> bfe865b9
-// CHECK: cir.return %[[#OUTPUT]] : !s32i
-
-int dec0() {
-  int a = 1;
-  --a;
-  return a;
-}
-
-<<<<<<< HEAD
-// CHECK: cir.func @_Z4dec0v() -> !s32i
-// CHECK: %[[#RET:]] = cir.alloca !s32i, !cir.ptr<!s32i>, ["__retval"]
-// CHECK: %[[#A:]] = cir.alloca !s32i, !cir.ptr<!s32i>, ["a", init]
-// CHECK: %[[#ATMP:]] = cir.const #cir.int<1> : !s32i
-// CHECK: cir.store %[[#ATMP]], %[[#A]] : !s32i
-// CHECK: %[[#INPUT:]] = cir.load %[[#A]]
+// CHECK: cir.return %[[#OUTPUT]] : !s32i
+
+int dec1() {
+  int a = 1;
+  a--;
+  return a;
+}
+
+// CHECK: cir.func dso_local @_Z4dec1v() -> !s32i
+// CHECK: %[[#RET:]] = cir.alloca !s32i, !cir.ptr<!s32i>, ["__retval"]
+// CHECK: %[[#A:]] = cir.alloca !s32i, !cir.ptr<!s32i>, ["a", init]
+// CHECK: %[[#ATMP:]] = cir.const #cir.int<1> : !s32i
+// CHECK: cir.store{{.*}} %[[#ATMP]], %[[#A]] : !s32i
+// CHECK: %[[#INPUT:]] = cir.load{{.*}} %[[#A]]
 // CHECK: %[[#INCREMENTED:]] = cir.unary(dec, %[[#INPUT]]) nsw
-// CHECK: cir.store %[[#INCREMENTED]], %[[#A]]
-// CHECK: %[[#A_TO_OUTPUT:]] = cir.load %[[#A]]
-// CHECK: cir.store %[[#A_TO_OUTPUT]], %[[#RET]]
-// CHECK: %[[#OUTPUT:]] = cir.load %[[#RET]]
-=======
-// CHECK: cir.func dso_local @_Z4dec0v() -> !s32i
-// CHECK: %[[#RET:]] = cir.alloca !s32i, !cir.ptr<!s32i>, ["__retval"]
-// CHECK: %[[#A:]] = cir.alloca !s32i, !cir.ptr<!s32i>, ["a", init]
-// CHECK: %[[#ATMP:]] = cir.const #cir.int<1> : !s32i
-// CHECK: cir.store{{.*}} %[[#ATMP]], %[[#A]] : !s32i
-// CHECK: %[[#INPUT:]] = cir.load{{.*}} %[[#A]]
-// CHECK: %[[#INCREMENTED:]] = cir.unary(dec, %[[#INPUT]]) nsw
-// CHECK: cir.store{{.*}} %[[#INCREMENTED]], %[[#A]]
-// CHECK: %[[#A_TO_OUTPUT:]] = cir.load{{.*}} %[[#A]]
-// CHECK: cir.store{{.*}} %[[#A_TO_OUTPUT]], %[[#RET]]
-// CHECK: %[[#OUTPUT:]] = cir.load{{.*}} %[[#RET]]
->>>>>>> bfe865b9
-// CHECK: cir.return %[[#OUTPUT]] : !s32i
-
-
-int inc1() {
-  int a = 1;
-  a++;
-  return a;
-}
-
-<<<<<<< HEAD
-// CHECK: cir.func @_Z4inc1v() -> !s32i
-// CHECK: %[[#RET:]] = cir.alloca !s32i, !cir.ptr<!s32i>, ["__retval"]
-// CHECK: %[[#A:]] = cir.alloca !s32i, !cir.ptr<!s32i>, ["a", init]
-// CHECK: %[[#ATMP:]] = cir.const #cir.int<1> : !s32i
-// CHECK: cir.store %[[#ATMP]], %[[#A]] : !s32i
-// CHECK: %[[#INPUT:]] = cir.load %[[#A]]
-// CHECK: %[[#INCREMENTED:]] = cir.unary(inc, %[[#INPUT]]) nsw
-// CHECK: cir.store %[[#INCREMENTED]], %[[#A]]
-// CHECK: %[[#A_TO_OUTPUT:]] = cir.load %[[#A]]
-// CHECK: cir.store %[[#A_TO_OUTPUT]], %[[#RET]]
-// CHECK: %[[#OUTPUT:]] = cir.load %[[#RET]]
-=======
-// CHECK: cir.func dso_local @_Z4inc1v() -> !s32i
-// CHECK: %[[#RET:]] = cir.alloca !s32i, !cir.ptr<!s32i>, ["__retval"]
-// CHECK: %[[#A:]] = cir.alloca !s32i, !cir.ptr<!s32i>, ["a", init]
-// CHECK: %[[#ATMP:]] = cir.const #cir.int<1> : !s32i
-// CHECK: cir.store{{.*}} %[[#ATMP]], %[[#A]] : !s32i
-// CHECK: %[[#INPUT:]] = cir.load{{.*}} %[[#A]]
-// CHECK: %[[#INCREMENTED:]] = cir.unary(inc, %[[#INPUT]]) nsw
-// CHECK: cir.store{{.*}} %[[#INCREMENTED]], %[[#A]]
-// CHECK: %[[#A_TO_OUTPUT:]] = cir.load{{.*}} %[[#A]]
-// CHECK: cir.store{{.*}} %[[#A_TO_OUTPUT]], %[[#RET]]
-// CHECK: %[[#OUTPUT:]] = cir.load{{.*}} %[[#RET]]
->>>>>>> bfe865b9
-// CHECK: cir.return %[[#OUTPUT]] : !s32i
-
-int dec1() {
-  int a = 1;
-  a--;
-  return a;
-}
-
-<<<<<<< HEAD
-// CHECK: cir.func @_Z4dec1v() -> !s32i
-// CHECK: %[[#RET:]] = cir.alloca !s32i, !cir.ptr<!s32i>, ["__retval"]
-// CHECK: %[[#A:]] = cir.alloca !s32i, !cir.ptr<!s32i>, ["a", init]
-// CHECK: %[[#ATMP:]] = cir.const #cir.int<1> : !s32i
-// CHECK: cir.store %[[#ATMP]], %[[#A]] : !s32i
-// CHECK: %[[#INPUT:]] = cir.load %[[#A]]
-// CHECK: %[[#INCREMENTED:]] = cir.unary(dec, %[[#INPUT]]) nsw
-// CHECK: cir.store %[[#INCREMENTED]], %[[#A]]
-// CHECK: %[[#A_TO_OUTPUT:]] = cir.load %[[#A]]
-// CHECK: cir.store %[[#A_TO_OUTPUT]], %[[#RET]]
-// CHECK: %[[#OUTPUT:]] = cir.load %[[#RET]]
-=======
-// CHECK: cir.func dso_local @_Z4dec1v() -> !s32i
-// CHECK: %[[#RET:]] = cir.alloca !s32i, !cir.ptr<!s32i>, ["__retval"]
-// CHECK: %[[#A:]] = cir.alloca !s32i, !cir.ptr<!s32i>, ["a", init]
-// CHECK: %[[#ATMP:]] = cir.const #cir.int<1> : !s32i
-// CHECK: cir.store{{.*}} %[[#ATMP]], %[[#A]] : !s32i
-// CHECK: %[[#INPUT:]] = cir.load{{.*}} %[[#A]]
-// CHECK: %[[#INCREMENTED:]] = cir.unary(dec, %[[#INPUT]]) nsw
-// CHECK: cir.store{{.*}} %[[#INCREMENTED]], %[[#A]]
-// CHECK: %[[#A_TO_OUTPUT:]] = cir.load{{.*}} %[[#A]]
-// CHECK: cir.store{{.*}} %[[#A_TO_OUTPUT]], %[[#RET]]
-// CHECK: %[[#OUTPUT:]] = cir.load{{.*}} %[[#RET]]
->>>>>>> bfe865b9
+// CHECK: cir.store{{.*}} %[[#INCREMENTED]], %[[#A]]
+// CHECK: %[[#A_TO_OUTPUT:]] = cir.load{{.*}} %[[#A]]
+// CHECK: cir.store{{.*}} %[[#A_TO_OUTPUT]], %[[#RET]]
+// CHECK: %[[#OUTPUT:]] = cir.load{{.*}} %[[#RET]]
 // CHECK: cir.return %[[#OUTPUT]] : !s32i
 
 // Ensure the increment is performed after the assignment to b.
@@ -204,25 +121,11 @@
   return b;
 }
 
-<<<<<<< HEAD
-// CHECK: cir.func @_Z4inc2v() -> !s32i
-=======
 // CHECK: cir.func dso_local @_Z4inc2v() -> !s32i
->>>>>>> bfe865b9
 // CHECK: %[[#RET:]] = cir.alloca !s32i, !cir.ptr<!s32i>, ["__retval"]
 // CHECK: %[[#A:]] = cir.alloca !s32i, !cir.ptr<!s32i>, ["a", init]
 // CHECK: %[[#B:]] = cir.alloca !s32i, !cir.ptr<!s32i>, ["b", init]
 // CHECK: %[[#ATMP:]] = cir.const #cir.int<1> : !s32i
-<<<<<<< HEAD
-// CHECK: cir.store %[[#ATMP]], %[[#A]] : !s32i
-// CHECK: %[[#ATOB:]] = cir.load %[[#A]]
-// CHECK: %[[#INCREMENTED:]] = cir.unary(inc, %[[#ATOB]]) nsw
-// CHECK: cir.store %[[#INCREMENTED]], %[[#A]]
-// CHECK: cir.store %[[#ATOB]], %[[#B]]
-// CHECK: %[[#B_TO_OUTPUT:]] = cir.load %[[#B]]
-// CHECK: cir.store %[[#B_TO_OUTPUT]], %[[#RET]]
-// CHECK: %[[#OUTPUT:]] = cir.load %[[#RET]]
-=======
 // CHECK: cir.store{{.*}} %[[#ATMP]], %[[#A]] : !s32i
 // CHECK: %[[#ATOB:]] = cir.load{{.*}} %[[#A]]
 // CHECK: %[[#INCREMENTED:]] = cir.unary(inc, %[[#ATOB]]) nsw
@@ -231,7 +134,6 @@
 // CHECK: %[[#B_TO_OUTPUT:]] = cir.load{{.*}} %[[#B]]
 // CHECK: cir.store{{.*}} %[[#B_TO_OUTPUT]], %[[#RET]]
 // CHECK: %[[#OUTPUT:]] = cir.load{{.*}} %[[#RET]]
->>>>>>> bfe865b9
 // CHECK: cir.return %[[#OUTPUT]] : !s32i
 
 int *inc_p(int *i) {
@@ -240,21 +142,6 @@
   return i;
 }
 
-<<<<<<< HEAD
-// CHECK: cir.func @_Z5inc_pPi(%arg0: !cir.ptr<!s32i>
-
-// CHECK:   %[[#i_addr:]] = cir.alloca !cir.ptr<!s32i>, !cir.ptr<!cir.ptr<!s32i>>, ["i", init] {alignment = 8 : i64}
-// CHECK:   %[[#i_dec:]] = cir.load %[[#i_addr]] : !cir.ptr<!cir.ptr<!s32i>>, !cir.ptr<!s32i>
-// CHECK:   %[[#dec_const:]] = cir.const #cir.int<-1> : !s32i
-// CHECK:   = cir.ptr_stride(%[[#i_dec]] : !cir.ptr<!s32i>, %[[#dec_const]] : !s32i), !cir.ptr<!s32i>
-
-// CHECK:   %[[#i_inc:]] = cir.load %0 : !cir.ptr<!cir.ptr<!s32i>>, !cir.ptr<!s32i>
-// CHECK:   %[[#inc_const:]] = cir.const #cir.int<1> : !s32i
-// CHECK:   = cir.ptr_stride(%[[#i_inc]] : !cir.ptr<!s32i>, %[[#inc_const]] : !s32i), !cir.ptr<!s32i>
-
-void floats(float f) {
-// CHECK: cir.func @{{.+}}floats{{.+}}
-=======
 // CHECK: cir.func dso_local @_Z5inc_pPi(%arg0: !cir.ptr<!s32i>
 
 // CHECK:   %[[#i_addr:]] = cir.alloca !cir.ptr<!s32i>, !cir.ptr<!cir.ptr<!s32i>>, ["i", init] {alignment = 8 : i64}
@@ -268,7 +155,6 @@
 
 void floats(float f) {
 // CHECK: cir.func dso_local @{{.+}}floats{{.+}}
->>>>>>> bfe865b9
   f = +f; // CHECK: %{{[0-9]+}} = cir.unary(plus, %{{[0-9]+}}) : !cir.float, !cir.float
   f = -f; // CHECK: %{{[0-9]+}} = cir.unary(minus, %{{[0-9]+}}) : !cir.float, !cir.float
   ++f; // CHECK: = cir.unary(inc, %{{[0-9]+}}) : !cir.float, !cir.float
@@ -282,11 +168,7 @@
 }
 
 void doubles(double d) {
-<<<<<<< HEAD
-// CHECK: cir.func @{{.+}}doubles{{.+}}
-=======
 // CHECK: cir.func dso_local @{{.+}}doubles{{.+}}
->>>>>>> bfe865b9
   d = +d; // CHECK: %{{[0-9]+}} = cir.unary(plus, %{{[0-9]+}}) : !cir.double, !cir.double
   d = -d; // CHECK: %{{[0-9]+}} = cir.unary(minus, %{{[0-9]+}}) : !cir.double, !cir.double
   ++d; // CHECK: = cir.unary(inc, %{{[0-9]+}}) : !cir.double, !cir.double
@@ -300,11 +182,7 @@
 }
 
 void pointers(int *p) {
-<<<<<<< HEAD
-// CHECK: cir.func @{{[^ ]+}}pointers
-=======
 // CHECK: cir.func dso_local @{{[^ ]+}}pointers
->>>>>>> bfe865b9
   // CHECK: %[[#P:]] = cir.alloca !cir.ptr<!s32i>, !cir.ptr<!cir.ptr<!s32i>>
 
   p = +p;
@@ -312,22 +190,6 @@
 
   ++p;
   // CHECK:  %[[#INC:]] = cir.const #cir.int<1> : !s32i
-<<<<<<< HEAD
-  // CHECK:  %[[#RES:]] = cir.ptr_stride(%{{.+}} : !cir.ptr<!s32i>, %[[#INC]] : !s32i), !cir.ptr<!s32i>
-  // CHECK:  cir.store %[[#RES]], %[[#P]] : !cir.ptr<!s32i>, !cir.ptr<!cir.ptr<!s32i>>
-  --p;
-  // CHECK:  %[[#DEC:]] = cir.const #cir.int<-1> : !s32i
-  // CHECK:  %[[#RES:]] = cir.ptr_stride(%{{.+}} : !cir.ptr<!s32i>, %[[#DEC]] : !s32i), !cir.ptr<!s32i>
-  // CHECK:  cir.store %[[#RES]], %[[#P]] : !cir.ptr<!s32i>, !cir.ptr<!cir.ptr<!s32i>>
-  p++;
-  // CHECK:  %[[#INC:]] = cir.const #cir.int<1> : !s32i
-  // CHECK:  %[[#RES:]] = cir.ptr_stride(%{{.+}} : !cir.ptr<!s32i>, %[[#INC]] : !s32i), !cir.ptr<!s32i>
-  // CHECK:  cir.store %[[#RES]], %[[#P]] : !cir.ptr<!s32i>, !cir.ptr<!cir.ptr<!s32i>>
-  p--;
-  // CHECK:  %[[#DEC:]] = cir.const #cir.int<-1> : !s32i
-  // CHECK:  %[[#RES:]] = cir.ptr_stride(%{{.+}} : !cir.ptr<!s32i>, %[[#DEC]] : !s32i), !cir.ptr<!s32i>
-  // CHECK:  cir.store %[[#RES]], %[[#P]] : !cir.ptr<!s32i>, !cir.ptr<!cir.ptr<!s32i>>
-=======
   // CHECK:  %[[#RES:]] = cir.ptr_stride %{{.+}}, %[[#INC]] : (!cir.ptr<!s32i>, !s32i) -> !cir.ptr<!s32i>
   // CHECK:  cir.store{{.*}} %[[#RES]], %[[#P]] : !cir.ptr<!s32i>, !cir.ptr<!cir.ptr<!s32i>>
   --p;
@@ -342,7 +204,6 @@
   // CHECK:  %[[#DEC:]] = cir.const #cir.int<-1> : !s32i
   // CHECK:  %[[#RES:]] = cir.ptr_stride %{{.+}}, %[[#DEC]] : (!cir.ptr<!s32i>, !s32i) -> !cir.ptr<!s32i>
   // CHECK:  cir.store{{.*}} %[[#RES]], %[[#P]] : !cir.ptr<!s32i>, !cir.ptr<!cir.ptr<!s32i>>
->>>>>>> bfe865b9
 
   bool p1 = !p;
   // %[[BOOLPTR:]] = cir.cast(ptr_to_bool, %15 : !cir.ptr<!s32i>), !cir.bool
@@ -350,11 +211,7 @@
 }
 
 void chars(char c) {
-<<<<<<< HEAD
-// CHECK: cir.func @{{.+}}chars{{.+}}
-=======
 // CHECK: cir.func dso_local @{{.+}}chars{{.+}}
->>>>>>> bfe865b9
 
   int c1 = +c;
   // CHECK: %[[#PROMO:]] = cir.cast(integral, %{{.+}} : !s8i), !s32i
