--- conflicted
+++ resolved
@@ -17,14 +17,8 @@
 // CHECK-NEXT:  %0 = cir.alloca !cir.array<!s32i x 10>, !cir.ptr<!cir.array<!s32i x 10>>, ["a"] {alignment = 16 : i64}
 // CHECK-NEXT:  %1 = cir.const #cir.int<1> : !s32i
 // CHECK-NEXT:  %2 = cir.const #cir.int<0> : !s32i
-<<<<<<< HEAD
-// CHECK-NEXT:  %3 = cir.cast(array_to_ptrdecay, %0 : !cir.ptr<!cir.array<!s32i x 10>>), !cir.ptr<!s32i>
-// CHECK-NEXT:  %4 = cir.ptr_stride(%3 : !cir.ptr<!s32i>, %2 : !s32i), !cir.ptr<!s32i>
-// CHECK-NEXT:  cir.store{{.*}} %1, %4 : !s32i, !cir.ptr<!s32i>
-=======
 // CHECK-NEXT:  %3 = cir.get_element %0[%2] : (!cir.ptr<!cir.array<!s32i x 10>>, !s32i) -> !cir.ptr<!s32i>
 // CHECK-NEXT:  cir.store{{.*}} %1, %3 : !s32i, !cir.ptr<!s32i>
->>>>>>> 6ce3969b
 
 int *a2() {
   int a[4];
@@ -35,18 +29,10 @@
 // CHECK-NEXT:   %0 = cir.alloca !cir.ptr<!s32i>, !cir.ptr<!cir.ptr<!s32i>>, ["__retval"] {alignment = 8 : i64}
 // CHECK-NEXT:   %1 = cir.alloca !cir.array<!s32i x 4>, !cir.ptr<!cir.array<!s32i x 4>>, ["a"] {alignment = 16 : i64}
 // CHECK-NEXT:   %2 = cir.const #cir.int<0> : !s32i
-<<<<<<< HEAD
-// CHECK-NEXT:   %3 = cir.cast(array_to_ptrdecay, %1 : !cir.ptr<!cir.array<!s32i x 4>>), !cir.ptr<!s32i>
-// CHECK-NEXT:   %4 = cir.ptr_stride(%3 : !cir.ptr<!s32i>, %2 : !s32i), !cir.ptr<!s32i>
-// CHECK-NEXT:   cir.store{{.*}} %4, %0 : !cir.ptr<!s32i>, !cir.ptr<!cir.ptr<!s32i>>
-// CHECK-NEXT:   %5 = cir.load{{.*}} %0 : !cir.ptr<!cir.ptr<!s32i>>, !cir.ptr<!s32i>
-// CHECK-NEXT:   cir.return %5 : !cir.ptr<!s32i>
-=======
 // CHECK-NEXT:   %3 = cir.get_element %1[%2] : (!cir.ptr<!cir.array<!s32i x 4>>, !s32i) -> !cir.ptr<!s32i>
 // CHECK-NEXT:   cir.store{{.*}} %3, %0 : !cir.ptr<!s32i>, !cir.ptr<!cir.ptr<!s32i>>
 // CHECK-NEXT:   %4 = cir.load{{.*}} %0 : !cir.ptr<!cir.ptr<!s32i>>, !cir.ptr<!s32i>
 // CHECK-NEXT:   cir.return %4 : !cir.ptr<!s32i>
->>>>>>> 6ce3969b
 
 void local_stringlit() {
   const char *s = "whatnow";
@@ -65,23 +51,12 @@
 }
 
 // CHECK: %3 = cir.alloca !cir.array<!cir.array<!s32i x 2> x 2>, !cir.ptr<!cir.array<!cir.array<!s32i x 2> x 2>>
-<<<<<<< HEAD
-// Stride first dimension (stride = 2)
-// CHECK: %4 = cir.load{{.*}} %{{.+}} : !cir.ptr<!s32i>, !s32i
-// CHECK: %5 = cir.cast(array_to_ptrdecay, %3 : !cir.ptr<!cir.array<!cir.array<!s32i x 2> x 2>>), !cir.ptr<!cir.array<!s32i x 2>>
-// CHECK: %6 = cir.ptr_stride(%5 : !cir.ptr<!cir.array<!s32i x 2>>, %4 : !s32i), !cir.ptr<!cir.array<!s32i x 2>>
-// Stride second dimension (stride = 1)
-// CHECK: %7 = cir.load{{.*}} %{{.+}} : !cir.ptr<!s32i>, !s32i
-// CHECK: %8 = cir.cast(array_to_ptrdecay, %6 : !cir.ptr<!cir.array<!s32i x 2>>), !cir.ptr<!s32i>
-// CHECK: %9 = cir.ptr_stride(%8 : !cir.ptr<!s32i>, %7 : !s32i), !cir.ptr<!s32i>
-=======
 // Index first dimension (index = 2)
 // CHECK: %4 = cir.load{{.*}} %{{.+}} : !cir.ptr<!s32i>, !s32i
 // CHECK: %5 = cir.get_element %3[%4] : (!cir.ptr<!cir.array<!cir.array<!s32i x 2> x 2>>, !s32i) -> !cir.ptr<!cir.array<!s32i x 2>>
 // Index second dimension (index = 1)
 // CHECK: %6 = cir.load{{.*}} %{{.+}} : !cir.ptr<!s32i>, !s32i
 // CHECK: %7 = cir.get_element %5[%6] : (!cir.ptr<!cir.array<!s32i x 2>>, !s32i) -> !cir.ptr<!s32i>
->>>>>>> 6ce3969b
 
 // Should globally zero-initialize null arrays.
 int globalNullArr[] = {0, 0};
@@ -95,32 +70,16 @@
 
 void testPointerDecaySubscriptAccess(int arr[]) {
 // CHECK: cir.func dso_local @{{.+}}testPointerDecaySubscriptAccess
-<<<<<<< HEAD
-  arr[1];
-  // CHECK: %[[#BASE:]] = cir.load{{.*}} %{{.+}} : !cir.ptr<!cir.ptr<!s32i>>, !cir.ptr<!s32i>
-  // CHECK: %[[#DIM1:]] = cir.const #cir.int<1> : !s32i
-  // CHECK: cir.ptr_stride(%[[#BASE]] : !cir.ptr<!s32i>, %[[#DIM1]] : !s32i), !cir.ptr<!s32i>
-=======
   arr[1] = 2;
   // CHECK: %[[#TWO:]] = cir.const #cir.int<2> : !s32i
   // CHECK: %[[#BASE:]] = cir.load{{.*}} %{{.+}} : !cir.ptr<!cir.ptr<!s32i>>, !cir.ptr<!s32i>
   // CHECK: %[[#DIM1:]] = cir.const #cir.int<1> : !s32i
   // CHECK: %[[#ELEM:]] = cir.ptr_stride %[[#BASE]], %[[#DIM1]] : (!cir.ptr<!s32i>, !s32i) -> !cir.ptr<!s32i>
   // CHECK: cir.store{{.*}} %[[#TWO]], %[[#ELEM]] : !s32i, !cir.ptr<!s32i>
->>>>>>> 6ce3969b
 }
 
 void testPointerDecayedArrayMultiDimSubscriptAccess(int arr[][3]) {
 // CHECK: cir.func dso_local @{{.+}}testPointerDecayedArrayMultiDimSubscriptAccess
-<<<<<<< HEAD
-  arr[1][2];
-  // CHECK: %[[#V1:]] = cir.load{{.*}} %{{.+}} : !cir.ptr<!cir.ptr<!cir.array<!s32i x 3>>>, !cir.ptr<!cir.array<!s32i x 3>>
-  // CHECK: %[[#V2:]] = cir.const #cir.int<1> : !s32i
-  // CHECK: %[[#V3:]] = cir.ptr_stride(%[[#V1]] : !cir.ptr<!cir.array<!s32i x 3>>, %[[#V2]] : !s32i), !cir.ptr<!cir.array<!s32i x 3>>
-  // CHECK: %[[#V4:]] = cir.const #cir.int<2> : !s32i
-  // CHECK: %[[#V5:]] = cir.cast(array_to_ptrdecay, %[[#V3]] : !cir.ptr<!cir.array<!s32i x 3>>), !cir.ptr<!s32i>
-  // CHECK: cir.ptr_stride(%[[#V5]] : !cir.ptr<!s32i>, %[[#V4]] : !s32i), !cir.ptr<!s32i>
-=======
   arr[1][2] = 3;
   // CHECK: %[[#THREE:]] = cir.const #cir.int<3> : !s32i
   // CHECK: %[[#ARRAY:]] = cir.load{{.*}} %{{.+}} : !cir.ptr<!cir.ptr<!cir.array<!s32i x 3>>>, !cir.ptr<!cir.array<!s32i x 3>>
@@ -129,7 +88,6 @@
   // CHECK: %[[#TWO:]] = cir.const #cir.int<2> : !s32i
   // CHECK: %[[#INNER:]] = cir.get_element %[[#OUTER]][%[[#TWO]]] : (!cir.ptr<!cir.array<!s32i x 3>>, !s32i) -> !cir.ptr<!s32i>
   // CHECK: cir.store{{.*}} %[[#THREE]], %[[#INNER]] : !s32i, !cir.ptr<!s32i>
->>>>>>> 6ce3969b
 }
 
 void testArrayOfComplexType() { int _Complex a[4]; }
