// RUN: %clang_cc1 -std=c++17 -triple x86_64-unknown-linux-gnu -fclangir -Wno-return-stack-address -emit-cir %s -o %t.cir
// RUN: FileCheck --input-file=%t.cir %s

void a0() {
  int a[10];
}

<<<<<<< HEAD
// CHECK: cir.func @_Z2a0v()
=======
// CHECK: cir.func dso_local @_Z2a0v()
>>>>>>> bfe865b9
// CHECK-NEXT:   %0 = cir.alloca !cir.array<!s32i x 10>, !cir.ptr<!cir.array<!s32i x 10>>, ["a"] {alignment = 16 : i64}

void a1() {
  int a[10];
  a[0] = 1;
}
<<<<<<< HEAD

// CHECK: cir.func @_Z2a1v()
// CHECK-NEXT:  %0 = cir.alloca !cir.array<!s32i x 10>, !cir.ptr<!cir.array<!s32i x 10>>, ["a"] {alignment = 16 : i64}
// CHECK-NEXT:  %1 = cir.const #cir.int<1> : !s32i
// CHECK-NEXT:  %2 = cir.const #cir.int<0> : !s32i
// CHECK-NEXT:  %3 = cir.cast(array_to_ptrdecay, %0 : !cir.ptr<!cir.array<!s32i x 10>>), !cir.ptr<!s32i>
// CHECK-NEXT:  %4 = cir.ptr_stride(%3 : !cir.ptr<!s32i>, %2 : !s32i), !cir.ptr<!s32i>
// CHECK-NEXT:  cir.store %1, %4 : !s32i, !cir.ptr<!s32i>

int *a2() {
  int a[4];
  return &a[0];
}

// CHECK: cir.func @_Z2a2v() -> !cir.ptr<!s32i>
// CHECK-NEXT:   %0 = cir.alloca !cir.ptr<!s32i>, !cir.ptr<!cir.ptr<!s32i>>, ["__retval"] {alignment = 8 : i64}
// CHECK-NEXT:   %1 = cir.alloca !cir.array<!s32i x 4>, !cir.ptr<!cir.array<!s32i x 4>>, ["a"] {alignment = 16 : i64}
// CHECK-NEXT:   %2 = cir.const #cir.int<0> : !s32i
// CHECK-NEXT:   %3 = cir.cast(array_to_ptrdecay, %1 : !cir.ptr<!cir.array<!s32i x 4>>), !cir.ptr<!s32i>
// CHECK-NEXT:   %4 = cir.ptr_stride(%3 : !cir.ptr<!s32i>, %2 : !s32i), !cir.ptr<!s32i>
// CHECK-NEXT:   cir.store %4, %0 : !cir.ptr<!s32i>, !cir.ptr<!cir.ptr<!s32i>>
// CHECK-NEXT:   %5 = cir.load %0 : !cir.ptr<!cir.ptr<!s32i>>, !cir.ptr<!s32i>
// CHECK-NEXT:   cir.return %5 : !cir.ptr<!s32i>

=======

// CHECK: cir.func dso_local @_Z2a1v()
// CHECK-NEXT:  %0 = cir.alloca !cir.array<!s32i x 10>, !cir.ptr<!cir.array<!s32i x 10>>, ["a"] {alignment = 16 : i64}
// CHECK-NEXT:  %1 = cir.const #cir.int<1> : !s32i
// CHECK-NEXT:  %2 = cir.const #cir.int<0> : !s32i
// CHECK-NEXT:  %3 = cir.get_element %0[%2] : (!cir.ptr<!cir.array<!s32i x 10>>, !s32i) -> !cir.ptr<!s32i>
// CHECK-NEXT:  cir.store{{.*}} %1, %3 : !s32i, !cir.ptr<!s32i>

int *a2() {
  int a[4];
  return &a[0];
}

// CHECK: cir.func dso_local @_Z2a2v() -> !cir.ptr<!s32i>
// CHECK-NEXT:   %0 = cir.alloca !cir.ptr<!s32i>, !cir.ptr<!cir.ptr<!s32i>>, ["__retval"] {alignment = 8 : i64}
// CHECK-NEXT:   %1 = cir.alloca !cir.array<!s32i x 4>, !cir.ptr<!cir.array<!s32i x 4>>, ["a"] {alignment = 16 : i64}
// CHECK-NEXT:   %2 = cir.const #cir.int<0> : !s32i
// CHECK-NEXT:   %3 = cir.get_element %1[%2] : (!cir.ptr<!cir.array<!s32i x 4>>, !s32i) -> !cir.ptr<!s32i>
// CHECK-NEXT:   cir.store{{.*}} %3, %0 : !cir.ptr<!s32i>, !cir.ptr<!cir.ptr<!s32i>>
// CHECK-NEXT:   %4 = cir.load{{.*}} %0 : !cir.ptr<!cir.ptr<!s32i>>, !cir.ptr<!s32i>
// CHECK-NEXT:   cir.return %4 : !cir.ptr<!s32i>

>>>>>>> bfe865b9
void local_stringlit() {
  const char *s = "whatnow";
}

<<<<<<< HEAD
// CHECK: cir.global "private" constant cir_private dsolocal @".str" = #cir.const_array<"whatnow\00" : !cir.array<!s8i x 8>> : !cir.array<!s8i x 8> {alignment = 1 : i64}
// CHECK: cir.func @_Z15local_stringlitv()
// CHECK-NEXT:  %0 = cir.alloca !cir.ptr<!s8i>, !cir.ptr<!cir.ptr<!s8i>>, ["s", init] {alignment = 8 : i64}
// CHECK-NEXT:  %1 = cir.get_global @".str" : !cir.ptr<!cir.array<!s8i x 8>>
// CHECK-NEXT:  %2 = cir.cast(array_to_ptrdecay, %1 : !cir.ptr<!cir.array<!s8i x 8>>), !cir.ptr<!s8i>
// CHECK-NEXT:  cir.store %2, %0 : !cir.ptr<!s8i>, !cir.ptr<!cir.ptr<!s8i>>

int multidim(int i, int j) {
  int arr[2][2];
  return arr[i][j];
}

// CHECK: %3 = cir.alloca !cir.array<!cir.array<!s32i x 2> x 2>, !cir.ptr<!cir.array<!cir.array<!s32i x 2> x 2>>
// Stride first dimension (stride = 2)
// CHECK: %4 = cir.load %{{.+}} : !cir.ptr<!s32i>, !s32i
// CHECK: %5 = cir.cast(array_to_ptrdecay, %3 : !cir.ptr<!cir.array<!cir.array<!s32i x 2> x 2>>), !cir.ptr<!cir.array<!s32i x 2>>
// CHECK: %6 = cir.ptr_stride(%5 : !cir.ptr<!cir.array<!s32i x 2>>, %4 : !s32i), !cir.ptr<!cir.array<!s32i x 2>>
// Stride second dimension (stride = 1)
// CHECK: %7 = cir.load %{{.+}} : !cir.ptr<!s32i>, !s32i
// CHECK: %8 = cir.cast(array_to_ptrdecay, %6 : !cir.ptr<!cir.array<!s32i x 2>>), !cir.ptr<!s32i>
// CHECK: %9 = cir.ptr_stride(%8 : !cir.ptr<!s32i>, %7 : !s32i), !cir.ptr<!s32i>

// Should globally zero-initialize null arrays.
int globalNullArr[] = {0, 0};
// CHECK: cir.global external @globalNullArr = #cir.zero : !cir.array<!s32i x 2>

// Should implicitly zero-initialize global array elements.
struct S {
  int i;
} arr[3] = {{1}};
// CHECK: cir.global external @arr = #cir.const_array<[#cir.const_record<{#cir.int<1> : !s32i}> : !rec_S, #cir.zero : !rec_S, #cir.zero : !rec_S]> : !cir.array<!rec_S x 3>

void testPointerDecaySubscriptAccess(int arr[]) {
// CHECK: cir.func @{{.+}}testPointerDecaySubscriptAccess
  arr[1];
  // CHECK: %[[#BASE:]] = cir.load %{{.+}} : !cir.ptr<!cir.ptr<!s32i>>, !cir.ptr<!s32i>
  // CHECK: %[[#DIM1:]] = cir.const #cir.int<1> : !s32i
  // CHECK: cir.ptr_stride(%[[#BASE]] : !cir.ptr<!s32i>, %[[#DIM1]] : !s32i), !cir.ptr<!s32i>
}

void testPointerDecayedArrayMultiDimSubscriptAccess(int arr[][3]) {
// CHECK: cir.func @{{.+}}testPointerDecayedArrayMultiDimSubscriptAccess
  arr[1][2];
  // CHECK: %[[#V1:]] = cir.load %{{.+}} : !cir.ptr<!cir.ptr<!cir.array<!s32i x 3>>>, !cir.ptr<!cir.array<!s32i x 3>>
  // CHECK: %[[#V2:]] = cir.const #cir.int<1> : !s32i
  // CHECK: %[[#V3:]] = cir.ptr_stride(%[[#V1]] : !cir.ptr<!cir.array<!s32i x 3>>, %[[#V2]] : !s32i), !cir.ptr<!cir.array<!s32i x 3>>
  // CHECK: %[[#V4:]] = cir.const #cir.int<2> : !s32i
  // CHECK: %[[#V5:]] = cir.cast(array_to_ptrdecay, %[[#V3]] : !cir.ptr<!cir.array<!s32i x 3>>), !cir.ptr<!s32i>
  // CHECK: cir.ptr_stride(%[[#V5]] : !cir.ptr<!s32i>, %[[#V4]] : !s32i), !cir.ptr<!s32i>
}
=======
// CHECK: cir.global "private" constant cir_private dso_local @".str" = #cir.const_array<"whatnow\00" : !cir.array<!s8i x 8>> : !cir.array<!s8i x 8> {alignment = 1 : i64}
// CHECK: cir.func dso_local @_Z15local_stringlitv()
// CHECK-NEXT:  %0 = cir.alloca !cir.ptr<!s8i>, !cir.ptr<!cir.ptr<!s8i>>, ["s", init] {alignment = 8 : i64}
// CHECK-NEXT:  %1 = cir.get_global @".str" : !cir.ptr<!cir.array<!s8i x 8>>
// CHECK-NEXT:  %2 = cir.cast(array_to_ptrdecay, %1 : !cir.ptr<!cir.array<!s8i x 8>>), !cir.ptr<!s8i>
// CHECK-NEXT:  cir.store{{.*}} %2, %0 : !cir.ptr<!s8i>, !cir.ptr<!cir.ptr<!s8i>>

int multidim(int i, int j) {
  int arr[2][2];
  return arr[i][j];
}

// CHECK: %3 = cir.alloca !cir.array<!cir.array<!s32i x 2> x 2>, !cir.ptr<!cir.array<!cir.array<!s32i x 2> x 2>>
// Index first dimension (index = 2)
// CHECK: %4 = cir.load{{.*}} %{{.+}} : !cir.ptr<!s32i>, !s32i
// CHECK: %5 = cir.get_element %3[%4] : (!cir.ptr<!cir.array<!cir.array<!s32i x 2> x 2>>, !s32i) -> !cir.ptr<!cir.array<!s32i x 2>>
// Index second dimension (index = 1)
// CHECK: %6 = cir.load{{.*}} %{{.+}} : !cir.ptr<!s32i>, !s32i
// CHECK: %7 = cir.get_element %5[%6] : (!cir.ptr<!cir.array<!s32i x 2>>, !s32i) -> !cir.ptr<!s32i>

// Should globally zero-initialize null arrays.
int globalNullArr[] = {0, 0};
// CHECK: cir.global external @globalNullArr = #cir.zero : !cir.array<!s32i x 2>

// Should implicitly zero-initialize global array elements.
struct S {
  int i;
} arr[3] = {{1}};
// CHECK: cir.global external @arr = #cir.const_array<[#cir.const_record<{#cir.int<1> : !s32i}> : !rec_S, #cir.zero : !rec_S, #cir.zero : !rec_S]> : !cir.array<!rec_S x 3>

void testPointerDecaySubscriptAccess(int arr[]) {
// CHECK: cir.func dso_local @{{.+}}testPointerDecaySubscriptAccess
  arr[1] = 2;
  // CHECK: %[[#TWO:]] = cir.const #cir.int<2> : !s32i
  // CHECK: %[[#BASE:]] = cir.load{{.*}} %{{.+}} : !cir.ptr<!cir.ptr<!s32i>>, !cir.ptr<!s32i>
  // CHECK: %[[#DIM1:]] = cir.const #cir.int<1> : !s32i
  // CHECK: %[[#ELEM:]] = cir.ptr_stride %[[#BASE]], %[[#DIM1]] : (!cir.ptr<!s32i>, !s32i) -> !cir.ptr<!s32i>
  // CHECK: cir.store{{.*}} %[[#TWO]], %[[#ELEM]] : !s32i, !cir.ptr<!s32i>
}

void testPointerDecayedArrayMultiDimSubscriptAccess(int arr[][3]) {
// CHECK: cir.func dso_local @{{.+}}testPointerDecayedArrayMultiDimSubscriptAccess
  arr[1][2] = 3;
  // CHECK: %[[#THREE:]] = cir.const #cir.int<3> : !s32i
  // CHECK: %[[#ARRAY:]] = cir.load{{.*}} %{{.+}} : !cir.ptr<!cir.ptr<!cir.array<!s32i x 3>>>, !cir.ptr<!cir.array<!s32i x 3>>
  // CHECK: %[[#ONE:]] = cir.const #cir.int<1> : !s32i
  // CHECK: %[[#OUTER:]] = cir.ptr_stride %[[#ARRAY]], %[[#ONE]] : (!cir.ptr<!cir.array<!s32i x 3>>, !s32i) -> !cir.ptr<!cir.array<!s32i x 3>>
  // CHECK: %[[#TWO:]] = cir.const #cir.int<2> : !s32i
  // CHECK: %[[#INNER:]] = cir.get_element %[[#OUTER]][%[[#TWO]]] : (!cir.ptr<!cir.array<!s32i x 3>>, !s32i) -> !cir.ptr<!s32i>
  // CHECK: cir.store{{.*}} %[[#THREE]], %[[#INNER]] : !s32i, !cir.ptr<!s32i>
}

void testArrayOfComplexType() { int _Complex a[4]; }

// CHECK: %[[ARR:.*]] = cir.alloca !cir.array<!cir.complex<!s32i> x 4>, !cir.ptr<!cir.array<!cir.complex<!s32i> x 4>>, ["a"]
>>>>>>> bfe865b9
<|MERGE_RESOLUTION|>--- conflicted
+++ resolved
@@ -5,43 +5,13 @@
   int a[10];
 }
 
-<<<<<<< HEAD
-// CHECK: cir.func @_Z2a0v()
-=======
 // CHECK: cir.func dso_local @_Z2a0v()
->>>>>>> bfe865b9
 // CHECK-NEXT:   %0 = cir.alloca !cir.array<!s32i x 10>, !cir.ptr<!cir.array<!s32i x 10>>, ["a"] {alignment = 16 : i64}
 
 void a1() {
   int a[10];
   a[0] = 1;
 }
-<<<<<<< HEAD
-
-// CHECK: cir.func @_Z2a1v()
-// CHECK-NEXT:  %0 = cir.alloca !cir.array<!s32i x 10>, !cir.ptr<!cir.array<!s32i x 10>>, ["a"] {alignment = 16 : i64}
-// CHECK-NEXT:  %1 = cir.const #cir.int<1> : !s32i
-// CHECK-NEXT:  %2 = cir.const #cir.int<0> : !s32i
-// CHECK-NEXT:  %3 = cir.cast(array_to_ptrdecay, %0 : !cir.ptr<!cir.array<!s32i x 10>>), !cir.ptr<!s32i>
-// CHECK-NEXT:  %4 = cir.ptr_stride(%3 : !cir.ptr<!s32i>, %2 : !s32i), !cir.ptr<!s32i>
-// CHECK-NEXT:  cir.store %1, %4 : !s32i, !cir.ptr<!s32i>
-
-int *a2() {
-  int a[4];
-  return &a[0];
-}
-
-// CHECK: cir.func @_Z2a2v() -> !cir.ptr<!s32i>
-// CHECK-NEXT:   %0 = cir.alloca !cir.ptr<!s32i>, !cir.ptr<!cir.ptr<!s32i>>, ["__retval"] {alignment = 8 : i64}
-// CHECK-NEXT:   %1 = cir.alloca !cir.array<!s32i x 4>, !cir.ptr<!cir.array<!s32i x 4>>, ["a"] {alignment = 16 : i64}
-// CHECK-NEXT:   %2 = cir.const #cir.int<0> : !s32i
-// CHECK-NEXT:   %3 = cir.cast(array_to_ptrdecay, %1 : !cir.ptr<!cir.array<!s32i x 4>>), !cir.ptr<!s32i>
-// CHECK-NEXT:   %4 = cir.ptr_stride(%3 : !cir.ptr<!s32i>, %2 : !s32i), !cir.ptr<!s32i>
-// CHECK-NEXT:   cir.store %4, %0 : !cir.ptr<!s32i>, !cir.ptr<!cir.ptr<!s32i>>
-// CHECK-NEXT:   %5 = cir.load %0 : !cir.ptr<!cir.ptr<!s32i>>, !cir.ptr<!s32i>
-// CHECK-NEXT:   cir.return %5 : !cir.ptr<!s32i>
-
-=======
 
 // CHECK: cir.func dso_local @_Z2a1v()
 // CHECK-NEXT:  %0 = cir.alloca !cir.array<!s32i x 10>, !cir.ptr<!cir.array<!s32i x 10>>, ["a"] {alignment = 16 : i64}
@@ -64,63 +34,10 @@
 // CHECK-NEXT:   %4 = cir.load{{.*}} %0 : !cir.ptr<!cir.ptr<!s32i>>, !cir.ptr<!s32i>
 // CHECK-NEXT:   cir.return %4 : !cir.ptr<!s32i>
 
->>>>>>> bfe865b9
 void local_stringlit() {
   const char *s = "whatnow";
 }
 
-<<<<<<< HEAD
-// CHECK: cir.global "private" constant cir_private dsolocal @".str" = #cir.const_array<"whatnow\00" : !cir.array<!s8i x 8>> : !cir.array<!s8i x 8> {alignment = 1 : i64}
-// CHECK: cir.func @_Z15local_stringlitv()
-// CHECK-NEXT:  %0 = cir.alloca !cir.ptr<!s8i>, !cir.ptr<!cir.ptr<!s8i>>, ["s", init] {alignment = 8 : i64}
-// CHECK-NEXT:  %1 = cir.get_global @".str" : !cir.ptr<!cir.array<!s8i x 8>>
-// CHECK-NEXT:  %2 = cir.cast(array_to_ptrdecay, %1 : !cir.ptr<!cir.array<!s8i x 8>>), !cir.ptr<!s8i>
-// CHECK-NEXT:  cir.store %2, %0 : !cir.ptr<!s8i>, !cir.ptr<!cir.ptr<!s8i>>
-
-int multidim(int i, int j) {
-  int arr[2][2];
-  return arr[i][j];
-}
-
-// CHECK: %3 = cir.alloca !cir.array<!cir.array<!s32i x 2> x 2>, !cir.ptr<!cir.array<!cir.array<!s32i x 2> x 2>>
-// Stride first dimension (stride = 2)
-// CHECK: %4 = cir.load %{{.+}} : !cir.ptr<!s32i>, !s32i
-// CHECK: %5 = cir.cast(array_to_ptrdecay, %3 : !cir.ptr<!cir.array<!cir.array<!s32i x 2> x 2>>), !cir.ptr<!cir.array<!s32i x 2>>
-// CHECK: %6 = cir.ptr_stride(%5 : !cir.ptr<!cir.array<!s32i x 2>>, %4 : !s32i), !cir.ptr<!cir.array<!s32i x 2>>
-// Stride second dimension (stride = 1)
-// CHECK: %7 = cir.load %{{.+}} : !cir.ptr<!s32i>, !s32i
-// CHECK: %8 = cir.cast(array_to_ptrdecay, %6 : !cir.ptr<!cir.array<!s32i x 2>>), !cir.ptr<!s32i>
-// CHECK: %9 = cir.ptr_stride(%8 : !cir.ptr<!s32i>, %7 : !s32i), !cir.ptr<!s32i>
-
-// Should globally zero-initialize null arrays.
-int globalNullArr[] = {0, 0};
-// CHECK: cir.global external @globalNullArr = #cir.zero : !cir.array<!s32i x 2>
-
-// Should implicitly zero-initialize global array elements.
-struct S {
-  int i;
-} arr[3] = {{1}};
-// CHECK: cir.global external @arr = #cir.const_array<[#cir.const_record<{#cir.int<1> : !s32i}> : !rec_S, #cir.zero : !rec_S, #cir.zero : !rec_S]> : !cir.array<!rec_S x 3>
-
-void testPointerDecaySubscriptAccess(int arr[]) {
-// CHECK: cir.func @{{.+}}testPointerDecaySubscriptAccess
-  arr[1];
-  // CHECK: %[[#BASE:]] = cir.load %{{.+}} : !cir.ptr<!cir.ptr<!s32i>>, !cir.ptr<!s32i>
-  // CHECK: %[[#DIM1:]] = cir.const #cir.int<1> : !s32i
-  // CHECK: cir.ptr_stride(%[[#BASE]] : !cir.ptr<!s32i>, %[[#DIM1]] : !s32i), !cir.ptr<!s32i>
-}
-
-void testPointerDecayedArrayMultiDimSubscriptAccess(int arr[][3]) {
-// CHECK: cir.func @{{.+}}testPointerDecayedArrayMultiDimSubscriptAccess
-  arr[1][2];
-  // CHECK: %[[#V1:]] = cir.load %{{.+}} : !cir.ptr<!cir.ptr<!cir.array<!s32i x 3>>>, !cir.ptr<!cir.array<!s32i x 3>>
-  // CHECK: %[[#V2:]] = cir.const #cir.int<1> : !s32i
-  // CHECK: %[[#V3:]] = cir.ptr_stride(%[[#V1]] : !cir.ptr<!cir.array<!s32i x 3>>, %[[#V2]] : !s32i), !cir.ptr<!cir.array<!s32i x 3>>
-  // CHECK: %[[#V4:]] = cir.const #cir.int<2> : !s32i
-  // CHECK: %[[#V5:]] = cir.cast(array_to_ptrdecay, %[[#V3]] : !cir.ptr<!cir.array<!s32i x 3>>), !cir.ptr<!s32i>
-  // CHECK: cir.ptr_stride(%[[#V5]] : !cir.ptr<!s32i>, %[[#V4]] : !s32i), !cir.ptr<!s32i>
-}
-=======
 // CHECK: cir.global "private" constant cir_private dso_local @".str" = #cir.const_array<"whatnow\00" : !cir.array<!s8i x 8>> : !cir.array<!s8i x 8> {alignment = 1 : i64}
 // CHECK: cir.func dso_local @_Z15local_stringlitv()
 // CHECK-NEXT:  %0 = cir.alloca !cir.ptr<!s8i>, !cir.ptr<!cir.ptr<!s8i>>, ["s", init] {alignment = 8 : i64}
@@ -175,5 +92,4 @@
 
 void testArrayOfComplexType() { int _Complex a[4]; }
 
-// CHECK: %[[ARR:.*]] = cir.alloca !cir.array<!cir.complex<!s32i> x 4>, !cir.ptr<!cir.array<!cir.complex<!s32i> x 4>>, ["a"]
->>>>>>> bfe865b9
+// CHECK: %[[ARR:.*]] = cir.alloca !cir.array<!cir.complex<!s32i> x 4>, !cir.ptr<!cir.array<!cir.complex<!s32i> x 4>>, ["a"]