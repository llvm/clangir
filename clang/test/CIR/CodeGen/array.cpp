--- conflicted
+++ resolved
@@ -70,38 +70,24 @@
 
 void testPointerDecaySubscriptAccess(int arr[]) {
 // CHECK: cir.func dso_local @{{.+}}testPointerDecaySubscriptAccess
-<<<<<<< HEAD
-  arr[1];
-  // CHECK: %[[#BASE:]] = cir.load{{.*}} %{{.+}} : !cir.ptr<!cir.ptr<!s32i>>, !cir.ptr<!s32i>
-  // CHECK: %[[#DIM1:]] = cir.const #cir.int<1> : !s32i
-  // CHECK: cir.ptr_stride(%[[#BASE]] : !cir.ptr<!s32i>, %[[#DIM1]] : !s32i), !cir.ptr<!s32i>
-=======
   arr[1] = 2;
   // CHECK: %[[#TWO:]] = cir.const #cir.int<2> : !s32i
   // CHECK: %[[#BASE:]] = cir.load{{.*}} %{{.+}} : !cir.ptr<!cir.ptr<!s32i>>, !cir.ptr<!s32i>
   // CHECK: %[[#DIM1:]] = cir.const #cir.int<1> : !s32i
   // CHECK: %[[#ELEM:]] = cir.ptr_stride(%[[#BASE]] : !cir.ptr<!s32i>, %[[#DIM1]] : !s32i), !cir.ptr<!s32i>
   // CHECK: cir.store{{.*}} %[[#TWO]], %[[#ELEM]] : !s32i, !cir.ptr<!s32i>
->>>>>>> 3d04a3d4
 }
 
 void testPointerDecayedArrayMultiDimSubscriptAccess(int arr[][3]) {
 // CHECK: cir.func dso_local @{{.+}}testPointerDecayedArrayMultiDimSubscriptAccess
-<<<<<<< HEAD
-  arr[1][2];
-=======
   arr[1][2] = 3;
   // CHECK: %[[#THREE:]] = cir.const #cir.int<3> : !s32i
->>>>>>> 3d04a3d4
   // CHECK: %[[#ARRAY:]] = cir.load{{.*}} %{{.+}} : !cir.ptr<!cir.ptr<!cir.array<!s32i x 3>>>, !cir.ptr<!cir.array<!s32i x 3>>
   // CHECK: %[[#ONE:]] = cir.const #cir.int<1> : !s32i
   // CHECK: %[[#OUTER:]] = cir.ptr_stride(%[[#ARRAY]] : !cir.ptr<!cir.array<!s32i x 3>>, %[[#ONE]] : !s32i), !cir.ptr<!cir.array<!s32i x 3>>
   // CHECK: %[[#TWO:]] = cir.const #cir.int<2> : !s32i
   // CHECK: %[[#INNER:]] = cir.get_element %[[#OUTER]][%[[#TWO]]] : (!cir.ptr<!cir.array<!s32i x 3>>, !s32i) -> !cir.ptr<!s32i>
-<<<<<<< HEAD
-=======
   // CHECK: cir.store{{.*}} %[[#THREE]], %[[#INNER]] : !s32i, !cir.ptr<!s32i>
->>>>>>> 3d04a3d4
 }
 
 void testArrayOfComplexType() { int _Complex a[4]; }
