--- conflicted
+++ resolved
@@ -70,10 +70,7 @@
 struct S {
   int i;
 } arr[3] = {{1}};
-<<<<<<< HEAD
 // CHECK: cir.global external @arr = #cir.const_array<[#cir.const_struct<{#cir.int<1> : !s32i}> : !ty_22S22, #cir.zero : !ty_22S22, #cir.zero : !ty_22S22]> : !cir.array<!ty_22S22 x 3>
-=======
-// CHECK: cir.global external @arr = #cir.const_array<[#cir.const_struct<{#cir.int<1> : !s32i}> : !ty_22struct2ES22, #cir.zero : !ty_22struct2ES22, #cir.zero : !ty_22struct2ES22]> : !cir.array<!ty_22struct2ES22 x 3>
 
 void testPointerDecaySubscriptAccess(int arr[]) {
 // CHECK: cir.func @{{.+}}testPointerDecaySubscriptAccess
@@ -92,5 +89,4 @@
   // CHECK: %[[#V4:]] = cir.const(#cir.int<2> : !s32i) : !s32i
   // CHECK: %[[#V5:]] = cir.cast(array_to_ptrdecay, %[[#V3]] : !cir.ptr<!cir.array<!s32i x 3>>), !cir.ptr<!s32i>
   // CHECK: cir.ptr_stride(%[[#V5]] : !cir.ptr<!s32i>, %[[#V4]] : !s32i), !cir.ptr<!s32i>
-}
->>>>>>> 2fae9b7e
+}