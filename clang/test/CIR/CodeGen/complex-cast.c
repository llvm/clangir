// RUN: %clang_cc1 -triple x86_64-unknown-linux-gnu -fclangir -emit-cir -mmlir --mlir-print-ir-before=cir-lowering-prepare -o %t.cir %s 2>&1 | FileCheck --check-prefixes=CIR-BEFORE,CHECK %s
// RUN: %clang_cc1 -triple x86_64-unknown-linux-gnu -fclangir -emit-cir -mmlir --mlir-print-ir-after=cir-lowering-prepare -o %t.cir %s 2>&1 | FileCheck --check-prefixes=CIR-AFTER,CHECK %s
// RUN: %clang_cc1 -triple x86_64-unknown-linux-gnu -fclangir -emit-llvm -o %t.ll %s
// RUN: FileCheck --input-file=%t.ll --check-prefixes=LLVM,CHECK %s

#include <stdbool.h>

volatile double _Complex cd;
volatile float _Complex cf;
volatile int _Complex ci;
volatile short _Complex cs;
volatile double sd;
volatile int si;
volatile bool b;

void scalar_to_complex() {
  cd = sd;
  ci = si;
  cd = si;
  ci = sd;
}

// CHECK-LABEL: @scalar_to_complex()

// CIR-BEFORE: %{{.+}} = cir.cast(float_to_complex, %{{.+}} : !cir.double), !cir.complex<!cir.double>

//      CIR-AFTER: %[[#REAL:]] = cir.load volatile{{.*}}  %{{.+}} : !cir.ptr<!cir.double>, !cir.double
// CIR-AFTER-NEXT: %[[#IMAG:]] = cir.const #cir.fp<0.000000e+00> : !cir.double
// CIR-AFTER-NEXT: %{{.+}} = cir.complex.create %[[#REAL]], %[[#IMAG]] : !cir.double -> !cir.complex<!cir.double>

// CIR-BEFORE: %{{.+}} = cir.cast(int_to_complex, %{{.+}} : !s32i), !cir.complex<!s32i>

//      CIR-AFTER: %[[#REAL:]] = cir.load volatile{{.*}}  %{{.+}} : !cir.ptr<!s32i>, !s32i
// CIR-AFTER-NEXT: %[[#IMAG:]] = cir.const #cir.int<0> : !s32i
// CIR-AFTER-NEXT: %{{.+}} = cir.complex.create %[[#REAL]], %[[#IMAG]] : !s32i -> !cir.complex<!s32i>

//      CIR-BEFORE: %[[#A:]] = cir.cast(int_to_float, %{{.+}} : !s32i), !cir.double
// CIR-BEFORE-NEXT: %{{.+}} = cir.cast(float_to_complex, %[[#A]] : !cir.double), !cir.complex<!cir.double>

//      CIR-AFTER: %[[#A:]] = cir.load volatile{{.*}}  %{{.+}} : !cir.ptr<!s32i>, !s32i
// CIR-AFTER-NEXT: %[[#REAL:]] = cir.cast(int_to_float, %[[#A]] : !s32i), !cir.double
// CIR-AFTER-NEXT: %[[#IMAG:]] = cir.const #cir.fp<0.000000e+00> : !cir.double
// CIR-AFTER-NEXT: %{{.+}} = cir.complex.create %[[#REAL]], %[[#IMAG]] : !cir.double -> !cir.complex<!cir.double>

//      CIR-BEFORE: %[[#A:]] = cir.cast(float_to_int, %{{.+}} : !cir.double), !s32i
// CIR-BEFORE-NEXT: %{{.+}} = cir.cast(int_to_complex, %[[#A]] : !s32i), !cir.complex<!s32i>

//      CIR-AFTER: %[[#A:]] = cir.load volatile{{.*}}  %{{.+}} : !cir.ptr<!cir.double>, !cir.double
// CIR-AFTER-NEXT: %[[#REAL:]] = cir.cast(float_to_int, %[[#A]] : !cir.double), !s32i
// CIR-AFTER-NEXT: %[[#IMAG:]] = cir.const #cir.int<0> : !s32i
// CIR-AFTER-NEXT: %{{.+}} = cir.complex.create %[[#REAL]], %[[#IMAG]] : !s32i -> !cir.complex<!s32i>

//      LLVM: %[[#REAL:]] = load volatile double, ptr @sd, align 8
// LLVM-NEXT: %[[#A:]] = insertvalue { double, double } {{.*}}, double %[[#REAL]], 0
// LLVM-NEXT: %{{.+}} = insertvalue { double, double } %[[#A]], double 0.000000e+00, 1

//      LLVM: %[[#REAL:]] = load volatile i32, ptr @si, align 4
// LLVM-NEXT: %[[#A:]] = insertvalue { i32, i32 } {{.*}}, i32 %[[#REAL]], 0
// LLVM-NEXT: %{{.+}} = insertvalue { i32, i32 } %[[#A]], i32 0, 1

//      LLVM: %[[#A:]] = load volatile i32, ptr @si, align 4
// LLVM-NEXT: %[[#REAL:]] = sitofp i32 %[[#A]] to double
// LLVM-NEXT: %[[#B:]] = insertvalue { double, double } {{.*}}, double %[[#REAL]], 0
// LLVM-NEXT: %{{.+}} = insertvalue { double, double } %[[#B]], double 0.000000e+00, 1

//      LLVM: %[[#A:]] = load volatile double, ptr @sd, align 8
// LLVM-NEXT: %[[#REAL:]] = fptosi double %[[#A]] to i32
// LLVM-NEXT: %[[#B:]] = insertvalue { i32, i32 } {{.*}}, i32 %[[#REAL]], 0
// LLVM-NEXT: %{{.+}} = insertvalue { i32, i32 } %[[#B]], i32 0, 1

// CHECK: }

void scalar_to_complex_explicit() {
  cd = (double _Complex)sd;
  ci = (int _Complex)si;
  cd = (double _Complex)si;
  ci = (int _Complex)sd;
}

// CHECK-LABEL: @scalar_to_complex_explicit()

// CIR-BEFORE: %{{.+}} = cir.cast(float_to_complex, %{{.+}} : !cir.double), !cir.complex<!cir.double>

//      CIR-AFTER: %[[#IMAG:]] = cir.const #cir.fp<0.000000e+00> : !cir.double
// CIR-AFTER-NEXT: %{{.+}} = cir.complex.create %{{.+}}, %[[#IMAG]] : !cir.double -> !cir.complex<!cir.double>

//      LLVM: %[[#A:]] = insertvalue { double, double } {{.*}}, double %{{.+}}, 0
// LLVM-NEXT: %{{.+}} = insertvalue { double, double } %[[#A]], double 0.000000e+00, 1

// CIR-BEFORE: %{{.+}} = cir.cast(int_to_complex, %{{.+}} : !s32i), !cir.complex<!s32i>

//      CIR-AFTER: %[[#IMAG:]] = cir.const #cir.int<0> : !s32i
// CIR-AFTER-NEXT: %{{.+}} = cir.complex.create %{{.+}}, %[[#IMAG]] : !s32i -> !cir.complex<!s32i>

//      LLVM: %[[#A:]] = insertvalue { i32, i32 } {{.*}}, i32 %{{.+}}, 0
// LLVM-NEXT: %{{.+}} = insertvalue { i32, i32 } %[[#A]], i32 0, 1

//      CIR-BEFORE: %[[#A:]] = cir.cast(int_to_float, %{{.+}} : !s32i), !cir.double
// CIR-BEFORE-NEXT: %{{.+}} = cir.cast(float_to_complex, %[[#A]] : !cir.double), !cir.complex<!cir.double>

//      CIR-AFTER: %[[#REAL:]] = cir.cast(int_to_float, %11 : !s32i), !cir.double
// CIR-AFTER-NEXT: %[[#IMAG:]] = cir.const #cir.fp<0.000000e+00> : !cir.double
// CIR-AFTER-NEXT: %{{.+}} = cir.complex.create %[[#REAL]], %[[#IMAG]] : !cir.double -> !cir.complex<!cir.double>

//      LLVM: %[[#REAL:]] = sitofp i32 %{{.+}} to double
// LLVM-NEXT: %[[#A:]] = insertvalue { double, double } {{.*}}, double %[[#REAL]], 0
// LLVM-NEXT: %{{.+}} = insertvalue { double, double } %[[#A]], double 0.000000e+00, 1

//      CIR-BEFORE: %[[#A:]] = cir.cast(float_to_int, %{{.+}} : !cir.double), !s32i
// CIR-BEFORE-NEXT: %{{.+}} = cir.cast(int_to_complex, %[[#A]] : !s32i), !cir.complex<!s32i>

//      CIR-AFTER: %[[#REAL:]] = cir.cast(float_to_int, %{{.+}} : !cir.double), !s32i
// CIR-AFTER-NEXT: %[[#IMAG:]] = cir.const #cir.int<0> : !s32i
// CIR-AFTER-NEXT: %{{.+}} = cir.complex.create %[[#REAL]], %[[#IMAG]] : !s32i -> !cir.complex<!s32i>

//      LLVM: %[[#REAL:]] = fptosi double %{{.+}} to i32
// LLVM-NEXT: %[[#A:]] = insertvalue { i32, i32 } {{.*}}, i32 %[[#REAL]], 0
// LLVM-NEXT: %{{.+}} = insertvalue { i32, i32 } %[[#A]], i32 0, 1

// CHECK: }

void complex_to_scalar() {
  sd = (double)cd;
  si = (int)ci;
  sd = (double)ci;
  si = (int)cd;
}

// CHECK-LABEL: @complex_to_scalar()

// CIR-BEFORE: %{{.+}} = cir.cast(float_complex_to_real, %{{.+}} : !cir.complex<!cir.double>), !cir.double

// CIR-AFTER: %{{.+}} = cir.complex.real %{{.+}} : !cir.complex<!cir.double> -> !cir.double

// LLVM: %{{.+}} = extractvalue { double, double } %{{.+}}, 0

// CIR-BEFORE: %{{.+}} = cir.cast(int_complex_to_real, %{{.+}} : !cir.complex<!s32i>), !s32i

// CIR-AFTER: %{{.+}} = cir.complex.real %{{.+}} : !cir.complex<!s32i> -> !s32i

// LLVM: %{{.+}} = extractvalue { i32, i32 } %{{.+}}, 0

//      CIR-BEFORE: %[[#A:]] = cir.cast(int_complex_to_real, %{{.+}} : !cir.complex<!s32i>), !s32i
// CIR-BEFORE-NEXT: %{{.+}} = cir.cast(int_to_float, %[[#A]] : !s32i), !cir.double

//      CIR-AFTER: %[[#A:]] = cir.complex.real %{{.+}} : !cir.complex<!s32i> -> !s32i
// CIR-AFTER-NEXT: %{{.+}} = cir.cast(int_to_float, %[[#A]] : !s32i), !cir.double

//      LLVM: %[[#A:]] = extractvalue { i32, i32 } %{{.+}}, 0
// LLVM-NEXT: %{{.+}} = sitofp i32 %[[#A]] to double

//      CIR-BEFORE: %[[#A:]] = cir.cast(float_complex_to_real, %{{.+}} : !cir.complex<!cir.double>), !cir.double
// CIR-BEFORE-NEXT: %{{.+}} = cir.cast(float_to_int, %[[#A]] : !cir.double), !s32i

//      CIR-AFTER: %[[#A:]] = cir.complex.real %{{.+}} : !cir.complex<!cir.double> -> !cir.double
// CIR-AFTER-NEXT: %{{.+}} = cir.cast(float_to_int, %[[#A]] : !cir.double), !s32i

//      LLVM: %[[#A:]] = extractvalue { double, double } %{{.+}}, 0
// LLVM-NEXT: %{{.+}} = fptosi double %[[#A]] to i32

// CHECK: }

void complex_to_bool() {
  b = (bool)cd;
  b = (bool)ci;
}

// CHECK-LABEL: @complex_to_bool()

// CIR-BEFORE: %{{.+}} = cir.cast(float_complex_to_bool, %{{.+}} : !cir.complex<!cir.double>), !cir.bool

//      CIR-AFTER: %[[#REAL:]] = cir.complex.real %{{.+}} : !cir.complex<!cir.double> -> !cir.double
// CIR-AFTER-NEXT: %[[#IMAG:]] = cir.complex.imag %{{.+}} : !cir.complex<!cir.double> -> !cir.double
// CIR-AFTER-NEXT: %[[#RB:]] = cir.cast(float_to_bool, %[[#REAL]] : !cir.double), !cir.bool
// CIR-AFTER-NEXT: %[[#IB:]] = cir.cast(float_to_bool, %[[#IMAG]] : !cir.double), !cir.bool
// CIR-AFTER-NEXT: %[[#A:]] = cir.const #true
// CIR-AFTER-NEXT: %{{.+}} = cir.select if %[[#RB]] then %[[#A]] else %[[#IB]] : (!cir.bool, !cir.bool, !cir.bool) -> !cir.bool

//      LLVM:   %[[#REAL:]] = extractvalue { double, double } %{{.+}}, 0
// LLVM-NEXT:   %[[#IMAG:]] = extractvalue { double, double } %{{.+}}, 1
// LLVM-NEXT:   %[[#RB:]] = fcmp une double %[[#REAL]], 0.000000e+00
// LLVM-NEXT:   %[[#IB:]] = fcmp une double %[[#IMAG]], 0.000000e+00
// LLVM-NEXT:   %{{.+}} = or i1 %[[#RB]], %[[#IB]]

// CIR-BEFORE: %{{.+}} = cir.cast(int_complex_to_bool, %{{.+}} : !cir.complex<!s32i>), !cir.bool

//      CIR-AFTER: %[[#REAL:]] = cir.complex.real %{{.+}} : !cir.complex<!s32i> -> !s32i
// CIR-AFTER-NEXT: %[[#IMAG:]] = cir.complex.imag %{{.+}} : !cir.complex<!s32i> -> !s32i
// CIR-AFTER-NEXT: %[[#RB:]] = cir.cast(int_to_bool, %[[#REAL]] : !s32i), !cir.bool
// CIR-AFTER-NEXT: %[[#IB:]] = cir.cast(int_to_bool, %[[#IMAG]] : !s32i), !cir.bool
// CIR-AFTER-NEXT: %[[#A:]] = cir.const #true
// CIR-AFTER-NEXT: %{{.+}} = cir.select if %[[#RB]] then %[[#A]] else %[[#IB]] : (!cir.bool, !cir.bool, !cir.bool) -> !cir.bool

//      LLVM:   %[[#REAL:]] = extractvalue { i32, i32 } %{{.+}}, 0
// LLVM-NEXT:   %[[#IMAG:]] = extractvalue { i32, i32 } %{{.+}}, 1
// LLVM-NEXT:   %[[#RB:]] = icmp ne i32 %[[#REAL]], 0
// LLVM-NEXT:   %[[#IB:]] = icmp ne i32 %[[#IMAG]], 0
// LLVM-NEXT:   %{{.+}} = or i1 %[[#RB]], %[[#IB]]

// CHECK: }

<<<<<<< HEAD
struct CX {
  double real;
  double imag;
};

void lvalue_to_rvalue_bitcast() {
   struct CX a;
   double _Complex b = __builtin_bit_cast(double _Complex, a);
}

// CHECK-LABEL: @lvalue_to_rvalue_bitcast()

// CIR-BEFORE: %{{.+}} = cir.cast(bitcast, %{{.+}} : !cir.ptr<!rec_CX>), !cir.ptr<!cir.complex<!cir.double>>

// CIR-AFTER: %{{.+}} = cir.cast(bitcast, %{{.+}} : !cir.ptr<!rec_CX>), !cir.ptr<!cir.complex<!cir.double>>

// LLVM: %[[PTR_ADDR:.*]] = alloca %struct.CX, i64 1, align 8
// LLVM: %[[COMPLEX_ADDR:.*]] = alloca { double, double }, i64 1, align 8
// LLVM: %[[PTR_TO_COMPLEX:.*]] = load { double, double }, ptr %[[PTR_ADDR]], align 8
// LLVM: store { double, double } %[[PTR_TO_COMPLEX]], ptr %[[COMPLEX_ADDR]], align 8

// CHECK: }
=======
void complex_to_complex_cast() {
  cd = cf;
  ci = cs;
}

// CIR-BEFORE: %[[TMP:.*]] = cir.load{{.*}} %{{.*}} : !cir.ptr<!cir.complex<!cir.float>>, !cir.complex<!cir.float>
// CIR-BEFORE: %[[FP_COMPLEX:.*]] = cir.cast(float_complex, %[[TMP]] : !cir.complex<!cir.float>), !cir.complex<!cir.double>

// CIR-AFTER: %[[#REAL:]] = cir.complex.real %{{.*}} : !cir.complex<!cir.float> -> !cir.float
// CIR-AFTER: %[[#IMAG:]] = cir.complex.imag %{{.*}} : !cir.complex<!cir.float> -> !cir.float
// CIR-AFTER: %[[#REAL_FP_CAST:]] = cir.cast(floating, %[[#REAL]] : !cir.float), !cir.double
// CIR-AFTER: %[[#IMAG_FP_CAST:]] = cir.cast(floating, %[[#IMAG]] : !cir.float), !cir.double
// CIR-AFTER: %{{.*}} = cir.complex.create %[[#REAL_FP_CAST]], %[[#IMAG_FP_CAST]] : !cir.double -> !cir.complex<!cir.double>

// LLVM: %[[#REAL:]] = extractvalue { float, float } %{{.*}}, 0
// LLVM: %[[#IMAG:]] = extractvalue { float, float } %{{.*}}, 1
// LLVM: %[[#REAL_FP_CAST:]] = fpext float %[[#REAL]] to double
// LLVM: %[[#IMAG_FP_CAST:]] = fpext float %[[#IMAG]] to double
// LLVM: %[[TMP:.*]] = insertvalue { double, double } {{.*}}, double %[[#REAL_FP_CAST]], 0
// LLVM: %{{.*}} = insertvalue { double, double } %[[TMP]], double %[[#IMAG_FP_CAST]], 1

// CIR-BEFORE: %[[TMP:.*]] = cir.load{{.*}} %{{.*}} : !cir.ptr<!cir.complex<!s16i>>, !cir.complex<!s16i>
// CIR-BEFORE: %[[INT_COMPLEX:.*]] = cir.cast(int_complex, %[[TMP]] : !cir.complex<!s16i>), !cir.complex<!s32i>

// CIR-AFTER: %[[#REAL:]] = cir.complex.real %{{.*}} : !cir.complex<!s16i> -> !s16i
// CIR-AFTER: %[[#IMAG:]] = cir.complex.imag %{{.*}} : !cir.complex<!s16i> -> !s16i
// CIR-AFTER: %[[#REAL_INT_CAST:]] = cir.cast(integral, %[[#REAL]] : !s16i), !s32i
// CIR-AFTER: %[[#IMAG_INT_CAST:]] = cir.cast(integral, %[[#IMAG]] : !s16i), !s32i
// CIR-AFTER: %{{.*}} = cir.complex.create %[[#REAL_INT_CAST]], %[[#IMAG_INT_CAST]] : !s32i -> !cir.complex<!s32i>

// LLVM: %[[#REAL:]] = extractvalue { i16, i16 } %{{.*}}, 0
// LLVM: %[[#IMAG:]] = extractvalue { i16, i16 } %{{.*}}, 1
// LLVM: %[[#REAL_INT_CAST:]] = sext i16 %[[#REAL]] to i32
// LLVM: %[[#IMAG_INT_CAST:]] = sext i16 %[[#IMAG]] to i32
// LLVM: %[[TMP:.*]] = insertvalue { i32, i32 } {{.*}}, i32 %[[#REAL_INT_CAST]], 0
// LLVM: %{{.*}} = insertvalue { i32, i32 } %[[TMP]], i32 %[[#IMAG_INT_CAST]], 1
>>>>>>> d3ee4865

void promotion() {
  cd = cf + cf;
}<|MERGE_RESOLUTION|>--- conflicted
+++ resolved
@@ -199,7 +199,6 @@
 
 // CHECK: }
 
-<<<<<<< HEAD
 struct CX {
   double real;
   double imag;
@@ -222,7 +221,7 @@
 // LLVM: store { double, double } %[[PTR_TO_COMPLEX]], ptr %[[COMPLEX_ADDR]], align 8
 
 // CHECK: }
-=======
+
 void complex_to_complex_cast() {
   cd = cf;
   ci = cs;
@@ -259,7 +258,6 @@
 // LLVM: %[[#IMAG_INT_CAST:]] = sext i16 %[[#IMAG]] to i32
 // LLVM: %[[TMP:.*]] = insertvalue { i32, i32 } {{.*}}, i32 %[[#REAL_INT_CAST]], 0
 // LLVM: %{{.*}} = insertvalue { i32, i32 } %[[TMP]], i32 %[[#IMAG_INT_CAST]], 1
->>>>>>> d3ee4865
 
 void promotion() {
   cd = cf + cf;
