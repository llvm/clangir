// RUN: %clang_cc1 -triple x86_64-unknown-linux-gnu -fclangir-enable -emit-cir %s -o %t.cir
// RUN: FileCheck --input-file=%t.cir %s

typedef struct { int x; } yolo;
typedef union { yolo y; struct { int lifecnt; }; } yolm;
typedef union { yolo y; struct { int *lifecnt; int genpad; }; } yolm2;
typedef union { yolo y; struct { bool life; int genpad; }; } yolm3;

// CHECK-DAG: !ty_22struct2EU23A3ADummy22 = !cir.struct<struct "struct.U2::Dummy" {!s16i, f32} #cir.recdecl.ast>
// CHECK-DAG: !ty_22struct2Eanon221 = !cir.struct<struct "struct.anon" {!cir.bool, !s32i} #cir.recdecl.ast>
// CHECK-DAG: !ty_22struct2Eyolo22 = !cir.struct<struct "struct.yolo" {!s32i} #cir.recdecl.ast>
// CHECK-DAG: !ty_22struct2Eanon222 = !cir.struct<struct "struct.anon" {!cir.ptr<!s32i>, !s32i} #cir.recdecl.ast>

// CHECK-DAG: !ty_22union2Eyolm22 = !cir.struct<union "union.yolm" {!ty_22struct2Eyolo22, !ty_22struct2Eanon22}>
// CHECK-DAG: !ty_22union2Eyolm322 = !cir.struct<union "union.yolm3" {!ty_22struct2Eyolo22, !ty_22struct2Eanon221}>
// CHECK-DAG: !ty_22union2Eyolm222 = !cir.struct<union "union.yolm2" {!ty_22struct2Eyolo22, !ty_22struct2Eanon222}>

// Should generate a union type with all members preserved.
union U {
  bool b;
  short s;
  int i;
  float f;
  double d;
};
// CHECK-DAG: !ty_22union2EU22 = !cir.struct<union "union.U" {!cir.bool, !s16i, !s32i, f32, f64}>

// Should generate unions with complex members.
union U2 {
  bool b;
  struct Dummy {
    short s;
    float f;
  } s;
} u2;
// CHECK-DAG: !cir.struct<union "union.U2" {!cir.bool, !ty_22struct2EU23A3ADummy22} #cir.recdecl.ast>

// Should genereate unions without padding.
union U3 {
  short b;
  U u;
} u3;
// CHECK-DAG: !ty_22union2EU322 = !cir.struct<union "union.U3" {!s16i, !ty_22union2EU22} #cir.recdecl.ast>

void m() {
  yolm q;
  yolm2 q2;
  yolm3 q3;
}

<<<<<<< HEAD
// CHECK:   cir.func @_Z1mv()
// CHECK:   cir.alloca !ty_22union2Eyolm22, cir.ptr <!ty_22union2Eyolm22>, ["q"] {alignment = 4 : i64}
// CHECK:   cir.alloca !ty_22union2Eyolm222, cir.ptr <!ty_22union2Eyolm222>, ["q2"] {alignment = 8 : i64}
// CHECK:   cir.alloca !ty_22union2Eyolm322, cir.ptr <!ty_22union2Eyolm322>, ["q3"] {alignment = 4 : i64}

void shouldGenerateUnionAccess(union U u) {
  u.b = true;
  // CHECK: %[[#BASE:]] = cir.get_member %0[0] {name = "b"} : !cir.ptr<!ty_22union2EU22> -> !cir.ptr<!cir.bool>
  // CHECK: cir.store %{{.+}}, %[[#BASE]] : !cir.bool, cir.ptr <!cir.bool>
  u.b;
  // CHECK: cir.get_member %0[0] {name = "b"} : !cir.ptr<!ty_22union2EU22> -> !cir.ptr<!cir.bool>
  u.i = 1;
  // CHECK: %[[#BASE:]] = cir.get_member %0[2] {name = "i"} : !cir.ptr<!ty_22union2EU22> -> !cir.ptr<!s32i>
  // CHECK: cir.store %{{.+}}, %[[#BASE]] : !s32i, cir.ptr <!s32i>
  u.i;
  // CHECK: %[[#BASE:]] = cir.get_member %0[2] {name = "i"} : !cir.ptr<!ty_22union2EU22> -> !cir.ptr<!s32i>
  u.f = 0.1F;
  // CHECK: %[[#BASE:]] = cir.get_member %0[3] {name = "f"} : !cir.ptr<!ty_22union2EU22> -> !cir.ptr<f32>
  // CHECK: cir.store %{{.+}}, %[[#BASE]] : f32, cir.ptr <f32>
  u.f;
  // CHECK: %[[#BASE:]] = cir.get_member %0[3] {name = "f"} : !cir.ptr<!ty_22union2EU22> -> !cir.ptr<f32>
  u.d = 0.1;
  // CHECK: %[[#BASE:]] = cir.get_member %0[4] {name = "d"} : !cir.ptr<!ty_22union2EU22> -> !cir.ptr<f64>
  // CHECK: cir.store %{{.+}}, %[[#BASE]] : f64, cir.ptr <f64>
  u.d;
  // CHECK: %[[#BASE:]] = cir.get_member %0[4] {name = "d"} : !cir.ptr<!ty_22union2EU22> -> !cir.ptr<f64>
}
=======
// CHECK: !ty_22anon22 = !cir.struct<struct "anon" {!cir.bool, !s32i} #cir.recdecl.ast>
// CHECK: !ty_22yolo22 = !cir.struct<struct "yolo" {!s32i} #cir.recdecl.ast>
// CHECK: !ty_22anon221 = !cir.struct<struct "anon" {!cir.ptr<!s32i>, !s32i} #cir.recdecl.ast>

// CHECK: !ty_22yolm22 = !cir.struct<union "yolm" {!ty_22yolo22}>
// CHECK: !ty_22yolm222 = !cir.struct<union "yolm2" {!ty_22anon221}>

// CHECK:   cir.func @_Z1mv()
// CHECK:   cir.alloca !ty_22yolm22, cir.ptr <!ty_22yolm22>, ["q"] {alignment = 4 : i64}
// CHECK:   cir.alloca !ty_22yolm222, cir.ptr <!ty_22yolm222>, ["q2"] {alignment = 8 : i64}
// CHECK:   cir.alloca !ty_22yolm322, cir.ptr <!ty_22yolm322>, ["q3"] {alignment = 4 : i64}
>>>>>>> 02242da6
<|MERGE_RESOLUTION|>--- conflicted
+++ resolved
@@ -6,14 +6,14 @@
 typedef union { yolo y; struct { int *lifecnt; int genpad; }; } yolm2;
 typedef union { yolo y; struct { bool life; int genpad; }; } yolm3;
 
-// CHECK-DAG: !ty_22struct2EU23A3ADummy22 = !cir.struct<struct "struct.U2::Dummy" {!s16i, f32} #cir.recdecl.ast>
-// CHECK-DAG: !ty_22struct2Eanon221 = !cir.struct<struct "struct.anon" {!cir.bool, !s32i} #cir.recdecl.ast>
-// CHECK-DAG: !ty_22struct2Eyolo22 = !cir.struct<struct "struct.yolo" {!s32i} #cir.recdecl.ast>
-// CHECK-DAG: !ty_22struct2Eanon222 = !cir.struct<struct "struct.anon" {!cir.ptr<!s32i>, !s32i} #cir.recdecl.ast>
+// CHECK-DAG: !ty_22U23A3ADummy22 = !cir.struct<struct "U2::Dummy" {!s16i, f32} #cir.recdecl.ast>
+// CHECK-DAG: !ty_22anon221 = !cir.struct<struct "anon" {!cir.bool, !s32i} #cir.recdecl.ast>
+// CHECK-DAG: !ty_22yolo22 = !cir.struct<struct "yolo" {!s32i} #cir.recdecl.ast>
+// CHECK-DAG: !ty_22anon222 = !cir.struct<struct "anon" {!cir.ptr<!s32i>, !s32i} #cir.recdecl.ast>
 
-// CHECK-DAG: !ty_22union2Eyolm22 = !cir.struct<union "union.yolm" {!ty_22struct2Eyolo22, !ty_22struct2Eanon22}>
-// CHECK-DAG: !ty_22union2Eyolm322 = !cir.struct<union "union.yolm3" {!ty_22struct2Eyolo22, !ty_22struct2Eanon221}>
-// CHECK-DAG: !ty_22union2Eyolm222 = !cir.struct<union "union.yolm2" {!ty_22struct2Eyolo22, !ty_22struct2Eanon222}>
+// CHECK-DAG: !ty_22yolm22 = !cir.struct<union "yolm" {!ty_22yolo22, !ty_22anon22}>
+// CHECK-DAG: !ty_22yolm322 = !cir.struct<union "yolm3" {!ty_22yolo22, !ty_22anon221}>
+// CHECK-DAG: !ty_22yolm222 = !cir.struct<union "yolm2" {!ty_22yolo22, !ty_22anon222}>
 
 // Should generate a union type with all members preserved.
 union U {
@@ -23,7 +23,7 @@
   float f;
   double d;
 };
-// CHECK-DAG: !ty_22union2EU22 = !cir.struct<union "union.U" {!cir.bool, !s16i, !s32i, f32, f64}>
+// CHECK-DAG: !ty_22U22 = !cir.struct<union "U" {!cir.bool, !s16i, !s32i, f32, f64}>
 
 // Should generate unions with complex members.
 union U2 {
@@ -33,14 +33,14 @@
     float f;
   } s;
 } u2;
-// CHECK-DAG: !cir.struct<union "union.U2" {!cir.bool, !ty_22struct2EU23A3ADummy22} #cir.recdecl.ast>
+// CHECK-DAG: !cir.struct<union "U2" {!cir.bool, !ty_22U23A3ADummy22} #cir.recdecl.ast>
 
 // Should genereate unions without padding.
 union U3 {
   short b;
   U u;
 } u3;
-// CHECK-DAG: !ty_22union2EU322 = !cir.struct<union "union.U3" {!s16i, !ty_22union2EU22} #cir.recdecl.ast>
+// CHECK-DAG: !ty_22U322 = !cir.struct<union "U3" {!s16i, !ty_22U22} #cir.recdecl.ast>
 
 void m() {
   yolm q;
@@ -48,44 +48,30 @@
   yolm3 q3;
 }
 
-<<<<<<< HEAD
-// CHECK:   cir.func @_Z1mv()
-// CHECK:   cir.alloca !ty_22union2Eyolm22, cir.ptr <!ty_22union2Eyolm22>, ["q"] {alignment = 4 : i64}
-// CHECK:   cir.alloca !ty_22union2Eyolm222, cir.ptr <!ty_22union2Eyolm222>, ["q2"] {alignment = 8 : i64}
-// CHECK:   cir.alloca !ty_22union2Eyolm322, cir.ptr <!ty_22union2Eyolm322>, ["q3"] {alignment = 4 : i64}
-
-void shouldGenerateUnionAccess(union U u) {
-  u.b = true;
-  // CHECK: %[[#BASE:]] = cir.get_member %0[0] {name = "b"} : !cir.ptr<!ty_22union2EU22> -> !cir.ptr<!cir.bool>
-  // CHECK: cir.store %{{.+}}, %[[#BASE]] : !cir.bool, cir.ptr <!cir.bool>
-  u.b;
-  // CHECK: cir.get_member %0[0] {name = "b"} : !cir.ptr<!ty_22union2EU22> -> !cir.ptr<!cir.bool>
-  u.i = 1;
-  // CHECK: %[[#BASE:]] = cir.get_member %0[2] {name = "i"} : !cir.ptr<!ty_22union2EU22> -> !cir.ptr<!s32i>
-  // CHECK: cir.store %{{.+}}, %[[#BASE]] : !s32i, cir.ptr <!s32i>
-  u.i;
-  // CHECK: %[[#BASE:]] = cir.get_member %0[2] {name = "i"} : !cir.ptr<!ty_22union2EU22> -> !cir.ptr<!s32i>
-  u.f = 0.1F;
-  // CHECK: %[[#BASE:]] = cir.get_member %0[3] {name = "f"} : !cir.ptr<!ty_22union2EU22> -> !cir.ptr<f32>
-  // CHECK: cir.store %{{.+}}, %[[#BASE]] : f32, cir.ptr <f32>
-  u.f;
-  // CHECK: %[[#BASE:]] = cir.get_member %0[3] {name = "f"} : !cir.ptr<!ty_22union2EU22> -> !cir.ptr<f32>
-  u.d = 0.1;
-  // CHECK: %[[#BASE:]] = cir.get_member %0[4] {name = "d"} : !cir.ptr<!ty_22union2EU22> -> !cir.ptr<f64>
-  // CHECK: cir.store %{{.+}}, %[[#BASE]] : f64, cir.ptr <f64>
-  u.d;
-  // CHECK: %[[#BASE:]] = cir.get_member %0[4] {name = "d"} : !cir.ptr<!ty_22union2EU22> -> !cir.ptr<f64>
-}
-=======
-// CHECK: !ty_22anon22 = !cir.struct<struct "anon" {!cir.bool, !s32i} #cir.recdecl.ast>
-// CHECK: !ty_22yolo22 = !cir.struct<struct "yolo" {!s32i} #cir.recdecl.ast>
-// CHECK: !ty_22anon221 = !cir.struct<struct "anon" {!cir.ptr<!s32i>, !s32i} #cir.recdecl.ast>
-
-// CHECK: !ty_22yolm22 = !cir.struct<union "yolm" {!ty_22yolo22}>
-// CHECK: !ty_22yolm222 = !cir.struct<union "yolm2" {!ty_22anon221}>
-
 // CHECK:   cir.func @_Z1mv()
 // CHECK:   cir.alloca !ty_22yolm22, cir.ptr <!ty_22yolm22>, ["q"] {alignment = 4 : i64}
 // CHECK:   cir.alloca !ty_22yolm222, cir.ptr <!ty_22yolm222>, ["q2"] {alignment = 8 : i64}
 // CHECK:   cir.alloca !ty_22yolm322, cir.ptr <!ty_22yolm322>, ["q3"] {alignment = 4 : i64}
->>>>>>> 02242da6
+
+void shouldGenerateUnionAccess(union U u) {
+  u.b = true;
+  // CHECK: %[[#BASE:]] = cir.get_member %0[0] {name = "b"} : !cir.ptr<!ty_22U22> -> !cir.ptr<!cir.bool>
+  // CHECK: cir.store %{{.+}}, %[[#BASE]] : !cir.bool, cir.ptr <!cir.bool>
+  u.b;
+  // CHECK: cir.get_member %0[0] {name = "b"} : !cir.ptr<!ty_22U22> -> !cir.ptr<!cir.bool>
+  u.i = 1;
+  // CHECK: %[[#BASE:]] = cir.get_member %0[2] {name = "i"} : !cir.ptr<!ty_22U22> -> !cir.ptr<!s32i>
+  // CHECK: cir.store %{{.+}}, %[[#BASE]] : !s32i, cir.ptr <!s32i>
+  u.i;
+  // CHECK: %[[#BASE:]] = cir.get_member %0[2] {name = "i"} : !cir.ptr<!ty_22U22> -> !cir.ptr<!s32i>
+  u.f = 0.1F;
+  // CHECK: %[[#BASE:]] = cir.get_member %0[3] {name = "f"} : !cir.ptr<!ty_22U22> -> !cir.ptr<f32>
+  // CHECK: cir.store %{{.+}}, %[[#BASE]] : f32, cir.ptr <f32>
+  u.f;
+  // CHECK: %[[#BASE:]] = cir.get_member %0[3] {name = "f"} : !cir.ptr<!ty_22U22> -> !cir.ptr<f32>
+  u.d = 0.1;
+  // CHECK: %[[#BASE:]] = cir.get_member %0[4] {name = "d"} : !cir.ptr<!ty_22U22> -> !cir.ptr<f64>
+  // CHECK: cir.store %{{.+}}, %[[#BASE]] : f64, cir.ptr <f64>
+  u.d;
+  // CHECK: %[[#BASE:]] = cir.get_member %0[4] {name = "d"} : !cir.ptr<!ty_22U22> -> !cir.ptr<f64>
+}