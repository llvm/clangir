--- conflicted
+++ resolved
@@ -31,15 +31,9 @@
 // BEFORE-NEXT: }
 
 
-<<<<<<< HEAD
-// AFTER:      module {{.*}} {
+// AFTER:      module {{.*}} attributes {{.*}}cir.globalCtors = [#cir.globalCtor<"__cxx_global_var_init">, #cir.globalCtor<"__cxx_global_var_init.1">]
 // AFTER-NEXT:   cir.func private @_ZN4InitC1Eb(!cir.ptr<!ty_22Init22>, !cir.bool)
 // AFTER-NEXT:   cir.global "private" internal @_ZL8__ioinit =  #cir.zero : !ty_22Init22 {ast = #cir.vardecl.ast}
-=======
-// AFTER:      module {{.*}} attributes {{.*}}cir.globalCtors = [#cir.globalCtor<"__cxx_global_var_init">, #cir.globalCtor<"__cxx_global_var_init.1">]
-// AFTER-NEXT:   cir.func private @_ZN4InitC1Eb(!cir.ptr<!ty_22class2EInit22>, !cir.bool)
-// AFTER-NEXT:   cir.global "private" internal @_ZL8__ioinit =  #cir.zero : !ty_22class2EInit22 {ast = #cir.vardecl.ast}
->>>>>>> a2e801ed
 // AFTER-NEXT:   cir.func internal private @__cxx_global_var_init()
 // AFTER-NEXT:     %0 = cir.get_global @_ZL8__ioinit : cir.ptr <!ty_22Init22>
 // AFTER-NEXT:     %1 = cir.const(#true) : !cir.bool
