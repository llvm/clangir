// RUN: %clang_cc1 -triple x86_64-unknown-linux-gnu -Wno-unused-value -fclangir -emit-cir %s -o %t.cir
// RUN: FileCheck --input-file=%t.cir %s -check-prefix=CIR
// RUN: %clang_cc1 -triple x86_64-unknown-linux-gnu -Wno-unused-value -fclangir -emit-llvm %s -o %t-cir.ll
// RUN: FileCheck --input-file=%t-cir.ll %s -check-prefix=LLVM

void complex_functional_cast() {
  using IntComplex = int _Complex;
  int _Complex a = IntComplex{};
}

// CIR: %[[INIT:.*]] = cir.alloca !cir.complex<!s32i>, !cir.ptr<!cir.complex<!s32i>>, ["a", init]
// CIR: %[[COMPLEX:.*]] = cir.const #cir.complex<#cir.int<0> : !s32i, #cir.int<0> : !s32i> : !cir.complex<!s32i>
// CIR: cir.store{{.*}} %[[COMPLEX]], %[[INIT]] : !cir.complex<!s32i>, !cir.ptr<!cir.complex<!s32i>>

// LLVM: %[[INIT:.*]] = alloca { i32, i32 }, i64 1, align 4
// LLVM: store { i32, i32 } zeroinitializer, ptr %[[INIT]], align 4

<<<<<<< HEAD
void complex_deref_expr(int _Complex* a) {
  int _Complex b = *a;
}

// CIR: %[[COMPLEX_A_PTR:.*]] = cir.alloca !cir.ptr<!cir.complex<!s32i>>, !cir.ptr<!cir.ptr<!cir.complex<!s32i>>>, ["a", init]
// CIR: %[[COMPLEX_B:.*]] = cir.alloca !cir.complex<!s32i>, !cir.ptr<!cir.complex<!s32i>>, ["b", init]
// CIR: %[[COMPLEX_A:.*]] = cir.load deref {{.*}} %[[COMPLEX_A_PTR]] : !cir.ptr<!cir.ptr<!cir.complex<!s32i>>>, !cir.ptr<!cir.complex<!s32i>>
// CIR: %[[TMP:.*]] = cir.load{{.*}} %[[COMPLEX_A]] : !cir.ptr<!cir.complex<!s32i>>, !cir.complex<!s32i>
// CIR: cir.store{{.*}} %[[TMP]], %[[COMPLEX_B]] : !cir.complex<!s32i>, !cir.ptr<!cir.complex<!s32i>>

// LLVM: %[[COMPLEX_A_PTR:.*]] = alloca ptr, i64 1, align 8
// LLVM: %[[COMPLEX_B:.*]] = alloca { i32, i32 }, i64 1, align 4
// LLVM: %[[COMPLEX_A:.*]] = load ptr, ptr %[[COMPLEX_A_PTR]], align 8
// LLVM: %[[TMP:.*]] = load { i32, i32 }, ptr %[[COMPLEX_A]], align 4
// LLVM: store { i32, i32 } %[[TMP]], ptr %[[COMPLEX_B]], align 4
=======
void complex_cxx_scalar_value_init_expr() {
  using IntComplex = int _Complex;
  int _Complex a = IntComplex();
}

// CIR: %[[INIT:.*]] = cir.alloca !cir.complex<!s32i>, !cir.ptr<!cir.complex<!s32i>>, ["a", init]
// CIR: %[[COMPLEX:.*]] = cir.const #cir.zero : !cir.complex<!s32i>
// CIR: cir.store align(4) %[[COMPLEX]], %[[INIT]] : !cir.complex<!s32i>, !cir.ptr<!cir.complex<!s32i>>

// LLVM: %[[INIT:.*]] = alloca { i32, i32 }, i64 1, align 4
// LLVM: store { i32, i32 } zeroinitializer, ptr %[[INIT]], align 4
>>>>>>> 61051cf2

void complex_abstract_condition(bool cond, int _Complex a, int _Complex b) {
  int _Complex c = cond ? a : b;
}

// CIR: %[[COND:.*]] = cir.alloca !cir.bool, !cir.ptr<!cir.bool>, ["cond", init]
// CIR: %[[COMPLEX_A:.*]] = cir.alloca !cir.complex<!s32i>, !cir.ptr<!cir.complex<!s32i>>, ["a", init]
// CIR: %[[COMPLEX_B:.*]] = cir.alloca !cir.complex<!s32i>, !cir.ptr<!cir.complex<!s32i>>, ["b", init]
// CIR: %[[RESULT:.*]] = cir.alloca !cir.complex<!s32i>, !cir.ptr<!cir.complex<!s32i>>, ["c", init]
// CIR: %[[TMP_COND:.*]] = cir.load{{.*}} %[[COND]] : !cir.ptr<!cir.bool>, !cir.bool
// CIR: %[[RESULT_VAL:.*]] = cir.ternary(%[[TMP_COND]], true {
// CIR:   %[[TMP_A:.*]] = cir.load{{.*}} %[[COMPLEX_A]] : !cir.ptr<!cir.complex<!s32i>>, !cir.complex<!s32i>
// CIR:   cir.yield %[[TMP_A]] : !cir.complex<!s32i>
// CIR: }, false {
// CIR:   %[[TMP_B:.*]] = cir.load{{.*}} %[[COMPLEX_B]] : !cir.ptr<!cir.complex<!s32i>>, !cir.complex<!s32i>
// CIR:   cir.yield %[[TMP_B]] : !cir.complex<!s32i>
// CIR: }) : (!cir.bool) -> !cir.complex<!s32i>
// CIR: cir.store{{.*}} %[[RESULT_VAL]], %[[RESULT]] : !cir.complex<!s32i>, !cir.ptr<!cir.complex<!s32i>>

// LLVM: %[[COND:.*]] = alloca i8, i64 1, align 1
// LLVM: %[[COMPLEX_A:.*]] = alloca { i32, i32 }, i64 1, align 4
// LLVM: %[[COMPLEX_B:.*]] = alloca { i32, i32 }, i64 1, align 4
// LLVM: %[[RESULT:.*]] = alloca { i32, i32 }, i64 1, align 4
// LLVM: %[[TMP_COND:.*]] = load i8, ptr %[[COND]], align 1
// LLVM: %[[COND_VAL:.*]] = trunc i8 %[[TMP_COND]] to i1
// LLVM: br i1 %[[COND_VAL]], label %[[TRUE_BB:.*]], label %[[FALSE_BB:.*]]
// LLVM: [[TRUE_BB]]:
// LLVM:  %[[TMP_A:.*]] = load { i32, i32 }, ptr %[[COMPLEX_A]], align 4
// LLVM:  br label %[[END_BB:.*]]
// LLVM: [[FALSE_BB]]:
// LLVM:  %[[TMP_B:.*]] = load { i32, i32 }, ptr %[[COMPLEX_B]], align 4
// LLVM:  br label %[[END_BB]]
// LLVM: [[END_BB]]:
// LLVM: %[[RESULT_VAL:.*]] = phi { i32, i32 } [ %[[TMP_B]], %[[FALSE_BB]] ], [ %[[TMP_A]], %[[TRUE_BB]] ]
// LLVM: store { i32, i32 } %[[RESULT_VAL]], ptr %[[RESULT]], align 4

int _Complex complex_real_operator_on_rvalue() {
  int real = __real__ complex_real_operator_on_rvalue();
  return {};
}

// CIR: %[[RET_ADDR:.*]] = cir.alloca !cir.complex<!s32i>, !cir.ptr<!cir.complex<!s32i>>, ["__retval"]
// CIR: %[[REAL_ADDR:.*]] = cir.alloca !s32i, !cir.ptr<!s32i>, ["real", init]
// CIR: %[[CALL:.*]] = cir.call @_Z31complex_real_operator_on_rvaluev() : () -> !cir.complex<!s32i>
// CIR: %[[REAL:.*]] = cir.complex.real %[[CALL]] : !cir.complex<!s32i> -> !s32i
// CIR: cir.store{{.*}} %[[REAL]], %[[REAL_ADDR]] : !s32i, !cir.ptr<!s32i>
// CIR: %[[RET_COMPLEX:.*]] = cir.const #cir.complex<#cir.int<0> : !s32i, #cir.int<0> : !s32i> : !cir.complex<!s32i>
// CIR: cir.store{{.*}} %[[RET_COMPLEX]], %[[RET_ADDR]] : !cir.complex<!s32i>, !cir.ptr<!cir.complex<!s32i>>
// CIR: %[[TMP_RET:.*]] = cir.load %[[RET_ADDR]] : !cir.ptr<!cir.complex<!s32i>>, !cir.complex<!s32i>
// CIR: cir.return %[[TMP_RET]] : !cir.complex<!s32i>

// LLVM: %[[RET_ADDR:.*]] = alloca { i32, i32 }, i64 1, align 4
// LLVM: %[[REAL_ADDR:.*]] = alloca i32, i64 1, align 4
// LLVM: %[[CALL:.*]] = call { i32, i32 } @_Z31complex_real_operator_on_rvaluev()
// LLVM: %[[REAL:.*]] = extractvalue { i32, i32 } %[[CALL]], 0
// LLVM: store i32 %[[REAL]], ptr %[[REAL_ADDR]], align 4
// LLVM: store { i32, i32 } zeroinitializer, ptr %[[RET_ADDR]], align 4
// LLVM: %[[TMP_RET:.*]] = load { i32, i32 }, ptr %[[RET_ADDR]], align 4
// LLVM: ret { i32, i32 } %[[TMP_RET]]<|MERGE_RESOLUTION|>--- conflicted
+++ resolved
@@ -15,7 +15,6 @@
 // LLVM: %[[INIT:.*]] = alloca { i32, i32 }, i64 1, align 4
 // LLVM: store { i32, i32 } zeroinitializer, ptr %[[INIT]], align 4
 
-<<<<<<< HEAD
 void complex_deref_expr(int _Complex* a) {
   int _Complex b = *a;
 }
@@ -31,7 +30,7 @@
 // LLVM: %[[COMPLEX_A:.*]] = load ptr, ptr %[[COMPLEX_A_PTR]], align 8
 // LLVM: %[[TMP:.*]] = load { i32, i32 }, ptr %[[COMPLEX_A]], align 4
 // LLVM: store { i32, i32 } %[[TMP]], ptr %[[COMPLEX_B]], align 4
-=======
+
 void complex_cxx_scalar_value_init_expr() {
   using IntComplex = int _Complex;
   int _Complex a = IntComplex();
@@ -43,7 +42,6 @@
 
 // LLVM: %[[INIT:.*]] = alloca { i32, i32 }, i64 1, align 4
 // LLVM: store { i32, i32 } zeroinitializer, ptr %[[INIT]], align 4
->>>>>>> 61051cf2
 
 void complex_abstract_condition(bool cond, int _Complex a, int _Complex b) {
   int _Complex c = cond ? a : b;
