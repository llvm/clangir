// RUN: %clang_cc1 -triple x86_64-unknown-linux-gnu -Wno-unused-value -fclangir -emit-cir %s -o %t.cir
// RUN: FileCheck --input-file=%t.cir %s -check-prefix=CIR
// RUN: %clang_cc1 -triple x86_64-unknown-linux-gnu -Wno-unused-value -fclangir -emit-llvm %s -o %t-cir.ll
// RUN: FileCheck --input-file=%t-cir.ll %s -check-prefix=LLVM

void complex_functional_cast() {
  using IntComplex = int _Complex;
  int _Complex a = IntComplex{};
}

// CIR: %[[INIT:.*]] = cir.alloca !cir.complex<!s32i>, !cir.ptr<!cir.complex<!s32i>>, ["a", init]
// CIR: %[[COMPLEX:.*]] = cir.const #cir.complex<#cir.int<0> : !s32i, #cir.int<0> : !s32i> : !cir.complex<!s32i>
// CIR: cir.store{{.*}} %[[COMPLEX]], %[[INIT]] : !cir.complex<!s32i>, !cir.ptr<!cir.complex<!s32i>>

// LLVM: %[[INIT:.*]] = alloca { i32, i32 }, i64 1, align 4
// LLVM: store { i32, i32 } zeroinitializer, ptr %[[INIT]], align 4

void complex_deref_expr(int _Complex* a) {
  int _Complex b = *a;
}

// CIR: %[[COMPLEX_A_PTR:.*]] = cir.alloca !cir.ptr<!cir.complex<!s32i>>, !cir.ptr<!cir.ptr<!cir.complex<!s32i>>>, ["a", init]
// CIR: %[[COMPLEX_B:.*]] = cir.alloca !cir.complex<!s32i>, !cir.ptr<!cir.complex<!s32i>>, ["b", init]
// CIR: %[[COMPLEX_A:.*]] = cir.load deref {{.*}} %[[COMPLEX_A_PTR]] : !cir.ptr<!cir.ptr<!cir.complex<!s32i>>>, !cir.ptr<!cir.complex<!s32i>>
// CIR: %[[TMP:.*]] = cir.load{{.*}} %[[COMPLEX_A]] : !cir.ptr<!cir.complex<!s32i>>, !cir.complex<!s32i>
// CIR: cir.store{{.*}} %[[TMP]], %[[COMPLEX_B]] : !cir.complex<!s32i>, !cir.ptr<!cir.complex<!s32i>>

// LLVM: %[[COMPLEX_A_PTR:.*]] = alloca ptr, i64 1, align 8
// LLVM: %[[COMPLEX_B:.*]] = alloca { i32, i32 }, i64 1, align 4
// LLVM: %[[COMPLEX_A:.*]] = load ptr, ptr %[[COMPLEX_A_PTR]], align 8
// LLVM: %[[TMP:.*]] = load { i32, i32 }, ptr %[[COMPLEX_A]], align 4
// LLVM: store { i32, i32 } %[[TMP]], ptr %[[COMPLEX_B]], align 4

void complex_cxx_scalar_value_init_expr() {
  using IntComplex = int _Complex;
  int _Complex a = IntComplex();
}

// CIR: %[[INIT:.*]] = cir.alloca !cir.complex<!s32i>, !cir.ptr<!cir.complex<!s32i>>, ["a", init]
// CIR: %[[COMPLEX:.*]] = cir.const #cir.zero : !cir.complex<!s32i>
// CIR: cir.store align(4) %[[COMPLEX]], %[[INIT]] : !cir.complex<!s32i>, !cir.ptr<!cir.complex<!s32i>>

// LLVM: %[[INIT:.*]] = alloca { i32, i32 }, i64 1, align 4
// LLVM: store { i32, i32 } zeroinitializer, ptr %[[INIT]], align 4

void complex_abstract_condition(bool cond, int _Complex a, int _Complex b) {
  int _Complex c = cond ? a : b;
}

// CIR: %[[COND:.*]] = cir.alloca !cir.bool, !cir.ptr<!cir.bool>, ["cond", init]
// CIR: %[[COMPLEX_A:.*]] = cir.alloca !cir.complex<!s32i>, !cir.ptr<!cir.complex<!s32i>>, ["a", init]
// CIR: %[[COMPLEX_B:.*]] = cir.alloca !cir.complex<!s32i>, !cir.ptr<!cir.complex<!s32i>>, ["b", init]
// CIR: %[[RESULT:.*]] = cir.alloca !cir.complex<!s32i>, !cir.ptr<!cir.complex<!s32i>>, ["c", init]
// CIR: %[[TMP_COND:.*]] = cir.load{{.*}} %[[COND]] : !cir.ptr<!cir.bool>, !cir.bool
// CIR: %[[RESULT_VAL:.*]] = cir.ternary(%[[TMP_COND]], true {
// CIR:   %[[TMP_A:.*]] = cir.load{{.*}} %[[COMPLEX_A]] : !cir.ptr<!cir.complex<!s32i>>, !cir.complex<!s32i>
// CIR:   cir.yield %[[TMP_A]] : !cir.complex<!s32i>
// CIR: }, false {
// CIR:   %[[TMP_B:.*]] = cir.load{{.*}} %[[COMPLEX_B]] : !cir.ptr<!cir.complex<!s32i>>, !cir.complex<!s32i>
// CIR:   cir.yield %[[TMP_B]] : !cir.complex<!s32i>
// CIR: }) : (!cir.bool) -> !cir.complex<!s32i>
// CIR: cir.store{{.*}} %[[RESULT_VAL]], %[[RESULT]] : !cir.complex<!s32i>, !cir.ptr<!cir.complex<!s32i>>

// LLVM: %[[COND:.*]] = alloca i8, i64 1, align 1
// LLVM: %[[COMPLEX_A:.*]] = alloca { i32, i32 }, i64 1, align 4
// LLVM: %[[COMPLEX_B:.*]] = alloca { i32, i32 }, i64 1, align 4
// LLVM: %[[RESULT:.*]] = alloca { i32, i32 }, i64 1, align 4
// LLVM: %[[TMP_COND:.*]] = load i8, ptr %[[COND]], align 1
// LLVM: %[[COND_VAL:.*]] = trunc i8 %[[TMP_COND]] to i1
// LLVM: br i1 %[[COND_VAL]], label %[[TRUE_BB:.*]], label %[[FALSE_BB:.*]]
// LLVM: [[TRUE_BB]]:
// LLVM:  %[[TMP_A:.*]] = load { i32, i32 }, ptr %[[COMPLEX_A]], align 4
// LLVM:  br label %[[END_BB:.*]]
// LLVM: [[FALSE_BB]]:
// LLVM:  %[[TMP_B:.*]] = load { i32, i32 }, ptr %[[COMPLEX_B]], align 4
// LLVM:  br label %[[END_BB]]
// LLVM: [[END_BB]]:
// LLVM: %[[RESULT_VAL:.*]] = phi { i32, i32 } [ %[[TMP_B]], %[[FALSE_BB]] ], [ %[[TMP_A]], %[[TRUE_BB]] ]
// LLVM: store { i32, i32 } %[[RESULT_VAL]], ptr %[[RESULT]], align 4

int _Complex complex_real_operator_on_rvalue() {
  int real = __real__ complex_real_operator_on_rvalue();
  return {};
}

// CIR: %[[RET_ADDR:.*]] = cir.alloca !cir.complex<!s32i>, !cir.ptr<!cir.complex<!s32i>>, ["__retval"]
// CIR: %[[REAL_ADDR:.*]] = cir.alloca !s32i, !cir.ptr<!s32i>, ["real", init]
// CIR: %[[CALL:.*]] = cir.call @_Z31complex_real_operator_on_rvaluev() : () -> !cir.complex<!s32i>
// CIR: %[[REAL:.*]] = cir.complex.real %[[CALL]] : !cir.complex<!s32i> -> !s32i
// CIR: cir.store{{.*}} %[[REAL]], %[[REAL_ADDR]] : !s32i, !cir.ptr<!s32i>
// CIR: %[[RET_COMPLEX:.*]] = cir.const #cir.complex<#cir.int<0> : !s32i, #cir.int<0> : !s32i> : !cir.complex<!s32i>
// CIR: cir.store{{.*}} %[[RET_COMPLEX]], %[[RET_ADDR]] : !cir.complex<!s32i>, !cir.ptr<!cir.complex<!s32i>>
// CIR: %[[TMP_RET:.*]] = cir.load %[[RET_ADDR]] : !cir.ptr<!cir.complex<!s32i>>, !cir.complex<!s32i>
// CIR: cir.return %[[TMP_RET]] : !cir.complex<!s32i>

// LLVM: %[[RET_ADDR:.*]] = alloca { i32, i32 }, i64 1, align 4
// LLVM: %[[REAL_ADDR:.*]] = alloca i32, i64 1, align 4
// LLVM: %[[CALL:.*]] = call { i32, i32 } @_Z31complex_real_operator_on_rvaluev()
// LLVM: %[[REAL:.*]] = extractvalue { i32, i32 } %[[CALL]], 0
// LLVM: store i32 %[[REAL]], ptr %[[REAL_ADDR]], align 4
// LLVM: store { i32, i32 } zeroinitializer, ptr %[[RET_ADDR]], align 4
// LLVM: %[[TMP_RET:.*]] = load { i32, i32 }, ptr %[[RET_ADDR]], align 4
// LLVM: ret { i32, i32 } %[[TMP_RET]]

<<<<<<< HEAD
void complex_member_expr() {
  struct Wrapper {
    int _Complex c;
  };

  Wrapper w;
  int r = __real__ w.c;
}

// CIR: %[[W_ADDR:.*]] = cir.alloca !rec_Wrapper, !cir.ptr<!rec_Wrapper>, ["w"]
// CIR: %[[REAL_ADDR:.*]] = cir.alloca !s32i, !cir.ptr<!s32i>, ["r", init]
// CIR: %[[ELEM_PTR:.*]] = cir.get_member %[[W_ADDR]][0] {name = "c"} : !cir.ptr<!rec_Wrapper> -> !cir.ptr<!cir.complex<!s32i>>
// CIR: %[[TMP_ELEM_PTR:.*]] = cir.load{{.*}} %[[ELEM_PTR]] : !cir.ptr<!cir.complex<!s32i>>, !cir.complex<!s32i>
// CIR: %[[REAL:.*]] = cir.complex.real %[[TMP_ELEM_PTR]] : !cir.complex<!s32i> -> !s32i
// CIR: cir.store{{.*}} %[[REAL]], %[[REAL_ADDR]] : !s32i, !cir.ptr<!s32i>

// LLVM: %[[W_ADDR:.*]] = alloca %struct.Wrapper, i64 1, align 4
// LLVM: %[[REAL_ADDR:.*]] = alloca i32, i64 1, align 4
// LLVM: %[[ELEM_PTR:.*]] = getelementptr %struct.Wrapper, ptr %[[W_ADDR]], i32 0, i32 0
// LLVM: %[[TMP_ELEM_PTR:.*]] = load { i32, i32 }, ptr %[[ELEM_PTR]], align 4
// LLVM: %[[REAL:.*]] = extractvalue { i32, i32 } %[[TMP_ELEM_PTR]], 0
// LLVM: store i32 %[[REAL]], ptr %[[REAL_ADDR]], align 4
=======
int _Complex complex_imag_operator_on_rvalue() {
  int imag = __imag__ complex_imag_operator_on_rvalue();
  return {};
}

// CIR: %[[RET_ADDR:.*]] = cir.alloca !cir.complex<!s32i>, !cir.ptr<!cir.complex<!s32i>>, ["__retval"]
// CIR: %[[IMAG_ADDR:.*]] = cir.alloca !s32i, !cir.ptr<!s32i>, ["imag", init]
// CIR: %[[CALL:.*]] = cir.call @_Z31complex_imag_operator_on_rvaluev() : () -> !cir.complex<!s32i>
// CIR: %[[IMAG:.*]] = cir.complex.imag %[[CALL]] : !cir.complex<!s32i> -> !s32i
// CIR: cir.store{{.*}} %[[IMAG]], %[[IMAG_ADDR]] : !s32i, !cir.ptr<!s32i>
// CIR: %[[RET_COMPLEX:.*]] = cir.const #cir.complex<#cir.int<0> : !s32i, #cir.int<0> : !s32i> : !cir.complex<!s32i>
// CIR: cir.store{{.*}} %[[RET_COMPLEX]], %[[RET_ADDR]] : !cir.complex<!s32i>, !cir.ptr<!cir.complex<!s32i>>
// CIR: %[[TMP_RET:.*]] = cir.load %[[RET_ADDR]] : !cir.ptr<!cir.complex<!s32i>>, !cir.complex<!s32i>
// CIR: cir.return %[[TMP_RET]] : !cir.complex<!s32i>

// LLVM: %[[RET_ADDR:.*]] = alloca { i32, i32 }, i64 1, align 4
// LLVM: %[[IMAG_ADDR:.*]] = alloca i32, i64 1, align 4
// LLVM: %[[CALL:.*]] = call { i32, i32 } @_Z31complex_imag_operator_on_rvaluev()
// LLVM: %[[IMAG:.*]] = extractvalue { i32, i32 } %[[CALL]], 1
// LLVM: store i32 %[[IMAG]], ptr %[[IMAG_ADDR]], align 4
// LLVM: store { i32, i32 } zeroinitializer, ptr %[[RET_ADDR]], align 4
// LLVM: %[[TMP_RET:.*]] = load { i32, i32 }, ptr %[[RET_ADDR]], align 4
// LLVM: ret { i32, i32 } %[[TMP_RET]]
>>>>>>> 44eeec28
<|MERGE_RESOLUTION|>--- conflicted
+++ resolved
@@ -102,7 +102,6 @@
 // LLVM: %[[TMP_RET:.*]] = load { i32, i32 }, ptr %[[RET_ADDR]], align 4
 // LLVM: ret { i32, i32 } %[[TMP_RET]]
 
-<<<<<<< HEAD
 void complex_member_expr() {
   struct Wrapper {
     int _Complex c;
@@ -125,7 +124,7 @@
 // LLVM: %[[TMP_ELEM_PTR:.*]] = load { i32, i32 }, ptr %[[ELEM_PTR]], align 4
 // LLVM: %[[REAL:.*]] = extractvalue { i32, i32 } %[[TMP_ELEM_PTR]], 0
 // LLVM: store i32 %[[REAL]], ptr %[[REAL_ADDR]], align 4
-=======
+
 int _Complex complex_imag_operator_on_rvalue() {
   int imag = __imag__ complex_imag_operator_on_rvalue();
   return {};
@@ -148,5 +147,4 @@
 // LLVM: store i32 %[[IMAG]], ptr %[[IMAG_ADDR]], align 4
 // LLVM: store { i32, i32 } zeroinitializer, ptr %[[RET_ADDR]], align 4
 // LLVM: %[[TMP_RET:.*]] = load { i32, i32 }, ptr %[[RET_ADDR]], align 4
-// LLVM: ret { i32, i32 } %[[TMP_RET]]
->>>>>>> 44eeec28
+// LLVM: ret { i32, i32 } %[[TMP_RET]]