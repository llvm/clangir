// RUN: %clang_cc1 -triple x86_64-unknown-linux-gnu -Wno-unused-value -fclangir -emit-cir %s -o %t.cir
// RUN: FileCheck --input-file=%t.cir %s -check-prefix=CIR
// RUN: %clang_cc1 -triple x86_64-unknown-linux-gnu -Wno-unused-value -fclangir -emit-llvm %s -o %t-cir.ll
// RUN: FileCheck --input-file=%t-cir.ll %s -check-prefix=LLVM

void complex_functional_cast() {
  using IntComplex = int _Complex;
  int _Complex a = IntComplex{};
}

// CIR: %[[INIT:.*]] = cir.alloca !cir.complex<!s32i>, !cir.ptr<!cir.complex<!s32i>>, ["a", init]
// CIR: %[[COMPLEX:.*]] = cir.const #cir.complex<#cir.int<0> : !s32i, #cir.int<0> : !s32i> : !cir.complex<!s32i>
// CIR: cir.store{{.*}} %[[COMPLEX]], %[[INIT]] : !cir.complex<!s32i>, !cir.ptr<!cir.complex<!s32i>>

// LLVM: %[[INIT:.*]] = alloca { i32, i32 }, i64 1, align 4
// LLVM: store { i32, i32 } zeroinitializer, ptr %[[INIT]], align 4

<<<<<<< HEAD
void complex_deref_expr(int _Complex* a) {
  int _Complex b = *a;
}

// CIR: %[[COMPLEX_A_PTR:.*]] = cir.alloca !cir.ptr<!cir.complex<!s32i>>, !cir.ptr<!cir.ptr<!cir.complex<!s32i>>>, ["a", init]
// CIR: %[[COMPLEX_B:.*]] = cir.alloca !cir.complex<!s32i>, !cir.ptr<!cir.complex<!s32i>>, ["b", init]
// CIR: %[[COMPLEX_A:.*]] = cir.load deref {{.*}} %[[COMPLEX_A_PTR]] : !cir.ptr<!cir.ptr<!cir.complex<!s32i>>>, !cir.ptr<!cir.complex<!s32i>>
// CIR: %[[TMP:.*]] = cir.load{{.*}} %[[COMPLEX_A]] : !cir.ptr<!cir.complex<!s32i>>, !cir.complex<!s32i>
// CIR: cir.store{{.*}} %[[TMP]], %[[COMPLEX_B]] : !cir.complex<!s32i>, !cir.ptr<!cir.complex<!s32i>>

// LLVM: %[[COMPLEX_A_PTR:.*]] = alloca ptr, i64 1, align 8
// LLVM: %[[COMPLEX_B:.*]] = alloca { i32, i32 }, i64 1, align 4
// LLVM: %[[COMPLEX_A:.*]] = load ptr, ptr %[[COMPLEX_A_PTR]], align 8
// LLVM: %[[TMP:.*]] = load { i32, i32 }, ptr %[[COMPLEX_A]], align 4
// LLVM: store { i32, i32 } %[[TMP]], ptr %[[COMPLEX_B]], align 4
=======
void complex_abstract_condition(bool cond, int _Complex a, int _Complex b) {
  int _Complex c = cond ? a : b;
}

// CIR: %[[COND:.*]] = cir.alloca !cir.bool, !cir.ptr<!cir.bool>, ["cond", init]
// CIR: %[[COMPLEX_A:.*]] = cir.alloca !cir.complex<!s32i>, !cir.ptr<!cir.complex<!s32i>>, ["a", init]
// CIR: %[[COMPLEX_B:.*]] = cir.alloca !cir.complex<!s32i>, !cir.ptr<!cir.complex<!s32i>>, ["b", init]
// CIR: %[[RESULT:.*]] = cir.alloca !cir.complex<!s32i>, !cir.ptr<!cir.complex<!s32i>>, ["c", init]
// CIR: %[[TMP_COND:.*]] = cir.load{{.*}} %[[COND]] : !cir.ptr<!cir.bool>, !cir.bool
// CIR: %[[RESULT_VAL:.*]] = cir.ternary(%[[TMP_COND]], true {
// CIR:   %[[TMP_A:.*]] = cir.load{{.*}} %[[COMPLEX_A]] : !cir.ptr<!cir.complex<!s32i>>, !cir.complex<!s32i>
// CIR:   cir.yield %[[TMP_A]] : !cir.complex<!s32i>
// CIR: }, false {
// CIR:   %[[TMP_B:.*]] = cir.load{{.*}} %[[COMPLEX_B]] : !cir.ptr<!cir.complex<!s32i>>, !cir.complex<!s32i>
// CIR:   cir.yield %[[TMP_B]] : !cir.complex<!s32i>
// CIR: }) : (!cir.bool) -> !cir.complex<!s32i>
// CIR: cir.store{{.*}} %[[RESULT_VAL]], %[[RESULT]] : !cir.complex<!s32i>, !cir.ptr<!cir.complex<!s32i>>

// LLVM: %[[COND:.*]] = alloca i8, i64 1, align 1
// LLVM: %[[COMPLEX_A:.*]] = alloca { i32, i32 }, i64 1, align 4
// LLVM: %[[COMPLEX_B:.*]] = alloca { i32, i32 }, i64 1, align 4
// LLVM: %[[RESULT:.*]] = alloca { i32, i32 }, i64 1, align 4
// LLVM: %[[TMP_COND:.*]] = load i8, ptr %[[COND]], align 1
// LLVM: %[[COND_VAL:.*]] = trunc i8 %[[TMP_COND]] to i1
// LLVM: br i1 %[[COND_VAL]], label %[[TRUE_BB:.*]], label %[[FALSE_BB:.*]]
// LLVM: [[TRUE_BB]]:
// LLVM:  %[[TMP_A:.*]] = load { i32, i32 }, ptr %[[COMPLEX_A]], align 4
// LLVM:  br label %[[END_BB:.*]]
// LLVM: [[FALSE_BB]]:
// LLVM:  %[[TMP_B:.*]] = load { i32, i32 }, ptr %[[COMPLEX_B]], align 4
// LLVM:  br label %[[END_BB]]
// LLVM: [[END_BB]]:
// LLVM: %[[RESULT_VAL:.*]] = phi { i32, i32 } [ %[[TMP_B]], %[[FALSE_BB]] ], [ %[[TMP_A]], %[[TRUE_BB]] ]
// LLVM: store { i32, i32 } %[[RESULT_VAL]], ptr %[[RESULT]], align 4
>>>>>>> 34c12ae0
<|MERGE_RESOLUTION|>--- conflicted
+++ resolved
@@ -15,7 +15,6 @@
 // LLVM: %[[INIT:.*]] = alloca { i32, i32 }, i64 1, align 4
 // LLVM: store { i32, i32 } zeroinitializer, ptr %[[INIT]], align 4
 
-<<<<<<< HEAD
 void complex_deref_expr(int _Complex* a) {
   int _Complex b = *a;
 }
@@ -31,7 +30,7 @@
 // LLVM: %[[COMPLEX_A:.*]] = load ptr, ptr %[[COMPLEX_A_PTR]], align 8
 // LLVM: %[[TMP:.*]] = load { i32, i32 }, ptr %[[COMPLEX_A]], align 4
 // LLVM: store { i32, i32 } %[[TMP]], ptr %[[COMPLEX_B]], align 4
-=======
+
 void complex_abstract_condition(bool cond, int _Complex a, int _Complex b) {
   int _Complex c = cond ? a : b;
 }
@@ -65,5 +64,4 @@
 // LLVM:  br label %[[END_BB]]
 // LLVM: [[END_BB]]:
 // LLVM: %[[RESULT_VAL:.*]] = phi { i32, i32 } [ %[[TMP_B]], %[[FALSE_BB]] ], [ %[[TMP_A]], %[[TRUE_BB]] ]
-// LLVM: store { i32, i32 } %[[RESULT_VAL]], ptr %[[RESULT]], align 4
->>>>>>> 34c12ae0
+// LLVM: store { i32, i32 } %[[RESULT_VAL]], ptr %[[RESULT]], align 4