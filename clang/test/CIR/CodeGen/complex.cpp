// RUN: %clang_cc1 -triple x86_64-unknown-linux-gnu -Wno-unused-value -fclangir -emit-cir %s -o %t.cir
// RUN: FileCheck --input-file=%t.cir %s -check-prefix=CIR
// RUN: %clang_cc1 -triple x86_64-unknown-linux-gnu -Wno-unused-value -fclangir -emit-llvm %s -o %t-cir.ll
// RUN: FileCheck --input-file=%t-cir.ll %s -check-prefix=LLVM

void complex_functional_cast() {
  using IntComplex = int _Complex;
  int _Complex a = IntComplex{};
}

// CIR: %[[INIT:.*]] = cir.alloca !cir.complex<!s32i>, !cir.ptr<!cir.complex<!s32i>>, ["a", init]
// CIR: %[[COMPLEX:.*]] = cir.const #cir.complex<#cir.int<0> : !s32i, #cir.int<0> : !s32i> : !cir.complex<!s32i>
// CIR: cir.store{{.*}} %[[COMPLEX]], %[[INIT]] : !cir.complex<!s32i>, !cir.ptr<!cir.complex<!s32i>>

// LLVM: %[[INIT:.*]] = alloca { i32, i32 }, i64 1, align 4
// LLVM: store { i32, i32 } zeroinitializer, ptr %[[INIT]], align 4

<<<<<<< HEAD
void complex_cxx_scalar_value_init_expr() {
  using IntComplex = int _Complex;
  int _Complex a = IntComplex();
}

// CIR: %[[INIT:.*]] = cir.alloca !cir.complex<!s32i>, !cir.ptr<!cir.complex<!s32i>>, ["a", init]
// CIR: %[[COMPLEX:.*]] = cir.const #cir.zero : !cir.complex<!s32i>
// CIR: cir.store align(4) %[[COMPLEX]], %[[INIT]] : !cir.complex<!s32i>, !cir.ptr<!cir.complex<!s32i>>

// LLVM: %[[INIT:.*]] = alloca { i32, i32 }, i64 1, align 4
// LLVM: store { i32, i32 } zeroinitializer, ptr %[[INIT]], align 4
=======
void complex_abstract_condition(bool cond, int _Complex a, int _Complex b) {
  int _Complex c = cond ? a : b;
}

// CIR: %[[COND:.*]] = cir.alloca !cir.bool, !cir.ptr<!cir.bool>, ["cond", init]
// CIR: %[[COMPLEX_A:.*]] = cir.alloca !cir.complex<!s32i>, !cir.ptr<!cir.complex<!s32i>>, ["a", init]
// CIR: %[[COMPLEX_B:.*]] = cir.alloca !cir.complex<!s32i>, !cir.ptr<!cir.complex<!s32i>>, ["b", init]
// CIR: %[[RESULT:.*]] = cir.alloca !cir.complex<!s32i>, !cir.ptr<!cir.complex<!s32i>>, ["c", init]
// CIR: %[[TMP_COND:.*]] = cir.load{{.*}} %[[COND]] : !cir.ptr<!cir.bool>, !cir.bool
// CIR: %[[RESULT_VAL:.*]] = cir.ternary(%[[TMP_COND]], true {
// CIR:   %[[TMP_A:.*]] = cir.load{{.*}} %[[COMPLEX_A]] : !cir.ptr<!cir.complex<!s32i>>, !cir.complex<!s32i>
// CIR:   cir.yield %[[TMP_A]] : !cir.complex<!s32i>
// CIR: }, false {
// CIR:   %[[TMP_B:.*]] = cir.load{{.*}} %[[COMPLEX_B]] : !cir.ptr<!cir.complex<!s32i>>, !cir.complex<!s32i>
// CIR:   cir.yield %[[TMP_B]] : !cir.complex<!s32i>
// CIR: }) : (!cir.bool) -> !cir.complex<!s32i>
// CIR: cir.store{{.*}} %[[RESULT_VAL]], %[[RESULT]] : !cir.complex<!s32i>, !cir.ptr<!cir.complex<!s32i>>

// LLVM: %[[COND:.*]] = alloca i8, i64 1, align 1
// LLVM: %[[COMPLEX_A:.*]] = alloca { i32, i32 }, i64 1, align 4
// LLVM: %[[COMPLEX_B:.*]] = alloca { i32, i32 }, i64 1, align 4
// LLVM: %[[RESULT:.*]] = alloca { i32, i32 }, i64 1, align 4
// LLVM: %[[TMP_COND:.*]] = load i8, ptr %[[COND]], align 1
// LLVM: %[[COND_VAL:.*]] = trunc i8 %[[TMP_COND]] to i1
// LLVM: br i1 %[[COND_VAL]], label %[[TRUE_BB:.*]], label %[[FALSE_BB:.*]]
// LLVM: [[TRUE_BB]]:
// LLVM:  %[[TMP_A:.*]] = load { i32, i32 }, ptr %[[COMPLEX_A]], align 4
// LLVM:  br label %[[END_BB:.*]]
// LLVM: [[FALSE_BB]]:
// LLVM:  %[[TMP_B:.*]] = load { i32, i32 }, ptr %[[COMPLEX_B]], align 4
// LLVM:  br label %[[END_BB]]
// LLVM: [[END_BB]]:
// LLVM: %[[RESULT_VAL:.*]] = phi { i32, i32 } [ %[[TMP_B]], %[[FALSE_BB]] ], [ %[[TMP_A]], %[[TRUE_BB]] ]
// LLVM: store { i32, i32 } %[[RESULT_VAL]], ptr %[[RESULT]], align 4
>>>>>>> 34c12ae0
<|MERGE_RESOLUTION|>--- conflicted
+++ resolved
@@ -15,7 +15,6 @@
 // LLVM: %[[INIT:.*]] = alloca { i32, i32 }, i64 1, align 4
 // LLVM: store { i32, i32 } zeroinitializer, ptr %[[INIT]], align 4
 
-<<<<<<< HEAD
 void complex_cxx_scalar_value_init_expr() {
   using IntComplex = int _Complex;
   int _Complex a = IntComplex();
@@ -27,7 +26,7 @@
 
 // LLVM: %[[INIT:.*]] = alloca { i32, i32 }, i64 1, align 4
 // LLVM: store { i32, i32 } zeroinitializer, ptr %[[INIT]], align 4
-=======
+
 void complex_abstract_condition(bool cond, int _Complex a, int _Complex b) {
   int _Complex c = cond ? a : b;
 }
@@ -61,5 +60,4 @@
 // LLVM:  br label %[[END_BB]]
 // LLVM: [[END_BB]]:
 // LLVM: %[[RESULT_VAL:.*]] = phi { i32, i32 } [ %[[TMP_B]], %[[FALSE_BB]] ], [ %[[TMP_A]], %[[TRUE_BB]] ]
-// LLVM: store { i32, i32 } %[[RESULT_VAL]], ptr %[[RESULT]], align 4
->>>>>>> 34c12ae0
+// LLVM: store { i32, i32 } %[[RESULT_VAL]], ptr %[[RESULT]], align 4