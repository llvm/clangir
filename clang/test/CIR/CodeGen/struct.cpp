// RUN: %clang_cc1 -std=c++20 -triple x86_64-unknown-linux-gnu -fclangir -emit-cir %s -o %t.cir
// RUN: FileCheck --input-file=%t.cir %s

struct Bar {
  int a;
  char b;
  void method() {}
  void method2(int a) {}
  int method3(int a) { return a; }
};

struct Foo {
  int a;
  char b;
  Bar z;
};

void baz() {
  Bar b;
  b.method();
  b.method2(4);
  int result = b.method3(4);
  Foo f;
}

struct incomplete;
void yoyo(incomplete *i) {}

//  CHECK-DAG: !rec_incomplete = !cir.record<struct "incomplete" incomplete
//  CHECK-DAG: !rec_Bar = !cir.record<struct "Bar" {!s32i, !s8i}>

//  CHECK-DAG: !rec_Foo = !cir.record<struct "Foo" {!s32i, !s8i, !rec_Bar}>
//  CHECK-DAG: !rec_Mandalore = !cir.record<struct "Mandalore" {!u32i, !cir.ptr<!void>, !s32i} #cir.record.decl.ast>
//  CHECK-DAG: !rec_Adv = !cir.record<class "Adv" {!rec_Mandalore}>
//  CHECK-DAG: !rec_Entry = !cir.record<struct "Entry" {!cir.ptr<!cir.func<(!s32i, !cir.ptr<!s8i>, !cir.ptr<!void>) -> !u32i>>}>

//      CHECK: cir.func linkonce_odr @_ZN3Bar6methodEv(%arg0: !cir.ptr<!rec_Bar>
// CHECK-NEXT:   %0 = cir.alloca !cir.ptr<!rec_Bar>, !cir.ptr<!cir.ptr<!rec_Bar>>, ["this", init] {alignment = 8 : i64}
// CHECK-NEXT:   cir.store{{.*}} %arg0, %0 : !cir.ptr<!rec_Bar>, !cir.ptr<!cir.ptr<!rec_Bar>>
// CHECK-NEXT:   %1 = cir.load{{.*}} %0 : !cir.ptr<!cir.ptr<!rec_Bar>>, !cir.ptr<!rec_Bar>
// CHECK-NEXT:   cir.return
// CHECK-NEXT: }

//      CHECK: cir.func linkonce_odr @_ZN3Bar7method2Ei(%arg0: !cir.ptr<!rec_Bar> {{.*}}, %arg1: !s32i
// CHECK-NEXT:   %0 = cir.alloca !cir.ptr<!rec_Bar>, !cir.ptr<!cir.ptr<!rec_Bar>>, ["this", init] {alignment = 8 : i64}
// CHECK-NEXT:   %1 = cir.alloca !s32i, !cir.ptr<!s32i>, ["a", init] {alignment = 4 : i64}
// CHECK-NEXT:   cir.store{{.*}} %arg0, %0 : !cir.ptr<!rec_Bar>, !cir.ptr<!cir.ptr<!rec_Bar>>
// CHECK-NEXT:   cir.store{{.*}} %arg1, %1 : !s32i, !cir.ptr<!s32i>
// CHECK-NEXT:   %2 = cir.load{{.*}} %0 : !cir.ptr<!cir.ptr<!rec_Bar>>, !cir.ptr<!rec_Bar>
// CHECK-NEXT:   cir.return
// CHECK-NEXT: }

//      CHECK: cir.func linkonce_odr @_ZN3Bar7method3Ei(%arg0: !cir.ptr<!rec_Bar> {{.*}}, %arg1: !s32i
// CHECK-NEXT:   %0 = cir.alloca !cir.ptr<!rec_Bar>, !cir.ptr<!cir.ptr<!rec_Bar>>, ["this", init] {alignment = 8 : i64}
// CHECK-NEXT:   %1 = cir.alloca !s32i, !cir.ptr<!s32i>, ["a", init] {alignment = 4 : i64}
// CHECK-NEXT:   %2 = cir.alloca !s32i, !cir.ptr<!s32i>, ["__retval"] {alignment = 4 : i64}
// CHECK-NEXT:   cir.store{{.*}} %arg0, %0 : !cir.ptr<!rec_Bar>, !cir.ptr<!cir.ptr<!rec_Bar>>
// CHECK-NEXT:   cir.store{{.*}} %arg1, %1 : !s32i, !cir.ptr<!s32i>
// CHECK-NEXT:   %3 = cir.load{{.*}} %0 : !cir.ptr<!cir.ptr<!rec_Bar>>, !cir.ptr<!rec_Bar>
// CHECK-NEXT:   %4 = cir.load{{.*}} %1 : !cir.ptr<!s32i>, !s32i
// CHECK-NEXT:   cir.store{{.*}} %4, %2 : !s32i, !cir.ptr<!s32i>
// CHECK-NEXT:   %5 = cir.load{{.*}} %2 : !cir.ptr<!s32i>, !s32i
// CHECK-NEXT:   cir.return %5
// CHECK-NEXT: }

//      CHECK: cir.func dso_local @_Z3bazv()
// CHECK-NEXT:   %0 = cir.alloca !rec_Bar, !cir.ptr<!rec_Bar>, ["b"] {alignment = 4 : i64}
// CHECK-NEXT:   %1 = cir.alloca !s32i, !cir.ptr<!s32i>, ["result", init] {alignment = 4 : i64}
// CHECK-NEXT:   %2 = cir.alloca !rec_Foo, !cir.ptr<!rec_Foo>, ["f"] {alignment = 4 : i64}
// CHECK-NEXT:   cir.call @_ZN3Bar6methodEv(%0) : (!cir.ptr<!rec_Bar>) -> ()
// CHECK-NEXT:   %3 = cir.const #cir.int<4> : !s32i
// CHECK-NEXT:   cir.call @_ZN3Bar7method2Ei(%0, %3) : (!cir.ptr<!rec_Bar>, !s32i) -> ()
// CHECK-NEXT:   %4 = cir.const #cir.int<4> : !s32i
// CHECK-NEXT:   %5 = cir.call @_ZN3Bar7method3Ei(%0, %4) : (!cir.ptr<!rec_Bar>, !s32i) -> !s32i
// CHECK-NEXT:   cir.store{{.*}} %5, %1 : !s32i, !cir.ptr<!s32i>
// CHECK-NEXT:   cir.return
// CHECK-NEXT: }

typedef enum Ways {
  ThisIsTheWay = 1000024001,
} Ways;

typedef struct Mandalore {
    Ways             w;
    const void*      n;
    int              d;
} Mandalore;

class Adv {
  Mandalore x{ThisIsTheWay};
public:
  Adv() {}
};

void m() { Adv C; }

// CHECK: cir.func linkonce_odr @_ZN3AdvC2Ev(%arg0: !cir.ptr<!rec_Adv>
// CHECK:     %0 = cir.alloca !cir.ptr<!rec_Adv>, !cir.ptr<!cir.ptr<!rec_Adv>>, ["this", init] {alignment = 8 : i64}
// CHECK:     cir.store{{.*}} %arg0, %0 : !cir.ptr<!rec_Adv>, !cir.ptr<!cir.ptr<!rec_Adv>>
// CHECK:     %1 = cir.load{{.*}} %0 : !cir.ptr<!cir.ptr<!rec_Adv>>, !cir.ptr<!rec_Adv>
// CHECK:     %2 = cir.get_member %1[0] {name = "x"} : !cir.ptr<!rec_Adv> -> !cir.ptr<!rec_Mandalore>
// CHECK:     %3 = cir.get_member %2[0] {name = "w"} : !cir.ptr<!rec_Mandalore> -> !cir.ptr<!u32i>
// CHECK:     %4 = cir.const #cir.int<1000024001> : !u32i
// CHECK:     cir.store{{.*}} %4, %3 : !u32i, !cir.ptr<!u32i>
// CHECK:     %5 = cir.get_member %2[1] {name = "n"} : !cir.ptr<!rec_Mandalore> -> !cir.ptr<!cir.ptr<!void>>
// CHECK:     %6 = cir.const #cir.ptr<null> : !cir.ptr<!void>
// CHECK:     cir.store{{.*}} %6, %5 : !cir.ptr<!void>, !cir.ptr<!cir.ptr<!void>>
// CHECK:     %7 = cir.get_member %2[2] {name = "d"} : !cir.ptr<!rec_Mandalore> -> !cir.ptr<!s32i>
// CHECK:     %8 = cir.const #cir.int<0> : !s32i
// CHECK:     cir.store{{.*}} %8, %7 : !s32i, !cir.ptr<!s32i>
// CHECK:     cir.return
// CHECK:   }

struct A {
  int a;
};

// Should globally const-initialize struct members.
struct A simpleConstInit = {1};
// CHECK: cir.global external @simpleConstInit = #cir.const_record<{#cir.int<1> : !s32i}> : !rec_A

// Should globally const-initialize arrays with struct members.
struct A arrConstInit[1] = {{1}};
// CHECK: cir.global external @arrConstInit = #cir.const_array<[#cir.const_record<{#cir.int<1> : !s32i}> : !rec_A]> : !cir.array<!rec_A x 1>

// Should globally const-initialize empty structs with a non-trivial constexpr
// constructor (as undef, to match existing clang CodeGen behavior).
struct NonTrivialConstexprConstructor {
  constexpr NonTrivialConstexprConstructor() {}
} nonTrivialConstexprConstructor;
// CHECK: cir.global external @nonTrivialConstexprConstructor = #cir.undef : !rec_NonTrivialConstexprConstructor {alignment = 1 : i64}
// CHECK-NOT: @__cxx_global_var_init

// Should locally copy struct members.
void shouldLocallyCopyStructAssignments(void) {
  struct A a = { 3 };
  // CHECK: %[[#SA:]] = cir.alloca !rec_A, !cir.ptr<!rec_A>, ["a"] {alignment = 4 : i64}
  struct A b = a;
  // CHECK: %[[#SB:]] = cir.alloca !rec_A, !cir.ptr<!rec_A>, ["b", init] {alignment = 4 : i64}
  // cir.copy %[[#SA]] to %[[SB]] : !cir.ptr<!rec_A>
}

A get_default() { return A{2}; }

struct S {
  S(A a = get_default());
};

void h() { S s; }

// CHECK: cir.func dso_local @_Z1hv()
// CHECK:   %0 = cir.alloca !rec_S, !cir.ptr<!rec_S>, ["s", init] {alignment = 1 : i64}
// CHECK:   %1 = cir.alloca !rec_A, !cir.ptr<!rec_A>, ["agg.tmp0"] {alignment = 4 : i64}
// CHECK:   %2 = cir.call @_Z11get_defaultv() : () -> !rec_A
// CHECK:   cir.store{{.*}} %2, %1 : !rec_A, !cir.ptr<!rec_A>
// CHECK:   %3 = cir.load{{.*}} %1 : !cir.ptr<!rec_A>, !rec_A
// CHECK:   cir.call @_ZN1SC1E1A(%0, %3) : (!cir.ptr<!rec_S>, !rec_A) -> ()
// CHECK:   cir.return
// CHECK: }

typedef enum enumy {
  A = 1
} enumy;

typedef enumy (*fnPtr)(int instance, const char* name, void* function);

struct Entry {
  fnPtr procAddr = nullptr;
};

void ppp() { Entry x; }

// CHECK: cir.func linkonce_odr @_ZN5EntryC2Ev(%arg0: !cir.ptr<!rec_Entry>

// CHECK: cir.get_member %1[0] {name = "procAddr"} : !cir.ptr<!rec_Entry> -> !cir.ptr<!cir.ptr<!cir.func<(!s32i, !cir.ptr<!s8i>, !cir.ptr<!void>) -> !u32i>>>

struct CompleteS {
  int a;
  char b;
};

void designated_init_update_expr() {
  CompleteS a;

  struct Container {
    CompleteS c;
  } b = {a, .c.a = 1};
}

// CHECK: %[[A_ADDR:.*]] = cir.alloca !rec_CompleteS, !cir.ptr<!rec_CompleteS>, ["a"]
// CHECK: %[[B_ADDR:.*]] = cir.alloca !rec_Container, !cir.ptr<!rec_Container>, ["b", init]
// CHECK: %[[C_ADDR:.*]] = cir.get_member %[[B_ADDR]][0] {name = "c"} : !cir.ptr<!rec_Container> -> !cir.ptr<!rec_CompleteS>
// CHECK: cir.copy %[[A_ADDR]] to %[[C_ADDR]] : !cir.ptr<!rec_CompleteS>
// CHECK: %[[ELEM_0_PTR:.*]] = cir.get_member %[[C_ADDR]][0] {name = "a"} : !cir.ptr<!rec_CompleteS> -> !cir.ptr<!s32i>
// CHECK: %[[CONST_1:.*]] = cir.const #cir.int<1> : !s32i
// CHECK: cir.store{{.*}} %[[CONST_1]], %[[ELEM_0_PTR]] : !s32i, !cir.ptr<!s32i>
// CHECK: %[[ELEM_1_PTR:.*]] = cir.get_member %[[C_ADDR]][1] {name = "b"} : !cir.ptr<!rec_CompleteS> -> !cir.ptr<!s8i>

<<<<<<< HEAD
void generic_selection() {
  CompleteS a;
  CompleteS b;
  int c;
  CompleteS d = _Generic(c, int : a, default: b);
}

// CHECK: %[[A_ADDR:.*]] = cir.alloca !rec_CompleteS, !cir.ptr<!rec_CompleteS>, ["a"]
// CHECK: %[[B_ADDR:.*]] = cir.alloca !rec_CompleteS, !cir.ptr<!rec_CompleteS>, ["b"]
// CHECK: %[[C_ADDR:.*]] = cir.alloca !s32i, !cir.ptr<!s32i>, ["c"]
// CHECK: %[[D_ADDR:.*]] = cir.alloca !rec_CompleteS, !cir.ptr<!rec_CompleteS>, ["d", init]
// CHECK: cir.copy %[[A_ADDR]] to %[[D_ADDR]] : !cir.ptr<!rec_CompleteS>
=======
void choose_expr() {
  CompleteS a;
  CompleteS b;
  CompleteS c = __builtin_choose_expr(true, a, b);
}

// CHECK: cir.func{{.*}} @_Z11choose_exprv()
// CHECK:   %[[A_ADDR:.*]] = cir.alloca !rec_CompleteS, !cir.ptr<!rec_CompleteS>, ["a"]
// CHECK:   %[[B_ADDR:.*]] = cir.alloca !rec_CompleteS, !cir.ptr<!rec_CompleteS>, ["b"]
// CHECK:   %[[C_ADDR:.*]] = cir.alloca !rec_CompleteS, !cir.ptr<!rec_CompleteS>, ["c", init]
// CHECK:   cir.copy %[[A_ADDR]] to %[[C_ADDR]] : !cir.ptr<!rec_CompleteS>
>>>>>>> 1cc81769
<|MERGE_RESOLUTION|>--- conflicted
+++ resolved
@@ -196,7 +196,6 @@
 // CHECK: cir.store{{.*}} %[[CONST_1]], %[[ELEM_0_PTR]] : !s32i, !cir.ptr<!s32i>
 // CHECK: %[[ELEM_1_PTR:.*]] = cir.get_member %[[C_ADDR]][1] {name = "b"} : !cir.ptr<!rec_CompleteS> -> !cir.ptr<!s8i>
 
-<<<<<<< HEAD
 void generic_selection() {
   CompleteS a;
   CompleteS b;
@@ -209,7 +208,7 @@
 // CHECK: %[[C_ADDR:.*]] = cir.alloca !s32i, !cir.ptr<!s32i>, ["c"]
 // CHECK: %[[D_ADDR:.*]] = cir.alloca !rec_CompleteS, !cir.ptr<!rec_CompleteS>, ["d", init]
 // CHECK: cir.copy %[[A_ADDR]] to %[[D_ADDR]] : !cir.ptr<!rec_CompleteS>
-=======
+
 void choose_expr() {
   CompleteS a;
   CompleteS b;
@@ -220,5 +219,4 @@
 // CHECK:   %[[A_ADDR:.*]] = cir.alloca !rec_CompleteS, !cir.ptr<!rec_CompleteS>, ["a"]
 // CHECK:   %[[B_ADDR:.*]] = cir.alloca !rec_CompleteS, !cir.ptr<!rec_CompleteS>, ["b"]
 // CHECK:   %[[C_ADDR:.*]] = cir.alloca !rec_CompleteS, !cir.ptr<!rec_CompleteS>, ["c", init]
-// CHECK:   cir.copy %[[A_ADDR]] to %[[C_ADDR]] : !cir.ptr<!rec_CompleteS>
->>>>>>> 1cc81769
+// CHECK:   cir.copy %[[A_ADDR]] to %[[C_ADDR]] : !cir.ptr<!rec_CompleteS>