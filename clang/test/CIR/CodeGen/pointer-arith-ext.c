--- conflicted
+++ resolved
@@ -36,11 +36,7 @@
 // CIR: %[[PTR:.*]] = cir.load{{.*}} {{.*}} : !cir.ptr<!cir.ptr<!void>>, !cir.ptr<!void>
 // CIR: %[[STRIDE:.*]] = cir.load{{.*}} {{.*}} : !cir.ptr<!s32i>, !s32i
 // CIR: %[[SUB:.*]] = cir.unary(minus, %[[STRIDE]]) : !s32i, !s32i
-<<<<<<< HEAD
-// CIR: cir.ptr_stride(%[[PTR]] : !cir.ptr<!void>, %[[SUB]] : !s32i, inbounds)
-=======
-// CIR: cir.ptr_stride %[[PTR]], %[[SUB]] : (!cir.ptr<!void>, !s32i) -> !cir.ptr<!void>
->>>>>>> c5434814
+// CIR: cir.ptr_stride inbounds %[[PTR]], %[[SUB]] : (!cir.ptr<!void>, !s32i) -> !cir.ptr<!void>
 
 // LLVM-LABEL: f4
 // LLVM: %[[PTR:.*]] = load ptr, ptr {{.*}}, align 8
@@ -56,11 +52,7 @@
 // CIR-LABEL: f5
 // CIR: %[[PTR:.*]] = cir.load{{.*}} {{.*}} : !cir.ptr<!cir.ptr<!cir.func<()>>>, !cir.ptr<!cir.func<()>>
 // CIR: %[[STRIDE:.*]] = cir.load{{.*}} {{.*}} : !cir.ptr<!s32i>, !s32i
-<<<<<<< HEAD
-// CIR: cir.ptr_stride(%[[PTR]] : !cir.ptr<!cir.func<()>>, %[[STRIDE]] : !s32i, inbounds)
-=======
-// CIR: cir.ptr_stride %[[PTR]], %[[STRIDE]] : (!cir.ptr<!cir.func<()>>, !s32i) -> !cir.ptr<!cir.func<()>>
->>>>>>> c5434814
+// CIR: cir.ptr_stride inbounds %[[PTR]], %[[STRIDE]] : (!cir.ptr<!cir.func<()>>, !s32i) -> !cir.ptr<!cir.func<()>>
 
 // LLVM-LABEL: f5
 // LLVM: %[[PTR:.*]] = load ptr, ptr {{.*}}, align 8
@@ -78,11 +70,7 @@
 // CIR: %[[PTR:.*]] = cir.load{{.*}} {{.*}} : !cir.ptr<!cir.ptr<!cir.func<()>>>, !cir.ptr<!cir.func<()>>
 // CIR: %[[STRIDE:.*]] = cir.load{{.*}} {{.*}} : !cir.ptr<!s32i>, !s32i
 // CIR: %[[SUB:.*]] = cir.unary(minus, %[[STRIDE]]) : !s32i, !s32i
-<<<<<<< HEAD
-// CIR: cir.ptr_stride(%[[PTR]] : !cir.ptr<!cir.func<()>>, %[[SUB]] : !s32i, inbounds)
-=======
-// CIR: cir.ptr_stride %[[PTR]], %[[SUB]] : (!cir.ptr<!cir.func<()>>, !s32i) -> !cir.ptr<!cir.func<()>>
->>>>>>> c5434814
+// CIR: cir.ptr_stride inbounds %[[PTR]], %[[SUB]] : (!cir.ptr<!cir.func<()>>, !s32i) -> !cir.ptr<!cir.func<()>>
 
 // LLVM-LABEL: f7
 // LLVM: %[[PTR:.*]] = load ptr, ptr {{.*}}, align 8
@@ -99,11 +87,7 @@
 // CIR-LABEL: f8
 // CIR: %[[PTR:.*]] = cir.load{{.*}} {{.*}} : !cir.ptr<!cir.ptr<!void>>, !cir.ptr<!void>
 // CIR: %[[STRIDE:.*]] = cir.load{{.*}} {{.*}} : !cir.ptr<!s32i>, !s32i
-<<<<<<< HEAD
-// CIR: cir.ptr_stride(%[[PTR]] : !cir.ptr<!void>, %[[STRIDE]] : !s32i, inbounds)
-=======
-// CIR: cir.ptr_stride %[[PTR]], %[[STRIDE]] : (!cir.ptr<!void>, !s32i) -> !cir.ptr<!void>
->>>>>>> c5434814
+// CIR: cir.ptr_stride inbounds %[[PTR]], %[[STRIDE]] : (!cir.ptr<!void>, !s32i) -> !cir.ptr<!void>
 // CIR: cir.return
 
 // LLVM-LABEL: f8
@@ -135,11 +119,7 @@
 
 // CIR-LABEL: @p
 // CIR: %[[SUB:.*]] = cir.binop(sub
-<<<<<<< HEAD
-// CIR: cir.ptr_stride({{.*}} : !cir.ptr<!u8i>, %[[SUB]] : !u32i, inbounds|nuw), !cir.ptr<!u8i>
-=======
-// CIR: cir.ptr_stride {{.*}}, %[[SUB]] : (!cir.ptr<!u8i>, !u32i) -> !cir.ptr<!u8i>
->>>>>>> c5434814
+// CIR: cir.ptr_stride inbounds|nuw {{.*}}, %[[SUB]] : (!cir.ptr<!u8i>, !u32i) -> !cir.ptr<!u8i>
 
 // LLVM-LABEL: @p
 // LLVM: getelementptr inbounds nuw i8, ptr {{.*}}
