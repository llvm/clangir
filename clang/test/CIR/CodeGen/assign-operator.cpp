--- conflicted
+++ resolved
@@ -46,16 +46,6 @@
   // StringView::operator=(StringView&&)
   //
   // CHECK: cir.func linkonce_odr @_ZN10StringViewaSEOS_
-<<<<<<< HEAD
-  // CHECK:   %0 = cir.alloca !cir.ptr<!ty_22struct2EStringView22>, cir.ptr <!cir.ptr<!ty_22struct2EStringView22>>, ["this", init] {alignment = 8 : i64}
-  // CHECK:   %1 = cir.alloca !cir.ptr<!ty_22struct2EStringView22>, cir.ptr <!cir.ptr<!ty_22struct2EStringView22>>, ["", init] {alignment = 8 : i64}
-  // CHECK:   %2 = cir.alloca !cir.ptr<!ty_22struct2EStringView22>, cir.ptr <!cir.ptr<!ty_22struct2EStringView22>>, ["__retval"] {alignment = 8 : i64}
-  // CHECK:   cir.store %arg0, %0 : !cir.ptr<!ty_22struct2EStringView22>
-  // CHECK:   cir.store %arg1, %1 : !cir.ptr<!ty_22struct2EStringView22>
-  // CHECK:   %3 = cir.load deref %0 : cir.ptr <!cir.ptr<!ty_22struct2EStringView22>>
-  // CHECK:   %4 = cir.load %1 : cir.ptr <!cir.ptr<!ty_22struct2EStringView22>>
-  // CHECK:   %5 = cir.get_member %4[0] {name = "size"}
-=======
   // CHECK:   %0 = cir.alloca !cir.ptr<!ty_22StringView22>, cir.ptr <!cir.ptr<!ty_22StringView22>>, ["this", init] {alignment = 8 : i64}
   // CHECK:   %1 = cir.alloca !cir.ptr<!ty_22StringView22>, cir.ptr <!cir.ptr<!ty_22StringView22>>, ["", init] {alignment = 8 : i64}
   // CHECK:   %2 = cir.alloca !cir.ptr<!ty_22StringView22>, cir.ptr <!cir.ptr<!ty_22StringView22>>, ["__retval"] {alignment = 8 : i64}
@@ -63,8 +53,7 @@
   // CHECK:   cir.store %arg1, %1 : !cir.ptr<!ty_22StringView22>
   // CHECK:   %3 = cir.load deref %0 : cir.ptr <!cir.ptr<!ty_22StringView22>>
   // CHECK:   %4 = cir.load %1 : cir.ptr <!cir.ptr<!ty_22StringView22>>
-  // CHECK:   %5 = "cir.struct_element_addr"(%4) {member_index = 0 : index, member_name = "size"}
->>>>>>> c39ed1e9
+  // CHECK:   %5 = cir.get_member %4[0] {name = "size"}
   // CHECK:   %6 = cir.load %5 : cir.ptr <!s64i>, !s64i
   // CHECK:   %7 = cir.get_member %3[0] {name = "size"}
   // CHECK:   cir.store %6, %7 : !s64i, cir.ptr <!s64i>
