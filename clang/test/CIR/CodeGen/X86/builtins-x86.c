// RUN: %clang_cc1 -triple x86_64-unknown-linux -Wno-implicit-function-declaration -fclangir -emit-cir -o %t.cir %s
// RUN: FileCheck --check-prefix=CIR --input-file=%t.cir %s
// RUN: %clang_cc1 -triple x86_64-unknown-linux -Wno-implicit-function-declaration -fclangir -emit-llvm -o %t.ll %s
// RUN: FileCheck --check-prefix=LLVM --input-file=%t.ll %s

// This test mimics clang/test/CodeGen/builtins-x86.c, which eventually
// CIR shall be able to support fully.

void test_mm_clflush(const void* tmp_vCp) {
  // CIR-LABEL: test_mm_clflush
  // LLVM-LABEL: test_mm_clflush
  _mm_clflush(tmp_vCp);
  // CIR: {{%.*}} = cir.llvm.intrinsic "x86.sse2.clflush" {{%.*}} : (!cir.ptr<!void>) -> !void
  // LLVM: call void @llvm.x86.sse2.clflush(ptr {{%.*}})
}

void test_mm_lfence() {
  // CIR-LABEL: test_mm_lfence
  // LLVM-LABEL: test_mm_lfence
  _mm_lfence();
  // CIR: {{%.*}} = cir.llvm.intrinsic "x86.sse2.lfence" : () -> !void
  // LLVM: call void @llvm.x86.sse2.lfence()
}

void test_mm_pause() {
  // CIR-LABEL: test_mm_pause
  // LLVM-LABEL: test_mm_pause
  _mm_pause();
  // CIR: {{%.*}} = cir.llvm.intrinsic "x86.sse2.pause" : () -> !void
  // LLVM: call void @llvm.x86.sse2.pause()
}

<<<<<<< HEAD
unsigned long long test_rdtsc() {
  // CIR-LABEL: @test_rdtsc
  // LLVM-LABEL: @test_rdtsc
  return __rdtsc();
  // CIR: {{%.*}} = cir.llvm.intrinsic "x86.rdtsc"  : () -> !u64i 
  // LLVM: call i64 @llvm.x86.rdtsc
}
=======
void test_mm_mfence() {
  // CIR-LABEL: test_mm_mfence
  // LLVM-LABEL: test_mm_mfence
  _mm_mfence();
  // CIR: {{%.*}} = cir.llvm.intrinsic "x86.sse2.mfence" : () -> !void
  // LLVM: call void @llvm.x86.sse2.mfence()
}

void test_mm_sfence() {
  // CIR-LABEL: test_mm_sfence
  // LLVM-LABEL: test_mm_sfence
  _mm_sfence();
  // CIR: {{%.*}} = cir.llvm.intrinsic "x86.sse.sfence" : () -> !void
  // LLVM: call void @llvm.x86.sse.sfence()
}

>>>>>>> 6edfd5ce
<|MERGE_RESOLUTION|>--- conflicted
+++ resolved
@@ -30,15 +30,6 @@
   // LLVM: call void @llvm.x86.sse2.pause()
 }
 
-<<<<<<< HEAD
-unsigned long long test_rdtsc() {
-  // CIR-LABEL: @test_rdtsc
-  // LLVM-LABEL: @test_rdtsc
-  return __rdtsc();
-  // CIR: {{%.*}} = cir.llvm.intrinsic "x86.rdtsc"  : () -> !u64i 
-  // LLVM: call i64 @llvm.x86.rdtsc
-}
-=======
 void test_mm_mfence() {
   // CIR-LABEL: test_mm_mfence
   // LLVM-LABEL: test_mm_mfence
@@ -55,4 +46,10 @@
   // LLVM: call void @llvm.x86.sse.sfence()
 }
 
->>>>>>> 6edfd5ce
+unsigned long long test_rdtsc() {
+  // CIR-LABEL: @test_rdtsc
+  // LLVM-LABEL: @test_rdtsc
+  return __rdtsc();
+  // CIR: {{%.*}} = cir.llvm.intrinsic "x86.rdtsc"  : () -> !u64i 
+  // LLVM: call i64 @llvm.x86.rdtsc
+}
