--- conflicted
+++ resolved
@@ -10,31 +10,31 @@
 
 void test_builtin_elementwise_abs(vint4 vi4, int i, float f, double d, 
                                   vfloat4 vf4, vdouble4  vd4) {
-    // CIR-LABEL: test_builtin_elementwise_abs
-    // LLVM-LABEL: test_builtin_elementwise_abs
-    // CIR: {{%.*}} = cir.fabs {{%.*}} : !cir.float
-    // LLVM: {{%.*}} = call float @llvm.fabs.f32(float {{%.*}})
-    f = __builtin_elementwise_abs(f);
+  // CIR-LABEL: test_builtin_elementwise_abs
+  // LLVM-LABEL: test_builtin_elementwise_abs
+  // CIR: {{%.*}} = cir.fabs {{%.*}} : !cir.float
+  // LLVM: {{%.*}} = call float @llvm.fabs.f32(float {{%.*}})
+  f = __builtin_elementwise_abs(f);
 
-    // CIR: {{%.*}} = cir.fabs {{%.*}} : !cir.double
-    // LLVM: {{%.*}} = call double @llvm.fabs.f64(double {{%.*}})
-    d = __builtin_elementwise_abs(d);
+  // CIR: {{%.*}} = cir.fabs {{%.*}} : !cir.double
+  // LLVM: {{%.*}} = call double @llvm.fabs.f64(double {{%.*}})
+  d = __builtin_elementwise_abs(d);
 
-    // CIR: {{%.*}} = cir.abs {{%.*}} : !cir.vector<!s32i x 4>
-    // LLVM: {{%.*}} = call <4 x i32> @llvm.abs.v4i32(<4 x i32> {{%.*}}, i1 false)
-    vi4 = __builtin_elementwise_abs(vi4);
+  // CIR: {{%.*}} = cir.abs {{%.*}} : !cir.vector<!s32i x 4>
+  // LLVM: {{%.*}} = call <4 x i32> @llvm.abs.v4i32(<4 x i32> {{%.*}}, i1 false)
+  vi4 = __builtin_elementwise_abs(vi4);
 
-    // CIR: {{%.*}} = cir.abs {{%.*}} : !s32
-    // LLVM: {{%.*}} = call i32 @llvm.abs.i32(i32 {{%.*}}, i1 false)
-    i = __builtin_elementwise_abs(i);
+  // CIR: {{%.*}} = cir.abs {{%.*}} : !s32
+  // LLVM: {{%.*}} = call i32 @llvm.abs.i32(i32 {{%.*}}, i1 false)
+  i = __builtin_elementwise_abs(i);
 
-    // CIR: {{%.*}} = cir.fabs {{%.*}} : !cir.vector<!cir.float x 4>
-    // LLVM: {{%.*}} = call <4 x float> @llvm.fabs.v4f32(<4 x float> {{%.*}})
-    vf4 = __builtin_elementwise_abs(vf4);
+  // CIR: {{%.*}} = cir.fabs {{%.*}} : !cir.vector<!cir.float x 4>
+  // LLVM: {{%.*}} = call <4 x float> @llvm.fabs.v4f32(<4 x float> {{%.*}})
+  vf4 = __builtin_elementwise_abs(vf4);
 
-    // CIR: {{%.*}} = cir.fabs {{%.*}} : !cir.vector<!cir.double x 4>
-    // LLVM: {{%.*}} = call <4 x double> @llvm.fabs.v4f64(<4 x double> {{%.*}})
-    vd4 = __builtin_elementwise_abs(vd4);
+  // CIR: {{%.*}} = cir.fabs {{%.*}} : !cir.vector<!cir.double x 4>
+  // LLVM: {{%.*}} = call <4 x double> @llvm.fabs.v4f64(<4 x double> {{%.*}})
+  vd4 = __builtin_elementwise_abs(vd4);
 }
 
 void test_builtin_elementwise_acos(float f, double d, vfloat4 vf4,
@@ -58,47 +58,46 @@
   vd4 = __builtin_elementwise_acos(vd4);
 }
 
-<<<<<<< HEAD
+void test_builtin_elementwise_asin(float f, double d, vfloat4 vf4,
+  vdouble4  vd4) {
+  // CIR-LABEL: test_builtin_elementwise_asin
+  // LLVM-LABEL: test_builtin_elementwise_asin
+  // CIR: {{%.*}} = cir.asin {{%.*}} : !cir.float
+  // LLVM: {{%.*}} = call float @llvm.asin.f32(float {{%.*}})
+  f = __builtin_elementwise_asin(f);
+
+  // CIR: {{%.*}} = cir.asin {{%.*}} : !cir.double
+  // LLVM: {{%.*}} = call double @llvm.asin.f64(double {{%.*}})
+  d = __builtin_elementwise_asin(d);
+
+  // CIR: {{%.*}} = cir.asin {{%.*}} : !cir.vector<!cir.float x 4>
+  // LLVM: {{%.*}} = call <4 x float> @llvm.asin.v4f32(<4 x float> {{%.*}})
+  vf4 = __builtin_elementwise_asin(vf4);
+
+  // CIR: {{%.*}} = cir.asin {{%.*}} : !cir.vector<!cir.double x 4>
+  // LLVM: {{%.*}} = call <4 x double> @llvm.asin.v4f64(<4 x double> {{%.*}})
+  vd4 = __builtin_elementwise_asin(vd4);
+}
+
 void test_builtin_elementwise_atan(float f, double d, vfloat4 vf4,
   vdouble4  vd4) {
-// CIR-LABEL: test_builtin_elementwise_atan
-// LLVM-LABEL: test_builtin_elementwise_atan
-// CIR: {{%.*}} = cir.atan {{%.*}} : !cir.float
-// LLVM: {{%.*}} = call float @llvm.atan.f32(float {{%.*}})
-f = __builtin_elementwise_atan(f);
+  // CIR-LABEL: test_builtin_elementwise_atan
+  // LLVM-LABEL: test_builtin_elementwise_atan
+  // CIR: {{%.*}} = cir.atan {{%.*}} : !cir.float
+  // LLVM: {{%.*}} = call float @llvm.atan.f32(float {{%.*}})
+  f = __builtin_elementwise_atan(f);
 
-// CIR: {{%.*}} = cir.atan {{%.*}} : !cir.double
-// LLVM: {{%.*}} = call double @llvm.atan.f64(double {{%.*}})
-d = __builtin_elementwise_atan(d);
+  // CIR: {{%.*}} = cir.atan {{%.*}} : !cir.double
+  // LLVM: {{%.*}} = call double @llvm.atan.f64(double {{%.*}})
+  d = __builtin_elementwise_atan(d);
 
-// CIR: {{%.*}} = cir.atan {{%.*}} : !cir.vector<!cir.float x 4>
-// LLVM: {{%.*}} = call <4 x float> @llvm.atan.v4f32(<4 x float> {{%.*}})
-vf4 = __builtin_elementwise_atan(vf4);
+  // CIR: {{%.*}} = cir.atan {{%.*}} : !cir.vector<!cir.float x 4>
+  // LLVM: {{%.*}} = call <4 x float> @llvm.atan.v4f32(<4 x float> {{%.*}})
+  vf4 = __builtin_elementwise_atan(vf4);
 
-// CIR: {{%.*}} = cir.atan {{%.*}} : !cir.vector<!cir.double x 4>
-// LLVM: {{%.*}} = call <4 x double> @llvm.atan.v4f64(<4 x double> {{%.*}})
-vd4 = __builtin_elementwise_atan(vd4);
-=======
-void test_builtin_elementwise_asin(float f, double d, vfloat4 vf4,
-  vdouble4  vd4) {
-// CIR-LABEL: test_builtin_elementwise_asin
-// LLVM-LABEL: test_builtin_elementwise_asin
-// CIR: {{%.*}} = cir.asin {{%.*}} : !cir.float
-// LLVM: {{%.*}} = call float @llvm.asin.f32(float {{%.*}})
-f = __builtin_elementwise_asin(f);
-
-// CIR: {{%.*}} = cir.asin {{%.*}} : !cir.double
-// LLVM: {{%.*}} = call double @llvm.asin.f64(double {{%.*}})
-d = __builtin_elementwise_asin(d);
-
-// CIR: {{%.*}} = cir.asin {{%.*}} : !cir.vector<!cir.float x 4>
-// LLVM: {{%.*}} = call <4 x float> @llvm.asin.v4f32(<4 x float> {{%.*}})
-vf4 = __builtin_elementwise_asin(vf4);
-
-// CIR: {{%.*}} = cir.asin {{%.*}} : !cir.vector<!cir.double x 4>
-// LLVM: {{%.*}} = call <4 x double> @llvm.asin.v4f64(<4 x double> {{%.*}})
-vd4 = __builtin_elementwise_asin(vd4);
->>>>>>> d27f1bc0
+  // CIR: {{%.*}} = cir.atan {{%.*}} : !cir.vector<!cir.double x 4>
+  // LLVM: {{%.*}} = call <4 x double> @llvm.atan.v4f64(<4 x double> {{%.*}})
+  vd4 = __builtin_elementwise_atan(vd4);
 }
 
 void test_builtin_elementwise_exp(float f, double d, vfloat4 vf4,
