--- conflicted
+++ resolved
@@ -81,19 +81,11 @@
 // CHECK: cir.func @_ZN2C35Layer10InitializeEv
 
 // CHECK:  cir.scope {
-<<<<<<< HEAD
-// CHECK:    %2 = cir.base_class_addr(%1 : cir.ptr <!ty_22struct2EC33A3ALayer22>) -> cir.ptr <!ty_22class2EC23A3ALayer22>
-// CHECK:    %3 = cir.get_member %2[0] {name = "m_C1"} : !cir.ptr<!ty_22class2EC23A3ALayer22> -> !cir.ptr<!cir.ptr<!ty_22class2EC222>>
-// CHECK:    %4 = cir.load %3 : cir.ptr <!cir.ptr<!ty_22class2EC222>>, !cir.ptr<!ty_22class2EC222>
-// CHECK:    %5 = cir.const(#cir.null : !cir.ptr<!ty_22class2EC222>) : !cir.ptr<!ty_22class2EC222>
-// CHECK:    %6 = cir.cmp(eq, %4, %5) : !cir.ptr<!ty_22class2EC222>, !cir.bool
-=======
 // CHECK:    %2 = cir.base_class_addr(%1 : cir.ptr <!ty_22C33A3ALayer22>) -> cir.ptr <!ty_22C23A3ALayer22>
-// CHECK:    %3 = "cir.struct_element_addr"(%2) {member_index = 0 : index, member_name = "m_C1"} : (!cir.ptr<!ty_22C23A3ALayer22>) -> !cir.ptr<!cir.ptr<!ty_22C222>>
+// CHECK:    %3 = cir.get_member %2[0] {name = "m_C1"} : !cir.ptr<!ty_22C23A3ALayer22> -> !cir.ptr<!cir.ptr<!ty_22C222>>
 // CHECK:    %4 = cir.load %3 : cir.ptr <!cir.ptr<!ty_22C222>>, !cir.ptr<!ty_22C222>
 // CHECK:    %5 = cir.const(#cir.null : !cir.ptr<!ty_22C222>) : !cir.ptr<!ty_22C222>
 // CHECK:    %6 = cir.cmp(eq, %4, %5) : !cir.ptr<!ty_22C222>, !cir.bool
->>>>>>> c39ed1e9
 
 enumy C3::Initialize() {
   return C2::Initialize();
