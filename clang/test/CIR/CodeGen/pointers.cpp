// RUN: %clang_cc1 -triple x86_64-unknown-linux-gnu -fclangir -emit-cir %s -o %t.cir
// RUN: FileCheck --input-file=%t.cir %s --check-prefix=CIR
// RUN: %clang_cc1 -triple x86_64-unknown-linux-gnu -fclangir -emit-llvm %s -o - 2>&1 | FileCheck %s --check-prefix=LLVM
// RUN: %clang_cc1 -triple x86_64-unknown-linux-gnu -emit-llvm %s -o - 2>&1 | FileCheck %s --check-prefix=OGCG

// Should generate basic pointer arithmetics.
void foo(int *iptr, char *cptr, unsigned ustride) {
  *(iptr + 2) = 1;
<<<<<<< HEAD
  // CIR: %[[#STRIDE:]] = cir.const #cir.int<2> : !s32i
  // CIR: cir.ptr_stride(%{{.+}} : !cir.ptr<!s32i>, %[[#STRIDE]] : !s32i, inbounds), !cir.ptr<!s32i>
  // LLVM: getelementptr inbounds
  // OGCG: getelementptr inbounds
  *(cptr + 3) = 1;
  // CIR: %[[#STRIDE:]] = cir.const #cir.int<3> : !s32i
  // CIR: cir.ptr_stride(%{{.+}} : !cir.ptr<!s8i>, %[[#STRIDE]] : !s32i, inbounds), !cir.ptr<!s8i>
  // LLVM: getelementptr inbounds
  // OGCG: getelementptr inbounds
  *(iptr - 2) = 1;
  // CIR: %[[#STRIDE:]] = cir.const #cir.int<2> : !s32i
  // CIR: %[[#NEGSTRIDE:]] = cir.unary(minus, %[[#STRIDE]]) : !s32i, !s32i
  // CIR: cir.ptr_stride(%{{.+}} : !cir.ptr<!s32i>, %[[#NEGSTRIDE]] : !s32i, inbounds), !cir.ptr<!s32i>
  // LLVM: getelementptr inbounds
  // OGCG: getelementptr inbounds
  *(cptr - 3) = 1;
  // CIR: %[[#STRIDE:]] = cir.const #cir.int<3> : !s32i
  // CIR: %[[#NEGSTRIDE:]] = cir.unary(minus, %[[#STRIDE]]) : !s32i, !s32i
  // CIR: cir.ptr_stride(%{{.+}} : !cir.ptr<!s8i>, %[[#NEGSTRIDE]] : !s32i, inbounds), !cir.ptr<!s8i>
  // LLVM: getelementptr inbounds
  // OGCG: getelementptr inbounds
  *(iptr + ustride) = 1;
  // CIR: %[[#STRIDE:]] = cir.load{{.*}} %{{.+}} : !cir.ptr<!u32i>, !u32i
  // CIR: cir.ptr_stride(%{{.+}} : !cir.ptr<!s32i>, %[[#STRIDE]] : !u32i, inbounds|nuw), !cir.ptr<!s32i>

  // LLVM: getelementptr inbounds nuw
  // OGCG: getelementptr inbounds nuw

  // Must convert unsigned stride to a signed one.
  *(iptr - ustride) = 1;
  // CIR: %[[#STRIDE:]] = cir.load{{.*}} %{{.+}} : !cir.ptr<!u32i>, !u32i
  // CIR: %[[#SIGNSTRIDE:]] = cir.cast(integral, %[[#STRIDE]] : !u32i), !s32i
  // CIR: %[[#NEGSTRIDE:]] = cir.unary(minus, %[[#SIGNSTRIDE]]) : !s32i, !s32i
  // CIR: cir.ptr_stride(%{{.+}} : !cir.ptr<!s32i>, %[[#NEGSTRIDE]] : !s32i, inbounds), !cir.ptr<!s32i>
  // LLVM: getelementptr inbounds
  // OGCG: getelementptr inbounds
=======
  // CHECK: %[[#STRIDE:]] = cir.const #cir.int<2> : !s32i
  // CHECK: cir.ptr_stride %{{.+}}, %[[#STRIDE]] : (!cir.ptr<!s32i>, !s32i) -> !cir.ptr<!s32i>
  *(cptr + 3) = 1;
  // CHECK: %[[#STRIDE:]] = cir.const #cir.int<3> : !s32i
  // CHECK: cir.ptr_stride %{{.+}}, %[[#STRIDE]] : (!cir.ptr<!s8i>, !s32i) -> !cir.ptr<!s8i>
  *(iptr - 2) = 1;
  // CHECK: %[[#STRIDE:]] = cir.const #cir.int<2> : !s32i
  // CHECK: %[[#NEGSTRIDE:]] = cir.unary(minus, %[[#STRIDE]]) : !s32i, !s32i
  // CHECK: cir.ptr_stride %{{.+}}, %[[#NEGSTRIDE]] : (!cir.ptr<!s32i>, !s32i) -> !cir.ptr<!s32i>
  *(cptr - 3) = 1;
  // CHECK: %[[#STRIDE:]] = cir.const #cir.int<3> : !s32i
  // CHECK: %[[#NEGSTRIDE:]] = cir.unary(minus, %[[#STRIDE]]) : !s32i, !s32i
  // CHECK: cir.ptr_stride %{{.+}}, %[[#NEGSTRIDE]] : (!cir.ptr<!s8i>, !s32i) -> !cir.ptr<!s8i>
  *(iptr + ustride) = 1;
  // CHECK: %[[#STRIDE:]] = cir.load{{.*}} %{{.+}} : !cir.ptr<!u32i>, !u32i
  // CHECK: cir.ptr_stride %{{.+}}, %[[#STRIDE]] : (!cir.ptr<!s32i>, !u32i) -> !cir.ptr<!s32i>

  // Must convert unsigned stride to a signed one.
  *(iptr - ustride) = 1;
  // CHECK: %[[#STRIDE:]] = cir.load{{.*}} %{{.+}} : !cir.ptr<!u32i>, !u32i
  // CHECK: %[[#SIGNSTRIDE:]] = cir.cast(integral, %[[#STRIDE]] : !u32i), !s32i
  // CHECK: %[[#NEGSTRIDE:]] = cir.unary(minus, %[[#SIGNSTRIDE]]) : !s32i, !s32i
  // CHECK: cir.ptr_stride %{{.+}}, %[[#NEGSTRIDE]] : (!cir.ptr<!s32i>, !s32i) -> !cir.ptr<!s32i>
>>>>>>> c5434814
}

void testPointerSubscriptAccess(int *ptr) {
// CIR: testPointerSubscriptAccess
  ptr[1] = 2;
<<<<<<< HEAD
  // CIR: %[[#V1:]] = cir.load{{.*}} %{{.+}} : !cir.ptr<!cir.ptr<!s32i>>, !cir.ptr<!s32i>
  // CIR: %[[#V2:]] = cir.const #cir.int<1> : !s32i
  // CIR: cir.ptr_stride(%[[#V1]] : !cir.ptr<!s32i>, %[[#V2]] : !s32i), !cir.ptr<!s32i>
=======
  // CHECK: %[[#V1:]] = cir.load{{.*}} %{{.+}} : !cir.ptr<!cir.ptr<!s32i>>, !cir.ptr<!s32i>
  // CHECK: %[[#V2:]] = cir.const #cir.int<1> : !s32i
  // CHECK: cir.ptr_stride %[[#V1]], %[[#V2]] : (!cir.ptr<!s32i>, !s32i) -> !cir.ptr<!s32i>
>>>>>>> c5434814
}

void testPointerMultiDimSubscriptAccess(int **ptr) {
// CIR: testPointerMultiDimSubscriptAccess
  ptr[1][2] = 3;
<<<<<<< HEAD
  // CIR: %[[#V1:]] = cir.load{{.*}} %{{.+}} : !cir.ptr<!cir.ptr<!cir.ptr<!s32i>>>, !cir.ptr<!cir.ptr<!s32i>>
  // CIR: %[[#V2:]] = cir.const #cir.int<1> : !s32i
  // CIR: %[[#V3:]] = cir.ptr_stride(%[[#V1]] : !cir.ptr<!cir.ptr<!s32i>>, %[[#V2]] : !s32i), !cir.ptr<!cir.ptr<!s32i>>
  // CIR: %[[#V4:]] = cir.load{{.*}} %[[#V3]] : !cir.ptr<!cir.ptr<!s32i>>, !cir.ptr<!s32i>
  // CIR: %[[#V5:]] = cir.const #cir.int<2> : !s32i
  // CIR: cir.ptr_stride(%[[#V4]] : !cir.ptr<!s32i>, %[[#V5]] : !s32i), !cir.ptr<!s32i>
=======
  // CHECK: %[[#V1:]] = cir.load{{.*}} %{{.+}} : !cir.ptr<!cir.ptr<!cir.ptr<!s32i>>>, !cir.ptr<!cir.ptr<!s32i>>
  // CHECK: %[[#V2:]] = cir.const #cir.int<1> : !s32i
  // CHECK: %[[#V3:]] = cir.ptr_stride %[[#V1]], %[[#V2]] : (!cir.ptr<!cir.ptr<!s32i>>, !s32i) -> !cir.ptr<!cir.ptr<!s32i>>
  // CHECK: %[[#V4:]] = cir.load{{.*}} %[[#V3]] : !cir.ptr<!cir.ptr<!s32i>>, !cir.ptr<!s32i>
  // CHECK: %[[#V5:]] = cir.const #cir.int<2> : !s32i
  // CHECK: cir.ptr_stride %[[#V4]], %[[#V5]] : (!cir.ptr<!s32i>, !s32i) -> !cir.ptr<!s32i>
>>>>>>> c5434814
}<|MERGE_RESOLUTION|>--- conflicted
+++ resolved
@@ -1,105 +1,49 @@
 // RUN: %clang_cc1 -triple x86_64-unknown-linux-gnu -fclangir -emit-cir %s -o %t.cir
-// RUN: FileCheck --input-file=%t.cir %s --check-prefix=CIR
-// RUN: %clang_cc1 -triple x86_64-unknown-linux-gnu -fclangir -emit-llvm %s -o - 2>&1 | FileCheck %s --check-prefix=LLVM
-// RUN: %clang_cc1 -triple x86_64-unknown-linux-gnu -emit-llvm %s -o - 2>&1 | FileCheck %s --check-prefix=OGCG
+// RUN: FileCheck --input-file=%t.cir %s
 
 // Should generate basic pointer arithmetics.
 void foo(int *iptr, char *cptr, unsigned ustride) {
   *(iptr + 2) = 1;
-<<<<<<< HEAD
-  // CIR: %[[#STRIDE:]] = cir.const #cir.int<2> : !s32i
-  // CIR: cir.ptr_stride(%{{.+}} : !cir.ptr<!s32i>, %[[#STRIDE]] : !s32i, inbounds), !cir.ptr<!s32i>
-  // LLVM: getelementptr inbounds
-  // OGCG: getelementptr inbounds
-  *(cptr + 3) = 1;
-  // CIR: %[[#STRIDE:]] = cir.const #cir.int<3> : !s32i
-  // CIR: cir.ptr_stride(%{{.+}} : !cir.ptr<!s8i>, %[[#STRIDE]] : !s32i, inbounds), !cir.ptr<!s8i>
-  // LLVM: getelementptr inbounds
-  // OGCG: getelementptr inbounds
-  *(iptr - 2) = 1;
-  // CIR: %[[#STRIDE:]] = cir.const #cir.int<2> : !s32i
-  // CIR: %[[#NEGSTRIDE:]] = cir.unary(minus, %[[#STRIDE]]) : !s32i, !s32i
-  // CIR: cir.ptr_stride(%{{.+}} : !cir.ptr<!s32i>, %[[#NEGSTRIDE]] : !s32i, inbounds), !cir.ptr<!s32i>
-  // LLVM: getelementptr inbounds
-  // OGCG: getelementptr inbounds
-  *(cptr - 3) = 1;
-  // CIR: %[[#STRIDE:]] = cir.const #cir.int<3> : !s32i
-  // CIR: %[[#NEGSTRIDE:]] = cir.unary(minus, %[[#STRIDE]]) : !s32i, !s32i
-  // CIR: cir.ptr_stride(%{{.+}} : !cir.ptr<!s8i>, %[[#NEGSTRIDE]] : !s32i, inbounds), !cir.ptr<!s8i>
-  // LLVM: getelementptr inbounds
-  // OGCG: getelementptr inbounds
-  *(iptr + ustride) = 1;
-  // CIR: %[[#STRIDE:]] = cir.load{{.*}} %{{.+}} : !cir.ptr<!u32i>, !u32i
-  // CIR: cir.ptr_stride(%{{.+}} : !cir.ptr<!s32i>, %[[#STRIDE]] : !u32i, inbounds|nuw), !cir.ptr<!s32i>
-
-  // LLVM: getelementptr inbounds nuw
-  // OGCG: getelementptr inbounds nuw
-
-  // Must convert unsigned stride to a signed one.
-  *(iptr - ustride) = 1;
-  // CIR: %[[#STRIDE:]] = cir.load{{.*}} %{{.+}} : !cir.ptr<!u32i>, !u32i
-  // CIR: %[[#SIGNSTRIDE:]] = cir.cast(integral, %[[#STRIDE]] : !u32i), !s32i
-  // CIR: %[[#NEGSTRIDE:]] = cir.unary(minus, %[[#SIGNSTRIDE]]) : !s32i, !s32i
-  // CIR: cir.ptr_stride(%{{.+}} : !cir.ptr<!s32i>, %[[#NEGSTRIDE]] : !s32i, inbounds), !cir.ptr<!s32i>
-  // LLVM: getelementptr inbounds
-  // OGCG: getelementptr inbounds
-=======
   // CHECK: %[[#STRIDE:]] = cir.const #cir.int<2> : !s32i
-  // CHECK: cir.ptr_stride %{{.+}}, %[[#STRIDE]] : (!cir.ptr<!s32i>, !s32i) -> !cir.ptr<!s32i>
+  // CHECK: cir.ptr_stride inbounds %{{.+}}, %[[#STRIDE]] : (!cir.ptr<!s32i>, !s32i) -> !cir.ptr<!s32i>
   *(cptr + 3) = 1;
   // CHECK: %[[#STRIDE:]] = cir.const #cir.int<3> : !s32i
-  // CHECK: cir.ptr_stride %{{.+}}, %[[#STRIDE]] : (!cir.ptr<!s8i>, !s32i) -> !cir.ptr<!s8i>
+  // CHECK: cir.ptr_stride inbounds %{{.+}}, %[[#STRIDE]] : (!cir.ptr<!s8i>, !s32i) -> !cir.ptr<!s8i>
   *(iptr - 2) = 1;
   // CHECK: %[[#STRIDE:]] = cir.const #cir.int<2> : !s32i
   // CHECK: %[[#NEGSTRIDE:]] = cir.unary(minus, %[[#STRIDE]]) : !s32i, !s32i
-  // CHECK: cir.ptr_stride %{{.+}}, %[[#NEGSTRIDE]] : (!cir.ptr<!s32i>, !s32i) -> !cir.ptr<!s32i>
+  // CHECK: cir.ptr_stride inbounds %{{.+}}, %[[#NEGSTRIDE]] : (!cir.ptr<!s32i>, !s32i) -> !cir.ptr<!s32i>
   *(cptr - 3) = 1;
   // CHECK: %[[#STRIDE:]] = cir.const #cir.int<3> : !s32i
   // CHECK: %[[#NEGSTRIDE:]] = cir.unary(minus, %[[#STRIDE]]) : !s32i, !s32i
-  // CHECK: cir.ptr_stride %{{.+}}, %[[#NEGSTRIDE]] : (!cir.ptr<!s8i>, !s32i) -> !cir.ptr<!s8i>
+  // CHECK: cir.ptr_stride inbounds %{{.+}}, %[[#NEGSTRIDE]] : (!cir.ptr<!s8i>, !s32i) -> !cir.ptr<!s8i>
   *(iptr + ustride) = 1;
   // CHECK: %[[#STRIDE:]] = cir.load{{.*}} %{{.+}} : !cir.ptr<!u32i>, !u32i
-  // CHECK: cir.ptr_stride %{{.+}}, %[[#STRIDE]] : (!cir.ptr<!s32i>, !u32i) -> !cir.ptr<!s32i>
+  // CHECK: cir.ptr_stride inbounds|nuw %{{.+}}, %[[#STRIDE]] : (!cir.ptr<!s32i>, !u32i) -> !cir.ptr<!s32i>
 
   // Must convert unsigned stride to a signed one.
   *(iptr - ustride) = 1;
   // CHECK: %[[#STRIDE:]] = cir.load{{.*}} %{{.+}} : !cir.ptr<!u32i>, !u32i
   // CHECK: %[[#SIGNSTRIDE:]] = cir.cast(integral, %[[#STRIDE]] : !u32i), !s32i
   // CHECK: %[[#NEGSTRIDE:]] = cir.unary(minus, %[[#SIGNSTRIDE]]) : !s32i, !s32i
-  // CHECK: cir.ptr_stride %{{.+}}, %[[#NEGSTRIDE]] : (!cir.ptr<!s32i>, !s32i) -> !cir.ptr<!s32i>
->>>>>>> c5434814
+  // CHECK: cir.ptr_stride inbounds %{{.+}}, %[[#NEGSTRIDE]] : (!cir.ptr<!s32i>, !s32i) -> !cir.ptr<!s32i>
 }
 
 void testPointerSubscriptAccess(int *ptr) {
-// CIR: testPointerSubscriptAccess
+// CHECK: testPointerSubscriptAccess
   ptr[1] = 2;
-<<<<<<< HEAD
-  // CIR: %[[#V1:]] = cir.load{{.*}} %{{.+}} : !cir.ptr<!cir.ptr<!s32i>>, !cir.ptr<!s32i>
-  // CIR: %[[#V2:]] = cir.const #cir.int<1> : !s32i
-  // CIR: cir.ptr_stride(%[[#V1]] : !cir.ptr<!s32i>, %[[#V2]] : !s32i), !cir.ptr<!s32i>
-=======
   // CHECK: %[[#V1:]] = cir.load{{.*}} %{{.+}} : !cir.ptr<!cir.ptr<!s32i>>, !cir.ptr<!s32i>
   // CHECK: %[[#V2:]] = cir.const #cir.int<1> : !s32i
   // CHECK: cir.ptr_stride %[[#V1]], %[[#V2]] : (!cir.ptr<!s32i>, !s32i) -> !cir.ptr<!s32i>
->>>>>>> c5434814
 }
 
 void testPointerMultiDimSubscriptAccess(int **ptr) {
-// CIR: testPointerMultiDimSubscriptAccess
+// CHECK: testPointerMultiDimSubscriptAccess
   ptr[1][2] = 3;
-<<<<<<< HEAD
-  // CIR: %[[#V1:]] = cir.load{{.*}} %{{.+}} : !cir.ptr<!cir.ptr<!cir.ptr<!s32i>>>, !cir.ptr<!cir.ptr<!s32i>>
-  // CIR: %[[#V2:]] = cir.const #cir.int<1> : !s32i
-  // CIR: %[[#V3:]] = cir.ptr_stride(%[[#V1]] : !cir.ptr<!cir.ptr<!s32i>>, %[[#V2]] : !s32i), !cir.ptr<!cir.ptr<!s32i>>
-  // CIR: %[[#V4:]] = cir.load{{.*}} %[[#V3]] : !cir.ptr<!cir.ptr<!s32i>>, !cir.ptr<!s32i>
-  // CIR: %[[#V5:]] = cir.const #cir.int<2> : !s32i
-  // CIR: cir.ptr_stride(%[[#V4]] : !cir.ptr<!s32i>, %[[#V5]] : !s32i), !cir.ptr<!s32i>
-=======
   // CHECK: %[[#V1:]] = cir.load{{.*}} %{{.+}} : !cir.ptr<!cir.ptr<!cir.ptr<!s32i>>>, !cir.ptr<!cir.ptr<!s32i>>
   // CHECK: %[[#V2:]] = cir.const #cir.int<1> : !s32i
   // CHECK: %[[#V3:]] = cir.ptr_stride %[[#V1]], %[[#V2]] : (!cir.ptr<!cir.ptr<!s32i>>, !s32i) -> !cir.ptr<!cir.ptr<!s32i>>
   // CHECK: %[[#V4:]] = cir.load{{.*}} %[[#V3]] : !cir.ptr<!cir.ptr<!s32i>>, !cir.ptr<!s32i>
   // CHECK: %[[#V5:]] = cir.const #cir.int<2> : !s32i
   // CHECK: cir.ptr_stride %[[#V4]], %[[#V5]] : (!cir.ptr<!s32i>, !s32i) -> !cir.ptr<!s32i>
->>>>>>> c5434814
 }