// RUN: %clang_cc1 -std=c++17 -triple x86_64-unknown-linux-gnu -fclangir -emit-cir %s -o %t.cir
// RUN: FileCheck --input-file=%t.cir %s
// RUN: %clang_cc1 -std=c++17 -triple x86_64-unknown-linux-gnu -fclangir -emit-llvm %s -o %t.ll
// RUN: FileCheck --check-prefix=LLVM --input-file=%t.ll %s

// Available on resource dir.
#include <stdatomic.h>

typedef struct _a {
  _Atomic(int) d;
} at;

void m() { at y; }

// CHECK: ![[A:.*]] = !cir.struct<struct "_a" {!cir.int<s, 32>}>

int basic_binop_fetch(int *i) {
  return __atomic_add_fetch(i, 1, memory_order_seq_cst);
}

// CHECK: cir.func @_Z17basic_binop_fetchPi
// CHECK:  %[[ARGI:.*]] = cir.alloca !cir.ptr<!s32i>, !cir.ptr<!cir.ptr<!s32i>>, ["i", init] {alignment = 8 : i64}
// CHECK:  %[[ONE_ADDR:.*]] = cir.alloca !s32i, !cir.ptr<!s32i>, [".atomictmp"] {alignment = 4 : i64}
// CHECK:  cir.store %arg0, %[[ARGI]] : !cir.ptr<!s32i>, !cir.ptr<!cir.ptr<!s32i>>
// CHECK:  %[[I:.*]] = cir.load %[[ARGI]] : !cir.ptr<!cir.ptr<!s32i>>, !cir.ptr<!s32i>
// CHECK:  %[[ONE:.*]] = cir.const #cir.int<1> : !s32i
// CHECK:  cir.store %[[ONE]], %[[ONE_ADDR]] : !s32i, !cir.ptr<!s32i>
// CHECK:  %[[VAL:.*]] = cir.load %[[ONE_ADDR]] : !cir.ptr<!s32i>, !s32i
// CHECK:  cir.atomic.fetch(add, %[[I]] : !cir.ptr<!s32i>, %[[VAL]] : !s32i, seq_cst) : !s32i

// LLVM: define i32 @_Z17basic_binop_fetchPi
// LLVM: %[[RMW:.*]] = atomicrmw add ptr {{.*}}, i32 %[[VAL:.*]] seq_cst, align 4
// LLVM: add i32 %[[RMW]], %[[VAL]]

int other_binop_fetch(int *i) {
  __atomic_sub_fetch(i, 1, memory_order_relaxed);
  __atomic_and_fetch(i, 1, memory_order_consume);
  __atomic_or_fetch(i, 1, memory_order_acquire);
  return __atomic_xor_fetch(i, 1, memory_order_release);
}

// CHECK: cir.func @_Z17other_binop_fetchPi
// CHECK: cir.atomic.fetch(sub, {{.*}}, relaxed
// CHECK: cir.atomic.fetch(and, {{.*}}, acquire
// CHECK: cir.atomic.fetch(or, {{.*}}, acquire
// CHECK: cir.atomic.fetch(xor, {{.*}}, release

// LLVM: define i32 @_Z17other_binop_fetchPi
// LLVM: %[[RMW_SUB:.*]] = atomicrmw sub ptr {{.*}} monotonic
// LLVM: sub i32 %[[RMW_SUB]], {{.*}}
// LLVM: %[[RMW_AND:.*]] = atomicrmw and ptr {{.*}} acquire
// LLVM: and i32 %[[RMW_AND]], {{.*}}
// LLVM: %[[RMW_OR:.*]] = atomicrmw or ptr {{.*}} acquire
// LLVM: or i32 %[[RMW_OR]], {{.*}}
// LLVM: %[[RMW_XOR:.*]] = atomicrmw xor ptr {{.*}} release
// LLVM: xor i32 %[[RMW_XOR]], {{.*}}

int nand_binop_fetch(int *i) {
  return __atomic_nand_fetch(i, 1, memory_order_acq_rel);
}

// CHECK: cir.func @_Z16nand_binop_fetchPi
// CHECK: cir.atomic.fetch(nand, {{.*}}, acq_rel

// LLVM: define i32 @_Z16nand_binop_fetchPi
// LLVM: %[[RMW_NAND:.*]] = atomicrmw nand ptr {{.*}} acq_rel
// LLVM: %[[AND:.*]] = and i32 %[[RMW_NAND]]
// LLVM: = xor i32 %[[AND]], -1

int fp_binop_fetch(float *i) {
  __atomic_add_fetch(i, 1, memory_order_seq_cst);
  return __atomic_sub_fetch(i, 1, memory_order_seq_cst);
}

// CHECK: cir.func @_Z14fp_binop_fetchPf
// CHECK: cir.atomic.fetch(add,
// CHECK: cir.atomic.fetch(sub,

// LLVM: define i32 @_Z14fp_binop_fetchPf
// LLVM: %[[RMW_FADD:.*]] = atomicrmw fadd ptr
// LLVM: fadd float %[[RMW_FADD]]
// LLVM: %[[RMW_FSUB:.*]] = atomicrmw fsub ptr
// LLVM: fsub float %[[RMW_FSUB]]

int fetch_binop(int *i) {
  __atomic_fetch_add(i, 1, memory_order_seq_cst);
  __atomic_fetch_sub(i, 1, memory_order_seq_cst);
  __atomic_fetch_and(i, 1, memory_order_seq_cst);
  __atomic_fetch_or(i, 1, memory_order_seq_cst);
  __atomic_fetch_xor(i, 1, memory_order_seq_cst);
  return __atomic_fetch_nand(i, 1, memory_order_seq_cst);
}

// CHECK: cir.func @_Z11fetch_binopPi
// CHECK: cir.atomic.fetch(add, {{.*}}) fetch_first
// CHECK: cir.atomic.fetch(sub, {{.*}}) fetch_first
// CHECK: cir.atomic.fetch(and, {{.*}}) fetch_first
// CHECK: cir.atomic.fetch(or, {{.*}}) fetch_first
// CHECK: cir.atomic.fetch(xor, {{.*}}) fetch_first
// CHECK: cir.atomic.fetch(nand, {{.*}}) fetch_first

// LLVM: define i32 @_Z11fetch_binopPi
// LLVM: atomicrmw add ptr
// LLVM-NOT: add {{.*}}
// LLVM: atomicrmw sub ptr
// LLVM-NOT: sub {{.*}}
// LLVM: atomicrmw and ptr
// LLVM-NOT: and {{.*}}
// LLVM: atomicrmw or ptr
// LLVM-NOT: or {{.*}}
// LLVM: atomicrmw xor ptr
// LLVM-NOT: xor {{.*}}
// LLVM: atomicrmw nand ptr
// LLVM-NOT: nand {{.*}}

void min_max_fetch(int *i) {
  __atomic_fetch_max(i, 1, memory_order_seq_cst);
  __atomic_fetch_min(i, 1, memory_order_seq_cst);
  __atomic_max_fetch(i, 1, memory_order_seq_cst);
  __atomic_min_fetch(i, 1, memory_order_seq_cst);
}

// CHECK: cir.func @_Z13min_max_fetchPi
// CHECK: = cir.atomic.fetch(max, {{.*}}) fetch_first
// CHECK: = cir.atomic.fetch(min, {{.*}}) fetch_first
// CHECK: = cir.atomic.fetch(max, {{.*}}) : !s32i
// CHECK: = cir.atomic.fetch(min, {{.*}}) : !s32i

// LLVM: define void @_Z13min_max_fetchPi
// LLVM: atomicrmw max ptr
// LLVM-NOT: icmp {{.*}}
// LLVM: atomicrmw min ptr
// LLVM-NOT: icmp {{.*}}
// LLVM: %[[MAX:.*]] = atomicrmw max ptr
// LLVM: %[[ICMP_MAX:.*]] = icmp sgt i32 %[[MAX]]
// LLVM: select i1 %[[ICMP_MAX]], i32 %[[MAX]]
// LLVM: %[[MIN:.*]] = atomicrmw min ptr
// LLVM: %[[ICMP_MIN:.*]] = icmp slt i32 %[[MIN]]
// LLVM: select i1 %[[ICMP_MIN]], i32 %[[MIN]]

int fi1(_Atomic(int) *i) {
  return __c11_atomic_load(i, memory_order_seq_cst);
}

// CHECK: cir.func @_Z3fi1PU7_Atomici
// CHECK: cir.load atomic(seq_cst)

// LLVM-LABEL: @_Z3fi1PU7_Atomici
// LLVM: load atomic i32, ptr {{.*}} seq_cst, align 4

int fi1a(int *i) {
  int v;
  __atomic_load(i, &v, memory_order_seq_cst);
  return v;
}

// CHECK-LABEL: @_Z4fi1aPi
// CHECK: cir.load atomic(seq_cst)

// LLVM-LABEL: @_Z4fi1aPi
// LLVM: load atomic i32, ptr {{.*}} seq_cst, align 4

int fi1b(int *i) {
  return __atomic_load_n(i, memory_order_seq_cst);
}

// CHECK-LABEL: @_Z4fi1bPi
// CHECK: cir.load atomic(seq_cst)

// LLVM-LABEL: @_Z4fi1bPi
// LLVM: load atomic i32, ptr {{.*}} seq_cst, align 4

int fi1c(atomic_int *i) {
  return atomic_load(i);
}

// CHECK-LABEL: @_Z4fi1cPU7_Atomici
// CHECK: cir.load atomic(seq_cst)

// LLVM-LABEL: @_Z4fi1cPU7_Atomici
// LLVM: load atomic i32, ptr {{.*}} seq_cst, align 4

void fi2(_Atomic(int) *i) {
  __c11_atomic_store(i, 1, memory_order_seq_cst);
}

// CHECK-LABEL: @_Z3fi2PU7_Atomici
// CHECK: cir.store atomic(seq_cst)

// LLVM-LABEL: @_Z3fi2PU7_Atomici
// LLVM: store atomic i32 {{.*}} seq_cst, align 4

void fi2a(int *i) {
  int v = 1;
  __atomic_store(i, &v, memory_order_seq_cst);
}

// CHECK-LABEL: @_Z4fi2aPi
// CHECK: cir.store atomic(seq_cst)

// LLVM-LABEL: @_Z4fi2aPi
// LLVM: store atomic i32 {{.*}} seq_cst, align 4

void fi2b(int *i) {
  __atomic_store_n(i, 1, memory_order_seq_cst);
}

// CHECK-LABEL: @_Z4fi2bPi
// CHECK: cir.store atomic(seq_cst)

// LLVM-LABEL: @_Z4fi2bPi
// LLVM: store atomic i32 {{.*}} seq_cst, align 4

void fi2c(atomic_int *i) {
  atomic_store(i, 1);
}

struct S {
  double x;
};

// CHECK-LABEL: @_Z4fi2cPU7_Atomici
// CHECK: cir.store atomic(seq_cst)

// LLVM-LABEL: @_Z4fi2cPU7_Atomici
// LLVM: store atomic i32 {{.*}} seq_cst, align 4

void fd3(struct S *a, struct S *b, struct S *c) {
  __atomic_exchange(a, b, c, memory_order_seq_cst);
}

// CHECK-LABEL: @_Z3fd3P1SS0_S0_
// CHECK: cir.atomic.xchg({{.*}} : !cir.ptr<!ty_22S22>, {{.*}} : !u64i, seq_cst) : !u64i

// FIXME: CIR is producing an over alignment of 8, only 4 needed.
// LLVM-LABEL: @_Z3fd3P1SS0_S0_
// LLVM:      [[A_ADDR:%.*]] = alloca ptr
// LLVM-NEXT: [[B_ADDR:%.*]] = alloca ptr
// LLVM-NEXT: [[C_ADDR:%.*]] = alloca ptr
// LLVM-NEXT: store ptr {{.*}}, ptr [[A_ADDR]]
// LLVM-NEXT: store ptr {{.*}}, ptr [[B_ADDR]]
// LLVM-NEXT: store ptr {{.*}}, ptr [[C_ADDR]]
// LLVM-NEXT: [[LOAD_A_PTR:%.*]] = load ptr, ptr [[A_ADDR]]
// LLVM-NEXT: [[LOAD_B_PTR:%.*]] = load ptr, ptr [[B_ADDR]]
// LLVM-NEXT: [[LOAD_C_PTR:%.*]] = load ptr, ptr [[C_ADDR]]
// LLVM-NEXT: [[LOAD_B:%.*]] = load i64, ptr [[LOAD_B_PTR]]
// LLVM-NEXT: [[RESULT:%.*]] = atomicrmw xchg ptr [[LOAD_A_PTR]], i64 [[LOAD_B]] seq_cst
// LLVM-NEXT: store i64 [[RESULT]], ptr [[LOAD_C_PTR]]

bool fd4(struct S *a, struct S *b, struct S *c) {
  return __atomic_compare_exchange(a, b, c, 1, 5, 5);
}

// CHECK-LABEL: @_Z3fd4P1SS0_S0_
// CHECK: %old, %cmp = cir.atomic.cmp_xchg({{.*}} : !cir.ptr<!ty_22S22>, {{.*}} : !u64i, {{.*}} : !u64i, success = seq_cst, failure = seq_cst) weak : (!u64i, !cir.bool)

// LLVM-LABEL: @_Z3fd4P1SS0_S0_
// LLVM: cmpxchg weak ptr {{.*}}, i64 {{.*}}, i64 {{.*}} seq_cst seq_cst, align 8

bool fi4a(int *i) {
  int cmp = 0;
  int desired = 1;
  return __atomic_compare_exchange(i, &cmp, &desired, 0, memory_order_acquire, memory_order_acquire);
}

// CHECK-LABEL: @_Z4fi4aPi
// CHECK: %old, %cmp = cir.atomic.cmp_xchg({{.*}} : !cir.ptr<!s32i>, {{.*}} : !s32i, {{.*}} : !s32i, success = acquire, failure = acquire) : (!s32i, !cir.bool)

// LLVM-LABEL: @_Z4fi4aPi
// LLVM: %[[RES:.*]] = cmpxchg ptr %7, i32 %8, i32 %9 acquire acquire, align 4
// LLVM: extractvalue { i32, i1 } %[[RES]], 0
// LLVM: extractvalue { i32, i1 } %[[RES]], 1

bool fi4b(int *i) {
  int cmp = 0;
  return __atomic_compare_exchange_n(i, &cmp, 1, 1, memory_order_acquire, memory_order_acquire);
}

// CHECK-LABEL: @_Z4fi4bPi
// CHECK: %old, %cmp = cir.atomic.cmp_xchg({{.*}} : !cir.ptr<!s32i>, {{.*}} : !s32i, {{.*}} : !s32i, success = acquire, failure = acquire) weak : (!s32i, !cir.bool)

// LLVM-LABEL: @_Z4fi4bPi
// LLVM: %[[R:.*]] = cmpxchg weak ptr {{.*}}, i32 {{.*}}, i32 {{.*}} acquire acquire, align 4
// LLVM: extractvalue { i32, i1 } %[[R]], 0
// LLVM: extractvalue { i32, i1 } %[[R]], 1

bool fi4c(atomic_int *i) {
  int cmp = 0;
  return atomic_compare_exchange_strong(i, &cmp, 1);
}

// CHECK-LABEL: @_Z4fi4cPU7_Atomici
// CHECK: %old, %cmp = cir.atomic.cmp_xchg({{.*}} : !cir.ptr<!s32i>, {{.*}} : !s32i, {{.*}} : !s32i, success = seq_cst, failure = seq_cst) : (!s32i, !cir.bool)
// CHECK: %[[CMP:.*]] = cir.unary(not, %cmp) : !cir.bool, !cir.bool
// CHECK: cir.if %[[CMP:.*]] {
// CHECK:   cir.store %old, {{.*}} : !s32i, !cir.ptr<!s32i>
// CHECK: }

// LLVM-LABEL: @_Z4fi4cPU7_Atomici
// LLVM: cmpxchg ptr {{.*}}, i32 {{.*}}, i32 {{.*}} seq_cst seq_cst, align 4

bool fsb(bool *c) {
  return __atomic_exchange_n(c, 1, memory_order_seq_cst);
}

// CHECK-LABEL: @_Z3fsbPb
// CHECK: cir.atomic.xchg({{.*}} : !cir.ptr<!cir.bool>, {{.*}} : !u8i, seq_cst) : !u8i

// LLVM-LABEL: @_Z3fsbPb
// LLVM: atomicrmw xchg ptr {{.*}}, i8 {{.*}} seq_cst, align 1

void atomicinit(void)
{
  _Atomic(unsigned int) j = 12;
  __c11_atomic_init(&j, 1);
}

// CHECK-LABEL: @_Z10atomicinitv
// CHECK: %[[ADDR:.*]] = cir.alloca !u32i, !cir.ptr<!u32i>, ["j"
// CHECK: cir.store {{.*}}, %[[ADDR]] : !u32i, !cir.ptr<!u32i>
// CHECK: cir.store {{.*}}, %[[ADDR]] : !u32i, !cir.ptr<!u32i>

// LLVM-LABEL: @_Z10atomicinitv
// LLVM: %[[ADDR:.*]] = alloca i32, i64 1, align 4
// LLVM: store i32 12, ptr %[[ADDR]], align 4
// LLVM: store i32 1, ptr %[[ADDR]], align 4

void incdec() {
  _Atomic(unsigned int) j = 12;
  __c11_atomic_fetch_add(&j, 1, 0);
  __c11_atomic_fetch_sub(&j, 1, 0);
}

// CHECK-LABEL: @_Z6incdecv
// CHECK: cir.atomic.fetch(add, {{.*}} : !cir.ptr<!u32i>, {{.*}} : !u32i, relaxed) fetch_first
// CHECK: cir.atomic.fetch(sub, {{.*}} : !cir.ptr<!u32i>, {{.*}} : !u32i, relaxed) fetch_first

// LLVM-LABEL: @_Z6incdecv
// LLVM: atomicrmw add ptr {{.*}}, i32 {{.*}} monotonic, align 4
// LLVM: atomicrmw sub ptr {{.*}}, i32 {{.*}} monotonic, align 4

<<<<<<< HEAD
void inc(int* a) {
  int b = __sync_fetch_and_add(a, 1);
}
// CHECK-LABEL: @_Z3inc 
// CHECK: %[[PTR:.*]] = cir.load {{.*}} : !cir.ptr<!cir.ptr<!s32i>>, !cir.ptr<!s32i> 
// CHECK: %[[VAL:.*]] = cir.const #cir.int<1> : !s32i
// CHECK: %[[RES:.*]] = cir.atomic.fetch(add, %[[PTR]] : !cir.ptr<!s32i>, %[[VAL]] : !s32i, seq_cst) fetch_first : !s32i
// CHECK: cir.store %[[RES]], {{.*}} : !s32i, !cir.ptr<!s32i>

// LLVM-LABEL: @_Z3inc
// LLVM: atomicrmw add ptr {{.*}}, i32 1 seq_cst, align 4
=======
void inc_int(int* a, int b) {
  int c = __sync_fetch_and_add(a, b);
}
// CHECK-LABEL: @_Z7inc_int
// CHECK: %[[PTR:.*]] = cir.load {{.*}} : !cir.ptr<!cir.ptr<!s32i>>, !cir.ptr<!s32i> 
// CHECK: %[[VAL:.*]] = cir.load {{.*}} : !cir.ptr<!s32i>, !s32i
// CHECK: %[[RES:.*]] = cir.atomic.fetch(add, %[[PTR]] : !cir.ptr<!s32i>, %[[VAL]] : !s32i, seq_cst) fetch_first : !s32i
// CHECK: cir.store %[[RES]], {{.*}} : !s32i, !cir.ptr<!s32i>

// LLVM-LABEL: @_Z7inc_int
// LLVM: atomicrmw add ptr {{.*}}, i32 {{.*}} seq_cst, align 4


// CHECK-LABEL: @_Z8inc_long
// CHECK: cir.atomic.fetch(add, {{.*}} : !cir.ptr<!s64i>, {{.*}} : !s64i, seq_cst) fetch_first : !s64i

// LLVM-LABEL: @_Z8inc_long
// LLVM: atomicrmw add ptr {{.*}}, i64 {{.*}} seq_cst, align 8

void inc_long(long* a, long b) {
  long c = __sync_fetch_and_add(a, 2);
}

// CHECK-LABEL: @_Z9inc_short
// CHECK: cir.atomic.fetch(add, {{.*}} : !cir.ptr<!s16i>, {{.*}} : !s16i, seq_cst) fetch_first : !s16i

// LLVM-LABEL: @_Z9inc_short
// LLVM: atomicrmw add ptr {{.*}}, i16 {{.*}} seq_cst, align 2
void inc_short(short* a, short b) {
  short c = __sync_fetch_and_add(a, 2);
}

// CHECK-LABEL: @_Z8inc_byte
// CHECK: cir.atomic.fetch(add, {{.*}} : !cir.ptr<!s8i>, {{.*}} : !s8i, seq_cst) fetch_first : !s8i

// LLVM-LABEL: @_Z8inc_byte
// LLVM: atomicrmw add ptr {{.*}}, i8 {{.*}} seq_cst, align 1
void inc_byte(char* a, char b) {
  char c = __sync_fetch_and_add(a, b);
}
>>>>>>> c8ba55bd
<|MERGE_RESOLUTION|>--- conflicted
+++ resolved
@@ -339,19 +339,6 @@
 // LLVM: atomicrmw add ptr {{.*}}, i32 {{.*}} monotonic, align 4
 // LLVM: atomicrmw sub ptr {{.*}}, i32 {{.*}} monotonic, align 4
 
-<<<<<<< HEAD
-void inc(int* a) {
-  int b = __sync_fetch_and_add(a, 1);
-}
-// CHECK-LABEL: @_Z3inc 
-// CHECK: %[[PTR:.*]] = cir.load {{.*}} : !cir.ptr<!cir.ptr<!s32i>>, !cir.ptr<!s32i> 
-// CHECK: %[[VAL:.*]] = cir.const #cir.int<1> : !s32i
-// CHECK: %[[RES:.*]] = cir.atomic.fetch(add, %[[PTR]] : !cir.ptr<!s32i>, %[[VAL]] : !s32i, seq_cst) fetch_first : !s32i
-// CHECK: cir.store %[[RES]], {{.*}} : !s32i, !cir.ptr<!s32i>
-
-// LLVM-LABEL: @_Z3inc
-// LLVM: atomicrmw add ptr {{.*}}, i32 1 seq_cst, align 4
-=======
 void inc_int(int* a, int b) {
   int c = __sync_fetch_and_add(a, b);
 }
@@ -391,5 +378,4 @@
 // LLVM: atomicrmw add ptr {{.*}}, i8 {{.*}} seq_cst, align 1
 void inc_byte(char* a, char b) {
   char c = __sync_fetch_and_add(a, b);
-}
->>>>>>> c8ba55bd
+}