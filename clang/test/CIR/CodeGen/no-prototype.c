// RUN: %clang_cc1 -triple x86_64-unknown-linux-gnu -fclangir-enable -emit-cir %s -o %t.cir
// RUN: FileCheck --input-file=%t.cir %s

//===----------------------------------------------------------------------===//
// DEFINED BEHAVIOUR
//===----------------------------------------------------------------------===//

// No-proto definition followed by a correct call.
int noProto0(x) int x; { return x; }
// CHECK: cir.func @noProto0(%arg0: !s32i {{.+}}) -> !s32i attributes {no_proto = #cir.no_proto}
int test0(int x) {
  // CHECK: cir.func @test0
  return noProto0(x); // We know the definition. Should be a direct call.
  // CHECK: %{{.+}} = cir.call @noProto0(%{{.+}})
}

// Declaration without prototype followed by its definition, then a correct call.
//
// Prototyped definition overrides no-proto declaration before any call is made,
// only allowing calls with proper arguments.
int noProto1();
int noProto1(int x) { return x; }
// CHECK: cir.func @noProto1(%arg0: !s32i {{.+}}) -> !s32i {
int test1(int x) {
  // CHECK: cir.func @test1
  return noProto1(x);
  // CHECK: %{{.+}} = cir.call @noProto1(%{{[0-9]+}}) : (!s32i) -> !s32i
<<<<<<< HEAD
}

// Declaration without prototype followed by a correct call, then its definition.
//
// Call to no-proto is made before definition, so a variadic call that takes anything
// is created. Later, when the definition is found, no-proto is replaced.
int noProto2();
int test2(int x) {
  return noProto2(x);
  // CHECK: %{{.+}} = cir.call @noProto2(%{{[0-9]+}}) : (!s32i) -> !s32i
}
int noProto2(int x) { return x; }
// CHECK: cir.func @noProto2(%arg0: !s32i {{.+}}) -> !s32i attributes {no_proto = #cir.no_proto}

// No-proto declaration without definition (any call here is "correct").
//
// Call to no-proto is made before definition, so a variadic call that takes anything
// is created. Definition is not in the translation unit, so it is left as is.
int noProto3();
// cir.func private @noProto3(...) -> !s32i attributes {no_proto = #cir.no_proto}
int test3(int x) {
// CHECK: cir.func @test3
  return noProto3(x);
  // CHECK: %{{.+}} = cir.call @noProto3(%{{[0-9]+}}) : (!s32i) -> !s32i
}


//===----------------------------------------------------------------------===//
// UNDEFINED BEHAVIOUR
//
// No-proto definitions followed by incorrect calls.
//===----------------------------------------------------------------------===//

// No-proto definition followed by an incorrect call due to extra args.
int noProto4() { return 0; }
// cir.func private @noProto4() -> !s32i attributes {no_proto = #cir.no_proto}
int test4(int x) {
  return noProto4(x); // Even if we know the definition, this should compile.
  // CHECK: %{{.+}} = cir.call @noProto4(%{{.+}}) : (!s32i) -> !s32i
}

// No-proto definition followed by an incorrect call due to lack of args.
int noProto5();
int test5(int x) {
  return noProto5();
  // CHECK: %{{.+}} = cir.call @noProto5() : () -> !s32i
}
int noProto5(int x) { return x; }
// CHECK: cir.func @noProto5(%arg0: !s32i {{.+}}) -> !s32i attributes {no_proto = #cir.no_proto}
=======
}
>>>>>>> 83f3f613
<|MERGE_RESOLUTION|>--- conflicted
+++ resolved
@@ -7,7 +7,7 @@
 
 // No-proto definition followed by a correct call.
 int noProto0(x) int x; { return x; }
-// CHECK: cir.func @noProto0(%arg0: !s32i {{.+}}) -> !s32i attributes {no_proto = #cir.no_proto}
+// CHECK: cir.func no_proto @noProto0(%arg0: !s32i {{.+}}) -> !s32i
 int test0(int x) {
   // CHECK: cir.func @test0
   return noProto0(x); // We know the definition. Should be a direct call.
@@ -17,7 +17,8 @@
 // Declaration without prototype followed by its definition, then a correct call.
 //
 // Prototyped definition overrides no-proto declaration before any call is made,
-// only allowing calls with proper arguments.
+// only allowing calls with proper arguments. This is the only case where the
+// definition is not marked as no-proto.
 int noProto1();
 int noProto1(int x) { return x; }
 // CHECK: cir.func @noProto1(%arg0: !s32i {{.+}}) -> !s32i {
@@ -25,7 +26,6 @@
   // CHECK: cir.func @test1
   return noProto1(x);
   // CHECK: %{{.+}} = cir.call @noProto1(%{{[0-9]+}}) : (!s32i) -> !s32i
-<<<<<<< HEAD
 }
 
 // Declaration without prototype followed by a correct call, then its definition.
@@ -38,14 +38,14 @@
   // CHECK: %{{.+}} = cir.call @noProto2(%{{[0-9]+}}) : (!s32i) -> !s32i
 }
 int noProto2(int x) { return x; }
-// CHECK: cir.func @noProto2(%arg0: !s32i {{.+}}) -> !s32i attributes {no_proto = #cir.no_proto}
+// CHECK: cir.func no_proto @noProto2(%arg0: !s32i {{.+}}) -> !s32i
 
 // No-proto declaration without definition (any call here is "correct").
 //
 // Call to no-proto is made before definition, so a variadic call that takes anything
 // is created. Definition is not in the translation unit, so it is left as is.
 int noProto3();
-// cir.func private @noProto3(...) -> !s32i attributes {no_proto = #cir.no_proto}
+// cir.func private no_proto @noProto3(...) -> !s32i
 int test3(int x) {
 // CHECK: cir.func @test3
   return noProto3(x);
@@ -61,7 +61,7 @@
 
 // No-proto definition followed by an incorrect call due to extra args.
 int noProto4() { return 0; }
-// cir.func private @noProto4() -> !s32i attributes {no_proto = #cir.no_proto}
+// cir.func private no_proto @noProto4() -> !s32i
 int test4(int x) {
   return noProto4(x); // Even if we know the definition, this should compile.
   // CHECK: %{{.+}} = cir.call @noProto4(%{{.+}}) : (!s32i) -> !s32i
@@ -74,7 +74,4 @@
   // CHECK: %{{.+}} = cir.call @noProto5() : () -> !s32i
 }
 int noProto5(int x) { return x; }
-// CHECK: cir.func @noProto5(%arg0: !s32i {{.+}}) -> !s32i attributes {no_proto = #cir.no_proto}
-=======
-}
->>>>>>> 83f3f613
+// CHECK: cir.func no_proto @noProto5(%arg0: !s32i {{.+}}) -> !s32i