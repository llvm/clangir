--- conflicted
+++ resolved
@@ -10,12 +10,8 @@
 !u32i = !cir.int<u, 32>
 !u64i = !cir.int<u, 64>
 !u8i = !cir.int<u, 8>
-<<<<<<< HEAD
 !ty_22struct2EA22 = !cir.struct<"struct.A" {!s32i, !cir.array<!cir.array<!s32i x 2> x 2>} #cir.recdecl.ast>
-=======
-!ty_22struct2EA22 = !cir.struct<"struct.A", !s32i, !cir.array<!cir.array<!s32i x 2> x 2>, #cir.recdecl.ast>
-!ty_22struct2EBar22 = !cir.struct<"struct.Bar", !s32i, !s8i, #cir.recdecl.ast>
->>>>>>> 8943e8d2
+!ty_22struct2EBar22 = !cir.struct<"struct.Bar" {!s32i, !s8i} #cir.recdecl.ast>
 
 module {
   cir.global external @a = #cir.int<3> : !s32i
