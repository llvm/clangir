--- conflicted
+++ resolved
@@ -15,15 +15,9 @@
     %1 = cir.alloca !ty_22S22, cir.ptr <!ty_22S22>, ["x"] {alignment = 4 : i64}
     // CHECK: %[[#ARRSIZE:]] = llvm.mlir.constant(1 : index) : i64
     // CHECK: %[[#STRUCT:]] = llvm.alloca %[[#ARRSIZE]] x !llvm.struct<"struct.S", (i8, i32)>
-<<<<<<< HEAD
-    %3 = cir.get_member %1[0] {name = "c"} : !cir.ptr<!ty_22struct2ES22> -> !cir.ptr<!u8i>
+    %3 = cir.get_member %1[0] {name = "c"} : !cir.ptr<!ty_22S22> -> !cir.ptr<!u8i>
     // CHECK: = llvm.getelementptr %[[#STRUCT]][0, 0] : (!llvm.ptr<struct<"struct.S", (i8, i32)>>) -> !llvm.ptr<i8>
-    %5 = cir.get_member %1[1] {name = "i"} : !cir.ptr<!ty_22struct2ES22> -> !cir.ptr<!s32i>
-=======
-    %3 = "cir.struct_element_addr"(%1) {member_index = 0 : index, member_name = "c"} : (!cir.ptr<!ty_22S22>) -> !cir.ptr<!u8i>
-    // CHECK: = llvm.getelementptr %[[#STRUCT]][0, 0] : (!llvm.ptr<struct<"struct.S", (i8, i32)>>) -> !llvm.ptr<i8>
-    %5 = "cir.struct_element_addr"(%1) {member_index = 1 : index, member_name = "i"} : (!cir.ptr<!ty_22S22>) -> !cir.ptr<!s32i>
->>>>>>> c39ed1e9
+    %5 = cir.get_member %1[1] {name = "i"} : !cir.ptr<!ty_22S22> -> !cir.ptr<!s32i>
     // CHECK: = llvm.getelementptr %[[#STRUCT]][0, 1] : (!llvm.ptr<struct<"struct.S", (i8, i32)>>) -> !llvm.ptr<i32>
     cir.return
   }
