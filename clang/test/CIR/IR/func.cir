// RUN: cir-tool %s | FileCheck %s
!s32i = !cir.int<s, 32>
!u8i = !cir.int<u, 8>
module {
  cir.func @l0() {
    cir.return
  }

  cir.func @l1() alias(@l0)

  cir.func private @variadic(!s32i, ...) -> !s32i

  // Should accept call with only the required parameters.
  cir.func @variadic_call_1(%0: !s32i) -> !s32i {
    %9 = cir.call @variadic(%0) : (!s32i) -> !s32i
    cir.return %9 : !s32i
  }

  // Should accept calls with variadic parameters.
  cir.func @variadic_call_2(%0: !s32i, %1: !s32i,  %2: !u8i) -> !s32i {
    %9 = cir.call @variadic(%0, %1, %2) : (!s32i, !s32i, !u8i) -> !s32i
    cir.return %9 : !s32i
  }

  // Should parse custom assembly format.
  cir.func @parse_func_type() -> () {
    %1 = cir.alloca !cir.ptr<!cir.func<!s32i (!s32i, ...)>>, cir.ptr <!cir.ptr<!cir.func<!s32i (!s32i, ...)>>>, ["fn", init] {alignment = 8 : i64}
    cir.return
  }

<<<<<<< HEAD
  // Should parse variadic no-proto functions.
  cir.func no_proto private @no_proto(...) -> !s32i
=======
  // Should parse void return types.
  cir.func @parse_explicit_void_func() -> !cir.void {
    cir.return
  }

  // Should parse omitted void return type.
  cir.func @parse_func_type_with_omitted_void() {
    cir.return
  }
>>>>>>> 7aad5cd4
}

// CHECK: cir.func @l0()<|MERGE_RESOLUTION|>--- conflicted
+++ resolved
@@ -28,10 +28,6 @@
     cir.return
   }
 
-<<<<<<< HEAD
-  // Should parse variadic no-proto functions.
-  cir.func no_proto private @no_proto(...) -> !s32i
-=======
   // Should parse void return types.
   cir.func @parse_explicit_void_func() -> !cir.void {
     cir.return
@@ -41,7 +37,9 @@
   cir.func @parse_func_type_with_omitted_void() {
     cir.return
   }
->>>>>>> 7aad5cd4
+
+  // Should parse variadic no-proto functions.
+  cir.func no_proto private @no_proto(...) -> !s32i
 }
 
 // CHECK: cir.func @l0()