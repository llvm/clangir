// Test attempts to build bogus CIR
// RUN: cir-opt %s -verify-diagnostics -split-input-file

!u32i = !cir.int<u, 32>

// expected-error@+2 {{'cir.const' op nullptr expects pointer type}}
cir.func @p0() {
  %1 = cir.const(#cir.ptr<null> : !cir.ptr<!u32i>) : !u32i
  cir.return
}

// -----

#false = #cir.bool<false> : !cir.bool
#true = #cir.bool<true> : !cir.bool
!u32i = !cir.int<u, 32>
// expected-error@+2 {{op result type ('!cir.int<u, 32>') must be '!cir.bool' for '#cir.bool<true> : !cir.bool'}}
cir.func @b0() {
  %1 = cir.const(#true) : !u32i
  cir.return
}

// -----

#false = #cir.bool<false> : !cir.bool
#true = #cir.bool<true> : !cir.bool
!u32i = !cir.int<u, 32>
cir.func @if0() {
  %0 = cir.const(#true) : !cir.bool
  // expected-error@+1 {{'cir.if' op  region control flow edge from Region #0 to parent results: source has 1 operands, but target successor needs 0}}
  cir.if %0 {
    %6 = cir.const(#cir.int<3> : !u32i) : !u32i
    cir.yield %6 : !u32i
  }
  cir.return
}

// -----

#false = #cir.bool<false> : !cir.bool
#true = #cir.bool<true> : !cir.bool
cir.func @yield0() {
  %0 = cir.const(#true) : !cir.bool
  cir.if %0 { // expected-error {{custom op 'cir.if' multi-block region must not omit terminator}}
    cir.br ^a
  ^a:
  }
  cir.return
}

// -----

#false = #cir.bool<false> : !cir.bool
#true = #cir.bool<true> : !cir.bool
cir.func @yieldbreak() {
  %0 = cir.const(#true) : !cir.bool
  cir.if %0 {
    cir.break // expected-error {{op must be within a loop or switch}}
  }
  cir.return
}

// -----

#false = #cir.bool<false> : !cir.bool
#true = #cir.bool<true> : !cir.bool
cir.func @yieldcontinue() {
  %0 = cir.const(#true) : !cir.bool
  cir.if %0 {
    cir.continue // expected-error {{op must be within a loop}}
  }
  cir.return
}

// -----

!s32i = !cir.int<s, 32>
cir.func @s0() {
  %1 = cir.const(#cir.int<2> : !s32i) : !s32i
  cir.switch (%1 : !s32i) [
    case (equal, 5) { // expected-error {{custom op 'cir.switch' case regions must be explicitly terminated}}
      %2 = cir.const(#cir.int<3> : !s32i) : !s32i
    }
  ]
  cir.return
}

// -----

!s32i = !cir.int<s, 32>
cir.func @s1() {
  %1 = cir.const(#cir.int<2> : !s32i) : !s32i
  cir.switch (%1 : !s32i) [
    case (equal, 5) {
    }
  ] // expected-error {{case region shall not be empty}}
  cir.return
}

// -----

cir.func @badstride(%x: !cir.ptr<!cir.int<s, 32>>) {
  %idx = cir.const(#cir.int<2> : !cir.int<s, 32>) : !cir.int<s, 32>
  %4 = cir.ptr_stride(%x : !cir.ptr<!cir.int<s, 32>>, %idx : !cir.int<s, 32>), !cir.ptr<!cir.float> // expected-error {{requires the same type for first operand and result}}
  cir.return
}

// -----

!u32i = !cir.int<u, 32>
cir.func @cast0(%arg0: !u32i) {
  %1 = cir.cast(int_to_bool, %arg0 : !u32i), !u32i // expected-error {{requires !cir.bool type for result}}
  cir.return
}

// -----

cir.func @cast1(%arg1: !cir.float) {
  %1 = cir.cast(int_to_bool, %arg1 : !cir.float), !cir.bool // expected-error {{requires integral type for source}}
  cir.return
}

// -----

!u32i = !cir.int<u, 32>
cir.func @cast2(%p: !cir.ptr<!u32i>) {
  %2 = cir.cast(array_to_ptrdecay, %p : !cir.ptr<!u32i>), !cir.ptr<!u32i> // expected-error {{requires !cir.array pointee}}
  cir.return
}

// -----

!u32i = !cir.int<u, 32>
cir.func @cast3(%p: !cir.ptr<!u32i>) {
  %0 = cir.alloca !cir.array<!u32i x 10>, cir.ptr <!cir.array<!u32i x 10>>, ["x", init]
  %2 = cir.cast(array_to_ptrdecay, %0 : !cir.ptr<!cir.array<!u32i x 10>>), !cir.ptr<!cir.float> // expected-error {{requires same type for array element and pointee result}}
  cir.return
}

// -----

!u32i = !cir.int<u, 32>
cir.func @cast4(%p: !cir.ptr<!u32i>) {
  %2 = cir.cast(bitcast, %p : !cir.ptr<!u32i>), !u32i // expected-error {{requires !cir.ptr or !cir.vector type for source and result}}
  cir.return
}

// -----

cir.func @cast5(%p: !cir.float) {
  %2 = cir.cast(bool_to_float, %p : !cir.float), !cir.float // expected-error {{requires !cir.bool for source}}
  cir.return
}

// -----

cir.func @cast6(%p: !cir.bool) {
  %2 = cir.cast(bool_to_float, %p : !cir.bool), !cir.int<u, 32> // expected-error {{requires !cir.float for result}}
  cir.return
}

// -----

!u32i = !cir.int<u, 32>
cir.func @cast7(%p: !cir.ptr<!u32i>) {
  %2 = cir.cast(ptr_to_bool, %p : !cir.ptr<!u32i>), !u32i // expected-error {{requires !cir.bool type for result}}
  cir.return
}

// -----

!u32i = !cir.int<u, 32>
cir.func @cast8(%p: !u32i) {
  %2 = cir.cast(ptr_to_bool, %p : !u32i), !cir.bool // expected-error {{requires pointer type for source}}
  cir.return
}

// -----

!u32i = !cir.int<u, 32>
cir.func @cast9(%p : !u32i) {
  %2 = cir.cast(integral, %p : !u32i), !cir.float // expected-error {{requires !IntegerType for result}}
  cir.return
}

// -----

!u32i = !cir.int<u, 32>
cir.func @cast10(%p : !cir.float) {
  %2 = cir.cast(integral, %p : !cir.float), !u32i // expected-error {{requires !IntegerType for source}}
  cir.return
}

// -----

!u32i = !cir.int<u, 32>
cir.func @cast11(%p : !cir.float) {
  %2 = cir.cast(floating, %p : !cir.float), !u32i // expected-error {{requires floating for source and result}}
  cir.return
}

// -----

!u32i = !cir.int<u, 32>
cir.func @cast12(%p : !u32i) {
  %2 = cir.cast(floating, %p : !u32i), !cir.float // expected-error {{requires floating for source and result}}
  cir.return
}

// -----

!u32i = !cir.int<u, 32>
cir.func @cast13(%p : !u32i) {
  %2 = cir.cast(float_to_int, %p : !u32i), !u32i // expected-error {{requires floating for source}}
  cir.return
}

// -----

cir.func @cast14(%p : !cir.float) {
  %2 = cir.cast(float_to_int, %p : !cir.float), !cir.float // expected-error {{requires !IntegerType for result}}
  cir.return
}

// -----

!u64i = !cir.int<u, 64>
cir.func @cast15(%p : !cir.ptr<!u64i>) {
  %2 = cir.cast(int_to_ptr, %p : !cir.ptr<!u64i>), !cir.ptr<!u64i> // expected-error {{requires integer for source}}
  cir.return
}

// -----

!u64i = !cir.int<u, 64>
cir.func @cast16(%p : !u64i) {
  %2 = cir.cast(int_to_ptr, %p : !u64i), !u64i // expected-error {{requires pointer for result}}
  cir.return
}

// -----

!u64i = !cir.int<u, 64>
cir.func @cast17(%p : !u64i) {
  %2 = cir.cast(ptr_to_int, %p : !u64i), !u64i // expected-error {{requires pointer for source}}
  cir.return
}

// -----

!u64i = !cir.int<u, 64>
cir.func @cast18(%p : !cir.ptr<!u64i>) {
  %2 = cir.cast(ptr_to_int, %p : !cir.ptr<!u64i>), !cir.ptr<!u64i> // expected-error {{requires integer for result}}
  cir.return
}

// -----

!u32i = !cir.int<u, 32>
cir.func @cast19(%p : !u32i) {
  %2 = cir.cast(float_to_bool, %p : !u32i), !cir.bool // expected-error {{requires float for source}}
  cir.return
}

// -----

!u32i = !cir.int<u, 32>
cir.func @cast20(%p : !cir.float) {
  %2 = cir.cast(float_to_bool, %p : !cir.float), !u32i // expected-error {{requires !cir.bool for result}}
  cir.return
}

// -----

!u32i = !cir.int<u, 32>
cir.func @cast21(%p : !u32i) {
  %2 = cir.cast(bool_to_int, %p : !u32i), !u32i // expected-error {{requires !cir.bool for source}}
  cir.return
}

// -----

cir.func @cast22(%p : !cir.bool) {
  %2 = cir.cast(bool_to_int, %p : !cir.bool), !cir.float // expected-error {{requires !cir.int for result}}
  cir.return
}

// -----

cir.func @cast23(%p : !cir.bool) {
  %2 = cir.cast(int_to_float, %p : !cir.bool), !cir.float // expected-error {{requires !cir.int for source}}
  cir.return
}

// -----

!u32i = !cir.int<u, 32>
cir.func @cast24(%p : !u32i) {
  %2 = cir.cast(int_to_float, %p : !u32i), !cir.bool // expected-error {{requires !cir.float for result}}
  cir.return
}

// -----

!u32i = !cir.int<u, 32>
!u8i = !cir.int<u, 8>
module {
  cir.global external @a = #cir.const_array<[#cir.int<0> : !u8i, #cir.int<23> : !u8i, #cir.int<33> : !u8i] : !cir.array<!u32i x 3>> // expected-error {{constant array element should match array element type}}
} // expected-error {{expected constant attribute to match type}}

// -----

!u8i = !cir.int<u, 8>
module {
  cir.global external @a = #cir.const_array<[#cir.int<0> : !u8i, #cir.int<23> : !u8i, #cir.int<33> : !u8i] : !cir.array<!u8i x 4>> // expected-error {{constant array size should match type size}}
} // expected-error {{expected constant attribute to match type}}

// -----

!u32i = !cir.int<u, 32>
module {
  cir.global external @b = #cir.const_array<"example\00" : !cir.array<!u32i x 8>> // expected-error {{constant array element for string literals expects !cir.int<u, 8> element type}}
} // expected-error {{expected constant attribute to match type}}

// -----

module {
  cir.global "private" constant external @".str2" = #cir.const_array<"example\00"> {alignment = 1 : i64} // expected-error {{expected type declaration for string literal}}
} // expected-error@-1 {{expected constant attribute to match type}}

// -----

!u32i = !cir.int<u, 32>
module {
  cir.global @a = #cir.const_array<[0 : !u8i, -23 : !u8i, 33 : !u8i] : !cir.array<!u32i x 3>> // expected-error {{expected string or keyword containing one of the following enum values for attribute 'linkage' [external, available_externally, linkonce, linkonce_odr, weak, weak_odr, internal, cir_private, extern_weak, common]}}
}

// -----

!u32i = !cir.int<u, 32>
module {
  cir.global "private" external @v = #cir.int<3> : !u32i // expected-error {{private visibility not allowed with 'external' linkage}}
}

// -----

!u32i = !cir.int<u, 32>
module {
  cir.global "public" internal @v = #cir.int<3> : !u32i // expected-error {{public visibility not allowed with 'internal' linkage}}
}

// -----

!u32i = !cir.int<u, 32>
module {
  cir.global external @v = #cir.zero : !u32i // expected-error {{zero expects struct or array type}}
}

// -----

!s32i = !cir.int<s, 32>
cir.func @vec_op_size() {
  %0 = cir.const(#cir.int<1> : !s32i) : !s32i
  %1 = cir.vec.create(%0 : !s32i) : !cir.vector<!s32i x 2> // expected-error {{'cir.vec.create' op operand count of 1 doesn't match vector type '!cir.vector<!cir.int<s, 32> x 2>' element count of 2}}
  cir.return
}

// -----

!s32i = !cir.int<s, 32>
!u32i = !cir.int<u, 32>
cir.func @vec_op_type() {
  %0 = cir.const(#cir.int<1> : !s32i) : !s32i
  %1 = cir.const(#cir.int<2> : !u32i) : !u32i
  %2 = cir.vec.create(%0, %1 : !s32i, !u32i) : !cir.vector<!s32i x 2> // expected-error {{'cir.vec.create' op operand type '!cir.int<u, 32>' doesn't match vector element type '!cir.int<s, 32>'}}
  cir.return
}

// -----

!s32i = !cir.int<s, 32>
cir.func @vec_extract_non_int_idx() {
  %0 = cir.const(1.5e+00 : f64) : f64
  %1 = cir.const(#cir.int<0> : !s32i) : !s32i
  %2 = cir.vec.create(%1, %1 : !s32i, !s32i) : !cir.vector<!s32i x 2>
  %3 = cir.vec.extract %2[%0 : f64] : !cir.vector<!s32i x 2> // expected-error {{expected '<'}}
  cir.return
}

// -----

!s32i = !cir.int<s, 32>
!u32i = !cir.int<u, 32>
cir.func @vec_extract_bad_type() {
  %0 = cir.alloca !u32i, cir.ptr <!u32i>, ["x", init] {alignment = 4 : i64}
  %1 = cir.const(#cir.int<0> : !s32i) : !s32i
  %2 = cir.vec.create(%1, %1 : !s32i, !s32i) : !cir.vector<!s32i x 2>
  %3 = cir.vec.extract %2[%1 : !s32i] : !cir.vector<!s32i x 2> // expected-note {{prior use here}}
  cir.store %3, %0 : !u32i, cir.ptr<!u32i> // expected-error {{use of value '%3' expects different type than prior uses: '!cir.int<u, 32>' vs '!cir.int<s, 32>'}}
  cir.return
}

// -----

!s32i = !cir.int<s, 32>
cir.func @vec_extract_non_vector() {
  %0 = cir.const(#cir.int<0> : !s32i) : !s32i
  %1 = cir.vec.extract %0[%0 : !s32i] : !s32i // expected-error {{custom op 'cir.vec.extract' 'vec' must be CIR vector type, but got '!cir.int<s, 32>'}}
  cir.return
}

// -----

!s32i = !cir.int<s, 32>
!u32i = !cir.int<u, 32>
cir.func @vec_insert_bad_type() {
  %0 = cir.const(#cir.int<0> : !s32i) : !s32i
  %1 = cir.vec.create(%0, %0 : !s32i, !s32i) : !cir.vector<!s32i x 2>
  %2 = cir.const(#cir.int<0> : !u32i) : !u32i // expected-note {{prior use here}}
  %3 = cir.vec.insert %2, %1[%0 : !s32i] : !cir.vector<!s32i x 2> // expected-error {{use of value '%2' expects different type than prior uses: '!cir.int<s, 32>' vs '!cir.int<u, 32>'}}
  cir.return
}

// -----

!s32i = !cir.int<s, 32>
cir.func @vec_insert_non_vector() {
  %0 = cir.const(#cir.int<0> : !s32i) : !s32i
  %1 = cir.vec.insert %0, %0[%0 : !s32i] : !s32i // expected-error {{custom op 'cir.vec.insert' 'vec' must be CIR vector type, but got '!cir.int<s, 32>'}}
  cir.return
}

// -----

!s32i = !cir.int<s, 32>
cir.func @vec_ternary_non_vector1() {
  %0 = cir.const(#cir.int<0> : !s32i) : !s32i
  %1 = cir.vec.create(%0, %0 : !s32i, !s32i) : !cir.vector<!s32i x 2>
  %2 = cir.vec.ternary(%0, %1, %1) : !s32i, !cir.vector<!s32i x 2> // expected-error {{'cir.vec.ternary' op operand #0 must be !cir.vector of !cir.int, but got '!cir.int<s, 32>'}}
  cir.return
}

// -----

!s32i = !cir.int<s, 32>
cir.func @vec_ternary_non_vector2() {
  %0 = cir.const(#cir.int<0> : !s32i) : !s32i
  %1 = cir.vec.create(%0, %0 : !s32i, !s32i) : !cir.vector<!s32i x 2>
  %2 = cir.vec.ternary(%1, %0, %0) : !cir.vector<!s32i x 2>, !s32i // expected-error {{'cir.vec.ternary' op operand #1 must be CIR vector type, but got '!cir.int<s, 32>'}}
  cir.return
}

// -----

!s32i = !cir.int<s, 32>
cir.func @vec_ternary_different_size() {
  %0 = cir.const(#cir.int<0> : !s32i) : !s32i
  %1 = cir.vec.create(%0, %0 : !s32i, !s32i) : !cir.vector<!s32i x 2>
  %2 = cir.vec.create(%0, %0, %0, %0 : !s32i, !s32i, !s32i, !s32i) : !cir.vector<!s32i x 4>
  %3 = cir.vec.ternary(%1, %2, %2) : !cir.vector<!s32i x 2>, !cir.vector<!s32i x 4> // expected-error {{'cir.vec.ternary' op : the number of elements in '!cir.vector<!cir.int<s, 32> x 2>' and '!cir.vector<!cir.int<s, 32> x 4>' don't match}}
  cir.return
}

// -----

cir.func @vec_ternary_not_int(%p : !cir.float) {
  %0 = cir.vec.create(%p, %p : !cir.float, !cir.float) : !cir.vector<!cir.float x 2>
  %1 = cir.vec.ternary(%0, %0, %0) : !cir.vector<!cir.float x 2>, !cir.vector<!cir.float x 2> // expected-error {{'cir.vec.ternary' op operand #0 must be !cir.vector of !cir.int, but got '!cir.vector<!cir.float x 2>'}}
  cir.return
}

// -----

!s32i = !cir.int<s, 32>
cir.func @vec_shuffle_mismatch_args(%f : !cir.float, %n : !s32i) {
  %0 = cir.vec.create(%f, %f : !cir.float, !cir.float) : !cir.vector<!cir.float x 2>
  %1 = cir.vec.create(%n, %n : !s32i, !s32i) : !cir.vector<!s32i x 2> // expected-note {{prior use here}}
  %2 = cir.vec.shuffle(%0, %1 : !cir.vector<!cir.float x 2>) [#cir.int<0> : !s32i, #cir.int<1> : !s32i] : !cir.vector<!cir.float x 2> // expected-error {{use of value '%1' expects different type than prior uses: '!cir.vector<!cir.float x 2>' vs '!cir.vector<!cir.int<s, 32> x 2>}}
  cir.return
}

// -----

cir.func @vec_shuffle_non_ints(%f : !cir.float) {
  %0 = cir.vec.create(%f, %f : !cir.float, !cir.float) : !cir.vector<!cir.float x 2>
  %1 = cir.vec.shuffle(%0, %0 : !cir.vector<!cir.float x 2>) [#cir.fp<1.000000e+00> : !cir.float, #cir.fp<1.000000e+00> : !cir.float] : !cir.vector<!cir.float x 2> // expected-error {{'cir.vec.shuffle' op all index values must be integers}}
  cir.return
}

// -----

!s32i = !cir.int<s, 32>
cir.func @vec_shuffle_result_size(%f : !cir.float) {
  %0 = cir.vec.create(%f, %f : !cir.float, !cir.float) : !cir.vector<!cir.float x 2>
  %1 = cir.vec.shuffle(%0, %0 : !cir.vector<!cir.float x 2>) [#cir.int<1> : !s32i, #cir.int<1> : !s32i] : !cir.vector<!cir.float x 4> // expected-error {{'cir.vec.shuffle' op : the number of elements in [#cir.int<1> : !cir.int<s, 32>, #cir.int<1> : !cir.int<s, 32>] and '!cir.vector<!cir.float x 4>' don't match}}
  cir.return
}

// -----

!s32i = !cir.int<s, 32>
cir.func @vec_shuffle_result_element(%f : !cir.float) {
  %0 = cir.vec.create(%f, %f : !cir.float, !cir.float) : !cir.vector<!cir.float x 2>
  %1 = cir.vec.shuffle(%0, %0 : !cir.vector<!cir.float x 2>) [#cir.int<1> : !s32i, #cir.int<1> : !s32i] : !cir.vector<!s32i x 2> // expected-error {{'cir.vec.shuffle' op : element types of '!cir.vector<!cir.float x 2>' and '!cir.vector<!cir.int<s, 32> x 2>' don't match}}
  cir.return
}

// -----

cir.func coroutine @bad_task() { // expected-error {{coroutine body must use at least one cir.await op}}
  cir.return
}

// -----

cir.func coroutine @missing_condition() {
  cir.scope {
    cir.await(user, ready : { // expected-error {{ready region must end with cir.condition}}
      cir.yield
    }, suspend : {
      cir.yield
    }, resume : {
      cir.yield
    },)
  }
  cir.return
}

// -----

!u8i = !cir.int<u, 8>
!u32i = !cir.int<u, 32>
module {
  // Note MLIR requires "private" for global declarations, should get
  // rid of this somehow in favor of clarity?
  cir.global "private" external @_ZTVN10__cxxabiv120__si_class_type_infoE : !cir.ptr<!u32i>

  cir.global external @type_info_B = #cir.typeinfo<{ // expected-error {{element at index 0 has type '!cir.ptr<!cir.int<u, 8>>' but return type for this element is '!cir.ptr<!cir.int<u, 32>>'}}
    #cir.global_view<@_ZTVN10__cxxabiv120__si_class_type_infoE, [2]> : !cir.ptr<!u8i>}>
    : !cir.struct<struct {!cir.ptr<!u32i>}>
} // expected-error {{'cir.global' expected constant attribute to match type}}

// -----

module {
  cir.func @l0() {
    cir.return
  }

  cir.func @l1() alias(@l0) { // expected-error {{function alias shall not have a body}}
    cir.return
  }
}

// -----

module {
  // expected-error@below {{expected 's' or 'u'}}
  cir.func @l0(%arg0: !cir.int<x, 32>) -> () {
    cir.return
  }
}

// // -----

module {
  // expected-error@below {{expected integer width to be from 1 up to 64}}
  cir.func @l0(%arg0: !cir.int<s, 128>) -> () {
    cir.return
  }
}

// -----

module {
  // expected-error@below {{integer value too large for the given type}}
  cir.global external @a = #cir.int<256> : !cir.int<u, 8>
  // expected-error@below {{integer value too large for the given type}}
  cir.global external @b = #cir.int<-129> : !cir.int<s, 8>
}

// -----

module {
  // expected-error@+1 {{prototyped function must have at least one non-variadic input}}
  cir.func private @variadic(...) -> !cir.int<s, 32>
}

// -----

module {
  // expected-error@+1 {{custom op 'cir.func' variadic arguments must be in the end of the argument list}}
  cir.func @variadic(..., !cir.int<s, 32>) -> !cir.int<s, 32>
}

// -----

module {
  // expected-error@+1 {{functions only supports zero or one results}}
  cir.func @variadic() -> (!cir.int<s, 32>, !cir.int<s, 32>)
}

// -----

module {
  cir.func private @variadic(!cir.int<s, 32>, !cir.int<s, 32>, ...) -> !cir.int<s, 32>
  cir.func @call_variadic(%0: !cir.int<s, 32>) -> !cir.int<s, 32> {
    // expected-error@+1 {{'cir.call' op too few operands for callee}}
    %1 = cir.call @variadic(%0) : (!cir.int<s, 32>) -> !cir.int<s, 32>
    cir.return %1 : !cir.int<s, 32>
  }
}

// -----

!s32i = !cir.int<s, 32>
cir.func @test_br() -> !s32i {
    %0 = cir.const(#cir.int<0>: !s32i) : !s32i
    // expected-error@below {{branch has 1 operands for successor #0, but target block has 0}}
    cir.br ^bb1(%0 : !s32i)
  ^bb1:
    cir.return %0 : !s32i
}

// -----

module {
  cir.func private @test() -> !cir.void
  cir.func @invalid_call() {
    // expected-error@+1 {{'cir.call' op callee returns void but call has results}}
    %1 = cir.call @test() : () -> (!cir.int<s, 32>)
    cir.return
  }
}

// -----

module {
  cir.func private @test() -> !cir.int<u, 8>
  cir.func @invalid_call() {
    // expected-error@+1 {{'cir.call' op result type mismatch: expected '!cir.int<u, 8>', but provided '!cir.int<s, 32>'}}
    %1 = cir.call @test() : () -> (!cir.int<s, 32>)
    cir.return
  }
}

// -----

module {
  cir.func @invalid_return_type(%0 : !cir.int<u, 64>) -> !cir.int<s, 32> {
    // expected-error@+1 {{'cir.return' op returns '!cir.int<u, 64>' but enclosing function returns '!cir.int<s, 32>'}}
    cir.return %0 : !cir.int<u, 64>
  }
}

// -----

// expected-error@+1 {{invalid language keyword 'dummy'}}
module attributes {cir.lang = #cir.lang<dummy>} { }

// -----

module {
  // Should not copy types with no data layout (unkonwn byte size).
  cir.func @invalid_copy(%arg0 : !cir.ptr<!cir.void>, %arg1 : !cir.ptr<!cir.void>) {
    // expected-error@+1 {{missing data layout for pointee type}}
    cir.copy %arg0 to %arg1 : !cir.ptr<!cir.void>
    cir.return
  }
}

// -----

module {
  // Should not copy to same address.
  cir.func @invalid_copy(%arg0 : !cir.ptr<!cir.int<s, 8>>) {
    // expected-error@+1 {{source and destination are the same}}
    cir.copy %arg0 to %arg0 : !cir.ptr<!cir.int<s, 8>>
    cir.return
  }
}

// -----

!s8i = !cir.int<s, 8>
module {
  // Should not memcpy with invalid length type.
  cir.func @invalid_memcpy_len(%arg0 : !cir.ptr<!cir.void>, %arg1 : !s8i) {
    // expected-error@+1 {{memcpy length must be an unsigned integer}}
    cir.libc.memcpy %arg1 bytes from %arg0 to %arg0 : !s8i, !cir.ptr<!cir.void> -> !cir.ptr<!cir.void>
    cir.return
  }
}

// -----

!s8i = !cir.int<s, 8>
!u32i = !cir.int<u, 32>
module {
  // Should not memcpy non-void pointers.
  cir.func @invalid_memcpy_len(%arg0 : !cir.ptr<!s8i>, %arg1 : !u32i) {
    // expected-error@+1 {{memcpy src and dst must be void pointers}}
    cir.libc.memcpy %arg1 bytes from %arg0 to %arg0 : !u32i, !cir.ptr<!s8i> -> !cir.ptr<!s8i>
    cir.return
  }
}

// -----
!s8i = !cir.int<s, 8>
!ty_22Init22 = !cir.struct<class "Init" {!s8i} #cir.record.decl.ast>
module {
  cir.global "private" internal @_ZL8__ioinit = ctor : !ty_22Init22 {
  }
  // expected-error@+1 {{custom op 'cir.global' ctor region must have exactly one block}}
}

// -----
!s8i = !cir.int<s, 8>
#true = #cir.bool<true> : !cir.bool
!ty_22Init22 = !cir.struct<class "Init" {!s8i} #cir.record.decl.ast>
module {
  cir.func private @_ZN4InitC1Eb(!cir.ptr<!ty_22Init22>)
  cir.global "private" internal @_ZL8__ioinit = ctor : !ty_22Init22 {
    %0 = cir.get_global @_ZL8__ioinit : cir.ptr <!ty_22Init22>
    cir.call @_ZN4InitC1Eb(%0) : (!cir.ptr<!ty_22Init22>) -> ()
  } dtor {}
  // expected-error@+1 {{custom op 'cir.global' dtor region must have exactly one block}}
}

// -----
!s32i = !cir.int<s, 32>
!u8i = !cir.int<u, 8>
module {
  cir.global "private" constant internal @".str" = #cir.const_array<"Division by zero condition!\00" : !cir.array<!u8i x 28>> : !cir.array<!u8i x 28> {alignment = 1 : i64}
  cir.global "private" constant external @_ZTIPKc : !cir.ptr<!u8i>
  cir.func @_Z8divisionii() {
    %11 = cir.alloc_exception(!cir.ptr<!u8i>) -> <!cir.ptr<!u8i>>
    %12 = cir.get_global @".str" : cir.ptr <!cir.array<!u8i x 28>>
    %13 = cir.cast(array_to_ptrdecay, %12 : !cir.ptr<!cir.array<!u8i x 28>>), !cir.ptr<!u8i>
    cir.store %13, %11 : !cir.ptr<!u8i>, cir.ptr <!cir.ptr<!u8i>>
    cir.throw(%11 : !cir.ptr<!cir.ptr<!u8i>>) // expected-error {{'type_info' symbol attribute missing}}
  }
}

// -----

!u16i = !cir.int<u, 16>
!u32i = !cir.int<u, 32>
!struct = !cir.struct<struct "Struct" {!u16i, !u32i}>
module {
  cir.func @memeber_index_out_of_bounds(%arg0 : !cir.ptr<!struct>) {
    // expected-error@+1 {{member index out of bounds}}
    %0 = cir.get_member %arg0[2] {name = "test"} : !cir.ptr<!struct> -> !cir.ptr<!u32i>
    cir.return
  }
}

// -----

!u16i = !cir.int<u, 16>
!u32i = !cir.int<u, 32>
!struct = !cir.struct<struct "Struct" {!u16i, !u32i}>
module {
  cir.func @memeber_type_mismatch(%arg0 : !cir.ptr<!struct>) {
    // expected-error@+1 {{member type mismatch}}
    %0 = cir.get_member %arg0[0] {name = "test"} : !cir.ptr<!struct> -> !cir.ptr<!u32i>
    cir.return
  }
}

// -----

!u16i = !cir.int<u, 16>
// expected-error@+1 {{anonymous structs must be complete}}
!struct = !cir.struct<struct incomplete>

// -----

!u16i = !cir.int<u, 16>
// expected-error@+1 {{identified structs cannot have an empty name}}
!struct = !cir.struct<struct "" incomplete>

// -----

// expected-error@+1 {{invalid self-reference within record}}
!struct = !cir.struct<struct {!cir.struct<struct "SelfReference">}>

// -----

// expected-error@+1 {{record already defined}}
!struct = !cir.struct<struct "SelfReference" {!cir.struct<struct "SelfReference" {}>}>

// -----
!s32i = !cir.int<s, 32>
module {
  cir.func @tmp(%arg0: !cir.float) {
    // expected-error@+1 {{operand #0 must be primitive int}}
    %0 = cir.alloca !s32i, cir.ptr <!s32i>, %arg0 : !cir.float, ["tmp"]
    cir.return
  }
}

// -----

!u8i = !cir.int<u, 8>
module {
  cir.func @stack_save_type_mismatch() {
    // expected-error@+1 {{must be CIR pointer type}}
    %1 = cir.stack_save : !u8i
    cir.return
  }
}
// -----

!u8i = !cir.int<u, 8>
module {
  cir.func @stack_restore_type_mismatch(%arg0 : !u8i) {
    // expected-error@+1 {{must be CIR pointer type}}
    cir.stack_restore %arg0 : !u8i
    cir.return
  }
}

// -----

!s8i = !cir.int<s, 8>
!u8i = !cir.int<u, 8>
cir.func @const_type_mismatch() -> () {
    // expected-error@+1 {{'cir.const' op result type ('!cir.int<u, 8>') does not match value type ('!cir.int<s, 8>')}}
    %2 = cir.const(#cir.int<0> : !s8i) : !u8i
    cir.return
}

// -----

!u16i = !cir.int<u, 16>

// expected-error@+1 {{invalid kind of type specified}}
#invalid_type = #cir.data_member<0> : !u16i

// -----

!u16i = !cir.int<u, 16>
!u32i = !cir.int<u, 32>
!struct1 = !cir.struct<struct "Struct1" {!u16i, !u32i}>

// expected-error@+1 {{member type of a #cir.data_member attribute must match the attribute type}}
#invalid_member_ty = #cir.data_member<0> : !cir.data_member<!u32i in !struct1>

// -----

!u16i = !cir.int<u, 16>
!u32i = !cir.int<u, 32>
!struct1 = !cir.struct<struct "Struct1" {!u16i, !u32i}>

module {
  cir.func @invalid_base_type(%arg0 : !cir.data_member<!u32i in !struct1>) {
    %0 = cir.alloca !u32i, cir.ptr <!u32i>, ["tmp"] {alignment = 4 : i64}
    // expected-error@+1 {{'cir.get_runtime_member' op operand #0 must be !cir.struct*}}
    %1 = cir.get_runtime_member %0[%arg0 : !cir.data_member<!u32i in !struct1>] : !cir.ptr<!u32i> -> !cir.ptr<!u32i>
    cir.return
  }
}

// -----

!u16i = !cir.int<u, 16>
!u32i = !cir.int<u, 32>
!struct1 = !cir.struct<struct "Struct1" {!u16i, !u32i}>
!struct2 = !cir.struct<struct "Struct2" {!u16i, !u32i}>

module {
  cir.func @invalid_base_type(%arg0 : !cir.data_member<!u32i in !struct1>) {
    %0 = cir.alloca !struct2, cir.ptr <!struct2>, ["tmp"] {alignment = 4 : i64}
    // expected-error@+1 {{record type does not match the member pointer type}}
    %1 = cir.get_runtime_member %0[%arg0 : !cir.data_member<!u32i in !struct1>] : !cir.ptr<!struct2> -> !cir.ptr<!u32i>
    cir.return
  }
}

// -----

!u16i = !cir.int<u, 16>
!u32i = !cir.int<u, 32>
!struct1 = !cir.struct<struct "Struct1" {!u16i, !u32i}>

module {
  cir.func @invalid_base_type(%arg0 : !cir.data_member<!u32i in !struct1>) {
    %0 = cir.alloca !struct1, cir.ptr <!struct1>, ["tmp"] {alignment = 4 : i64}
    // expected-error@+1 {{result type does not match the member pointer type}}
    %1 = cir.get_runtime_member %0[%arg0 : !cir.data_member<!u32i in !struct1>] : !cir.ptr<!struct1> -> !cir.ptr<!u16i>
    cir.return
  }
}

// -----

!u16i = !cir.int<u, 16>
!incomplete_struct = !cir.struct<struct "Incomplete" incomplete>

// expected-error@+1 {{incomplete 'cir.struct' cannot be used to build a non-null data member pointer}}
#incomplete_cls_member = #cir.data_member<0> : !cir.data_member<!u16i in !incomplete_struct>


// -----

!s32i = !cir.int<s, 32>
!u32i = !cir.int<u, 32>

cir.func @clrsb_invalid_input_ty(%arg0 : !u32i) -> () {
  // expected-error@+1 {{'cir.bit.clrsb' op operand #0 must be 32-bit signed integer or 64-bit signed integer, but got '!cir.int<u, 32>'}}
  %0 = cir.bit.clrsb(%arg0 : !u32i) : !s32i
  cir.return
}

// -----

!s32i = !cir.int<s, 32>
!u32i = !cir.int<u, 32>

cir.func @clrsb_invalid_result_ty(%arg0 : !s32i) -> () {
  // expected-error@+1 {{'cir.bit.clrsb' op result #0 must be 32-bit signed integer, but got '!cir.int<u, 32>'}}
  %0 = cir.bit.clrsb(%arg0 : !s32i) : !u32i
  cir.return
}

// -----

!s32i = !cir.int<s, 32>

cir.func @clz_invalid_input_ty(%arg0 : !s32i) -> () {
  // expected-error@+1 {{'cir.bit.clz' op operand #0 must be 16-bit unsigned integer or 32-bit unsigned integer or 64-bit unsigned integer, but got '!cir.int<s, 32>'}}
  %0 = cir.bit.clz(%arg0 : !s32i) : !s32i
  cir.return
}

// -----

!u32i = !cir.int<u, 32>

cir.func @clz_invalid_result_ty(%arg0 : !u32i) -> () {
  // expected-error@+1 {{'cir.bit.clz' op result #0 must be 32-bit signed integer, but got '!cir.int<u, 32>}}
  %0 = cir.bit.clz(%arg0 : !u32i) : !u32i
  cir.return
}

// -----

!s32i = !cir.int<s, 32>

cir.func @ctz_invalid_input_ty(%arg0 : !s32i) -> () {
  // expected-error@+1 {{'cir.bit.ctz' op operand #0 must be 16-bit unsigned integer or 32-bit unsigned integer or 64-bit unsigned integer, but got '!cir.int<s, 32>'}}
  %0 = cir.bit.ctz(%arg0 : !s32i) : !s32i
  cir.return
}

// -----

!u32i = !cir.int<u, 32>

cir.func @ctz_invalid_result_ty(%arg0 : !u32i) -> () {
  // expected-error@+1 {{'cir.bit.ctz' op result #0 must be 32-bit signed integer, but got '!cir.int<u, 32>'}}
  %0 = cir.bit.ctz(%arg0 : !u32i) : !u32i
  cir.return
}

// -----

!s32i = !cir.int<s, 32>
!u32i = !cir.int<u, 32>

cir.func @ffs_invalid_input_ty(%arg0 : !u32i) -> () {
  // expected-error@+1 {{'cir.bit.ffs' op operand #0 must be 32-bit signed integer or 64-bit signed integer, but got '!cir.int<u, 32>'}}
  %0 = cir.bit.ffs(%arg0 : !u32i) : !s32i
  cir.return
}

// -----

!s32i = !cir.int<s, 32>
!u32i = !cir.int<u, 32>

cir.func @ffs_invalid_result_ty(%arg0 : !s32i) -> () {
  // expected-error@+1 {{'cir.bit.ffs' op result #0 must be 32-bit signed integer, but got '!cir.int<u, 32>'}}
  %0 = cir.bit.ffs(%arg0 : !s32i) : !u32i
  cir.return
}

// -----

!s32i = !cir.int<s, 32>

cir.func @parity_invalid_input_ty(%arg0 : !s32i) -> () {
  // expected-error@+1 {{'cir.bit.parity' op operand #0 must be 32-bit unsigned integer or 64-bit unsigned integer, but got '!cir.int<s, 32>'}}
  %0 = cir.bit.parity(%arg0 : !s32i) : !s32i
  cir.return
}

// -----

!u32i = !cir.int<u, 32>

cir.func @parity_invalid_result_ty(%arg0 : !u32i) -> () {
  // expected-error@+1 {{'cir.bit.parity' op result #0 must be 32-bit signed integer, but got '!cir.int<u, 32>}}
  %0 = cir.bit.parity(%arg0 : !u32i) : !u32i
  cir.return
}

// -----

!s32i = !cir.int<s, 32>

cir.func @popcount_invalid_input_ty(%arg0 : !s32i) -> () {
  // expected-error@+1 {{'cir.bit.popcount' op operand #0 must be 16-bit unsigned integer or 32-bit unsigned integer or 64-bit unsigned integer, but got '!cir.int<s, 32>'}}
  %0 = cir.bit.popcount(%arg0 : !s32i) : !s32i
  cir.return
}

// -----

!u32i = !cir.int<u, 32>

cir.func @popcount_invalid_result_ty(%arg0 : !u32i) -> () {
  // expected-error@+1 {{'cir.bit.popcount' op result #0 must be 32-bit signed integer, but got '!cir.int<u, 32>'}}
  %0 = cir.bit.popcount(%arg0 : !u32i) : !u32i
  cir.return
}

// -----

cir.func @bad_fetch(%x: !cir.ptr<!cir.float>, %y: !cir.float) -> () {
  // expected-error@+1 {{only operates on integer values}}
  %12 = cir.atomic.fetch(xor, %x : !cir.ptr<!cir.float>, %y : !cir.float, seq_cst) : !cir.float
  cir.return
}

// -----

<<<<<<< HEAD
cir.func @bad_operands_for_nowrap(%x: !cir.float, %y: !cir.float) {
  // expected-error@+1 {{only operations on integer values may have nsw/nuw flags}}
  %0 = cir.binop(add, %x, %y) nsw : !cir.float 
}

// -----

!u32i = !cir.int<u, 32>

cir.func @bad_binop_for_nowrap(%x: !u32i, %y: !u32i) {
  // expected-error@+1 {{The nsw/nuw flags are applicable to opcodes: 'add', 'sub' and 'mul'}}
  %0 = cir.binop(div, %x, %y) nsw : !u32i
=======
!s32i = !cir.int<s, 32>

module {
  cir.global "private" external @batata : !s32i
  cir.func @f35() {
    // expected-error@+1 {{access to global not marked thread local}}
    %0 = cir.get_global thread_local @batata : cir.ptr <!s32i>
    cir.return
  }
>>>>>>> 0de44173
}<|MERGE_RESOLUTION|>--- conflicted
+++ resolved
@@ -1036,7 +1036,6 @@
 
 // -----
 
-<<<<<<< HEAD
 cir.func @bad_operands_for_nowrap(%x: !cir.float, %y: !cir.float) {
   // expected-error@+1 {{only operations on integer values may have nsw/nuw flags}}
   %0 = cir.binop(add, %x, %y) nsw : !cir.float 
@@ -1049,7 +1048,10 @@
 cir.func @bad_binop_for_nowrap(%x: !u32i, %y: !u32i) {
   // expected-error@+1 {{The nsw/nuw flags are applicable to opcodes: 'add', 'sub' and 'mul'}}
   %0 = cir.binop(div, %x, %y) nsw : !u32i
-=======
+}
+
+// -----
+
 !s32i = !cir.int<s, 32>
 
 module {
@@ -1059,5 +1061,4 @@
     %0 = cir.get_global thread_local @batata : cir.ptr <!s32i>
     cir.return
   }
->>>>>>> 0de44173
 }