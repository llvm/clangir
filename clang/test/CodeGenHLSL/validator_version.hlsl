// RUN: %clang_cc1 -S -triple dxil-pc-shadermodel6.3-library -S -emit-llvm -xhlsl -validator-version 1.1 -o - %s | FileCheck %s

// FIXME:The following line should work once SPIR-V support for HLSL is added.
// See: https://github.com/llvm/llvm-project/issues/57877
<<<<<<< HEAD
// DISABLED: %clang -cc1 -S -triple spirv32 -S -emit-llvm -xhlsl -validator-version 1.1 -o - %s | FileCheck %s --check-prefix=NOT_DXIL
=======
// DISABLED: %clang_cc1 -S -triple spirv32 -S -emit-llvm -xhlsl -validator-version 1.1 -o - %s | FileCheck %s --check-prefix=NOT_DXIL
>>>>>>> f788a4d7

// CHECK:!dx.valver = !{![[valver:[0-9]+]]}
// CHECK:![[valver]] = !{i32 1, i32 1}

// NOT_DXIL-NOT:!dx.valver

float bar(float a, float b);

float foo(float a, float b) {
  return bar(a, b);
}<|MERGE_RESOLUTION|>--- conflicted
+++ resolved
@@ -2,11 +2,7 @@
 
 // FIXME:The following line should work once SPIR-V support for HLSL is added.
 // See: https://github.com/llvm/llvm-project/issues/57877
-<<<<<<< HEAD
-// DISABLED: %clang -cc1 -S -triple spirv32 -S -emit-llvm -xhlsl -validator-version 1.1 -o - %s | FileCheck %s --check-prefix=NOT_DXIL
-=======
 // DISABLED: %clang_cc1 -S -triple spirv32 -S -emit-llvm -xhlsl -validator-version 1.1 -o - %s | FileCheck %s --check-prefix=NOT_DXIL
->>>>>>> f788a4d7
 
 // CHECK:!dx.valver = !{![[valver:[0-9]+]]}
 // CHECK:![[valver]] = !{i32 1, i32 1}
