//===- TableGen.cpp - Top-Level TableGen implementation for Clang ---------===//
//
// Part of the LLVM Project, under the Apache License v2.0 with LLVM Exceptions.
// See https://llvm.org/LICENSE.txt for license information.
// SPDX-License-Identifier: Apache-2.0 WITH LLVM-exception
//
//===----------------------------------------------------------------------===//
//
// This file contains the main function for Clang's TableGen.
//
//===----------------------------------------------------------------------===//

#include "TableGenBackends.h" // Declares all backends.
#include "ASTTableGen.h"
#include "llvm/Support/CommandLine.h"
#include "llvm/Support/PrettyStackTrace.h"
#include "llvm/Support/Signals.h"
#include "llvm/TableGen/Error.h"
#include "llvm/TableGen/Main.h"
#include "llvm/TableGen/Record.h"

using namespace llvm;
using namespace clang;

enum ActionType {
  PrintRecords,
  DumpJSON,
  GenClangAttrClasses,
  GenClangAttrParserStringSwitches,
  GenClangAttrSubjectMatchRulesParserStringSwitches,
  GenClangAttrImpl,
  GenClangAttrList,
  GenClangAttrSubjectMatchRuleList,
  GenClangAttrPCHRead,
  GenClangAttrPCHWrite,
  GenClangAttrHasAttributeImpl,
  GenClangAttrSpellingListIndex,
  GenClangAttrASTVisitor,
  GenClangAttrTemplateInstantiate,
  GenClangAttrParsedAttrList,
  GenClangAttrParsedAttrImpl,
  GenClangAttrParsedAttrKinds,
  GenClangAttrTextNodeDump,
  GenClangAttrNodeTraverse,
  GenClangBasicReader,
  GenClangBasicWriter,
  GenClangDiagsDefs,
  GenClangDiagGroups,
  GenClangDiagsIndexName,
  GenClangCommentNodes,
  GenClangDeclNodes,
  GenClangStmtNodes,
  GenClangTypeNodes,
  GenClangTypeReader,
  GenClangTypeWriter,
  GenClangOpcodes,
  GenClangSACheckers,
  GenClangCommentHTMLTags,
  GenClangCommentHTMLTagsProperties,
  GenClangCommentHTMLNamedCharacterReferences,
  GenClangCommentCommandInfo,
  GenClangCommentCommandList,
  GenClangOpenCLBuiltins,
  GenClangSPIRVBuiltins,
  GenArmNeon,
  GenArmFP16,
  GenArmBF16,
  GenArmNeonSema,
  GenArmNeonTest,
  GenArmMveHeader,
  GenArmMveBuiltinDef,
  GenArmMveBuiltinSema,
  GenArmMveBuiltinCG,
  GenArmMveBuiltinAliases,
  GenArmSveHeader,
  GenArmSveBuiltins,
  GenArmSveBuiltinCG,
  GenArmSveTypeFlags,
  GenArmSveRangeChecks,
  GenArmCdeHeader,
  GenArmCdeBuiltinDef,
  GenArmCdeBuiltinSema,
  GenArmCdeBuiltinCG,
  GenArmCdeBuiltinAliases,
  GenAttrDocs,
  GenDiagDocs,
  GenOptDocs,
  GenDataCollectors,
  GenTestPragmaAttributeSupportedAttributes
};

namespace {
cl::opt<ActionType> Action(
    cl::desc("Action to perform:"),
    cl::values(
        clEnumValN(PrintRecords, "print-records",
                   "Print all records to stdout (default)"),
        clEnumValN(DumpJSON, "dump-json",
                   "Dump all records as machine-readable JSON"),
        clEnumValN(GenClangAttrClasses, "gen-clang-attr-classes",
                   "Generate clang attribute clases"),
        clEnumValN(GenClangAttrParserStringSwitches,
                   "gen-clang-attr-parser-string-switches",
                   "Generate all parser-related attribute string switches"),
        clEnumValN(GenClangAttrSubjectMatchRulesParserStringSwitches,
                   "gen-clang-attr-subject-match-rules-parser-string-switches",
                   "Generate all parser-related attribute subject match rule"
                   "string switches"),
        clEnumValN(GenClangAttrImpl, "gen-clang-attr-impl",
                   "Generate clang attribute implementations"),
        clEnumValN(GenClangAttrList, "gen-clang-attr-list",
                   "Generate a clang attribute list"),
        clEnumValN(GenClangAttrSubjectMatchRuleList,
                   "gen-clang-attr-subject-match-rule-list",
                   "Generate a clang attribute subject match rule list"),
        clEnumValN(GenClangAttrPCHRead, "gen-clang-attr-pch-read",
                   "Generate clang PCH attribute reader"),
        clEnumValN(GenClangAttrPCHWrite, "gen-clang-attr-pch-write",
                   "Generate clang PCH attribute writer"),
        clEnumValN(GenClangAttrHasAttributeImpl,
                   "gen-clang-attr-has-attribute-impl",
                   "Generate a clang attribute spelling list"),
        clEnumValN(GenClangAttrSpellingListIndex,
                   "gen-clang-attr-spelling-index",
                   "Generate a clang attribute spelling index"),
        clEnumValN(GenClangAttrASTVisitor, "gen-clang-attr-ast-visitor",
                   "Generate a recursive AST visitor for clang attributes"),
        clEnumValN(GenClangAttrTemplateInstantiate,
                   "gen-clang-attr-template-instantiate",
                   "Generate a clang template instantiate code"),
        clEnumValN(GenClangAttrParsedAttrList,
                   "gen-clang-attr-parsed-attr-list",
                   "Generate a clang parsed attribute list"),
        clEnumValN(GenClangAttrParsedAttrImpl,
                   "gen-clang-attr-parsed-attr-impl",
                   "Generate the clang parsed attribute helpers"),
        clEnumValN(GenClangAttrParsedAttrKinds,
                   "gen-clang-attr-parsed-attr-kinds",
                   "Generate a clang parsed attribute kinds"),
        clEnumValN(GenClangAttrTextNodeDump, "gen-clang-attr-text-node-dump",
                   "Generate clang attribute text node dumper"),
        clEnumValN(GenClangAttrNodeTraverse, "gen-clang-attr-node-traverse",
                   "Generate clang attribute traverser"),
        clEnumValN(GenClangDiagsDefs, "gen-clang-diags-defs",
                   "Generate Clang diagnostics definitions"),
        clEnumValN(GenClangDiagGroups, "gen-clang-diag-groups",
                   "Generate Clang diagnostic groups"),
        clEnumValN(GenClangDiagsIndexName, "gen-clang-diags-index-name",
                   "Generate Clang diagnostic name index"),
        clEnumValN(GenClangBasicReader, "gen-clang-basic-reader",
                   "Generate Clang BasicReader classes"),
        clEnumValN(GenClangBasicWriter, "gen-clang-basic-writer",
                   "Generate Clang BasicWriter classes"),
        clEnumValN(GenClangCommentNodes, "gen-clang-comment-nodes",
                   "Generate Clang AST comment nodes"),
        clEnumValN(GenClangDeclNodes, "gen-clang-decl-nodes",
                   "Generate Clang AST declaration nodes"),
        clEnumValN(GenClangStmtNodes, "gen-clang-stmt-nodes",
                   "Generate Clang AST statement nodes"),
        clEnumValN(GenClangTypeNodes, "gen-clang-type-nodes",
                   "Generate Clang AST type nodes"),
        clEnumValN(GenClangTypeReader, "gen-clang-type-reader",
                   "Generate Clang AbstractTypeReader class"),
        clEnumValN(GenClangTypeWriter, "gen-clang-type-writer",
                   "Generate Clang AbstractTypeWriter class"),
        clEnumValN(GenClangOpcodes, "gen-clang-opcodes",
                   "Generate Clang constexpr interpreter opcodes"),
        clEnumValN(GenClangSACheckers, "gen-clang-sa-checkers",
                   "Generate Clang Static Analyzer checkers"),
        clEnumValN(GenClangCommentHTMLTags, "gen-clang-comment-html-tags",
                   "Generate efficient matchers for HTML tag "
                   "names that are used in documentation comments"),
        clEnumValN(GenClangCommentHTMLTagsProperties,
                   "gen-clang-comment-html-tags-properties",
                   "Generate efficient matchers for HTML tag "
                   "properties"),
        clEnumValN(GenClangCommentHTMLNamedCharacterReferences,
                   "gen-clang-comment-html-named-character-references",
                   "Generate function to translate named character "
                   "references to UTF-8 sequences"),
        clEnumValN(GenClangCommentCommandInfo, "gen-clang-comment-command-info",
                   "Generate command properties for commands that "
                   "are used in documentation comments"),
        clEnumValN(GenClangCommentCommandList, "gen-clang-comment-command-list",
                   "Generate list of commands that are used in "
                   "documentation comments"),
        clEnumValN(GenClangOpenCLBuiltins, "gen-clang-opencl-builtins",
                   "Generate OpenCL builtin declaration handlers"),
        clEnumValN(GenClangSPIRVBuiltins, "gen-clang-spirv-builtins",
                   "Generate SPIR-V builtin declaration handlers"),
        clEnumValN(GenArmNeon, "gen-arm-neon", "Generate arm_neon.h for clang"),
        clEnumValN(GenArmFP16, "gen-arm-fp16", "Generate arm_fp16.h for clang"),
        clEnumValN(GenArmBF16, "gen-arm-bf16", "Generate arm_bf16.h for clang"),
        clEnumValN(GenArmNeonSema, "gen-arm-neon-sema",
                   "Generate ARM NEON sema support for clang"),
        clEnumValN(GenArmNeonTest, "gen-arm-neon-test",
                   "Generate ARM NEON tests for clang"),
        clEnumValN(GenArmSveHeader, "gen-arm-sve-header",
                   "Generate arm_sve.h for clang"),
        clEnumValN(GenArmSveBuiltins, "gen-arm-sve-builtins",
                   "Generate arm_sve_builtins.inc for clang"),
        clEnumValN(GenArmSveBuiltinCG, "gen-arm-sve-builtin-codegen",
                   "Generate arm_sve_builtin_cg_map.inc for clang"),
        clEnumValN(GenArmSveTypeFlags, "gen-arm-sve-typeflags",
                   "Generate arm_sve_typeflags.inc for clang"),
        clEnumValN(GenArmSveRangeChecks, "gen-arm-sve-sema-rangechecks",
                   "Generate arm_sve_sema_rangechecks.inc for clang"),
        clEnumValN(GenArmMveHeader, "gen-arm-mve-header",
                   "Generate arm_mve.h for clang"),
        clEnumValN(GenArmMveBuiltinDef, "gen-arm-mve-builtin-def",
                   "Generate ARM MVE builtin definitions for clang"),
        clEnumValN(GenArmMveBuiltinSema, "gen-arm-mve-builtin-sema",
                   "Generate ARM MVE builtin sema checks for clang"),
        clEnumValN(GenArmMveBuiltinCG, "gen-arm-mve-builtin-codegen",
                   "Generate ARM MVE builtin code-generator for clang"),
        clEnumValN(GenArmMveBuiltinAliases, "gen-arm-mve-builtin-aliases",
                   "Generate list of valid ARM MVE builtin aliases for clang"),
        clEnumValN(GenArmCdeHeader, "gen-arm-cde-header",
                   "Generate arm_cde.h for clang"),
        clEnumValN(GenArmCdeBuiltinDef, "gen-arm-cde-builtin-def",
                   "Generate ARM CDE builtin definitions for clang"),
        clEnumValN(GenArmCdeBuiltinSema, "gen-arm-cde-builtin-sema",
                   "Generate ARM CDE builtin sema checks for clang"),
        clEnumValN(GenArmCdeBuiltinCG, "gen-arm-cde-builtin-codegen",
                   "Generate ARM CDE builtin code-generator for clang"),
        clEnumValN(GenArmCdeBuiltinAliases, "gen-arm-cde-builtin-aliases",
                   "Generate list of valid ARM CDE builtin aliases for clang"),
        clEnumValN(GenAttrDocs, "gen-attr-docs",
                   "Generate attribute documentation"),
        clEnumValN(GenDiagDocs, "gen-diag-docs",
                   "Generate diagnostic documentation"),
        clEnumValN(GenOptDocs, "gen-opt-docs", "Generate option documentation"),
        clEnumValN(GenDataCollectors, "gen-clang-data-collectors",
                   "Generate data collectors for AST nodes"),
        clEnumValN(GenTestPragmaAttributeSupportedAttributes,
                   "gen-clang-test-pragma-attribute-supported-attributes",
                   "Generate a list of attributes supported by #pragma clang "
                   "attribute for testing purposes")));

cl::opt<std::string>
ClangComponent("clang-component",
               cl::desc("Only use warnings from specified component"),
               cl::value_desc("component"), cl::Hidden);

bool ClangTableGenMain(raw_ostream &OS, RecordKeeper &Records) {
  switch (Action) {
  case PrintRecords:
    OS << Records;           // No argument, dump all contents
    break;
  case DumpJSON:
    EmitJSON(Records, OS);
    break;
  case GenClangAttrClasses:
    EmitClangAttrClass(Records, OS);
    break;
  case GenClangAttrParserStringSwitches:
    EmitClangAttrParserStringSwitches(Records, OS);
    break;
  case GenClangAttrSubjectMatchRulesParserStringSwitches:
    EmitClangAttrSubjectMatchRulesParserStringSwitches(Records, OS);
    break;
  case GenClangAttrImpl:
    EmitClangAttrImpl(Records, OS);
    break;
  case GenClangAttrList:
    EmitClangAttrList(Records, OS);
    break;
  case GenClangAttrSubjectMatchRuleList:
    EmitClangAttrSubjectMatchRuleList(Records, OS);
    break;
  case GenClangAttrPCHRead:
    EmitClangAttrPCHRead(Records, OS);
    break;
  case GenClangAttrPCHWrite:
    EmitClangAttrPCHWrite(Records, OS);
    break;
  case GenClangAttrHasAttributeImpl:
    EmitClangAttrHasAttrImpl(Records, OS);
    break;
  case GenClangAttrSpellingListIndex:
    EmitClangAttrSpellingListIndex(Records, OS);
    break;
  case GenClangAttrASTVisitor:
    EmitClangAttrASTVisitor(Records, OS);
    break;
  case GenClangAttrTemplateInstantiate:
    EmitClangAttrTemplateInstantiate(Records, OS);
    break;
  case GenClangAttrParsedAttrList:
    EmitClangAttrParsedAttrList(Records, OS);
    break;
  case GenClangAttrParsedAttrImpl:
    EmitClangAttrParsedAttrImpl(Records, OS);
    break;
  case GenClangAttrParsedAttrKinds:
    EmitClangAttrParsedAttrKinds(Records, OS);
    break;
  case GenClangAttrTextNodeDump:
    EmitClangAttrTextNodeDump(Records, OS);
    break;
  case GenClangAttrNodeTraverse:
    EmitClangAttrNodeTraverse(Records, OS);
    break;
  case GenClangDiagsDefs:
    EmitClangDiagsDefs(Records, OS, ClangComponent);
    break;
  case GenClangDiagGroups:
    EmitClangDiagGroups(Records, OS);
    break;
  case GenClangDiagsIndexName:
    EmitClangDiagsIndexName(Records, OS);
    break;
  case GenClangCommentNodes:
    EmitClangASTNodes(Records, OS, CommentNodeClassName, "");
    break;
  case GenClangDeclNodes:
    EmitClangASTNodes(Records, OS, DeclNodeClassName, "Decl");
    EmitClangDeclContext(Records, OS);
    break;
  case GenClangStmtNodes:
    EmitClangASTNodes(Records, OS, StmtNodeClassName, "");
    break;
  case GenClangTypeNodes:
    EmitClangTypeNodes(Records, OS);
    break;
  case GenClangTypeReader:
    EmitClangTypeReader(Records, OS);
    break;
  case GenClangTypeWriter:
    EmitClangTypeWriter(Records, OS);
    break;
  case GenClangBasicReader:
    EmitClangBasicReader(Records, OS);
    break;
  case GenClangBasicWriter:
    EmitClangBasicWriter(Records, OS);
    break;
  case GenClangOpcodes:
    EmitClangOpcodes(Records, OS);
    break;
  case GenClangSACheckers:
    EmitClangSACheckers(Records, OS);
    break;
  case GenClangCommentHTMLTags:
    EmitClangCommentHTMLTags(Records, OS);
    break;
  case GenClangCommentHTMLTagsProperties:
    EmitClangCommentHTMLTagsProperties(Records, OS);
    break;
  case GenClangCommentHTMLNamedCharacterReferences:
    EmitClangCommentHTMLNamedCharacterReferences(Records, OS);
    break;
  case GenClangCommentCommandInfo:
    EmitClangCommentCommandInfo(Records, OS);
    break;
  case GenClangCommentCommandList:
    EmitClangCommentCommandList(Records, OS);
    break;
  case GenClangOpenCLBuiltins:
    EmitClangOpenCLBuiltins(Records, OS);
    break;
<<<<<<< HEAD
  case GenClangSPIRVBuiltins:
    EmitClangSPIRVBuiltins(Records, OS);
    break;
  case GenClangSyntaxNodeList:
    EmitClangSyntaxNodeList(Records, OS);
    break;
=======
>>>>>>> 09c6259d
  case GenArmNeon:
    EmitNeon(Records, OS);
    break;
  case GenArmFP16:
    EmitFP16(Records, OS);
    break;
  case GenArmBF16:
    EmitBF16(Records, OS);
    break;
  case GenArmNeonSema:
    EmitNeonSema(Records, OS);
    break;
  case GenArmNeonTest:
    EmitNeonTest(Records, OS);
    break;
  case GenArmMveHeader:
    EmitMveHeader(Records, OS);
    break;
  case GenArmMveBuiltinDef:
    EmitMveBuiltinDef(Records, OS);
    break;
  case GenArmMveBuiltinSema:
    EmitMveBuiltinSema(Records, OS);
    break;
  case GenArmMveBuiltinCG:
    EmitMveBuiltinCG(Records, OS);
    break;
  case GenArmMveBuiltinAliases:
    EmitMveBuiltinAliases(Records, OS);
    break;
  case GenArmSveHeader:
    EmitSveHeader(Records, OS);
    break;
  case GenArmSveBuiltins:
    EmitSveBuiltins(Records, OS);
    break;
  case GenArmSveBuiltinCG:
    EmitSveBuiltinCG(Records, OS);
    break;
  case GenArmSveTypeFlags:
    EmitSveTypeFlags(Records, OS);
    break;
  case GenArmSveRangeChecks:
    EmitSveRangeChecks(Records, OS);
    break;
  case GenArmCdeHeader:
    EmitCdeHeader(Records, OS);
    break;
  case GenArmCdeBuiltinDef:
    EmitCdeBuiltinDef(Records, OS);
    break;
  case GenArmCdeBuiltinSema:
    EmitCdeBuiltinSema(Records, OS);
    break;
  case GenArmCdeBuiltinCG:
    EmitCdeBuiltinCG(Records, OS);
    break;
  case GenArmCdeBuiltinAliases:
    EmitCdeBuiltinAliases(Records, OS);
    break;
  case GenAttrDocs:
    EmitClangAttrDocs(Records, OS);
    break;
  case GenDiagDocs:
    EmitClangDiagDocs(Records, OS);
    break;
  case GenOptDocs:
    EmitClangOptDocs(Records, OS);
    break;
  case GenDataCollectors:
    EmitClangDataCollectors(Records, OS);
    break;
  case GenTestPragmaAttributeSupportedAttributes:
    EmitTestPragmaAttributeSupportedAttributes(Records, OS);
    break;
  }

  return false;
}
}

int main(int argc, char **argv) {
  sys::PrintStackTraceOnErrorSignal(argv[0]);
  PrettyStackTraceProgram X(argc, argv);
  cl::ParseCommandLineOptions(argc, argv);

  llvm_shutdown_obj Y;

  return TableGenMain(argv[0], &ClangTableGenMain);
}

#ifdef __has_feature
#if __has_feature(address_sanitizer)
#include <sanitizer/lsan_interface.h>
// Disable LeakSanitizer for this binary as it has too many leaks that are not
// very interesting to fix. See compiler-rt/include/sanitizer/lsan_interface.h .
int __lsan_is_turned_off() { return 1; }
#endif  // __has_feature(address_sanitizer)
#endif  // defined(__has_feature)<|MERGE_RESOLUTION|>--- conflicted
+++ resolved
@@ -359,15 +359,9 @@
   case GenClangOpenCLBuiltins:
     EmitClangOpenCLBuiltins(Records, OS);
     break;
-<<<<<<< HEAD
   case GenClangSPIRVBuiltins:
     EmitClangSPIRVBuiltins(Records, OS);
     break;
-  case GenClangSyntaxNodeList:
-    EmitClangSyntaxNodeList(Records, OS);
-    break;
-=======
->>>>>>> 09c6259d
   case GenArmNeon:
     EmitNeon(Records, OS);
     break;
