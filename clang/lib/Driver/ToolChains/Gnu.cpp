--- conflicted
+++ resolved
@@ -689,7 +689,6 @@
 
       AddRunTimeLibs(ToolChain, D, CmdArgs, Args);
 
-<<<<<<< HEAD
       if (Args.hasArg(options::OPT_fsycl) &&
           !Args.hasArg(options::OPT_nolibsycl)) {
         CmdArgs.push_back("-lsycl");
@@ -698,7 +697,8 @@
         // FIXME: Adjust to use plugin interface when available.
         if (Args.hasArg(options::OPT_fintelfpga))
           CmdArgs.push_back("-lOpenCL");
-=======
+      }
+
       // LLVM support for atomics on 32-bit SPARC V8+ is incomplete, so
       // forcibly link with libatomic as a workaround.
       // TODO: Issue #41880 and D118021.
@@ -707,7 +707,6 @@
         CmdArgs.push_back("--as-needed");
         CmdArgs.push_back("-latomic");
         CmdArgs.push_back("--pop-state");
->>>>>>> 9b1897bb
       }
 
       if (WantPthread && !isAndroid)
