//===-- Clang.cpp - Clang+LLVM ToolChain Implementations --------*- C++ -*-===//
//
// Part of the LLVM Project, under the Apache License v2.0 with LLVM Exceptions.
// See https://llvm.org/LICENSE.txt for license information.
// SPDX-License-Identifier: Apache-2.0 WITH LLVM-exception
//
//===----------------------------------------------------------------------===//

#include "Clang.h"
#include "AMDGPU.h"
#include "Arch/AArch64.h"
#include "Arch/ARM.h"
#include "Arch/CSKY.h"
#include "Arch/LoongArch.h"
#include "Arch/M68k.h"
#include "Arch/Mips.h"
#include "Arch/PPC.h"
#include "Arch/RISCV.h"
#include "Arch/Sparc.h"
#include "Arch/SystemZ.h"
#include "Arch/VE.h"
#include "Arch/X86.h"
#include "CommonArgs.h"
#include "Hexagon.h"
#include "MSP430.h"
#include "PS4CPU.h"
#include "SYCL.h"
#include "clang/Basic/CLWarnings.h"
#include "clang/Basic/CharInfo.h"
#include "clang/Basic/CodeGenOptions.h"
#include "clang/Basic/HeaderInclude.h"
#include "clang/Basic/LangOptions.h"
#include "clang/Basic/LangStandard.h"
#include "clang/Basic/MakeSupport.h"
#include "clang/Basic/ObjCRuntime.h"
#include "clang/Basic/Version.h"
#include "clang/Config/config.h"
#include "clang/Driver/Action.h"
#include "clang/Driver/Distro.h"
#include "clang/Driver/DriverDiagnostic.h"
#include "clang/Driver/InputInfo.h"
#include "clang/Driver/Options.h"
#include "clang/Driver/SanitizerArgs.h"
#include "clang/Driver/Types.h"
#include "clang/Driver/XRayArgs.h"
#include "llvm/ADT/SmallSet.h"
#include "llvm/ADT/StringExtras.h"
#include "llvm/Config/llvm-config.h"
#include "llvm/Option/ArgList.h"
#include "llvm/Support/Casting.h"
#include "llvm/Support/CodeGen.h"
#include "llvm/Support/CommandLine.h"
#include "llvm/Support/Compiler.h"
#include "llvm/Support/Compression.h"
#include "llvm/Support/Error.h"
#include "llvm/Support/FileSystem.h"
#include "llvm/Support/Path.h"
#include "llvm/Support/Process.h"
#include "llvm/Support/RISCVISAInfo.h"
#include "llvm/Support/YAMLParser.h"
#include "llvm/TargetParser/ARMTargetParserCommon.h"
#include "llvm/TargetParser/Host.h"
#include "llvm/TargetParser/RISCVTargetParser.h"
#include <cctype>

using namespace clang::driver;
using namespace clang::driver::tools;
using namespace clang;
using namespace llvm::opt;

static void CheckPreprocessingOptions(const Driver &D, const ArgList &Args) {
  if (Arg *A = Args.getLastArg(clang::driver::options::OPT_C, options::OPT_CC,
                               options::OPT_fminimize_whitespace,
                               options::OPT_fno_minimize_whitespace)) {
    if (!Args.hasArg(options::OPT_E) && !Args.hasArg(options::OPT__SLASH_P) &&
        !Args.hasArg(options::OPT__SLASH_EP) && !D.CCCIsCPP()) {
      D.Diag(clang::diag::err_drv_argument_only_allowed_with)
          << A->getBaseArg().getAsString(Args)
          << (D.IsCLMode() ? "/E, /P or /EP" : "-E");
    }
  }
}

static void CheckCodeGenerationOptions(const Driver &D, const ArgList &Args) {
  // In gcc, only ARM checks this, but it seems reasonable to check universally.
  if (Args.hasArg(options::OPT_static))
    if (const Arg *A =
            Args.getLastArg(options::OPT_dynamic, options::OPT_mdynamic_no_pic))
      D.Diag(diag::err_drv_argument_not_allowed_with) << A->getAsString(Args)
                                                      << "-static";
}

// Add backslashes to escape spaces and other backslashes.
// This is used for the space-separated argument list specified with
// the -dwarf-debug-flags option.
static void EscapeSpacesAndBackslashes(const char *Arg,
                                       SmallVectorImpl<char> &Res) {
  for (; *Arg; ++Arg) {
    switch (*Arg) {
    default:
      break;
    case ' ':
    case '\\':
      Res.push_back('\\');
      break;
    }
    Res.push_back(*Arg);
  }
}

/// Apply \a Work on the current tool chain \a RegularToolChain and any other
/// offloading tool chain that is associated with the current action \a JA.
static void
forAllAssociatedToolChains(Compilation &C, const JobAction &JA,
                           const ToolChain &RegularToolChain,
                           llvm::function_ref<void(const ToolChain &)> Work) {
  // Apply Work on the current/regular tool chain.
  Work(RegularToolChain);

  // Apply Work on all the offloading tool chains associated with the current
  // action.
  if (JA.isHostOffloading(Action::OFK_Cuda))
    Work(*C.getSingleOffloadToolChain<Action::OFK_Cuda>());
  else if (JA.isDeviceOffloading(Action::OFK_Cuda))
    Work(*C.getSingleOffloadToolChain<Action::OFK_Host>());
  else if (JA.isHostOffloading(Action::OFK_HIP))
    Work(*C.getSingleOffloadToolChain<Action::OFK_HIP>());
  else if (JA.isDeviceOffloading(Action::OFK_HIP))
    Work(*C.getSingleOffloadToolChain<Action::OFK_Host>());

  if (JA.isHostOffloading(Action::OFK_OpenMP)) {
    auto TCs = C.getOffloadToolChains<Action::OFK_OpenMP>();
    for (auto II = TCs.first, IE = TCs.second; II != IE; ++II)
      Work(*II->second);
  } else if (JA.isDeviceOffloading(Action::OFK_OpenMP))
    Work(*C.getSingleOffloadToolChain<Action::OFK_Host>());

  if (JA.isHostOffloading(Action::OFK_SYCL)) {
    auto TCs = C.getOffloadToolChains<Action::OFK_SYCL>();
    for (auto II = TCs.first, IE = TCs.second; II != IE; ++II)
      Work(*II->second);
  } else if (JA.isDeviceOffloading(Action::OFK_SYCL))
    Work(*C.getSingleOffloadToolChain<Action::OFK_Host>());

  //
  // TODO: Add support for other offloading programming models here.
  //
}

/// This is a helper function for validating the optional refinement step
/// parameter in reciprocal argument strings. Return false if there is an error
/// parsing the refinement step. Otherwise, return true and set the Position
/// of the refinement step in the input string.
static bool getRefinementStep(StringRef In, const Driver &D,
                              const Arg &A, size_t &Position) {
  const char RefinementStepToken = ':';
  Position = In.find(RefinementStepToken);
  if (Position != StringRef::npos) {
    StringRef Option = A.getOption().getName();
    StringRef RefStep = In.substr(Position + 1);
    // Allow exactly one numeric character for the additional refinement
    // step parameter. This is reasonable for all currently-supported
    // operations and architectures because we would expect that a larger value
    // of refinement steps would cause the estimate "optimization" to
    // under-perform the native operation. Also, if the estimate does not
    // converge quickly, it probably will not ever converge, so further
    // refinement steps will not produce a better answer.
    if (RefStep.size() != 1) {
      D.Diag(diag::err_drv_invalid_value) << Option << RefStep;
      return false;
    }
    char RefStepChar = RefStep[0];
    if (RefStepChar < '0' || RefStepChar > '9') {
      D.Diag(diag::err_drv_invalid_value) << Option << RefStep;
      return false;
    }
  }
  return true;
}

/// The -mrecip flag requires processing of many optional parameters.
static void ParseMRecip(const Driver &D, const ArgList &Args,
                        ArgStringList &OutStrings) {
  StringRef DisabledPrefixIn = "!";
  StringRef DisabledPrefixOut = "!";
  StringRef EnabledPrefixOut = "";
  StringRef Out = "-mrecip=";

  Arg *A = Args.getLastArg(options::OPT_mrecip, options::OPT_mrecip_EQ);
  if (!A)
    return;

  unsigned NumOptions = A->getNumValues();
  if (NumOptions == 0) {
    // No option is the same as "all".
    OutStrings.push_back(Args.MakeArgString(Out + "all"));
    return;
  }

  // Pass through "all", "none", or "default" with an optional refinement step.
  if (NumOptions == 1) {
    StringRef Val = A->getValue(0);
    size_t RefStepLoc;
    if (!getRefinementStep(Val, D, *A, RefStepLoc))
      return;
    StringRef ValBase = Val.slice(0, RefStepLoc);
    if (ValBase == "all" || ValBase == "none" || ValBase == "default") {
      OutStrings.push_back(Args.MakeArgString(Out + Val));
      return;
    }
  }

  // Each reciprocal type may be enabled or disabled individually.
  // Check each input value for validity, concatenate them all back together,
  // and pass through.

  llvm::StringMap<bool> OptionStrings;
  OptionStrings.insert(std::make_pair("divd", false));
  OptionStrings.insert(std::make_pair("divf", false));
  OptionStrings.insert(std::make_pair("divh", false));
  OptionStrings.insert(std::make_pair("vec-divd", false));
  OptionStrings.insert(std::make_pair("vec-divf", false));
  OptionStrings.insert(std::make_pair("vec-divh", false));
  OptionStrings.insert(std::make_pair("sqrtd", false));
  OptionStrings.insert(std::make_pair("sqrtf", false));
  OptionStrings.insert(std::make_pair("sqrth", false));
  OptionStrings.insert(std::make_pair("vec-sqrtd", false));
  OptionStrings.insert(std::make_pair("vec-sqrtf", false));
  OptionStrings.insert(std::make_pair("vec-sqrth", false));

  for (unsigned i = 0; i != NumOptions; ++i) {
    StringRef Val = A->getValue(i);

    bool IsDisabled = Val.startswith(DisabledPrefixIn);
    // Ignore the disablement token for string matching.
    if (IsDisabled)
      Val = Val.substr(1);

    size_t RefStep;
    if (!getRefinementStep(Val, D, *A, RefStep))
      return;

    StringRef ValBase = Val.slice(0, RefStep);
    llvm::StringMap<bool>::iterator OptionIter = OptionStrings.find(ValBase);
    if (OptionIter == OptionStrings.end()) {
      // Try again specifying float suffix.
      OptionIter = OptionStrings.find(ValBase.str() + 'f');
      if (OptionIter == OptionStrings.end()) {
        // The input name did not match any known option string.
        D.Diag(diag::err_drv_unknown_argument) << Val;
        return;
      }
      // The option was specified without a half or float or double suffix.
      // Make sure that the double or half entry was not already specified.
      // The float entry will be checked below.
      if (OptionStrings[ValBase.str() + 'd'] ||
          OptionStrings[ValBase.str() + 'h']) {
        D.Diag(diag::err_drv_invalid_value) << A->getOption().getName() << Val;
        return;
      }
    }

    if (OptionIter->second == true) {
      // Duplicate option specified.
      D.Diag(diag::err_drv_invalid_value) << A->getOption().getName() << Val;
      return;
    }

    // Mark the matched option as found. Do not allow duplicate specifiers.
    OptionIter->second = true;

    // If the precision was not specified, also mark the double and half entry
    // as found.
    if (ValBase.back() != 'f' && ValBase.back() != 'd' && ValBase.back() != 'h') {
      OptionStrings[ValBase.str() + 'd'] = true;
      OptionStrings[ValBase.str() + 'h'] = true;
    }

    // Build the output string.
    StringRef Prefix = IsDisabled ? DisabledPrefixOut : EnabledPrefixOut;
    Out = Args.MakeArgString(Out + Prefix + Val);
    if (i != NumOptions - 1)
      Out = Args.MakeArgString(Out + ",");
  }

  OutStrings.push_back(Args.MakeArgString(Out));
}

/// The -mprefer-vector-width option accepts either a positive integer
/// or the string "none".
static void ParseMPreferVectorWidth(const Driver &D, const ArgList &Args,
                                    ArgStringList &CmdArgs) {
  Arg *A = Args.getLastArg(options::OPT_mprefer_vector_width_EQ);
  if (!A)
    return;

  StringRef Value = A->getValue();
  if (Value == "none") {
    CmdArgs.push_back("-mprefer-vector-width=none");
  } else {
    unsigned Width;
    if (Value.getAsInteger(10, Width)) {
      D.Diag(diag::err_drv_invalid_value) << A->getOption().getName() << Value;
      return;
    }
    CmdArgs.push_back(Args.MakeArgString("-mprefer-vector-width=" + Value));
  }
}

static bool
shouldUseExceptionTablesForObjCExceptions(const ObjCRuntime &runtime,
                                          const llvm::Triple &Triple) {
  // We use the zero-cost exception tables for Objective-C if the non-fragile
  // ABI is enabled or when compiling for x86_64 and ARM on Snow Leopard and
  // later.
  if (runtime.isNonFragile())
    return true;

  if (!Triple.isMacOSX())
    return false;

  return (!Triple.isMacOSXVersionLT(10, 5) &&
          (Triple.getArch() == llvm::Triple::x86_64 ||
           Triple.getArch() == llvm::Triple::arm));
}

/// Adds exception related arguments to the driver command arguments. There's a
/// main flag, -fexceptions and also language specific flags to enable/disable
/// C++ and Objective-C exceptions. This makes it possible to for example
/// disable C++ exceptions but enable Objective-C exceptions.
static bool addExceptionArgs(const ArgList &Args, types::ID InputType,
                             const ToolChain &TC, bool KernelOrKext,
                             const ObjCRuntime &objcRuntime,
                             ArgStringList &CmdArgs) {
  const llvm::Triple &Triple = TC.getTriple();

  if (KernelOrKext) {
    // -mkernel and -fapple-kext imply no exceptions, so claim exception related
    // arguments now to avoid warnings about unused arguments.
    Args.ClaimAllArgs(options::OPT_fexceptions);
    Args.ClaimAllArgs(options::OPT_fno_exceptions);
    Args.ClaimAllArgs(options::OPT_fobjc_exceptions);
    Args.ClaimAllArgs(options::OPT_fno_objc_exceptions);
    Args.ClaimAllArgs(options::OPT_fcxx_exceptions);
    Args.ClaimAllArgs(options::OPT_fno_cxx_exceptions);
    Args.ClaimAllArgs(options::OPT_fasync_exceptions);
    Args.ClaimAllArgs(options::OPT_fno_async_exceptions);
    return false;
  }

  // See if the user explicitly enabled exceptions.
  bool EH = Args.hasFlag(options::OPT_fexceptions, options::OPT_fno_exceptions,
                         false);

  bool EHa = Args.hasFlag(options::OPT_fasync_exceptions,
                          options::OPT_fno_async_exceptions, false);
  if (EHa) {
    CmdArgs.push_back("-fasync-exceptions");
    EH = true;
  }

  // Obj-C exceptions are enabled by default, regardless of -fexceptions. This
  // is not necessarily sensible, but follows GCC.
  if (types::isObjC(InputType) &&
      Args.hasFlag(options::OPT_fobjc_exceptions,
                   options::OPT_fno_objc_exceptions, true)) {
    CmdArgs.push_back("-fobjc-exceptions");

    EH |= shouldUseExceptionTablesForObjCExceptions(objcRuntime, Triple);
  }

  if (types::isCXX(InputType)) {
    // Disable C++ EH by default on XCore and PS4/PS5.
    bool CXXExceptionsEnabled = Triple.getArch() != llvm::Triple::xcore &&
                                !Triple.isPS() && !Triple.isDriverKit();
    Arg *ExceptionArg = Args.getLastArg(
        options::OPT_fcxx_exceptions, options::OPT_fno_cxx_exceptions,
        options::OPT_fexceptions, options::OPT_fno_exceptions);
    if (ExceptionArg)
      CXXExceptionsEnabled =
          ExceptionArg->getOption().matches(options::OPT_fcxx_exceptions) ||
          ExceptionArg->getOption().matches(options::OPT_fexceptions);

    if (CXXExceptionsEnabled) {
      CmdArgs.push_back("-fcxx-exceptions");

      EH = true;
    }
  }

  // OPT_fignore_exceptions means exception could still be thrown,
  // but no clean up or catch would happen in current module.
  // So we do not set EH to false.
  Args.AddLastArg(CmdArgs, options::OPT_fignore_exceptions);

  if (EH)
    CmdArgs.push_back("-fexceptions");
  return EH;
}

static bool ShouldEnableAutolink(const ArgList &Args, const ToolChain &TC,
                                 const JobAction &JA) {
  bool Default = true;
  if (TC.getTriple().isOSDarwin()) {
    // The native darwin assembler doesn't support the linker_option directives,
    // so we disable them if we think the .s file will be passed to it.
    Default = TC.useIntegratedAs();
  }
  // The linker_option directives are intended for host compilation.
  if (JA.isDeviceOffloading(Action::OFK_Cuda) ||
      JA.isDeviceOffloading(Action::OFK_HIP))
    Default = false;
  return Args.hasFlag(options::OPT_fautolink, options::OPT_fno_autolink,
                      Default);
}

static bool mustUseNonLeafFramePointerForTarget(const llvm::Triple &Triple) {
  switch (Triple.getArch()){
  default:
    return false;
  case llvm::Triple::arm:
  case llvm::Triple::thumb:
    // ARM Darwin targets require a frame pointer to be always present to aid
    // offline debugging via backtraces.
    return Triple.isOSDarwin();
  }
}

static bool useFramePointerForTargetByDefault(const ArgList &Args,
                                              const llvm::Triple &Triple) {
  if (Args.hasArg(options::OPT_pg) && !Args.hasArg(options::OPT_mfentry))
    return true;

  if (Triple.isAndroid()) {
    switch (Triple.getArch()) {
    case llvm::Triple::aarch64:
    case llvm::Triple::arm:
    case llvm::Triple::armeb:
    case llvm::Triple::thumb:
    case llvm::Triple::thumbeb:
    case llvm::Triple::riscv64:
      return true;
    default:
      break;
    }
  }

  switch (Triple.getArch()) {
  case llvm::Triple::xcore:
  case llvm::Triple::wasm32:
  case llvm::Triple::wasm64:
  case llvm::Triple::msp430:
    // XCore never wants frame pointers, regardless of OS.
    // WebAssembly never wants frame pointers.
    return false;
  case llvm::Triple::ppc:
  case llvm::Triple::ppcle:
  case llvm::Triple::ppc64:
  case llvm::Triple::ppc64le:
  case llvm::Triple::riscv32:
  case llvm::Triple::riscv64:
  case llvm::Triple::sparc:
  case llvm::Triple::sparcel:
  case llvm::Triple::sparcv9:
  case llvm::Triple::amdgcn:
  case llvm::Triple::r600:
  case llvm::Triple::csky:
  case llvm::Triple::loongarch32:
  case llvm::Triple::loongarch64:
    return !areOptimizationsEnabled(Args);
  default:
    break;
  }

  if (Triple.isOSFuchsia() || Triple.isOSNetBSD()) {
    return !areOptimizationsEnabled(Args);
  }

  if (Triple.isOSLinux() || Triple.getOS() == llvm::Triple::CloudABI ||
      Triple.isOSHurd()) {
    switch (Triple.getArch()) {
    // Don't use a frame pointer on linux if optimizing for certain targets.
    case llvm::Triple::arm:
    case llvm::Triple::armeb:
    case llvm::Triple::thumb:
    case llvm::Triple::thumbeb:
    case llvm::Triple::mips64:
    case llvm::Triple::mips64el:
    case llvm::Triple::mips:
    case llvm::Triple::mipsel:
    case llvm::Triple::systemz:
    case llvm::Triple::x86:
    case llvm::Triple::x86_64:
      return !areOptimizationsEnabled(Args);
    default:
      return true;
    }
  }

  if (Triple.isOSWindows()) {
    switch (Triple.getArch()) {
    case llvm::Triple::x86:
      return !areOptimizationsEnabled(Args);
    case llvm::Triple::x86_64:
      return Triple.isOSBinFormatMachO();
    case llvm::Triple::arm:
    case llvm::Triple::thumb:
      // Windows on ARM builds with FPO disabled to aid fast stack walking
      return true;
    default:
      // All other supported Windows ISAs use xdata unwind information, so frame
      // pointers are not generally useful.
      return false;
    }
  }

  return true;
}

static CodeGenOptions::FramePointerKind
getFramePointerKind(const ArgList &Args, const llvm::Triple &Triple) {
  // We have 4 states:
  //
  //  00) leaf retained, non-leaf retained
  //  01) leaf retained, non-leaf omitted (this is invalid)
  //  10) leaf omitted, non-leaf retained
  //      (what -momit-leaf-frame-pointer was designed for)
  //  11) leaf omitted, non-leaf omitted
  //
  //  "omit" options taking precedence over "no-omit" options is the only way
  //  to make 3 valid states representable
  Arg *A = Args.getLastArg(options::OPT_fomit_frame_pointer,
                           options::OPT_fno_omit_frame_pointer);
  bool OmitFP = A && A->getOption().matches(options::OPT_fomit_frame_pointer);
  bool NoOmitFP =
      A && A->getOption().matches(options::OPT_fno_omit_frame_pointer);
  bool OmitLeafFP =
      Args.hasFlag(options::OPT_momit_leaf_frame_pointer,
                   options::OPT_mno_omit_leaf_frame_pointer,
                   Triple.isAArch64() || Triple.isPS() || Triple.isVE() ||
                   (Triple.isAndroid() && Triple.isRISCV64()));
  if (NoOmitFP || mustUseNonLeafFramePointerForTarget(Triple) ||
      (!OmitFP && useFramePointerForTargetByDefault(Args, Triple))) {
    if (OmitLeafFP)
      return CodeGenOptions::FramePointerKind::NonLeaf;
    return CodeGenOptions::FramePointerKind::All;
  }
  return CodeGenOptions::FramePointerKind::None;
}

/// Add a CC1 option to specify the debug compilation directory.
static const char *addDebugCompDirArg(const ArgList &Args,
                                      ArgStringList &CmdArgs,
                                      const llvm::vfs::FileSystem &VFS) {
  if (Arg *A = Args.getLastArg(options::OPT_ffile_compilation_dir_EQ,
                               options::OPT_fdebug_compilation_dir_EQ)) {
    if (A->getOption().matches(options::OPT_ffile_compilation_dir_EQ))
      CmdArgs.push_back(Args.MakeArgString(Twine("-fdebug-compilation-dir=") +
                                           A->getValue()));
    else
      A->render(Args, CmdArgs);
  } else if (llvm::ErrorOr<std::string> CWD =
                 VFS.getCurrentWorkingDirectory()) {
    CmdArgs.push_back(Args.MakeArgString("-fdebug-compilation-dir=" + *CWD));
  }
  StringRef Path(CmdArgs.back());
  return Path.substr(Path.find('=') + 1).data();
}

static void addDebugObjectName(const ArgList &Args, ArgStringList &CmdArgs,
                               const char *DebugCompilationDir,
                               const char *OutputFileName) {
  // No need to generate a value for -object-file-name if it was provided.
  for (auto *Arg : Args.filtered(options::OPT_Xclang))
    if (StringRef(Arg->getValue()).startswith("-object-file-name"))
      return;

  if (Args.hasArg(options::OPT_object_file_name_EQ))
    return;

  SmallString<128> ObjFileNameForDebug(OutputFileName);
  if (ObjFileNameForDebug != "-" &&
      !llvm::sys::path::is_absolute(ObjFileNameForDebug) &&
      (!DebugCompilationDir ||
       llvm::sys::path::is_absolute(DebugCompilationDir))) {
    // Make the path absolute in the debug infos like MSVC does.
    llvm::sys::fs::make_absolute(ObjFileNameForDebug);
  }
  // If the object file name is a relative path, then always use Windows
  // backslash style as -object-file-name is used for embedding object file path
  // in codeview and it can only be generated when targeting on Windows.
  // Otherwise, just use native absolute path.
  llvm::sys::path::Style Style =
      llvm::sys::path::is_absolute(ObjFileNameForDebug)
          ? llvm::sys::path::Style::native
          : llvm::sys::path::Style::windows_backslash;
  llvm::sys::path::remove_dots(ObjFileNameForDebug, /*remove_dot_dot=*/true,
                               Style);
  CmdArgs.push_back(
      Args.MakeArgString(Twine("-object-file-name=") + ObjFileNameForDebug));
}

/// Add a CC1 and CC1AS option to specify the debug file path prefix map.
static void addDebugPrefixMapArg(const Driver &D, const ToolChain &TC,
                                 const ArgList &Args, ArgStringList &CmdArgs) {
  auto AddOneArg = [&](StringRef Map, StringRef Name) {
    if (!Map.contains('='))
      D.Diag(diag::err_drv_invalid_argument_to_option) << Map << Name;
    else
      CmdArgs.push_back(Args.MakeArgString("-fdebug-prefix-map=" + Map));
  };

  for (const Arg *A : Args.filtered(options::OPT_ffile_prefix_map_EQ,
                                    options::OPT_fdebug_prefix_map_EQ)) {
    AddOneArg(A->getValue(), A->getOption().getName());
    A->claim();
  }
  std::string GlobalRemapEntry = TC.GetGlobalDebugPathRemapping();
  if (GlobalRemapEntry.empty())
    return;
  AddOneArg(GlobalRemapEntry, "environment");
}

/// Add a CC1 and CC1AS option to specify the macro file path prefix map.
static void addMacroPrefixMapArg(const Driver &D, const ArgList &Args,
                                 ArgStringList &CmdArgs) {
  for (const Arg *A : Args.filtered(options::OPT_ffile_prefix_map_EQ,
                                    options::OPT_fmacro_prefix_map_EQ)) {
    StringRef Map = A->getValue();
    if (!Map.contains('='))
      D.Diag(diag::err_drv_invalid_argument_to_option)
          << Map << A->getOption().getName();
    else
      CmdArgs.push_back(Args.MakeArgString("-fmacro-prefix-map=" + Map));
    A->claim();
  }
}

/// Add a CC1 and CC1AS option to specify the coverage file path prefix map.
static void addCoveragePrefixMapArg(const Driver &D, const ArgList &Args,
                                   ArgStringList &CmdArgs) {
  for (const Arg *A : Args.filtered(options::OPT_ffile_prefix_map_EQ,
                                    options::OPT_fcoverage_prefix_map_EQ)) {
    StringRef Map = A->getValue();
    if (!Map.contains('='))
      D.Diag(diag::err_drv_invalid_argument_to_option)
          << Map << A->getOption().getName();
    else
      CmdArgs.push_back(Args.MakeArgString("-fcoverage-prefix-map=" + Map));
    A->claim();
  }
}

/// Simple check to see if the optimization level is at -O2 or higher.
/// For -fsycl (DPC++) -O2 is the default.
static bool isSYCLOptimizationO2orHigher(const ArgList &Args) {
  if (Arg *A = Args.getLastArg(options::OPT_O_Group)) {
    if (A->getOption().matches(options::OPT_O4) ||
        A->getOption().matches(options::OPT_Ofast))
      return true;

    if (A->getOption().matches(options::OPT_O0))
      return false;

    assert(A->getOption().matches(options::OPT_O) && "Must have a -O flag");

    StringRef S(A->getValue());
    unsigned OptLevel = 0;
    if (S.getAsInteger(10, OptLevel))
      return false;
    return OptLevel > 1;
  }
  // No -O setting seen, default is -O2 for device.
  return true;
}

/// Vectorize at all optimization levels greater than 1 except for -Oz.
/// For -Oz the loop vectorizer is disabled, while the slp vectorizer is
/// enabled.
static bool shouldEnableVectorizerAtOLevel(const ArgList &Args, bool isSlpVec) {
  if (Arg *A = Args.getLastArg(options::OPT_O_Group)) {
    if (A->getOption().matches(options::OPT_O4) ||
        A->getOption().matches(options::OPT_Ofast))
      return true;

    if (A->getOption().matches(options::OPT_O0))
      return false;

    assert(A->getOption().matches(options::OPT_O) && "Must have a -O flag");

    // Vectorize -Os.
    StringRef S(A->getValue());
    if (S == "s")
      return true;

    // Don't vectorize -Oz, unless it's the slp vectorizer.
    if (S == "z")
      return isSlpVec;

    unsigned OptLevel = 0;
    if (S.getAsInteger(10, OptLevel))
      return false;

    return OptLevel > 1;
  }

  return false;
}

/// Add -x lang to \p CmdArgs for \p Input.
static void addDashXForInput(const ArgList &Args, const InputInfo &Input,
                             ArgStringList &CmdArgs) {
  // When using -verify-pch, we don't want to provide the type
  // 'precompiled-header' if it was inferred from the file extension
  if (Args.hasArg(options::OPT_verify_pch) && Input.getType() == types::TY_PCH)
    return;

  CmdArgs.push_back("-x");
  if (Args.hasArg(options::OPT_rewrite_objc))
    CmdArgs.push_back(types::getTypeName(types::TY_PP_ObjCXX));
  else {
    // Map the driver type to the frontend type. This is mostly an identity
    // mapping, except that the distinction between module interface units
    // and other source files does not exist at the frontend layer.
    const char *ClangType;
    switch (Input.getType()) {
    case types::TY_CXXModule:
      ClangType = "c++";
      break;
    case types::TY_PP_CXXModule:
      ClangType = "c++-cpp-output";
      break;
    default:
      ClangType = types::getTypeName(Input.getType());
      break;
    }
    CmdArgs.push_back(ClangType);
  }
}

static void addPGOAndCoverageFlags(const ToolChain &TC, Compilation &C,
                                   const JobAction &JA, const InputInfo &Output,
                                   const ArgList &Args, SanitizerArgs &SanArgs,
                                   ArgStringList &CmdArgs) {
  const Driver &D = TC.getDriver();
  auto *PGOGenerateArg = Args.getLastArg(options::OPT_fprofile_generate,
                                         options::OPT_fprofile_generate_EQ,
                                         options::OPT_fno_profile_generate);
  if (PGOGenerateArg &&
      PGOGenerateArg->getOption().matches(options::OPT_fno_profile_generate))
    PGOGenerateArg = nullptr;

  auto *CSPGOGenerateArg = Args.getLastArg(options::OPT_fcs_profile_generate,
                                           options::OPT_fcs_profile_generate_EQ,
                                           options::OPT_fno_profile_generate);
  if (CSPGOGenerateArg &&
      CSPGOGenerateArg->getOption().matches(options::OPT_fno_profile_generate))
    CSPGOGenerateArg = nullptr;

  auto *ProfileGenerateArg = Args.getLastArg(
      options::OPT_fprofile_instr_generate,
      options::OPT_fprofile_instr_generate_EQ,
      options::OPT_fno_profile_instr_generate);
  if (ProfileGenerateArg &&
      ProfileGenerateArg->getOption().matches(
          options::OPT_fno_profile_instr_generate))
    ProfileGenerateArg = nullptr;

  if (PGOGenerateArg && ProfileGenerateArg)
    D.Diag(diag::err_drv_argument_not_allowed_with)
        << PGOGenerateArg->getSpelling() << ProfileGenerateArg->getSpelling();

  auto *ProfileUseArg = getLastProfileUseArg(Args);

  if (PGOGenerateArg && ProfileUseArg)
    D.Diag(diag::err_drv_argument_not_allowed_with)
        << ProfileUseArg->getSpelling() << PGOGenerateArg->getSpelling();

  if (ProfileGenerateArg && ProfileUseArg)
    D.Diag(diag::err_drv_argument_not_allowed_with)
        << ProfileGenerateArg->getSpelling() << ProfileUseArg->getSpelling();

  if (CSPGOGenerateArg && PGOGenerateArg) {
    D.Diag(diag::err_drv_argument_not_allowed_with)
        << CSPGOGenerateArg->getSpelling() << PGOGenerateArg->getSpelling();
    PGOGenerateArg = nullptr;
  }

  if (TC.getTriple().isOSAIX()) {
    if (Arg *ProfileSampleUseArg = getLastProfileSampleUseArg(Args))
      D.Diag(diag::err_drv_unsupported_opt_for_target)
          << ProfileSampleUseArg->getSpelling() << TC.getTriple().str();
  }

  if (ProfileGenerateArg) {
    if (ProfileGenerateArg->getOption().matches(
            options::OPT_fprofile_instr_generate_EQ))
      CmdArgs.push_back(Args.MakeArgString(Twine("-fprofile-instrument-path=") +
                                           ProfileGenerateArg->getValue()));
    // The default is to use Clang Instrumentation.
    CmdArgs.push_back("-fprofile-instrument=clang");
    if (TC.getTriple().isWindowsMSVCEnvironment()) {
      // Add dependent lib for clang_rt.profile
      CmdArgs.push_back(Args.MakeArgString(
          "--dependent-lib=" + TC.getCompilerRTBasename(Args, "profile")));
    }
  }

  Arg *PGOGenArg = nullptr;
  if (PGOGenerateArg) {
    assert(!CSPGOGenerateArg);
    PGOGenArg = PGOGenerateArg;
    CmdArgs.push_back("-fprofile-instrument=llvm");
  }
  if (CSPGOGenerateArg) {
    assert(!PGOGenerateArg);
    PGOGenArg = CSPGOGenerateArg;
    CmdArgs.push_back("-fprofile-instrument=csllvm");
  }
  if (PGOGenArg) {
    if (TC.getTriple().isWindowsMSVCEnvironment()) {
      // Add dependent lib for clang_rt.profile
      CmdArgs.push_back(Args.MakeArgString(
          "--dependent-lib=" + TC.getCompilerRTBasename(Args, "profile")));
    }
    if (PGOGenArg->getOption().matches(
            PGOGenerateArg ? options::OPT_fprofile_generate_EQ
                           : options::OPT_fcs_profile_generate_EQ)) {
      SmallString<128> Path(PGOGenArg->getValue());
      llvm::sys::path::append(Path, "default_%m.profraw");
      CmdArgs.push_back(
          Args.MakeArgString(Twine("-fprofile-instrument-path=") + Path));
    }
  }

  if (ProfileUseArg) {
    if (ProfileUseArg->getOption().matches(options::OPT_fprofile_instr_use_EQ))
      CmdArgs.push_back(Args.MakeArgString(
          Twine("-fprofile-instrument-use-path=") + ProfileUseArg->getValue()));
    else if ((ProfileUseArg->getOption().matches(
                  options::OPT_fprofile_use_EQ) ||
              ProfileUseArg->getOption().matches(
                  options::OPT_fprofile_instr_use))) {
      SmallString<128> Path(
          ProfileUseArg->getNumValues() == 0 ? "" : ProfileUseArg->getValue());
      if (Path.empty() || llvm::sys::fs::is_directory(Path))
        llvm::sys::path::append(Path, "default.profdata");
      CmdArgs.push_back(
          Args.MakeArgString(Twine("-fprofile-instrument-use-path=") + Path));
    }
  }

  bool EmitCovNotes = Args.hasFlag(options::OPT_ftest_coverage,
                                   options::OPT_fno_test_coverage, false) ||
                      Args.hasArg(options::OPT_coverage);
  bool EmitCovData = TC.needsGCovInstrumentation(Args);
  if (EmitCovNotes)
    CmdArgs.push_back("-ftest-coverage");
  if (EmitCovData)
    CmdArgs.push_back("-fprofile-arcs");

  if (Args.hasFlag(options::OPT_fcoverage_mapping,
                   options::OPT_fno_coverage_mapping, false)) {
    if (!ProfileGenerateArg)
      D.Diag(clang::diag::err_drv_argument_only_allowed_with)
          << "-fcoverage-mapping"
          << "-fprofile-instr-generate";

    CmdArgs.push_back("-fcoverage-mapping");
  }

  if (Arg *A = Args.getLastArg(options::OPT_ffile_compilation_dir_EQ,
                               options::OPT_fcoverage_compilation_dir_EQ)) {
    if (A->getOption().matches(options::OPT_ffile_compilation_dir_EQ))
      CmdArgs.push_back(Args.MakeArgString(
          Twine("-fcoverage-compilation-dir=") + A->getValue()));
    else
      A->render(Args, CmdArgs);
  } else if (llvm::ErrorOr<std::string> CWD =
                 D.getVFS().getCurrentWorkingDirectory()) {
    CmdArgs.push_back(Args.MakeArgString("-fcoverage-compilation-dir=" + *CWD));
  }

  if (Args.hasArg(options::OPT_fprofile_exclude_files_EQ)) {
    auto *Arg = Args.getLastArg(options::OPT_fprofile_exclude_files_EQ);
    if (!Args.hasArg(options::OPT_coverage))
      D.Diag(clang::diag::err_drv_argument_only_allowed_with)
          << "-fprofile-exclude-files="
          << "--coverage";

    StringRef v = Arg->getValue();
    CmdArgs.push_back(
        Args.MakeArgString(Twine("-fprofile-exclude-files=" + v)));
  }

  if (Args.hasArg(options::OPT_fprofile_filter_files_EQ)) {
    auto *Arg = Args.getLastArg(options::OPT_fprofile_filter_files_EQ);
    if (!Args.hasArg(options::OPT_coverage))
      D.Diag(clang::diag::err_drv_argument_only_allowed_with)
          << "-fprofile-filter-files="
          << "--coverage";

    StringRef v = Arg->getValue();
    CmdArgs.push_back(Args.MakeArgString(Twine("-fprofile-filter-files=" + v)));
  }

  if (const auto *A = Args.getLastArg(options::OPT_fprofile_update_EQ)) {
    StringRef Val = A->getValue();
    if (Val == "atomic" || Val == "prefer-atomic")
      CmdArgs.push_back("-fprofile-update=atomic");
    else if (Val != "single")
      D.Diag(diag::err_drv_unsupported_option_argument)
          << A->getSpelling() << Val;
  } else if (SanArgs.needsTsanRt()) {
    CmdArgs.push_back("-fprofile-update=atomic");
  }

  int FunctionGroups = 1;
  int SelectedFunctionGroup = 0;
  if (const auto *A = Args.getLastArg(options::OPT_fprofile_function_groups)) {
    StringRef Val = A->getValue();
    if (Val.getAsInteger(0, FunctionGroups) || FunctionGroups < 1)
      D.Diag(diag::err_drv_invalid_int_value) << A->getAsString(Args) << Val;
  }
  if (const auto *A =
          Args.getLastArg(options::OPT_fprofile_selected_function_group)) {
    StringRef Val = A->getValue();
    if (Val.getAsInteger(0, SelectedFunctionGroup) ||
        SelectedFunctionGroup < 0 || SelectedFunctionGroup >= FunctionGroups)
      D.Diag(diag::err_drv_invalid_int_value) << A->getAsString(Args) << Val;
  }
  if (FunctionGroups != 1)
    CmdArgs.push_back(Args.MakeArgString("-fprofile-function-groups=" +
                                         Twine(FunctionGroups)));
  if (SelectedFunctionGroup != 0)
    CmdArgs.push_back(Args.MakeArgString("-fprofile-selected-function-group=" +
                                         Twine(SelectedFunctionGroup)));

  // Leave -fprofile-dir= an unused argument unless .gcda emission is
  // enabled. To be polite, with '-fprofile-arcs -fno-profile-arcs' consider
  // the flag used. There is no -fno-profile-dir, so the user has no
  // targeted way to suppress the warning.
  Arg *FProfileDir = nullptr;
  if (Args.hasArg(options::OPT_fprofile_arcs) ||
      Args.hasArg(options::OPT_coverage))
    FProfileDir = Args.getLastArg(options::OPT_fprofile_dir);

  // TODO: Don't claim -c/-S to warn about -fsyntax-only -c/-S, -E -c/-S,
  // like we warn about -fsyntax-only -E.
  (void)(Args.hasArg(options::OPT_c) || Args.hasArg(options::OPT_S));

  // Put the .gcno and .gcda files (if needed) next to the object file or
  // bitcode file in the case of LTO.
  if (EmitCovNotes || EmitCovData) {
    SmallString<128> CoverageFilename;
    if (Arg *DumpDir = Args.getLastArgNoClaim(options::OPT_dumpdir)) {
      // Form ${dumpdir}${basename}.gcno. Note that dumpdir may not end with a
      // path separator.
      CoverageFilename = DumpDir->getValue();
      CoverageFilename += llvm::sys::path::filename(Output.getBaseInput());
    } else if (Arg *FinalOutput =
                   C.getArgs().getLastArg(options::OPT__SLASH_Fo)) {
      CoverageFilename = FinalOutput->getValue();
    } else if (Arg *FinalOutput = C.getArgs().getLastArg(options::OPT_o)) {
      CoverageFilename = FinalOutput->getValue();
    } else {
      CoverageFilename = llvm::sys::path::filename(Output.getBaseInput());
    }
    llvm::sys::path::replace_extension(CoverageFilename, "gcno");
    if (EmitCovNotes) {
      CmdArgs.push_back("-coverage-notes-file");
      CmdArgs.push_back(Args.MakeArgString(CoverageFilename));
    }

    if (EmitCovData) {
      if (FProfileDir) {
        SmallString<128> Gcno = CoverageFilename;
        CoverageFilename = FProfileDir->getValue();
        llvm::sys::path::append(CoverageFilename, Gcno);
      }
      llvm::sys::path::replace_extension(CoverageFilename, "gcda");
      CmdArgs.push_back("-coverage-data-file");
      CmdArgs.push_back(Args.MakeArgString(CoverageFilename));
    }
  }
}

/// Check whether the given input tree contains any compilation actions.
static bool ContainsCompileAction(const Action *A) {
  if (isa<CompileJobAction>(A) || isa<BackendJobAction>(A))
    return true;

  return llvm::any_of(A->inputs(), ContainsCompileAction);
}

/// Check if -relax-all should be passed to the internal assembler.
/// This is done by default when compiling non-assembler source with -O0.
static bool UseRelaxAll(Compilation &C, const ArgList &Args) {
  bool RelaxDefault = true;

  if (Arg *A = Args.getLastArg(options::OPT_O_Group))
    RelaxDefault = A->getOption().matches(options::OPT_O0);

  if (RelaxDefault) {
    RelaxDefault = false;
    for (const auto &Act : C.getActions()) {
      if (ContainsCompileAction(Act)) {
        RelaxDefault = true;
        break;
      }
    }
  }

  return Args.hasFlag(options::OPT_mrelax_all, options::OPT_mno_relax_all,
                      RelaxDefault);
}

static void
RenderDebugEnablingArgs(const ArgList &Args, ArgStringList &CmdArgs,
                        llvm::codegenoptions::DebugInfoKind DebugInfoKind,
                        unsigned DwarfVersion,
                        llvm::DebuggerKind DebuggerTuning) {
  addDebugInfoKind(CmdArgs, DebugInfoKind);
  if (DwarfVersion > 0)
    CmdArgs.push_back(
        Args.MakeArgString("-dwarf-version=" + Twine(DwarfVersion)));
  switch (DebuggerTuning) {
  case llvm::DebuggerKind::GDB:
    CmdArgs.push_back("-debugger-tuning=gdb");
    break;
  case llvm::DebuggerKind::LLDB:
    CmdArgs.push_back("-debugger-tuning=lldb");
    break;
  case llvm::DebuggerKind::SCE:
    CmdArgs.push_back("-debugger-tuning=sce");
    break;
  case llvm::DebuggerKind::DBX:
    CmdArgs.push_back("-debugger-tuning=dbx");
    break;
  default:
    break;
  }
}

static bool checkDebugInfoOption(const Arg *A, const ArgList &Args,
                                 const Driver &D, const ToolChain &TC) {
  assert(A && "Expected non-nullptr argument.");
  if (TC.supportsDebugInfoOption(A))
    return true;
  D.Diag(diag::warn_drv_unsupported_debug_info_opt_for_target)
      << A->getAsString(Args) << TC.getTripleString();
  return false;
}

static void RenderDebugInfoCompressionArgs(const ArgList &Args,
                                           ArgStringList &CmdArgs,
                                           const Driver &D,
                                           const ToolChain &TC) {
  const Arg *A = Args.getLastArg(options::OPT_gz_EQ);
  if (!A)
    return;
  if (checkDebugInfoOption(A, Args, D, TC)) {
    StringRef Value = A->getValue();
    if (Value == "none") {
      CmdArgs.push_back("--compress-debug-sections=none");
    } else if (Value == "zlib") {
      if (llvm::compression::zlib::isAvailable()) {
        CmdArgs.push_back(
            Args.MakeArgString("--compress-debug-sections=" + Twine(Value)));
      } else {
        D.Diag(diag::warn_debug_compression_unavailable) << "zlib";
      }
    } else if (Value == "zstd") {
      if (llvm::compression::zstd::isAvailable()) {
        CmdArgs.push_back(
            Args.MakeArgString("--compress-debug-sections=" + Twine(Value)));
      } else {
        D.Diag(diag::warn_debug_compression_unavailable) << "zstd";
      }
    } else {
      D.Diag(diag::err_drv_unsupported_option_argument)
          << A->getSpelling() << Value;
    }
  }
}

static void handleAMDGPUCodeObjectVersionOptions(const Driver &D,
                                                 const ArgList &Args,
                                                 ArgStringList &CmdArgs,
                                                 bool IsCC1As = false) {
  // If no version was requested by the user, use the default value from the
  // back end. This is consistent with the value returned from
  // getAMDGPUCodeObjectVersion. This lets clang emit IR for amdgpu without
  // requiring the corresponding llvm to have the AMDGPU target enabled,
  // provided the user (e.g. front end tests) can use the default.
  if (haveAMDGPUCodeObjectVersionArgument(D, Args)) {
    unsigned CodeObjVer = getAMDGPUCodeObjectVersion(D, Args);
    CmdArgs.insert(CmdArgs.begin() + 1,
                   Args.MakeArgString(Twine("--amdhsa-code-object-version=") +
                                      Twine(CodeObjVer)));
    CmdArgs.insert(CmdArgs.begin() + 1, "-mllvm");
    // -cc1as does not accept -mcode-object-version option.
    if (!IsCC1As)
      CmdArgs.insert(CmdArgs.begin() + 1,
                     Args.MakeArgString(Twine("-mcode-object-version=") +
                                        Twine(CodeObjVer)));
  }
}

/// Check whether the given input tree contains any append footer actions
static bool ContainsAppendFooterAction(const Action *A) {
  if (isa<AppendFooterJobAction>(A))
    return true;
  for (const auto &AI : A->inputs())
    if (ContainsAppendFooterAction(AI))
      return true;

  return false;
}

void Clang::AddPreprocessingOptions(Compilation &C, const JobAction &JA,
                                    const Driver &D, const ArgList &Args,
                                    ArgStringList &CmdArgs,
                                    const InputInfo &Output,
                                    const InputInfoList &Inputs) const {
  const bool IsIAMCU = getToolChain().getTriple().isOSIAMCU();
  const bool IsIntelFPGA = Args.hasArg(options::OPT_fintelfpga);

  CheckPreprocessingOptions(D, Args);

  Args.AddLastArg(CmdArgs, options::OPT_C);
  Args.AddLastArg(CmdArgs, options::OPT_CC);

  // Handle dependency file generation.
  Arg *ArgM = Args.getLastArg(options::OPT_MM);
  if (!ArgM)
    ArgM = Args.getLastArg(options::OPT_M);
  Arg *ArgMD = Args.getLastArg(options::OPT_MMD);
  if (!ArgMD)
    ArgMD = Args.getLastArg(options::OPT_MD);

  // -M and -MM imply -w.
  if (ArgM)
    CmdArgs.push_back("-w");
  else
    ArgM = ArgMD;

  auto createFPGATempDepFile = [&](const char *&DepFile) {
    // Generate dependency files as temporary. These will be used for the
    // aoc call/bundled during fat object creation
    std::string BaseName(Clang::getBaseInputName(Args, Inputs[0]));
    std::string DepTmpName =
        C.getDriver().GetTemporaryPath(llvm::sys::path::stem(BaseName), "d");
    DepFile = C.addTempFile(C.getArgs().MakeArgString(DepTmpName));
    C.getDriver().addFPGATempDepFile(DepFile, BaseName);
  };

  // Do not add dependency generation information when compiling the source +
  // footer combination.  The dependency generation is done in a separate
  // compile step so we can retain original source information.
  if (ContainsAppendFooterAction(&JA))
    ArgM = nullptr;

  if (ArgM) {
    // Determine the output location.
    const char *DepFile;
    if (Arg *MF = Args.getLastArg(options::OPT_MF)) {
      DepFile = MF->getValue();
      C.addFailureResultFile(DepFile, &JA);
      // Populate the named dependency file to be used in the bundle
      // or passed to the offline compilation.
      if (IsIntelFPGA && JA.isDeviceOffloading(Action::OFK_SYCL))
        C.getDriver().addFPGATempDepFile(
            DepFile, Clang::getBaseInputName(Args, Inputs[0]));
    } else if (Output.getType() == types::TY_Dependencies) {
      DepFile = Output.getFilename();
      if (!ContainsAppendFooterAction(&JA) && Args.hasArg(options::OPT_fsycl) &&
          !Args.hasArg(options::OPT_fno_sycl_use_footer) &&
          !JA.isDeviceOffloading(Action::OFK_SYCL))
        // Name the dependency file for the specific dependency generation
        // step created for the integration footer enabled compilation.
        DepFile = getDependencyFileName(Args, Inputs);
    } else if (!ArgMD) {
      DepFile = "-";
    } else if (IsIntelFPGA && JA.isDeviceOffloading(Action::OFK_SYCL)) {
      createFPGATempDepFile(DepFile);
    } else {
      DepFile = getDependencyFileName(Args, Inputs);
      C.addFailureResultFile(DepFile, &JA);
    }
    CmdArgs.push_back("-dependency-file");
    CmdArgs.push_back(DepFile);

    bool HasTarget = false;
    for (const Arg *A : Args.filtered(options::OPT_MT, options::OPT_MQ)) {
      HasTarget = true;
      A->claim();
      if (A->getOption().matches(options::OPT_MT)) {
        A->render(Args, CmdArgs);
      } else {
        CmdArgs.push_back("-MT");
        SmallString<128> Quoted;
        quoteMakeTarget(A->getValue(), Quoted);
        CmdArgs.push_back(Args.MakeArgString(Quoted));
      }
    }

    // Add a default target if one wasn't specified.
    if (!HasTarget) {
      const char *DepTarget;

      // If user provided -o, that is the dependency target, except
      // when we are only generating a dependency file.
      Arg *OutputOpt = Args.getLastArg(options::OPT_o);
      if (OutputOpt && Output.getType() != types::TY_Dependencies) {
        DepTarget = OutputOpt->getValue();
      } else {
        // Otherwise derive from the base input.
        //
        // FIXME: This should use the computed output file location.
        SmallString<128> P(Inputs[0].getBaseInput());
        llvm::sys::path::replace_extension(P, "o");
        DepTarget = Args.MakeArgString(llvm::sys::path::filename(P));
      }

      CmdArgs.push_back("-MT");
      SmallString<128> Quoted;
      quoteMakeTarget(DepTarget, Quoted);
      CmdArgs.push_back(Args.MakeArgString(Quoted));
    }

    if (ArgM->getOption().matches(options::OPT_M) ||
        ArgM->getOption().matches(options::OPT_MD))
      CmdArgs.push_back("-sys-header-deps");
    if (Args.hasFlag(options::OPT_canonical_prefixes,
                     options::OPT_no_canonical_prefixes, true))
      CmdArgs.push_back("-canonical-system-headers");
    if ((isa<PrecompileJobAction>(JA) &&
         !Args.hasArg(options::OPT_fno_module_file_deps)) ||
        Args.hasArg(options::OPT_fmodule_file_deps))
      CmdArgs.push_back("-module-file-deps");
  }

  if (!ArgM && IsIntelFPGA && JA.isDeviceOffloading(Action::OFK_SYCL)) {
    // No dep generation option was provided, add all of the needed options
    // to ensure a successful dep generation.
    const char *DepFile;
    createFPGATempDepFile(DepFile);
    CmdArgs.push_back("-dependency-file");
    CmdArgs.push_back(DepFile);
    CmdArgs.push_back("-MT");
    SmallString<128> P(Inputs[0].getBaseInput());
    llvm::sys::path::replace_extension(P, "o");
    SmallString<128> Quoted;
    quoteMakeTarget(llvm::sys::path::filename(P), Quoted);
    CmdArgs.push_back(Args.MakeArgString(Quoted));
  }

  if (Args.hasArg(options::OPT_MG)) {
    if (!ArgM || ArgM->getOption().matches(options::OPT_MD) ||
        ArgM->getOption().matches(options::OPT_MMD))
      D.Diag(diag::err_drv_mg_requires_m_or_mm);
    CmdArgs.push_back("-MG");
  }

  Args.AddLastArg(CmdArgs, options::OPT_MP);
  Args.AddLastArg(CmdArgs, options::OPT_MV);

  // Add offload include arguments specific for CUDA/HIP.  This must happen
  // before we -I or -include anything else, because we must pick up the
  // CUDA/HIP headers from the particular CUDA/ROCm installation, rather than
  // from e.g. /usr/local/include.
  if (JA.isOffloading(Action::OFK_Cuda))
    getToolChain().AddCudaIncludeArgs(Args, CmdArgs);
  if (JA.isOffloading(Action::OFK_HIP))
    getToolChain().AddHIPIncludeArgs(Args, CmdArgs);

  if (JA.isOffloading(Action::OFK_SYCL)) {
    toolchains::SYCLToolChain::AddSYCLIncludeArgs(D, Args, CmdArgs);
    if (Inputs[0].getType() == types::TY_CUDA) {
      // Include __clang_cuda_runtime_wrapper.h in .cu SYCL compilation.
      getToolChain().AddCudaIncludeArgs(Args, CmdArgs);
    }
  }

  // If we are compiling for a GPU target we want to override the system headers
  // with ones created by the 'libc' project if present.
  if (!Args.hasArg(options::OPT_nostdinc) &&
      !Args.hasArg(options::OPT_nogpuinc) &&
      !Args.hasArg(options::OPT_nobuiltininc) &&
      (getToolChain().getTriple().isNVPTX() ||
       getToolChain().getTriple().isAMDGCN())) {

      // Add include/gpu-none-libc/* to our system include path. This lets us use
      // GPU-specific system headers first. 
      // TODO: We need to find a way to make these headers compatible with the
      // host environment.
      SmallString<128> P(llvm::sys::path::parent_path(D.InstalledDir));
      llvm::sys::path::append(P, "include");
      llvm::sys::path::append(P, "gpu-none-llvm");
      CmdArgs.push_back("-c-isystem");
      CmdArgs.push_back(Args.MakeArgString(P));
  }

  // If we are offloading to a target via OpenMP we need to include the
  // openmp_wrappers folder which contains alternative system headers.
  if (JA.isDeviceOffloading(Action::OFK_OpenMP) &&
      !Args.hasArg(options::OPT_nostdinc) &&
      !Args.hasArg(options::OPT_nogpuinc) &&
      (getToolChain().getTriple().isNVPTX() ||
       getToolChain().getTriple().isAMDGCN())) {
    if (!Args.hasArg(options::OPT_nobuiltininc)) {
      // Add openmp_wrappers/* to our system include path.  This lets us wrap
      // standard library headers.
      SmallString<128> P(D.ResourceDir);
      llvm::sys::path::append(P, "include");
      llvm::sys::path::append(P, "openmp_wrappers");
      CmdArgs.push_back("-internal-isystem");
      CmdArgs.push_back(Args.MakeArgString(P));
    }

    CmdArgs.push_back("-include");
    CmdArgs.push_back("__clang_openmp_device_functions.h");
  }

  // Add -i* options, and automatically translate to
  // -include-pch/-include-pth for transparent PCH support. It's
  // wonky, but we include looking for .gch so we can support seamless
  // replacement into a build system already set up to be generating
  // .gch files.

  if (getToolChain().getDriver().IsCLMode()) {
    const Arg *YcArg = Args.getLastArg(options::OPT__SLASH_Yc);
    const Arg *YuArg = Args.getLastArg(options::OPT__SLASH_Yu);
    if (YcArg && JA.getKind() >= Action::PrecompileJobClass &&
        JA.getKind() <= Action::AssembleJobClass) {
      CmdArgs.push_back(Args.MakeArgString("-building-pch-with-obj"));
      // -fpch-instantiate-templates is the default when creating
      // precomp using /Yc
      if (Args.hasFlag(options::OPT_fpch_instantiate_templates,
                       options::OPT_fno_pch_instantiate_templates, true))
        CmdArgs.push_back(Args.MakeArgString("-fpch-instantiate-templates"));
    }
    if (YcArg || YuArg) {
      StringRef ThroughHeader = YcArg ? YcArg->getValue() : YuArg->getValue();
      if (!isa<PrecompileJobAction>(JA)) {
        CmdArgs.push_back("-include-pch");
        CmdArgs.push_back(Args.MakeArgString(D.GetClPchPath(
            C, !ThroughHeader.empty()
                   ? ThroughHeader
                   : llvm::sys::path::filename(Inputs[0].getBaseInput()))));
      }

      if (ThroughHeader.empty()) {
        CmdArgs.push_back(Args.MakeArgString(
            Twine("-pch-through-hdrstop-") + (YcArg ? "create" : "use")));
      } else {
        CmdArgs.push_back(
            Args.MakeArgString(Twine("-pch-through-header=") + ThroughHeader));
      }
    }
  }

  bool RenderedImplicitInclude = false;
  for (const Arg *A : Args.filtered(options::OPT_clang_i_Group)) {
    if (A->getOption().matches(options::OPT_include) &&
        D.getProbePrecompiled()) {
      // Handling of gcc-style gch precompiled headers.
      bool IsFirstImplicitInclude = !RenderedImplicitInclude;
      RenderedImplicitInclude = true;

      bool FoundPCH = false;
      SmallString<128> P(A->getValue());
      // We want the files to have a name like foo.h.pch. Add a dummy extension
      // so that replace_extension does the right thing.
      P += ".dummy";
      llvm::sys::path::replace_extension(P, "pch");
      if (D.getVFS().exists(P))
        FoundPCH = true;

      if (!FoundPCH) {
        llvm::sys::path::replace_extension(P, "gch");
        if (D.getVFS().exists(P)) {
          FoundPCH = true;
        }
      }

      if (FoundPCH) {
        if (IsFirstImplicitInclude) {
          A->claim();
          CmdArgs.push_back("-include-pch");
          CmdArgs.push_back(Args.MakeArgString(P));
          continue;
        } else {
          // Ignore the PCH if not first on command line and emit warning.
          D.Diag(diag::warn_drv_pch_not_first_include) << P
                                                       << A->getAsString(Args);
        }
      }
    } else if (A->getOption().matches(options::OPT_isystem_after)) {
      // Handling of paths which must come late.  These entries are handled by
      // the toolchain itself after the resource dir is inserted in the right
      // search order.
      // Do not claim the argument so that the use of the argument does not
      // silently go unnoticed on toolchains which do not honour the option.
      continue;
    } else if (A->getOption().matches(options::OPT_stdlibxx_isystem)) {
      // Translated to -internal-isystem by the driver, no need to pass to cc1.
      continue;
    }

    // Not translated, render as usual.
    A->claim();
    A->render(Args, CmdArgs);
  }

  // The file being compiled that contains the integration footer is not being
  // compiled in the directory of the original source.  Add that directory
  // as an -iquote option so we can properly find potential user headers there.
  // The original source search directory should also be placed before any user
  // search directories.
  if (ContainsAppendFooterAction(&JA)) {
    SmallString<128> SourcePath(Inputs[0].getBaseInput());
    llvm::sys::path::remove_filename(SourcePath);
    if (!SourcePath.empty()) {
      CmdArgs.push_back("-iquote");
      CmdArgs.push_back(Args.MakeArgString(SourcePath));
    } else if (llvm::ErrorOr<std::string> CWD =
                   D.getVFS().getCurrentWorkingDirectory()) {
      CmdArgs.push_back("-iquote");
      CmdArgs.push_back(Args.MakeArgString(*CWD));
    }
  }

  Args.AddAllArgs(CmdArgs,
                  {options::OPT_D, options::OPT_U, options::OPT_I_Group,
                   options::OPT_F, options::OPT_index_header_map});

  // Add -Wp, and -Xpreprocessor if using the preprocessor.

  // FIXME: There is a very unfortunate problem here, some troubled
  // souls abuse -Wp, to pass preprocessor options in gcc syntax. To
  // really support that we would have to parse and then translate
  // those options. :(
  Args.AddAllArgValues(CmdArgs, options::OPT_Wp_COMMA,
                       options::OPT_Xpreprocessor);

  // -I- is a deprecated GCC feature, reject it.
  if (Arg *A = Args.getLastArg(options::OPT_I_))
    D.Diag(diag::err_drv_I_dash_not_supported) << A->getAsString(Args);

  // If we have a --sysroot, and don't have an explicit -isysroot flag, add an
  // -isysroot to the CC1 invocation.
  StringRef sysroot = C.getSysRoot();
  if (sysroot != "") {
    if (!Args.hasArg(options::OPT_isysroot)) {
      CmdArgs.push_back("-isysroot");
      CmdArgs.push_back(C.getArgs().MakeArgString(sysroot));
    }
  }

  // Parse additional include paths from environment variables.
  // FIXME: We should probably sink the logic for handling these from the
  // frontend into the driver. It will allow deleting 4 otherwise unused flags.
  // CPATH - included following the user specified includes (but prior to
  // builtin and standard includes).
  addDirectoryList(Args, CmdArgs, "-I", "CPATH");
  // C_INCLUDE_PATH - system includes enabled when compiling C.
  addDirectoryList(Args, CmdArgs, "-c-isystem", "C_INCLUDE_PATH");
  // CPLUS_INCLUDE_PATH - system includes enabled when compiling C++.
  addDirectoryList(Args, CmdArgs, "-cxx-isystem", "CPLUS_INCLUDE_PATH");
  // OBJC_INCLUDE_PATH - system includes enabled when compiling ObjC.
  addDirectoryList(Args, CmdArgs, "-objc-isystem", "OBJC_INCLUDE_PATH");
  // OBJCPLUS_INCLUDE_PATH - system includes enabled when compiling ObjC++.
  addDirectoryList(Args, CmdArgs, "-objcxx-isystem", "OBJCPLUS_INCLUDE_PATH");

  // While adding the include arguments, we also attempt to retrieve the
  // arguments of related offloading toolchains or arguments that are specific
  // of an offloading programming model.

  // Add C++ include arguments, if needed.
  if (types::isCXX(Inputs[0].getType())) {
    bool HasStdlibxxIsystem = Args.hasArg(options::OPT_stdlibxx_isystem);
    forAllAssociatedToolChains(
        C, JA, getToolChain(),
        [&Args, &CmdArgs, HasStdlibxxIsystem](const ToolChain &TC) {
          HasStdlibxxIsystem ? TC.AddClangCXXStdlibIsystemArgs(Args, CmdArgs)
                             : TC.AddClangCXXStdlibIncludeArgs(Args, CmdArgs);
        });
  }

  // Add system include arguments for all targets but IAMCU.
  if (!IsIAMCU)
    forAllAssociatedToolChains(C, JA, getToolChain(),
                               [&Args, &CmdArgs](const ToolChain &TC) {
                                 TC.AddClangSystemIncludeArgs(Args, CmdArgs);
                               });
  else {
    // For IAMCU add special include arguments.
    getToolChain().AddIAMCUIncludeArgs(Args, CmdArgs);
  }

  addMacroPrefixMapArg(D, Args, CmdArgs);
  addCoveragePrefixMapArg(D, Args, CmdArgs);

  Args.AddLastArg(CmdArgs, options::OPT_ffile_reproducible,
                  options::OPT_fno_file_reproducible);

  if (const char *Epoch = std::getenv("SOURCE_DATE_EPOCH")) {
    CmdArgs.push_back("-source-date-epoch");
    CmdArgs.push_back(Args.MakeArgString(Epoch));
  }
}

// FIXME: Move to target hook.
static bool isSignedCharDefault(const llvm::Triple &Triple) {
  switch (Triple.getArch()) {
  default:
    return true;

  case llvm::Triple::aarch64:
  case llvm::Triple::aarch64_32:
  case llvm::Triple::aarch64_be:
  case llvm::Triple::arm:
  case llvm::Triple::armeb:
  case llvm::Triple::thumb:
  case llvm::Triple::thumbeb:
    if (Triple.isOSDarwin() || Triple.isOSWindows())
      return true;
    return false;

  case llvm::Triple::ppc:
  case llvm::Triple::ppc64:
    if (Triple.isOSDarwin())
      return true;
    return false;

  case llvm::Triple::hexagon:
  case llvm::Triple::ppcle:
  case llvm::Triple::ppc64le:
  case llvm::Triple::riscv32:
  case llvm::Triple::riscv64:
  case llvm::Triple::systemz:
  case llvm::Triple::xcore:
    return false;
  }
}

static bool hasMultipleInvocations(const llvm::Triple &Triple,
                                   const ArgList &Args) {
  // Supported only on Darwin where we invoke the compiler multiple times
  // followed by an invocation to lipo.
  if (!Triple.isOSDarwin())
    return false;
  // If more than one "-arch <arch>" is specified, we're targeting multiple
  // architectures resulting in a fat binary.
  return Args.getAllArgValues(options::OPT_arch).size() > 1;
}

static bool checkRemarksOptions(const Driver &D, const ArgList &Args,
                                const llvm::Triple &Triple) {
  // When enabling remarks, we need to error if:
  // * The remark file is specified but we're targeting multiple architectures,
  // which means more than one remark file is being generated.
  bool hasMultipleInvocations = ::hasMultipleInvocations(Triple, Args);
  bool hasExplicitOutputFile =
      Args.getLastArg(options::OPT_foptimization_record_file_EQ);
  if (hasMultipleInvocations && hasExplicitOutputFile) {
    D.Diag(diag::err_drv_invalid_output_with_multiple_archs)
        << "-foptimization-record-file";
    return false;
  }
  return true;
}

static void renderRemarksOptions(const ArgList &Args, ArgStringList &CmdArgs,
                                 const llvm::Triple &Triple,
                                 const InputInfo &Input,
                                 const InputInfo &Output, const JobAction &JA) {
  StringRef Format = "yaml";
  if (const Arg *A = Args.getLastArg(options::OPT_fsave_optimization_record_EQ))
    Format = A->getValue();

  CmdArgs.push_back("-opt-record-file");

  const Arg *A = Args.getLastArg(options::OPT_foptimization_record_file_EQ);
  if (A) {
    CmdArgs.push_back(A->getValue());
  } else {
    bool hasMultipleArchs =
        Triple.isOSDarwin() && // Only supported on Darwin platforms.
        Args.getAllArgValues(options::OPT_arch).size() > 1;

    SmallString<128> F;

    if (Args.hasArg(options::OPT_c) || Args.hasArg(options::OPT_S)) {
      if (Arg *FinalOutput = Args.getLastArg(options::OPT_o))
        F = FinalOutput->getValue();
    } else {
      if (Format != "yaml" && // For YAML, keep the original behavior.
          Triple.isOSDarwin() && // Enable this only on darwin, since it's the only platform supporting .dSYM bundles.
          Output.isFilename())
        F = Output.getFilename();
    }

    if (F.empty()) {
      // Use the input filename.
      F = llvm::sys::path::stem(Input.getBaseInput());

      // If we're compiling for an offload architecture (i.e. a CUDA device),
      // we need to make the file name for the device compilation different
      // from the host compilation.
      if (!JA.isDeviceOffloading(Action::OFK_None) &&
          !JA.isDeviceOffloading(Action::OFK_Host)) {
        llvm::sys::path::replace_extension(F, "");
        F += Action::GetOffloadingFileNamePrefix(JA.getOffloadingDeviceKind(),
                                                 Triple.normalize());
        F += "-";
        F += JA.getOffloadingArch();
      }
    }

    // If we're having more than one "-arch", we should name the files
    // differently so that every cc1 invocation writes to a different file.
    // We're doing that by appending "-<arch>" with "<arch>" being the arch
    // name from the triple.
    if (hasMultipleArchs) {
      // First, remember the extension.
      SmallString<64> OldExtension = llvm::sys::path::extension(F);
      // then, remove it.
      llvm::sys::path::replace_extension(F, "");
      // attach -<arch> to it.
      F += "-";
      F += Triple.getArchName();
      // put back the extension.
      llvm::sys::path::replace_extension(F, OldExtension);
    }

    SmallString<32> Extension;
    Extension += "opt.";
    Extension += Format;

    llvm::sys::path::replace_extension(F, Extension);
    CmdArgs.push_back(Args.MakeArgString(F));
  }

  if (const Arg *A =
          Args.getLastArg(options::OPT_foptimization_record_passes_EQ)) {
    CmdArgs.push_back("-opt-record-passes");
    CmdArgs.push_back(A->getValue());
  }

  if (!Format.empty()) {
    CmdArgs.push_back("-opt-record-format");
    CmdArgs.push_back(Format.data());
  }
}

void AddAAPCSVolatileBitfieldArgs(const ArgList &Args, ArgStringList &CmdArgs) {
  if (!Args.hasFlag(options::OPT_faapcs_bitfield_width,
                    options::OPT_fno_aapcs_bitfield_width, true))
    CmdArgs.push_back("-fno-aapcs-bitfield-width");

  if (Args.getLastArg(options::OPT_ForceAAPCSBitfieldLoad))
    CmdArgs.push_back("-faapcs-bitfield-load");
}

namespace {
void RenderARMABI(const Driver &D, const llvm::Triple &Triple,
                  const ArgList &Args, ArgStringList &CmdArgs) {
  // Select the ABI to use.
  // FIXME: Support -meabi.
  // FIXME: Parts of this are duplicated in the backend, unify this somehow.
  const char *ABIName = nullptr;
  if (Arg *A = Args.getLastArg(options::OPT_mabi_EQ)) {
    ABIName = A->getValue();
  } else {
    std::string CPU = getCPUName(D, Args, Triple, /*FromAs*/ false);
    ABIName = llvm::ARM::computeDefaultTargetABI(Triple, CPU).data();
  }

  CmdArgs.push_back("-target-abi");
  CmdArgs.push_back(ABIName);
}

void AddUnalignedAccessWarning(ArgStringList &CmdArgs) {
  auto StrictAlignIter =
      llvm::find_if(llvm::reverse(CmdArgs), [](StringRef Arg) {
        return Arg == "+strict-align" || Arg == "-strict-align";
      });
  if (StrictAlignIter != CmdArgs.rend() &&
      StringRef(*StrictAlignIter) == "+strict-align")
    CmdArgs.push_back("-Wunaligned-access");
}
}

static void CollectARMPACBTIOptions(const ToolChain &TC, const ArgList &Args,
                                    ArgStringList &CmdArgs, bool isAArch64) {
  const Arg *A = isAArch64
                     ? Args.getLastArg(options::OPT_msign_return_address_EQ,
                                       options::OPT_mbranch_protection_EQ)
                     : Args.getLastArg(options::OPT_mbranch_protection_EQ);
  if (!A)
    return;

  const Driver &D = TC.getDriver();
  const llvm::Triple &Triple = TC.getEffectiveTriple();
  if (!(isAArch64 || (Triple.isArmT32() && Triple.isArmMClass())))
    D.Diag(diag::warn_incompatible_branch_protection_option)
        << Triple.getArchName();

  StringRef Scope, Key;
  bool IndirectBranches;

  if (A->getOption().matches(options::OPT_msign_return_address_EQ)) {
    Scope = A->getValue();
    if (Scope != "none" && Scope != "non-leaf" && Scope != "all")
      D.Diag(diag::err_drv_unsupported_option_argument)
          << A->getSpelling() << Scope;
    Key = "a_key";
    IndirectBranches = false;
  } else {
    StringRef DiagMsg;
    llvm::ARM::ParsedBranchProtection PBP;
    if (!llvm::ARM::parseBranchProtection(A->getValue(), PBP, DiagMsg))
      D.Diag(diag::err_drv_unsupported_option_argument)
          << A->getSpelling() << DiagMsg;
    if (!isAArch64 && PBP.Key == "b_key")
      D.Diag(diag::warn_unsupported_branch_protection)
          << "b-key" << A->getAsString(Args);
    Scope = PBP.Scope;
    Key = PBP.Key;
    IndirectBranches = PBP.BranchTargetEnforcement;
  }

  CmdArgs.push_back(
      Args.MakeArgString(Twine("-msign-return-address=") + Scope));
  if (!Scope.equals("none"))
    CmdArgs.push_back(
        Args.MakeArgString(Twine("-msign-return-address-key=") + Key));
  if (IndirectBranches)
    CmdArgs.push_back("-mbranch-target-enforce");
}

void Clang::AddARMTargetArgs(const llvm::Triple &Triple, const ArgList &Args,
                             ArgStringList &CmdArgs, bool KernelOrKext) const {
  RenderARMABI(getToolChain().getDriver(), Triple, Args, CmdArgs);

  // Determine floating point ABI from the options & target defaults.
  arm::FloatABI ABI = arm::getARMFloatABI(getToolChain(), Args);
  if (ABI == arm::FloatABI::Soft) {
    // Floating point operations and argument passing are soft.
    // FIXME: This changes CPP defines, we need -target-soft-float.
    CmdArgs.push_back("-msoft-float");
    CmdArgs.push_back("-mfloat-abi");
    CmdArgs.push_back("soft");
  } else if (ABI == arm::FloatABI::SoftFP) {
    // Floating point operations are hard, but argument passing is soft.
    CmdArgs.push_back("-mfloat-abi");
    CmdArgs.push_back("soft");
  } else {
    // Floating point operations and argument passing are hard.
    assert(ABI == arm::FloatABI::Hard && "Invalid float abi!");
    CmdArgs.push_back("-mfloat-abi");
    CmdArgs.push_back("hard");
  }

  // Forward the -mglobal-merge option for explicit control over the pass.
  if (Arg *A = Args.getLastArg(options::OPT_mglobal_merge,
                               options::OPT_mno_global_merge)) {
    CmdArgs.push_back("-mllvm");
    if (A->getOption().matches(options::OPT_mno_global_merge))
      CmdArgs.push_back("-arm-global-merge=false");
    else
      CmdArgs.push_back("-arm-global-merge=true");
  }

  if (!Args.hasFlag(options::OPT_mimplicit_float,
                    options::OPT_mno_implicit_float, true))
    CmdArgs.push_back("-no-implicit-float");

  if (Args.getLastArg(options::OPT_mcmse))
    CmdArgs.push_back("-mcmse");

  AddAAPCSVolatileBitfieldArgs(Args, CmdArgs);

  // Enable/disable return address signing and indirect branch targets.
  CollectARMPACBTIOptions(getToolChain(), Args, CmdArgs, false /*isAArch64*/);

  AddUnalignedAccessWarning(CmdArgs);
}

void Clang::RenderTargetOptions(const llvm::Triple &EffectiveTriple,
                                const ArgList &Args, bool KernelOrKext,
                                ArgStringList &CmdArgs) const {
  const ToolChain &TC = getToolChain();

  // Add the target features
  getTargetFeatures(TC.getDriver(), EffectiveTriple, Args, CmdArgs, false);

  // Add target specific flags.
  switch (TC.getArch()) {
  default:
    break;

  case llvm::Triple::arm:
  case llvm::Triple::armeb:
  case llvm::Triple::thumb:
  case llvm::Triple::thumbeb:
    // Use the effective triple, which takes into account the deployment target.
    AddARMTargetArgs(EffectiveTriple, Args, CmdArgs, KernelOrKext);
    break;

  case llvm::Triple::aarch64:
  case llvm::Triple::aarch64_32:
  case llvm::Triple::aarch64_be:
    AddAArch64TargetArgs(Args, CmdArgs);
    break;

  case llvm::Triple::loongarch32:
  case llvm::Triple::loongarch64:
    AddLoongArchTargetArgs(Args, CmdArgs);
    break;

  case llvm::Triple::mips:
  case llvm::Triple::mipsel:
  case llvm::Triple::mips64:
  case llvm::Triple::mips64el:
    AddMIPSTargetArgs(Args, CmdArgs);
    break;

  case llvm::Triple::ppc:
  case llvm::Triple::ppcle:
  case llvm::Triple::ppc64:
  case llvm::Triple::ppc64le:
    AddPPCTargetArgs(Args, CmdArgs);
    break;

  case llvm::Triple::riscv32:
  case llvm::Triple::riscv64:
    AddRISCVTargetArgs(Args, CmdArgs);
    break;

  case llvm::Triple::sparc:
  case llvm::Triple::sparcel:
  case llvm::Triple::sparcv9:
    AddSparcTargetArgs(Args, CmdArgs);
    break;

  case llvm::Triple::systemz:
    AddSystemZTargetArgs(Args, CmdArgs);
    break;

  case llvm::Triple::x86:
  case llvm::Triple::x86_64:
    AddX86TargetArgs(Args, CmdArgs);
    break;

  case llvm::Triple::lanai:
    AddLanaiTargetArgs(Args, CmdArgs);
    break;

  case llvm::Triple::hexagon:
    AddHexagonTargetArgs(Args, CmdArgs);
    break;

  case llvm::Triple::wasm32:
  case llvm::Triple::wasm64:
    AddWebAssemblyTargetArgs(Args, CmdArgs);
    break;

  case llvm::Triple::ve:
    AddVETargetArgs(Args, CmdArgs);
    break;
  }
}

namespace {
void RenderAArch64ABI(const llvm::Triple &Triple, const ArgList &Args,
                      ArgStringList &CmdArgs) {
  const char *ABIName = nullptr;
  if (Arg *A = Args.getLastArg(options::OPT_mabi_EQ))
    ABIName = A->getValue();
  else if (Triple.isOSDarwin())
    ABIName = "darwinpcs";
  else
    ABIName = "aapcs";

  CmdArgs.push_back("-target-abi");
  CmdArgs.push_back(ABIName);
}
}

void Clang::AddAArch64TargetArgs(const ArgList &Args,
                                 ArgStringList &CmdArgs) const {
  const llvm::Triple &Triple = getToolChain().getEffectiveTriple();

  if (!Args.hasFlag(options::OPT_mred_zone, options::OPT_mno_red_zone, true) ||
      Args.hasArg(options::OPT_mkernel) ||
      Args.hasArg(options::OPT_fapple_kext))
    CmdArgs.push_back("-disable-red-zone");

  if (!Args.hasFlag(options::OPT_mimplicit_float,
                    options::OPT_mno_implicit_float, true))
    CmdArgs.push_back("-no-implicit-float");

  RenderAArch64ABI(Triple, Args, CmdArgs);

  // Forward the -mglobal-merge option for explicit control over the pass.
  if (Arg *A = Args.getLastArg(options::OPT_mglobal_merge,
                               options::OPT_mno_global_merge)) {
    CmdArgs.push_back("-mllvm");
    if (A->getOption().matches(options::OPT_mno_global_merge))
      CmdArgs.push_back("-aarch64-enable-global-merge=false");
    else
      CmdArgs.push_back("-aarch64-enable-global-merge=true");
  }

  // Enable/disable return address signing and indirect branch targets.
  CollectARMPACBTIOptions(getToolChain(), Args, CmdArgs, true /*isAArch64*/);

  // Handle -msve_vector_bits=<bits>
  if (Arg *A = Args.getLastArg(options::OPT_msve_vector_bits_EQ)) {
    StringRef Val = A->getValue();
    const Driver &D = getToolChain().getDriver();
    if (Val.equals("128") || Val.equals("256") || Val.equals("512") ||
        Val.equals("1024") || Val.equals("2048") || Val.equals("128+") ||
        Val.equals("256+") || Val.equals("512+") || Val.equals("1024+") ||
        Val.equals("2048+")) {
      unsigned Bits = 0;
      if (Val.endswith("+"))
        Val = Val.substr(0, Val.size() - 1);
      else {
        bool Invalid = Val.getAsInteger(10, Bits); (void)Invalid;
        assert(!Invalid && "Failed to parse value");
        CmdArgs.push_back(
            Args.MakeArgString("-mvscale-max=" + llvm::Twine(Bits / 128)));
      }

      bool Invalid = Val.getAsInteger(10, Bits); (void)Invalid;
      assert(!Invalid && "Failed to parse value");
      CmdArgs.push_back(
          Args.MakeArgString("-mvscale-min=" + llvm::Twine(Bits / 128)));
    // Silently drop requests for vector-length agnostic code as it's implied.
    } else if (!Val.equals("scalable"))
      // Handle the unsupported values passed to msve-vector-bits.
      D.Diag(diag::err_drv_unsupported_option_argument)
          << A->getSpelling() << Val;
  }

  AddAAPCSVolatileBitfieldArgs(Args, CmdArgs);

  if (const Arg *A = Args.getLastArg(clang::driver::options::OPT_mtune_EQ)) {
    CmdArgs.push_back("-tune-cpu");
    if (strcmp(A->getValue(), "native") == 0)
      CmdArgs.push_back(Args.MakeArgString(llvm::sys::getHostCPUName()));
    else
      CmdArgs.push_back(A->getValue());
  }

  AddUnalignedAccessWarning(CmdArgs);
}

void Clang::AddLoongArchTargetArgs(const ArgList &Args,
                                   ArgStringList &CmdArgs) const {
  CmdArgs.push_back("-target-abi");
  CmdArgs.push_back(loongarch::getLoongArchABI(getToolChain().getDriver(), Args,
                                               getToolChain().getTriple())
                        .data());
}

void Clang::AddMIPSTargetArgs(const ArgList &Args,
                              ArgStringList &CmdArgs) const {
  const Driver &D = getToolChain().getDriver();
  StringRef CPUName;
  StringRef ABIName;
  const llvm::Triple &Triple = getToolChain().getTriple();
  mips::getMipsCPUAndABI(Args, Triple, CPUName, ABIName);

  CmdArgs.push_back("-target-abi");
  CmdArgs.push_back(ABIName.data());

  mips::FloatABI ABI = mips::getMipsFloatABI(D, Args, Triple);
  if (ABI == mips::FloatABI::Soft) {
    // Floating point operations and argument passing are soft.
    CmdArgs.push_back("-msoft-float");
    CmdArgs.push_back("-mfloat-abi");
    CmdArgs.push_back("soft");
  } else {
    // Floating point operations and argument passing are hard.
    assert(ABI == mips::FloatABI::Hard && "Invalid float abi!");
    CmdArgs.push_back("-mfloat-abi");
    CmdArgs.push_back("hard");
  }

  if (Arg *A = Args.getLastArg(options::OPT_mldc1_sdc1,
                               options::OPT_mno_ldc1_sdc1)) {
    if (A->getOption().matches(options::OPT_mno_ldc1_sdc1)) {
      CmdArgs.push_back("-mllvm");
      CmdArgs.push_back("-mno-ldc1-sdc1");
    }
  }

  if (Arg *A = Args.getLastArg(options::OPT_mcheck_zero_division,
                               options::OPT_mno_check_zero_division)) {
    if (A->getOption().matches(options::OPT_mno_check_zero_division)) {
      CmdArgs.push_back("-mllvm");
      CmdArgs.push_back("-mno-check-zero-division");
    }
  }

  if (Args.getLastArg(options::OPT_mfix4300)) {
    CmdArgs.push_back("-mllvm");
    CmdArgs.push_back("-mfix4300");
  }

  if (Arg *A = Args.getLastArg(options::OPT_G)) {
    StringRef v = A->getValue();
    CmdArgs.push_back("-mllvm");
    CmdArgs.push_back(Args.MakeArgString("-mips-ssection-threshold=" + v));
    A->claim();
  }

  Arg *GPOpt = Args.getLastArg(options::OPT_mgpopt, options::OPT_mno_gpopt);
  Arg *ABICalls =
      Args.getLastArg(options::OPT_mabicalls, options::OPT_mno_abicalls);

  // -mabicalls is the default for many MIPS environments, even with -fno-pic.
  // -mgpopt is the default for static, -fno-pic environments but these two
  // options conflict. We want to be certain that -mno-abicalls -mgpopt is
  // the only case where -mllvm -mgpopt is passed.
  // NOTE: We need a warning here or in the backend to warn when -mgpopt is
  //       passed explicitly when compiling something with -mabicalls
  //       (implictly) in affect. Currently the warning is in the backend.
  //
  // When the ABI in use is  N64, we also need to determine the PIC mode that
  // is in use, as -fno-pic for N64 implies -mno-abicalls.
  bool NoABICalls =
      ABICalls && ABICalls->getOption().matches(options::OPT_mno_abicalls);

  llvm::Reloc::Model RelocationModel;
  unsigned PICLevel;
  bool IsPIE;
  std::tie(RelocationModel, PICLevel, IsPIE) =
      ParsePICArgs(getToolChain(), Args);

  NoABICalls = NoABICalls ||
               (RelocationModel == llvm::Reloc::Static && ABIName == "n64");

  bool WantGPOpt = GPOpt && GPOpt->getOption().matches(options::OPT_mgpopt);
  // We quietly ignore -mno-gpopt as the backend defaults to -mno-gpopt.
  if (NoABICalls && (!GPOpt || WantGPOpt)) {
    CmdArgs.push_back("-mllvm");
    CmdArgs.push_back("-mgpopt");

    Arg *LocalSData = Args.getLastArg(options::OPT_mlocal_sdata,
                                      options::OPT_mno_local_sdata);
    Arg *ExternSData = Args.getLastArg(options::OPT_mextern_sdata,
                                       options::OPT_mno_extern_sdata);
    Arg *EmbeddedData = Args.getLastArg(options::OPT_membedded_data,
                                        options::OPT_mno_embedded_data);
    if (LocalSData) {
      CmdArgs.push_back("-mllvm");
      if (LocalSData->getOption().matches(options::OPT_mlocal_sdata)) {
        CmdArgs.push_back("-mlocal-sdata=1");
      } else {
        CmdArgs.push_back("-mlocal-sdata=0");
      }
      LocalSData->claim();
    }

    if (ExternSData) {
      CmdArgs.push_back("-mllvm");
      if (ExternSData->getOption().matches(options::OPT_mextern_sdata)) {
        CmdArgs.push_back("-mextern-sdata=1");
      } else {
        CmdArgs.push_back("-mextern-sdata=0");
      }
      ExternSData->claim();
    }

    if (EmbeddedData) {
      CmdArgs.push_back("-mllvm");
      if (EmbeddedData->getOption().matches(options::OPT_membedded_data)) {
        CmdArgs.push_back("-membedded-data=1");
      } else {
        CmdArgs.push_back("-membedded-data=0");
      }
      EmbeddedData->claim();
    }

  } else if ((!ABICalls || (!NoABICalls && ABICalls)) && WantGPOpt)
    D.Diag(diag::warn_drv_unsupported_gpopt) << (ABICalls ? 0 : 1);

  if (GPOpt)
    GPOpt->claim();

  if (Arg *A = Args.getLastArg(options::OPT_mcompact_branches_EQ)) {
    StringRef Val = StringRef(A->getValue());
    if (mips::hasCompactBranches(CPUName)) {
      if (Val == "never" || Val == "always" || Val == "optimal") {
        CmdArgs.push_back("-mllvm");
        CmdArgs.push_back(Args.MakeArgString("-mips-compact-branches=" + Val));
      } else
        D.Diag(diag::err_drv_unsupported_option_argument)
            << A->getSpelling() << Val;
    } else
      D.Diag(diag::warn_target_unsupported_compact_branches) << CPUName;
  }

  if (Arg *A = Args.getLastArg(options::OPT_mrelax_pic_calls,
                               options::OPT_mno_relax_pic_calls)) {
    if (A->getOption().matches(options::OPT_mno_relax_pic_calls)) {
      CmdArgs.push_back("-mllvm");
      CmdArgs.push_back("-mips-jalr-reloc=0");
    }
  }
}

void Clang::AddPPCTargetArgs(const ArgList &Args,
                             ArgStringList &CmdArgs) const {
  const Driver &D = getToolChain().getDriver();
  const llvm::Triple &T = getToolChain().getTriple();
  if (Args.getLastArg(options::OPT_mtune_EQ)) {
    CmdArgs.push_back("-tune-cpu");
    std::string CPU = ppc::getPPCTuneCPU(Args, T);
    CmdArgs.push_back(Args.MakeArgString(CPU));
  }

  // Select the ABI to use.
  const char *ABIName = nullptr;
  if (T.isOSBinFormatELF()) {
    switch (getToolChain().getArch()) {
    case llvm::Triple::ppc64: {
      if (T.isPPC64ELFv2ABI())
        ABIName = "elfv2";
      else
        ABIName = "elfv1";
      break;
    }
    case llvm::Triple::ppc64le:
      ABIName = "elfv2";
      break;
    default:
      break;
    }
  }

  bool IEEELongDouble = getToolChain().defaultToIEEELongDouble();
  bool VecExtabi = false;
  for (const Arg *A : Args.filtered(options::OPT_mabi_EQ)) {
    StringRef V = A->getValue();
    if (V == "ieeelongdouble") {
      IEEELongDouble = true;
      A->claim();
    } else if (V == "ibmlongdouble") {
      IEEELongDouble = false;
      A->claim();
    } else if (V == "vec-default") {
      VecExtabi = false;
      A->claim();
    } else if (V == "vec-extabi") {
      VecExtabi = true;
      A->claim();
    } else if (V != "altivec")
      // The ppc64 linux abis are all "altivec" abis by default. Accept and ignore
      // the option if given as we don't have backend support for any targets
      // that don't use the altivec abi.
      ABIName = A->getValue();
  }
  if (IEEELongDouble)
    CmdArgs.push_back("-mabi=ieeelongdouble");
  if (VecExtabi) {
    if (!T.isOSAIX())
      D.Diag(diag::err_drv_unsupported_opt_for_target)
          << "-mabi=vec-extabi" << T.str();
    CmdArgs.push_back("-mabi=vec-extabi");
  }

  ppc::FloatABI FloatABI = ppc::getPPCFloatABI(D, Args);
  if (FloatABI == ppc::FloatABI::Soft) {
    // Floating point operations and argument passing are soft.
    CmdArgs.push_back("-msoft-float");
    CmdArgs.push_back("-mfloat-abi");
    CmdArgs.push_back("soft");
  } else {
    // Floating point operations and argument passing are hard.
    assert(FloatABI == ppc::FloatABI::Hard && "Invalid float abi!");
    CmdArgs.push_back("-mfloat-abi");
    CmdArgs.push_back("hard");
  }

  if (ABIName) {
    CmdArgs.push_back("-target-abi");
    CmdArgs.push_back(ABIName);
  }
}

static void SetRISCVSmallDataLimit(const ToolChain &TC, const ArgList &Args,
                                   ArgStringList &CmdArgs) {
  const Driver &D = TC.getDriver();
  const llvm::Triple &Triple = TC.getTriple();
  // Default small data limitation is eight.
  const char *SmallDataLimit = "8";
  // Get small data limitation.
  if (Args.getLastArg(options::OPT_shared, options::OPT_fpic,
                      options::OPT_fPIC)) {
    // Not support linker relaxation for PIC.
    SmallDataLimit = "0";
    if (Args.hasArg(options::OPT_G)) {
      D.Diag(diag::warn_drv_unsupported_sdata);
    }
  } else if (Args.getLastArgValue(options::OPT_mcmodel_EQ)
                 .equals_insensitive("large") &&
             (Triple.getArch() == llvm::Triple::riscv64)) {
    // Not support linker relaxation for RV64 with large code model.
    SmallDataLimit = "0";
    if (Args.hasArg(options::OPT_G)) {
      D.Diag(diag::warn_drv_unsupported_sdata);
    }
  } else if (Arg *A = Args.getLastArg(options::OPT_G)) {
    SmallDataLimit = A->getValue();
  }
  // Forward the -msmall-data-limit= option.
  CmdArgs.push_back("-msmall-data-limit");
  CmdArgs.push_back(SmallDataLimit);
}

void Clang::AddRISCVTargetArgs(const ArgList &Args,
                               ArgStringList &CmdArgs) const {
  const llvm::Triple &Triple = getToolChain().getTriple();
  StringRef ABIName = riscv::getRISCVABI(Args, Triple);

  CmdArgs.push_back("-target-abi");
  CmdArgs.push_back(ABIName.data());

  SetRISCVSmallDataLimit(getToolChain(), Args, CmdArgs);

  if (!Args.hasFlag(options::OPT_mimplicit_float,
                    options::OPT_mno_implicit_float, true))
    CmdArgs.push_back("-no-implicit-float");

  if (const Arg *A = Args.getLastArg(options::OPT_mtune_EQ)) {
    CmdArgs.push_back("-tune-cpu");
    if (strcmp(A->getValue(), "native") == 0)
      CmdArgs.push_back(Args.MakeArgString(llvm::sys::getHostCPUName()));
    else
      CmdArgs.push_back(A->getValue());
  }

  // Handle -mrvv-vector-bits=<bits>
  if (Arg *A = Args.getLastArg(options::OPT_mrvv_vector_bits_EQ)) {
    StringRef Val = A->getValue();
    const Driver &D = getToolChain().getDriver();

    // Get minimum VLen from march.
    unsigned MinVLen = 0;
    StringRef Arch = riscv::getRISCVArch(Args, Triple);
    auto ISAInfo = llvm::RISCVISAInfo::parseArchString(
        Arch, /*EnableExperimentalExtensions*/ true);
    if (!ISAInfo) {
      // Ignore parsing error.
      consumeError(ISAInfo.takeError());
    } else {
      MinVLen = (*ISAInfo)->getMinVLen();
    }

    // If the value is "zvl", use MinVLen from march. Otherwise, try to parse
    // as integer as long as we have a MinVLen.
    unsigned Bits = 0;
    if (Val.equals("zvl") && MinVLen >= llvm::RISCV::RVVBitsPerBlock) {
      Bits = MinVLen;
    } else if (!Val.getAsInteger(10, Bits)) {
      // Only accept power of 2 values beteen RVVBitsPerBlock and 65536 that
      // at least MinVLen.
      if (Bits < MinVLen || Bits < llvm::RISCV::RVVBitsPerBlock ||
          Bits > 65536 || !llvm::isPowerOf2_32(Bits))
        Bits = 0;
    }

    // If we got a valid value try to use it.
    if (Bits != 0) {
      unsigned VScaleMin = Bits / llvm::RISCV::RVVBitsPerBlock;
      CmdArgs.push_back(
          Args.MakeArgString("-mvscale-max=" + llvm::Twine(VScaleMin)));
      CmdArgs.push_back(
          Args.MakeArgString("-mvscale-min=" + llvm::Twine(VScaleMin)));
    } else if (!Val.equals("scalable")) {
      // Handle the unsupported values passed to mrvv-vector-bits.
      D.Diag(diag::err_drv_unsupported_option_argument)
          << A->getSpelling() << Val;
    }
  }
}

void Clang::AddSparcTargetArgs(const ArgList &Args,
                               ArgStringList &CmdArgs) const {
  sparc::FloatABI FloatABI =
      sparc::getSparcFloatABI(getToolChain().getDriver(), Args);

  if (FloatABI == sparc::FloatABI::Soft) {
    // Floating point operations and argument passing are soft.
    CmdArgs.push_back("-msoft-float");
    CmdArgs.push_back("-mfloat-abi");
    CmdArgs.push_back("soft");
  } else {
    // Floating point operations and argument passing are hard.
    assert(FloatABI == sparc::FloatABI::Hard && "Invalid float abi!");
    CmdArgs.push_back("-mfloat-abi");
    CmdArgs.push_back("hard");
  }

  if (const Arg *A = Args.getLastArg(clang::driver::options::OPT_mtune_EQ)) {
    StringRef Name = A->getValue();
    std::string TuneCPU;
    if (Name == "native")
      TuneCPU = std::string(llvm::sys::getHostCPUName());
    else
      TuneCPU = std::string(Name);

    CmdArgs.push_back("-tune-cpu");
    CmdArgs.push_back(Args.MakeArgString(TuneCPU));
  }
}

void Clang::AddSystemZTargetArgs(const ArgList &Args,
                                 ArgStringList &CmdArgs) const {
  if (const Arg *A = Args.getLastArg(options::OPT_mtune_EQ)) {
    CmdArgs.push_back("-tune-cpu");
    if (strcmp(A->getValue(), "native") == 0)
      CmdArgs.push_back(Args.MakeArgString(llvm::sys::getHostCPUName()));
    else
      CmdArgs.push_back(A->getValue());
  }

  bool HasBackchain =
      Args.hasFlag(options::OPT_mbackchain, options::OPT_mno_backchain, false);
  bool HasPackedStack = Args.hasFlag(options::OPT_mpacked_stack,
                                     options::OPT_mno_packed_stack, false);
  systemz::FloatABI FloatABI =
      systemz::getSystemZFloatABI(getToolChain().getDriver(), Args);
  bool HasSoftFloat = (FloatABI == systemz::FloatABI::Soft);
  if (HasBackchain && HasPackedStack && !HasSoftFloat) {
    const Driver &D = getToolChain().getDriver();
    D.Diag(diag::err_drv_unsupported_opt)
      << "-mpacked-stack -mbackchain -mhard-float";
  }
  if (HasBackchain)
    CmdArgs.push_back("-mbackchain");
  if (HasPackedStack)
    CmdArgs.push_back("-mpacked-stack");
  if (HasSoftFloat) {
    // Floating point operations and argument passing are soft.
    CmdArgs.push_back("-msoft-float");
    CmdArgs.push_back("-mfloat-abi");
    CmdArgs.push_back("soft");
  }
}

void Clang::AddX86TargetArgs(const ArgList &Args,
                             ArgStringList &CmdArgs) const {
  const Driver &D = getToolChain().getDriver();
  addX86AlignBranchArgs(D, Args, CmdArgs, /*IsLTO=*/false);

  if (!Args.hasFlag(options::OPT_mred_zone, options::OPT_mno_red_zone, true) ||
      Args.hasArg(options::OPT_mkernel) ||
      Args.hasArg(options::OPT_fapple_kext))
    CmdArgs.push_back("-disable-red-zone");

  if (!Args.hasFlag(options::OPT_mtls_direct_seg_refs,
                    options::OPT_mno_tls_direct_seg_refs, true))
    CmdArgs.push_back("-mno-tls-direct-seg-refs");

  // Default to avoid implicit floating-point for kernel/kext code, but allow
  // that to be overridden with -mno-soft-float.
  bool NoImplicitFloat = (Args.hasArg(options::OPT_mkernel) ||
                          Args.hasArg(options::OPT_fapple_kext));
  if (Arg *A = Args.getLastArg(
          options::OPT_msoft_float, options::OPT_mno_soft_float,
          options::OPT_mimplicit_float, options::OPT_mno_implicit_float)) {
    const Option &O = A->getOption();
    NoImplicitFloat = (O.matches(options::OPT_mno_implicit_float) ||
                       O.matches(options::OPT_msoft_float));
  }
  if (NoImplicitFloat)
    CmdArgs.push_back("-no-implicit-float");

  if (Arg *A = Args.getLastArg(options::OPT_masm_EQ)) {
    StringRef Value = A->getValue();
    if (Value == "intel" || Value == "att") {
      CmdArgs.push_back("-mllvm");
      CmdArgs.push_back(Args.MakeArgString("-x86-asm-syntax=" + Value));
      CmdArgs.push_back(Args.MakeArgString("-inline-asm=" + Value));
    } else {
      D.Diag(diag::err_drv_unsupported_option_argument)
          << A->getSpelling() << Value;
    }
  } else if (D.IsCLMode()) {
    CmdArgs.push_back("-mllvm");
    CmdArgs.push_back("-x86-asm-syntax=intel");
  }

  if (Arg *A = Args.getLastArg(options::OPT_mskip_rax_setup,
                               options::OPT_mno_skip_rax_setup))
    if (A->getOption().matches(options::OPT_mskip_rax_setup))
      CmdArgs.push_back(Args.MakeArgString("-mskip-rax-setup"));

  // Set flags to support MCU ABI.
  if (Args.hasFlag(options::OPT_miamcu, options::OPT_mno_iamcu, false)) {
    CmdArgs.push_back("-mfloat-abi");
    CmdArgs.push_back("soft");
    CmdArgs.push_back("-mstack-alignment=4");
  }

  // Handle -mtune.

  // Default to "generic" unless -march is present or targetting the PS4/PS5.
  std::string TuneCPU;
  if (!Args.hasArg(clang::driver::options::OPT_march_EQ) &&
      !getToolChain().getTriple().isPS())
    TuneCPU = "generic";

  // Override based on -mtune.
  if (const Arg *A = Args.getLastArg(clang::driver::options::OPT_mtune_EQ)) {
    StringRef Name = A->getValue();

    if (Name == "native") {
      Name = llvm::sys::getHostCPUName();
      if (!Name.empty())
        TuneCPU = std::string(Name);
    } else
      TuneCPU = std::string(Name);
  }

  if (!TuneCPU.empty()) {
    CmdArgs.push_back("-tune-cpu");
    CmdArgs.push_back(Args.MakeArgString(TuneCPU));
  }
}

void Clang::AddHexagonTargetArgs(const ArgList &Args,
                                 ArgStringList &CmdArgs) const {
  CmdArgs.push_back("-mqdsp6-compat");
  CmdArgs.push_back("-Wreturn-type");

  if (auto G = toolchains::HexagonToolChain::getSmallDataThreshold(Args)) {
    CmdArgs.push_back("-mllvm");
    CmdArgs.push_back(
        Args.MakeArgString("-hexagon-small-data-threshold=" + Twine(*G)));
  }

  if (!Args.hasArg(options::OPT_fno_short_enums))
    CmdArgs.push_back("-fshort-enums");
  if (Args.getLastArg(options::OPT_mieee_rnd_near)) {
    CmdArgs.push_back("-mllvm");
    CmdArgs.push_back("-enable-hexagon-ieee-rnd-near");
  }
  CmdArgs.push_back("-mllvm");
  CmdArgs.push_back("-machine-sink-split=0");
}

void Clang::AddLanaiTargetArgs(const ArgList &Args,
                               ArgStringList &CmdArgs) const {
  if (Arg *A = Args.getLastArg(options::OPT_mcpu_EQ)) {
    StringRef CPUName = A->getValue();

    CmdArgs.push_back("-target-cpu");
    CmdArgs.push_back(Args.MakeArgString(CPUName));
  }
  if (Arg *A = Args.getLastArg(options::OPT_mregparm_EQ)) {
    StringRef Value = A->getValue();
    // Only support mregparm=4 to support old usage. Report error for all other
    // cases.
    int Mregparm;
    if (Value.getAsInteger(10, Mregparm)) {
      if (Mregparm != 4) {
        getToolChain().getDriver().Diag(
            diag::err_drv_unsupported_option_argument)
            << A->getSpelling() << Value;
      }
    }
  }
}

void Clang::AddWebAssemblyTargetArgs(const ArgList &Args,
                                     ArgStringList &CmdArgs) const {
  // Default to "hidden" visibility.
  if (!Args.hasArg(options::OPT_fvisibility_EQ,
                   options::OPT_fvisibility_ms_compat))
    CmdArgs.push_back("-fvisibility=hidden");
}

void Clang::AddVETargetArgs(const ArgList &Args, ArgStringList &CmdArgs) const {
  // Floating point operations and argument passing are hard.
  CmdArgs.push_back("-mfloat-abi");
  CmdArgs.push_back("hard");
}

void Clang::DumpCompilationDatabase(Compilation &C, StringRef Filename,
                                    StringRef Target, const InputInfo &Output,
                                    const InputInfo &Input, const ArgList &Args) const {
  // If this is a dry run, do not create the compilation database file.
  if (C.getArgs().hasArg(options::OPT__HASH_HASH_HASH))
    return;

  using llvm::yaml::escape;
  const Driver &D = getToolChain().getDriver();

  if (!CompilationDatabase) {
    std::error_code EC;
    auto File = std::make_unique<llvm::raw_fd_ostream>(
        Filename, EC,
        llvm::sys::fs::OF_TextWithCRLF | llvm::sys::fs::OF_Append);
    if (EC) {
      D.Diag(clang::diag::err_drv_compilationdatabase) << Filename
                                                       << EC.message();
      return;
    }
    CompilationDatabase = std::move(File);
  }
  auto &CDB = *CompilationDatabase;
  auto CWD = D.getVFS().getCurrentWorkingDirectory();
  if (!CWD)
    CWD = ".";
  CDB << "{ \"directory\": \"" << escape(*CWD) << "\"";
  CDB << ", \"file\": \"" << escape(Input.getFilename()) << "\"";
  CDB << ", \"output\": \"" << escape(Output.getFilename()) << "\"";
  CDB << ", \"arguments\": [\"" << escape(D.ClangExecutable) << "\"";
  SmallString<128> Buf;
  Buf = "-x";
  Buf += types::getTypeName(Input.getType());
  CDB << ", \"" << escape(Buf) << "\"";
  if (!D.SysRoot.empty() && !Args.hasArg(options::OPT__sysroot_EQ)) {
    Buf = "--sysroot=";
    Buf += D.SysRoot;
    CDB << ", \"" << escape(Buf) << "\"";
  }
  CDB << ", \"" << escape(Input.getFilename()) << "\"";
  CDB << ", \"-o\", \"" << escape(Output.getFilename()) << "\"";
  for (auto &A: Args) {
    auto &O = A->getOption();
    // Skip language selection, which is positional.
    if (O.getID() == options::OPT_x)
      continue;
    // Skip writing dependency output and the compilation database itself.
    if (O.getGroup().isValid() && O.getGroup().getID() == options::OPT_M_Group)
      continue;
    if (O.getID() == options::OPT_gen_cdb_fragment_path)
      continue;
    // Skip inputs.
    if (O.getKind() == Option::InputClass)
      continue;
    // Skip output.
    if (O.getID() == options::OPT_o)
      continue;
    // All other arguments are quoted and appended.
    ArgStringList ASL;
    A->render(Args, ASL);
    for (auto &it: ASL)
      CDB << ", \"" << escape(it) << "\"";
  }
  Buf = "--target=";
  Buf += Target;
  CDB << ", \"" << escape(Buf) << "\"]},\n";
}

void Clang::DumpCompilationDatabaseFragmentToDir(
    StringRef Dir, Compilation &C, StringRef Target, const InputInfo &Output,
    const InputInfo &Input, const llvm::opt::ArgList &Args) const {
  // If this is a dry run, do not create the compilation database file.
  if (C.getArgs().hasArg(options::OPT__HASH_HASH_HASH))
    return;

  if (CompilationDatabase)
    DumpCompilationDatabase(C, "", Target, Output, Input, Args);

  SmallString<256> Path = Dir;
  const auto &Driver = C.getDriver();
  Driver.getVFS().makeAbsolute(Path);
  auto Err = llvm::sys::fs::create_directory(Path, /*IgnoreExisting=*/true);
  if (Err) {
    Driver.Diag(diag::err_drv_compilationdatabase) << Dir << Err.message();
    return;
  }

  llvm::sys::path::append(
      Path,
      Twine(llvm::sys::path::filename(Input.getFilename())) + ".%%%%.json");
  int FD;
  SmallString<256> TempPath;
  Err = llvm::sys::fs::createUniqueFile(Path, FD, TempPath,
                                        llvm::sys::fs::OF_Text);
  if (Err) {
    Driver.Diag(diag::err_drv_compilationdatabase) << Path << Err.message();
    return;
  }
  CompilationDatabase =
      std::make_unique<llvm::raw_fd_ostream>(FD, /*shouldClose=*/true);
  DumpCompilationDatabase(C, "", Target, Output, Input, Args);
}

static bool CheckARMImplicitITArg(StringRef Value) {
  return Value == "always" || Value == "never" || Value == "arm" ||
         Value == "thumb";
}

static void AddARMImplicitITArgs(const ArgList &Args, ArgStringList &CmdArgs,
                                 StringRef Value) {
  CmdArgs.push_back("-mllvm");
  CmdArgs.push_back(Args.MakeArgString("-arm-implicit-it=" + Value));
}

static void CollectArgsForIntegratedAssembler(Compilation &C,
                                              const ArgList &Args,
                                              ArgStringList &CmdArgs,
                                              const Driver &D) {
  if (UseRelaxAll(C, Args))
    CmdArgs.push_back("-mrelax-all");

  // Only default to -mincremental-linker-compatible if we think we are
  // targeting the MSVC linker.
  bool DefaultIncrementalLinkerCompatible =
      C.getDefaultToolChain().getTriple().isWindowsMSVCEnvironment();
  if (Args.hasFlag(options::OPT_mincremental_linker_compatible,
                   options::OPT_mno_incremental_linker_compatible,
                   DefaultIncrementalLinkerCompatible))
    CmdArgs.push_back("-mincremental-linker-compatible");

  Args.AddLastArg(CmdArgs, options::OPT_femit_dwarf_unwind_EQ);

  // If you add more args here, also add them to the block below that
  // starts with "// If CollectArgsForIntegratedAssembler() isn't called below".

  // When passing -I arguments to the assembler we sometimes need to
  // unconditionally take the next argument.  For example, when parsing
  // '-Wa,-I -Wa,foo' we need to accept the -Wa,foo arg after seeing the
  // -Wa,-I arg and when parsing '-Wa,-I,foo' we need to accept the 'foo'
  // arg after parsing the '-I' arg.
  bool TakeNextArg = false;

  bool UseRelaxRelocations = C.getDefaultToolChain().useRelaxRelocations();
  bool UseNoExecStack = false;
  const char *MipsTargetFeature = nullptr;
  StringRef ImplicitIt;
  for (const Arg *A :
       Args.filtered(options::OPT_Wa_COMMA, options::OPT_Xassembler,
                     options::OPT_mimplicit_it_EQ)) {
    A->claim();

    if (A->getOption().getID() == options::OPT_mimplicit_it_EQ) {
      switch (C.getDefaultToolChain().getArch()) {
      case llvm::Triple::arm:
      case llvm::Triple::armeb:
      case llvm::Triple::thumb:
      case llvm::Triple::thumbeb:
        // Only store the value; the last value set takes effect.
        ImplicitIt = A->getValue();
        if (!CheckARMImplicitITArg(ImplicitIt))
          D.Diag(diag::err_drv_unsupported_option_argument)
              << A->getSpelling() << ImplicitIt;
        continue;
      default:
        break;
      }
    }

    for (StringRef Value : A->getValues()) {
      if (TakeNextArg) {
        CmdArgs.push_back(Value.data());
        TakeNextArg = false;
        continue;
      }

      if (C.getDefaultToolChain().getTriple().isOSBinFormatCOFF() &&
          Value == "-mbig-obj")
        continue; // LLVM handles bigobj automatically

      switch (C.getDefaultToolChain().getArch()) {
      default:
        break;
      case llvm::Triple::wasm32:
      case llvm::Triple::wasm64:
        if (Value == "--no-type-check") {
          CmdArgs.push_back("-mno-type-check");
          continue;
        }
        break;
      case llvm::Triple::thumb:
      case llvm::Triple::thumbeb:
      case llvm::Triple::arm:
      case llvm::Triple::armeb:
        if (Value.startswith("-mimplicit-it=")) {
          // Only store the value; the last value set takes effect.
          ImplicitIt = Value.split("=").second;
          if (CheckARMImplicitITArg(ImplicitIt))
            continue;
        }
        if (Value == "-mthumb")
          // -mthumb has already been processed in ComputeLLVMTriple()
          // recognize but skip over here.
          continue;
        break;
      case llvm::Triple::mips:
      case llvm::Triple::mipsel:
      case llvm::Triple::mips64:
      case llvm::Triple::mips64el:
        if (Value == "--trap") {
          CmdArgs.push_back("-target-feature");
          CmdArgs.push_back("+use-tcc-in-div");
          continue;
        }
        if (Value == "--break") {
          CmdArgs.push_back("-target-feature");
          CmdArgs.push_back("-use-tcc-in-div");
          continue;
        }
        if (Value.startswith("-msoft-float")) {
          CmdArgs.push_back("-target-feature");
          CmdArgs.push_back("+soft-float");
          continue;
        }
        if (Value.startswith("-mhard-float")) {
          CmdArgs.push_back("-target-feature");
          CmdArgs.push_back("-soft-float");
          continue;
        }

        MipsTargetFeature = llvm::StringSwitch<const char *>(Value)
                                .Case("-mips1", "+mips1")
                                .Case("-mips2", "+mips2")
                                .Case("-mips3", "+mips3")
                                .Case("-mips4", "+mips4")
                                .Case("-mips5", "+mips5")
                                .Case("-mips32", "+mips32")
                                .Case("-mips32r2", "+mips32r2")
                                .Case("-mips32r3", "+mips32r3")
                                .Case("-mips32r5", "+mips32r5")
                                .Case("-mips32r6", "+mips32r6")
                                .Case("-mips64", "+mips64")
                                .Case("-mips64r2", "+mips64r2")
                                .Case("-mips64r3", "+mips64r3")
                                .Case("-mips64r5", "+mips64r5")
                                .Case("-mips64r6", "+mips64r6")
                                .Default(nullptr);
        if (MipsTargetFeature)
          continue;
      }

      if (Value == "-force_cpusubtype_ALL") {
        // Do nothing, this is the default and we don't support anything else.
      } else if (Value == "-L") {
        CmdArgs.push_back("-msave-temp-labels");
      } else if (Value == "--fatal-warnings") {
        CmdArgs.push_back("-massembler-fatal-warnings");
      } else if (Value == "--no-warn" || Value == "-W") {
        CmdArgs.push_back("-massembler-no-warn");
      } else if (Value == "--noexecstack") {
        UseNoExecStack = true;
      } else if (Value.startswith("-compress-debug-sections") ||
                 Value.startswith("--compress-debug-sections") ||
                 Value == "-nocompress-debug-sections" ||
                 Value == "--nocompress-debug-sections") {
        CmdArgs.push_back(Value.data());
      } else if (Value == "-mrelax-relocations=yes" ||
                 Value == "--mrelax-relocations=yes") {
        UseRelaxRelocations = true;
      } else if (Value == "-mrelax-relocations=no" ||
                 Value == "--mrelax-relocations=no") {
        UseRelaxRelocations = false;
      } else if (Value.startswith("-I")) {
        CmdArgs.push_back(Value.data());
        // We need to consume the next argument if the current arg is a plain
        // -I. The next arg will be the include directory.
        if (Value == "-I")
          TakeNextArg = true;
      } else if (Value.startswith("-gdwarf-")) {
        // "-gdwarf-N" options are not cc1as options.
        unsigned DwarfVersion = DwarfVersionNum(Value);
        if (DwarfVersion == 0) { // Send it onward, and let cc1as complain.
          CmdArgs.push_back(Value.data());
        } else {
          RenderDebugEnablingArgs(Args, CmdArgs,
                                  llvm::codegenoptions::DebugInfoConstructor,
                                  DwarfVersion, llvm::DebuggerKind::Default);
        }
      } else if (Value.startswith("-mcpu") || Value.startswith("-mfpu") ||
                 Value.startswith("-mhwdiv") || Value.startswith("-march")) {
        // Do nothing, we'll validate it later.
      } else if (Value == "-defsym") {
          if (A->getNumValues() != 2) {
            D.Diag(diag::err_drv_defsym_invalid_format) << Value;
            break;
          }
          const char *S = A->getValue(1);
          auto Pair = StringRef(S).split('=');
          auto Sym = Pair.first;
          auto SVal = Pair.second;

          if (Sym.empty() || SVal.empty()) {
            D.Diag(diag::err_drv_defsym_invalid_format) << S;
            break;
          }
          int64_t IVal;
          if (SVal.getAsInteger(0, IVal)) {
            D.Diag(diag::err_drv_defsym_invalid_symval) << SVal;
            break;
          }
          CmdArgs.push_back(Value.data());
          TakeNextArg = true;
      } else if (Value == "-fdebug-compilation-dir") {
        CmdArgs.push_back("-fdebug-compilation-dir");
        TakeNextArg = true;
      } else if (Value.consume_front("-fdebug-compilation-dir=")) {
        // The flag is a -Wa / -Xassembler argument and Options doesn't
        // parse the argument, so this isn't automatically aliased to
        // -fdebug-compilation-dir (without '=') here.
        CmdArgs.push_back("-fdebug-compilation-dir");
        CmdArgs.push_back(Value.data());
      } else if (Value == "--version") {
        D.PrintVersion(C, llvm::outs());
      } else {
        D.Diag(diag::err_drv_unsupported_option_argument)
            << A->getSpelling() << Value;
      }
    }
  }
  if (ImplicitIt.size())
    AddARMImplicitITArgs(Args, CmdArgs, ImplicitIt);
  if (!UseRelaxRelocations)
    CmdArgs.push_back("-mrelax-relocations=no");
  if (UseNoExecStack)
    CmdArgs.push_back("-mnoexecstack");
  if (MipsTargetFeature != nullptr) {
    CmdArgs.push_back("-target-feature");
    CmdArgs.push_back(MipsTargetFeature);
  }

  // forward -fembed-bitcode to assmebler
  if (C.getDriver().embedBitcodeEnabled() ||
      C.getDriver().embedBitcodeMarkerOnly())
    Args.AddLastArg(CmdArgs, options::OPT_fembed_bitcode_EQ);

  if (const char *AsSecureLogFile = getenv("AS_SECURE_LOG_FILE")) {
    CmdArgs.push_back("-as-secure-log-file");
    CmdArgs.push_back(Args.MakeArgString(AsSecureLogFile));
  }
}

static void RenderFloatingPointOptions(const ToolChain &TC, const Driver &D,
                                       bool OFastEnabled, const ArgList &Args,
                                       ArgStringList &CmdArgs,
                                       const JobAction &JA) {
  // Handle various floating point optimization flags, mapping them to the
  // appropriate LLVM code generation flags. This is complicated by several
  // "umbrella" flags, so we do this by stepping through the flags incrementally
  // adjusting what we think is enabled/disabled, then at the end setting the
  // LLVM flags based on the final state.
  bool HonorINFs = true;
  bool HonorNaNs = true;
  bool ApproxFunc = false;
  // -fmath-errno is the default on some platforms, e.g. BSD-derived OSes.
  bool MathErrno = TC.IsMathErrnoDefault();
  bool AssociativeMath = false;
  bool ReciprocalMath = false;
  bool SignedZeros = true;
  bool TrappingMath = false; // Implemented via -ffp-exception-behavior
  bool TrappingMathPresent = false; // Is trapping-math in args, and not
                                    // overriden by ffp-exception-behavior?
  bool RoundingFPMath = false;
  bool RoundingMathPresent = false; // Is rounding-math in args?
  // -ffp-model values: strict, fast, precise
  StringRef FPModel = "";
  // -ffp-exception-behavior options: strict, maytrap, ignore
  StringRef FPExceptionBehavior = "";
  // -ffp-eval-method options: double, extended, source
  StringRef FPEvalMethod = "";
  const llvm::DenormalMode DefaultDenormalFPMath =
      TC.getDefaultDenormalModeForType(Args, JA);
  const llvm::DenormalMode DefaultDenormalFP32Math =
      TC.getDefaultDenormalModeForType(Args, JA, &llvm::APFloat::IEEEsingle());

  llvm::DenormalMode DenormalFPMath = DefaultDenormalFPMath;
  llvm::DenormalMode DenormalFP32Math = DefaultDenormalFP32Math;
  // CUDA and HIP don't rely on the frontend to pass an ffp-contract option.
  // If one wasn't given by the user, don't pass it here.
  StringRef FPContract;
  StringRef LastSeenFfpContractOption;
  bool SeenUnsafeMathModeOption = false;
  if (!JA.isDeviceOffloading(Action::OFK_Cuda) &&
      !JA.isOffloading(Action::OFK_HIP))
    FPContract = "on";
  bool StrictFPModel = false;
  StringRef Float16ExcessPrecision = "";

  if (const Arg *A = Args.getLastArg(options::OPT_flimited_precision_EQ)) {
    CmdArgs.push_back("-mlimit-float-precision");
    CmdArgs.push_back(A->getValue());
  }

  for (const Arg *A : Args) {
    auto optID = A->getOption().getID();
    bool PreciseFPModel = false;
    switch (optID) {
    default:
      break;
    case options::OPT_ffp_model_EQ: {
      // If -ffp-model= is seen, reset to fno-fast-math
      HonorINFs = true;
      HonorNaNs = true;
      ApproxFunc = false;
      // Turning *off* -ffast-math restores the toolchain default.
      MathErrno = TC.IsMathErrnoDefault();
      AssociativeMath = false;
      ReciprocalMath = false;
      SignedZeros = true;
      // -fno_fast_math restores default denormal and fpcontract handling
      FPContract = "on";
      DenormalFPMath = llvm::DenormalMode::getIEEE();

      // FIXME: The target may have picked a non-IEEE default mode here based on
      // -cl-denorms-are-zero. Should the target consider -fp-model interaction?
      DenormalFP32Math = llvm::DenormalMode::getIEEE();

      StringRef Val = A->getValue();
      if (OFastEnabled && !Val.equals("fast")) {
          // Only -ffp-model=fast is compatible with OFast, ignore.
        D.Diag(clang::diag::warn_drv_overriding_flag_option)
          << Args.MakeArgString("-ffp-model=" + Val)
          << "-Ofast";
        break;
      }
      StrictFPModel = false;
      PreciseFPModel = true;
      // ffp-model= is a Driver option, it is entirely rewritten into more
      // granular options before being passed into cc1.
      // Use the gcc option in the switch below.
      if (!FPModel.empty() && !FPModel.equals(Val))
        D.Diag(clang::diag::warn_drv_overriding_flag_option)
            << Args.MakeArgString("-ffp-model=" + FPModel)
            << Args.MakeArgString("-ffp-model=" + Val);
      if (Val.equals("fast")) {
        optID = options::OPT_ffast_math;
        FPModel = Val;
        FPContract = "fast";
      } else if (Val.equals("precise")) {
        optID = options::OPT_ffp_contract;
        FPModel = Val;
        FPContract = "on";
        PreciseFPModel = true;
      } else if (Val.equals("strict")) {
        StrictFPModel = true;
        optID = options::OPT_frounding_math;
        FPExceptionBehavior = "strict";
        FPModel = Val;
        FPContract = "off";
        TrappingMath = true;
      } else
        D.Diag(diag::err_drv_unsupported_option_argument)
            << A->getSpelling() << Val;
      break;
      }
    }

    switch (optID) {
    // If this isn't an FP option skip the claim below
    default: continue;

    // Options controlling individual features
    case options::OPT_fhonor_infinities:    HonorINFs = true;         break;
    case options::OPT_fno_honor_infinities: HonorINFs = false;        break;
    case options::OPT_fhonor_nans:          HonorNaNs = true;         break;
    case options::OPT_fno_honor_nans:       HonorNaNs = false;        break;
    case options::OPT_fapprox_func:         ApproxFunc = true;        break;
    case options::OPT_fno_approx_func:      ApproxFunc = false;       break;
    case options::OPT_fmath_errno:          MathErrno = true;         break;
    case options::OPT_fno_math_errno:       MathErrno = false;        break;
    case options::OPT_fassociative_math:    AssociativeMath = true;   break;
    case options::OPT_fno_associative_math: AssociativeMath = false;  break;
    case options::OPT_freciprocal_math:     ReciprocalMath = true;    break;
    case options::OPT_fno_reciprocal_math:  ReciprocalMath = false;   break;
    case options::OPT_fsigned_zeros:        SignedZeros = true;       break;
    case options::OPT_fno_signed_zeros:     SignedZeros = false;      break;
    case options::OPT_ftrapping_math:
      if (!TrappingMathPresent && !FPExceptionBehavior.empty() &&
          !FPExceptionBehavior.equals("strict"))
        // Warn that previous value of option is overridden.
        D.Diag(clang::diag::warn_drv_overriding_flag_option)
          << Args.MakeArgString("-ffp-exception-behavior=" + FPExceptionBehavior)
          << "-ftrapping-math";
      TrappingMath = true;
      TrappingMathPresent = true;
      FPExceptionBehavior = "strict";
      break;
    case options::OPT_fno_trapping_math:
      if (!TrappingMathPresent && !FPExceptionBehavior.empty() &&
          !FPExceptionBehavior.equals("ignore"))
        // Warn that previous value of option is overridden.
        D.Diag(clang::diag::warn_drv_overriding_flag_option)
          << Args.MakeArgString("-ffp-exception-behavior=" + FPExceptionBehavior)
          << "-fno-trapping-math";
      TrappingMath = false;
      TrappingMathPresent = true;
      FPExceptionBehavior = "ignore";
      break;

    case options::OPT_frounding_math:
      RoundingFPMath = true;
      RoundingMathPresent = true;
      break;

    case options::OPT_fno_rounding_math:
      RoundingFPMath = false;
      RoundingMathPresent = false;
      break;

    case options::OPT_fcuda_flush_denormals_to_zero:
    case options::OPT_fgpu_flush_denormals_to_zero:
      DenormalFP32Math = llvm::DenormalMode::getPreserveSign();
      break;

    case options::OPT_fdenormal_fp_math_EQ:
      DenormalFPMath = llvm::parseDenormalFPAttribute(A->getValue());
      DenormalFP32Math = DenormalFPMath;
      if (!DenormalFPMath.isValid()) {
        D.Diag(diag::err_drv_invalid_value)
            << A->getAsString(Args) << A->getValue();
      }
      break;

    case options::OPT_fdenormal_fp_math_f32_EQ:
      DenormalFP32Math = llvm::parseDenormalFPAttribute(A->getValue());
      if (!DenormalFP32Math.isValid()) {
        D.Diag(diag::err_drv_invalid_value)
            << A->getAsString(Args) << A->getValue();
      }
      break;

    // Validate and pass through -ffp-contract option.
    case options::OPT_ffp_contract: {
      StringRef Val = A->getValue();
      if (PreciseFPModel) {
        // -ffp-model=precise enables ffp-contract=on.
        // -ffp-model=precise sets PreciseFPModel to on and Val to
        // "precise". FPContract is set.
        ;
      } else if (Val.equals("fast") || Val.equals("on") || Val.equals("off")) {
        FPContract = Val;
        LastSeenFfpContractOption = Val;
      } else
        D.Diag(diag::err_drv_unsupported_option_argument)
            << A->getSpelling() << Val;
      break;
    }

    // Validate and pass through -ffp-model option.
    case options::OPT_ffp_model_EQ:
      // This should only occur in the error case
      // since the optID has been replaced by a more granular
      // floating point option.
      break;

    // Validate and pass through -ffp-exception-behavior option.
    case options::OPT_ffp_exception_behavior_EQ: {
      StringRef Val = A->getValue();
      if (!TrappingMathPresent && !FPExceptionBehavior.empty() &&
          !FPExceptionBehavior.equals(Val))
        // Warn that previous value of option is overridden.
        D.Diag(clang::diag::warn_drv_overriding_flag_option)
          << Args.MakeArgString("-ffp-exception-behavior=" + FPExceptionBehavior)
          << Args.MakeArgString("-ffp-exception-behavior=" + Val);
      TrappingMath = TrappingMathPresent = false;
      if (Val.equals("ignore") || Val.equals("maytrap"))
        FPExceptionBehavior = Val;
      else if (Val.equals("strict")) {
        FPExceptionBehavior = Val;
        TrappingMath = TrappingMathPresent = true;
      } else
        D.Diag(diag::err_drv_unsupported_option_argument)
            << A->getSpelling() << Val;
      break;
    }

    // Validate and pass through -ffp-eval-method option.
    case options::OPT_ffp_eval_method_EQ: {
      StringRef Val = A->getValue();
      if (Val.equals("double") || Val.equals("extended") ||
          Val.equals("source"))
        FPEvalMethod = Val;
      else
        D.Diag(diag::err_drv_unsupported_option_argument)
            << A->getSpelling() << Val;
      break;
    }

    case options::OPT_fexcess_precision_EQ: {
      StringRef Val = A->getValue();
      const llvm::Triple::ArchType Arch = TC.getArch();
      if (Arch == llvm::Triple::x86 || Arch == llvm::Triple::x86_64) {
        if (Val.equals("standard") || Val.equals("fast"))
          Float16ExcessPrecision = Val;
        // To make it GCC compatible, allow the value of "16" which
        // means disable excess precision, the same meaning than clang's
        // equivalent value "none".
        else if (Val.equals("16"))
          Float16ExcessPrecision = "none";
        else
          D.Diag(diag::err_drv_unsupported_option_argument)
              << A->getSpelling() << Val;
      } else {
        if (!(Val.equals("standard") || Val.equals("fast")))
          D.Diag(diag::err_drv_unsupported_option_argument)
              << A->getSpelling() << Val;
      }
      break;
    }
    case options::OPT_ffinite_math_only:
      HonorINFs = false;
      HonorNaNs = false;
      break;
    case options::OPT_fno_finite_math_only:
      HonorINFs = true;
      HonorNaNs = true;
      break;

    case options::OPT_funsafe_math_optimizations:
      AssociativeMath = true;
      ReciprocalMath = true;
      SignedZeros = false;
      ApproxFunc = true;
      TrappingMath = false;
      FPExceptionBehavior = "";
      FPContract = "fast";
      SeenUnsafeMathModeOption = true;
      break;
    case options::OPT_fno_unsafe_math_optimizations:
      AssociativeMath = false;
      ReciprocalMath = false;
      SignedZeros = true;
      ApproxFunc = false;
      TrappingMath = true;
      FPExceptionBehavior = "strict";

      // The target may have opted to flush by default, so force IEEE.
      DenormalFPMath = llvm::DenormalMode::getIEEE();
      DenormalFP32Math = llvm::DenormalMode::getIEEE();
      if (!JA.isDeviceOffloading(Action::OFK_Cuda) &&
          !JA.isOffloading(Action::OFK_HIP)) {
        if (LastSeenFfpContractOption != "") {
          FPContract = LastSeenFfpContractOption;
        } else if (SeenUnsafeMathModeOption)
          FPContract = "on";
      }
      break;

    case options::OPT_Ofast:
      // If -Ofast is the optimization level, then -ffast-math should be enabled
      if (!OFastEnabled)
        continue;
      [[fallthrough]];
    case options::OPT_ffast_math:
      HonorINFs = false;
      HonorNaNs = false;
      MathErrno = false;
      AssociativeMath = true;
      ReciprocalMath = true;
      ApproxFunc = true;
      SignedZeros = false;
      TrappingMath = false;
      RoundingFPMath = false;
      FPExceptionBehavior = "";
      // If fast-math is set then set the fp-contract mode to fast.
      FPContract = "fast";
      SeenUnsafeMathModeOption = true;
      break;
    case options::OPT_fno_fast_math:
      HonorINFs = true;
      HonorNaNs = true;
      // Turning on -ffast-math (with either flag) removes the need for
      // MathErrno. However, turning *off* -ffast-math merely restores the
      // toolchain default (which may be false).
      MathErrno = TC.IsMathErrnoDefault();
      AssociativeMath = false;
      ReciprocalMath = false;
      ApproxFunc = false;
      SignedZeros = true;
      // -fno_fast_math restores default denormal and fpcontract handling
      DenormalFPMath = DefaultDenormalFPMath;
      DenormalFP32Math = llvm::DenormalMode::getIEEE();
      if (!JA.isDeviceOffloading(Action::OFK_Cuda) &&
          !JA.isOffloading(Action::OFK_HIP)) {
        if (LastSeenFfpContractOption != "") {
          FPContract = LastSeenFfpContractOption;
        } else if (SeenUnsafeMathModeOption)
          FPContract = "on";
      }
      break;
    }
    if (StrictFPModel) {
      // If -ffp-model=strict has been specified on command line but
      // subsequent options conflict then emit warning diagnostic.
      if (HonorINFs && HonorNaNs && !AssociativeMath && !ReciprocalMath &&
          SignedZeros && TrappingMath && RoundingFPMath && !ApproxFunc &&
          DenormalFPMath == llvm::DenormalMode::getIEEE() &&
          DenormalFP32Math == llvm::DenormalMode::getIEEE() &&
          FPContract.equals("off"))
        // OK: Current Arg doesn't conflict with -ffp-model=strict
        ;
      else {
        StrictFPModel = false;
        FPModel = "";
        auto RHS = (A->getNumValues() == 0)
                       ? A->getSpelling()
                       : Args.MakeArgString(A->getSpelling() + A->getValue());
        if (RHS != "-ffp-model=strict")
          D.Diag(clang::diag::warn_drv_overriding_flag_option)
              << "-ffp-model=strict" << RHS;
      }
    }

    // If we handled this option claim it
    A->claim();
  }

  if (!HonorINFs)
    CmdArgs.push_back("-menable-no-infs");

  if (!HonorNaNs)
    CmdArgs.push_back("-menable-no-nans");

  if (ApproxFunc)
    CmdArgs.push_back("-fapprox-func");

  if (MathErrno)
    CmdArgs.push_back("-fmath-errno");

 if (AssociativeMath && ReciprocalMath && !SignedZeros && ApproxFunc &&
     !TrappingMath)
    CmdArgs.push_back("-funsafe-math-optimizations");

  if (!SignedZeros)
    CmdArgs.push_back("-fno-signed-zeros");

  if (AssociativeMath && !SignedZeros && !TrappingMath)
    CmdArgs.push_back("-mreassociate");

  if (ReciprocalMath)
    CmdArgs.push_back("-freciprocal-math");

  if (TrappingMath) {
    // FP Exception Behavior is also set to strict
    assert(FPExceptionBehavior.equals("strict"));
  }

  // The default is IEEE.
  if (DenormalFPMath != llvm::DenormalMode::getIEEE()) {
    llvm::SmallString<64> DenormFlag;
    llvm::raw_svector_ostream ArgStr(DenormFlag);
    ArgStr << "-fdenormal-fp-math=" << DenormalFPMath;
    CmdArgs.push_back(Args.MakeArgString(ArgStr.str()));
  }

  // Add f32 specific denormal mode flag if it's different.
  if (DenormalFP32Math != DenormalFPMath) {
    llvm::SmallString<64> DenormFlag;
    llvm::raw_svector_ostream ArgStr(DenormFlag);
    ArgStr << "-fdenormal-fp-math-f32=" << DenormalFP32Math;
    CmdArgs.push_back(Args.MakeArgString(ArgStr.str()));
  }

  if (!FPContract.empty())
    CmdArgs.push_back(Args.MakeArgString("-ffp-contract=" + FPContract));

  if (!RoundingFPMath)
    CmdArgs.push_back(Args.MakeArgString("-fno-rounding-math"));

  if (RoundingFPMath && RoundingMathPresent)
    CmdArgs.push_back(Args.MakeArgString("-frounding-math"));

  if (!FPExceptionBehavior.empty())
    CmdArgs.push_back(Args.MakeArgString("-ffp-exception-behavior=" +
                      FPExceptionBehavior));

  if (!FPEvalMethod.empty())
    CmdArgs.push_back(Args.MakeArgString("-ffp-eval-method=" + FPEvalMethod));

  if (!Float16ExcessPrecision.empty())
    CmdArgs.push_back(Args.MakeArgString("-ffloat16-excess-precision=" +
                                         Float16ExcessPrecision));

  ParseMRecip(D, Args, CmdArgs);

  // -ffast-math enables the __FAST_MATH__ preprocessor macro, but check for the
  // individual features enabled by -ffast-math instead of the option itself as
  // that's consistent with gcc's behaviour.
  if (!HonorINFs && !HonorNaNs && !MathErrno && AssociativeMath && ApproxFunc &&
      ReciprocalMath && !SignedZeros && !TrappingMath && !RoundingFPMath) {
    CmdArgs.push_back("-ffast-math");
    if (FPModel.equals("fast")) {
      if (FPContract.equals("fast"))
        // All set, do nothing.
        ;
      else if (FPContract.empty())
        // Enable -ffp-contract=fast
        CmdArgs.push_back(Args.MakeArgString("-ffp-contract=fast"));
      else
        D.Diag(clang::diag::warn_drv_overriding_flag_option)
          << "-ffp-model=fast"
          << Args.MakeArgString("-ffp-contract=" + FPContract);
    }
  }

  // Handle __FINITE_MATH_ONLY__ similarly.
  if (!HonorINFs && !HonorNaNs)
    CmdArgs.push_back("-ffinite-math-only");

  if (const Arg *A = Args.getLastArg(options::OPT_mfpmath_EQ)) {
    CmdArgs.push_back("-mfpmath");
    CmdArgs.push_back(A->getValue());
  }

  // Disable a codegen optimization for floating-point casts.
  if (Args.hasFlag(options::OPT_fno_strict_float_cast_overflow,
                   options::OPT_fstrict_float_cast_overflow, false))
    CmdArgs.push_back("-fno-strict-float-cast-overflow");
}

static void RenderAnalyzerOptions(const ArgList &Args, ArgStringList &CmdArgs,
                                  const llvm::Triple &Triple,
                                  const InputInfo &Input) {
  // Add default argument set.
  if (!Args.hasArg(options::OPT__analyzer_no_default_checks)) {
    CmdArgs.push_back("-analyzer-checker=core");
    CmdArgs.push_back("-analyzer-checker=apiModeling");

    if (!Triple.isWindowsMSVCEnvironment()) {
      CmdArgs.push_back("-analyzer-checker=unix");
    } else {
      // Enable "unix" checkers that also work on Windows.
      CmdArgs.push_back("-analyzer-checker=unix.API");
      CmdArgs.push_back("-analyzer-checker=unix.Malloc");
      CmdArgs.push_back("-analyzer-checker=unix.MallocSizeof");
      CmdArgs.push_back("-analyzer-checker=unix.MismatchedDeallocator");
      CmdArgs.push_back("-analyzer-checker=unix.cstring.BadSizeArg");
      CmdArgs.push_back("-analyzer-checker=unix.cstring.NullArg");
    }

    // Disable some unix checkers for PS4/PS5.
    if (Triple.isPS()) {
      CmdArgs.push_back("-analyzer-disable-checker=unix.API");
      CmdArgs.push_back("-analyzer-disable-checker=unix.Vfork");
    }

    if (Triple.isOSDarwin()) {
      CmdArgs.push_back("-analyzer-checker=osx");
      CmdArgs.push_back(
          "-analyzer-checker=security.insecureAPI.decodeValueOfObjCType");
    }
    else if (Triple.isOSFuchsia())
      CmdArgs.push_back("-analyzer-checker=fuchsia");

    CmdArgs.push_back("-analyzer-checker=deadcode");

    if (types::isCXX(Input.getType()))
      CmdArgs.push_back("-analyzer-checker=cplusplus");

    if (!Triple.isPS()) {
      CmdArgs.push_back("-analyzer-checker=security.insecureAPI.UncheckedReturn");
      CmdArgs.push_back("-analyzer-checker=security.insecureAPI.getpw");
      CmdArgs.push_back("-analyzer-checker=security.insecureAPI.gets");
      CmdArgs.push_back("-analyzer-checker=security.insecureAPI.mktemp");
      CmdArgs.push_back("-analyzer-checker=security.insecureAPI.mkstemp");
      CmdArgs.push_back("-analyzer-checker=security.insecureAPI.vfork");
    }

    // Default nullability checks.
    CmdArgs.push_back("-analyzer-checker=nullability.NullPassedToNonnull");
    CmdArgs.push_back("-analyzer-checker=nullability.NullReturnedFromNonnull");
  }

  // Set the output format. The default is plist, for (lame) historical reasons.
  CmdArgs.push_back("-analyzer-output");
  if (Arg *A = Args.getLastArg(options::OPT__analyzer_output))
    CmdArgs.push_back(A->getValue());
  else
    CmdArgs.push_back("plist");

  // Disable the presentation of standard compiler warnings when using
  // --analyze.  We only want to show static analyzer diagnostics or frontend
  // errors.
  CmdArgs.push_back("-w");

  // Add -Xanalyzer arguments when running as analyzer.
  Args.AddAllArgValues(CmdArgs, options::OPT_Xanalyzer);
}

static bool isValidSymbolName(StringRef S) {
  if (S.empty())
    return false;

  if (std::isdigit(S[0]))
    return false;

  return llvm::all_of(S, [](char C) { return std::isalnum(C) || C == '_'; });
}

static void RenderSSPOptions(const Driver &D, const ToolChain &TC,
                             const ArgList &Args, ArgStringList &CmdArgs,
                             bool KernelOrKext) {
  const llvm::Triple &EffectiveTriple = TC.getEffectiveTriple();

  // NVPTX doesn't support stack protectors; from the compiler's perspective, it
  // doesn't even have a stack!
  if (EffectiveTriple.isNVPTX())
    return;

  // -stack-protector=0 is default.
  LangOptions::StackProtectorMode StackProtectorLevel = LangOptions::SSPOff;
  LangOptions::StackProtectorMode DefaultStackProtectorLevel =
      TC.GetDefaultStackProtectorLevel(KernelOrKext);

  if (Arg *A = Args.getLastArg(options::OPT_fno_stack_protector,
                               options::OPT_fstack_protector_all,
                               options::OPT_fstack_protector_strong,
                               options::OPT_fstack_protector)) {
    if (A->getOption().matches(options::OPT_fstack_protector))
      StackProtectorLevel =
          std::max<>(LangOptions::SSPOn, DefaultStackProtectorLevel);
    else if (A->getOption().matches(options::OPT_fstack_protector_strong))
      StackProtectorLevel = LangOptions::SSPStrong;
    else if (A->getOption().matches(options::OPT_fstack_protector_all))
      StackProtectorLevel = LangOptions::SSPReq;

    if (EffectiveTriple.isBPF() && StackProtectorLevel != LangOptions::SSPOff) {
      D.Diag(diag::warn_drv_unsupported_option_for_target)
          << A->getSpelling() << EffectiveTriple.getTriple();
      StackProtectorLevel = DefaultStackProtectorLevel;
    }
  } else {
    StackProtectorLevel = DefaultStackProtectorLevel;
  }

  if (StackProtectorLevel) {
    CmdArgs.push_back("-stack-protector");
    CmdArgs.push_back(Args.MakeArgString(Twine(StackProtectorLevel)));
  }

  // --param ssp-buffer-size=
  for (const Arg *A : Args.filtered(options::OPT__param)) {
    StringRef Str(A->getValue());
    if (Str.startswith("ssp-buffer-size=")) {
      if (StackProtectorLevel) {
        CmdArgs.push_back("-stack-protector-buffer-size");
        // FIXME: Verify the argument is a valid integer.
        CmdArgs.push_back(Args.MakeArgString(Str.drop_front(16)));
      }
      A->claim();
    }
  }

  const std::string &TripleStr = EffectiveTriple.getTriple();
  if (Arg *A = Args.getLastArg(options::OPT_mstack_protector_guard_EQ)) {
    StringRef Value = A->getValue();
    if (!EffectiveTriple.isX86() && !EffectiveTriple.isAArch64() &&
        !EffectiveTriple.isARM() && !EffectiveTriple.isThumb())
      D.Diag(diag::err_drv_unsupported_opt_for_target)
          << A->getAsString(Args) << TripleStr;
    if ((EffectiveTriple.isX86() || EffectiveTriple.isARM() ||
         EffectiveTriple.isThumb()) &&
        Value != "tls" && Value != "global") {
      D.Diag(diag::err_drv_invalid_value_with_suggestion)
          << A->getOption().getName() << Value << "tls global";
      return;
    }
    if ((EffectiveTriple.isARM() || EffectiveTriple.isThumb()) &&
        Value == "tls") {
      if (!Args.hasArg(options::OPT_mstack_protector_guard_offset_EQ)) {
        D.Diag(diag::err_drv_ssp_missing_offset_argument)
            << A->getAsString(Args);
        return;
      }
      // Check whether the target subarch supports the hardware TLS register
      if (!arm::isHardTPSupported(EffectiveTriple)) {
        D.Diag(diag::err_target_unsupported_tp_hard)
            << EffectiveTriple.getArchName();
        return;
      }
      // Check whether the user asked for something other than -mtp=cp15
      if (Arg *A = Args.getLastArg(options::OPT_mtp_mode_EQ)) {
        StringRef Value = A->getValue();
        if (Value != "cp15") {
          D.Diag(diag::err_drv_argument_not_allowed_with)
              << A->getAsString(Args) << "-mstack-protector-guard=tls";
          return;
        }
      }
      CmdArgs.push_back("-target-feature");
      CmdArgs.push_back("+read-tp-hard");
    }
    if (EffectiveTriple.isAArch64() && Value != "sysreg" && Value != "global") {
      D.Diag(diag::err_drv_invalid_value_with_suggestion)
          << A->getOption().getName() << Value << "sysreg global";
      return;
    }
    A->render(Args, CmdArgs);
  }

  if (Arg *A = Args.getLastArg(options::OPT_mstack_protector_guard_offset_EQ)) {
    StringRef Value = A->getValue();
    if (!EffectiveTriple.isX86() && !EffectiveTriple.isAArch64() &&
        !EffectiveTriple.isARM() && !EffectiveTriple.isThumb())
      D.Diag(diag::err_drv_unsupported_opt_for_target)
          << A->getAsString(Args) << TripleStr;
    int Offset;
    if (Value.getAsInteger(10, Offset)) {
      D.Diag(diag::err_drv_invalid_value) << A->getOption().getName() << Value;
      return;
    }
    if ((EffectiveTriple.isARM() || EffectiveTriple.isThumb()) &&
        (Offset < 0 || Offset > 0xfffff)) {
      D.Diag(diag::err_drv_invalid_int_value)
          << A->getOption().getName() << Value;
      return;
    }
    A->render(Args, CmdArgs);
  }

  if (Arg *A = Args.getLastArg(options::OPT_mstack_protector_guard_reg_EQ)) {
    StringRef Value = A->getValue();
    if (!EffectiveTriple.isX86() && !EffectiveTriple.isAArch64())
      D.Diag(diag::err_drv_unsupported_opt_for_target)
          << A->getAsString(Args) << TripleStr;
    if (EffectiveTriple.isX86() && (Value != "fs" && Value != "gs")) {
      D.Diag(diag::err_drv_invalid_value_with_suggestion)
          << A->getOption().getName() << Value << "fs gs";
      return;
    }
    if (EffectiveTriple.isAArch64() && Value != "sp_el0") {
      D.Diag(diag::err_drv_invalid_value) << A->getOption().getName() << Value;
      return;
    }
    A->render(Args, CmdArgs);
  }

  if (Arg *A = Args.getLastArg(options::OPT_mstack_protector_guard_symbol_EQ)) {
    StringRef Value = A->getValue();
    if (!isValidSymbolName(Value)) {
      D.Diag(diag::err_drv_argument_only_allowed_with)
          << A->getOption().getName() << "legal symbol name";
      return;
    }
    A->render(Args, CmdArgs);
  }
}

static void RenderSCPOptions(const ToolChain &TC, const ArgList &Args,
                             ArgStringList &CmdArgs) {
  const llvm::Triple &EffectiveTriple = TC.getEffectiveTriple();

  if (!EffectiveTriple.isOSFreeBSD() && !EffectiveTriple.isOSLinux())
    return;

  if (!EffectiveTriple.isX86() && !EffectiveTriple.isSystemZ() &&
      !EffectiveTriple.isPPC64())
    return;

  Args.addOptInFlag(CmdArgs, options::OPT_fstack_clash_protection,
                    options::OPT_fno_stack_clash_protection);
}

static void RenderTrivialAutoVarInitOptions(const Driver &D,
                                            const ToolChain &TC,
                                            const ArgList &Args,
                                            ArgStringList &CmdArgs) {
  auto DefaultTrivialAutoVarInit = TC.GetDefaultTrivialAutoVarInit();
  StringRef TrivialAutoVarInit = "";

  for (const Arg *A : Args) {
    switch (A->getOption().getID()) {
    default:
      continue;
    case options::OPT_ftrivial_auto_var_init: {
      A->claim();
      StringRef Val = A->getValue();
      if (Val == "uninitialized" || Val == "zero" || Val == "pattern")
        TrivialAutoVarInit = Val;
      else
        D.Diag(diag::err_drv_unsupported_option_argument)
            << A->getSpelling() << Val;
      break;
    }
    }
  }

  if (TrivialAutoVarInit.empty())
    switch (DefaultTrivialAutoVarInit) {
    case LangOptions::TrivialAutoVarInitKind::Uninitialized:
      break;
    case LangOptions::TrivialAutoVarInitKind::Pattern:
      TrivialAutoVarInit = "pattern";
      break;
    case LangOptions::TrivialAutoVarInitKind::Zero:
      TrivialAutoVarInit = "zero";
      break;
    }

  if (!TrivialAutoVarInit.empty()) {
    CmdArgs.push_back(
        Args.MakeArgString("-ftrivial-auto-var-init=" + TrivialAutoVarInit));
  }

  if (Arg *A =
          Args.getLastArg(options::OPT_ftrivial_auto_var_init_stop_after)) {
    if (!Args.hasArg(options::OPT_ftrivial_auto_var_init) ||
        StringRef(
            Args.getLastArg(options::OPT_ftrivial_auto_var_init)->getValue()) ==
            "uninitialized")
      D.Diag(diag::err_drv_trivial_auto_var_init_stop_after_missing_dependency);
    A->claim();
    StringRef Val = A->getValue();
    if (std::stoi(Val.str()) <= 0)
      D.Diag(diag::err_drv_trivial_auto_var_init_stop_after_invalid_value);
    CmdArgs.push_back(
        Args.MakeArgString("-ftrivial-auto-var-init-stop-after=" + Val));
  }
}

static void RenderOpenCLOptions(const ArgList &Args, ArgStringList &CmdArgs,
                                types::ID InputType) {
  // cl-denorms-are-zero is not forwarded. It is translated into a generic flag
  // for denormal flushing handling based on the target.
  const unsigned ForwardedArguments[] = {
      options::OPT_cl_opt_disable,
      options::OPT_cl_strict_aliasing,
      options::OPT_cl_single_precision_constant,
      options::OPT_cl_finite_math_only,
      options::OPT_cl_kernel_arg_info,
      options::OPT_cl_unsafe_math_optimizations,
      options::OPT_cl_fast_relaxed_math,
      options::OPT_cl_mad_enable,
      options::OPT_cl_no_signed_zeros,
      options::OPT_cl_fp32_correctly_rounded_divide_sqrt,
      options::OPT_cl_uniform_work_group_size
  };

  if (Arg *A = Args.getLastArg(options::OPT_cl_std_EQ)) {
    std::string CLStdStr = std::string("-cl-std=") + A->getValue();
    CmdArgs.push_back(Args.MakeArgString(CLStdStr));
  } else if (Arg *A = Args.getLastArg(options::OPT_cl_ext_EQ)) {
    std::string CLExtStr = std::string("-cl-ext=") + A->getValue();
    CmdArgs.push_back(Args.MakeArgString(CLExtStr));
  }

  for (const auto &Arg : ForwardedArguments)
    if (const auto *A = Args.getLastArg(Arg))
      CmdArgs.push_back(Args.MakeArgString(A->getOption().getPrefixedName()));

  // Only add the default headers if we are compiling OpenCL sources.
  if ((types::isOpenCL(InputType) ||
       (Args.hasArg(options::OPT_cl_std_EQ) && types::isSrcFile(InputType))) &&
      !Args.hasArg(options::OPT_cl_no_stdinc)) {
    CmdArgs.push_back("-finclude-default-header");
    CmdArgs.push_back("-fdeclare-opencl-builtins");
  }
}

static void RenderHLSLOptions(const ArgList &Args, ArgStringList &CmdArgs,
                              types::ID InputType) {
  const unsigned ForwardedArguments[] = {options::OPT_dxil_validator_version,
                                         options::OPT_D,
                                         options::OPT_I,
                                         options::OPT_S,
                                         options::OPT_O,
                                         options::OPT_emit_llvm,
                                         options::OPT_emit_obj,
                                         options::OPT_disable_llvm_passes,
                                         options::OPT_fnative_half_type,
                                         options::OPT_hlsl_entrypoint};
  if (!types::isHLSL(InputType))
    return;
  for (const auto &Arg : ForwardedArguments)
    if (const auto *A = Args.getLastArg(Arg))
      A->renderAsInput(Args, CmdArgs);
  // Add the default headers if dxc_no_stdinc is not set.
  if (!Args.hasArg(options::OPT_dxc_no_stdinc) &&
      !Args.hasArg(options::OPT_nostdinc))
    CmdArgs.push_back("-finclude-default-header");
}

static void RenderARCMigrateToolOptions(const Driver &D, const ArgList &Args,
                                        ArgStringList &CmdArgs) {
  bool ARCMTEnabled = false;
  if (!Args.hasArg(options::OPT_fno_objc_arc, options::OPT_fobjc_arc)) {
    if (const Arg *A = Args.getLastArg(options::OPT_ccc_arcmt_check,
                                       options::OPT_ccc_arcmt_modify,
                                       options::OPT_ccc_arcmt_migrate)) {
      ARCMTEnabled = true;
      switch (A->getOption().getID()) {
      default: llvm_unreachable("missed a case");
      case options::OPT_ccc_arcmt_check:
        CmdArgs.push_back("-arcmt-action=check");
        break;
      case options::OPT_ccc_arcmt_modify:
        CmdArgs.push_back("-arcmt-action=modify");
        break;
      case options::OPT_ccc_arcmt_migrate:
        CmdArgs.push_back("-arcmt-action=migrate");
        CmdArgs.push_back("-mt-migrate-directory");
        CmdArgs.push_back(A->getValue());

        Args.AddLastArg(CmdArgs, options::OPT_arcmt_migrate_report_output);
        Args.AddLastArg(CmdArgs, options::OPT_arcmt_migrate_emit_arc_errors);
        break;
      }
    }
  } else {
    Args.ClaimAllArgs(options::OPT_ccc_arcmt_check);
    Args.ClaimAllArgs(options::OPT_ccc_arcmt_modify);
    Args.ClaimAllArgs(options::OPT_ccc_arcmt_migrate);
  }

  if (const Arg *A = Args.getLastArg(options::OPT_ccc_objcmt_migrate)) {
    if (ARCMTEnabled)
      D.Diag(diag::err_drv_argument_not_allowed_with)
          << A->getAsString(Args) << "-ccc-arcmt-migrate";

    CmdArgs.push_back("-mt-migrate-directory");
    CmdArgs.push_back(A->getValue());

    if (!Args.hasArg(options::OPT_objcmt_migrate_literals,
                     options::OPT_objcmt_migrate_subscripting,
                     options::OPT_objcmt_migrate_property)) {
      // std::nullopt specified, means enable them all.
      CmdArgs.push_back("-objcmt-migrate-literals");
      CmdArgs.push_back("-objcmt-migrate-subscripting");
      CmdArgs.push_back("-objcmt-migrate-property");
    } else {
      Args.AddLastArg(CmdArgs, options::OPT_objcmt_migrate_literals);
      Args.AddLastArg(CmdArgs, options::OPT_objcmt_migrate_subscripting);
      Args.AddLastArg(CmdArgs, options::OPT_objcmt_migrate_property);
    }
  } else {
    Args.AddLastArg(CmdArgs, options::OPT_objcmt_migrate_literals);
    Args.AddLastArg(CmdArgs, options::OPT_objcmt_migrate_subscripting);
    Args.AddLastArg(CmdArgs, options::OPT_objcmt_migrate_property);
    Args.AddLastArg(CmdArgs, options::OPT_objcmt_migrate_all);
    Args.AddLastArg(CmdArgs, options::OPT_objcmt_migrate_readonly_property);
    Args.AddLastArg(CmdArgs, options::OPT_objcmt_migrate_readwrite_property);
    Args.AddLastArg(CmdArgs, options::OPT_objcmt_migrate_property_dot_syntax);
    Args.AddLastArg(CmdArgs, options::OPT_objcmt_migrate_annotation);
    Args.AddLastArg(CmdArgs, options::OPT_objcmt_migrate_instancetype);
    Args.AddLastArg(CmdArgs, options::OPT_objcmt_migrate_nsmacros);
    Args.AddLastArg(CmdArgs, options::OPT_objcmt_migrate_protocol_conformance);
    Args.AddLastArg(CmdArgs, options::OPT_objcmt_atomic_property);
    Args.AddLastArg(CmdArgs, options::OPT_objcmt_returns_innerpointer_property);
    Args.AddLastArg(CmdArgs, options::OPT_objcmt_ns_nonatomic_iosonly);
    Args.AddLastArg(CmdArgs, options::OPT_objcmt_migrate_designated_init);
    Args.AddLastArg(CmdArgs, options::OPT_objcmt_allowlist_dir_path);
  }
}

static void RenderBuiltinOptions(const ToolChain &TC, const llvm::Triple &T,
                                 const ArgList &Args, ArgStringList &CmdArgs) {
  // -fbuiltin is default unless -mkernel is used.
  bool UseBuiltins =
      Args.hasFlag(options::OPT_fbuiltin, options::OPT_fno_builtin,
                   !Args.hasArg(options::OPT_mkernel));
  if (!UseBuiltins)
    CmdArgs.push_back("-fno-builtin");

  // -ffreestanding implies -fno-builtin.
  if (Args.hasArg(options::OPT_ffreestanding))
    UseBuiltins = false;

  // Process the -fno-builtin-* options.
  for (const Arg *A : Args.filtered(options::OPT_fno_builtin_)) {
    A->claim();

    // If -fno-builtin is specified, then there's no need to pass the option to
    // the frontend.
    if (UseBuiltins)
      A->render(Args, CmdArgs);
  }

  // le32-specific flags:
  //  -fno-math-builtin: clang should not convert math builtins to intrinsics
  //                     by default.
  if (TC.getArch() == llvm::Triple::le32)
    CmdArgs.push_back("-fno-math-builtin");
}

bool Driver::getDefaultModuleCachePath(SmallVectorImpl<char> &Result) {
  if (const char *Str = std::getenv("CLANG_MODULE_CACHE_PATH")) {
    Twine Path{Str};
    Path.toVector(Result);
    return Path.getSingleStringRef() != "";
  }
  if (llvm::sys::path::cache_directory(Result)) {
    llvm::sys::path::append(Result, "clang");
    llvm::sys::path::append(Result, "ModuleCache");
    return true;
  }
  return false;
}

static bool RenderModulesOptions(Compilation &C, const Driver &D,
                                 const ArgList &Args, const InputInfo &Input,
                                 const InputInfo &Output, const Arg *Std,
                                 ArgStringList &CmdArgs) {
  bool IsCXX = types::isCXX(Input.getType());
  // FIXME: Find a better way to determine whether the input has standard c++
  // modules support by default.
  bool HaveStdCXXModules =
      IsCXX && Std &&
      (Std->containsValue("c++2a") || Std->containsValue("c++20") ||
       Std->containsValue("c++2b") || Std->containsValue("c++23") ||
       Std->containsValue("c++2c") || Std->containsValue("c++26") ||
       Std->containsValue("c++latest"));
  bool HaveModules = HaveStdCXXModules;

  // -fmodules enables the use of precompiled modules (off by default).
  // Users can pass -fno-cxx-modules to turn off modules support for
  // C++/Objective-C++ programs.
  bool HaveClangModules = false;
  if (Args.hasFlag(options::OPT_fmodules, options::OPT_fno_modules, false)) {
    bool AllowedInCXX = Args.hasFlag(options::OPT_fcxx_modules,
                                     options::OPT_fno_cxx_modules, true);
    if (AllowedInCXX || !IsCXX) {
      CmdArgs.push_back("-fmodules");
      HaveClangModules = true;
    }
  }

  HaveModules |= HaveClangModules;

  // -fmodule-maps enables implicit reading of module map files. By default,
  // this is enabled if we are using Clang's flavor of precompiled modules.
  if (Args.hasFlag(options::OPT_fimplicit_module_maps,
                   options::OPT_fno_implicit_module_maps, HaveClangModules))
    CmdArgs.push_back("-fimplicit-module-maps");

  // -fmodules-decluse checks that modules used are declared so (off by default)
  Args.addOptInFlag(CmdArgs, options::OPT_fmodules_decluse,
                    options::OPT_fno_modules_decluse);

  // -fmodules-strict-decluse is like -fmodule-decluse, but also checks that
  // all #included headers are part of modules.
  if (Args.hasFlag(options::OPT_fmodules_strict_decluse,
                   options::OPT_fno_modules_strict_decluse, false))
    CmdArgs.push_back("-fmodules-strict-decluse");

  // -fno-implicit-modules turns off implicitly compiling modules on demand.
  bool ImplicitModules = false;
  if (!Args.hasFlag(options::OPT_fimplicit_modules,
                    options::OPT_fno_implicit_modules, HaveClangModules)) {
    if (HaveModules)
      CmdArgs.push_back("-fno-implicit-modules");
  } else if (HaveModules) {
    ImplicitModules = true;
    // -fmodule-cache-path specifies where our implicitly-built module files
    // should be written.
    SmallString<128> Path;
    if (Arg *A = Args.getLastArg(options::OPT_fmodules_cache_path))
      Path = A->getValue();

    bool HasPath = true;
    if (C.isForDiagnostics()) {
      // When generating crash reports, we want to emit the modules along with
      // the reproduction sources, so we ignore any provided module path.
      Path = Output.getFilename();
      llvm::sys::path::replace_extension(Path, ".cache");
      llvm::sys::path::append(Path, "modules");
    } else if (Path.empty()) {
      // No module path was provided: use the default.
      HasPath = Driver::getDefaultModuleCachePath(Path);
    }

    // `HasPath` will only be false if getDefaultModuleCachePath() fails.
    // That being said, that failure is unlikely and not caching is harmless.
    if (HasPath) {
      const char Arg[] = "-fmodules-cache-path=";
      Path.insert(Path.begin(), Arg, Arg + strlen(Arg));
      CmdArgs.push_back(Args.MakeArgString(Path));
    }
  }

  if (HaveModules) {
    // -fprebuilt-module-path specifies where to load the prebuilt module files.
    for (const Arg *A : Args.filtered(options::OPT_fprebuilt_module_path)) {
      CmdArgs.push_back(Args.MakeArgString(
          std::string("-fprebuilt-module-path=") + A->getValue()));
      A->claim();
    }
    if (Args.hasFlag(options::OPT_fprebuilt_implicit_modules,
                     options::OPT_fno_prebuilt_implicit_modules, false))
      CmdArgs.push_back("-fprebuilt-implicit-modules");
    if (Args.hasFlag(options::OPT_fmodules_validate_input_files_content,
                     options::OPT_fno_modules_validate_input_files_content,
                     false))
      CmdArgs.push_back("-fvalidate-ast-input-files-content");
  }

  // -fmodule-name specifies the module that is currently being built (or
  // used for header checking by -fmodule-maps).
  Args.AddLastArg(CmdArgs, options::OPT_fmodule_name_EQ);

  // -fmodule-map-file can be used to specify files containing module
  // definitions.
  Args.AddAllArgs(CmdArgs, options::OPT_fmodule_map_file);

  // -fbuiltin-module-map can be used to load the clang
  // builtin headers modulemap file.
  if (Args.hasArg(options::OPT_fbuiltin_module_map)) {
    SmallString<128> BuiltinModuleMap(D.ResourceDir);
    llvm::sys::path::append(BuiltinModuleMap, "include");
    llvm::sys::path::append(BuiltinModuleMap, "module.modulemap");
    if (llvm::sys::fs::exists(BuiltinModuleMap))
      CmdArgs.push_back(
          Args.MakeArgString("-fmodule-map-file=" + BuiltinModuleMap));
  }

  // The -fmodule-file=<name>=<file> form specifies the mapping of module
  // names to precompiled module files (the module is loaded only if used).
  // The -fmodule-file=<file> form can be used to unconditionally load
  // precompiled module files (whether used or not).
  if (HaveModules)
    Args.AddAllArgs(CmdArgs, options::OPT_fmodule_file);
  else
    Args.ClaimAllArgs(options::OPT_fmodule_file);

  // When building modules and generating crashdumps, we need to dump a module
  // dependency VFS alongside the output.
  if (HaveClangModules && C.isForDiagnostics()) {
    SmallString<128> VFSDir(Output.getFilename());
    llvm::sys::path::replace_extension(VFSDir, ".cache");
    // Add the cache directory as a temp so the crash diagnostics pick it up.
    C.addTempFile(Args.MakeArgString(VFSDir));

    llvm::sys::path::append(VFSDir, "vfs");
    CmdArgs.push_back("-module-dependency-dir");
    CmdArgs.push_back(Args.MakeArgString(VFSDir));
  }

  if (HaveClangModules)
    Args.AddLastArg(CmdArgs, options::OPT_fmodules_user_build_path);

  // Pass through all -fmodules-ignore-macro arguments.
  Args.AddAllArgs(CmdArgs, options::OPT_fmodules_ignore_macro);
  Args.AddLastArg(CmdArgs, options::OPT_fmodules_prune_interval);
  Args.AddLastArg(CmdArgs, options::OPT_fmodules_prune_after);

  if (HaveClangModules) {
    Args.AddLastArg(CmdArgs, options::OPT_fbuild_session_timestamp);

    if (Arg *A = Args.getLastArg(options::OPT_fbuild_session_file)) {
      if (Args.hasArg(options::OPT_fbuild_session_timestamp))
        D.Diag(diag::err_drv_argument_not_allowed_with)
            << A->getAsString(Args) << "-fbuild-session-timestamp";

      llvm::sys::fs::file_status Status;
      if (llvm::sys::fs::status(A->getValue(), Status))
        D.Diag(diag::err_drv_no_such_file) << A->getValue();
      CmdArgs.push_back(Args.MakeArgString(
          "-fbuild-session-timestamp=" +
          Twine((uint64_t)std::chrono::duration_cast<std::chrono::seconds>(
                    Status.getLastModificationTime().time_since_epoch())
                    .count())));
    }

    if (Args.getLastArg(
            options::OPT_fmodules_validate_once_per_build_session)) {
      if (!Args.getLastArg(options::OPT_fbuild_session_timestamp,
                           options::OPT_fbuild_session_file))
        D.Diag(diag::err_drv_modules_validate_once_requires_timestamp);

      Args.AddLastArg(CmdArgs,
                      options::OPT_fmodules_validate_once_per_build_session);
    }

    if (Args.hasFlag(options::OPT_fmodules_validate_system_headers,
                     options::OPT_fno_modules_validate_system_headers,
                     ImplicitModules))
      CmdArgs.push_back("-fmodules-validate-system-headers");

    Args.AddLastArg(CmdArgs,
                    options::OPT_fmodules_disable_diagnostic_validation);
  } else {
    Args.ClaimAllArgs(options::OPT_fbuild_session_timestamp);
    Args.ClaimAllArgs(options::OPT_fbuild_session_file);
    Args.ClaimAllArgs(options::OPT_fmodules_validate_once_per_build_session);
    Args.ClaimAllArgs(options::OPT_fmodules_validate_system_headers);
    Args.ClaimAllArgs(options::OPT_fno_modules_validate_system_headers);
    Args.ClaimAllArgs(options::OPT_fmodules_disable_diagnostic_validation);
  }

  // Claim `-fmodule-output` and `-fmodule-output=` to avoid unused warnings.
  Args.ClaimAllArgs(options::OPT_fmodule_output);
  Args.ClaimAllArgs(options::OPT_fmodule_output_EQ);

  return HaveModules;
}

static void RenderCharacterOptions(const ArgList &Args, const llvm::Triple &T,
                                   ArgStringList &CmdArgs) {
  // -fsigned-char is default.
  if (const Arg *A = Args.getLastArg(options::OPT_fsigned_char,
                                     options::OPT_fno_signed_char,
                                     options::OPT_funsigned_char,
                                     options::OPT_fno_unsigned_char)) {
    if (A->getOption().matches(options::OPT_funsigned_char) ||
        A->getOption().matches(options::OPT_fno_signed_char)) {
      CmdArgs.push_back("-fno-signed-char");
    }
  } else if (!isSignedCharDefault(T)) {
    CmdArgs.push_back("-fno-signed-char");
  }

  // The default depends on the language standard.
  Args.AddLastArg(CmdArgs, options::OPT_fchar8__t, options::OPT_fno_char8__t);

  if (const Arg *A = Args.getLastArg(options::OPT_fshort_wchar,
                                     options::OPT_fno_short_wchar)) {
    if (A->getOption().matches(options::OPT_fshort_wchar)) {
      CmdArgs.push_back("-fwchar-type=short");
      CmdArgs.push_back("-fno-signed-wchar");
    } else {
      bool IsARM = T.isARM() || T.isThumb() || T.isAArch64();
      CmdArgs.push_back("-fwchar-type=int");
      if (T.isOSzOS() ||
          (IsARM && !(T.isOSWindows() || T.isOSNetBSD() || T.isOSOpenBSD())))
        CmdArgs.push_back("-fno-signed-wchar");
      else
        CmdArgs.push_back("-fsigned-wchar");
    }
  }
}

static void RenderObjCOptions(const ToolChain &TC, const Driver &D,
                              const llvm::Triple &T, const ArgList &Args,
                              ObjCRuntime &Runtime, bool InferCovariantReturns,
                              const InputInfo &Input, ArgStringList &CmdArgs) {
  const llvm::Triple::ArchType Arch = TC.getArch();

  // -fobjc-dispatch-method is only relevant with the nonfragile-abi, and legacy
  // is the default. Except for deployment target of 10.5, next runtime is
  // always legacy dispatch and -fno-objc-legacy-dispatch gets ignored silently.
  if (Runtime.isNonFragile()) {
    if (!Args.hasFlag(options::OPT_fobjc_legacy_dispatch,
                      options::OPT_fno_objc_legacy_dispatch,
                      Runtime.isLegacyDispatchDefaultForArch(Arch))) {
      if (TC.UseObjCMixedDispatch())
        CmdArgs.push_back("-fobjc-dispatch-method=mixed");
      else
        CmdArgs.push_back("-fobjc-dispatch-method=non-legacy");
    }
  }

  // When ObjectiveC legacy runtime is in effect on MacOSX, turn on the option
  // to do Array/Dictionary subscripting by default.
  if (Arch == llvm::Triple::x86 && T.isMacOSX() &&
      Runtime.getKind() == ObjCRuntime::FragileMacOSX && Runtime.isNeXTFamily())
    CmdArgs.push_back("-fobjc-subscripting-legacy-runtime");

  // Allow -fno-objc-arr to trump -fobjc-arr/-fobjc-arc.
  // NOTE: This logic is duplicated in ToolChains.cpp.
  if (isObjCAutoRefCount(Args)) {
    TC.CheckObjCARC();

    CmdArgs.push_back("-fobjc-arc");

    // FIXME: It seems like this entire block, and several around it should be
    // wrapped in isObjC, but for now we just use it here as this is where it
    // was being used previously.
    if (types::isCXX(Input.getType()) && types::isObjC(Input.getType())) {
      if (TC.GetCXXStdlibType(Args) == ToolChain::CST_Libcxx)
        CmdArgs.push_back("-fobjc-arc-cxxlib=libc++");
      else
        CmdArgs.push_back("-fobjc-arc-cxxlib=libstdc++");
    }

    // Allow the user to enable full exceptions code emission.
    // We default off for Objective-C, on for Objective-C++.
    if (Args.hasFlag(options::OPT_fobjc_arc_exceptions,
                     options::OPT_fno_objc_arc_exceptions,
                     /*Default=*/types::isCXX(Input.getType())))
      CmdArgs.push_back("-fobjc-arc-exceptions");
  }

  // Silence warning for full exception code emission options when explicitly
  // set to use no ARC.
  if (Args.hasArg(options::OPT_fno_objc_arc)) {
    Args.ClaimAllArgs(options::OPT_fobjc_arc_exceptions);
    Args.ClaimAllArgs(options::OPT_fno_objc_arc_exceptions);
  }

  // Allow the user to control whether messages can be converted to runtime
  // functions.
  if (types::isObjC(Input.getType())) {
    auto *Arg = Args.getLastArg(
        options::OPT_fobjc_convert_messages_to_runtime_calls,
        options::OPT_fno_objc_convert_messages_to_runtime_calls);
    if (Arg &&
        Arg->getOption().matches(
            options::OPT_fno_objc_convert_messages_to_runtime_calls))
      CmdArgs.push_back("-fno-objc-convert-messages-to-runtime-calls");
  }

  // -fobjc-infer-related-result-type is the default, except in the Objective-C
  // rewriter.
  if (InferCovariantReturns)
    CmdArgs.push_back("-fno-objc-infer-related-result-type");

  // Pass down -fobjc-weak or -fno-objc-weak if present.
  if (types::isObjC(Input.getType())) {
    auto WeakArg =
        Args.getLastArg(options::OPT_fobjc_weak, options::OPT_fno_objc_weak);
    if (!WeakArg) {
      // nothing to do
    } else if (!Runtime.allowsWeak()) {
      if (WeakArg->getOption().matches(options::OPT_fobjc_weak))
        D.Diag(diag::err_objc_weak_unsupported);
    } else {
      WeakArg->render(Args, CmdArgs);
    }
  }

  if (Args.hasArg(options::OPT_fobjc_disable_direct_methods_for_testing))
    CmdArgs.push_back("-fobjc-disable-direct-methods-for-testing");
}

static void RenderDiagnosticsOptions(const Driver &D, const ArgList &Args,
                                     ArgStringList &CmdArgs) {
  bool CaretDefault = true;
  bool ColumnDefault = true;

  if (const Arg *A = Args.getLastArg(options::OPT__SLASH_diagnostics_classic,
                                     options::OPT__SLASH_diagnostics_column,
                                     options::OPT__SLASH_diagnostics_caret)) {
    switch (A->getOption().getID()) {
    case options::OPT__SLASH_diagnostics_caret:
      CaretDefault = true;
      ColumnDefault = true;
      break;
    case options::OPT__SLASH_diagnostics_column:
      CaretDefault = false;
      ColumnDefault = true;
      break;
    case options::OPT__SLASH_diagnostics_classic:
      CaretDefault = false;
      ColumnDefault = false;
      break;
    }
  }

  // -fcaret-diagnostics is default.
  if (!Args.hasFlag(options::OPT_fcaret_diagnostics,
                    options::OPT_fno_caret_diagnostics, CaretDefault))
    CmdArgs.push_back("-fno-caret-diagnostics");

  Args.addOptOutFlag(CmdArgs, options::OPT_fdiagnostics_fixit_info,
                     options::OPT_fno_diagnostics_fixit_info);
  Args.addOptOutFlag(CmdArgs, options::OPT_fdiagnostics_show_option,
                     options::OPT_fno_diagnostics_show_option);

  if (const Arg *A =
          Args.getLastArg(options::OPT_fdiagnostics_show_category_EQ)) {
    CmdArgs.push_back("-fdiagnostics-show-category");
    CmdArgs.push_back(A->getValue());
  }

  Args.addOptInFlag(CmdArgs, options::OPT_fdiagnostics_show_hotness,
                    options::OPT_fno_diagnostics_show_hotness);

  if (const Arg *A =
          Args.getLastArg(options::OPT_fdiagnostics_hotness_threshold_EQ)) {
    std::string Opt =
        std::string("-fdiagnostics-hotness-threshold=") + A->getValue();
    CmdArgs.push_back(Args.MakeArgString(Opt));
  }

  if (const Arg *A =
          Args.getLastArg(options::OPT_fdiagnostics_misexpect_tolerance_EQ)) {
    std::string Opt =
        std::string("-fdiagnostics-misexpect-tolerance=") + A->getValue();
    CmdArgs.push_back(Args.MakeArgString(Opt));
  }

  if (const Arg *A = Args.getLastArg(options::OPT_fdiagnostics_format_EQ)) {
    CmdArgs.push_back("-fdiagnostics-format");
    CmdArgs.push_back(A->getValue());
    if (StringRef(A->getValue()) == "sarif" ||
        StringRef(A->getValue()) == "SARIF")
      D.Diag(diag::warn_drv_sarif_format_unstable);
  }

  if (const Arg *A = Args.getLastArg(
          options::OPT_fdiagnostics_show_note_include_stack,
          options::OPT_fno_diagnostics_show_note_include_stack)) {
    const Option &O = A->getOption();
    if (O.matches(options::OPT_fdiagnostics_show_note_include_stack))
      CmdArgs.push_back("-fdiagnostics-show-note-include-stack");
    else
      CmdArgs.push_back("-fno-diagnostics-show-note-include-stack");
  }

  // Color diagnostics are parsed by the driver directly from argv and later
  // re-parsed to construct this job; claim any possible color diagnostic here
  // to avoid warn_drv_unused_argument and diagnose bad
  // OPT_fdiagnostics_color_EQ values.
  Args.getLastArg(options::OPT_fcolor_diagnostics,
                  options::OPT_fno_color_diagnostics);
  if (const Arg *A = Args.getLastArg(options::OPT_fdiagnostics_color_EQ)) {
    StringRef Value(A->getValue());
    if (Value != "always" && Value != "never" && Value != "auto")
      D.Diag(diag::err_drv_invalid_argument_to_option)
          << Value << A->getOption().getName();
  }

  if (D.getDiags().getDiagnosticOptions().ShowColors)
    CmdArgs.push_back("-fcolor-diagnostics");

  if (Args.hasArg(options::OPT_fansi_escape_codes))
    CmdArgs.push_back("-fansi-escape-codes");

  Args.addOptOutFlag(CmdArgs, options::OPT_fshow_source_location,
                     options::OPT_fno_show_source_location);

  if (Args.hasArg(options::OPT_fdiagnostics_absolute_paths))
    CmdArgs.push_back("-fdiagnostics-absolute-paths");

  if (!Args.hasFlag(options::OPT_fshow_column, options::OPT_fno_show_column,
                    ColumnDefault))
    CmdArgs.push_back("-fno-show-column");

  Args.addOptOutFlag(CmdArgs, options::OPT_fspell_checking,
                     options::OPT_fno_spell_checking);
}

DwarfFissionKind tools::getDebugFissionKind(const Driver &D,
                                            const ArgList &Args, Arg *&Arg) {
  Arg = Args.getLastArg(options::OPT_gsplit_dwarf, options::OPT_gsplit_dwarf_EQ,
                        options::OPT_gno_split_dwarf);
  if (!Arg || Arg->getOption().matches(options::OPT_gno_split_dwarf))
    return DwarfFissionKind::None;

  if (Arg->getOption().matches(options::OPT_gsplit_dwarf))
    return DwarfFissionKind::Split;

  StringRef Value = Arg->getValue();
  if (Value == "split")
    return DwarfFissionKind::Split;
  if (Value == "single")
    return DwarfFissionKind::Single;

  D.Diag(diag::err_drv_unsupported_option_argument)
      << Arg->getSpelling() << Arg->getValue();
  return DwarfFissionKind::None;
}

static void renderDwarfFormat(const Driver &D, const llvm::Triple &T,
                              const ArgList &Args, ArgStringList &CmdArgs,
                              unsigned DwarfVersion) {
  auto *DwarfFormatArg =
      Args.getLastArg(options::OPT_gdwarf64, options::OPT_gdwarf32);
  if (!DwarfFormatArg)
    return;

  if (DwarfFormatArg->getOption().matches(options::OPT_gdwarf64)) {
    if (DwarfVersion < 3)
      D.Diag(diag::err_drv_argument_only_allowed_with)
          << DwarfFormatArg->getAsString(Args) << "DWARFv3 or greater";
    else if (!T.isArch64Bit())
      D.Diag(diag::err_drv_argument_only_allowed_with)
          << DwarfFormatArg->getAsString(Args) << "64 bit architecture";
    else if (!(T.isOSBinFormatELF() || T.isOSBinFormatXCOFF()))
      D.Diag(diag::err_drv_argument_only_allowed_with)
          << DwarfFormatArg->getAsString(Args) << "ELF/XCOFF platforms";
  }

  DwarfFormatArg->render(Args, CmdArgs);
}

static void
renderDebugOptions(const ToolChain &TC, const Driver &D, const llvm::Triple &T,
                   const ArgList &Args, bool EmitCodeView, bool IRInput,
                   ArgStringList &CmdArgs,
                   llvm::codegenoptions::DebugInfoKind &DebugInfoKind,
                   DwarfFissionKind &DwarfFission) {
  if (Args.hasFlag(options::OPT_fdebug_info_for_profiling,
                   options::OPT_fno_debug_info_for_profiling, false) &&
      checkDebugInfoOption(
          Args.getLastArg(options::OPT_fdebug_info_for_profiling), Args, D, TC))
    CmdArgs.push_back("-fdebug-info-for-profiling");

  // The 'g' groups options involve a somewhat intricate sequence of decisions
  // about what to pass from the driver to the frontend, but by the time they
  // reach cc1 they've been factored into three well-defined orthogonal choices:
  //  * what level of debug info to generate
  //  * what dwarf version to write
  //  * what debugger tuning to use
  // This avoids having to monkey around further in cc1 other than to disable
  // codeview if not running in a Windows environment. Perhaps even that
  // decision should be made in the driver as well though.
  llvm::DebuggerKind DebuggerTuning = TC.getDefaultDebuggerTuning();

  bool SplitDWARFInlining =
      Args.hasFlag(options::OPT_fsplit_dwarf_inlining,
                   options::OPT_fno_split_dwarf_inlining, false);

  // Normally -gsplit-dwarf is only useful with -gN. For IR input, Clang does
  // object file generation and no IR generation, -gN should not be needed. So
  // allow -gsplit-dwarf with either -gN or IR input.
  if (IRInput || Args.hasArg(options::OPT_g_Group)) {
    Arg *SplitDWARFArg;
    DwarfFission = getDebugFissionKind(D, Args, SplitDWARFArg);
    if (DwarfFission != DwarfFissionKind::None &&
        !checkDebugInfoOption(SplitDWARFArg, Args, D, TC)) {
      DwarfFission = DwarfFissionKind::None;
      SplitDWARFInlining = false;
    }
  }
  if (const Arg *A = Args.getLastArg(options::OPT_g_Group)) {
    DebugInfoKind = llvm::codegenoptions::DebugInfoConstructor;

    // If the last option explicitly specified a debug-info level, use it.
    if (checkDebugInfoOption(A, Args, D, TC) &&
        A->getOption().matches(options::OPT_gN_Group)) {
      DebugInfoKind = debugLevelToInfoKind(*A);
      // For -g0 or -gline-tables-only, drop -gsplit-dwarf. This gets a bit more
      // complicated if you've disabled inline info in the skeleton CUs
      // (SplitDWARFInlining) - then there's value in composing split-dwarf and
      // line-tables-only, so let those compose naturally in that case.
      if (DebugInfoKind == llvm::codegenoptions::NoDebugInfo ||
          DebugInfoKind == llvm::codegenoptions::DebugDirectivesOnly ||
          (DebugInfoKind == llvm::codegenoptions::DebugLineTablesOnly &&
           SplitDWARFInlining))
        DwarfFission = DwarfFissionKind::None;
    }
  }

  // If a debugger tuning argument appeared, remember it.
  bool HasDebuggerTuning = false;
  if (const Arg *A =
          Args.getLastArg(options::OPT_gTune_Group, options::OPT_ggdbN_Group)) {
    HasDebuggerTuning = true;
    if (checkDebugInfoOption(A, Args, D, TC)) {
      if (A->getOption().matches(options::OPT_glldb))
        DebuggerTuning = llvm::DebuggerKind::LLDB;
      else if (A->getOption().matches(options::OPT_gsce))
        DebuggerTuning = llvm::DebuggerKind::SCE;
      else if (A->getOption().matches(options::OPT_gdbx))
        DebuggerTuning = llvm::DebuggerKind::DBX;
      else
        DebuggerTuning = llvm::DebuggerKind::GDB;
    }
  }

  // If a -gdwarf argument appeared, remember it.
  bool EmitDwarf = false;
  if (const Arg *A = getDwarfNArg(Args))
    EmitDwarf = checkDebugInfoOption(A, Args, D, TC);

  if (const Arg *A = Args.getLastArg(options::OPT_gcodeview))
    EmitCodeView = checkDebugInfoOption(A, Args, D, TC);

  // If the user asked for debug info but did not explicitly specify -gcodeview
  // or -gdwarf, ask the toolchain for the default format.
  if (!EmitCodeView && !EmitDwarf &&
      DebugInfoKind != llvm::codegenoptions::NoDebugInfo) {
    switch (TC.getDefaultDebugFormat()) {
    case llvm::codegenoptions::DIF_CodeView:
      EmitCodeView = true;
      break;
    case llvm::codegenoptions::DIF_DWARF:
      EmitDwarf = true;
      break;
    }
  }

  unsigned RequestedDWARFVersion = 0; // DWARF version requested by the user
  unsigned EffectiveDWARFVersion = 0; // DWARF version TC can generate. It may
                                      // be lower than what the user wanted.
  if (EmitDwarf) {
    RequestedDWARFVersion = getDwarfVersion(TC, Args);
    // Clamp effective DWARF version to the max supported by the toolchain.
    EffectiveDWARFVersion =
        std::min(RequestedDWARFVersion, TC.getMaxDwarfVersion());
  } else {
    Args.ClaimAllArgs(options::OPT_fdebug_default_version);
  }

  // -gline-directives-only supported only for the DWARF debug info.
  if (RequestedDWARFVersion == 0 &&
      DebugInfoKind == llvm::codegenoptions::DebugDirectivesOnly)
    DebugInfoKind = llvm::codegenoptions::NoDebugInfo;

  // strict DWARF is set to false by default. But for DBX, we need it to be set
  // as true by default.
  if (const Arg *A = Args.getLastArg(options::OPT_gstrict_dwarf))
    (void)checkDebugInfoOption(A, Args, D, TC);
  if (Args.hasFlag(options::OPT_gstrict_dwarf, options::OPT_gno_strict_dwarf,
                   DebuggerTuning == llvm::DebuggerKind::DBX))
    CmdArgs.push_back("-gstrict-dwarf");

  // And we handle flag -grecord-gcc-switches later with DWARFDebugFlags.
  Args.ClaimAllArgs(options::OPT_g_flags_Group);

  // Column info is included by default for everything except SCE and
  // CodeView. Clang doesn't track end columns, just starting columns, which,
  // in theory, is fine for CodeView (and PDB).  In practice, however, the
  // Microsoft debuggers don't handle missing end columns well, and the AIX
  // debugger DBX also doesn't handle the columns well, so it's better not to
  // include any column info.
  if (const Arg *A = Args.getLastArg(options::OPT_gcolumn_info))
    (void)checkDebugInfoOption(A, Args, D, TC);
  if (!Args.hasFlag(options::OPT_gcolumn_info, options::OPT_gno_column_info,
                    !EmitCodeView &&
                        (DebuggerTuning != llvm::DebuggerKind::SCE &&
                         DebuggerTuning != llvm::DebuggerKind::DBX)))
    CmdArgs.push_back("-gno-column-info");

  // FIXME: Move backend command line options to the module.
  if (Args.hasFlag(options::OPT_gmodules, options::OPT_gno_modules, false)) {
    // If -gline-tables-only or -gline-directives-only is the last option it
    // wins.
    if (checkDebugInfoOption(Args.getLastArg(options::OPT_gmodules), Args, D,
                             TC)) {
      if (DebugInfoKind != llvm::codegenoptions::DebugLineTablesOnly &&
          DebugInfoKind != llvm::codegenoptions::DebugDirectivesOnly) {
        DebugInfoKind = llvm::codegenoptions::DebugInfoConstructor;
        CmdArgs.push_back("-dwarf-ext-refs");
        CmdArgs.push_back("-fmodule-format=obj");
      }
    }
  }

  if (T.isOSBinFormatELF() && SplitDWARFInlining)
    CmdArgs.push_back("-fsplit-dwarf-inlining");

  // After we've dealt with all combinations of things that could
  // make DebugInfoKind be other than std::nullopt or DebugLineTablesOnly,
  // figure out if we need to "upgrade" it to standalone debug info.
  // We parse these two '-f' options whether or not they will be used,
  // to claim them even if you wrote "-fstandalone-debug -gline-tables-only"
  bool NeedFullDebug = Args.hasFlag(
      options::OPT_fstandalone_debug, options::OPT_fno_standalone_debug,
      DebuggerTuning == llvm::DebuggerKind::LLDB ||
          TC.GetDefaultStandaloneDebug());
  if (const Arg *A = Args.getLastArg(options::OPT_fstandalone_debug))
    (void)checkDebugInfoOption(A, Args, D, TC);

  if (DebugInfoKind == llvm::codegenoptions::LimitedDebugInfo ||
      DebugInfoKind == llvm::codegenoptions::DebugInfoConstructor) {
    if (Args.hasFlag(options::OPT_fno_eliminate_unused_debug_types,
                     options::OPT_feliminate_unused_debug_types, false))
      DebugInfoKind = llvm::codegenoptions::UnusedTypeInfo;
    else if (NeedFullDebug)
      DebugInfoKind = llvm::codegenoptions::FullDebugInfo;
  }

  if (Args.hasFlag(options::OPT_gembed_source, options::OPT_gno_embed_source,
                   false)) {
    // Source embedding is a vendor extension to DWARF v5. By now we have
    // checked if a DWARF version was stated explicitly, and have otherwise
    // fallen back to the target default, so if this is still not at least 5
    // we emit an error.
    const Arg *A = Args.getLastArg(options::OPT_gembed_source);
    if (RequestedDWARFVersion < 5)
      D.Diag(diag::err_drv_argument_only_allowed_with)
          << A->getAsString(Args) << "-gdwarf-5";
    else if (EffectiveDWARFVersion < 5)
      // The toolchain has reduced allowed dwarf version, so we can't enable
      // -gembed-source.
      D.Diag(diag::warn_drv_dwarf_version_limited_by_target)
          << A->getAsString(Args) << TC.getTripleString() << 5
          << EffectiveDWARFVersion;
    else if (checkDebugInfoOption(A, Args, D, TC))
      CmdArgs.push_back("-gembed-source");
  }

  if (EmitCodeView) {
    CmdArgs.push_back("-gcodeview");

    Args.addOptInFlag(CmdArgs, options::OPT_gcodeview_ghash,
                      options::OPT_gno_codeview_ghash);

    Args.addOptOutFlag(CmdArgs, options::OPT_gcodeview_command_line,
                       options::OPT_gno_codeview_command_line);
  }

  Args.addOptOutFlag(CmdArgs, options::OPT_ginline_line_tables,
                     options::OPT_gno_inline_line_tables);

  // When emitting remarks, we need at least debug lines in the output.
  if (willEmitRemarks(Args) &&
      DebugInfoKind <= llvm::codegenoptions::DebugDirectivesOnly)
    DebugInfoKind = llvm::codegenoptions::DebugLineTablesOnly;

  // Adjust the debug info kind for the given toolchain.
  TC.adjustDebugInfoKind(DebugInfoKind, Args);

  // On AIX, the debugger tuning option can be omitted if it is not explicitly
  // set.
  RenderDebugEnablingArgs(Args, CmdArgs, DebugInfoKind, EffectiveDWARFVersion,
                          T.isOSAIX() && !HasDebuggerTuning
                              ? llvm::DebuggerKind::Default
                              : DebuggerTuning);

  // -fdebug-macro turns on macro debug info generation.
  if (Args.hasFlag(options::OPT_fdebug_macro, options::OPT_fno_debug_macro,
                   false))
    if (checkDebugInfoOption(Args.getLastArg(options::OPT_fdebug_macro), Args,
                             D, TC))
      CmdArgs.push_back("-debug-info-macro");

  // -ggnu-pubnames turns on gnu style pubnames in the backend.
  const auto *PubnamesArg =
      Args.getLastArg(options::OPT_ggnu_pubnames, options::OPT_gno_gnu_pubnames,
                      options::OPT_gpubnames, options::OPT_gno_pubnames);
  if (DwarfFission != DwarfFissionKind::None ||
      (PubnamesArg && checkDebugInfoOption(PubnamesArg, Args, D, TC)))
    if (!PubnamesArg ||
        (!PubnamesArg->getOption().matches(options::OPT_gno_gnu_pubnames) &&
         !PubnamesArg->getOption().matches(options::OPT_gno_pubnames)))
      CmdArgs.push_back(PubnamesArg && PubnamesArg->getOption().matches(
                                           options::OPT_gpubnames)
                            ? "-gpubnames"
                            : "-ggnu-pubnames");
  const auto *SimpleTemplateNamesArg =
      Args.getLastArg(options::OPT_gsimple_template_names,
                      options::OPT_gno_simple_template_names);
  bool ForwardTemplateParams = DebuggerTuning == llvm::DebuggerKind::SCE;
  if (SimpleTemplateNamesArg &&
      checkDebugInfoOption(SimpleTemplateNamesArg, Args, D, TC)) {
    const auto &Opt = SimpleTemplateNamesArg->getOption();
    if (Opt.matches(options::OPT_gsimple_template_names)) {
      ForwardTemplateParams = true;
      CmdArgs.push_back("-gsimple-template-names=simple");
    }
  }

  if (const Arg *A = Args.getLastArg(options::OPT_gsrc_hash_EQ)) {
    StringRef v = A->getValue();
    CmdArgs.push_back(Args.MakeArgString("-gsrc-hash=" + v));
  }

  Args.addOptInFlag(CmdArgs, options::OPT_fdebug_ranges_base_address,
                    options::OPT_fno_debug_ranges_base_address);

  // -gdwarf-aranges turns on the emission of the aranges section in the
  // backend.
  // Always enabled for SCE tuning.
  bool NeedAranges = DebuggerTuning == llvm::DebuggerKind::SCE;
  if (const Arg *A = Args.getLastArg(options::OPT_gdwarf_aranges))
    NeedAranges = checkDebugInfoOption(A, Args, D, TC) || NeedAranges;
  if (NeedAranges) {
    CmdArgs.push_back("-mllvm");
    CmdArgs.push_back("-generate-arange-section");
  }

  Args.addOptInFlag(CmdArgs, options::OPT_fforce_dwarf_frame,
                    options::OPT_fno_force_dwarf_frame);

  if (Args.hasFlag(options::OPT_fdebug_types_section,
                   options::OPT_fno_debug_types_section, false)) {
    if (!(T.isOSBinFormatELF() || T.isOSBinFormatWasm())) {
      D.Diag(diag::err_drv_unsupported_opt_for_target)
          << Args.getLastArg(options::OPT_fdebug_types_section)
                 ->getAsString(Args)
          << T.getTriple();
    } else if (checkDebugInfoOption(
                   Args.getLastArg(options::OPT_fdebug_types_section), Args, D,
                   TC)) {
      CmdArgs.push_back("-mllvm");
      CmdArgs.push_back("-generate-type-units");
    }
  }

  // To avoid join/split of directory+filename, the integrated assembler prefers
  // the directory form of .file on all DWARF versions. GNU as doesn't allow the
  // form before DWARF v5.
  if (!Args.hasFlag(options::OPT_fdwarf_directory_asm,
                    options::OPT_fno_dwarf_directory_asm,
                    TC.useIntegratedAs() || EffectiveDWARFVersion >= 5))
    CmdArgs.push_back("-fno-dwarf-directory-asm");

  // Decide how to render forward declarations of template instantiations.
  // SCE wants full descriptions, others just get them in the name.
  if (ForwardTemplateParams)
    CmdArgs.push_back("-debug-forward-template-params");

  // Do we need to explicitly import anonymous namespaces into the parent
  // scope?
  if (DebuggerTuning == llvm::DebuggerKind::SCE)
    CmdArgs.push_back("-dwarf-explicit-import");

  renderDwarfFormat(D, T, Args, CmdArgs, EffectiveDWARFVersion);
  RenderDebugInfoCompressionArgs(Args, CmdArgs, D, TC);
}

/// Check whether the given input tree contains any wrapper actions
static bool ContainsWrapperAction(const Action *A) {
  if (isa<OffloadWrapperJobAction>(A))
    return true;
  for (const auto &AI : A->inputs())
    if (ContainsWrapperAction(AI))
      return true;

  return false;
}

// Put together an external compiler compilation call which is used instead
// of the clang invocation for the host compile of an offload compilation.
// Enabling command line:  clang++ -fsycl -fsycl-host-compiler=<HostExe>
//                         <ClangOpts> -fsycl-host-compiler-options=<HostOpts>
// Any <ClangOpts> used which are phase limiting (preprocessing, assembly,
// object generation) are specifically handled here by specifying the
// equivalent phase limiting option(s).
// It is expected that any user <HostOpts> options passed will be placed
// after any implied options set here.  This will have overriding behaviors
// for any options which are considered to be evaluated from left to right.
// Specifying any <HostOpts> option which conficts any of the implied options
// will result in undefined behavior.  Potential conflicting options:
//  * Output specification options (-o, -Fo, -Fa, etc)
//  * Phase limiting options (-E, -c, -P, etc)
void Clang::ConstructHostCompilerJob(Compilation &C, const JobAction &JA,
                                     const InputInfo &Output,
                                     const InputInfoList &Inputs,
                                     const llvm::opt::ArgList &TCArgs) const {

  // The Host compilation step that occurs here is constructed based on the
  // input from the user.  This consists of the compiler to call and the
  // options that will be used during the compilation.
  ArgStringList HostCompileArgs;
  const InputInfo &InputFile = Inputs.front();
  const ToolChain &TC = getToolChain();

  // Input file.
  HostCompileArgs.push_back(InputFile.getFilename());

  // When performing the host compilation, we are expecting to only be
  // creating intermediate files, namely preprocessor output, assembly or
  // object files.
  // We are making assumptions in regards to what options are used to
  // generate these intermediate files.
  //                gcc/g++/clang/clang++/default | cl
  //  Object:                   -c                | -c
  //  Preprocessed:             -E                | -P -Fi<file>
  //  Assembly:                 -S                | -c -Fa<file>
  //  Header Input:        -include <file>        | -FI <file>
  //
  // The options used are determined by the compiler name and target triple.
  Arg *HostCompilerDefArg =
      TCArgs.getLastArg(options::OPT_fsycl_host_compiler_EQ);
  assert(HostCompilerDefArg && "Expected host compiler designation.");

  bool OutputAdded = false;
  StringRef CompilerName =
      llvm::sys::path::stem(HostCompilerDefArg->getValue());
  if (CompilerName.empty())
    TC.getDriver().Diag(diag::err_drv_missing_arg_mtp)
        << HostCompilerDefArg->getAsString(TCArgs);
  // FIXME: Consider requiring user input to specify a compatibility class
  // to determine the type of host compiler being used.
  SmallVector<StringRef, 4> MSVCCompilers = {"cl", "clang-cl", "icl"};
  bool IsMSVCHostCompiler =
      std::find(MSVCCompilers.begin(), MSVCCompilers.end(), CompilerName) !=
      MSVCCompilers.end();

  auto addMSVCOutputFile = [&](StringRef Opt) {
    SmallString<128> OutOpt(Opt);
    OutOpt += Output.getFilename();
    HostCompileArgs.push_back(TCArgs.MakeArgString(OutOpt));
    OutputAdded = true;
  };
  // By default: pass /Zc:__cplusplus if we see a MSVC compiler.
  // Users can disable this through
  // -fsycl-host-compiler-options=/Zc:__cplusplus-
  // It overrides the default option.
  if (IsMSVCHostCompiler)
    HostCompileArgs.push_back("/Zc:__cplusplus");

  // FIXME: Reuse existing toolchains which are already supported to put
  // together the options.
  // FIXME: For any potential obscure host compilers that do not use the
  // 'standard' set of options, we should provide a user interface that allows
  // users to override the implied options.
  if (isa<PreprocessJobAction>(JA)) {
    if (IsMSVCHostCompiler) {
      // Check the output file, if it is 'stdout' we want to use -E.
      if (StringRef(Output.getFilename()).equals("-")) {
        HostCompileArgs.push_back("-E");
        OutputAdded = true;
      } else {
        HostCompileArgs.push_back("-P");
        addMSVCOutputFile("-Fi");
      }
    } else
      HostCompileArgs.push_back("-E");
  } else if (isa<AssembleJobAction>(JA)) {
    HostCompileArgs.push_back("-c");
    if (IsMSVCHostCompiler)
      addMSVCOutputFile("-Fo");
  } else {
    assert((isa<CompileJobAction, BackendJobAction>(JA)) &&
           "Invalid action for external host compilation tool.");
    if (JA.getType() == types::TY_PP_Asm) {
      if (IsMSVCHostCompiler) {
        HostCompileArgs.push_back("-c");
        addMSVCOutputFile("-Fa");
        // The MSVC Compiler does not have a way to just create the assembly
        // file so we create the assembly file and object file, and redirect
        // the object file to a temporary.
        std::string ObjTmpName = C.getDriver().GetTemporaryPath("host", "obj");
        StringRef WrapperFileName =
            C.addTempFile(C.getArgs().MakeArgString(ObjTmpName));
        SmallString<128> ObjOutOpt("-Fo");
        ObjOutOpt += WrapperFileName;
        HostCompileArgs.push_back(C.getArgs().MakeArgString(ObjOutOpt));
      } else
        HostCompileArgs.push_back("-S");
    } else {
      TC.getDriver().Diag(diag::err_drv_output_type_with_host_compiler);
    }
  }

  // Add the integration header.
  StringRef Header =
      TC.getDriver().getIntegrationHeader(InputFile.getBaseInput());
  if (types::getPreprocessedType(InputFile.getType()) != types::TY_INVALID &&
      !Header.empty()) {
    HostCompileArgs.push_back(IsMSVCHostCompiler ? "-FI" : "-include");
    HostCompileArgs.push_back(TCArgs.MakeArgString(Header));
  }

  // Add directory in which the original source file resides, as there could
  // be headers that need to be picked up from there.
  SmallString<128> SourcePath(InputFile.getBaseInput());
  llvm::sys::path::remove_filename(SourcePath);
  if (!SourcePath.empty()) {
    HostCompileArgs.push_back(IsMSVCHostCompiler ? "-I" : "-iquote");
    HostCompileArgs.push_back(TCArgs.MakeArgString(SourcePath));
  } else if (llvm::ErrorOr<std::string> CWD =
                 TC.getDriver().getVFS().getCurrentWorkingDirectory()) {
    HostCompileArgs.push_back(IsMSVCHostCompiler ? "-I" : "-iquote");
    HostCompileArgs.push_back(TCArgs.MakeArgString(*CWD));
  }

  // Add default header search directories.
  SmallString<128> BaseDir(C.getDriver().Dir);
  llvm::sys::path::append(BaseDir, "..", "include");
  SmallString<128> SYCLDir(BaseDir);
  llvm::sys::path::append(SYCLDir, "sycl");
  HostCompileArgs.push_back("-I");
  HostCompileArgs.push_back(TCArgs.MakeArgString(SYCLDir));
  HostCompileArgs.push_back("-I");
  HostCompileArgs.push_back(TCArgs.MakeArgString(BaseDir));

  if (!OutputAdded) {
    // Add output file to the command line.  This is assumed to be prefaced
    // with the '-o' option that is used to designate the output file.
    HostCompileArgs.push_back("-o");
    HostCompileArgs.push_back(Output.getFilename());
  }

  SmallString<128> ExecPath;
  if (HostCompilerDefArg) {
    ExecPath = HostCompilerDefArg->getValue();
    if (!ExecPath.empty() && ExecPath == llvm::sys::path::stem(ExecPath))
      ExecPath = TC.GetProgramPath(ExecPath.c_str());
  }

  // Add any user-specified arguments.
  if (Arg *HostCompilerOptsArg =
          TCArgs.getLastArg(options::OPT_fsycl_host_compiler_options_EQ)) {
    SmallVector<const char *, 8> TargetArgs;
    llvm::BumpPtrAllocator BPA;
    llvm::StringSaver S(BPA);
    // Tokenize the string.
    llvm::cl::TokenizeGNUCommandLine(HostCompilerOptsArg->getValue(), S,
                                     TargetArgs);
    llvm::transform(TargetArgs, std::back_inserter(HostCompileArgs),
                    [&TCArgs](StringRef A) { return TCArgs.MakeArgString(A); });
  }
  const Tool *T = TC.SelectTool(JA);
  auto Cmd = std::make_unique<Command>(JA, *T, ResponseFileSupport::None(),
                                       TCArgs.MakeArgString(ExecPath),
                                       HostCompileArgs, std::nullopt);

  C.addCommand(std::move(Cmd));
}

static void ProcessVSRuntimeLibrary(const ArgList &Args,
                                    ArgStringList &CmdArgs,
                                    const ToolChain &TC) {
  unsigned RTOptionID = options::OPT__SLASH_MT;

  bool isSPIR = TC.getTriple().isSPIR();
  bool isSYCL = Args.hasArg(options::OPT_fsycl);
  // For SYCL Windows, /MD is the default.
  if (isSYCL)
    RTOptionID = options::OPT__SLASH_MD;

  if (Args.hasArg(options::OPT__SLASH_LDd))
    // The /LDd option implies /MTd (/MDd for SYCL). The dependent lib part
    // can be overridden, but defining _DEBUG is sticky.
    RTOptionID = isSYCL ? options::OPT__SLASH_MDd : options::OPT__SLASH_MTd;

  Arg *SetArg = nullptr;
  if (Arg *A = Args.getLastArg(options::OPT__SLASH_M_Group)) {
    RTOptionID = A->getOption().getID();
    SetArg = A;
  }

  if (Arg *A = Args.getLastArg(options::OPT_fms_runtime_lib_EQ)) {
    RTOptionID = llvm::StringSwitch<unsigned>(A->getValue())
                     .Case("static", options::OPT__SLASH_MT)
                     .Case("static_dbg", options::OPT__SLASH_MTd)
                     .Case("dll", options::OPT__SLASH_MD)
                     .Case("dll_dbg", options::OPT__SLASH_MDd)
                     .Default(options::OPT__SLASH_MT);
    SetArg = A;
  }
  if (isSYCL && !isSPIR && SetArg &&
      (RTOptionID == options::OPT__SLASH_MT ||
       RTOptionID == options::OPT__SLASH_MTd))
      // Use of /MT or /MTd is not supported for SYCL.
    TC.getDriver().Diag(diag::err_drv_unsupported_opt_dpcpp)
        << SetArg->getOption().getName();

  enum { addDEBUG = 0x1, addMT = 0x2, addDLL = 0x4 };
  auto addPreDefines = [&](unsigned Defines) {
    if (Defines & addDEBUG)
      CmdArgs.push_back("-D_DEBUG");
    if (Defines & addMT && !isSPIR)
      CmdArgs.push_back("-D_MT");
    if (Defines & addDLL && !isSPIR)
      CmdArgs.push_back("-D_DLL");
    // for /MDd with spir targets
    if ((Defines & addDLL) && (Defines & addDEBUG) && isSPIR) {
      CmdArgs.push_back("-D_CONTAINER_DEBUG_LEVEL=0");
      CmdArgs.push_back("-D_ITERATOR_DEBUG_LEVEL=0");
    }
  };
  StringRef FlagForCRT;
  switch (RTOptionID) {
  case options::OPT__SLASH_MD:
    addPreDefines((Args.hasArg(options::OPT__SLASH_LDd) ? addDEBUG : 0x0) |
                  addMT | addDLL);
    FlagForCRT = "--dependent-lib=msvcrt";
    break;
  case options::OPT__SLASH_MDd:
    addPreDefines(addDEBUG | addMT | addDLL);
    FlagForCRT = "--dependent-lib=msvcrtd";
    break;
  case options::OPT__SLASH_MT:
    addPreDefines((Args.hasArg(options::OPT__SLASH_LDd) ? addDEBUG : 0x0) |
                  addMT);
    CmdArgs.push_back("-flto-visibility-public-std");
    FlagForCRT = "--dependent-lib=libcmt";
    break;
  case options::OPT__SLASH_MTd:
    addPreDefines(addDEBUG | addMT);
    CmdArgs.push_back("-flto-visibility-public-std");
    FlagForCRT = "--dependent-lib=libcmtd";
    break;
  default:
    llvm_unreachable("Unexpected option ID.");
  }

  if (Args.hasArg(options::OPT_fms_omit_default_lib)) {
    CmdArgs.push_back("-D_VC_NODEFAULTLIB");
  } else {
    CmdArgs.push_back(FlagForCRT.data());

    // This provides POSIX compatibility (maps 'open' to '_open'), which most
    // users want.  The /Za flag to cl.exe turns this off, but it's not
    // implemented in clang.
    CmdArgs.push_back("--dependent-lib=oldnames");
    // Add SYCL dependent library
    if (Args.hasArg(options::OPT_fsycl) &&
        !Args.hasArg(options::OPT_nolibsycl)) {
      if (RTOptionID == options::OPT__SLASH_MDd)
        CmdArgs.push_back("--dependent-lib=sycl" SYCL_MAJOR_VERSION "d");
      else
        CmdArgs.push_back("--dependent-lib=sycl" SYCL_MAJOR_VERSION);
      CmdArgs.push_back("--dependent-lib=sycl-devicelib-host");
    }
  }
}

void Clang::ConstructJob(Compilation &C, const JobAction &JA,
                         const InputInfo &Output, const InputInfoList &Inputs,
                         const ArgList &Args, const char *LinkingOutput) const {
  const auto &TC = getToolChain();
  const llvm::Triple &RawTriple = TC.getTriple();
  const llvm::Triple &Triple = TC.getEffectiveTriple();
  const std::string &TripleStr = Triple.getTriple();

  bool KernelOrKext =
      Args.hasArg(options::OPT_mkernel, options::OPT_fapple_kext);
  const Driver &D = TC.getDriver();
  ArgStringList CmdArgs;

  assert(Inputs.size() >= 1 && "Must have at least one input.");
  // CUDA/HIP compilation may have multiple inputs (source file + results of
  // device-side compilations). OpenMP device jobs also take the host IR as a
  // second input. Module precompilation accepts a list of header files to
  // include as part of the module. API extraction accepts a list of header
  // files whose API information is emitted in the output. All other jobs are
  // expected to have exactly one input.
  // SYCL host jobs accept the integration header from the device-side
  // compilation as a second input.
  bool IsCuda = JA.isOffloading(Action::OFK_Cuda);
  bool IsCudaDevice = JA.isDeviceOffloading(Action::OFK_Cuda);
  bool IsHIP = JA.isOffloading(Action::OFK_HIP);
  bool IsHIPDevice = JA.isDeviceOffloading(Action::OFK_HIP);
  bool IsOpenMPDevice = JA.isDeviceOffloading(Action::OFK_OpenMP);
  bool IsSYCLOffloadDevice = JA.isDeviceOffloading(Action::OFK_SYCL);
  bool IsSYCL = JA.isOffloading(Action::OFK_SYCL);
  bool IsExtractAPI = isa<ExtractAPIJobAction>(JA);
  bool IsDeviceOffloadAction = !(JA.isDeviceOffloading(Action::OFK_None) ||
                                 JA.isDeviceOffloading(Action::OFK_Host));
  bool IsHostOffloadingAction =
      JA.isHostOffloading(Action::OFK_OpenMP) ||
      (JA.isHostOffloading(C.getActiveOffloadKinds()) &&
       Args.hasFlag(options::OPT_offload_new_driver,
                    options::OPT_no_offload_new_driver, false));

  bool IsRDCMode =
      Args.hasFlag(options::OPT_fgpu_rdc, options::OPT_fno_gpu_rdc, IsSYCL);
  bool IsUsingLTO = D.isUsingLTO(IsDeviceOffloadAction);
  auto LTOMode = D.getLTOMode(IsDeviceOffloadAction);
  bool IsFPGASYCLOffloadDevice =
      IsSYCLOffloadDevice &&
      Triple.getSubArch() == llvm::Triple::SPIRSubArch_fpga;

  // Perform the SYCL host compilation using an external compiler if the user
  // requested.
  if (Args.hasArg(options::OPT_fsycl_host_compiler_EQ) && IsSYCL &&
      !IsSYCLOffloadDevice) {
    ConstructHostCompilerJob(C, JA, Output, Inputs, Args);
    return;
  }

  // Extract API doesn't have a main input file, so invent a fake one as a
  // placeholder.
  InputInfo ExtractAPIPlaceholderInput(Inputs[0].getType(), "extract-api",
                                       "extract-api");

  const InputInfo &Input =
      IsExtractAPI ? ExtractAPIPlaceholderInput : Inputs[0];

  InputInfoList ExtractAPIInputs;
  InputInfoList HostOffloadingInputs;
  const InputInfo *CudaDeviceInput = nullptr;
  const InputInfo *OpenMPDeviceInput = nullptr;
  const InputInfo *SYCLDeviceInput = nullptr;
  for (const InputInfo &I : Inputs) {
    if (&I == &Input || I.getType() == types::TY_Nothing) {
      // This is the primary input or contains nothing.
    } else if (IsExtractAPI) {
      auto ExpectedInputType = ExtractAPIPlaceholderInput.getType();
      if (I.getType() != ExpectedInputType) {
        D.Diag(diag::err_drv_extract_api_wrong_kind)
            << I.getFilename() << types::getTypeName(I.getType())
            << types::getTypeName(ExpectedInputType);
      }
      ExtractAPIInputs.push_back(I);
    } else if (IsHostOffloadingAction) {
      HostOffloadingInputs.push_back(I);
    } else if ((IsCuda || IsHIP) && !CudaDeviceInput) {
      CudaDeviceInput = &I;
    } else if (IsOpenMPDevice && !OpenMPDeviceInput) {
      OpenMPDeviceInput = &I;
    } else if (IsSYCL && !SYCLDeviceInput) {
      SYCLDeviceInput = &I;
    } else {
      llvm_unreachable("unexpectedly given multiple inputs");
    }
  }

  const llvm::Triple *AuxTriple =
      (IsSYCL || IsCuda || IsHIP) ? TC.getAuxTriple() : nullptr;
  bool IsWindowsMSVC = RawTriple.isWindowsMSVCEnvironment();
  bool IsIAMCU = RawTriple.isOSIAMCU();

  // Adjust IsWindowsXYZ for CUDA/HIP/SYCL compilations.  Even when compiling in
  // device mode (i.e., getToolchain().getTriple() is NVPTX/AMDGCN, not
  // Windows), we need to pass Windows-specific flags to cc1.
  if (IsCuda || IsHIP || IsSYCL)
    IsWindowsMSVC |= AuxTriple && AuxTriple->isWindowsMSVCEnvironment();

  // C++ is not supported for IAMCU.
  if (IsIAMCU && types::isCXX(Input.getType()))
    D.Diag(diag::err_drv_clang_unsupported) << "C++ for IAMCU";

  // Invoke ourselves in -cc1 mode.
  //
  // FIXME: Implement custom jobs for internal actions.
  CmdArgs.push_back("-cc1");

  // Add the "effective" target triple.
  CmdArgs.push_back("-triple");
  CmdArgs.push_back(Args.MakeArgString(TripleStr));

  if (const Arg *MJ = Args.getLastArg(options::OPT_MJ)) {
    DumpCompilationDatabase(C, MJ->getValue(), TripleStr, Output, Input, Args);
    Args.ClaimAllArgs(options::OPT_MJ);
  } else if (const Arg *GenCDBFragment =
                 Args.getLastArg(options::OPT_gen_cdb_fragment_path)) {
    DumpCompilationDatabaseFragmentToDir(GenCDBFragment->getValue(), C,
                                         TripleStr, Output, Input, Args);
    Args.ClaimAllArgs(options::OPT_gen_cdb_fragment_path);
  }

  if (IsCuda || IsHIP) {
    // We have to pass the triple of the host if compiling for a CUDA/HIP device
    // and vice-versa.
    std::string NormalizedTriple;
    if (JA.isDeviceOffloading(Action::OFK_Cuda) ||
        JA.isDeviceOffloading(Action::OFK_HIP))
      NormalizedTriple = C.getSingleOffloadToolChain<Action::OFK_Host>()
                             ->getTriple()
                             .normalize();
    else {
      // Host-side compilation.
      NormalizedTriple =
          (IsCuda ? C.getSingleOffloadToolChain<Action::OFK_Cuda>()
                  : C.getSingleOffloadToolChain<Action::OFK_HIP>())
              ->getTriple()
              .normalize();
      if (IsCuda) {
        // We need to figure out which CUDA version we're compiling for, as that
        // determines how we load and launch GPU kernels.
        auto *CTC = static_cast<const toolchains::CudaToolChain *>(
            C.getSingleOffloadToolChain<Action::OFK_Cuda>());
        assert(CTC && "Expected valid CUDA Toolchain.");
        if (CTC && CTC->CudaInstallation.version() != CudaVersion::UNKNOWN)
          CmdArgs.push_back(Args.MakeArgString(
              Twine("-target-sdk-version=") +
              CudaVersionToString(CTC->CudaInstallation.version())));
      }
    }
    CmdArgs.push_back("-aux-triple");
    CmdArgs.push_back(Args.MakeArgString(NormalizedTriple));
  }

  Arg *SYCLStdArg = Args.getLastArg(options::OPT_sycl_std_EQ);

  if (IsSYCLOffloadDevice) {
    // Pass the triple of host when doing SYCL
    llvm::Triple AuxT = C.getDefaultToolChain().getTriple();
    std::string NormalizedTriple = AuxT.normalize();
    CmdArgs.push_back("-aux-triple");
    CmdArgs.push_back(Args.MakeArgString(NormalizedTriple));

    // We want to compile sycl kernels.
    CmdArgs.push_back("-fsycl-is-device");
    CmdArgs.push_back("-fdeclare-spirv-builtins");

    // Default value for FPGA is false, for all other targets is true.
    if (!Args.hasFlag(options::OPT_fsycl_early_optimizations,
                      options::OPT_fno_sycl_early_optimizations,
                      !IsFPGASYCLOffloadDevice))
      CmdArgs.push_back("-fno-sycl-early-optimizations");
    else if (RawTriple.isSPIR()) {
      // Set `sycl-opt` option to configure LLVM passes for SPIR target
      CmdArgs.push_back("-mllvm");
      CmdArgs.push_back("-sycl-opt");
    }

    // Turn on Dead Parameter Elimination Optimization with early optimizations
    // TODO: Enable DAE by default without the Optimization level check in the
    // driver.  The enabling can be done in CodeGenOpt, and we can pass an
    // option to explicitly disable/disable here.
    if (!(RawTriple.isAMDGCN()) &&
        Args.hasFlag(options::OPT_fsycl_dead_args_optimization,
                     options::OPT_fno_sycl_dead_args_optimization,
                     isSYCLOptimizationO2orHigher(Args)))
      CmdArgs.push_back("-fenable-sycl-dae");
    bool IsMSVC = AuxT.isWindowsMSVCEnvironment();
    if (IsMSVC) {
      CmdArgs.push_back("-fms-extensions");
      CmdArgs.push_back("-fms-compatibility");
      CmdArgs.push_back("-fdelayed-template-parsing");
      VersionTuple MSVT = C.getDefaultToolChain().computeMSVCVersion(&D, Args);
      if (!MSVT.empty())
        CmdArgs.push_back(Args.MakeArgString("-fms-compatibility-version=" +
                                             MSVT.getAsString()));
      else {
        const char *LowestMSVCSupported = "19.16.27023"; // VS2017 v15.9
        CmdArgs.push_back(Args.MakeArgString(
            Twine("-fms-compatibility-version=") + LowestMSVCSupported));
      }
    }

    if (Args.hasFlag(options::OPT_fsycl_allow_func_ptr,
                     options::OPT_fno_sycl_allow_func_ptr, false)) {
      CmdArgs.push_back("-fsycl-allow-func-ptr");
    }

    if (Args.hasFlag(options::OPT_fsycl_esimd_force_stateless_mem,
                     options::OPT_fno_sycl_esimd_force_stateless_mem, false))
      CmdArgs.push_back("-fsycl-esimd-force-stateless-mem");

    // Forward -fsycl-instrument-device-code option to cc1. This option will
    // only be used for SPIR-V-based targets.
    if (Triple.isSPIR())
      if (Args.hasFlag(options::OPT_fsycl_instrument_device_code,
                       options::OPT_fno_sycl_instrument_device_code, true))
        CmdArgs.push_back("-fsycl-instrument-device-code");

    if (!SYCLStdArg) {
      // The user had not pass SYCL version, thus we'll employ no-sycl-strict
      // to allow address-space unqualified pointers in function params/return
      // along with marking the same function with explicit SYCL_EXTERNAL
      CmdArgs.push_back("-Wno-sycl-strict");
    }

    // Set O2 optimization level by default
    if (!Args.getLastArg(options::OPT_O_Group))
      CmdArgs.push_back("-O2");

    // Add the integration header option to generate the header.
    StringRef Header(D.getIntegrationHeader(Input.getBaseInput()));
    if (!Header.empty()) {
      SmallString<128> HeaderOpt("-fsycl-int-header=");
      HeaderOpt.append(Header);
      CmdArgs.push_back(Args.MakeArgString(HeaderOpt));
    }

    if (!Args.hasArg(options::OPT_fno_sycl_use_footer)) {
      // Add the integration footer option to generated the footer.
      StringRef Footer(D.getIntegrationFooter(Input.getBaseInput()));
      if (!Footer.empty()) {
        SmallString<128> FooterOpt("-fsycl-int-footer=");
        FooterOpt.append(Footer);
        CmdArgs.push_back(Args.MakeArgString(FooterOpt));
      }
    }

    // Forward -fsycl-default-sub-group-size if in SYCL mode.
    Args.AddLastArg(CmdArgs, options::OPT_fsycl_default_sub_group_size);

    if (Args.hasArg(options::OPT_fsycl_optimize_non_user_code)) {
      const Arg *OArg = Args.getLastArg(options::OPT_O_Group);
      if (!OArg || !OArg->getOption().matches(options::OPT_O0)) {
        bool isCLMode = C.getDriver().IsCLMode();
        // Linux and Windows have different debug options.
        const StringRef Option = isCLMode ? "-Od" : "-O0";
        D.Diag(diag::err_drv_fsycl_wrong_optimization_options) << Option;
      }

      CmdArgs.push_back("-fsycl-optimize-non-user-code");
    }
  }

  if (IsSYCL) {
    // Set options for both host and device
    if (Arg *A = Args.getLastArg(options::OPT_fsycl_id_queries_fit_in_int,
                                 options::OPT_fno_sycl_id_queries_fit_in_int))
      A->render(Args, CmdArgs);

    if (SYCLStdArg) {
      // Use of -sycl-std=1.2.1 is deprecated. Emit a diagnostic stating so.
      // TODO: remove support at next approprate major release.
      StringRef StdValue(SYCLStdArg->getValue());
      if (StdValue == "1.2.1" || StdValue == "121" ||
          StdValue == "sycl-1.2.1" || StdValue == "2017")
        D.Diag(diag::warn_drv_deprecated_argument_option_release)
            << StdValue << SYCLStdArg->getSpelling();
      SYCLStdArg->render(Args, CmdArgs);
      CmdArgs.push_back("-fsycl-std-layout-kernel-params");
    } else {
      // Ensure the default version in SYCL mode is 2020.
      CmdArgs.push_back("-sycl-std=2020");
    }

    bool DisableSYCLForceInlineKernelLambda = false;
    if (Arg *A = Args.getLastArg(options::OPT_O_Group))
      DisableSYCLForceInlineKernelLambda =
          A->getOption().matches(options::OPT_O0);
    // At -O0, disable the inlining for debugging purposes.
    if (!Args.hasFlag(options::OPT_fsycl_force_inline_kernel_lambda,
                      options::OPT_fno_sycl_force_inline_kernel_lambda,
                      !DisableSYCLForceInlineKernelLambda &&
                          !IsFPGASYCLOffloadDevice))
      CmdArgs.push_back("-fno-sycl-force-inline-kernel-lambda");

    // Add -ffine-grained-bitfield-accesses option. This will be added
    // only for SPIR based targets.
    if (Triple.isSPIR())
      CmdArgs.push_back("-ffine-grained-bitfield-accesses");

    if (!Args.hasFlag(options::OPT_fsycl_unnamed_lambda,
                      options::OPT_fno_sycl_unnamed_lambda, true))
      CmdArgs.push_back("-fno-sycl-unnamed-lambda");

    // Add the Unique ID prefix
    StringRef UniqueID = D.getSYCLUniqueID(Input.getBaseInput());
    if (!UniqueID.empty())
      CmdArgs.push_back(
          Args.MakeArgString(Twine("-fsycl-unique-prefix=") + UniqueID));

    // Disable parallel for range-rounding for anything involving FPGA
    auto SYCLTCRange = C.getOffloadToolChains<Action::OFK_SYCL>();
    bool HasFPGA = false;
    for (auto TI = SYCLTCRange.first, TE = SYCLTCRange.second; TI != TE; ++TI) {
      llvm::Triple SYCLTriple = TI->second->getTriple();
      if (SYCLTriple.getSubArch() == llvm::Triple::SPIRSubArch_fpga) {
        HasFPGA = true;
        if (!IsSYCLOffloadDevice) {
          CmdArgs.push_back("-aux-triple");
          CmdArgs.push_back(Args.MakeArgString(SYCLTriple.getTriple()));
        }
        break;
      }
    }
    if (HasFPGA) {
      CmdArgs.push_back("-fsycl-disable-range-rounding");
      // Pass -fintelfpga to both the host and device SYCL compilations if set.
      CmdArgs.push_back("-fintelfpga");
    }

    // Add any options that are needed specific to SYCL offload while
    // performing the host side compilation.
    if (!IsSYCLOffloadDevice) {
      // Add the -include option to add the integration header
      StringRef Header = D.getIntegrationHeader(Input.getBaseInput());
      // Do not add the integration header if we are compiling after the
      // integration footer has been applied.  Check for the append job
      // action to determine this.
      if (types::getPreprocessedType(Input.getType()) != types::TY_INVALID &&
          !Header.empty()) {
        CmdArgs.push_back("-include");
        CmdArgs.push_back(Args.MakeArgString(Header));
        // When creating dependency information, filter out the generated
        // header file.
        CmdArgs.push_back("-dependency-filter");
        CmdArgs.push_back(Args.MakeArgString(Header));

        // Since this is a host compilation and the integration header is
        // included, enable the integration header based diagnostics.
        CmdArgs.push_back("-fsycl-enable-int-header-diags");
      }
      // Let the FE know we are doing a SYCL offload compilation, but we are
      // doing the host pass.
      CmdArgs.push_back("-fsycl-is-host");

      if (!D.IsCLMode()) {
        // SYCL library is guaranteed to work correctly only with dynamic
        // MSVC runtime.
        llvm::Triple AuxT = C.getDefaultToolChain().getTriple();
        if (AuxT.isWindowsMSVCEnvironment()) {
          CmdArgs.push_back("-D_MT");
          CmdArgs.push_back("-D_DLL");
        }
      }
    }
    // Add any predefined macros associated with intel_gpu* type targets
    // passed in with -fsycl-targets
    // TODO: Macros are populated during device compilations and saved for
    // addition to the host compilation. There is no dependence connection
    // between device and host where we should be able to use the offloading
    // arch to add the macro to the host compile.
    auto addTargetMacros = [&](const llvm::Triple &Triple) {
      if (!Triple.isSPIR() && !Triple.isNVPTX() && !Triple.isAMDGCN())
        return;
      SmallString<64> Macro;
      if ((Triple.isSPIR() &&
           Triple.getSubArch() == llvm::Triple::SPIRSubArch_gen) ||
          Triple.isNVPTX() || Triple.isAMDGCN()) {
        StringRef Device = JA.getOffloadingArch();
        if (!Device.empty()) {
          Macro = "-D";
          Macro += SYCL::gen::getGenDeviceMacro(Device);
        }
      } else if (Triple.getSubArch() == llvm::Triple::SPIRSubArch_x86_64)
        Macro = "-D__SYCL_TARGET_INTEL_X86_64__";
      if (Macro.size()) {
        CmdArgs.push_back(Args.MakeArgString(Macro));
        D.addSYCLTargetMacroArg(Args, Macro);
      }
    };
    if (IsSYCLOffloadDevice)
      addTargetMacros(RawTriple);
    else {
      for (auto &Macro : D.getSYCLTargetMacroArgs())
        CmdArgs.push_back(Args.MakeArgString(Macro));
    }
  }

  if (IsOpenMPDevice) {
    // We have to pass the triple of the host if compiling for an OpenMP device.
    std::string NormalizedTriple =
        C.getSingleOffloadToolChain<Action::OFK_Host>()
            ->getTriple()
            .normalize();
    CmdArgs.push_back("-aux-triple");
    CmdArgs.push_back(Args.MakeArgString(NormalizedTriple));
  }

  if (Triple.isOSWindows() && (Triple.getArch() == llvm::Triple::arm ||
                               Triple.getArch() == llvm::Triple::thumb)) {
    unsigned Offset = Triple.getArch() == llvm::Triple::arm ? 4 : 6;
    unsigned Version = 0;
    bool Failure =
        Triple.getArchName().substr(Offset).consumeInteger(10, Version);
    if (Failure || Version < 7)
      D.Diag(diag::err_target_unsupported_arch) << Triple.getArchName()
                                                << TripleStr;
  }

  // Push all default warning arguments that are specific to
  // the given target.  These come before user provided warning options
  // are provided.
  TC.addClangWarningOptions(CmdArgs);

  // FIXME: Subclass ToolChain for SPIR and move this to addClangWarningOptions.
  if (Triple.isSPIR() || Triple.isSPIRV())
    CmdArgs.push_back("-Wspir-compat");

  // Select the appropriate action.
  RewriteKind rewriteKind = RK_None;

  // If CollectArgsForIntegratedAssembler() isn't called below, claim the args
  // it claims when not running an assembler. Otherwise, clang would emit
  // "argument unused" warnings for assembler flags when e.g. adding "-E" to
  // flags while debugging something. That'd be somewhat inconvenient, and it's
  // also inconsistent with most other flags -- we don't warn on
  // -ffunction-sections not being used in -E mode either for example, even
  // though it's not really used either.
  if (!isa<AssembleJobAction>(JA)) {
    // The args claimed here should match the args used in
    // CollectArgsForIntegratedAssembler().
    if (TC.useIntegratedAs()) {
      Args.ClaimAllArgs(options::OPT_mrelax_all);
      Args.ClaimAllArgs(options::OPT_mno_relax_all);
      Args.ClaimAllArgs(options::OPT_mincremental_linker_compatible);
      Args.ClaimAllArgs(options::OPT_mno_incremental_linker_compatible);
      switch (C.getDefaultToolChain().getArch()) {
      case llvm::Triple::arm:
      case llvm::Triple::armeb:
      case llvm::Triple::thumb:
      case llvm::Triple::thumbeb:
        Args.ClaimAllArgs(options::OPT_mimplicit_it_EQ);
        break;
      default:
        break;
      }
    }
    Args.ClaimAllArgs(options::OPT_Wa_COMMA);
    Args.ClaimAllArgs(options::OPT_Xassembler);
    Args.ClaimAllArgs(options::OPT_femit_dwarf_unwind_EQ);
  }

  if (isa<AnalyzeJobAction>(JA)) {
    assert(JA.getType() == types::TY_Plist && "Invalid output type.");
    CmdArgs.push_back("-analyze");
  } else if (isa<MigrateJobAction>(JA)) {
    CmdArgs.push_back("-migrate");
  } else if (isa<PreprocessJobAction>(JA)) {
    if (Output.getType() == types::TY_Dependencies)
      CmdArgs.push_back("-Eonly");
    else {
      CmdArgs.push_back("-E");
      if (Args.hasArg(options::OPT_rewrite_objc) &&
          !Args.hasArg(options::OPT_g_Group))
        CmdArgs.push_back("-P");
      else if (JA.getType() == types::TY_PP_CXXHeaderUnit)
        CmdArgs.push_back("-fdirectives-only");
    }
  } else if (isa<AssembleJobAction>(JA)) {
    if (IsSYCLOffloadDevice) {
      CmdArgs.push_back("-emit-llvm-bc");
    } else {
      CmdArgs.push_back("-emit-obj");
      CollectArgsForIntegratedAssembler(C, Args, CmdArgs, D);
    }

    // Also ignore explicit -force_cpusubtype_ALL option.
    (void)Args.hasArg(options::OPT_force__cpusubtype__ALL);
  } else if (isa<PrecompileJobAction>(JA)) {
    if (JA.getType() == types::TY_Nothing)
      CmdArgs.push_back("-fsyntax-only");
    else if (JA.getType() == types::TY_ModuleFile)
      CmdArgs.push_back("-emit-module-interface");
    else if (JA.getType() == types::TY_HeaderUnit)
      CmdArgs.push_back("-emit-header-unit");
    else
      CmdArgs.push_back("-emit-pch");
  } else if (isa<VerifyPCHJobAction>(JA)) {
    CmdArgs.push_back("-verify-pch");
  } else if (isa<ExtractAPIJobAction>(JA)) {
    assert(JA.getType() == types::TY_API_INFO &&
           "Extract API actions must generate a API information.");
    CmdArgs.push_back("-extract-api");
    if (Arg *ProductNameArg = Args.getLastArg(options::OPT_product_name_EQ))
      ProductNameArg->render(Args, CmdArgs);
    if (Arg *ExtractAPIIgnoresFileArg =
            Args.getLastArg(options::OPT_extract_api_ignores_EQ))
      ExtractAPIIgnoresFileArg->render(Args, CmdArgs);
  } else {
    assert((isa<CompileJobAction>(JA) || isa<BackendJobAction>(JA)) &&
           "Invalid action for clang tool.");
    if (JA.getType() == types::TY_Nothing) {
      CmdArgs.push_back("-fsyntax-only");
    } else if (JA.getType() == types::TY_LLVM_IR ||
               JA.getType() == types::TY_LTO_IR) {
      CmdArgs.push_back("-emit-llvm");
    } else if (JA.getType() == types::TY_LLVM_BC ||
               JA.getType() == types::TY_LTO_BC) {
      // Emit textual llvm IR for AMDGPU offloading for -emit-llvm -S
      if (Triple.isAMDGCN() && IsOpenMPDevice && Args.hasArg(options::OPT_S) &&
          Args.hasArg(options::OPT_emit_llvm)) {
        CmdArgs.push_back("-emit-llvm");
      } else {
        CmdArgs.push_back("-emit-llvm-bc");
      }
    } else if (JA.getType() == types::TY_IFS ||
               JA.getType() == types::TY_IFS_CPP) {
      StringRef ArgStr =
          Args.hasArg(options::OPT_interface_stub_version_EQ)
              ? Args.getLastArgValue(options::OPT_interface_stub_version_EQ)
              : "ifs-v1";
      CmdArgs.push_back("-emit-interface-stubs");
      CmdArgs.push_back(
          Args.MakeArgString(Twine("-interface-stub-version=") + ArgStr.str()));
    } else if (JA.getType() == types::TY_PP_Asm) {
      CmdArgs.push_back("-S");
    } else if (JA.getType() == types::TY_AST) {
      CmdArgs.push_back("-emit-pch");
    } else if (JA.getType() == types::TY_ModuleFile) {
      CmdArgs.push_back("-module-file-info");
    } else if (JA.getType() == types::TY_RewrittenObjC) {
      CmdArgs.push_back("-rewrite-objc");
      rewriteKind = RK_NonFragile;
    } else if (JA.getType() == types::TY_RewrittenLegacyObjC) {
      CmdArgs.push_back("-rewrite-objc");
      rewriteKind = RK_Fragile;
    } else {
      assert(JA.getType() == types::TY_PP_Asm && "Unexpected output type!");
    }

    // Preserve use-list order by default when emitting bitcode, so that
    // loading the bitcode up in 'opt' or 'llc' and running passes gives the
    // same result as running passes here.  For LTO, we don't need to preserve
    // the use-list order, since serialization to bitcode is part of the flow.
    if (JA.getType() == types::TY_LLVM_BC)
      CmdArgs.push_back("-emit-llvm-uselists");

    if (IsUsingLTO) {
      if (IsDeviceOffloadAction && !JA.isDeviceOffloading(Action::OFK_OpenMP) &&
          !Args.hasFlag(options::OPT_offload_new_driver,
                        options::OPT_no_offload_new_driver, false) &&
          !Triple.isAMDGPU()) {
        D.Diag(diag::err_drv_unsupported_opt_for_target)
            << Args.getLastArg(options::OPT_foffload_lto,
                               options::OPT_foffload_lto_EQ)
                   ->getAsString(Args)
            << Triple.getTriple();
      } else if (Triple.isNVPTX() && !IsRDCMode &&
                 JA.isDeviceOffloading(Action::OFK_Cuda)) {
        D.Diag(diag::err_drv_unsupported_opt_for_language_mode)
            << Args.getLastArg(options::OPT_foffload_lto,
                               options::OPT_foffload_lto_EQ)
                   ->getAsString(Args)
            << "-fno-gpu-rdc";
      } else {
        assert(LTOMode == LTOK_Full || LTOMode == LTOK_Thin);
        CmdArgs.push_back(Args.MakeArgString(
            Twine("-flto=") + (LTOMode == LTOK_Thin ? "thin" : "full")));
        CmdArgs.push_back("-flto-unit");
      }
    }
  }

  Args.AddLastArg(CmdArgs, options::OPT_dumpdir);

  if (const Arg *A = Args.getLastArg(options::OPT_fthinlto_index_EQ)) {
    if (!types::isLLVMIR(Input.getType()))
      D.Diag(diag::err_drv_arg_requires_bitcode_input) << A->getAsString(Args);
    Args.AddLastArg(CmdArgs, options::OPT_fthinlto_index_EQ);
  }

  if (Args.getLastArg(options::OPT_fthin_link_bitcode_EQ))
    Args.AddLastArg(CmdArgs, options::OPT_fthin_link_bitcode_EQ);

  if (Args.getLastArg(options::OPT_save_temps_EQ))
    Args.AddLastArg(CmdArgs, options::OPT_save_temps_EQ);

  auto *MemProfArg = Args.getLastArg(options::OPT_fmemory_profile,
                                     options::OPT_fmemory_profile_EQ,
                                     options::OPT_fno_memory_profile);
  if (MemProfArg &&
      !MemProfArg->getOption().matches(options::OPT_fno_memory_profile))
    MemProfArg->render(Args, CmdArgs);

  // Embed-bitcode option.
  // Only white-listed flags below are allowed to be embedded.
  if (C.getDriver().embedBitcodeInObject() && !IsUsingLTO &&
      (isa<BackendJobAction>(JA) || isa<AssembleJobAction>(JA))) {
    // Add flags implied by -fembed-bitcode.
    Args.AddLastArg(CmdArgs, options::OPT_fembed_bitcode_EQ);
    // Disable all llvm IR level optimizations.
    CmdArgs.push_back("-disable-llvm-passes");

    // Render target options.
    TC.addClangTargetOptions(Args, CmdArgs, JA.getOffloadingDeviceKind());

    // reject options that shouldn't be supported in bitcode
    // also reject kernel/kext
    static const constexpr unsigned kBitcodeOptionIgnorelist[] = {
        options::OPT_mkernel,
        options::OPT_fapple_kext,
        options::OPT_ffunction_sections,
        options::OPT_fno_function_sections,
        options::OPT_fdata_sections,
        options::OPT_fno_data_sections,
        options::OPT_fbasic_block_sections_EQ,
        options::OPT_funique_internal_linkage_names,
        options::OPT_fno_unique_internal_linkage_names,
        options::OPT_funique_section_names,
        options::OPT_fno_unique_section_names,
        options::OPT_funique_basic_block_section_names,
        options::OPT_fno_unique_basic_block_section_names,
        options::OPT_mrestrict_it,
        options::OPT_mno_restrict_it,
        options::OPT_mstackrealign,
        options::OPT_mno_stackrealign,
        options::OPT_mstack_alignment,
        options::OPT_mcmodel_EQ,
        options::OPT_mlong_calls,
        options::OPT_mno_long_calls,
        options::OPT_ggnu_pubnames,
        options::OPT_gdwarf_aranges,
        options::OPT_fdebug_types_section,
        options::OPT_fno_debug_types_section,
        options::OPT_fdwarf_directory_asm,
        options::OPT_fno_dwarf_directory_asm,
        options::OPT_mrelax_all,
        options::OPT_mno_relax_all,
        options::OPT_ftrap_function_EQ,
        options::OPT_ffixed_r9,
        options::OPT_mfix_cortex_a53_835769,
        options::OPT_mno_fix_cortex_a53_835769,
        options::OPT_ffixed_x18,
        options::OPT_mglobal_merge,
        options::OPT_mno_global_merge,
        options::OPT_mred_zone,
        options::OPT_mno_red_zone,
        options::OPT_Wa_COMMA,
        options::OPT_Xassembler,
        options::OPT_mllvm,
    };
    for (const auto &A : Args)
      if (llvm::is_contained(kBitcodeOptionIgnorelist, A->getOption().getID()))
        D.Diag(diag::err_drv_unsupported_embed_bitcode) << A->getSpelling();

    // Render the CodeGen options that need to be passed.
    Args.addOptOutFlag(CmdArgs, options::OPT_foptimize_sibling_calls,
                       options::OPT_fno_optimize_sibling_calls);

    RenderFloatingPointOptions(TC, D, isOptimizationLevelFast(Args), Args,
                               CmdArgs, JA);

    // Render ABI arguments
    switch (TC.getArch()) {
    default: break;
    case llvm::Triple::arm:
    case llvm::Triple::armeb:
    case llvm::Triple::thumbeb:
      RenderARMABI(D, Triple, Args, CmdArgs);
      break;
    case llvm::Triple::aarch64:
    case llvm::Triple::aarch64_32:
    case llvm::Triple::aarch64_be:
      RenderAArch64ABI(Triple, Args, CmdArgs);
      break;
    }

    // Optimization level for CodeGen.
    if (const Arg *A = Args.getLastArg(options::OPT_O_Group)) {
      if (A->getOption().matches(options::OPT_O4)) {
        CmdArgs.push_back("-O3");
        D.Diag(diag::warn_O4_is_O3);
      } else {
        A->render(Args, CmdArgs);
      }
    }

    // Input/Output file.
    if (Output.getType() == types::TY_Dependencies) {
      // Handled with other dependency code.
    } else if (Output.isFilename()) {
      CmdArgs.push_back("-o");
      CmdArgs.push_back(Output.getFilename());
    } else {
      assert(Output.isNothing() && "Input output.");
    }

    for (const auto &II : Inputs) {
      addDashXForInput(Args, II, CmdArgs);
      if (II.isFilename())
        CmdArgs.push_back(II.getFilename());
      else
        II.getInputArg().renderAsInput(Args, CmdArgs);
    }

    C.addCommand(std::make_unique<Command>(
        JA, *this, ResponseFileSupport::AtFileUTF8(), D.getClangProgramPath(),
        CmdArgs, Inputs, Output, D.getPrependArg()));
    return;
  }

  if (C.getDriver().embedBitcodeMarkerOnly() && !IsUsingLTO)
    CmdArgs.push_back("-fembed-bitcode=marker");

  // We normally speed up the clang process a bit by skipping destructors at
  // exit, but when we're generating diagnostics we can rely on some of the
  // cleanup.
  if (!C.isForDiagnostics())
    CmdArgs.push_back("-disable-free");
  CmdArgs.push_back("-clear-ast-before-backend");

#ifdef NDEBUG
  const bool IsAssertBuild = false;
#else
  const bool IsAssertBuild = true;
#endif

  // Disable the verification pass in -asserts builds.
  if (!IsAssertBuild)
    CmdArgs.push_back("-disable-llvm-verifier");

  // Discard value names in assert builds unless otherwise specified.
  if (Args.hasFlag(options::OPT_fdiscard_value_names,
                   options::OPT_fno_discard_value_names,
                   !IsAssertBuild && !IsFPGASYCLOffloadDevice)) {
    if (Args.hasArg(options::OPT_fdiscard_value_names) &&
        llvm::any_of(Inputs, [](const clang::driver::InputInfo &II) {
          return types::isLLVMIR(II.getType());
        })) {
      D.Diag(diag::warn_ignoring_fdiscard_for_bitcode);
    }
    CmdArgs.push_back("-discard-value-names");
  }

  // Set the main file name, so that debug info works even with
  // -save-temps.
  CmdArgs.push_back("-main-file-name");
  if (!IsSYCL || Args.hasArg(options::OPT_fno_sycl_use_footer)) {
    CmdArgs.push_back(getBaseInputName(Args, Input));
  } else {
    SmallString<256> AbsPath = llvm::StringRef(Input.getBaseInput());
    D.getVFS().makeAbsolute(AbsPath);
    CmdArgs.push_back(
        Args.MakeArgString(llvm::sys::path::filename(Input.getBaseInput())));
    CmdArgs.push_back("-fsycl-use-main-file-name");
  }

  if (IsSYCL || Args.hasArg(options::OPT_fsycl_footer_path_EQ)) {
    CmdArgs.push_back("-full-main-file-name");
    CmdArgs.push_back(Input.getBaseInput());
  }
  // Some flags which affect the language (via preprocessor
  // defines).
  if (Args.hasArg(options::OPT_static))
    CmdArgs.push_back("-static-define");

  if (Args.hasArg(options::OPT_municode))
    CmdArgs.push_back("-DUNICODE");

  if (isa<AnalyzeJobAction>(JA))
    RenderAnalyzerOptions(Args, CmdArgs, Triple, Input);

  if (isa<AnalyzeJobAction>(JA) ||
      (isa<PreprocessJobAction>(JA) && Args.hasArg(options::OPT__analyze)))
    CmdArgs.push_back("-setup-static-analyzer");

  // Enable compatilibily mode to avoid analyzer-config related errors.
  // Since we can't access frontend flags through hasArg, let's manually iterate
  // through them.
  bool FoundAnalyzerConfig = false;
  for (auto *Arg : Args.filtered(options::OPT_Xclang))
    if (StringRef(Arg->getValue()) == "-analyzer-config") {
      FoundAnalyzerConfig = true;
      break;
    }
  if (!FoundAnalyzerConfig)
    for (auto *Arg : Args.filtered(options::OPT_Xanalyzer))
      if (StringRef(Arg->getValue()) == "-analyzer-config") {
        FoundAnalyzerConfig = true;
        break;
      }
  if (FoundAnalyzerConfig)
    CmdArgs.push_back("-analyzer-config-compatibility-mode=true");

  CheckCodeGenerationOptions(D, Args);

  unsigned FunctionAlignment = ParseFunctionAlignment(TC, Args);
  assert(FunctionAlignment <= 31 && "function alignment will be truncated!");
  if (FunctionAlignment) {
    CmdArgs.push_back("-function-alignment");
    CmdArgs.push_back(Args.MakeArgString(std::to_string(FunctionAlignment)));
  }

  // We support -falign-loops=N where N is a power of 2. GCC supports more
  // forms.
  if (const Arg *A = Args.getLastArg(options::OPT_falign_loops_EQ)) {
    unsigned Value = 0;
    if (StringRef(A->getValue()).getAsInteger(10, Value) || Value > 65536)
      TC.getDriver().Diag(diag::err_drv_invalid_int_value)
          << A->getAsString(Args) << A->getValue();
    else if (Value & (Value - 1))
      TC.getDriver().Diag(diag::err_drv_alignment_not_power_of_two)
          << A->getAsString(Args) << A->getValue();
    // Treat =0 as unspecified (use the target preference).
    if (Value)
      CmdArgs.push_back(Args.MakeArgString("-falign-loops=" +
                                           Twine(std::min(Value, 65536u))));
  }

  llvm::Reloc::Model RelocationModel;
  unsigned PICLevel;
  bool IsPIE;
  std::tie(RelocationModel, PICLevel, IsPIE) = ParsePICArgs(TC, Args);
  Arg *LastPICDataRelArg =
      Args.getLastArg(options::OPT_mno_pic_data_is_text_relative,
                      options::OPT_mpic_data_is_text_relative);
  bool NoPICDataIsTextRelative = false;
  if (LastPICDataRelArg) {
    if (LastPICDataRelArg->getOption().matches(
            options::OPT_mno_pic_data_is_text_relative)) {
      NoPICDataIsTextRelative = true;
      if (!PICLevel)
        D.Diag(diag::err_drv_argument_only_allowed_with)
            << "-mno-pic-data-is-text-relative"
            << "-fpic/-fpie";
    }
    if (!Triple.isSystemZ())
      D.Diag(diag::err_drv_unsupported_opt_for_target)
          << (NoPICDataIsTextRelative ? "-mno-pic-data-is-text-relative"
                                      : "-mpic-data-is-text-relative")
          << RawTriple.str();
  }

  bool IsROPI = RelocationModel == llvm::Reloc::ROPI ||
                RelocationModel == llvm::Reloc::ROPI_RWPI;
  bool IsRWPI = RelocationModel == llvm::Reloc::RWPI ||
                RelocationModel == llvm::Reloc::ROPI_RWPI;

  if (Args.hasArg(options::OPT_mcmse) &&
      !Args.hasArg(options::OPT_fallow_unsupported)) {
    if (IsROPI)
      D.Diag(diag::err_cmse_pi_are_incompatible) << IsROPI;
    if (IsRWPI)
      D.Diag(diag::err_cmse_pi_are_incompatible) << !IsRWPI;
  }

  if (IsROPI && types::isCXX(Input.getType()) &&
      !Args.hasArg(options::OPT_fallow_unsupported))
    D.Diag(diag::err_drv_ropi_incompatible_with_cxx);

  const char *RMName = RelocationModelName(RelocationModel);
  if (RMName) {
    CmdArgs.push_back("-mrelocation-model");
    CmdArgs.push_back(RMName);
  }
  if (PICLevel > 0) {
    CmdArgs.push_back("-pic-level");
    CmdArgs.push_back(PICLevel == 1 ? "1" : "2");
    if (IsPIE)
      CmdArgs.push_back("-pic-is-pie");
    if (NoPICDataIsTextRelative)
      CmdArgs.push_back("-mcmodel=medium");
  }

  if (RelocationModel == llvm::Reloc::ROPI ||
      RelocationModel == llvm::Reloc::ROPI_RWPI)
    CmdArgs.push_back("-fropi");
  if (RelocationModel == llvm::Reloc::RWPI ||
      RelocationModel == llvm::Reloc::ROPI_RWPI)
    CmdArgs.push_back("-frwpi");

  if (Arg *A = Args.getLastArg(options::OPT_meabi)) {
    CmdArgs.push_back("-meabi");
    CmdArgs.push_back(A->getValue());
  }

  // -fsemantic-interposition is forwarded to CC1: set the
  // "SemanticInterposition" metadata to 1 (make some linkages interposable) and
  // make default visibility external linkage definitions dso_preemptable.
  //
  // -fno-semantic-interposition: if the target supports .Lfoo$local local
  // aliases (make default visibility external linkage definitions dso_local).
  // This is the CC1 default for ELF to match COFF/Mach-O.
  //
  // Otherwise use Clang's traditional behavior: like
  // -fno-semantic-interposition but local aliases are not used. So references
  // can be interposed if not optimized out.
  if (Triple.isOSBinFormatELF()) {
    Arg *A = Args.getLastArg(options::OPT_fsemantic_interposition,
                             options::OPT_fno_semantic_interposition);
    if (RelocationModel != llvm::Reloc::Static && !IsPIE) {
      // The supported targets need to call AsmPrinter::getSymbolPreferLocal.
      bool SupportsLocalAlias =
          Triple.isAArch64() || Triple.isRISCV() || Triple.isX86();
      if (!A)
        CmdArgs.push_back("-fhalf-no-semantic-interposition");
      else if (A->getOption().matches(options::OPT_fsemantic_interposition))
        A->render(Args, CmdArgs);
      else if (!SupportsLocalAlias)
        CmdArgs.push_back("-fhalf-no-semantic-interposition");
    }
  }

  {
    std::string Model;
    if (Arg *A = Args.getLastArg(options::OPT_mthread_model)) {
      if (!TC.isThreadModelSupported(A->getValue()))
        D.Diag(diag::err_drv_invalid_thread_model_for_target)
            << A->getValue() << A->getAsString(Args);
      Model = A->getValue();
    } else
      Model = TC.getThreadModel();
    if (Model != "posix") {
      CmdArgs.push_back("-mthread-model");
      CmdArgs.push_back(Args.MakeArgString(Model));
    }
  }

  if (Arg *A = Args.getLastArg(options::OPT_fveclib)) {
    StringRef Name = A->getValue();
    if (Name == "SVML") {
      if (Triple.getArch() != llvm::Triple::x86 &&
          Triple.getArch() != llvm::Triple::x86_64)
        D.Diag(diag::err_drv_unsupported_opt_for_target)
            << Name << Triple.getArchName();
    } else if (Name == "LIBMVEC-X86") {
      if (Triple.getArch() != llvm::Triple::x86 &&
          Triple.getArch() != llvm::Triple::x86_64)
        D.Diag(diag::err_drv_unsupported_opt_for_target)
            << Name << Triple.getArchName();
    } else if (Name == "SLEEF") {
      if (Triple.getArch() != llvm::Triple::aarch64 &&
          Triple.getArch() != llvm::Triple::aarch64_be)
        D.Diag(diag::err_drv_unsupported_opt_for_target)
            << Name << Triple.getArchName();
    }
    A->render(Args, CmdArgs);
  }

  if (Args.hasFlag(options::OPT_fmerge_all_constants,
                   options::OPT_fno_merge_all_constants, false))
    CmdArgs.push_back("-fmerge-all-constants");

  Args.addOptOutFlag(CmdArgs, options::OPT_fdelete_null_pointer_checks,
                     options::OPT_fno_delete_null_pointer_checks);

  // LLVM Code Generator Options.

  if (Arg *A = Args.getLastArg(options::OPT_mabi_EQ_quadword_atomics)) {
    if (!Triple.isOSAIX() || Triple.isPPC32())
      D.Diag(diag::err_drv_unsupported_opt_for_target)
        << A->getSpelling() << RawTriple.str();
    CmdArgs.push_back("-mabi=quadword-atomics");
  }

  if (Arg *A = Args.getLastArg(options::OPT_mlong_double_128)) {
    // Emit the unsupported option error until the Clang's library integration
    // support for 128-bit long double is available for AIX.
    if (Triple.isOSAIX())
      D.Diag(diag::err_drv_unsupported_opt_for_target)
          << A->getSpelling() << RawTriple.str();
  }

  if (Args.hasArg(options::OPT_mxcoff_roptr) ||
      Args.hasArg(options::OPT_mno_xcoff_roptr)) {
    bool HasRoptr = Args.hasFlag(options::OPT_mxcoff_roptr,
                                 options::OPT_mno_xcoff_roptr, false);
    StringRef OptStr = HasRoptr ? "-mxcoff-roptr" : "-mno-xcoff-roptr";
    if (!Triple.isOSAIX())
      D.Diag(diag::err_drv_unsupported_opt_for_target)
          << OptStr << RawTriple.str();

    if (HasRoptr)
      CmdArgs.push_back("-mxcoff-roptr");
  }

  if (Arg *A = Args.getLastArg(options::OPT_Wframe_larger_than_EQ)) {
    StringRef V = A->getValue(), V1 = V;
    unsigned Size;
    if (V1.consumeInteger(10, Size) || !V1.empty())
      D.Diag(diag::err_drv_invalid_argument_to_option)
          << V << A->getOption().getName();
    else
      CmdArgs.push_back(Args.MakeArgString("-fwarn-stack-size=" + V));
  }

  Args.addOptOutFlag(CmdArgs, options::OPT_fjump_tables,
                     options::OPT_fno_jump_tables);
  Args.addOptInFlag(CmdArgs, options::OPT_fprofile_sample_accurate,
                    options::OPT_fno_profile_sample_accurate);
  Args.addOptOutFlag(CmdArgs, options::OPT_fpreserve_as_comments,
                     options::OPT_fno_preserve_as_comments);

  if (Arg *A = Args.getLastArg(options::OPT_mregparm_EQ)) {
    CmdArgs.push_back("-mregparm");
    CmdArgs.push_back(A->getValue());
  }

  if (Arg *A = Args.getLastArg(options::OPT_maix_struct_return,
                               options::OPT_msvr4_struct_return)) {
    if (!TC.getTriple().isPPC32()) {
      D.Diag(diag::err_drv_unsupported_opt_for_target)
          << A->getSpelling() << RawTriple.str();
    } else if (A->getOption().matches(options::OPT_maix_struct_return)) {
      CmdArgs.push_back("-maix-struct-return");
    } else {
      assert(A->getOption().matches(options::OPT_msvr4_struct_return));
      CmdArgs.push_back("-msvr4-struct-return");
    }
  }

  if (Arg *A = Args.getLastArg(options::OPT_fpcc_struct_return,
                               options::OPT_freg_struct_return)) {
    if (TC.getArch() != llvm::Triple::x86) {
      D.Diag(diag::err_drv_unsupported_opt_for_target)
          << A->getSpelling() << RawTriple.str();
    } else if (A->getOption().matches(options::OPT_fpcc_struct_return)) {
      CmdArgs.push_back("-fpcc-struct-return");
    } else {
      assert(A->getOption().matches(options::OPT_freg_struct_return));
      CmdArgs.push_back("-freg-struct-return");
    }
  }

  if (Args.hasFlag(options::OPT_mrtd, options::OPT_mno_rtd, false))
    CmdArgs.push_back("-fdefault-calling-conv=stdcall");

  if (Args.hasArg(options::OPT_fenable_matrix)) {
    // enable-matrix is needed by both the LangOpts and by LLVM.
    CmdArgs.push_back("-fenable-matrix");
    CmdArgs.push_back("-mllvm");
    CmdArgs.push_back("-enable-matrix");
  }

  CodeGenOptions::FramePointerKind FPKeepKind =
                  getFramePointerKind(Args, RawTriple);
  const char *FPKeepKindStr = nullptr;
  switch (FPKeepKind) {
  case CodeGenOptions::FramePointerKind::None:
    FPKeepKindStr = "-mframe-pointer=none";
    break;
  case CodeGenOptions::FramePointerKind::NonLeaf:
    FPKeepKindStr = "-mframe-pointer=non-leaf";
    break;
  case CodeGenOptions::FramePointerKind::All:
    FPKeepKindStr = "-mframe-pointer=all";
    break;
  }
  assert(FPKeepKindStr && "unknown FramePointerKind");
  CmdArgs.push_back(FPKeepKindStr);

  Args.addOptOutFlag(CmdArgs, options::OPT_fzero_initialized_in_bss,
                     options::OPT_fno_zero_initialized_in_bss);

  bool OFastEnabled = isOptimizationLevelFast(Args);
  // If -Ofast is the optimization level, then -fstrict-aliasing should be
  // enabled.  This alias option is being used to simplify the hasFlag logic.
  OptSpecifier StrictAliasingAliasOption =
      OFastEnabled ? options::OPT_Ofast : options::OPT_fstrict_aliasing;
  // We turn strict aliasing off by default if we're in CL mode, since MSVC
  // doesn't do any TBAA.
  bool TBAAOnByDefault = !D.IsCLMode();
  if (!Args.hasFlag(options::OPT_fstrict_aliasing, StrictAliasingAliasOption,
                    options::OPT_fno_strict_aliasing, TBAAOnByDefault))
    CmdArgs.push_back("-relaxed-aliasing");
  if (!Args.hasFlag(options::OPT_fstruct_path_tbaa,
                    options::OPT_fno_struct_path_tbaa, true))
    CmdArgs.push_back("-no-struct-path-tbaa");
  Args.addOptInFlag(CmdArgs, options::OPT_fstrict_enums,
                    options::OPT_fno_strict_enums);
  Args.addOptOutFlag(CmdArgs, options::OPT_fstrict_return,
                     options::OPT_fno_strict_return);
  Args.addOptInFlag(CmdArgs, options::OPT_fallow_editor_placeholders,
                    options::OPT_fno_allow_editor_placeholders);
  Args.addOptInFlag(CmdArgs, options::OPT_fstrict_vtable_pointers,
                    options::OPT_fno_strict_vtable_pointers);
  Args.addOptInFlag(CmdArgs, options::OPT_fforce_emit_vtables,
                    options::OPT_fno_force_emit_vtables);
  Args.addOptOutFlag(CmdArgs, options::OPT_foptimize_sibling_calls,
                     options::OPT_fno_optimize_sibling_calls);
  Args.addOptOutFlag(CmdArgs, options::OPT_fescaping_block_tail_calls,
                     options::OPT_fno_escaping_block_tail_calls);

  Args.AddLastArg(CmdArgs, options::OPT_ffine_grained_bitfield_accesses,
                  options::OPT_fno_fine_grained_bitfield_accesses);

  Args.AddLastArg(CmdArgs, options::OPT_fexperimental_relative_cxx_abi_vtables,
                  options::OPT_fno_experimental_relative_cxx_abi_vtables);

  // Handle segmented stacks.
  Args.addOptInFlag(CmdArgs, options::OPT_fsplit_stack,
                    options::OPT_fno_split_stack);

  // -fprotect-parens=0 is default.
  if (Args.hasFlag(options::OPT_fprotect_parens,
                   options::OPT_fno_protect_parens, false))
    CmdArgs.push_back("-fprotect-parens");

  RenderFloatingPointOptions(TC, D, OFastEnabled, Args, CmdArgs, JA);

  if (Arg *A = Args.getLastArg(options::OPT_fextend_args_EQ)) {
    const llvm::Triple::ArchType Arch = TC.getArch();
    if (Arch == llvm::Triple::x86 || Arch == llvm::Triple::x86_64) {
      StringRef V = A->getValue();
      if (V == "64")
        CmdArgs.push_back("-fextend-arguments=64");
      else if (V != "32")
        D.Diag(diag::err_drv_invalid_argument_to_option)
            << A->getValue() << A->getOption().getName();
    } else
      D.Diag(diag::err_drv_unsupported_opt_for_target)
          << A->getOption().getName() << TripleStr;
  }

  if (Arg *A = Args.getLastArg(options::OPT_mdouble_EQ)) {
    if (TC.getArch() == llvm::Triple::avr)
      A->render(Args, CmdArgs);
    else
      D.Diag(diag::err_drv_unsupported_opt_for_target)
          << A->getAsString(Args) << TripleStr;
  }

  if (Arg *A = Args.getLastArg(options::OPT_LongDouble_Group)) {
    if (TC.getTriple().isX86())
      A->render(Args, CmdArgs);
    else if (TC.getTriple().isSPIR() &&
             (A->getOption().getID() == options::OPT_mlong_double_64))
      // Only allow for -mlong-double-64 for SPIR-V
      A->render(Args, CmdArgs);
    else if (TC.getTriple().isPPC() &&
             (A->getOption().getID() != options::OPT_mlong_double_80))
      A->render(Args, CmdArgs);
    else
      D.Diag(diag::err_drv_unsupported_opt_for_target)
          << A->getAsString(Args) << TripleStr;
  }

  // Decide whether to use verbose asm. Verbose assembly is the default on
  // toolchains which have the integrated assembler on by default.
  bool IsIntegratedAssemblerDefault = TC.IsIntegratedAssemblerDefault();
  if (!Args.hasFlag(options::OPT_fverbose_asm, options::OPT_fno_verbose_asm,
                    IsIntegratedAssemblerDefault))
    CmdArgs.push_back("-fno-verbose-asm");

  // Parse 'none' or '$major.$minor'. Disallow -fbinutils-version=0 because we
  // use that to indicate the MC default in the backend.
  if (Arg *A = Args.getLastArg(options::OPT_fbinutils_version_EQ)) {
    StringRef V = A->getValue();
    unsigned Num;
    if (V == "none")
      A->render(Args, CmdArgs);
    else if (!V.consumeInteger(10, Num) && Num > 0 &&
             (V.empty() || (V.consume_front(".") &&
                            !V.consumeInteger(10, Num) && V.empty())))
      A->render(Args, CmdArgs);
    else
      D.Diag(diag::err_drv_invalid_argument_to_option)
          << A->getValue() << A->getOption().getName();
  }

  // If toolchain choose to use MCAsmParser for inline asm don't pass the
  // option to disable integrated-as explictly.
  if (!TC.useIntegratedAs() && !TC.parseInlineAsmUsingAsmParser())
    CmdArgs.push_back("-no-integrated-as");

  if (Args.hasArg(options::OPT_fdebug_pass_structure)) {
    CmdArgs.push_back("-mdebug-pass");
    CmdArgs.push_back("Structure");
  }
  if (Args.hasArg(options::OPT_fdebug_pass_arguments)) {
    CmdArgs.push_back("-mdebug-pass");
    CmdArgs.push_back("Arguments");
  }

  // Enable -mconstructor-aliases except on darwin, where we have to work around
  // a linker bug (see <rdar://problem/7651567>), and CUDA device code, where
  // aliases aren't supported.
  if (!RawTriple.isOSDarwin() && !RawTriple.isNVPTX())
    CmdArgs.push_back("-mconstructor-aliases");

  // Darwin's kernel doesn't support guard variables; just die if we
  // try to use them.
  if (KernelOrKext && RawTriple.isOSDarwin())
    CmdArgs.push_back("-fforbid-guard-variables");

  if (Args.hasFlag(options::OPT_mms_bitfields, options::OPT_mno_ms_bitfields,
                   Triple.isWindowsGNUEnvironment())) {
    CmdArgs.push_back("-mms-bitfields");
  }

  // Non-PIC code defaults to -fdirect-access-external-data while PIC code
  // defaults to -fno-direct-access-external-data. Pass the option if different
  // from the default.
  if (Arg *A = Args.getLastArg(options::OPT_fdirect_access_external_data,
                               options::OPT_fno_direct_access_external_data))
    if (A->getOption().matches(options::OPT_fdirect_access_external_data) !=
        (PICLevel == 0))
      A->render(Args, CmdArgs);

  if (Args.hasFlag(options::OPT_fno_plt, options::OPT_fplt, false)) {
    CmdArgs.push_back("-fno-plt");
  }

  // -fhosted is default.
  // TODO: Audit uses of KernelOrKext and see where it'd be more appropriate to
  // use Freestanding.
  bool Freestanding =
      Args.hasFlag(options::OPT_ffreestanding, options::OPT_fhosted, false) ||
      KernelOrKext;
  if (Freestanding)
    CmdArgs.push_back("-ffreestanding");

  Args.AddLastArg(CmdArgs, options::OPT_fno_knr_functions);

  // This is a coarse approximation of what llvm-gcc actually does, both
  // -fasynchronous-unwind-tables and -fnon-call-exceptions interact in more
  // complicated ways.
  auto SanitizeArgs = TC.getSanitizerArgs(Args);

  bool IsAsyncUnwindTablesDefault =
      TC.getDefaultUnwindTableLevel(Args) == ToolChain::UnwindTableLevel::Asynchronous;
  bool IsSyncUnwindTablesDefault =
      TC.getDefaultUnwindTableLevel(Args) == ToolChain::UnwindTableLevel::Synchronous;

  bool AsyncUnwindTables = Args.hasFlag(
      options::OPT_fasynchronous_unwind_tables,
      options::OPT_fno_asynchronous_unwind_tables,
      (IsAsyncUnwindTablesDefault || SanitizeArgs.needsUnwindTables()) &&
          !Freestanding);
  bool UnwindTables =
      Args.hasFlag(options::OPT_funwind_tables, options::OPT_fno_unwind_tables,
                   IsSyncUnwindTablesDefault && !Freestanding);
  if (AsyncUnwindTables)
    CmdArgs.push_back("-funwind-tables=2");
  else if (UnwindTables)
     CmdArgs.push_back("-funwind-tables=1");

  // Prepare `-aux-target-cpu` and `-aux-target-feature` unless
  // `--gpu-use-aux-triple-only` is specified.
  if (!Args.getLastArg(options::OPT_gpu_use_aux_triple_only) &&
      (IsCudaDevice || (IsSYCL && IsSYCLOffloadDevice) || IsHIPDevice)) {
    const ArgList &HostArgs =
        C.getArgsForToolChain(nullptr, StringRef(), Action::OFK_None);
    std::string HostCPU =
        getCPUName(D, HostArgs, *TC.getAuxTriple(), /*FromAs*/ false);
    if (!HostCPU.empty()) {
      CmdArgs.push_back("-aux-target-cpu");
      CmdArgs.push_back(Args.MakeArgString(HostCPU));
    }
    getTargetFeatures(D, *TC.getAuxTriple(), HostArgs, CmdArgs,
                      /*ForAS*/ false, /*IsAux*/ true);
  }

  TC.addClangTargetOptions(Args, CmdArgs, JA.getOffloadingDeviceKind());

  if (Arg *A = Args.getLastArg(options::OPT_mcmodel_EQ)) {
    StringRef CM = A->getValue();
    if (CM == "small" || CM == "kernel" || CM == "medium" || CM == "large" ||
        CM == "tiny") {
      if (Triple.isOSAIX() && CM == "medium")
        CmdArgs.push_back("-mcmodel=large");
      else if (Triple.isAArch64() && (CM == "kernel" || CM == "medium"))
        D.Diag(diag::err_drv_invalid_argument_to_option)
            << CM << A->getOption().getName();
      else
        A->render(Args, CmdArgs);
    } else {
      D.Diag(diag::err_drv_invalid_argument_to_option)
          << CM << A->getOption().getName();
    }
  }

  if (Arg *A = Args.getLastArg(options::OPT_mtls_size_EQ)) {
    StringRef Value = A->getValue();
    unsigned TLSSize = 0;
    Value.getAsInteger(10, TLSSize);
    if (!Triple.isAArch64() || !Triple.isOSBinFormatELF())
      D.Diag(diag::err_drv_unsupported_opt_for_target)
          << A->getOption().getName() << TripleStr;
    if (TLSSize != 12 && TLSSize != 24 && TLSSize != 32 && TLSSize != 48)
      D.Diag(diag::err_drv_invalid_int_value)
          << A->getOption().getName() << Value;
    Args.AddLastArg(CmdArgs, options::OPT_mtls_size_EQ);
  }

  // Add the target cpu
  std::string CPU = getCPUName(D, Args, Triple, /*FromAs*/ false);
  if (!CPU.empty()) {
    CmdArgs.push_back("-target-cpu");
    CmdArgs.push_back(Args.MakeArgString(CPU));
  }

  RenderTargetOptions(Triple, Args, KernelOrKext, CmdArgs);

  // These two are potentially updated by AddClangCLArgs.
  llvm::codegenoptions::DebugInfoKind DebugInfoKind =
      llvm::codegenoptions::NoDebugInfo;
  bool EmitCodeView = false;

  // Add clang-cl arguments.
  types::ID InputType = Input.getType();
  if (D.IsCLMode())
    AddClangCLArgs(Args, InputType, CmdArgs, &DebugInfoKind, &EmitCodeView);

  // Add the sycld debug library when --dependent-lib=msvcrtd is used from
  // the command line.  This is to allow for CMake based builds using the
  // Linux based driver on Windows to correctly pull in the expected debug
  // library.
  if (Args.hasArg(options::OPT_fsycl) && !Args.hasArg(options::OPT_nolibsycl)) {
    if (!D.IsCLMode() && TC.getTriple().isWindowsMSVCEnvironment()) {
      if (isDependentLibAdded(Args, "msvcrtd"))
        CmdArgs.push_back("--dependent-lib=sycl" SYCL_MAJOR_VERSION "d");
    } else if (!D.IsCLMode() && TC.getTriple().isWindowsGNUEnvironment()) {
      CmdArgs.push_back("--dependent-lib=sycl" SYCL_MAJOR_VERSION ".dll");
    }
    CmdArgs.push_back("--dependent-lib=sycl-devicelib-host");
  }

  DwarfFissionKind DwarfFission = DwarfFissionKind::None;
  renderDebugOptions(TC, D, RawTriple, Args, EmitCodeView,
                     types::isLLVMIR(InputType), CmdArgs, DebugInfoKind,
                     DwarfFission);

  // This controls whether or not we perform JustMyCode instrumentation.
  if (Args.hasFlag(options::OPT_fjmc, options::OPT_fno_jmc, false)) {
    if (TC.getTriple().isOSBinFormatELF()) {
      if (DebugInfoKind >= llvm::codegenoptions::DebugInfoConstructor)
        CmdArgs.push_back("-fjmc");
      else
        D.Diag(clang::diag::warn_drv_jmc_requires_debuginfo) << "-fjmc"
                                                             << "-g";
    } else {
      D.Diag(clang::diag::warn_drv_fjmc_for_elf_only);
    }
  }

  // Add the split debug info name to the command lines here so we
  // can propagate it to the backend.
  bool SplitDWARF = (DwarfFission != DwarfFissionKind::None) &&
                    (TC.getTriple().isOSBinFormatELF() ||
                     TC.getTriple().isOSBinFormatWasm()) &&
                    (isa<AssembleJobAction>(JA) || isa<CompileJobAction>(JA) ||
                     isa<BackendJobAction>(JA));
  if (SplitDWARF) {
    const char *SplitDWARFOut = SplitDebugName(JA, Args, Input, Output);
    CmdArgs.push_back("-split-dwarf-file");
    CmdArgs.push_back(SplitDWARFOut);
    if (DwarfFission == DwarfFissionKind::Split) {
      CmdArgs.push_back("-split-dwarf-output");
      CmdArgs.push_back(SplitDWARFOut);
    }
  }

  // Pass the linker version in use.
  if (Arg *A = Args.getLastArg(options::OPT_mlinker_version_EQ)) {
    CmdArgs.push_back("-target-linker-version");
    CmdArgs.push_back(A->getValue());
  }

  // Explicitly error on some things we know we don't support and can't just
  // ignore.
  if (!Args.hasArg(options::OPT_fallow_unsupported)) {
    Arg *Unsupported;
    if (types::isCXX(InputType) && RawTriple.isOSDarwin() &&
        TC.getArch() == llvm::Triple::x86) {
      if ((Unsupported = Args.getLastArg(options::OPT_fapple_kext)) ||
          (Unsupported = Args.getLastArg(options::OPT_mkernel)))
        D.Diag(diag::err_drv_clang_unsupported_opt_cxx_darwin_i386)
            << Unsupported->getOption().getName();
    }
    // The faltivec option has been superseded by the maltivec option.
    if ((Unsupported = Args.getLastArg(options::OPT_faltivec)))
      D.Diag(diag::err_drv_clang_unsupported_opt_faltivec)
          << Unsupported->getOption().getName()
          << "please use -maltivec and include altivec.h explicitly";
    if ((Unsupported = Args.getLastArg(options::OPT_fno_altivec)))
      D.Diag(diag::err_drv_clang_unsupported_opt_faltivec)
          << Unsupported->getOption().getName() << "please use -mno-altivec";
  }

  Args.AddAllArgs(CmdArgs, options::OPT_v);

  if (Args.getLastArg(options::OPT_H)) {
    CmdArgs.push_back("-H");
    CmdArgs.push_back("-sys-header-deps");
  }
  Args.AddAllArgs(CmdArgs, options::OPT_fshow_skipped_includes);

  if (D.CCPrintHeadersFormat && !D.CCGenDiagnostics) {
    CmdArgs.push_back("-header-include-file");
    CmdArgs.push_back(!D.CCPrintHeadersFilename.empty()
                          ? D.CCPrintHeadersFilename.c_str()
                          : "-");
    CmdArgs.push_back("-sys-header-deps");
    CmdArgs.push_back(Args.MakeArgString(
        "-header-include-format=" +
        std::string(headerIncludeFormatKindToString(D.CCPrintHeadersFormat))));
    CmdArgs.push_back(
        Args.MakeArgString("-header-include-filtering=" +
                           std::string(headerIncludeFilteringKindToString(
                               D.CCPrintHeadersFiltering))));
  }
  Args.AddLastArg(CmdArgs, options::OPT_P);
  Args.AddLastArg(CmdArgs, options::OPT_print_ivar_layout);

  if (D.CCLogDiagnostics && !D.CCGenDiagnostics) {
    CmdArgs.push_back("-diagnostic-log-file");
    CmdArgs.push_back(!D.CCLogDiagnosticsFilename.empty()
                          ? D.CCLogDiagnosticsFilename.c_str()
                          : "-");
  }

  // Give the gen diagnostics more chances to succeed, by avoiding intentional
  // crashes.
  if (D.CCGenDiagnostics)
    CmdArgs.push_back("-disable-pragma-debug-crash");

  // Allow backend to put its diagnostic files in the same place as frontend
  // crash diagnostics files.
  if (Args.hasArg(options::OPT_fcrash_diagnostics_dir)) {
    StringRef Dir = Args.getLastArgValue(options::OPT_fcrash_diagnostics_dir);
    CmdArgs.push_back("-mllvm");
    CmdArgs.push_back(Args.MakeArgString("-crash-diagnostics-dir=" + Dir));
  }

  bool UseSeparateSections = isUseSeparateSections(Triple);

  if (Args.hasFlag(options::OPT_ffunction_sections,
                   options::OPT_fno_function_sections, UseSeparateSections)) {
    CmdArgs.push_back("-ffunction-sections");
  }

  if (Arg *A = Args.getLastArg(options::OPT_fbasic_block_sections_EQ)) {
    StringRef Val = A->getValue();
    if (Triple.isX86() && Triple.isOSBinFormatELF()) {
      if (Val != "all" && Val != "labels" && Val != "none" &&
          !Val.startswith("list="))
        D.Diag(diag::err_drv_invalid_value)
            << A->getAsString(Args) << A->getValue();
      else
        A->render(Args, CmdArgs);
    } else if (Triple.isNVPTX()) {
      // Do not pass the option to the GPU compilation. We still want it enabled
      // for the host-side compilation, so seeing it here is not an error.
    } else if (Val != "none") {
      // =none is allowed everywhere. It's useful for overriding the option
      // and is the same as not specifying the option.
      D.Diag(diag::err_drv_unsupported_opt_for_target)
          << A->getAsString(Args) << TripleStr;
    }
  }

  bool HasDefaultDataSections = Triple.isOSBinFormatXCOFF();
  if (Args.hasFlag(options::OPT_fdata_sections, options::OPT_fno_data_sections,
                   UseSeparateSections || HasDefaultDataSections)) {
    CmdArgs.push_back("-fdata-sections");
  }

  Args.addOptOutFlag(CmdArgs, options::OPT_funique_section_names,
                     options::OPT_fno_unique_section_names);
  Args.addOptInFlag(CmdArgs, options::OPT_funique_internal_linkage_names,
                    options::OPT_fno_unique_internal_linkage_names);
  Args.addOptInFlag(CmdArgs, options::OPT_funique_basic_block_section_names,
                    options::OPT_fno_unique_basic_block_section_names);
  Args.addOptInFlag(CmdArgs, options::OPT_fconvergent_functions,
                    options::OPT_fno_convergent_functions);

  if (Arg *A = Args.getLastArg(options::OPT_fsplit_machine_functions,
                               options::OPT_fno_split_machine_functions)) {
    // This codegen pass is only available on x86-elf targets.
    if (Triple.isX86() && Triple.isOSBinFormatELF()) {
      if (A->getOption().matches(options::OPT_fsplit_machine_functions))
        A->render(Args, CmdArgs);
    } else {
      D.Diag(diag::err_drv_unsupported_opt_for_target)
          << A->getAsString(Args) << TripleStr;
    }
  }

  Args.AddLastArg(CmdArgs, options::OPT_finstrument_functions,
                  options::OPT_finstrument_functions_after_inlining,
                  options::OPT_finstrument_function_entry_bare);

  // NVPTX/AMDGCN doesn't support PGO or coverage. There's no runtime support
  // for sampling, overhead of call arc collection is way too high and there's
  // no way to collect the output.
<<<<<<< HEAD
  // Disable for SPIR-V compilations as well.
  if (!Triple.isNVPTX() && !Triple.isAMDGCN() && !Triple.isSPIR())
    addPGOAndCoverageFlags(TC, C, D, Output, Args, SanitizeArgs, CmdArgs);
=======
  if (!Triple.isNVPTX() && !Triple.isAMDGCN())
    addPGOAndCoverageFlags(TC, C, JA, Output, Args, SanitizeArgs, CmdArgs);
>>>>>>> d515b812

  Args.AddLastArg(CmdArgs, options::OPT_fclang_abi_compat_EQ);

  if (getLastProfileSampleUseArg(Args) &&
      Args.hasArg(options::OPT_fsample_profile_use_profi)) {
    CmdArgs.push_back("-mllvm");
    CmdArgs.push_back("-sample-profile-use-profi");
  }

  // Add runtime flag for PS4/PS5 when PGO, coverage, or sanitizers are enabled.
  if (RawTriple.isPS() &&
      !Args.hasArg(options::OPT_nostdlib, options::OPT_nodefaultlibs)) {
    PScpu::addProfileRTArgs(TC, Args, CmdArgs);
    PScpu::addSanitizerArgs(TC, Args, CmdArgs);
  }

  // Pass options for controlling the default header search paths.
  if (Args.hasArg(options::OPT_nostdinc)) {
    CmdArgs.push_back("-nostdsysteminc");
    CmdArgs.push_back("-nobuiltininc");
  } else {
    if (Args.hasArg(options::OPT_nostdlibinc))
      CmdArgs.push_back("-nostdsysteminc");
    Args.AddLastArg(CmdArgs, options::OPT_nostdincxx);
    Args.AddLastArg(CmdArgs, options::OPT_nobuiltininc);
  }

  // Pass the path to compiler resource files.
  CmdArgs.push_back("-resource-dir");
  CmdArgs.push_back(D.ResourceDir.c_str());

  Args.AddLastArg(CmdArgs, options::OPT_working_directory);

  RenderARCMigrateToolOptions(D, Args, CmdArgs);

  // Add preprocessing options like -I, -D, etc. if we are using the
  // preprocessor.
  //
  // FIXME: Support -fpreprocessed
  if (types::getPreprocessedType(InputType) != types::TY_INVALID)
    AddPreprocessingOptions(C, JA, D, Args, CmdArgs, Output, Inputs);

  // Don't warn about "clang -c -DPIC -fPIC test.i" because libtool.m4 assumes
  // that "The compiler can only warn and ignore the option if not recognized".
  // When building with ccache, it will pass -D options to clang even on
  // preprocessed inputs and configure concludes that -fPIC is not supported.
  Args.ClaimAllArgs(options::OPT_D);

  bool SkipO =
      Args.hasArg(options::OPT_fsycl_link_EQ) && ContainsWrapperAction(&JA);
  const Arg *OArg = Args.getLastArg(options::OPT_O_Group);
  // Manually translate -O4 to -O3; let clang reject others.
  // When compiling a wrapped binary, do not optimize.
  if (!SkipO && OArg) {
    if (OArg->getOption().matches(options::OPT_O4)) {
      CmdArgs.push_back("-O3");
      D.Diag(diag::warn_O4_is_O3);
    } else {
      OArg->render(Args, CmdArgs);
    }
  }

  // Warn about ignored options to clang.
  for (const Arg *A :
       Args.filtered(options::OPT_clang_ignored_gcc_optimization_f_Group)) {
    D.Diag(diag::warn_ignored_gcc_optimization) << A->getAsString(Args);
    A->claim();
  }

  for (const Arg *A :
       Args.filtered(options::OPT_clang_ignored_legacy_options_Group)) {
    D.Diag(diag::warn_ignored_clang_option) << A->getAsString(Args);
    A->claim();
  }

  claimNoWarnArgs(Args);

  Args.AddAllArgs(CmdArgs, options::OPT_R_Group);

  for (const Arg *A :
       Args.filtered(options::OPT_W_Group, options::OPT__SLASH_wd)) {
    A->claim();
    if (A->getOption().getID() == options::OPT__SLASH_wd) {
      unsigned WarningNumber;
      if (StringRef(A->getValue()).getAsInteger(10, WarningNumber)) {
        D.Diag(diag::err_drv_invalid_int_value)
            << A->getAsString(Args) << A->getValue();
        continue;
      }

      if (auto Group = diagGroupFromCLWarningID(WarningNumber)) {
        CmdArgs.push_back(Args.MakeArgString(
            "-Wno-" + DiagnosticIDs::getWarningOptionForGroup(*Group)));
      }
      continue;
    }
    A->render(Args, CmdArgs);
  }

  if (Args.hasFlag(options::OPT_pedantic, options::OPT_no_pedantic, false))
    CmdArgs.push_back("-pedantic");
  Args.AddLastArg(CmdArgs, options::OPT_pedantic_errors);
  Args.AddLastArg(CmdArgs, options::OPT_w);

  Args.addOptInFlag(CmdArgs, options::OPT_ffixed_point,
                    options::OPT_fno_fixed_point);

  if (Arg *A = Args.getLastArg(options::OPT_fcxx_abi_EQ))
    A->render(Args, CmdArgs);

  Args.AddLastArg(CmdArgs, options::OPT_fexperimental_relative_cxx_abi_vtables,
                  options::OPT_fno_experimental_relative_cxx_abi_vtables);

  if (Arg *A = Args.getLastArg(options::OPT_ffuchsia_api_level_EQ))
    A->render(Args, CmdArgs);

  // Handle -{std, ansi, trigraphs} -- take the last of -{std, ansi}
  // (-ansi is equivalent to -std=c89 or -std=c++98).
  //
  // If a std is supplied, only add -trigraphs if it follows the
  // option.
  bool ImplyVCPPCVer = false;
  bool ImplyVCPPCXXVer = false;
  const Arg *Std = Args.getLastArg(options::OPT_std_EQ, options::OPT_ansi);
  if (Std) {
    if (Std->getOption().matches(options::OPT_ansi))
      if (types::isCXX(InputType))
        CmdArgs.push_back("-std=c++98");
      else
        CmdArgs.push_back("-std=c89");
    else {
      if (Args.hasArg(options::OPT_fsycl)) {
        // Use of -std= with 'C' is not supported for SYCL.
        const LangStandard *LangStd =
            LangStandard::getLangStandardForName(Std->getValue());
        if (LangStd && LangStd->getLanguage() == Language::C)
          D.Diag(diag::err_drv_argument_not_allowed_with)
              << Std->getAsString(Args) << "-fsycl";
      }
      Std->render(Args, CmdArgs);
    }

    // If -f(no-)trigraphs appears after the language standard flag, honor it.
    if (Arg *A = Args.getLastArg(options::OPT_std_EQ, options::OPT_ansi,
                                 options::OPT_ftrigraphs,
                                 options::OPT_fno_trigraphs))
      if (A != Std)
        A->render(Args, CmdArgs);
  } else {
    // Honor -std-default.
    //
    // FIXME: Clang doesn't correctly handle -std= when the input language
    // doesn't match. For the time being just ignore this for C++ inputs;
    // eventually we want to do all the standard defaulting here instead of
    // splitting it between the driver and clang -cc1.
    if (!types::isCXX(InputType)) {
      if (!Args.hasArg(options::OPT__SLASH_std)) {
        Args.AddAllArgsTranslated(CmdArgs, options::OPT_std_default_EQ, "-std=",
                                  /*Joined=*/true);
      } else
        ImplyVCPPCVer = true;
    }
    else if (IsWindowsMSVC)
      ImplyVCPPCXXVer = true;

    if (IsSYCL && types::isCXX(InputType) &&
        !Args.hasArg(options::OPT__SLASH_std))
      // For DPC++, we default to -std=c++17 for all compilations.  Use of -std
      // on the command line will override.
      CmdArgs.push_back("-std=c++17");

    Args.AddLastArg(CmdArgs, options::OPT_ftrigraphs,
                    options::OPT_fno_trigraphs);
  }

  // GCC's behavior for -Wwrite-strings is a bit strange:
  //  * In C, this "warning flag" changes the types of string literals from
  //    'char[N]' to 'const char[N]', and thus triggers an unrelated warning
  //    for the discarded qualifier.
  //  * In C++, this is just a normal warning flag.
  //
  // Implementing this warning correctly in C is hard, so we follow GCC's
  // behavior for now. FIXME: Directly diagnose uses of a string literal as
  // a non-const char* in C, rather than using this crude hack.
  if (!types::isCXX(InputType)) {
    // FIXME: This should behave just like a warning flag, and thus should also
    // respect -Weverything, -Wno-everything, -Werror=write-strings, and so on.
    Arg *WriteStrings =
        Args.getLastArg(options::OPT_Wwrite_strings,
                        options::OPT_Wno_write_strings, options::OPT_w);
    if (WriteStrings &&
        WriteStrings->getOption().matches(options::OPT_Wwrite_strings))
      CmdArgs.push_back("-fconst-strings");
  }

  // GCC provides a macro definition '__DEPRECATED' when -Wdeprecated is active
  // during C++ compilation, which it is by default. GCC keeps this define even
  // in the presence of '-w', match this behavior bug-for-bug.
  if (types::isCXX(InputType) &&
      Args.hasFlag(options::OPT_Wdeprecated, options::OPT_Wno_deprecated,
                   true)) {
    CmdArgs.push_back("-fdeprecated-macro");
  }

  // Translate GCC's misnamer '-fasm' arguments to '-fgnu-keywords'.
  if (Arg *Asm = Args.getLastArg(options::OPT_fasm, options::OPT_fno_asm)) {
    if (Asm->getOption().matches(options::OPT_fasm))
      CmdArgs.push_back("-fgnu-keywords");
    else
      CmdArgs.push_back("-fno-gnu-keywords");
  }

  if (!ShouldEnableAutolink(Args, TC, JA))
    CmdArgs.push_back("-fno-autolink");

  // Add in -fdebug-compilation-dir if necessary.
  const char *DebugCompilationDir =
      addDebugCompDirArg(Args, CmdArgs, D.getVFS());

  addDebugPrefixMapArg(D, TC, Args, CmdArgs);

  if (Arg *A = Args.getLastArg(options::OPT_ftemplate_depth_,
                               options::OPT_ftemplate_depth_EQ)) {
    CmdArgs.push_back("-ftemplate-depth");
    CmdArgs.push_back(A->getValue());
  }

  if (Arg *A = Args.getLastArg(options::OPT_foperator_arrow_depth_EQ)) {
    CmdArgs.push_back("-foperator-arrow-depth");
    CmdArgs.push_back(A->getValue());
  }

  if (Arg *A = Args.getLastArg(options::OPT_fconstexpr_depth_EQ)) {
    CmdArgs.push_back("-fconstexpr-depth");
    CmdArgs.push_back(A->getValue());
  }

  if (Arg *A = Args.getLastArg(options::OPT_fconstexpr_steps_EQ)) {
    CmdArgs.push_back("-fconstexpr-steps");
    CmdArgs.push_back(A->getValue());
  }

  Args.AddLastArg(CmdArgs, options::OPT_fexperimental_library);

  if (Args.hasArg(options::OPT_fexperimental_new_constant_interpreter))
    CmdArgs.push_back("-fexperimental-new-constant-interpreter");

  if (Arg *A = Args.getLastArg(options::OPT_fbracket_depth_EQ)) {
    CmdArgs.push_back("-fbracket-depth");
    CmdArgs.push_back(A->getValue());
  }

  if (Arg *A = Args.getLastArg(options::OPT_Wlarge_by_value_copy_EQ,
                               options::OPT_Wlarge_by_value_copy_def)) {
    if (A->getNumValues()) {
      StringRef bytes = A->getValue();
      CmdArgs.push_back(Args.MakeArgString("-Wlarge-by-value-copy=" + bytes));
    } else
      CmdArgs.push_back("-Wlarge-by-value-copy=64"); // default value
  }

  if (Args.hasArg(options::OPT_relocatable_pch))
    CmdArgs.push_back("-relocatable-pch");

  if (const Arg *A = Args.getLastArg(options::OPT_fcf_runtime_abi_EQ)) {
    static const char *kCFABIs[] = {
      "standalone", "objc", "swift", "swift-5.0", "swift-4.2", "swift-4.1",
    };

    if (!llvm::is_contained(kCFABIs, StringRef(A->getValue())))
      D.Diag(diag::err_drv_invalid_cf_runtime_abi) << A->getValue();
    else
      A->render(Args, CmdArgs);
  }

  if (Arg *A = Args.getLastArg(options::OPT_fconstant_string_class_EQ)) {
    CmdArgs.push_back("-fconstant-string-class");
    CmdArgs.push_back(A->getValue());
  }

  if (Arg *A = Args.getLastArg(options::OPT_ftabstop_EQ)) {
    CmdArgs.push_back("-ftabstop");
    CmdArgs.push_back(A->getValue());
  }

  Args.addOptInFlag(CmdArgs, options::OPT_fstack_size_section,
                    options::OPT_fno_stack_size_section);

  if (Args.hasArg(options::OPT_fstack_usage)) {
    CmdArgs.push_back("-stack-usage-file");

    if (Arg *OutputOpt = Args.getLastArg(options::OPT_o)) {
      SmallString<128> OutputFilename(OutputOpt->getValue());
      llvm::sys::path::replace_extension(OutputFilename, "su");
      CmdArgs.push_back(Args.MakeArgString(OutputFilename));
    } else
      CmdArgs.push_back(
          Args.MakeArgString(Twine(getBaseInputStem(Args, Inputs)) + ".su"));
  }

  CmdArgs.push_back("-ferror-limit");
  if (Arg *A = Args.getLastArg(options::OPT_ferror_limit_EQ))
    CmdArgs.push_back(A->getValue());
  else
    CmdArgs.push_back("19");

  if (Arg *A = Args.getLastArg(options::OPT_fmacro_backtrace_limit_EQ)) {
    CmdArgs.push_back("-fmacro-backtrace-limit");
    CmdArgs.push_back(A->getValue());
  }

  if (Arg *A = Args.getLastArg(options::OPT_ftemplate_backtrace_limit_EQ)) {
    CmdArgs.push_back("-ftemplate-backtrace-limit");
    CmdArgs.push_back(A->getValue());
  }

  if (Arg *A = Args.getLastArg(options::OPT_fconstexpr_backtrace_limit_EQ)) {
    CmdArgs.push_back("-fconstexpr-backtrace-limit");
    CmdArgs.push_back(A->getValue());
  }

  if (Arg *A = Args.getLastArg(options::OPT_fspell_checking_limit_EQ)) {
    CmdArgs.push_back("-fspell-checking-limit");
    CmdArgs.push_back(A->getValue());
  }

  // Pass -fmessage-length=.
  unsigned MessageLength = 0;
  if (Arg *A = Args.getLastArg(options::OPT_fmessage_length_EQ)) {
    StringRef V(A->getValue());
    if (V.getAsInteger(0, MessageLength))
      D.Diag(diag::err_drv_invalid_argument_to_option)
          << V << A->getOption().getName();
  } else {
    // If -fmessage-length=N was not specified, determine whether this is a
    // terminal and, if so, implicitly define -fmessage-length appropriately.
    MessageLength = llvm::sys::Process::StandardErrColumns();
  }
  if (MessageLength != 0)
    CmdArgs.push_back(
        Args.MakeArgString("-fmessage-length=" + Twine(MessageLength)));

  if (Arg *A = Args.getLastArg(options::OPT_frandomize_layout_seed_EQ))
    CmdArgs.push_back(
        Args.MakeArgString("-frandomize-layout-seed=" + Twine(A->getValue(0))));

  if (Arg *A = Args.getLastArg(options::OPT_frandomize_layout_seed_file_EQ))
    CmdArgs.push_back(Args.MakeArgString("-frandomize-layout-seed-file=" +
                                         Twine(A->getValue(0))));

  // -fvisibility= and -fvisibility-ms-compat are of a piece.
  if (const Arg *A = Args.getLastArg(options::OPT_fvisibility_EQ,
                                     options::OPT_fvisibility_ms_compat)) {
    if (A->getOption().matches(options::OPT_fvisibility_EQ)) {
      A->render(Args, CmdArgs);
    } else {
      assert(A->getOption().matches(options::OPT_fvisibility_ms_compat));
      CmdArgs.push_back("-fvisibility=hidden");
      CmdArgs.push_back("-ftype-visibility=default");
    }
  } else if (IsOpenMPDevice) {
    // When compiling for the OpenMP device we want protected visibility by
    // default. This prevents the device from accidentally preempting code on
    // the host, makes the system more robust, and improves performance.
    CmdArgs.push_back("-fvisibility=protected");
  }

  // PS4/PS5 process these options in addClangTargetOptions.
  if (!RawTriple.isPS()) {
    if (const Arg *A =
            Args.getLastArg(options::OPT_fvisibility_from_dllstorageclass,
                            options::OPT_fno_visibility_from_dllstorageclass)) {
      if (A->getOption().matches(
              options::OPT_fvisibility_from_dllstorageclass)) {
        CmdArgs.push_back("-fvisibility-from-dllstorageclass");
        Args.AddLastArg(CmdArgs, options::OPT_fvisibility_dllexport_EQ);
        Args.AddLastArg(CmdArgs, options::OPT_fvisibility_nodllstorageclass_EQ);
        Args.AddLastArg(CmdArgs, options::OPT_fvisibility_externs_dllimport_EQ);
        Args.AddLastArg(CmdArgs,
                        options::OPT_fvisibility_externs_nodllstorageclass_EQ);
      }
    }
  }

  if (const Arg *A = Args.getLastArg(options::OPT_mignore_xcoff_visibility)) {
    if (Triple.isOSAIX())
      CmdArgs.push_back("-mignore-xcoff-visibility");
    else
      D.Diag(diag::err_drv_unsupported_opt_for_target)
          << A->getAsString(Args) << TripleStr;
  }

  if (const Arg *A =
          Args.getLastArg(options::OPT_mdefault_visibility_export_mapping_EQ)) {
    if (Triple.isOSAIX())
      A->render(Args, CmdArgs);
    else
      D.Diag(diag::err_drv_unsupported_opt_for_target)
          << A->getAsString(Args) << TripleStr;
  }

  if (Args.hasFlag(options::OPT_fvisibility_inlines_hidden,
                    options::OPT_fno_visibility_inlines_hidden, false))
    CmdArgs.push_back("-fvisibility-inlines-hidden");

  Args.AddLastArg(CmdArgs, options::OPT_fvisibility_inlines_hidden_static_local_var,
                           options::OPT_fno_visibility_inlines_hidden_static_local_var);
  Args.AddLastArg(CmdArgs, options::OPT_fvisibility_global_new_delete_hidden);
  Args.AddLastArg(CmdArgs, options::OPT_ftlsmodel_EQ);

  if (Args.hasFlag(options::OPT_fnew_infallible,
                   options::OPT_fno_new_infallible, false))
    CmdArgs.push_back("-fnew-infallible");

  if (Args.hasFlag(options::OPT_fno_operator_names,
                   options::OPT_foperator_names, false))
    CmdArgs.push_back("-fno-operator-names");

  // Forward -f (flag) options which we can pass directly.
  Args.AddLastArg(CmdArgs, options::OPT_femit_all_decls);
  Args.AddLastArg(CmdArgs, options::OPT_fheinous_gnu_extensions);
  Args.AddLastArg(CmdArgs, options::OPT_fdigraphs, options::OPT_fno_digraphs);
  Args.AddLastArg(CmdArgs, options::OPT_fzero_call_used_regs_EQ);

  if (Args.hasFlag(options::OPT_femulated_tls, options::OPT_fno_emulated_tls,
                   Triple.hasDefaultEmulatedTLS()))
    CmdArgs.push_back("-femulated-tls");

  if (Arg *A = Args.getLastArg(options::OPT_fzero_call_used_regs_EQ)) {
    // FIXME: There's no reason for this to be restricted to X86. The backend
    // code needs to be changed to include the appropriate function calls
    // automatically.
    if (!Triple.isX86() && !Triple.isAArch64())
      D.Diag(diag::err_drv_unsupported_opt_for_target)
          << A->getAsString(Args) << TripleStr;
  }

  // AltiVec-like language extensions aren't relevant for assembling.
  if (!isa<PreprocessJobAction>(JA) || Output.getType() != types::TY_PP_Asm)
    Args.AddLastArg(CmdArgs, options::OPT_fzvector);

  Args.AddLastArg(CmdArgs, options::OPT_fdiagnostics_show_template_tree);
  Args.AddLastArg(CmdArgs, options::OPT_fno_elide_type);

  // Forward flags for OpenMP. We don't do this if the current action is an
  // device offloading action other than OpenMP.
  if (Args.hasFlag(options::OPT_fopenmp, options::OPT_fopenmp_EQ,
                   options::OPT_fno_openmp, false) &&
      (JA.isDeviceOffloading(Action::OFK_None) ||
       JA.isDeviceOffloading(Action::OFK_OpenMP))) {
    switch (D.getOpenMPRuntime(Args)) {
    case Driver::OMPRT_OMP:
    case Driver::OMPRT_IOMP5:
      // Clang can generate useful OpenMP code for these two runtime libraries.
      CmdArgs.push_back("-fopenmp");

      // If no option regarding the use of TLS in OpenMP codegeneration is
      // given, decide a default based on the target. Otherwise rely on the
      // options and pass the right information to the frontend.
      if (!Args.hasFlag(options::OPT_fopenmp_use_tls,
                        options::OPT_fnoopenmp_use_tls, /*Default=*/true))
        CmdArgs.push_back("-fnoopenmp-use-tls");
      Args.AddLastArg(CmdArgs, options::OPT_fopenmp_simd,
                      options::OPT_fno_openmp_simd);
      Args.AddAllArgs(CmdArgs, options::OPT_fopenmp_enable_irbuilder);
      Args.AddAllArgs(CmdArgs, options::OPT_fopenmp_version_EQ);
      if (!Args.hasFlag(options::OPT_fopenmp_extensions,
                        options::OPT_fno_openmp_extensions, /*Default=*/true))
        CmdArgs.push_back("-fno-openmp-extensions");
      Args.AddAllArgs(CmdArgs, options::OPT_fopenmp_cuda_number_of_sm_EQ);
      Args.AddAllArgs(CmdArgs, options::OPT_fopenmp_cuda_blocks_per_sm_EQ);
      Args.AddAllArgs(CmdArgs,
                      options::OPT_fopenmp_cuda_teams_reduction_recs_num_EQ);
      if (Args.hasFlag(options::OPT_fopenmp_optimistic_collapse,
                       options::OPT_fno_openmp_optimistic_collapse,
                       /*Default=*/false))
        CmdArgs.push_back("-fopenmp-optimistic-collapse");

      // When in OpenMP offloading mode with NVPTX target, forward
      // cuda-mode flag
      if (Args.hasFlag(options::OPT_fopenmp_cuda_mode,
                       options::OPT_fno_openmp_cuda_mode, /*Default=*/false))
        CmdArgs.push_back("-fopenmp-cuda-mode");

      // When in OpenMP offloading mode, enable debugging on the device.
      Args.AddAllArgs(CmdArgs, options::OPT_fopenmp_target_debug_EQ);
      if (Args.hasFlag(options::OPT_fopenmp_target_debug,
                       options::OPT_fno_openmp_target_debug, /*Default=*/false))
        CmdArgs.push_back("-fopenmp-target-debug");

      // When in OpenMP offloading mode, forward assumptions information about
      // thread and team counts in the device.
      if (Args.hasFlag(options::OPT_fopenmp_assume_teams_oversubscription,
                       options::OPT_fno_openmp_assume_teams_oversubscription,
                       /*Default=*/false))
        CmdArgs.push_back("-fopenmp-assume-teams-oversubscription");
      if (Args.hasFlag(options::OPT_fopenmp_assume_threads_oversubscription,
                       options::OPT_fno_openmp_assume_threads_oversubscription,
                       /*Default=*/false))
        CmdArgs.push_back("-fopenmp-assume-threads-oversubscription");
      if (Args.hasArg(options::OPT_fopenmp_assume_no_thread_state))
        CmdArgs.push_back("-fopenmp-assume-no-thread-state");
      if (Args.hasArg(options::OPT_fopenmp_assume_no_nested_parallelism))
        CmdArgs.push_back("-fopenmp-assume-no-nested-parallelism");
      if (Args.hasArg(options::OPT_fopenmp_offload_mandatory))
        CmdArgs.push_back("-fopenmp-offload-mandatory");
      break;
    default:
      // By default, if Clang doesn't know how to generate useful OpenMP code
      // for a specific runtime library, we just don't pass the '-fopenmp' flag
      // down to the actual compilation.
      // FIXME: It would be better to have a mode which *only* omits IR
      // generation based on the OpenMP support so that we get consistent
      // semantic analysis, etc.
      break;
    }
  } else {
    if (!JA.isDeviceOffloading(Action::OFK_SYCL))
      Args.AddLastArg(CmdArgs, options::OPT_fopenmp_simd,
                      options::OPT_fno_openmp_simd);
    Args.AddAllArgs(CmdArgs, options::OPT_fopenmp_version_EQ);
    Args.addOptOutFlag(CmdArgs, options::OPT_fopenmp_extensions,
                       options::OPT_fno_openmp_extensions);
  }

  // Forward the new driver to change offloading code generation.
  if (Args.hasFlag(options::OPT_offload_new_driver,
                   options::OPT_no_offload_new_driver, false))
    CmdArgs.push_back("--offload-new-driver");

  SanitizeArgs.addArgs(TC, Args, CmdArgs, InputType);

  const XRayArgs &XRay = TC.getXRayArgs();
  XRay.addArgs(TC, Args, CmdArgs, InputType);

  for (const auto &Filename :
       Args.getAllArgValues(options::OPT_fprofile_list_EQ)) {
    if (D.getVFS().exists(Filename))
      CmdArgs.push_back(Args.MakeArgString("-fprofile-list=" + Filename));
    else
      D.Diag(clang::diag::err_drv_no_such_file) << Filename;
  }

  if (Arg *A = Args.getLastArg(options::OPT_fpatchable_function_entry_EQ)) {
    StringRef S0 = A->getValue(), S = S0;
    unsigned Size, Offset = 0;
    if (!Triple.isAArch64() && !Triple.isLoongArch() && !Triple.isRISCV() &&
        !Triple.isX86())
      D.Diag(diag::err_drv_unsupported_opt_for_target)
          << A->getAsString(Args) << TripleStr;
    else if (S.consumeInteger(10, Size) ||
             (!S.empty() && (!S.consume_front(",") ||
                             S.consumeInteger(10, Offset) || !S.empty())))
      D.Diag(diag::err_drv_invalid_argument_to_option)
          << S0 << A->getOption().getName();
    else if (Size < Offset)
      D.Diag(diag::err_drv_unsupported_fpatchable_function_entry_argument);
    else {
      CmdArgs.push_back(Args.MakeArgString(A->getSpelling() + Twine(Size)));
      CmdArgs.push_back(Args.MakeArgString(
          "-fpatchable-function-entry-offset=" + Twine(Offset)));
    }
  }

  Args.AddLastArg(CmdArgs, options::OPT_fms_hotpatch);

  if (TC.SupportsProfiling()) {
    Args.AddLastArg(CmdArgs, options::OPT_pg);

    llvm::Triple::ArchType Arch = TC.getArch();
    if (Arg *A = Args.getLastArg(options::OPT_mfentry)) {
      if (Arch == llvm::Triple::systemz || TC.getTriple().isX86())
        A->render(Args, CmdArgs);
      else
        D.Diag(diag::err_drv_unsupported_opt_for_target)
            << A->getAsString(Args) << TripleStr;
    }
    if (Arg *A = Args.getLastArg(options::OPT_mnop_mcount)) {
      if (Arch == llvm::Triple::systemz)
        A->render(Args, CmdArgs);
      else
        D.Diag(diag::err_drv_unsupported_opt_for_target)
            << A->getAsString(Args) << TripleStr;
    }
    if (Arg *A = Args.getLastArg(options::OPT_mrecord_mcount)) {
      if (Arch == llvm::Triple::systemz)
        A->render(Args, CmdArgs);
      else
        D.Diag(diag::err_drv_unsupported_opt_for_target)
            << A->getAsString(Args) << TripleStr;
    }
  }

  if (Arg *A = Args.getLastArgNoClaim(options::OPT_pg)) {
    if (TC.getTriple().isOSzOS()) {
      D.Diag(diag::err_drv_unsupported_opt_for_target)
          << A->getAsString(Args) << TripleStr;
    }
  }
  if (Arg *A = Args.getLastArgNoClaim(options::OPT_p)) {
    if (!(TC.getTriple().isOSAIX() || TC.getTriple().isOSOpenBSD())) {
      D.Diag(diag::err_drv_unsupported_opt_for_target)
          << A->getAsString(Args) << TripleStr;
    }
  }
  if (Arg *A = Args.getLastArgNoClaim(options::OPT_p, options::OPT_pg)) {
    if (A->getOption().matches(options::OPT_p)) {
      A->claim();
      if (TC.getTriple().isOSAIX() && !Args.hasArgNoClaim(options::OPT_pg))
        CmdArgs.push_back("-pg");
    }
  }

  if (Arg *A = Args.getLastArgNoClaim(options::OPT_K);
      A && !TC.getTriple().isOSAIX())
    D.Diag(diag::err_drv_unsupported_opt_for_target)
        << A->getAsString(Args) << TripleStr;

  if (Args.getLastArg(options::OPT_fapple_kext) ||
      (Args.hasArg(options::OPT_mkernel) && types::isCXX(InputType)))
    CmdArgs.push_back("-fapple-kext");

  Args.AddLastArg(CmdArgs, options::OPT_altivec_src_compat);
  Args.AddLastArg(CmdArgs, options::OPT_flax_vector_conversions_EQ);
  Args.AddLastArg(CmdArgs, options::OPT_fobjc_sender_dependent_dispatch);
  Args.AddLastArg(CmdArgs, options::OPT_fdiagnostics_print_source_range_info);
  Args.AddLastArg(CmdArgs, options::OPT_fdiagnostics_parseable_fixits);
  Args.AddLastArg(CmdArgs, options::OPT_ftime_report);
  Args.AddLastArg(CmdArgs, options::OPT_ftime_report_EQ);
  Args.AddLastArg(CmdArgs, options::OPT_ftrapv);
  Args.AddLastArg(CmdArgs, options::OPT_malign_double);
  Args.AddLastArg(CmdArgs, options::OPT_fno_temp_file);

  if (const char *Name = C.getTimeTraceFile(&JA)) {
    CmdArgs.push_back(Args.MakeArgString("-ftime-trace=" + Twine(Name)));
    Args.AddLastArg(CmdArgs, options::OPT_ftime_trace_granularity_EQ);
  }

  if (Arg *A = Args.getLastArg(options::OPT_ftrapv_handler_EQ)) {
    CmdArgs.push_back("-ftrapv-handler");
    CmdArgs.push_back(A->getValue());
  }

  Args.AddLastArg(CmdArgs, options::OPT_ftrap_function_EQ);

  // -fno-strict-overflow implies -fwrapv if it isn't disabled, but
  // -fstrict-overflow won't turn off an explicitly enabled -fwrapv.
  if (Arg *A = Args.getLastArg(options::OPT_fwrapv, options::OPT_fno_wrapv)) {
    if (A->getOption().matches(options::OPT_fwrapv))
      CmdArgs.push_back("-fwrapv");
  } else if (Arg *A = Args.getLastArg(options::OPT_fstrict_overflow,
                                      options::OPT_fno_strict_overflow)) {
    if (A->getOption().matches(options::OPT_fno_strict_overflow))
      CmdArgs.push_back("-fwrapv");
  }

  if (Arg *A = Args.getLastArg(options::OPT_freroll_loops,
                               options::OPT_fno_reroll_loops))
    if (A->getOption().matches(options::OPT_freroll_loops))
      CmdArgs.push_back("-freroll-loops");

  Args.AddLastArg(CmdArgs, options::OPT_ffinite_loops,
                  options::OPT_fno_finite_loops);

  Args.AddLastArg(CmdArgs, options::OPT_fwritable_strings);
  Args.AddLastArg(CmdArgs, options::OPT_funroll_loops,
                  options::OPT_fno_unroll_loops);

  Args.AddLastArg(CmdArgs, options::OPT_fstrict_flex_arrays_EQ);

  Args.AddLastArg(CmdArgs, options::OPT_pthread);

  Args.addOptInFlag(CmdArgs, options::OPT_mspeculative_load_hardening,
                    options::OPT_mno_speculative_load_hardening);

  RenderSSPOptions(D, TC, Args, CmdArgs, KernelOrKext);
  RenderSCPOptions(TC, Args, CmdArgs);
  RenderTrivialAutoVarInitOptions(D, TC, Args, CmdArgs);

  Args.AddLastArg(CmdArgs, options::OPT_fswift_async_fp_EQ);

  Args.addOptInFlag(CmdArgs, options::OPT_mstackrealign,
                    options::OPT_mno_stackrealign);

  if (Args.hasArg(options::OPT_mstack_alignment)) {
    StringRef alignment = Args.getLastArgValue(options::OPT_mstack_alignment);
    CmdArgs.push_back(Args.MakeArgString("-mstack-alignment=" + alignment));
  }

  if (Args.hasArg(options::OPT_mstack_probe_size)) {
    StringRef Size = Args.getLastArgValue(options::OPT_mstack_probe_size);

    if (!Size.empty())
      CmdArgs.push_back(Args.MakeArgString("-mstack-probe-size=" + Size));
    else
      CmdArgs.push_back("-mstack-probe-size=0");
  }

  Args.addOptOutFlag(CmdArgs, options::OPT_mstack_arg_probe,
                     options::OPT_mno_stack_arg_probe);

  if (Arg *A = Args.getLastArg(options::OPT_mrestrict_it,
                               options::OPT_mno_restrict_it)) {
    if (A->getOption().matches(options::OPT_mrestrict_it)) {
      CmdArgs.push_back("-mllvm");
      CmdArgs.push_back("-arm-restrict-it");
    } else {
      CmdArgs.push_back("-mllvm");
      CmdArgs.push_back("-arm-default-it");
    }
  }

  // Forward -cl options to -cc1
  RenderOpenCLOptions(Args, CmdArgs, InputType);

  // Forward hlsl options to -cc1
  RenderHLSLOptions(Args, CmdArgs, InputType);

  if (IsHIP) {
    if (Args.hasFlag(options::OPT_fhip_new_launch_api,
                     options::OPT_fno_hip_new_launch_api, true))
      CmdArgs.push_back("-fhip-new-launch-api");
    if (Args.hasFlag(options::OPT_fgpu_allow_device_init,
                     options::OPT_fno_gpu_allow_device_init, false))
      CmdArgs.push_back("-fgpu-allow-device-init");
    Args.addOptInFlag(CmdArgs, options::OPT_fhip_kernel_arg_name,
                      options::OPT_fno_hip_kernel_arg_name);
  }

  if (IsCuda || IsHIP || IsSYCL) {
    if (IsRDCMode)
      CmdArgs.push_back("-fgpu-rdc");
    else
      CmdArgs.push_back("-fno-gpu-rdc");
  }
  if (IsCuda || IsHIP) {
    if (Args.hasFlag(options::OPT_fgpu_defer_diag,
                     options::OPT_fno_gpu_defer_diag, false))
      CmdArgs.push_back("-fgpu-defer-diag");
    if (Args.hasFlag(options::OPT_fgpu_exclude_wrong_side_overloads,
                     options::OPT_fno_gpu_exclude_wrong_side_overloads,
                     false)) {
      CmdArgs.push_back("-fgpu-exclude-wrong-side-overloads");
      CmdArgs.push_back("-fgpu-defer-diag");
    }
  }

  // Forward -nogpulib to -cc1.
  if (Args.hasArg(options::OPT_nogpulib))
    CmdArgs.push_back("-nogpulib");

  if (Arg *A = Args.getLastArg(options::OPT_fcf_protection_EQ)) {
    CmdArgs.push_back(
        Args.MakeArgString(Twine("-fcf-protection=") + A->getValue()));
  }

  if (Arg *A = Args.getLastArg(options::OPT_mfunction_return_EQ))
    CmdArgs.push_back(
        Args.MakeArgString(Twine("-mfunction-return=") + A->getValue()));

  Args.AddLastArg(CmdArgs, options::OPT_mindirect_branch_cs_prefix);

  // Forward -f options with positive and negative forms; we translate these by
  // hand.  Do not propagate PGO options to the GPU-side compilations as the
  // profile info is for the host-side compilation only.
  if (!(IsCudaDevice || IsHIPDevice)) {
    if (Arg *A = getLastProfileSampleUseArg(Args)) {
      auto *PGOArg = Args.getLastArg(
          options::OPT_fprofile_generate, options::OPT_fprofile_generate_EQ,
          options::OPT_fcs_profile_generate,
          options::OPT_fcs_profile_generate_EQ, options::OPT_fprofile_use,
          options::OPT_fprofile_use_EQ);
      if (PGOArg)
        D.Diag(diag::err_drv_argument_not_allowed_with)
            << "SampleUse with PGO options";

      StringRef fname = A->getValue();
      if (!llvm::sys::fs::exists(fname))
        D.Diag(diag::err_drv_no_such_file) << fname;
      else
        A->render(Args, CmdArgs);
    }
    Args.AddLastArg(CmdArgs, options::OPT_fprofile_remapping_file_EQ);

    if (Args.hasFlag(options::OPT_fpseudo_probe_for_profiling,
                     options::OPT_fno_pseudo_probe_for_profiling, false)) {
      CmdArgs.push_back("-fpseudo-probe-for-profiling");
      // Enforce -funique-internal-linkage-names if it's not explicitly turned
      // off.
      if (Args.hasFlag(options::OPT_funique_internal_linkage_names,
                       options::OPT_fno_unique_internal_linkage_names, true))
        CmdArgs.push_back("-funique-internal-linkage-names");
    }
  }
  RenderBuiltinOptions(TC, RawTriple, Args, CmdArgs);

  Args.addOptOutFlag(CmdArgs, options::OPT_fassume_sane_operator_new,
                     options::OPT_fno_assume_sane_operator_new);

  // -fblocks=0 is default.
  if (Args.hasFlag(options::OPT_fblocks, options::OPT_fno_blocks,
                   TC.IsBlocksDefault()) ||
      (Args.hasArg(options::OPT_fgnu_runtime) &&
       Args.hasArg(options::OPT_fobjc_nonfragile_abi) &&
       !Args.hasArg(options::OPT_fno_blocks))) {
    CmdArgs.push_back("-fblocks");

    if (!Args.hasArg(options::OPT_fgnu_runtime) && !TC.hasBlocksRuntime())
      CmdArgs.push_back("-fblocks-runtime-optional");
  }

  // -fencode-extended-block-signature=1 is default.
  if (TC.IsEncodeExtendedBlockSignatureDefault())
    CmdArgs.push_back("-fencode-extended-block-signature");

  if (Args.hasFlag(options::OPT_fcoro_aligned_allocation,
                   options::OPT_fno_coro_aligned_allocation, false) &&
      types::isCXX(InputType))
    CmdArgs.push_back("-fcoro-aligned-allocation");

  Args.AddLastArg(CmdArgs, options::OPT_fdouble_square_bracket_attributes,
                  options::OPT_fno_double_square_bracket_attributes);

  Args.addOptOutFlag(CmdArgs, options::OPT_faccess_control,
                     options::OPT_fno_access_control);
  Args.addOptOutFlag(CmdArgs, options::OPT_felide_constructors,
                     options::OPT_fno_elide_constructors);

  ToolChain::RTTIMode RTTIMode = TC.getRTTIMode();

  if (KernelOrKext || (types::isCXX(InputType) &&
                       (RTTIMode == ToolChain::RM_Disabled)))
    CmdArgs.push_back("-fno-rtti");

  // -fshort-enums=0 is default for all architectures except Hexagon and z/OS.
  if (Args.hasFlag(options::OPT_fshort_enums, options::OPT_fno_short_enums,
                   TC.getArch() == llvm::Triple::hexagon || Triple.isOSzOS()))
    CmdArgs.push_back("-fshort-enums");

  RenderCharacterOptions(Args, AuxTriple ? *AuxTriple : RawTriple, CmdArgs);

  // -fuse-cxa-atexit is default.
  if (!Args.hasFlag(
          options::OPT_fuse_cxa_atexit, options::OPT_fno_use_cxa_atexit,
          !RawTriple.isOSAIX() && !RawTriple.isOSWindows() &&
              ((RawTriple.getVendor() != llvm::Triple::MipsTechnologies) ||
               RawTriple.hasEnvironment())) ||
      KernelOrKext)
    CmdArgs.push_back("-fno-use-cxa-atexit");

  if (Args.hasFlag(options::OPT_fregister_global_dtors_with_atexit,
                   options::OPT_fno_register_global_dtors_with_atexit,
                   RawTriple.isOSDarwin() && !KernelOrKext))
    CmdArgs.push_back("-fregister-global-dtors-with-atexit");

  Args.addOptInFlag(CmdArgs, options::OPT_fuse_line_directives,
                    options::OPT_fno_use_line_directives);

  // -fno-minimize-whitespace is default.
  if (Args.hasFlag(options::OPT_fminimize_whitespace,
                   options::OPT_fno_minimize_whitespace, false)) {
    types::ID InputType = Inputs[0].getType();
    if (!isDerivedFromC(InputType))
      D.Diag(diag::err_drv_minws_unsupported_input_type)
          << types::getTypeName(InputType);
    CmdArgs.push_back("-fminimize-whitespace");
  }

  // -fms-extensions=0 is default.
  if (Args.hasFlag(options::OPT_fms_extensions, options::OPT_fno_ms_extensions,
                   IsWindowsMSVC))
    CmdArgs.push_back("-fms-extensions");

  // -fms-compatibility=0 is default.
  bool IsMSVCCompat = Args.hasFlag(
      options::OPT_fms_compatibility, options::OPT_fno_ms_compatibility,
      (IsWindowsMSVC && Args.hasFlag(options::OPT_fms_extensions,
                                     options::OPT_fno_ms_extensions, true)));
  if (IsMSVCCompat)
    CmdArgs.push_back("-fms-compatibility");

  if (Triple.isWindowsMSVCEnvironment() && !D.IsCLMode() &&
      Args.hasArg(options::OPT_fms_runtime_lib_EQ))
    ProcessVSRuntimeLibrary(Args, CmdArgs, TC);

  // Handle -fgcc-version, if present.
  VersionTuple GNUCVer;
  if (Arg *A = Args.getLastArg(options::OPT_fgnuc_version_EQ)) {
    // Check that the version has 1 to 3 components and the minor and patch
    // versions fit in two decimal digits.
    StringRef Val = A->getValue();
    Val = Val.empty() ? "0" : Val; // Treat "" as 0 or disable.
    bool Invalid = GNUCVer.tryParse(Val);
    unsigned Minor = GNUCVer.getMinor().value_or(0);
    unsigned Patch = GNUCVer.getSubminor().value_or(0);
    if (Invalid || GNUCVer.getBuild() || Minor >= 100 || Patch >= 100) {
      D.Diag(diag::err_drv_invalid_value)
          << A->getAsString(Args) << A->getValue();
    }
  } else if (!IsMSVCCompat) {
    // Imitate GCC 4.2.1 by default if -fms-compatibility is not in effect.
    GNUCVer = VersionTuple(4, 2, 1);
  }
  if (!GNUCVer.empty()) {
    CmdArgs.push_back(
        Args.MakeArgString("-fgnuc-version=" + GNUCVer.getAsString()));
  }

  VersionTuple MSVT = TC.computeMSVCVersion(&D, Args);
  if (!MSVT.empty())
    CmdArgs.push_back(
        Args.MakeArgString("-fms-compatibility-version=" + MSVT.getAsString()));

  bool IsMSVC2015Compatible = MSVT.getMajor() >= 19;
  if (ImplyVCPPCVer) {
    StringRef LanguageStandard;
    if (const Arg *StdArg = Args.getLastArg(options::OPT__SLASH_std)) {
      Std = StdArg;
      LanguageStandard = llvm::StringSwitch<StringRef>(StdArg->getValue())
                             .Case("c11", "-std=c11")
                             .Case("c17", "-std=c17")
                             .Default("");
      if (LanguageStandard.empty())
        D.Diag(clang::diag::warn_drv_unused_argument)
            << StdArg->getAsString(Args);
    }
    CmdArgs.push_back(LanguageStandard.data());
  }
  if (ImplyVCPPCXXVer) {
    StringRef LanguageStandard;
    if (const Arg *StdArg = Args.getLastArg(options::OPT__SLASH_std)) {
      Std = StdArg;
      LanguageStandard = llvm::StringSwitch<StringRef>(StdArg->getValue())
                             .Case("c++14", "-std=c++14")
                             .Case("c++17", "-std=c++17")
                             .Case("c++20", "-std=c++20")
                             // TODO add c++23 and c++26 when MSVC supports it.
                             .Case("c++latest", "-std=c++26")
                             .Default("");
      if (LanguageStandard.empty())
        D.Diag(clang::diag::warn_drv_unused_argument)
            << StdArg->getAsString(Args);
    }

    if (LanguageStandard.empty()) {
      if (IsSYCL)
        // For DPC++, C++17 is the default.
        LanguageStandard = "-std=c++17";
      else if (IsMSVC2015Compatible)
        LanguageStandard = "-std=c++14";
      else
        LanguageStandard = "-std=c++11";
    }

    CmdArgs.push_back(LanguageStandard.data());
  }

  Args.addOptInFlag(CmdArgs, options::OPT_fborland_extensions,
                    options::OPT_fno_borland_extensions);

  // -fno-declspec is default, except for PS4/PS5.
  if (Args.hasFlag(options::OPT_fdeclspec, options::OPT_fno_declspec,
                   RawTriple.isPS()))
    CmdArgs.push_back("-fdeclspec");
  else if (Args.hasArg(options::OPT_fno_declspec))
    CmdArgs.push_back("-fno-declspec"); // Explicitly disabling __declspec.

  // -fthreadsafe-static is default, except for MSVC compatibility versions less
  // than 19.
  if (!Args.hasFlag(options::OPT_fthreadsafe_statics,
                    options::OPT_fno_threadsafe_statics,
                    !types::isOpenCL(InputType) &&
                        (!IsWindowsMSVC || IsMSVC2015Compatible)))
    CmdArgs.push_back("-fno-threadsafe-statics");

  // -fno-delayed-template-parsing is default, except when targeting MSVC.
  // Many old Windows SDK versions require this to parse.
  // FIXME: MSVC introduced /Zc:twoPhase- to disable this behavior in their
  // compiler. We should be able to disable this by default at some point.
  if (Args.hasFlag(options::OPT_fdelayed_template_parsing,
                   options::OPT_fno_delayed_template_parsing, IsWindowsMSVC))
    CmdArgs.push_back("-fdelayed-template-parsing");

  // -fgnu-keywords default varies depending on language; only pass if
  // specified.
  Args.AddLastArg(CmdArgs, options::OPT_fgnu_keywords,
                  options::OPT_fno_gnu_keywords);

  Args.addOptInFlag(CmdArgs, options::OPT_fgnu89_inline,
                    options::OPT_fno_gnu89_inline);

  const Arg *InlineArg = Args.getLastArg(options::OPT_finline_functions,
                                         options::OPT_finline_hint_functions,
                                         options::OPT_fno_inline_functions);
  if (Arg *A = Args.getLastArg(options::OPT_finline, options::OPT_fno_inline)) {
    if (A->getOption().matches(options::OPT_fno_inline))
      A->render(Args, CmdArgs);
  } else if (InlineArg) {
    InlineArg->render(Args, CmdArgs);
  }

  Args.AddLastArg(CmdArgs, options::OPT_finline_max_stacksize_EQ);

  bool HaveModules =
      RenderModulesOptions(C, D, Args, Input, Output, Std, CmdArgs);

  if (Args.hasFlag(options::OPT_fpch_validate_input_files_content,
                   options::OPT_fno_pch_validate_input_files_content, false))
    CmdArgs.push_back("-fvalidate-ast-input-files-content");
  if (Args.hasFlag(options::OPT_fpch_instantiate_templates,
                   options::OPT_fno_pch_instantiate_templates, false))
    CmdArgs.push_back("-fpch-instantiate-templates");
  if (Args.hasFlag(options::OPT_fpch_codegen, options::OPT_fno_pch_codegen,
                   false))
    CmdArgs.push_back("-fmodules-codegen");
  if (Args.hasFlag(options::OPT_fpch_debuginfo, options::OPT_fno_pch_debuginfo,
                   false))
    CmdArgs.push_back("-fmodules-debuginfo");

  if (!CLANG_ENABLE_OPAQUE_POINTERS_INTERNAL)
    CmdArgs.push_back("-no-opaque-pointers");
  else if ((Triple.isSPIRV() || Triple.isSPIR()) &&
           !SPIRV_ENABLE_OPAQUE_POINTERS)
    CmdArgs.push_back("-no-opaque-pointers");

  ObjCRuntime Runtime = AddObjCRuntimeArgs(Args, Inputs, CmdArgs, rewriteKind);
  RenderObjCOptions(TC, D, RawTriple, Args, Runtime, rewriteKind != RK_None,
                    Input, CmdArgs);

  if (types::isObjC(Input.getType()) &&
      Args.hasFlag(options::OPT_fobjc_encode_cxx_class_template_spec,
                   options::OPT_fno_objc_encode_cxx_class_template_spec,
                   !Runtime.isNeXTFamily()))
    CmdArgs.push_back("-fobjc-encode-cxx-class-template-spec");

  if (Args.hasFlag(options::OPT_fapplication_extension,
                   options::OPT_fno_application_extension, false))
    CmdArgs.push_back("-fapplication-extension");

  // Handle GCC-style exception args.
  bool EH = false;
  if (!C.getDriver().IsCLMode())
    EH = addExceptionArgs(Args, InputType, TC, KernelOrKext, Runtime, CmdArgs);

  // Handle exception personalities
  Arg *A = Args.getLastArg(
      options::OPT_fsjlj_exceptions, options::OPT_fseh_exceptions,
      options::OPT_fdwarf_exceptions, options::OPT_fwasm_exceptions);
  if (A) {
    const Option &Opt = A->getOption();
    if (Opt.matches(options::OPT_fsjlj_exceptions))
      CmdArgs.push_back("-exception-model=sjlj");
    if (Opt.matches(options::OPT_fseh_exceptions))
      CmdArgs.push_back("-exception-model=seh");
    if (Opt.matches(options::OPT_fdwarf_exceptions))
      CmdArgs.push_back("-exception-model=dwarf");
    if (Opt.matches(options::OPT_fwasm_exceptions))
      CmdArgs.push_back("-exception-model=wasm");
  } else {
    switch (TC.GetExceptionModel(Args)) {
    default:
      break;
    case llvm::ExceptionHandling::DwarfCFI:
      CmdArgs.push_back("-exception-model=dwarf");
      break;
    case llvm::ExceptionHandling::SjLj:
      CmdArgs.push_back("-exception-model=sjlj");
      break;
    case llvm::ExceptionHandling::WinEH:
      CmdArgs.push_back("-exception-model=seh");
      break;
    }
  }

  // C++ "sane" operator new.
  Args.addOptOutFlag(CmdArgs, options::OPT_fassume_sane_operator_new,
                     options::OPT_fno_assume_sane_operator_new);

  // -frelaxed-template-template-args is off by default, as it is a severe
  // breaking change until a corresponding change to template partial ordering
  // is provided.
  Args.addOptInFlag(CmdArgs, options::OPT_frelaxed_template_template_args,
                    options::OPT_fno_relaxed_template_template_args);

  // -fsized-deallocation is off by default, as it is an ABI-breaking change for
  // most platforms.
  Args.addOptInFlag(CmdArgs, options::OPT_fsized_deallocation,
                    options::OPT_fno_sized_deallocation);

  // -faligned-allocation is on by default in C++17 onwards and otherwise off
  // by default.
  if (Arg *A = Args.getLastArg(options::OPT_faligned_allocation,
                               options::OPT_fno_aligned_allocation,
                               options::OPT_faligned_new_EQ)) {
    if (A->getOption().matches(options::OPT_fno_aligned_allocation))
      CmdArgs.push_back("-fno-aligned-allocation");
    else
      CmdArgs.push_back("-faligned-allocation");
  }

  // The default new alignment can be specified using a dedicated option or via
  // a GCC-compatible option that also turns on aligned allocation.
  if (Arg *A = Args.getLastArg(options::OPT_fnew_alignment_EQ,
                               options::OPT_faligned_new_EQ))
    CmdArgs.push_back(
        Args.MakeArgString(Twine("-fnew-alignment=") + A->getValue()));

  // -fconstant-cfstrings is default, and may be subject to argument translation
  // on Darwin.
  if (!Args.hasFlag(options::OPT_fconstant_cfstrings,
                    options::OPT_fno_constant_cfstrings, true) ||
      !Args.hasFlag(options::OPT_mconstant_cfstrings,
                    options::OPT_mno_constant_cfstrings, true))
    CmdArgs.push_back("-fno-constant-cfstrings");

  Args.addOptInFlag(CmdArgs, options::OPT_fpascal_strings,
                    options::OPT_fno_pascal_strings);

  // Honor -fpack-struct= and -fpack-struct, if given. Note that
  // -fno-pack-struct doesn't apply to -fpack-struct=.
  if (Arg *A = Args.getLastArg(options::OPT_fpack_struct_EQ)) {
    std::string PackStructStr = "-fpack-struct=";
    PackStructStr += A->getValue();
    CmdArgs.push_back(Args.MakeArgString(PackStructStr));
  } else if (Args.hasFlag(options::OPT_fpack_struct,
                          options::OPT_fno_pack_struct, false)) {
    CmdArgs.push_back("-fpack-struct=1");
  }

  // Handle -fmax-type-align=N and -fno-type-align
  bool SkipMaxTypeAlign = Args.hasArg(options::OPT_fno_max_type_align);
  if (Arg *A = Args.getLastArg(options::OPT_fmax_type_align_EQ)) {
    if (!SkipMaxTypeAlign) {
      std::string MaxTypeAlignStr = "-fmax-type-align=";
      MaxTypeAlignStr += A->getValue();
      CmdArgs.push_back(Args.MakeArgString(MaxTypeAlignStr));
    }
  } else if (RawTriple.isOSDarwin()) {
    if (!SkipMaxTypeAlign) {
      std::string MaxTypeAlignStr = "-fmax-type-align=16";
      CmdArgs.push_back(Args.MakeArgString(MaxTypeAlignStr));
    }
  }

  if (!Args.hasFlag(options::OPT_Qy, options::OPT_Qn, true))
    CmdArgs.push_back("-Qn");

  // -fno-common is the default, set -fcommon only when that flag is set.
  Args.addOptInFlag(CmdArgs, options::OPT_fcommon, options::OPT_fno_common);

  // -fsigned-bitfields is default, and clang doesn't yet support
  // -funsigned-bitfields.
  if (!Args.hasFlag(options::OPT_fsigned_bitfields,
                    options::OPT_funsigned_bitfields, true))
    D.Diag(diag::warn_drv_clang_unsupported)
        << Args.getLastArg(options::OPT_funsigned_bitfields)->getAsString(Args);

  // -fsigned-bitfields is default, and clang doesn't support -fno-for-scope.
  if (!Args.hasFlag(options::OPT_ffor_scope, options::OPT_fno_for_scope, true))
    D.Diag(diag::err_drv_clang_unsupported)
        << Args.getLastArg(options::OPT_fno_for_scope)->getAsString(Args);

  // -finput_charset=UTF-8 is default. Reject others
  if (Arg *inputCharset = Args.getLastArg(options::OPT_finput_charset_EQ)) {
    StringRef value = inputCharset->getValue();
    if (!value.equals_insensitive("utf-8"))
      D.Diag(diag::err_drv_invalid_value) << inputCharset->getAsString(Args)
                                          << value;
  }

  // -fexec_charset=UTF-8 is default. Reject others
  if (Arg *execCharset = Args.getLastArg(options::OPT_fexec_charset_EQ)) {
    StringRef value = execCharset->getValue();
    if (!value.equals_insensitive("utf-8"))
      D.Diag(diag::err_drv_invalid_value) << execCharset->getAsString(Args)
                                          << value;
  }

  RenderDiagnosticsOptions(D, Args, CmdArgs);

  Args.addOptInFlag(CmdArgs, options::OPT_fasm_blocks,
                    options::OPT_fno_asm_blocks);

  Args.addOptOutFlag(CmdArgs, options::OPT_fgnu_inline_asm,
                     options::OPT_fno_gnu_inline_asm);

  // Enable vectorization per default according to the optimization level
  // selected. For optimization levels that want vectorization we use the alias
  // option to simplify the hasFlag logic.
  bool EnableVec = shouldEnableVectorizerAtOLevel(Args, false);
  OptSpecifier VectorizeAliasOption =
      EnableVec ? options::OPT_O_Group : options::OPT_fvectorize;
  if (Args.hasFlag(options::OPT_fvectorize, VectorizeAliasOption,
                   options::OPT_fno_vectorize, EnableVec))
    CmdArgs.push_back("-vectorize-loops");

  // -fslp-vectorize is enabled based on the optimization level selected.
  bool EnableSLPVec = shouldEnableVectorizerAtOLevel(Args, true);
  OptSpecifier SLPVectAliasOption =
      EnableSLPVec ? options::OPT_O_Group : options::OPT_fslp_vectorize;
  if (Args.hasFlag(options::OPT_fslp_vectorize, SLPVectAliasOption,
                   options::OPT_fno_slp_vectorize, EnableSLPVec))
    CmdArgs.push_back("-vectorize-slp");

  ParseMPreferVectorWidth(D, Args, CmdArgs);

  Args.AddLastArg(CmdArgs, options::OPT_fshow_overloads_EQ);
  Args.AddLastArg(CmdArgs,
                  options::OPT_fsanitize_undefined_strip_path_components_EQ);

  // -fdollars-in-identifiers default varies depending on platform and
  // language; only pass if specified.
  if (Arg *A = Args.getLastArg(options::OPT_fdollars_in_identifiers,
                               options::OPT_fno_dollars_in_identifiers)) {
    if (A->getOption().matches(options::OPT_fdollars_in_identifiers))
      CmdArgs.push_back("-fdollars-in-identifiers");
    else
      CmdArgs.push_back("-fno-dollars-in-identifiers");
  }

  Args.addOptInFlag(CmdArgs, options::OPT_fapple_pragma_pack,
                    options::OPT_fno_apple_pragma_pack);

  if (Args.hasFlag(options::OPT_fxl_pragma_pack,
                   options::OPT_fno_xl_pragma_pack, RawTriple.isOSAIX()))
    CmdArgs.push_back("-fxl-pragma-pack");

  // Remarks can be enabled with any of the `-f.*optimization-record.*` flags.
  if (willEmitRemarks(Args) && checkRemarksOptions(D, Args, Triple))
    renderRemarksOptions(Args, CmdArgs, Triple, Input, Output, JA);

  bool RewriteImports = Args.hasFlag(options::OPT_frewrite_imports,
                                     options::OPT_fno_rewrite_imports, false);
  if (RewriteImports)
    CmdArgs.push_back("-frewrite-imports");

  Args.addOptInFlag(CmdArgs, options::OPT_fdirectives_only,
                    options::OPT_fno_directives_only);

  // Enable rewrite includes if the user's asked for it or if we're generating
  // diagnostics.
  // TODO: Once -module-dependency-dir works with -frewrite-includes it'd be
  // nice to enable this when doing a crashdump for modules as well.
  if (Args.hasFlag(options::OPT_frewrite_includes,
                   options::OPT_fno_rewrite_includes, false) ||
      (C.isForDiagnostics() && !HaveModules))
    CmdArgs.push_back("-frewrite-includes");

  // Only allow -traditional or -traditional-cpp outside in preprocessing modes.
  if (Arg *A = Args.getLastArg(options::OPT_traditional,
                               options::OPT_traditional_cpp)) {
    if (isa<PreprocessJobAction>(JA))
      CmdArgs.push_back("-traditional-cpp");
    else
      D.Diag(diag::err_drv_clang_unsupported) << A->getAsString(Args);
  }

  Args.AddLastArg(CmdArgs, options::OPT_dM);
  Args.AddLastArg(CmdArgs, options::OPT_dD);
  Args.AddLastArg(CmdArgs, options::OPT_dI);

  Args.AddLastArg(CmdArgs, options::OPT_fmax_tokens_EQ);

  // Handle serialized diagnostics.
  if (Arg *A = Args.getLastArg(options::OPT__serialize_diags)) {
    CmdArgs.push_back("-serialize-diagnostic-file");
    CmdArgs.push_back(Args.MakeArgString(A->getValue()));
  }

  if (Args.hasArg(options::OPT_fretain_comments_from_system_headers))
    CmdArgs.push_back("-fretain-comments-from-system-headers");

  // Forward -fcomment-block-commands to -cc1.
  Args.AddAllArgs(CmdArgs, options::OPT_fcomment_block_commands);
  // Forward -fparse-all-comments to -cc1.
  Args.AddAllArgs(CmdArgs, options::OPT_fparse_all_comments);

  // Turn -fplugin=name.so into -load name.so
  for (const Arg *A : Args.filtered(options::OPT_fplugin_EQ)) {
    CmdArgs.push_back("-load");
    CmdArgs.push_back(A->getValue());
    A->claim();
  }

  // Turn -fplugin-arg-pluginname-key=value into
  // -plugin-arg-pluginname key=value
  // GCC has an actual plugin_argument struct with key/value pairs that it
  // passes to its plugins, but we don't, so just pass it on as-is.
  //
  // The syntax for -fplugin-arg- is ambiguous if both plugin name and
  // argument key are allowed to contain dashes. GCC therefore only
  // allows dashes in the key. We do the same.
  for (const Arg *A : Args.filtered(options::OPT_fplugin_arg)) {
    auto ArgValue = StringRef(A->getValue());
    auto FirstDashIndex = ArgValue.find('-');
    StringRef PluginName = ArgValue.substr(0, FirstDashIndex);
    StringRef Arg = ArgValue.substr(FirstDashIndex + 1);

    A->claim();
    if (FirstDashIndex == StringRef::npos || Arg.empty()) {
      if (PluginName.empty()) {
        D.Diag(diag::warn_drv_missing_plugin_name) << A->getAsString(Args);
      } else {
        D.Diag(diag::warn_drv_missing_plugin_arg)
            << PluginName << A->getAsString(Args);
      }
      continue;
    }

    CmdArgs.push_back(Args.MakeArgString(Twine("-plugin-arg-") + PluginName));
    CmdArgs.push_back(Args.MakeArgString(Arg));
  }

  // Forward -fpass-plugin=name.so to -cc1.
  for (const Arg *A : Args.filtered(options::OPT_fpass_plugin_EQ)) {
    CmdArgs.push_back(
        Args.MakeArgString(Twine("-fpass-plugin=") + A->getValue()));
    A->claim();
  }

  // Forward --vfsoverlay to -cc1.
  for (const Arg *A : Args.filtered(options::OPT_vfsoverlay)) {
    CmdArgs.push_back("--vfsoverlay");
    CmdArgs.push_back(A->getValue());
    A->claim();
  }

  // Setup statistics file output.
  SmallString<128> StatsFile = getStatsFileName(Args, Output, Input, D);
  if (!StatsFile.empty()) {
    CmdArgs.push_back(Args.MakeArgString(Twine("-stats-file=") + StatsFile));
    if (D.CCPrintInternalStats)
      CmdArgs.push_back("-stats-file-append");
  }

  // Forward -Xclang arguments to -cc1, and -mllvm arguments to the LLVM option
  // parser.
  for (auto Arg : Args.filtered(options::OPT_Xclang)) {
    Arg->claim();
    // -finclude-default-header flag is for preprocessor,
    // do not pass it to other cc1 commands when save-temps is enabled
    if (C.getDriver().isSaveTempsEnabled() &&
        !isa<PreprocessJobAction>(JA)) {
      if (StringRef(Arg->getValue()) == "-finclude-default-header")
        continue;
    }
    CmdArgs.push_back(Arg->getValue());
  }
  for (const Arg *A : Args.filtered(options::OPT_mllvm)) {
    A->claim();

    // We translate this by hand to the -cc1 argument, since nightly test uses
    // it and developers have been trained to spell it with -mllvm. Both
    // spellings are now deprecated and should be removed.
    if (StringRef(A->getValue(0)) == "-disable-llvm-optzns") {
      CmdArgs.push_back("-disable-llvm-optzns");
    } else {
      A->render(Args, CmdArgs);
    }
  }

  // With -save-temps, we want to save the unoptimized bitcode output from the
  // CompileJobAction, use -disable-llvm-passes to get pristine IR generated
  // by the frontend.
  // When -fembed-bitcode is enabled, optimized bitcode is emitted because it
  // has slightly different breakdown between stages.
  // When generating IR for -fsycl device compilations, optimized bitcode is
  // emitted as we want the -save-temps values to match regular compilation.
  // FIXME: -fembed-bitcode -save-temps will save optimized bitcode instead of
  // pristine IR generated by the frontend. Ideally, a new compile action should
  // be added so both IR can be captured.
  if ((C.getDriver().isSaveTempsEnabled() ||
       JA.isHostOffloading(Action::OFK_OpenMP)) &&
      !(C.getDriver().embedBitcodeInObject() && !IsUsingLTO) &&
      !IsSYCLOffloadDevice && isa<CompileJobAction>(JA))
    CmdArgs.push_back("-disable-llvm-passes");

  Args.AddAllArgs(CmdArgs, options::OPT_undef);

  const char *Exec = D.getClangProgramPath();

  // Optionally embed the -cc1 level arguments into the debug info or a
  // section, for build analysis.
  // Also record command line arguments into the debug info if
  // -grecord-gcc-switches options is set on.
  // By default, -gno-record-gcc-switches is set on and no recording.
  auto GRecordSwitches =
      Args.hasFlag(options::OPT_grecord_command_line,
                   options::OPT_gno_record_command_line, false);
  auto FRecordSwitches =
      Args.hasFlag(options::OPT_frecord_command_line,
                   options::OPT_fno_record_command_line, false);
  if (FRecordSwitches && !Triple.isOSBinFormatELF())
    D.Diag(diag::err_drv_unsupported_opt_for_target)
        << Args.getLastArg(options::OPT_frecord_command_line)->getAsString(Args)
        << TripleStr;
  if (TC.UseDwarfDebugFlags() || GRecordSwitches || FRecordSwitches) {
    ArgStringList OriginalArgs;
    for (const auto &Arg : Args)
      Arg->render(Args, OriginalArgs);

    SmallString<256> Flags;
    EscapeSpacesAndBackslashes(Exec, Flags);
    for (const char *OriginalArg : OriginalArgs) {
      SmallString<128> EscapedArg;
      EscapeSpacesAndBackslashes(OriginalArg, EscapedArg);
      Flags += " ";
      Flags += EscapedArg;
    }
    auto FlagsArgString = Args.MakeArgString(Flags);
    if (TC.UseDwarfDebugFlags() || GRecordSwitches) {
      CmdArgs.push_back("-dwarf-debug-flags");
      CmdArgs.push_back(FlagsArgString);
    }
    if (FRecordSwitches) {
      CmdArgs.push_back("-record-command-line");
      CmdArgs.push_back(FlagsArgString);
    }
  }

  // Host-side offloading compilation receives all device-side outputs. Include
  // them in the host compilation depending on the target. If the host inputs
  // are not empty we use the new-driver scheme, otherwise use the old scheme.
  if ((IsCuda || IsHIP) && CudaDeviceInput) {
    CmdArgs.push_back("-fcuda-include-gpubinary");
    CmdArgs.push_back(CudaDeviceInput->getFilename());
  } else if (!HostOffloadingInputs.empty()) {
    if ((IsCuda || IsHIP) && !IsRDCMode) {
      assert(HostOffloadingInputs.size() == 1 && "Only one input expected");
      CmdArgs.push_back("-fcuda-include-gpubinary");
      CmdArgs.push_back(HostOffloadingInputs.front().getFilename());
    } else {
      for (const InputInfo Input : HostOffloadingInputs)
        CmdArgs.push_back(Args.MakeArgString("-fembed-offload-object=" +
                                             TC.getInputFilename(Input)));
    }
  }

  if (IsCuda) {
    if (Args.hasFlag(options::OPT_fcuda_short_ptr,
                     options::OPT_fno_cuda_short_ptr, false))
      CmdArgs.push_back("-fcuda-short-ptr");
  }

  if (IsCuda || IsHIP) {
    // Determine the original source input.
    const Action *SourceAction = &JA;
    while (SourceAction->getKind() != Action::InputClass) {
      assert(!SourceAction->getInputs().empty() && "unexpected root action!");
      SourceAction = SourceAction->getInputs()[0];
    }
    auto CUID = cast<InputAction>(SourceAction)->getId();
    if (!CUID.empty())
      CmdArgs.push_back(Args.MakeArgString(Twine("-cuid=") + Twine(CUID)));
  }

  if (IsHIP) {
    CmdArgs.push_back("-fcuda-allow-variadic-functions");
    Args.AddLastArg(CmdArgs, options::OPT_fgpu_default_stream_EQ);
  }

  if (IsCudaDevice || IsHIPDevice || IsSYCLOffloadDevice) {
    StringRef InlineThresh =
        Args.getLastArgValue(options::OPT_fgpu_inline_threshold_EQ);
    if (!InlineThresh.empty()) {
      std::string ArgStr =
          std::string("-inline-threshold=") + InlineThresh.str();
      CmdArgs.append({"-mllvm", Args.MakeArgStringRef(ArgStr)});
    }
  }

  // OpenMP offloading device jobs take the argument -fopenmp-host-ir-file-path
  // to specify the result of the compile phase on the host, so the meaningful
  // device declarations can be identified. Also, -fopenmp-is-device is passed
  // along to tell the frontend that it is generating code for a device, so that
  // only the relevant declarations are emitted.
  if (IsOpenMPDevice) {
    CmdArgs.push_back("-fopenmp-is-device");
    if (OpenMPDeviceInput) {
      CmdArgs.push_back("-fopenmp-host-ir-file-path");
      CmdArgs.push_back(Args.MakeArgString(OpenMPDeviceInput->getFilename()));
    }
  }

  if (Triple.isAMDGPU()) {
    handleAMDGPUCodeObjectVersionOptions(D, Args, CmdArgs);

    Args.addOptInFlag(CmdArgs, options::OPT_munsafe_fp_atomics,
                      options::OPT_mno_unsafe_fp_atomics);
    Args.addOptOutFlag(CmdArgs, options::OPT_mamdgpu_ieee,
                       options::OPT_mno_amdgpu_ieee);
  }

  // For all the host OpenMP offloading compile jobs we need to pass the targets
  // information using -fopenmp-targets= option.
  if (JA.isHostOffloading(Action::OFK_OpenMP)) {
    SmallString<128> Targets("-fopenmp-targets=");

    SmallVector<std::string, 4> Triples;
    auto TCRange = C.getOffloadToolChains<Action::OFK_OpenMP>();
    std::transform(TCRange.first, TCRange.second, std::back_inserter(Triples),
                   [](auto TC) { return TC.second->getTripleString(); });
    CmdArgs.push_back(Args.MakeArgString(Targets + llvm::join(Triples, ",")));
  }

  // For all the host SYCL offloading compile jobs we need to pass the targets
  // information using -fsycl-targets= option.
  if (isa<CompileJobAction>(JA) && JA.isHostOffloading(Action::OFK_SYCL)) {
    SmallString<128> TargetInfo("-fsycl-targets=");

    if (Arg *Tgts = Args.getLastArg(options::OPT_fsycl_targets_EQ)) {
      for (unsigned i = 0; i < Tgts->getNumValues(); ++i) {
        if (i)
          TargetInfo += ',';
        // We need to get the string from the triple because it may be not
        // exactly the same as the one we get directly from the arguments.
        llvm::Triple T(Tgts->getValue(i));
        TargetInfo += T.getTriple();
      }
    } else
      // Use the default.
      TargetInfo += C.getDriver().MakeSYCLDeviceTriple().normalize();
    CmdArgs.push_back(Args.MakeArgString(TargetInfo.str()));
  }

  bool VirtualFunctionElimination =
      Args.hasFlag(options::OPT_fvirtual_function_elimination,
                   options::OPT_fno_virtual_function_elimination, false);
  if (VirtualFunctionElimination) {
    // VFE requires full LTO (currently, this might be relaxed to allow ThinLTO
    // in the future).
    if (LTOMode != LTOK_Full)
      D.Diag(diag::err_drv_argument_only_allowed_with)
          << "-fvirtual-function-elimination"
          << "-flto=full";

    CmdArgs.push_back("-fvirtual-function-elimination");
  }

  // VFE requires whole-program-vtables, and enables it by default.
  bool WholeProgramVTables = Args.hasFlag(
      options::OPT_fwhole_program_vtables,
      options::OPT_fno_whole_program_vtables, VirtualFunctionElimination);
  if (VirtualFunctionElimination && !WholeProgramVTables) {
    D.Diag(diag::err_drv_argument_not_allowed_with)
        << "-fno-whole-program-vtables"
        << "-fvirtual-function-elimination";
  }

  if (WholeProgramVTables) {
    // Propagate -fwhole-program-vtables if this is an LTO compile.
    if (IsUsingLTO)
      CmdArgs.push_back("-fwhole-program-vtables");
    // Check if we passed LTO options but they were suppressed because this is a
    // device offloading action, or we passed device offload LTO options which
    // were suppressed because this is not the device offload action.
    // Otherwise, issue an error.
    else if (!D.isUsingLTO(!IsDeviceOffloadAction))
      D.Diag(diag::err_drv_argument_only_allowed_with)
          << "-fwhole-program-vtables"
          << "-flto";
  }

  bool DefaultsSplitLTOUnit =
      (WholeProgramVTables || SanitizeArgs.needsLTO()) &&
      (LTOMode == LTOK_Full || TC.canSplitThinLTOUnit());
  bool SplitLTOUnit =
      Args.hasFlag(options::OPT_fsplit_lto_unit,
                   options::OPT_fno_split_lto_unit, DefaultsSplitLTOUnit);
  if (SanitizeArgs.needsLTO() && !SplitLTOUnit)
    D.Diag(diag::err_drv_argument_not_allowed_with) << "-fno-split-lto-unit"
                                                    << "-fsanitize=cfi";
  if (SplitLTOUnit)
    CmdArgs.push_back("-fsplit-lto-unit");

  if (Arg *A = Args.getLastArg(options::OPT_fglobal_isel,
                               options::OPT_fno_global_isel)) {
    CmdArgs.push_back("-mllvm");
    if (A->getOption().matches(options::OPT_fglobal_isel)) {
      CmdArgs.push_back("-global-isel=1");

      // GISel is on by default on AArch64 -O0, so don't bother adding
      // the fallback remarks for it. Other combinations will add a warning of
      // some kind.
      bool IsArchSupported = Triple.getArch() == llvm::Triple::aarch64;
      bool IsOptLevelSupported = false;

      Arg *A = Args.getLastArg(options::OPT_O_Group);
      if (Triple.getArch() == llvm::Triple::aarch64) {
        if (!A || A->getOption().matches(options::OPT_O0))
          IsOptLevelSupported = true;
      }
      if (!IsArchSupported || !IsOptLevelSupported) {
        CmdArgs.push_back("-mllvm");
        CmdArgs.push_back("-global-isel-abort=2");

        if (!IsArchSupported)
          D.Diag(diag::warn_drv_global_isel_incomplete) << Triple.getArchName();
        else
          D.Diag(diag::warn_drv_global_isel_incomplete_opt);
      }
    } else {
      CmdArgs.push_back("-global-isel=0");
    }
  }

  if (Args.hasArg(options::OPT_forder_file_instrumentation)) {
     CmdArgs.push_back("-forder-file-instrumentation");
     // Enable order file instrumentation when ThinLTO is not on. When ThinLTO is
     // on, we need to pass these flags as linker flags and that will be handled
     // outside of the compiler.
     if (!IsUsingLTO) {
       CmdArgs.push_back("-mllvm");
       CmdArgs.push_back("-enable-order-file-instrumentation");
     }
  }

  if (Arg *A = Args.getLastArg(options::OPT_fforce_enable_int128,
                               options::OPT_fno_force_enable_int128)) {
    if (A->getOption().matches(options::OPT_fforce_enable_int128))
      CmdArgs.push_back("-fforce-enable-int128");
  }

  Args.addOptInFlag(CmdArgs, options::OPT_fkeep_static_consts,
                    options::OPT_fno_keep_static_consts);
  Args.addOptInFlag(CmdArgs, options::OPT_fcomplete_member_pointers,
                    options::OPT_fno_complete_member_pointers);
  Args.addOptOutFlag(CmdArgs, options::OPT_fcxx_static_destructors,
                     options::OPT_fno_cxx_static_destructors);

  addMachineOutlinerArgs(D, Args, CmdArgs, Triple, /*IsLTO=*/false);

  if (Arg *A = Args.getLastArg(options::OPT_moutline_atomics,
                               options::OPT_mno_outline_atomics)) {
    // Option -moutline-atomics supported for AArch64 target only.
    if (!Triple.isAArch64()) {
      D.Diag(diag::warn_drv_moutline_atomics_unsupported_opt)
          << Triple.getArchName() << A->getOption().getName();
    } else {
      if (A->getOption().matches(options::OPT_moutline_atomics)) {
        CmdArgs.push_back("-target-feature");
        CmdArgs.push_back("+outline-atomics");
      } else {
        CmdArgs.push_back("-target-feature");
        CmdArgs.push_back("-outline-atomics");
      }
    }
  } else if (Triple.isAArch64() &&
             getToolChain().IsAArch64OutlineAtomicsDefault(Args)) {
    CmdArgs.push_back("-target-feature");
    CmdArgs.push_back("+outline-atomics");
  }

  if (Triple.isAArch64() &&
      (Args.hasArg(options::OPT_mno_fmv) ||
       getToolChain().GetRuntimeLibType(Args) != ToolChain::RLT_CompilerRT)) {
    // Disable Function Multiversioning on AArch64 target.
    CmdArgs.push_back("-target-feature");
    CmdArgs.push_back("-fmv");
  }

  if (Args.hasFlag(options::OPT_faddrsig, options::OPT_fno_addrsig,
                   (TC.getTriple().isOSBinFormatELF() ||
                    TC.getTriple().isOSBinFormatCOFF()) &&
                       !TC.getTriple().isPS4() && !TC.getTriple().isVE() &&
                       !TC.getTriple().isOSNetBSD() &&
                       !Distro(D.getVFS(), TC.getTriple()).IsGentoo() &&
                       !TC.getTriple().isAndroid() && TC.useIntegratedAs()))
    CmdArgs.push_back("-faddrsig");

  if ((Triple.isOSBinFormatELF() || Triple.isOSBinFormatMachO()) &&
      (EH || UnwindTables || AsyncUnwindTables ||
       DebugInfoKind != llvm::codegenoptions::NoDebugInfo))
    CmdArgs.push_back("-D__GCC_HAVE_DWARF2_CFI_ASM=1");

  if (Arg *A = Args.getLastArg(options::OPT_fsymbol_partition_EQ)) {
    std::string Str = A->getAsString(Args);
    if (!TC.getTriple().isOSBinFormatELF())
      D.Diag(diag::err_drv_unsupported_opt_for_target)
          << Str << TC.getTripleString();
    CmdArgs.push_back(Args.MakeArgString(Str));
  }

  // Add the output path to the object file for CodeView debug infos.
  if (EmitCodeView && Output.isFilename())
    addDebugObjectName(Args, CmdArgs, DebugCompilationDir,
                       Output.getFilename());

  // Add the "-o out -x type src.c" flags last. This is done primarily to make
  // the -cc1 command easier to edit when reproducing compiler crashes.
  if (Output.getType() == types::TY_Dependencies) {
    // Handled with other dependency code.
  } else if (Output.isFilename()) {
    if (Output.getType() == clang::driver::types::TY_IFS_CPP ||
        Output.getType() == clang::driver::types::TY_IFS) {
      SmallString<128> OutputFilename(Output.getFilename());
      llvm::sys::path::replace_extension(OutputFilename, "ifs");
      CmdArgs.push_back("-o");
      CmdArgs.push_back(Args.MakeArgString(OutputFilename));
    } else {
      CmdArgs.push_back("-o");
      CmdArgs.push_back(Output.getFilename());
    }
  } else {
    assert(Output.isNothing() && "Invalid output.");
  }

  addDashXForInput(Args, Input, CmdArgs);

  ArrayRef<InputInfo> FrontendInputs = Input;
  if (IsExtractAPI)
    FrontendInputs = ExtractAPIInputs;
  else if (Input.isNothing())
    FrontendInputs = {};

  for (const InputInfo &Input : FrontendInputs) {
    if (Input.isFilename())
      CmdArgs.push_back(Input.getFilename());
    else
      Input.getInputArg().renderAsInput(Args, CmdArgs);
  }

  if (D.CC1Main && !D.CCGenDiagnostics) {
    // Invoke the CC1 directly in this process
    C.addCommand(std::make_unique<CC1Command>(
        JA, *this, ResponseFileSupport::AtFileUTF8(), Exec, CmdArgs, Inputs,
        Output, D.getPrependArg()));
  } else {
    C.addCommand(std::make_unique<Command>(
        JA, *this, ResponseFileSupport::AtFileUTF8(), Exec, CmdArgs, Inputs,
        Output, D.getPrependArg()));
  }

  // Make the compile command echo its inputs for /showFilenames.
  if (Output.getType() == types::TY_Object &&
      Args.hasFlag(options::OPT__SLASH_showFilenames,
                   options::OPT__SLASH_showFilenames_, false)) {
    C.getJobs().getJobs().back()->PrintInputFilenames = true;
  }

  if (Arg *A = Args.getLastArg(options::OPT_pg))
    if (FPKeepKind == CodeGenOptions::FramePointerKind::None &&
        !Args.hasArg(options::OPT_mfentry))
      D.Diag(diag::err_drv_argument_not_allowed_with) << "-fomit-frame-pointer"
                                                      << A->getAsString(Args);

  // Claim some arguments which clang supports automatically.

  // -fpch-preprocess is used with gcc to add a special marker in the output to
  // include the PCH file.
  Args.ClaimAllArgs(options::OPT_fpch_preprocess);

  // Claim some arguments which clang doesn't support, but we don't
  // care to warn the user about.
  Args.ClaimAllArgs(options::OPT_clang_ignored_f_Group);
  Args.ClaimAllArgs(options::OPT_clang_ignored_m_Group);

  // Disable warnings for clang -E -emit-llvm foo.c
  Args.ClaimAllArgs(options::OPT_emit_llvm);
}

Clang::Clang(const ToolChain &TC, bool HasIntegratedBackend)
    // CAUTION! The first constructor argument ("clang") is not arbitrary,
    // as it is for other tools. Some operations on a Tool actually test
    // whether that tool is Clang based on the Tool's Name as a string.
    : Tool("clang", "clang frontend", TC), HasBackend(HasIntegratedBackend) {}

Clang::~Clang() {}

/// Add options related to the Objective-C runtime/ABI.
///
/// Returns true if the runtime is non-fragile.
ObjCRuntime Clang::AddObjCRuntimeArgs(const ArgList &args,
                                      const InputInfoList &inputs,
                                      ArgStringList &cmdArgs,
                                      RewriteKind rewriteKind) const {
  // Look for the controlling runtime option.
  Arg *runtimeArg =
      args.getLastArg(options::OPT_fnext_runtime, options::OPT_fgnu_runtime,
                      options::OPT_fobjc_runtime_EQ);

  // Just forward -fobjc-runtime= to the frontend.  This supercedes
  // options about fragility.
  if (runtimeArg &&
      runtimeArg->getOption().matches(options::OPT_fobjc_runtime_EQ)) {
    ObjCRuntime runtime;
    StringRef value = runtimeArg->getValue();
    if (runtime.tryParse(value)) {
      getToolChain().getDriver().Diag(diag::err_drv_unknown_objc_runtime)
          << value;
    }
    if ((runtime.getKind() == ObjCRuntime::GNUstep) &&
        (runtime.getVersion() >= VersionTuple(2, 0)))
      if (!getToolChain().getTriple().isOSBinFormatELF() &&
          !getToolChain().getTriple().isOSBinFormatCOFF()) {
        getToolChain().getDriver().Diag(
            diag::err_drv_gnustep_objc_runtime_incompatible_binary)
          << runtime.getVersion().getMajor();
      }

    runtimeArg->render(args, cmdArgs);
    return runtime;
  }

  // Otherwise, we'll need the ABI "version".  Version numbers are
  // slightly confusing for historical reasons:
  //   1 - Traditional "fragile" ABI
  //   2 - Non-fragile ABI, version 1
  //   3 - Non-fragile ABI, version 2
  unsigned objcABIVersion = 1;
  // If -fobjc-abi-version= is present, use that to set the version.
  if (Arg *abiArg = args.getLastArg(options::OPT_fobjc_abi_version_EQ)) {
    StringRef value = abiArg->getValue();
    if (value == "1")
      objcABIVersion = 1;
    else if (value == "2")
      objcABIVersion = 2;
    else if (value == "3")
      objcABIVersion = 3;
    else
      getToolChain().getDriver().Diag(diag::err_drv_clang_unsupported) << value;
  } else {
    // Otherwise, determine if we are using the non-fragile ABI.
    bool nonFragileABIIsDefault =
        (rewriteKind == RK_NonFragile ||
         (rewriteKind == RK_None &&
          getToolChain().IsObjCNonFragileABIDefault()));
    if (args.hasFlag(options::OPT_fobjc_nonfragile_abi,
                     options::OPT_fno_objc_nonfragile_abi,
                     nonFragileABIIsDefault)) {
// Determine the non-fragile ABI version to use.
#ifdef DISABLE_DEFAULT_NONFRAGILEABI_TWO
      unsigned nonFragileABIVersion = 1;
#else
      unsigned nonFragileABIVersion = 2;
#endif

      if (Arg *abiArg =
              args.getLastArg(options::OPT_fobjc_nonfragile_abi_version_EQ)) {
        StringRef value = abiArg->getValue();
        if (value == "1")
          nonFragileABIVersion = 1;
        else if (value == "2")
          nonFragileABIVersion = 2;
        else
          getToolChain().getDriver().Diag(diag::err_drv_clang_unsupported)
              << value;
      }

      objcABIVersion = 1 + nonFragileABIVersion;
    } else {
      objcABIVersion = 1;
    }
  }

  // We don't actually care about the ABI version other than whether
  // it's non-fragile.
  bool isNonFragile = objcABIVersion != 1;

  // If we have no runtime argument, ask the toolchain for its default runtime.
  // However, the rewriter only really supports the Mac runtime, so assume that.
  ObjCRuntime runtime;
  if (!runtimeArg) {
    switch (rewriteKind) {
    case RK_None:
      runtime = getToolChain().getDefaultObjCRuntime(isNonFragile);
      break;
    case RK_Fragile:
      runtime = ObjCRuntime(ObjCRuntime::FragileMacOSX, VersionTuple());
      break;
    case RK_NonFragile:
      runtime = ObjCRuntime(ObjCRuntime::MacOSX, VersionTuple());
      break;
    }

    // -fnext-runtime
  } else if (runtimeArg->getOption().matches(options::OPT_fnext_runtime)) {
    // On Darwin, make this use the default behavior for the toolchain.
    if (getToolChain().getTriple().isOSDarwin()) {
      runtime = getToolChain().getDefaultObjCRuntime(isNonFragile);

      // Otherwise, build for a generic macosx port.
    } else {
      runtime = ObjCRuntime(ObjCRuntime::MacOSX, VersionTuple());
    }

    // -fgnu-runtime
  } else {
    assert(runtimeArg->getOption().matches(options::OPT_fgnu_runtime));
    // Legacy behaviour is to target the gnustep runtime if we are in
    // non-fragile mode or the GCC runtime in fragile mode.
    if (isNonFragile)
      runtime = ObjCRuntime(ObjCRuntime::GNUstep, VersionTuple(2, 0));
    else
      runtime = ObjCRuntime(ObjCRuntime::GCC, VersionTuple());
  }

  if (llvm::any_of(inputs, [](const InputInfo &input) {
        return types::isObjC(input.getType());
      }))
    cmdArgs.push_back(
        args.MakeArgString("-fobjc-runtime=" + runtime.getAsString()));
  return runtime;
}

static bool maybeConsumeDash(const std::string &EH, size_t &I) {
  bool HaveDash = (I + 1 < EH.size() && EH[I + 1] == '-');
  I += HaveDash;
  return !HaveDash;
}

namespace {
struct EHFlags {
  bool Synch = false;
  bool Asynch = false;
  bool NoUnwindC = false;
};
} // end anonymous namespace

/// /EH controls whether to run destructor cleanups when exceptions are
/// thrown.  There are three modifiers:
/// - s: Cleanup after "synchronous" exceptions, aka C++ exceptions.
/// - a: Cleanup after "asynchronous" exceptions, aka structured exceptions.
///      The 'a' modifier is unimplemented and fundamentally hard in LLVM IR.
/// - c: Assume that extern "C" functions are implicitly nounwind.
/// The default is /EHs-c-, meaning cleanups are disabled.
static EHFlags parseClangCLEHFlags(const Driver &D, const ArgList &Args) {
  EHFlags EH;

  std::vector<std::string> EHArgs =
      Args.getAllArgValues(options::OPT__SLASH_EH);
  for (auto EHVal : EHArgs) {
    for (size_t I = 0, E = EHVal.size(); I != E; ++I) {
      switch (EHVal[I]) {
      case 'a':
        EH.Asynch = maybeConsumeDash(EHVal, I);
        if (EH.Asynch)
          EH.Synch = false;
        continue;
      case 'c':
        EH.NoUnwindC = maybeConsumeDash(EHVal, I);
        continue;
      case 's':
        EH.Synch = maybeConsumeDash(EHVal, I);
        if (EH.Synch)
          EH.Asynch = false;
        continue;
      default:
        break;
      }
      D.Diag(clang::diag::err_drv_invalid_value) << "/EH" << EHVal;
      break;
    }
  }
  // The /GX, /GX- flags are only processed if there are not /EH flags.
  // The default is that /GX is not specified.
  if (EHArgs.empty() &&
      Args.hasFlag(options::OPT__SLASH_GX, options::OPT__SLASH_GX_,
                   /*Default=*/false)) {
    EH.Synch = true;
    EH.NoUnwindC = true;
  }

  if (Args.hasArg(options::OPT__SLASH_kernel)) {
    EH.Synch = false;
    EH.NoUnwindC = false;
    EH.Asynch = false;
  }

  return EH;
}

void Clang::AddClangCLArgs(const ArgList &Args, types::ID InputType,
                           ArgStringList &CmdArgs,
                           llvm::codegenoptions::DebugInfoKind *DebugInfoKind,
                           bool *EmitCodeView) const {
  bool isNVPTX = getToolChain().getTriple().isNVPTX();

  ProcessVSRuntimeLibrary(Args, CmdArgs, getToolChain());

  if (Arg *ShowIncludes =
          Args.getLastArg(options::OPT__SLASH_showIncludes,
                          options::OPT__SLASH_showIncludes_user)) {
    CmdArgs.push_back("--show-includes");
    if (ShowIncludes->getOption().matches(options::OPT__SLASH_showIncludes))
      CmdArgs.push_back("-sys-header-deps");
  }

  // This controls whether or not we emit RTTI data for polymorphic types.
  if (Args.hasFlag(options::OPT__SLASH_GR_, options::OPT__SLASH_GR,
                   /*Default=*/false))
    CmdArgs.push_back("-fno-rtti-data");

  // This controls whether or not we emit stack-protector instrumentation.
  // In MSVC, Buffer Security Check (/GS) is on by default.
  if (!isNVPTX && Args.hasFlag(options::OPT__SLASH_GS, options::OPT__SLASH_GS_,
                               /*Default=*/true)) {
    CmdArgs.push_back("-stack-protector");
    CmdArgs.push_back(Args.MakeArgString(Twine(LangOptions::SSPStrong)));
  }

  // Emit CodeView if -Z7 or -gline-tables-only are present.
  if (Arg *DebugInfoArg = Args.getLastArg(options::OPT__SLASH_Z7,
                                          options::OPT_gline_tables_only)) {
    *EmitCodeView = true;
    if (DebugInfoArg->getOption().matches(options::OPT__SLASH_Z7))
      *DebugInfoKind = llvm::codegenoptions::DebugInfoConstructor;
    else
      *DebugInfoKind = llvm::codegenoptions::DebugLineTablesOnly;
  } else {
    *EmitCodeView = false;
  }

  const Driver &D = getToolChain().getDriver();

  // This controls whether or not we perform JustMyCode instrumentation.
  if (Args.hasFlag(options::OPT__SLASH_JMC, options::OPT__SLASH_JMC_,
                   /*Default=*/false)) {
    if (*EmitCodeView &&
        *DebugInfoKind >= llvm::codegenoptions::DebugInfoConstructor)
      CmdArgs.push_back("-fjmc");
    else
      D.Diag(clang::diag::warn_drv_jmc_requires_debuginfo) << "/JMC"
                                                           << "'/Zi', '/Z7'";
  }

  EHFlags EH = parseClangCLEHFlags(D, Args);
  if (!isNVPTX && (EH.Synch || EH.Asynch)) {
    if (types::isCXX(InputType))
      CmdArgs.push_back("-fcxx-exceptions");
    CmdArgs.push_back("-fexceptions");
    if (EH.Asynch)
      CmdArgs.push_back("-fasync-exceptions");
  }
  if (types::isCXX(InputType) && EH.Synch && EH.NoUnwindC)
    CmdArgs.push_back("-fexternc-nounwind");

  // /EP should expand to -E -P.
  if (Args.hasArg(options::OPT__SLASH_EP)) {
    CmdArgs.push_back("-E");
    CmdArgs.push_back("-P");
  }

  unsigned VolatileOptionID;
  if (getToolChain().getTriple().isX86())
    VolatileOptionID = options::OPT__SLASH_volatile_ms;
  else
    VolatileOptionID = options::OPT__SLASH_volatile_iso;

  if (Arg *A = Args.getLastArg(options::OPT__SLASH_volatile_Group))
    VolatileOptionID = A->getOption().getID();

  if (VolatileOptionID == options::OPT__SLASH_volatile_ms)
    CmdArgs.push_back("-fms-volatile");

 if (Args.hasFlag(options::OPT__SLASH_Zc_dllexportInlines_,
                  options::OPT__SLASH_Zc_dllexportInlines,
                  false)) {
  CmdArgs.push_back("-fno-dllexport-inlines");
 }

 if (Args.hasFlag(options::OPT__SLASH_Zc_wchar_t_,
                  options::OPT__SLASH_Zc_wchar_t, false)) {
   CmdArgs.push_back("-fno-wchar");
 }

 if (Args.hasArg(options::OPT__SLASH_kernel)) {
   llvm::Triple::ArchType Arch = getToolChain().getArch();
   std::vector<std::string> Values =
       Args.getAllArgValues(options::OPT__SLASH_arch);
   if (!Values.empty()) {
     llvm::SmallSet<std::string, 4> SupportedArches;
     if (Arch == llvm::Triple::x86)
       SupportedArches.insert("IA32");

     for (auto &V : Values)
       if (!SupportedArches.contains(V))
         D.Diag(diag::err_drv_argument_not_allowed_with)
             << std::string("/arch:").append(V) << "/kernel";
   }

   CmdArgs.push_back("-fno-rtti");
   if (Args.hasFlag(options::OPT__SLASH_GR, options::OPT__SLASH_GR_, false))
     D.Diag(diag::err_drv_argument_not_allowed_with) << "/GR"
                                                     << "/kernel";
 }

  Arg *MostGeneralArg = Args.getLastArg(options::OPT__SLASH_vmg);
  Arg *BestCaseArg = Args.getLastArg(options::OPT__SLASH_vmb);
  if (MostGeneralArg && BestCaseArg)
    D.Diag(clang::diag::err_drv_argument_not_allowed_with)
        << MostGeneralArg->getAsString(Args) << BestCaseArg->getAsString(Args);

  if (MostGeneralArg) {
    Arg *SingleArg = Args.getLastArg(options::OPT__SLASH_vms);
    Arg *MultipleArg = Args.getLastArg(options::OPT__SLASH_vmm);
    Arg *VirtualArg = Args.getLastArg(options::OPT__SLASH_vmv);

    Arg *FirstConflict = SingleArg ? SingleArg : MultipleArg;
    Arg *SecondConflict = VirtualArg ? VirtualArg : MultipleArg;
    if (FirstConflict && SecondConflict && FirstConflict != SecondConflict)
      D.Diag(clang::diag::err_drv_argument_not_allowed_with)
          << FirstConflict->getAsString(Args)
          << SecondConflict->getAsString(Args);

    if (SingleArg)
      CmdArgs.push_back("-fms-memptr-rep=single");
    else if (MultipleArg)
      CmdArgs.push_back("-fms-memptr-rep=multiple");
    else
      CmdArgs.push_back("-fms-memptr-rep=virtual");
  }

  // Parse the default calling convention options.
  if (Arg *CCArg =
          Args.getLastArg(options::OPT__SLASH_Gd, options::OPT__SLASH_Gr,
                          options::OPT__SLASH_Gz, options::OPT__SLASH_Gv,
                          options::OPT__SLASH_Gregcall)) {
    unsigned DCCOptId = CCArg->getOption().getID();
    const char *DCCFlag = nullptr;
    bool ArchSupported = !isNVPTX;
    llvm::Triple::ArchType Arch = getToolChain().getArch();
    switch (DCCOptId) {
    case options::OPT__SLASH_Gd:
      DCCFlag = "-fdefault-calling-conv=cdecl";
      break;
    case options::OPT__SLASH_Gr:
      ArchSupported = Arch == llvm::Triple::x86;
      DCCFlag = "-fdefault-calling-conv=fastcall";
      break;
    case options::OPT__SLASH_Gz:
      ArchSupported = Arch == llvm::Triple::x86;
      DCCFlag = "-fdefault-calling-conv=stdcall";
      break;
    case options::OPT__SLASH_Gv:
      ArchSupported = Arch == llvm::Triple::x86 || Arch == llvm::Triple::x86_64;
      DCCFlag = "-fdefault-calling-conv=vectorcall";
      break;
    case options::OPT__SLASH_Gregcall:
      ArchSupported = Arch == llvm::Triple::x86 || Arch == llvm::Triple::x86_64;
      DCCFlag = "-fdefault-calling-conv=regcall";
      break;
    }

    // MSVC doesn't warn if /Gr or /Gz is used on x64, so we don't either.
    if (ArchSupported && DCCFlag)
      CmdArgs.push_back(DCCFlag);
  }

  Args.AddLastArg(CmdArgs, options::OPT_vtordisp_mode_EQ);

  if (!Args.hasArg(options::OPT_fdiagnostics_format_EQ)) {
    CmdArgs.push_back("-fdiagnostics-format");
    CmdArgs.push_back("msvc");
  }

  if (Args.hasArg(options::OPT__SLASH_kernel))
    CmdArgs.push_back("-fms-kernel");

  for (const Arg *A : Args.filtered(options::OPT__SLASH_guard)) {
    StringRef GuardArgs = A->getValue();
    // The only valid options are "cf", "cf,nochecks", "cf-", "ehcont" and
    // "ehcont-".
    if (GuardArgs.equals_insensitive("cf")) {
      // Emit CFG instrumentation and the table of address-taken functions.
      CmdArgs.push_back("-cfguard");
    } else if (GuardArgs.equals_insensitive("cf,nochecks")) {
      // Emit only the table of address-taken functions.
      CmdArgs.push_back("-cfguard-no-checks");
    } else if (GuardArgs.equals_insensitive("ehcont")) {
      // Emit EH continuation table.
      CmdArgs.push_back("-ehcontguard");
    } else if (GuardArgs.equals_insensitive("cf-") ||
               GuardArgs.equals_insensitive("ehcont-")) {
      // Do nothing, but we might want to emit a security warning in future.
    } else {
      D.Diag(diag::err_drv_invalid_value) << A->getSpelling() << GuardArgs;
    }
  }
}

const char *Clang::getBaseInputName(const ArgList &Args,
                                    const InputInfo &Input) {
  return Args.MakeArgString(llvm::sys::path::filename(Input.getBaseInput()));
}

const char *Clang::getBaseInputStem(const ArgList &Args,
                                    const InputInfoList &Inputs) {
  const char *Str = getBaseInputName(Args, Inputs[0]);

  if (const char *End = strrchr(Str, '.'))
    return Args.MakeArgString(std::string(Str, End));

  return Str;
}

const char *Clang::getDependencyFileName(const ArgList &Args,
                                         const InputInfoList &Inputs) {
  // FIXME: Think about this more.

  if (Arg *OutputOpt =
          Args.getLastArg(options::OPT_o, options::OPT__SLASH_Fo)) {
    SmallString<128> OutputArgument(OutputOpt->getValue());
    if (llvm::sys::path::is_separator(OutputArgument.back()))
      // If the argument is a directory, output to BaseName in that dir.
      llvm::sys::path::append(OutputArgument, getBaseInputStem(Args, Inputs));
    llvm::sys::path::replace_extension(OutputArgument, llvm::Twine('d'));
    return Args.MakeArgString(OutputArgument);
  }

  return Args.MakeArgString(Twine(getBaseInputStem(Args, Inputs)) + ".d");
}

// Begin ClangAs

void ClangAs::AddMIPSTargetArgs(const ArgList &Args,
                                ArgStringList &CmdArgs) const {
  StringRef CPUName;
  StringRef ABIName;
  const llvm::Triple &Triple = getToolChain().getTriple();
  mips::getMipsCPUAndABI(Args, Triple, CPUName, ABIName);

  CmdArgs.push_back("-target-abi");
  CmdArgs.push_back(ABIName.data());
}

void ClangAs::AddX86TargetArgs(const ArgList &Args,
                               ArgStringList &CmdArgs) const {
  addX86AlignBranchArgs(getToolChain().getDriver(), Args, CmdArgs,
                        /*IsLTO=*/false);

  if (Arg *A = Args.getLastArg(options::OPT_masm_EQ)) {
    StringRef Value = A->getValue();
    if (Value == "intel" || Value == "att") {
      CmdArgs.push_back("-mllvm");
      CmdArgs.push_back(Args.MakeArgString("-x86-asm-syntax=" + Value));
    } else {
      getToolChain().getDriver().Diag(diag::err_drv_unsupported_option_argument)
          << A->getSpelling() << Value;
    }
  }
}

void ClangAs::AddLoongArchTargetArgs(const ArgList &Args,
                                     ArgStringList &CmdArgs) const {
  CmdArgs.push_back("-target-abi");
  CmdArgs.push_back(loongarch::getLoongArchABI(getToolChain().getDriver(), Args,
                                               getToolChain().getTriple())
                        .data());
}

void ClangAs::AddRISCVTargetArgs(const ArgList &Args,
                               ArgStringList &CmdArgs) const {
  const llvm::Triple &Triple = getToolChain().getTriple();
  StringRef ABIName = riscv::getRISCVABI(Args, Triple);

  CmdArgs.push_back("-target-abi");
  CmdArgs.push_back(ABIName.data());

  if (Args.hasFlag(options::OPT_mdefault_build_attributes,
                   options::OPT_mno_default_build_attributes, true)) {
      CmdArgs.push_back("-mllvm");
      CmdArgs.push_back("-riscv-add-build-attributes");
  }
}

void ClangAs::ConstructJob(Compilation &C, const JobAction &JA,
                           const InputInfo &Output, const InputInfoList &Inputs,
                           const ArgList &Args,
                           const char *LinkingOutput) const {
  ArgStringList CmdArgs;

  assert(Inputs.size() == 1 && "Unexpected number of inputs.");
  const InputInfo &Input = Inputs[0];

  const llvm::Triple &Triple = getToolChain().getEffectiveTriple();
  const std::string &TripleStr = Triple.getTriple();
  const auto &D = getToolChain().getDriver();

  // Don't warn about "clang -w -c foo.s"
  Args.ClaimAllArgs(options::OPT_w);
  // and "clang -emit-llvm -c foo.s"
  Args.ClaimAllArgs(options::OPT_emit_llvm);

  claimNoWarnArgs(Args);

  // Invoke ourselves in -cc1as mode.
  //
  // FIXME: Implement custom jobs for internal actions.
  CmdArgs.push_back("-cc1as");

  // Add the "effective" target triple.
  CmdArgs.push_back("-triple");
  CmdArgs.push_back(Args.MakeArgString(TripleStr));

  getToolChain().addClangCC1ASTargetOptions(Args, CmdArgs);

  // Set the output mode, we currently only expect to be used as a real
  // assembler.
  CmdArgs.push_back("-filetype");
  CmdArgs.push_back("obj");

  // Set the main file name, so that debug info works even with
  // -save-temps or preprocessed assembly.
  CmdArgs.push_back("-main-file-name");
  CmdArgs.push_back(Clang::getBaseInputName(Args, Input));

  // Add the target cpu
  std::string CPU = getCPUName(D, Args, Triple, /*FromAs*/ true);
  if (!CPU.empty()) {
    CmdArgs.push_back("-target-cpu");
    CmdArgs.push_back(Args.MakeArgString(CPU));
  }

  // Add the target features
  getTargetFeatures(D, Triple, Args, CmdArgs, true);

  // Ignore explicit -force_cpusubtype_ALL option.
  (void)Args.hasArg(options::OPT_force__cpusubtype__ALL);

  // Pass along any -I options so we get proper .include search paths.
  Args.AddAllArgs(CmdArgs, options::OPT_I_Group);

  // Determine the original source input.
  auto FindSource = [](const Action *S) -> const Action * {
    while (S->getKind() != Action::InputClass) {
      assert(!S->getInputs().empty() && "unexpected root action!");
      S = S->getInputs()[0];
    }
    return S;
  };
  const Action *SourceAction = FindSource(&JA);

  // Forward -g and handle debug info related flags, assuming we are dealing
  // with an actual assembly file.
  bool WantDebug = false;
  Args.ClaimAllArgs(options::OPT_g_Group);
  if (Arg *A = Args.getLastArg(options::OPT_g_Group))
    WantDebug = !A->getOption().matches(options::OPT_g0) &&
                !A->getOption().matches(options::OPT_ggdb0);

  llvm::codegenoptions::DebugInfoKind DebugInfoKind =
      llvm::codegenoptions::NoDebugInfo;

  // Add the -fdebug-compilation-dir flag if needed.
  const char *DebugCompilationDir =
      addDebugCompDirArg(Args, CmdArgs, C.getDriver().getVFS());

  if (SourceAction->getType() == types::TY_Asm ||
      SourceAction->getType() == types::TY_PP_Asm) {
    // You might think that it would be ok to set DebugInfoKind outside of
    // the guard for source type, however there is a test which asserts
    // that some assembler invocation receives no -debug-info-kind,
    // and it's not clear whether that test is just overly restrictive.
    DebugInfoKind = (WantDebug ? llvm::codegenoptions::DebugInfoConstructor
                               : llvm::codegenoptions::NoDebugInfo);

    addDebugPrefixMapArg(getToolChain().getDriver(), getToolChain(), Args,
                         CmdArgs);

    // Set the AT_producer to the clang version when using the integrated
    // assembler on assembly source files.
    CmdArgs.push_back("-dwarf-debug-producer");
    CmdArgs.push_back(Args.MakeArgString(getClangFullVersion()));

    // And pass along -I options
    Args.AddAllArgs(CmdArgs, options::OPT_I);
  }
  const unsigned DwarfVersion = getDwarfVersion(getToolChain(), Args);
  RenderDebugEnablingArgs(Args, CmdArgs, DebugInfoKind, DwarfVersion,
                          llvm::DebuggerKind::Default);
  renderDwarfFormat(D, Triple, Args, CmdArgs, DwarfVersion);
  RenderDebugInfoCompressionArgs(Args, CmdArgs, D, getToolChain());

  // Handle -fPIC et al -- the relocation-model affects the assembler
  // for some targets.
  llvm::Reloc::Model RelocationModel;
  unsigned PICLevel;
  bool IsPIE;
  std::tie(RelocationModel, PICLevel, IsPIE) =
      ParsePICArgs(getToolChain(), Args);

  const char *RMName = RelocationModelName(RelocationModel);
  if (RMName) {
    CmdArgs.push_back("-mrelocation-model");
    CmdArgs.push_back(RMName);
  }

  // Optionally embed the -cc1as level arguments into the debug info, for build
  // analysis.
  if (getToolChain().UseDwarfDebugFlags()) {
    ArgStringList OriginalArgs;
    for (const auto &Arg : Args)
      Arg->render(Args, OriginalArgs);

    SmallString<256> Flags;
    const char *Exec = getToolChain().getDriver().getClangProgramPath();
    EscapeSpacesAndBackslashes(Exec, Flags);
    for (const char *OriginalArg : OriginalArgs) {
      SmallString<128> EscapedArg;
      EscapeSpacesAndBackslashes(OriginalArg, EscapedArg);
      Flags += " ";
      Flags += EscapedArg;
    }
    CmdArgs.push_back("-dwarf-debug-flags");
    CmdArgs.push_back(Args.MakeArgString(Flags));
  }

  // FIXME: Add -static support, once we have it.

  // Add target specific flags.
  switch (getToolChain().getArch()) {
  default:
    break;

  case llvm::Triple::mips:
  case llvm::Triple::mipsel:
  case llvm::Triple::mips64:
  case llvm::Triple::mips64el:
    AddMIPSTargetArgs(Args, CmdArgs);
    break;

  case llvm::Triple::x86:
  case llvm::Triple::x86_64:
    AddX86TargetArgs(Args, CmdArgs);
    break;

  case llvm::Triple::arm:
  case llvm::Triple::armeb:
  case llvm::Triple::thumb:
  case llvm::Triple::thumbeb:
    // This isn't in AddARMTargetArgs because we want to do this for assembly
    // only, not C/C++.
    if (Args.hasFlag(options::OPT_mdefault_build_attributes,
                     options::OPT_mno_default_build_attributes, true)) {
        CmdArgs.push_back("-mllvm");
        CmdArgs.push_back("-arm-add-build-attributes");
    }
    break;

  case llvm::Triple::aarch64:
  case llvm::Triple::aarch64_32:
  case llvm::Triple::aarch64_be:
    if (Args.hasArg(options::OPT_mmark_bti_property)) {
      CmdArgs.push_back("-mllvm");
      CmdArgs.push_back("-aarch64-mark-bti-property");
    }
    break;

  case llvm::Triple::loongarch32:
  case llvm::Triple::loongarch64:
    AddLoongArchTargetArgs(Args, CmdArgs);
    break;

  case llvm::Triple::riscv32:
  case llvm::Triple::riscv64:
    AddRISCVTargetArgs(Args, CmdArgs);
    break;
  }

  // Consume all the warning flags. Usually this would be handled more
  // gracefully by -cc1 (warning about unknown warning flags, etc) but -cc1as
  // doesn't handle that so rather than warning about unused flags that are
  // actually used, we'll lie by omission instead.
  // FIXME: Stop lying and consume only the appropriate driver flags
  Args.ClaimAllArgs(options::OPT_W_Group);

  CollectArgsForIntegratedAssembler(C, Args, CmdArgs,
                                    getToolChain().getDriver());

  Args.AddAllArgs(CmdArgs, options::OPT_mllvm);

  if (DebugInfoKind > llvm::codegenoptions::NoDebugInfo && Output.isFilename())
    addDebugObjectName(Args, CmdArgs, DebugCompilationDir,
                       Output.getFilename());

  // Fixup any previous commands that use -object-file-name because when we
  // generated them, the final .obj name wasn't yet known.
  for (Command &J : C.getJobs()) {
    if (SourceAction != FindSource(&J.getSource()))
      continue;
    auto &JArgs = J.getArguments();
    for (unsigned I = 0; I < JArgs.size(); ++I) {
      if (StringRef(JArgs[I]).startswith("-object-file-name=") &&
          Output.isFilename()) {
        ArgStringList NewArgs(JArgs.begin(), JArgs.begin() + I);
        addDebugObjectName(Args, NewArgs, DebugCompilationDir,
                           Output.getFilename());
        NewArgs.append(JArgs.begin() + I + 1, JArgs.end());
        J.replaceArguments(NewArgs);
        break;
      }
    }
  }

  assert(Output.isFilename() && "Unexpected lipo output.");
  CmdArgs.push_back("-o");
  CmdArgs.push_back(Output.getFilename());

  const llvm::Triple &T = getToolChain().getTriple();
  Arg *A;
  if (getDebugFissionKind(D, Args, A) == DwarfFissionKind::Split &&
      T.isOSBinFormatELF()) {
    CmdArgs.push_back("-split-dwarf-output");
    CmdArgs.push_back(SplitDebugName(JA, Args, Input, Output));
  }

  if (Triple.isAMDGPU())
    handleAMDGPUCodeObjectVersionOptions(D, Args, CmdArgs, /*IsCC1As=*/true);

  assert(Input.isFilename() && "Invalid input.");
  CmdArgs.push_back(Input.getFilename());

  const char *Exec = getToolChain().getDriver().getClangProgramPath();
  if (D.CC1Main && !D.CCGenDiagnostics) {
    // Invoke cc1as directly in this process.
    C.addCommand(std::make_unique<CC1Command>(
        JA, *this, ResponseFileSupport::AtFileUTF8(), Exec, CmdArgs, Inputs,
        Output, D.getPrependArg()));
  } else {
    C.addCommand(std::make_unique<Command>(
        JA, *this, ResponseFileSupport::AtFileUTF8(), Exec, CmdArgs, Inputs,
        Output, D.getPrependArg()));
  }
}

// Begin OffloadBundler

void OffloadBundler::ConstructJob(Compilation &C, const JobAction &JA,
                                  const InputInfo &Output,
                                  const InputInfoList &Inputs,
                                  const llvm::opt::ArgList &TCArgs,
                                  const char *LinkingOutput) const {
  // The version with only one output is expected to refer to a bundling job.
  assert(isa<OffloadBundlingJobAction>(JA) && "Expecting bundling job!");

  // The bundling command looks like this:
  // clang-offload-bundler -type=bc
  //   -targets=host-triple,openmp-triple1,openmp-triple2
  //   -output=output_file
  //   -input=unbundle_file_host
  //   -input=unbundle_file_tgt1
  //   -input=unbundle_file_tgt2

  ArgStringList CmdArgs;

  // Get the type.
  CmdArgs.push_back(TCArgs.MakeArgString(
      Twine("-type=") + types::getTypeTempSuffix(Output.getType())));

  assert(JA.getInputs().size() == Inputs.size() &&
         "Not have inputs for all dependence actions??");

  // Get the targets.
  SmallString<128> Triples;
  Triples += "-targets=";
  for (unsigned I = 0; I < Inputs.size(); ++I) {
    if (I)
      Triples += ',';

    // Find ToolChain for this input.
    Action::OffloadKind CurKind = Action::OFK_Host;
    const ToolChain *CurTC = &getToolChain();
    const Action *CurDep = JA.getInputs()[I];

    if (const auto *OA = dyn_cast<OffloadAction>(CurDep)) {
      CurTC = nullptr;
      OA->doOnEachDependence([&](Action *A, const ToolChain *TC, const char *) {
        assert(CurTC == nullptr && "Expected one dependence!");
        CurKind = A->getOffloadingDeviceKind();
        CurTC = TC;
      });
    }

    bool IsSYCL =
        TCArgs.hasFlag(options::OPT_fsycl, options::OPT_fno_sycl, false);
    Triples += (IsSYCL && (CurKind == Action::OFK_Cuda))
                   ? Action::GetOffloadKindName(Action::OFK_SYCL)
                   : Action::GetOffloadKindName(CurKind);
    Triples += '-';
    Triples += CurTC->getTriple().normalize();
    if ((CurKind == Action::OFK_HIP || CurKind == Action::OFK_OpenMP ||
         CurKind == Action::OFK_Cuda || CurKind == Action::OFK_SYCL) &&
        !StringRef(CurDep->getOffloadingArch()).empty() &&
        !TCArgs.hasArg(options::OPT_fno_bundle_offload_arch)) {
      Triples += '-';
      Triples += CurDep->getOffloadingArch();
    }

    // TODO: Replace parsing of -march flag. Can be done by storing GPUArch
    //       with each toolchain.
    StringRef GPUArchName;
    if (CurKind == Action::OFK_OpenMP) {
      // Extract GPUArch from -march argument in TC argument list.
      for (unsigned ArgIndex = 0; ArgIndex < TCArgs.size(); ArgIndex++) {
        auto ArchStr = StringRef(TCArgs.getArgString(ArgIndex));
        auto Arch = ArchStr.starts_with_insensitive("-march=");
        if (Arch) {
          GPUArchName = ArchStr.substr(7);
          Triples += "-";
          break;
        }
      }
      Triples += GPUArchName.str();
    }
  }
  // If we see we are bundling for FPGA using -fintelfpga, add the
  // dependency bundle
  bool IsFPGADepBundle = TCArgs.hasArg(options::OPT_fintelfpga) &&
                         Output.getType() == types::TY_Object;

  // For spir64_fpga target, when bundling objects we also want to bundle up the
  // named dependency file.
  // TODO - We are currently using the target triple inputs to slot a location
  // of the dependency information into the bundle.  It would be good to
  // separate this out to an explicit option in the bundler for the dependency
  // file as it does not match the type being bundled.
  if (IsFPGADepBundle) {
    Triples += ',';
    Triples += Action::GetOffloadKindName(Action::OFK_SYCL);
    Triples += '-';
    Triples += types::getTypeName(types::TY_FPGA_Dependencies);
  }
  CmdArgs.push_back(TCArgs.MakeArgString(Triples));

  // Get bundled file command.
  CmdArgs.push_back(
      TCArgs.MakeArgString(Twine("-output=") + Output.getFilename()));

  // Get unbundled files command.
  for (unsigned I = 0; I < Inputs.size(); ++I) {
    SmallString<128> UB;
    UB += "-input=";

    // Find ToolChain for this input.
    const ToolChain *CurTC = &getToolChain();
    if (const auto *OA = dyn_cast<OffloadAction>(JA.getInputs()[I])) {
      CurTC = nullptr;
      OA->doOnEachDependence([&](Action *, const ToolChain *TC, const char *) {
        assert(CurTC == nullptr && "Expected one dependence!");
        CurTC = TC;
      });
      UB += C.addTempFile(
          C.getArgs().MakeArgString(CurTC->getInputFilename(Inputs[I])));
    } else {
      UB += CurTC->getInputFilename(Inputs[I]);
    }
    CmdArgs.push_back(TCArgs.MakeArgString(UB));
  }
  // For -fintelfpga, when bundling objects we also want to bundle up the
  // named dependency file.
  if (IsFPGADepBundle) {
    const char *BaseName = Clang::getBaseInputName(TCArgs, Inputs[0]);
    SmallString<128> DepFile(C.getDriver().getFPGATempDepFile(BaseName));
    if (!DepFile.empty())
      CmdArgs.push_back(TCArgs.MakeArgString("-input=" + DepFile));
  }
  // All the inputs are encoded as commands.
  C.addCommand(std::make_unique<Command>(
      JA, *this, ResponseFileSupport::None(),
      TCArgs.MakeArgString(getToolChain().GetProgramPath(getShortName())),
      CmdArgs, std::nullopt, Output));
}

void OffloadBundler::ConstructJobMultipleOutputs(
    Compilation &C, const JobAction &JA, const InputInfoList &Outputs,
    const InputInfoList &Inputs, const llvm::opt::ArgList &TCArgs,
    const char *LinkingOutput) const {
  // The version with multiple outputs is expected to refer to a unbundling job.
  auto &UA = cast<OffloadUnbundlingJobAction>(JA);

  // The unbundling command looks like this:
  // clang-offload-bundler -type=bc
  //   -targets=host-triple,openmp-triple1,openmp-triple2
  //   -input=input_file
  //   -output=unbundle_file_host
  //   -output=unbundle_file_tgt1
  //   -output=unbundle_file_tgt2
  //   -unbundle

  ArgStringList CmdArgs;
  InputInfo Input = Inputs.front();
  const char *TypeArg = types::getTypeTempSuffix(Input.getType());
  const char *InputFileName = Input.getFilename();
  types::ID InputType(Input.getType());
  bool IsFPGADepUnbundle = JA.getType() == types::TY_FPGA_Dependencies;
  bool IsFPGADepLibUnbundle = JA.getType() == types::TY_FPGA_Dependencies_List;

  if (InputType == types::TY_FPGA_AOCX || InputType == types::TY_FPGA_AOCR ||
      InputType == types::TY_FPGA_AOCR_EMU) {
    // Override type with AOCX/AOCR which will unbundle to a list containing
    // binaries with the appropriate file extension (.aocx/.aocr).
    // TODO - representation of the output file from the unbundle for these
    // types (aocx/aocr) are always list files.  We should represent this
    // better in the output extension and type for improved understanding
    // of file contents and debuggability.
    TypeArg = (InputType == types::TY_FPGA_AOCX) ? "aocx" : "aocr";
    if (!getToolChain().getTriple().isSPIR())
      TypeArg = "aoo";
  }
  if (InputType == types::TY_FPGA_AOCO || IsFPGADepLibUnbundle)
    TypeArg = "aoo";
  if (IsFPGADepUnbundle)
    TypeArg = "o";

  bool HasSPIRTarget = false;
  auto SYCLTCRange = C.getOffloadToolChains<Action::OFK_SYCL>();
  for (auto TI = SYCLTCRange.first, TE = SYCLTCRange.second; TI != TE; ++TI)
    HasSPIRTarget |= TI->second->getTriple().isSPIR();
  if (InputType == types::TY_Archive && HasSPIRTarget)
    TypeArg = "aoo";

  // Get the type.
  CmdArgs.push_back(TCArgs.MakeArgString(Twine("-type=") + TypeArg));

  // Get the targets.
  SmallString<128> Triples;
  Triples += "-targets=";
  auto DepInfo = UA.getDependentActionsInfo();
  for (unsigned I = 0, J = 0; I < DepInfo.size(); ++I) {
    auto &Dep = DepInfo[I];
    // FPGA device triples are 'transformed' for the bundler when creating
    // aocx or aocr type bundles.  Also, we only do a specific target
    // unbundling, skipping the host side or device side.
    if (types::isFPGA(InputType)) {
      if (getToolChain().getTriple().isSPIR()) {
        if (Dep.DependentToolChain->getTriple().getSubArch() ==
            llvm::Triple::SPIRSubArch_fpga) {
          if (J++)
            Triples += ',';
          llvm::Triple TT;
          TT.setArchName(types::getTypeName(InputType));
          TT.setVendorName("intel");
          TT.setOS(getToolChain().getTriple().getOS());
          Triples += "sycl-";
          Triples += TT.normalize();
          continue;
        } else if (Dep.DependentOffloadKind == Action::OFK_Host) {
          // No host unbundle for FPGA binaries.
          continue;
        }
      } else if (Dep.DependentOffloadKind == Action::OFK_SYCL)
        continue;
    } else if (InputType == types::TY_Archive ||
               (getToolChain().getTriple().getSubArch() ==
                    llvm::Triple::SPIRSubArch_fpga &&
                TCArgs.hasArg(options::OPT_fsycl_link_EQ))) {
      // Do not extract host part if we are unbundling archive on Windows
      // because it is not needed. Static offload libraries are added to the
      // host link command just as normal libraries.  Do not extract the host
      // part from FPGA -fsycl-link unbundles either, as the full obj
      // is used in the final link
      if (Dep.DependentOffloadKind == Action::OFK_Host)
        continue;
    }
    if (J++)
      Triples += ',';
    Triples += Action::GetOffloadKindName(Dep.DependentOffloadKind);
    Triples += '-';
    // When -fsycl-force-target is used, this value overrides the expected
    // output type we are unbundling.
    if (Dep.DependentOffloadKind == Action::OFK_SYCL &&
        TCArgs.hasArg(options::OPT_fsycl_force_target_EQ)) {
      StringRef Val(
          TCArgs.getLastArg(options::OPT_fsycl_force_target_EQ)->getValue());
      llvm::Triple TT(C.getDriver().MakeSYCLDeviceTriple(Val));
      Triples += TT.normalize();
    } else
      Triples += Dep.DependentToolChain->getTriple().normalize();
    if ((Dep.DependentOffloadKind == Action::OFK_HIP ||
         Dep.DependentOffloadKind == Action::OFK_OpenMP ||
         Dep.DependentOffloadKind == Action::OFK_Cuda ||
         Dep.DependentOffloadKind == Action::OFK_SYCL) &&
        !Dep.DependentBoundArch.empty() &&
        !TCArgs.hasArg(options::OPT_fno_bundle_offload_arch)) {
      Triples += '-';
      Triples += Dep.DependentBoundArch;
    }
    // TODO: Replace parsing of -march flag. Can be done by storing GPUArch
    //       with each toolchain.
    StringRef GPUArchName;
    if (Dep.DependentOffloadKind == Action::OFK_OpenMP) {
      // Extract GPUArch from -march argument in TC argument list.
      for (unsigned ArgIndex = 0; ArgIndex < TCArgs.size(); ArgIndex++) {
        StringRef ArchStr = StringRef(TCArgs.getArgString(ArgIndex));
        auto Arch = ArchStr.starts_with_insensitive("-march=");
        if (Arch) {
          GPUArchName = ArchStr.substr(7);
          Triples += "-";
          break;
        }
      }
      Triples += GPUArchName.str();
    }
  }
  if (IsFPGADepUnbundle || IsFPGADepLibUnbundle) {
    // TODO - We are currently using the target triple inputs to slot a location
    // of the dependency information into the bundle.  It would be good to
    // separate this out to an explicit option in the bundler for the dependency
    // file as it does not match the type being bundled.
    Triples += Action::GetOffloadKindName(Action::OFK_SYCL);
    Triples += '-';
    Triples += types::getTypeName(types::TY_FPGA_Dependencies);
  }
  CmdArgs.push_back(TCArgs.MakeArgString(Triples));

  // Get bundled file command.
  CmdArgs.push_back(
      TCArgs.MakeArgString(Twine("-input=") + InputFileName));

  // Get unbundled files command.
  // When dealing with -fintelfpga, there is an additional unbundle step
  // that occurs for the dependency file.  In that case, do not use the
  // dependent information, but just the output file.
  if (IsFPGADepUnbundle || IsFPGADepLibUnbundle) {
    SmallString<128> UB;
    UB += "-output=";
    UB += Outputs[0].getFilename();
    CmdArgs.push_back(TCArgs.MakeArgString(UB));
  } else {
    for (unsigned I = 0; I < Outputs.size(); ++I) {
      SmallString<128> UB;
      UB += "-output=";
      UB += DepInfo[I].DependentToolChain->getInputFilename(Outputs[I]);
      CmdArgs.push_back(TCArgs.MakeArgString(UB));
    }
  }
  CmdArgs.push_back("-unbundle");
  CmdArgs.push_back("-allow-missing-bundles");

  // All the inputs are encoded as commands.
  C.addCommand(std::make_unique<Command>(
      JA, *this, ResponseFileSupport::None(),
      TCArgs.MakeArgString(getToolChain().GetProgramPath(getShortName())),
      CmdArgs, std::nullopt, Outputs));
}

// Begin OffloadWrapper

void OffloadWrapper::ConstructJob(Compilation &C, const JobAction &JA,
                                  const InputInfo &Output,
                                  const InputInfoList &Inputs,
                                  const llvm::opt::ArgList &TCArgs,
                                  const char *LinkingOutput) const {
  // Construct offload-wrapper command.  Also calls llc to generate the
  // object that is fed to the linker from the wrapper generated bc file
  assert(isa<OffloadWrapperJobAction>(JA) && "Expecting wrapping job!");

  Action::OffloadKind OffloadingKind = JA.getOffloadingDeviceKind();
  if (OffloadingKind == Action::OFK_SYCL) {
    // The wrapper command looks like this:
    // clang-offload-wrapper
    //   -o=<outputfile>.bc
    //   -host=x86_64-pc-linux-gnu -kind=sycl
    //   -format=spirv <inputfile1>.spv <manifest1>(optional)
    //   -format=spirv <inputfile2>.spv <manifest2>(optional)
    //  ...
    ArgStringList WrapperArgs;

    std::string OutTmpName = C.getDriver().GetTemporaryPath("wrapper", "bc");
    const char *WrapperFileName =
        C.addTempFile(C.getArgs().MakeArgString(OutTmpName));
    SmallString<128> OutOpt("-o=");
    OutOpt += WrapperFileName;
    WrapperArgs.push_back(C.getArgs().MakeArgString(OutOpt));

    SmallString<128> HostTripleOpt("-host=");
    HostTripleOpt += getToolChain().getAuxTriple()->str();
    WrapperArgs.push_back(C.getArgs().MakeArgString(HostTripleOpt));

    llvm::Triple TT = getToolChain().getTriple();
    SmallString<128> TargetTripleOpt = TT.getArchName();
    // When wrapping an FPGA device binary, we need to be sure to apply the
    // appropriate triple that corresponds (fpga_aoc[xr]-intel-<os>)
    // to the target triple setting.
    if (TT.getSubArch() == llvm::Triple::SPIRSubArch_fpga &&
        TCArgs.hasArg(options::OPT_fsycl_link_EQ)) {
      SmallString<16> FPGAArch("fpga_");
      auto *A = C.getInputArgs().getLastArg(options::OPT_fsycl_link_EQ);
      bool Early = (A->getValue() == StringRef("early"));
      FPGAArch += Early ? "aocr" : "aocx";
      if (C.getDriver().isFPGAEmulationMode() && Early)
        FPGAArch += "_emu";
      TT.setArchName(FPGAArch);
      TT.setVendorName("intel");
      TargetTripleOpt = TT.str();
      // When wrapping an FPGA aocx binary to archive, do not emit registration
      // functions
      if (A->getValue() == StringRef("image"))
        WrapperArgs.push_back(C.getArgs().MakeArgString("--emit-reg-funcs=0"));
    }
    // Grab any Target specific options that need to be added to the wrapper
    // information.
    ArgStringList BuildArgs;
    auto createArgString = [&](const char *Opt) {
      if (BuildArgs.empty())
        return;
      SmallString<128> AL;
      for (const char *A : BuildArgs) {
        if (AL.empty()) {
          AL = A;
          continue;
        }
        AL += " ";
        AL += A;
      }
      WrapperArgs.push_back(C.getArgs().MakeArgString(Twine(Opt) + AL));
    };
    const toolchains::SYCLToolChain &TC =
              static_cast<const toolchains::SYCLToolChain &>(getToolChain());
    // TODO: Consider separating the mechanisms for:
    // - passing standard-defined options to AOT/JIT compilation steps;
    // - passing AOT-compiler specific options.
    // This would allow retaining standard language options in the
    // image descriptor, while excluding tool-specific options that
    // have been known to confuse RT implementations.
    if (TC.getTriple().getSubArch() == llvm::Triple::NoSubArch) {
      // Only store compile/link opts in the image descriptor for the SPIR-V
      // target; AOT compilation has already been performed otherwise.
      TC.AddImpliedTargetArgs(TT, TCArgs, BuildArgs, JA);
      TC.TranslateBackendTargetArgs(TT, TCArgs, BuildArgs);
      createArgString("-compile-opts=");
      BuildArgs.clear();
      TC.TranslateLinkerTargetArgs(TT, TCArgs, BuildArgs);
      createArgString("-link-opts=");
    }

    bool IsEmbeddedIR = cast<OffloadWrapperJobAction>(JA).isEmbeddedIR();
    if (IsEmbeddedIR) {
      // When the offload-wrapper is called to embed LLVM IR, add a prefix to
      // the target triple to distinguish the LLVM IR from the actual device
      // binary for that target.
      TargetTripleOpt = ("llvm_" + TargetTripleOpt).str();
    }

    WrapperArgs.push_back(
        C.getArgs().MakeArgString(Twine("-target=") + TargetTripleOpt));

    // TODO forcing offload kind is a simplification which assumes wrapper used
    // only with SYCL. Device binary format (-format=xxx) option should also
    // come from the command line and/or the native compiler. Should be fixed
    // together with supporting AOT in the driver. If format is not set, the
    // default is "none" which means runtime must try to determine it
    // automatically.
    StringRef Kind = Action::GetOffloadKindName(OffloadingKind);
    WrapperArgs.push_back(
        C.getArgs().MakeArgString(Twine("-kind=") + Twine(Kind)));

    assert((Inputs.size() > 0) && "no inputs for clang-offload-wrapper");
    assert(((Inputs[0].getType() != types::TY_Tempfiletable) ||
            (Inputs.size() == 1)) &&
           "wrong usage of clang-offload-wrapper with SYCL");
    const InputInfo &I = Inputs[0];
    assert(I.isFilename() && "Invalid input.");

    if (I.getType() == types::TY_Tempfiletable ||
        I.getType() == types::TY_Tempfilelist || IsEmbeddedIR)
      // wrapper actual input files are passed via the batch job file table:
      WrapperArgs.push_back(C.getArgs().MakeArgString("-batch"));
    WrapperArgs.push_back(C.getArgs().MakeArgString(I.getFilename()));

    auto Cmd = std::make_unique<Command>(
        JA, *this, ResponseFileSupport::None(),
        TCArgs.MakeArgString(getToolChain().GetProgramPath(getShortName())),
        WrapperArgs, std::nullopt);
    C.addCommand(std::move(Cmd));

    // Construct llc command.
    // The output is an object file
    ArgStringList LlcArgs{"-filetype=obj", "-o", Output.getFilename(),
                          WrapperFileName};
    llvm::Reloc::Model RelocationModel;
    unsigned PICLevel;
    bool IsPIE;
    std::tie(RelocationModel, PICLevel, IsPIE) =
        ParsePICArgs(getToolChain(), TCArgs);
    if (PICLevel > 0 || TCArgs.hasArg(options::OPT_shared)) {
      LlcArgs.push_back("-relocation-model=pic");
    }
    if (Arg *A = C.getArgs().getLastArg(options::OPT_mcmodel_EQ))
      LlcArgs.push_back(
          TCArgs.MakeArgString(Twine("--code-model=") + A->getValue()));

    SmallString<128> LlcPath(C.getDriver().Dir);
    llvm::sys::path::append(LlcPath, "llc");
    const char *Llc = C.getArgs().MakeArgString(LlcPath);
    C.addCommand(std::make_unique<Command>(
         JA, *this, ResponseFileSupport::None(), Llc, LlcArgs, std::nullopt));
    return;
  } // end of SYCL flavor of offload wrapper command creation

  ArgStringList CmdArgs;

  const llvm::Triple &Triple = getToolChain().getEffectiveTriple();

  // Add the "effective" target triple.
  CmdArgs.push_back("-host");
  CmdArgs.push_back(TCArgs.MakeArgString(Triple.getTriple()));

  // Add the output file name.
  assert(Output.isFilename() && "Invalid output.");
  CmdArgs.push_back("-o");
  CmdArgs.push_back(TCArgs.MakeArgString(Output.getFilename()));

  assert(JA.getInputs().size() == Inputs.size() &&
         "Not have inputs for all dependence actions??");

  // For FPGA, we wrap the host objects before archiving them when using
  // -fsycl-link.  This allows for better extraction control from the
  // archive when we need the host objects for subsequent compilations.
  if (OffloadingKind == Action::OFK_None &&
      C.getArgs().hasArg(options::OPT_fintelfpga) &&
      C.getArgs().hasArg(options::OPT_fsycl_link_EQ)) {

    // Add offload targets and inputs.
    CmdArgs.push_back(C.getArgs().MakeArgString(
        Twine("-kind=") + Action::GetOffloadKindName(OffloadingKind)));
    CmdArgs.push_back(
        TCArgs.MakeArgString(Twine("-target=") + Triple.getTriple()));

    // Add input.
    assert(Inputs[0].isFilename() && "Invalid input.");
    CmdArgs.push_back(TCArgs.MakeArgString(Inputs[0].getFilename()));

    C.addCommand(std::make_unique<Command>(
        JA, *this, ResponseFileSupport::None(),
        TCArgs.MakeArgString(getToolChain().GetProgramPath(getShortName())),
        CmdArgs, Inputs));
    return;
  }

  // Add offload targets and inputs.
  for (unsigned I = 0; I < Inputs.size(); ++I) {
    // Get input's Offload Kind and ToolChain.
    const auto *OA = cast<OffloadAction>(JA.getInputs()[I]);
    assert(OA->hasSingleDeviceDependence(/*DoNotConsiderHostActions=*/true) &&
           "Expected one device dependence!");
    Action::OffloadKind DeviceKind = Action::OFK_None;
    const ToolChain *DeviceTC = nullptr;
    OA->doOnEachDependence([&](Action *A, const ToolChain *TC, const char *) {
      DeviceKind = A->getOffloadingDeviceKind();
      DeviceTC = TC;
    });

    // And add it to the offload targets.
    CmdArgs.push_back(C.getArgs().MakeArgString(
        Twine("-kind=") + Action::GetOffloadKindName(DeviceKind)));
    CmdArgs.push_back(TCArgs.MakeArgString(Twine("-target=") +
                                           DeviceTC->getTriple().normalize()));

    // Add input.
    assert(Inputs[I].isFilename() && "Invalid input.");
    CmdArgs.push_back(TCArgs.MakeArgString(Inputs[I].getFilename()));
  }

  C.addCommand(std::make_unique<Command>(
      JA, *this, ResponseFileSupport::None(),
      TCArgs.MakeArgString(getToolChain().GetProgramPath(getShortName())),
      CmdArgs, Inputs));
}

void OffloadPackager::ConstructJob(Compilation &C, const JobAction &JA,
                                   const InputInfo &Output,
                                   const InputInfoList &Inputs,
                                   const llvm::opt::ArgList &Args,
                                   const char *LinkingOutput) const {
  ArgStringList CmdArgs;

  // Add the output file name.
  assert(Output.isFilename() && "Invalid output.");
  CmdArgs.push_back("-o");
  CmdArgs.push_back(Output.getFilename());

  // Create the inputs to bundle the needed metadata.
  for (const InputInfo &Input : Inputs) {
    const Action *OffloadAction = Input.getAction();
    const ToolChain *TC = OffloadAction->getOffloadingToolChain();
    const ArgList &TCArgs =
        C.getArgsForToolChain(TC, OffloadAction->getOffloadingArch(),
                              OffloadAction->getOffloadingDeviceKind());
    StringRef File = C.getArgs().MakeArgString(TC->getInputFilename(Input));
    StringRef Arch = (OffloadAction->getOffloadingArch())
                         ? OffloadAction->getOffloadingArch()
                         : TCArgs.getLastArgValue(options::OPT_march_EQ);
    StringRef Kind =
      Action::GetOffloadKindName(OffloadAction->getOffloadingDeviceKind());

    ArgStringList Features;
    SmallVector<StringRef> FeatureArgs;
    getTargetFeatures(TC->getDriver(), TC->getTriple(), TCArgs, Features,
                      false);
    llvm::copy_if(Features, std::back_inserter(FeatureArgs),
                  [](StringRef Arg) { return !Arg.startswith("-target"); });

    SmallVector<std::string> Parts{
        "file=" + File.str(),
        "triple=" + TC->getTripleString(),
        "arch=" + Arch.str(),
        "kind=" + Kind.str(),
    };

    if (TC->getDriver().isUsingLTO(/* IsOffload */ true))
      for (StringRef Feature : FeatureArgs)
        Parts.emplace_back("feature=" + Feature.str());

    CmdArgs.push_back(Args.MakeArgString("--image=" + llvm::join(Parts, ",")));
  }

  C.addCommand(std::make_unique<Command>(
      JA, *this, ResponseFileSupport::None(),
      Args.MakeArgString(getToolChain().GetProgramPath(getShortName())),
      CmdArgs, Inputs, Output));
}

// Begin OffloadDeps

void OffloadDeps::constructJob(Compilation &C, const JobAction &JA,
                               ArrayRef<InputInfo> Outputs,
                               ArrayRef<InputInfo> Inputs,
                               const llvm::opt::ArgList &TCArgs,
                               const char *LinkingOutput) const {
  auto &DA = cast<OffloadDepsJobAction>(JA);

  ArgStringList CmdArgs;

  // Get the targets.
  SmallString<128> Targets{"-targets="};
  auto DepInfo = DA.getDependentActionsInfo();
  for (unsigned I = 0; I < DepInfo.size(); ++I) {
    auto &Dep = DepInfo[I];
    if (I)
      Targets += ',';
    Targets += Action::GetOffloadKindName(Dep.DependentOffloadKind);
    Targets += '-';
    // When -fsycl-force-target is used, this value overrides the expected
    // output type we are creating deps for.
    if (Dep.DependentOffloadKind == Action::OFK_SYCL &&
        TCArgs.hasArg(options::OPT_fsycl_force_target_EQ)) {
      StringRef Val(
          TCArgs.getLastArg(options::OPT_fsycl_force_target_EQ)->getValue());
      llvm::Triple TT(C.getDriver().MakeSYCLDeviceTriple(Val));
      Targets += TT.normalize();
    } else {
      std::string NormalizedTriple =
          Dep.DependentToolChain->getTriple().normalize();
      Targets += NormalizedTriple;
    }
    if ((Dep.DependentOffloadKind == Action::OFK_HIP ||
         Dep.DependentOffloadKind == Action::OFK_SYCL) &&
        !Dep.DependentBoundArch.empty()) {
      Targets += '-';
      Targets += Dep.DependentBoundArch;
    }
  }
  CmdArgs.push_back(TCArgs.MakeArgString(Targets));

  // Prepare outputs.
  SmallString<128> Outs{"-outputs="};
  for (unsigned I = 0; I < Outputs.size(); ++I) {
    if (I)
      Outs += ',';
    Outs += DepInfo[I].DependentToolChain->getInputFilename(Outputs[I]);
  }
  CmdArgs.push_back(TCArgs.MakeArgString(Outs));

  // Add input file.
  CmdArgs.push_back(Inputs.front().getFilename());

  // All the inputs are encoded as commands.
  C.addCommand(std::make_unique<Command>(
      JA, *this, ResponseFileSupport::None(),
      TCArgs.MakeArgString(getToolChain().GetProgramPath(getShortName())),
      CmdArgs, std::nullopt, Outputs));
}

void OffloadDeps::ConstructJob(Compilation &C, const JobAction &JA,
                               const InputInfo &Output,
                               const InputInfoList &Inputs,
                               const llvm::opt::ArgList &TCArgs,
                               const char *LinkingOutput) const {
  constructJob(C, JA, Output, Inputs, TCArgs, LinkingOutput);
}

void OffloadDeps::ConstructJobMultipleOutputs(Compilation &C,
                                              const JobAction &JA,
                                              const InputInfoList &Outputs,
                                              const InputInfoList &Inputs,
                                              const llvm::opt::ArgList &TCArgs,
                                              const char *LinkingOutput) const {
  constructJob(C, JA, Outputs, Inputs, TCArgs, LinkingOutput);
}

// Begin SPIRVTranslator

void SPIRVTranslator::ConstructJob(Compilation &C, const JobAction &JA,
                                  const InputInfo &Output,
                                  const InputInfoList &Inputs,
                                  const llvm::opt::ArgList &TCArgs,
                                  const char *LinkingOutput) const {
  // Construct llvm-spirv command.
  assert(isa<SPIRVTranslatorJobAction>(JA) && "Expecting Translator job!");

  // The translator command looks like this:
  // llvm-spirv -o <file>.spv <file>.bc
  ArgStringList ForeachArgs;
  ArgStringList TranslatorArgs;

  TranslatorArgs.push_back("-o");
  TranslatorArgs.push_back(Output.getFilename());
  if (JA.isDeviceOffloading(Action::OFK_SYCL)) {
    TranslatorArgs.push_back("-spirv-max-version=1.4");
    TranslatorArgs.push_back("-spirv-debug-info-version=ocl-100");
    // Prevent crash in the translator if input IR contains DIExpression
    // operations which don't have mapping to OpenCL.DebugInfo.100 spec.
    TranslatorArgs.push_back("-spirv-allow-extra-diexpressions");
    TranslatorArgs.push_back("-spirv-allow-unknown-intrinsics=llvm.genx.");
    bool CreatingSyclSPIRVFatObj =
        C.getDriver().getFinalPhase(C.getArgs()) != phases::Link &&
        TCArgs.getLastArgValue(options::OPT_fsycl_device_obj_EQ)
            .equals_insensitive("spirv") &&
        !TCArgs.hasArg(options::OPT_fsycl_device_only);
    if (CreatingSyclSPIRVFatObj)
      TranslatorArgs.push_back("--spirv-preserve-auxdata");

    // Disable all the extensions by default
    std::string ExtArg("-spirv-ext=-all");
    std::string DefaultExtArg =
        ",+SPV_EXT_shader_atomic_float_add,+SPV_EXT_shader_atomic_float_min_max"
        ",+SPV_KHR_no_integer_wrap_decoration,+SPV_KHR_float_controls"
        ",+SPV_KHR_expect_assume,+SPV_KHR_linkonce_odr";
    std::string INTELExtArg =
        ",+SPV_INTEL_subgroups,+SPV_INTEL_media_block_io"
        ",+SPV_INTEL_device_side_avc_motion_estimation"
        ",+SPV_INTEL_fpga_loop_controls,+SPV_INTEL_unstructured_loop_controls"
        ",+SPV_INTEL_fpga_reg,+SPV_INTEL_blocking_pipes"
        ",+SPV_INTEL_function_pointers,+SPV_INTEL_kernel_attributes"
        ",+SPV_INTEL_io_pipes,+SPV_INTEL_inline_assembly"
        ",+SPV_INTEL_arbitrary_precision_integers"
        ",+SPV_INTEL_float_controls2,+SPV_INTEL_vector_compute"
        ",+SPV_INTEL_fast_composite"
        ",+SPV_INTEL_arbitrary_precision_fixed_point"
        ",+SPV_INTEL_arbitrary_precision_floating_point"
        ",+SPV_INTEL_variable_length_array,+SPV_INTEL_fp_fast_math_mode"
        ",+SPV_INTEL_long_constant_composite"
        ",+SPV_INTEL_arithmetic_fence"
        ",+SPV_INTEL_global_variable_decorations"
        ",+SPV_INTEL_fpga_buffer_location"
        ",+SPV_INTEL_fpga_argument_interfaces"
        ",+SPV_INTEL_fpga_invocation_pipelining_attributes";
    ExtArg = ExtArg + DefaultExtArg + INTELExtArg;
    if (!C.getDriver().isFPGAEmulationMode())
      // Enable several extensions on FPGA H/W exclusively
      ExtArg += ",+SPV_INTEL_usm_storage_classes,+SPV_INTEL_runtime_aligned"
                ",+SPV_INTEL_fpga_cluster_attributes,+SPV_INTEL_loop_fuse"
                ",+SPV_INTEL_fpga_dsp_control,+SPV_INTEL_fpga_memory_accesses"
                ",+SPV_INTEL_fpga_memory_attributes";
    else
      // Don't enable several freshly added extensions on FPGA H/W
      ExtArg += ",+SPV_INTEL_token_type"
                ",+SPV_INTEL_bfloat16_conversion"
                ",+SPV_INTEL_joint_matrix"
                ",+SPV_INTEL_hw_thread_queries"
                ",+SPV_KHR_uniform_group_instructions"
                ",+SPV_INTEL_masked_gather_scatter"
                ",+SPV_INTEL_tensor_float32_conversion";
    if (CreatingSyclSPIRVFatObj)
      ExtArg += ",+SPV_KHR_non_semantic_info";

    TranslatorArgs.push_back(TCArgs.MakeArgString(ExtArg));
  }
  for (auto I : Inputs) {
    std::string Filename(I.getFilename());
    if (I.getType() == types::TY_Tempfilelist) {
      ForeachArgs.push_back(
          C.getArgs().MakeArgString("--in-file-list=" + Filename));
      ForeachArgs.push_back(
          C.getArgs().MakeArgString("--in-replace=" + Filename));
      ForeachArgs.push_back(
          C.getArgs().MakeArgString("--out-ext=spv"));
    }
    TranslatorArgs.push_back(C.getArgs().MakeArgString(Filename));
  }

  auto Cmd = std::make_unique<Command>(JA, *this, ResponseFileSupport::None(),
      TCArgs.MakeArgString(getToolChain().GetProgramPath(getShortName())),
      TranslatorArgs, std::nullopt);

  if (!ForeachArgs.empty()) {
    // Construct llvm-foreach command.
    // The llvm-foreach command looks like this:
    // llvm-foreach a.list --out-replace=out "cp {} out"
    // --out-file-list=list
    std::string OutputFileName(Output.getFilename());
    ForeachArgs.push_back(
        TCArgs.MakeArgString("--out-file-list=" + OutputFileName));
    ForeachArgs.push_back(
        TCArgs.MakeArgString("--out-replace=" + OutputFileName));
    StringRef ParallelJobs =
        TCArgs.getLastArgValue(options::OPT_fsycl_max_parallel_jobs_EQ);
    if (!ParallelJobs.empty())
      ForeachArgs.push_back(TCArgs.MakeArgString("--jobs=" + ParallelJobs));

    ForeachArgs.push_back(TCArgs.MakeArgString("--"));
    ForeachArgs.push_back(TCArgs.MakeArgString(Cmd->getExecutable()));

    for (auto &Arg : Cmd->getArguments())
      ForeachArgs.push_back(Arg);

    SmallString<128> ForeachPath(C.getDriver().Dir);
    llvm::sys::path::append(ForeachPath, "llvm-foreach");
    const char *Foreach = C.getArgs().MakeArgString(ForeachPath);
    C.addCommand(std::make_unique<Command>(
        JA, *this, ResponseFileSupport::None(), Foreach, ForeachArgs, std::nullopt));
  } else
    C.addCommand(std::move(Cmd));
}

void SPIRCheck::ConstructJob(Compilation &C, const JobAction &JA,
                             const InputInfo &Output,
                             const InputInfoList &Inputs,
                             const llvm::opt::ArgList &TCArgs,
                             const char *LinkingOutput) const {
  // Construct llvm-no-spir-kernel command.
  assert(isa<SPIRCheckJobAction>(JA) && "Expecting SPIR Check job!");

  // The spir check command looks like this:
  // llvm-no-spir-kernel <file>.bc
  // Upon success, we just move ahead.  Error means the check failed and
  // we need to exit.  The expected output is the input as this is just an
  // intermediate check with no functional change.
  ArgStringList CheckArgs;
  assert(Inputs.size() == 1 && "Unexpected number of inputs to the tool");
  const InputInfo &InputFile = Inputs.front();
  CheckArgs.push_back(InputFile.getFilename());

  // Add output file, which is just a copy of the input to better fit in the
  // toolchain flow.
  CheckArgs.push_back("-o");
  CheckArgs.push_back(Output.getFilename());
  auto Cmd = std::make_unique<Command>(
      JA, *this, ResponseFileSupport::None(),
      TCArgs.MakeArgString(getToolChain().GetProgramPath(getShortName())),
      CheckArgs, std::nullopt);

  if (getToolChain().getTriple().getSubArch() ==
      llvm::Triple::SPIRSubArch_fpga) {
    const char *Msg = TCArgs.MakeArgString(
        Twine("The FPGA image does not include all device kernels from ") +
        Twine(InputFile.getBaseInput()) +
        Twine(". Please re-generate the image"));
    Cmd->addDiagForErrorCode(/*ErrorCode*/ 1, Msg);
  }

  C.addCommand(std::move(Cmd));
}

static void addArgs(ArgStringList &DstArgs, const llvm::opt::ArgList &Alloc,
                    ArrayRef<StringRef> SrcArgs) {
  for (const auto Arg : SrcArgs) {
    DstArgs.push_back(Alloc.MakeArgString(Arg));
  }
}

// Partially copied from clang/lib/Frontend/CompilerInvocation.cpp
static std::string getSYCLPostLinkOptimizationLevel(const ArgList &Args) {
  if (Arg *A = Args.getLastArg(options::OPT_O_Group)) {
    if (A->getOption().matches(options::OPT_O0))
      return "-O0";

    if (A->getOption().matches(options::OPT_Ofast))
      return "-O3";

    assert(A->getOption().matches(options::OPT_O));

    StringRef S(A->getValue());
    if (S == "g")
      return "-O1";

    // Options -O[1|2|3|s|z] are passed as they are. '-O0' is handled earlier.
    std::array<char, 5> AcceptedOptions = {'1', '2', '3', 's', 'z'};
    if (std::any_of(AcceptedOptions.begin(), AcceptedOptions.end(),
                    [=](char c) { return c == S[0]; }))
      return std::string("-O") + S[0];
  }

  // The default for SYCL device code optimization
  return "-O2";
}

// sycl-post-link tool normally outputs a file table (see the tool sources for
// format description) which lists all the other output files associated with
// the device LLVMIR bitcode. This is basically a triple of bitcode, symbols
// and specialization constant files. Single LLVM IR output can be generated as
// well under an option.
//
void SYCLPostLink::ConstructJob(Compilation &C, const JobAction &JA,
                             const InputInfo &Output,
                             const InputInfoList &Inputs,
                             const llvm::opt::ArgList &TCArgs,
                             const char *LinkingOutput) const {
  const SYCLPostLinkJobAction *SYCLPostLink =
      dyn_cast<SYCLPostLinkJobAction>(&JA);
  // Construct sycl-post-link command.
  assert(SYCLPostLink && "Expecting SYCL post link job!");
  ArgStringList CmdArgs;

  // See if device code splitting is requested
  if (Arg *A = TCArgs.getLastArg(options::OPT_fsycl_device_code_split_EQ)) {
    auto CodeSplitValue = StringRef(A->getValue());
    if (CodeSplitValue == "per_kernel")
      addArgs(CmdArgs, TCArgs, {"-split=kernel"});
    else if (CodeSplitValue == "per_source")
      addArgs(CmdArgs, TCArgs, {"-split=source"});
    else if (CodeSplitValue == "auto")
      addArgs(CmdArgs, TCArgs, {"-split=auto"});
    else { // Device code split is off
    }
  } else if (getToolChain().getTriple().getArchName() != "spir64_fpga") {
    // for FPGA targets, off is the default split mode,
    // otherwise auto is the default split mode
    addArgs(CmdArgs, TCArgs, {"-split=auto"});
  }

  // On FPGA target we don't need non-kernel functions as entry points, because
  // it only increases amount of code for device compiler to handle, without any
  // actual benefits.
  if (getToolChain().getTriple().getArchName() == "spir64_fpga")
    addArgs(CmdArgs, TCArgs, {"-emit-only-kernels-as-entry-points"});

  // OPT_fsycl_device_code_split is not checked as it is an alias to
  // -fsycl-device-code-split=auto

  if (!(getToolChain().getTriple().isAMDGCN()))
    addArgs(CmdArgs, TCArgs, {"-emit-param-info"});
  // Enable PI program metadata
  if (getToolChain().getTriple().isNVPTX())
    addArgs(CmdArgs, TCArgs, {"-emit-program-metadata"});
  if (SYCLPostLink->getTrueType() == types::TY_LLVM_BC) {
    // single file output requested - this means only perform necessary IR
    // transformations (like specialization constant intrinsic lowering) and
    // output LLVMIR
    addArgs(CmdArgs, TCArgs, {"-ir-output-only"});
  } else {
    assert(SYCLPostLink->getTrueType() == types::TY_Tempfiletable);
    bool SplitEsimdByDefault = getToolChain().getTriple().isSPIR();
    bool SplitEsimd = TCArgs.hasFlag(
        options::OPT_fsycl_device_code_split_esimd,
        options::OPT_fno_sycl_device_code_split_esimd, SplitEsimdByDefault);
    // Symbol file and specialization constant info generation is mandatory -
    // add options unconditionally
    addArgs(CmdArgs, TCArgs, {"-symbols"});
    addArgs(CmdArgs, TCArgs, {"-emit-exported-symbols"});
    if (SplitEsimd)
      addArgs(CmdArgs, TCArgs, {"-split-esimd"});
    addArgs(CmdArgs, TCArgs, {"-lower-esimd"});
  }
  addArgs(CmdArgs, TCArgs,
          {StringRef(getSYCLPostLinkOptimizationLevel(TCArgs))});
  // specialization constants processing is mandatory
  if (SYCLPostLink->getRTSetsSpecConstants())
    addArgs(CmdArgs, TCArgs, {"-spec-const=rt"});
  else
    addArgs(CmdArgs, TCArgs, {"-spec-const=default"});

  // Process device-globals.
  addArgs(CmdArgs, TCArgs, {"-device-globals"});

  // Make ESIMD accessors use stateless memory accesses.
  if (TCArgs.hasFlag(options::OPT_fsycl_esimd_force_stateless_mem,
                     options::OPT_fno_sycl_esimd_force_stateless_mem, false))
    addArgs(CmdArgs, TCArgs, {"-lower-esimd-force-stateless-mem"});

  // Add output file table file option
  assert(Output.isFilename() && "output must be a filename");
  addArgs(CmdArgs, TCArgs, {"-o", Output.getFilename()});

  // Add input file
  assert(Inputs.size() == 1 && Inputs.front().isFilename() &&
         "single input file expected");
  addArgs(CmdArgs, TCArgs, {Inputs.front().getFilename()});
  std::string OutputFileName(Output.getFilename());

  // All the inputs are encoded as commands.
  C.addCommand(std::make_unique<Command>(
      JA, *this, ResponseFileSupport::None(),
      TCArgs.MakeArgString(getToolChain().GetProgramPath(getShortName())),
      CmdArgs, Inputs, Output));
}

// Transforms the abstract representation (JA + Inputs + Outputs) of a file
// table transformation action to concrete command line (job) with actual
// inputs/outputs/options, and adds it to given compilation object.
void FileTableTform::ConstructJob(Compilation &C, const JobAction &JA,
                                  const InputInfo &Output,
                                  const InputInfoList &Inputs,
                                  const llvm::opt::ArgList &TCArgs,
                                  const char *LinkingOutput) const {

  const auto &TformJob = *llvm::dyn_cast<FileTableTformJobAction>(&JA);
  ArgStringList CmdArgs;

  // don't try to assert here whether the number of inputs is OK, argumnets are
  // OK, etc. - better invoke the tool and see good error diagnostics

  // 1) add transformations
  for (const auto &Tf : TformJob.getTforms()) {
    switch (Tf.TheKind) {
    case FileTableTformJobAction::Tform::EXTRACT:
    case FileTableTformJobAction::Tform::EXTRACT_DROP_TITLE: {
      SmallString<128> Arg("-extract=");
      Arg += Tf.TheArgs[0];

      for (unsigned I = 1; I < Tf.TheArgs.size(); ++I) {
        Arg += ",";
        Arg += Tf.TheArgs[I];
      }
      addArgs(CmdArgs, TCArgs, {Arg});

      if (Tf.TheKind == FileTableTformJobAction::Tform::EXTRACT_DROP_TITLE)
        addArgs(CmdArgs, TCArgs, {"-drop_titles"});
      break;
    }
    case FileTableTformJobAction::Tform::REPLACE: {
      assert(Tf.TheArgs.size() == 2 && "from/to column names expected");
      SmallString<128> Arg("-replace=");
      Arg += Tf.TheArgs[0];
      Arg += ",";
      Arg += Tf.TheArgs[1];
      addArgs(CmdArgs, TCArgs, {Arg});
      break;
    }
    case FileTableTformJobAction::Tform::REPLACE_CELL: {
      assert(Tf.TheArgs.size() == 2 && "column name and row id expected");
      SmallString<128> Arg("-replace_cell=");
      Arg += Tf.TheArgs[0];
      Arg += ",";
      Arg += Tf.TheArgs[1];
      addArgs(CmdArgs, TCArgs, {Arg});
      break;
    }
    case FileTableTformJobAction::Tform::RENAME: {
      assert(Tf.TheArgs.size() == 2 && "from/to names expected");
      SmallString<128> Arg("-rename=");
      Arg += Tf.TheArgs[0];
      Arg += ",";
      Arg += Tf.TheArgs[1];
      addArgs(CmdArgs, TCArgs, {Arg});
      break;
    }
    case FileTableTformJobAction::Tform::COPY_SINGLE_FILE: {
      assert(Tf.TheArgs.size() == 2 && "column name and row id expected");
      SmallString<128> Arg("-copy_single_file=");
      Arg += Tf.TheArgs[0];
      Arg += ",";
      Arg += Tf.TheArgs[1];
      addArgs(CmdArgs, TCArgs, {Arg});
      break;
    }
    case FileTableTformJobAction::Tform::MERGE: {
      assert(Tf.TheArgs.size() == 1 && "column name expected");
      SmallString<128> Arg("-merge=");
      Arg += Tf.TheArgs[0];
      addArgs(CmdArgs, TCArgs, {Arg});
      break;
    }
    }
  }

  // 2) add output option
  assert(Output.isFilename() && "table tform output must be a file");
  addArgs(CmdArgs, TCArgs, {"-o", Output.getFilename()});

  // 3) add inputs
  for (const auto &Input : Inputs) {
    assert(Input.isFilename() && "table tform input must be a file");
    addArgs(CmdArgs, TCArgs, {Input.getFilename()});
  }
  // 4) finally construct and add a command to the compilation
  C.addCommand(std::make_unique<Command>(
      JA, *this, ResponseFileSupport::None(),
      TCArgs.MakeArgString(getToolChain().GetProgramPath(getShortName())),
      CmdArgs, Inputs));
}

void AppendFooter::ConstructJob(Compilation &C, const JobAction &JA,
                                const InputInfo &Output,
                                const InputInfoList &Inputs,
                                const llvm::opt::ArgList &TCArgs,
                                const char *LinkingOutput) const {
  ArgStringList CmdArgs;

  // Input File
  addArgs(CmdArgs, TCArgs, {Inputs[0].getFilename()});

  // Integration Footer
  StringRef Footer(
      C.getDriver().getIntegrationFooter(Inputs[0].getBaseInput()));
  if (!Footer.empty()) {
    SmallString<128> AppendOpt("--append=");
    AppendOpt.append(Footer);
    addArgs(CmdArgs, TCArgs, {AppendOpt});
  }

  // Name of original source file passed in to be prepended to the newly
  // modified file as a #line directive.
  SmallString<128> PrependOpt("--orig-filename=");
  PrependOpt.append(
      llvm::sys::path::convert_to_slash(Inputs[0].getBaseInput()));
  addArgs(CmdArgs, TCArgs, {PrependOpt});

  SmallString<128> OutputOpt("--output=");
  OutputOpt.append(Output.getFilename());
  addArgs(CmdArgs, TCArgs, {OutputOpt});

  // Use #include to pull in footer
  addArgs(CmdArgs, TCArgs, {"--use-include"});

  C.addCommand(std::make_unique<Command>(
      JA, *this, ResponseFileSupport::None(),
      TCArgs.MakeArgString(getToolChain().GetProgramPath(getShortName())),
      CmdArgs, std::nullopt));
}

void SpirvToIrWrapper::ConstructJob(Compilation &C, const JobAction &JA,
                                    const InputInfo &Output,
                                    const InputInfoList &Inputs,
                                    const llvm::opt::ArgList &TCArgs,
                                    const char *LinkingOutput) const {
  InputInfoList ForeachInputs;
  ArgStringList CmdArgs;

  assert(Inputs.size() == 1 &&
         "Only one input expected to spirv-to-ir-wrapper");

  // Input File
  for (const auto &I : Inputs) {
    if (I.getType() == types::TY_Tempfilelist)
      ForeachInputs.push_back(I);
    addArgs(CmdArgs, TCArgs, {I.getFilename()});
  }

  // Output File
  addArgs(CmdArgs, TCArgs, {"-o", Output.getFilename()});

  // Make sure we preserve any auxiliary data which may be present in the
  // SPIR-V object, which we need for SPIR-V-based fat objects.
  addArgs(CmdArgs, TCArgs, {"-llvm-spirv-opts", "--spirv-preserve-auxdata"});

  auto Cmd = std::make_unique<Command>(
      JA, *this, ResponseFileSupport::None(),
      TCArgs.MakeArgString(getToolChain().GetProgramPath(getShortName())),
      CmdArgs, std::nullopt);
  if (!ForeachInputs.empty()) {
    StringRef ParallelJobs =
        TCArgs.getLastArgValue(options::OPT_fsycl_max_parallel_jobs_EQ);
    tools::SYCL::constructLLVMForeachCommand(
        C, JA, std::move(Cmd), ForeachInputs, Output, this, "",
        types::getTypeTempSuffix(types::TY_Tempfilelist), ParallelJobs);
  } else
    C.addCommand(std::move(Cmd));
}

void LinkerWrapper::ConstructJob(Compilation &C, const JobAction &JA,
                                 const InputInfo &Output,
                                 const InputInfoList &Inputs,
                                 const ArgList &Args,
                                 const char *LinkingOutput) const {
  const Driver &D = getToolChain().getDriver();
  const llvm::Triple TheTriple = getToolChain().getTriple();
  ArgStringList CmdArgs;

  // Pass the CUDA path to the linker wrapper tool.
  for (Action::OffloadKind Kind : {Action::OFK_Cuda, Action::OFK_OpenMP}) {
    auto TCRange = C.getOffloadToolChains(Kind);
    for (auto &I : llvm::make_range(TCRange.first, TCRange.second)) {
      const ToolChain *TC = I.second;
      if (TC->getTriple().isNVPTX()) {
        CudaInstallationDetector CudaInstallation(D, TheTriple, Args);
        if (CudaInstallation.isValid())
          CmdArgs.push_back(Args.MakeArgString(
              "--cuda-path=" + CudaInstallation.getInstallPath()));
        break;
      }
    }
  }

  if (D.isUsingLTO(/* IsOffload */ true)) {
    // Pass in the optimization level to use for LTO.
    if (const Arg *A = Args.getLastArg(options::OPT_O_Group)) {
      StringRef OOpt;
      if (A->getOption().matches(options::OPT_O4) ||
          A->getOption().matches(options::OPT_Ofast))
        OOpt = "3";
      else if (A->getOption().matches(options::OPT_O)) {
        OOpt = A->getValue();
        if (OOpt == "g")
          OOpt = "1";
        else if (OOpt == "s" || OOpt == "z")
          OOpt = "2";
      } else if (A->getOption().matches(options::OPT_O0))
        OOpt = "0";
      if (!OOpt.empty())
        CmdArgs.push_back(Args.MakeArgString(Twine("--opt-level=O") + OOpt));
    }
  }

  CmdArgs.push_back(
      Args.MakeArgString("--host-triple=" + TheTriple.getTriple()));
  if (Args.hasArg(options::OPT_v))
    CmdArgs.push_back("--wrapper-verbose");

  if (const Arg *A = Args.getLastArg(options::OPT_g_Group)) {
    if (!A->getOption().matches(options::OPT_g0))
      CmdArgs.push_back("--device-debug");
  }

  for (const auto &A : Args.getAllArgValues(options::OPT_Xcuda_ptxas))
    CmdArgs.push_back(Args.MakeArgString("--ptxas-arg=" + A));

  // Forward remarks passes to the LLVM backend in the wrapper.
  if (const Arg *A = Args.getLastArg(options::OPT_Rpass_EQ))
    CmdArgs.push_back(Args.MakeArgString(Twine("--offload-opt=-pass-remarks=") +
                                         A->getValue()));
  if (const Arg *A = Args.getLastArg(options::OPT_Rpass_missed_EQ))
    CmdArgs.push_back(Args.MakeArgString(
        Twine("--offload-opt=-pass-remarks-missed=") + A->getValue()));
  if (const Arg *A = Args.getLastArg(options::OPT_Rpass_analysis_EQ))
    CmdArgs.push_back(Args.MakeArgString(
        Twine("--offload-opt=-pass-remarks-analysis=") + A->getValue()));
  if (Args.getLastArg(options::OPT_save_temps_EQ))
    CmdArgs.push_back("--save-temps");

  // Construct the link job so we can wrap around it.
  Linker->ConstructJob(C, JA, Output, Inputs, Args, LinkingOutput);
  const auto &LinkCommand = C.getJobs().getJobs().back();

  // Forward -Xoffload-linker<-triple> arguments to the device link job.
  for (Arg *A : Args.filtered(options::OPT_Xoffload_linker)) {
    StringRef Val = A->getValue(0);
    if (Val.empty())
      CmdArgs.push_back(
          Args.MakeArgString(Twine("--device-linker=") + A->getValue(1)));
    else
      CmdArgs.push_back(Args.MakeArgString(
          "--device-linker=" +
          ToolChain::getOpenMPTriple(Val.drop_front()).getTriple() + "=" +
          A->getValue(1)));
  }
  Args.ClaimAllArgs(options::OPT_Xoffload_linker);

  // Embed bitcode instead of an object in JIT mode.
  if (Args.hasFlag(options::OPT_fopenmp_target_jit,
                   options::OPT_fno_openmp_target_jit, false))
    CmdArgs.push_back("--embed-bitcode");

  // Forward `-mllvm` arguments to the LLVM invocations if present.
  for (Arg *A : Args.filtered(options::OPT_mllvm)) {
    CmdArgs.push_back("-mllvm");
    CmdArgs.push_back(A->getValue());
    A->claim();
  }

  // Add the linker arguments to be forwarded by the wrapper.
  CmdArgs.push_back(Args.MakeArgString(Twine("--linker-path=") +
                                       LinkCommand->getExecutable()));
  CmdArgs.push_back("--");
  for (const char *LinkArg : LinkCommand->getArguments())
    CmdArgs.push_back(LinkArg);

  const char *Exec =
      Args.MakeArgString(getToolChain().GetProgramPath("clang-linker-wrapper"));

  // Replace the executable and arguments of the link job with the
  // wrapper.
  LinkCommand->replaceExecutable(Exec);
  LinkCommand->replaceArguments(CmdArgs);
}<|MERGE_RESOLUTION|>--- conflicted
+++ resolved
@@ -6398,14 +6398,8 @@
   // NVPTX/AMDGCN doesn't support PGO or coverage. There's no runtime support
   // for sampling, overhead of call arc collection is way too high and there's
   // no way to collect the output.
-<<<<<<< HEAD
-  // Disable for SPIR-V compilations as well.
-  if (!Triple.isNVPTX() && !Triple.isAMDGCN() && !Triple.isSPIR())
-    addPGOAndCoverageFlags(TC, C, D, Output, Args, SanitizeArgs, CmdArgs);
-=======
   if (!Triple.isNVPTX() && !Triple.isAMDGCN())
     addPGOAndCoverageFlags(TC, C, JA, Output, Args, SanitizeArgs, CmdArgs);
->>>>>>> d515b812
 
   Args.AddLastArg(CmdArgs, options::OPT_fclang_abi_compat_EQ);
 
