--- conflicted
+++ resolved
@@ -5099,14 +5099,6 @@
   if (Args.hasArg(options::OPT_fclangir_mem2reg))
     CmdArgs.push_back("-fclangir-mem2reg");
 
-<<<<<<< HEAD
-  // ClangIR lib opt requires idiom recognizer.
-  if (Args.hasArg(options::OPT_fclangir_lib_opt,
-                  options::OPT_fclangir_lib_opt_EQ)) {
-    if (!Args.hasArg(options::OPT_fclangir_idiom_recognizer,
-                     options::OPT_fclangir_idiom_recognizer_EQ))
-      CmdArgs.push_back("-fclangir-idiom-recognizer");
-=======
   bool enable_idiom_recognizer =
       Args.hasArg(options::OPT_fclangir_idiom_recognizer,
                   options::OPT_fclangir_idiom_recognizer_EQ);
@@ -5119,7 +5111,6 @@
     if (!enable_idiom_recognizer)
       CmdArgs.push_back("-fclangir-idiom-recognizer");
     CmdArgs.push_back("-fclangir-lib-opt");
->>>>>>> 3d04a3d4
   }
 
   if (Args.hasArg(options::OPT_fclangir_analysis_only)) {
