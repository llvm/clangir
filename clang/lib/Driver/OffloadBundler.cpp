--- conflicted
+++ resolved
@@ -1425,10 +1425,15 @@
     StringRef CurTriple = **CurTripleOrErr;
     assert(!CurTriple.empty());
 
-<<<<<<< HEAD
-    auto Output = Worklist.find(CurTriple);
-    // The file may have more bundles for other targets, that we don't care
-    // about. Therefore, move on to the next triple
+    auto Output = Worklist.begin();
+    for (auto E = Worklist.end(); Output != E; Output++) {
+      if (isCodeObjectCompatible(
+              OffloadTargetInfo(CurTriple, BundlerConfig),
+              OffloadTargetInfo((*Output).first(), BundlerConfig))) {
+        break;
+      }
+    }
+
     if (Output == Worklist.end()) {
       // FIXME: temporary solution for supporting binaries produced by old
       // versions of SYCL toolchain. Old versions used triples with 'sycldevice'
@@ -1445,20 +1450,6 @@
       if (Output == Worklist.end())
         continue;
     }
-
-=======
-    auto Output = Worklist.begin();
-    for (auto E = Worklist.end(); Output != E; Output++) {
-      if (isCodeObjectCompatible(
-              OffloadTargetInfo(CurTriple, BundlerConfig),
-              OffloadTargetInfo((*Output).first(), BundlerConfig))) {
-        break;
-      }
-    }
-
-    if (Output == Worklist.end())
-      continue;
->>>>>>> 844b84af
     // Check if the output file can be opened and copy the bundle to it.
     std::error_code EC;
     raw_fd_ostream OutputFile((*Output).second, EC, sys::fs::OF_None);
