//===--- Driver.cpp - Clang GCC Compatible Driver -------------------------===//
//
// Part of the LLVM Project, under the Apache License v2.0 with LLVM Exceptions.
// See https://llvm.org/LICENSE.txt for license information.
// SPDX-License-Identifier: Apache-2.0 WITH LLVM-exception
//
//===----------------------------------------------------------------------===//
#include "clang/Driver/Driver.h"
#include "InputInfo.h"
#include "ToolChains/AIX.h"
#include "ToolChains/AMDGPU.h"
#include "ToolChains/AMDGPUOpenMP.h"
#include "ToolChains/AVR.h"
#include "ToolChains/Ananas.h"
#include "ToolChains/BareMetal.h"
#include "ToolChains/Clang.h"
#include "ToolChains/CloudABI.h"
#include "ToolChains/Contiki.h"
#include "ToolChains/CrossWindows.h"
#include "ToolChains/Cuda.h"
#include "ToolChains/Darwin.h"
#include "ToolChains/DragonFly.h"
#include "ToolChains/FreeBSD.h"
#include "ToolChains/Fuchsia.h"
#include "ToolChains/Gnu.h"
#include "ToolChains/HIP.h"
#include "ToolChains/Haiku.h"
#include "ToolChains/Hexagon.h"
#include "ToolChains/Hurd.h"
#include "ToolChains/Lanai.h"
#include "ToolChains/Linux.h"
#include "ToolChains/MSP430.h"
#include "ToolChains/MSVC.h"
#include "ToolChains/MinGW.h"
#include "ToolChains/Minix.h"
#include "ToolChains/MipsLinux.h"
#include "ToolChains/Myriad.h"
#include "ToolChains/NaCl.h"
#include "ToolChains/NetBSD.h"
#include "ToolChains/OpenBSD.h"
#include "ToolChains/PPCLinux.h"
#include "ToolChains/PS4CPU.h"
#include "ToolChains/RISCVToolchain.h"
#include "ToolChains/SYCL.h"
#include "ToolChains/Solaris.h"
#include "ToolChains/TCE.h"
#include "ToolChains/VEToolchain.h"
#include "ToolChains/WebAssembly.h"
#include "ToolChains/XCore.h"
#include "ToolChains/ZOS.h"
#include "clang/Basic/TargetID.h"
#include "clang/Basic/Version.h"
#include "clang/Config/config.h"
#include "clang/Driver/Action.h"
#include "clang/Driver/Compilation.h"
#include "clang/Driver/DriverDiagnostic.h"
#include "clang/Driver/Job.h"
#include "clang/Driver/Options.h"
#include "clang/Driver/SanitizerArgs.h"
#include "clang/Driver/Tool.h"
#include "clang/Driver/ToolChain.h"
#include "llvm/ADT/ArrayRef.h"
#include "llvm/ADT/STLExtras.h"
#include "llvm/ADT/SmallSet.h"
#include "llvm/ADT/StringExtras.h"
#include "llvm/ADT/StringSet.h"
#include "llvm/ADT/StringSwitch.h"
#include "llvm/BinaryFormat/Magic.h"
#include "llvm/Config/llvm-config.h"
#include "llvm/Option/Arg.h"
#include "llvm/Option/ArgList.h"
#include "llvm/Option/OptSpecifier.h"
#include "llvm/Option/OptTable.h"
#include "llvm/Option/Option.h"
#include "llvm/Support/CommandLine.h"
#include "llvm/Support/ErrorHandling.h"
#include "llvm/Support/ExitCodes.h"
#include "llvm/Support/FileSystem.h"
#include "llvm/Support/FormatVariadic.h"
#include "llvm/Support/Host.h"
#include "llvm/Support/MD5.h"
#include "llvm/Support/Path.h"
#include "llvm/Support/PrettyStackTrace.h"
#include "llvm/Support/Process.h"
#include "llvm/Support/Program.h"
#include "llvm/Support/StringSaver.h"
#include "llvm/Support/TargetRegistry.h"
#include "llvm/Support/VirtualFileSystem.h"
#include "llvm/Support/raw_ostream.h"
#include <map>
#include <memory>
#include <utility>
#if LLVM_ON_UNIX
#include <unistd.h> // getpid
#endif

using namespace clang::driver;
using namespace clang;
using namespace llvm::opt;

static llvm::Triple getHIPOffloadTargetTriple() {
  static const llvm::Triple T("amdgcn-amd-amdhsa");
  return T;
}

// static
std::string Driver::GetResourcesPath(StringRef BinaryPath,
                                     StringRef CustomResourceDir) {
  // Since the resource directory is embedded in the module hash, it's important
  // that all places that need it call this function, so that they get the
  // exact same string ("a/../b/" and "b/" get different hashes, for example).

  // Dir is bin/ or lib/, depending on where BinaryPath is.
  std::string Dir = std::string(llvm::sys::path::parent_path(BinaryPath));

  SmallString<128> P(Dir);
  if (CustomResourceDir != "") {
    llvm::sys::path::append(P, CustomResourceDir);
  } else {
    // On Windows, libclang.dll is in bin/.
    // On non-Windows, libclang.so/.dylib is in lib/.
    // With a static-library build of libclang, LibClangPath will contain the
    // path of the embedding binary, which for LLVM binaries will be in bin/.
    // ../lib gets us to lib/ in both cases.
    P = llvm::sys::path::parent_path(Dir);
    llvm::sys::path::append(P, Twine("lib") + CLANG_LIBDIR_SUFFIX, "clang",
                            CLANG_VERSION_STRING);
  }

  return std::string(P.str());
}

Driver::Driver(StringRef ClangExecutable, StringRef TargetTriple,
               DiagnosticsEngine &Diags, std::string Title,
               IntrusiveRefCntPtr<llvm::vfs::FileSystem> VFS)
    : Diags(Diags), VFS(std::move(VFS)), Mode(GCCMode),
      SaveTemps(SaveTempsNone), BitcodeEmbed(EmbedNone), LTOMode(LTOK_None),
      ClangExecutable(ClangExecutable), SysRoot(DEFAULT_SYSROOT),
      DriverTitle(Title), CCPrintOptionsFilename(nullptr),
      CCPrintHeadersFilename(nullptr), CCLogDiagnosticsFilename(nullptr),
      CCCPrintBindings(false), CCPrintOptions(false), CCPrintHeaders(false),
      CCLogDiagnostics(false), CCGenDiagnostics(false),
      TargetTriple(TargetTriple), CCCGenericGCCName(""), Saver(Alloc),
      CheckInputsExist(true), GenReproducer(false),
      SuppressMissingInputWarning(false) {
  // Provide a sane fallback if no VFS is specified.
  if (!this->VFS)
    this->VFS = llvm::vfs::getRealFileSystem();

  Name = std::string(llvm::sys::path::filename(ClangExecutable));
  Dir = std::string(llvm::sys::path::parent_path(ClangExecutable));
  InstalledDir = Dir; // Provide a sensible default installed dir.

  if ((!SysRoot.empty()) && llvm::sys::path::is_relative(SysRoot)) {
    // Prepend InstalledDir if SysRoot is relative
    SmallString<128> P(InstalledDir);
    llvm::sys::path::append(P, SysRoot);
    SysRoot = std::string(P);
  }

#if defined(CLANG_CONFIG_FILE_SYSTEM_DIR)
  SystemConfigDir = CLANG_CONFIG_FILE_SYSTEM_DIR;
#endif
#if defined(CLANG_CONFIG_FILE_USER_DIR)
  UserConfigDir = CLANG_CONFIG_FILE_USER_DIR;
#endif

  // Compute the path to the resource directory.
  ResourceDir = GetResourcesPath(ClangExecutable, CLANG_RESOURCE_DIR);
}

void Driver::ParseDriverMode(StringRef ProgramName,
                             ArrayRef<const char *> Args) {
  if (ClangNameParts.isEmpty())
    ClangNameParts = ToolChain::getTargetAndModeFromProgramName(ProgramName);
  setDriverModeFromOption(ClangNameParts.DriverMode);

  for (const char *ArgPtr : Args) {
    // Ignore nullptrs, they are the response file's EOL markers.
    if (ArgPtr == nullptr)
      continue;
    const StringRef Arg = ArgPtr;
    setDriverModeFromOption(Arg);
  }
}

void Driver::setDriverModeFromOption(StringRef Opt) {
  const std::string OptName =
      getOpts().getOption(options::OPT_driver_mode).getPrefixedName();
  if (!Opt.startswith(OptName))
    return;
  StringRef Value = Opt.drop_front(OptName.size());

  if (auto M = llvm::StringSwitch<llvm::Optional<DriverMode>>(Value)
                   .Case("gcc", GCCMode)
                   .Case("g++", GXXMode)
                   .Case("cpp", CPPMode)
                   .Case("cl", CLMode)
                   .Case("flang", FlangMode)
                   .Default(None))
    Mode = *M;
  else
    Diag(diag::err_drv_unsupported_option_argument) << OptName << Value;
}

InputArgList Driver::ParseArgStrings(ArrayRef<const char *> ArgStrings,
                                     bool IsClCompatMode,
                                     bool &ContainsError) {
  llvm::PrettyStackTraceString CrashInfo("Command line argument parsing");
  ContainsError = false;

  unsigned IncludedFlagsBitmask;
  unsigned ExcludedFlagsBitmask;
  std::tie(IncludedFlagsBitmask, ExcludedFlagsBitmask) =
      getIncludeExcludeOptionFlagMasks(IsClCompatMode);

  // Make sure that Flang-only options don't pollute the Clang output
  // TODO: Make sure that Clang-only options don't pollute Flang output
  if (!IsFlangMode())
    ExcludedFlagsBitmask |= options::FlangOnlyOption;

  unsigned MissingArgIndex, MissingArgCount;
  InputArgList Args =
      getOpts().ParseArgs(ArgStrings, MissingArgIndex, MissingArgCount,
                          IncludedFlagsBitmask, ExcludedFlagsBitmask);

  // Check for missing argument error.
  if (MissingArgCount) {
    Diag(diag::err_drv_missing_argument)
        << Args.getArgString(MissingArgIndex) << MissingArgCount;
    ContainsError |=
        Diags.getDiagnosticLevel(diag::err_drv_missing_argument,
                                 SourceLocation()) > DiagnosticsEngine::Warning;
  }

  // Check for unsupported options.
  for (const Arg *A : Args) {
    if (A->getOption().hasFlag(options::Unsupported)) {
      unsigned DiagID;
      auto ArgString = A->getAsString(Args);
      std::string Nearest;
      if (getOpts().findNearest(
            ArgString, Nearest, IncludedFlagsBitmask,
            ExcludedFlagsBitmask | options::Unsupported) > 1) {
        DiagID = diag::err_drv_unsupported_opt;
        Diag(DiagID) << ArgString;
      } else {
        DiagID = diag::err_drv_unsupported_opt_with_suggestion;
        Diag(DiagID) << ArgString << Nearest;
      }
      ContainsError |= Diags.getDiagnosticLevel(DiagID, SourceLocation()) >
                       DiagnosticsEngine::Warning;
      continue;
    }

    // Warn about -mcpu= without an argument.
    if (A->getOption().matches(options::OPT_mcpu_EQ) && A->containsValue("")) {
      Diag(diag::warn_drv_empty_joined_argument) << A->getAsString(Args);
      ContainsError |= Diags.getDiagnosticLevel(
                           diag::warn_drv_empty_joined_argument,
                           SourceLocation()) > DiagnosticsEngine::Warning;
    }
  }

  for (const Arg *A : Args.filtered(options::OPT_UNKNOWN)) {
    unsigned DiagID;
    auto ArgString = A->getAsString(Args);
    std::string Nearest;
    if (getOpts().findNearest(
          ArgString, Nearest, IncludedFlagsBitmask, ExcludedFlagsBitmask) > 1) {
      DiagID = IsCLMode() ? diag::warn_drv_unknown_argument_clang_cl
                          : diag::err_drv_unknown_argument;
      Diags.Report(DiagID) << ArgString;
    } else {
      DiagID = IsCLMode()
                   ? diag::warn_drv_unknown_argument_clang_cl_with_suggestion
                   : diag::err_drv_unknown_argument_with_suggestion;
      Diags.Report(DiagID) << ArgString << Nearest;
    }
    ContainsError |= Diags.getDiagnosticLevel(DiagID, SourceLocation()) >
                     DiagnosticsEngine::Warning;
  }

  return Args;
}

// Determine which compilation mode we are in. We look for options which
// affect the phase, starting with the earliest phases, and record which
// option we used to determine the final phase.
phases::ID Driver::getFinalPhase(const DerivedArgList &DAL,
                                 Arg **FinalPhaseArg) const {
  Arg *PhaseArg = nullptr;
  phases::ID FinalPhase;

  // -{E,EP,P,M,MM} only run the preprocessor.
  if (CCCIsCPP() || (PhaseArg = DAL.getLastArg(options::OPT_E)) ||
      (PhaseArg = DAL.getLastArg(options::OPT__SLASH_EP)) ||
      (PhaseArg = DAL.getLastArg(options::OPT_M, options::OPT_MM)) ||
      (PhaseArg = DAL.getLastArg(options::OPT__SLASH_P))) {
    FinalPhase = phases::Preprocess;

  // --precompile only runs up to precompilation.
  } else if ((PhaseArg = DAL.getLastArg(options::OPT__precompile))) {
    FinalPhase = phases::Precompile;

  // -{fsyntax-only,-analyze,emit-ast} only run up to the compiler.
  } else if ((PhaseArg = DAL.getLastArg(options::OPT_fsyntax_only)) ||
             (PhaseArg = DAL.getLastArg(options::OPT_print_supported_cpus)) ||
             (PhaseArg = DAL.getLastArg(options::OPT_module_file_info)) ||
             (PhaseArg = DAL.getLastArg(options::OPT_verify_pch)) ||
             (PhaseArg = DAL.getLastArg(options::OPT_rewrite_objc)) ||
             (PhaseArg = DAL.getLastArg(options::OPT_rewrite_legacy_objc)) ||
             (PhaseArg = DAL.getLastArg(options::OPT__migrate)) ||
             (PhaseArg = DAL.getLastArg(options::OPT__analyze)) ||
             (PhaseArg = DAL.getLastArg(options::OPT_emit_ast))) {
    FinalPhase = phases::Compile;

  // -S only runs up to the backend.
  } else if ((PhaseArg = DAL.getLastArg(options::OPT_S)) ||
             (PhaseArg = DAL.getLastArg(options::OPT_fsycl_device_only))) {
    FinalPhase = phases::Backend;

  // -c compilation only runs up to the assembler.
  } else if ((PhaseArg = DAL.getLastArg(options::OPT_c))) {
    FinalPhase = phases::Assemble;

  // Otherwise do everything.
  } else
    FinalPhase = phases::Link;

  if (FinalPhaseArg)
    *FinalPhaseArg = PhaseArg;

  return FinalPhase;
}

static Arg *MakeInputArg(DerivedArgList &Args, const OptTable &Opts,
                         StringRef Value, bool Claim = true) {
  Arg *A = new Arg(Opts.getOption(options::OPT_INPUT), Value,
                   Args.getBaseArgs().MakeIndex(Value), Value.data());
  Args.AddSynthesizedArg(A);
  if (Claim)
    A->claim();
  return A;
}

DerivedArgList *Driver::TranslateInputArgs(const InputArgList &Args) const {
  const llvm::opt::OptTable &Opts = getOpts();
  DerivedArgList *DAL = new DerivedArgList(Args);

  bool HasNostdlib = Args.hasArg(options::OPT_nostdlib);
  bool HasNostdlibxx = Args.hasArg(options::OPT_nostdlibxx);
  bool HasNodefaultlib = Args.hasArg(options::OPT_nodefaultlibs);
  for (Arg *A : Args) {
    // Unfortunately, we have to parse some forwarding options (-Xassembler,
    // -Xlinker, -Xpreprocessor) because we either integrate their functionality
    // (assembler and preprocessor), or bypass a previous driver ('collect2').

    // Rewrite linker options, to replace --no-demangle with a custom internal
    // option.
    if ((A->getOption().matches(options::OPT_Wl_COMMA) ||
         A->getOption().matches(options::OPT_Xlinker)) &&
        A->containsValue("--no-demangle")) {
      // Add the rewritten no-demangle argument.
      DAL->AddFlagArg(A, Opts.getOption(options::OPT_Z_Xlinker__no_demangle));

      // Add the remaining values as Xlinker arguments.
      for (StringRef Val : A->getValues())
        if (Val != "--no-demangle")
          DAL->AddSeparateArg(A, Opts.getOption(options::OPT_Xlinker), Val);

      continue;
    }

    // Rewrite preprocessor options, to replace -Wp,-MD,FOO which is used by
    // some build systems. We don't try to be complete here because we don't
    // care to encourage this usage model.
    if (A->getOption().matches(options::OPT_Wp_COMMA) &&
        (A->getValue(0) == StringRef("-MD") ||
         A->getValue(0) == StringRef("-MMD"))) {
      // Rewrite to -MD/-MMD along with -MF.
      if (A->getValue(0) == StringRef("-MD"))
        DAL->AddFlagArg(A, Opts.getOption(options::OPT_MD));
      else
        DAL->AddFlagArg(A, Opts.getOption(options::OPT_MMD));
      if (A->getNumValues() == 2)
        DAL->AddSeparateArg(A, Opts.getOption(options::OPT_MF), A->getValue(1));
      continue;
    }

    // Rewrite reserved library names.
    if (A->getOption().matches(options::OPT_l)) {
      StringRef Value = A->getValue();

      // Rewrite unless -nostdlib is present.
      if (!HasNostdlib && !HasNodefaultlib && !HasNostdlibxx &&
          Value == "stdc++") {
        DAL->AddFlagArg(A, Opts.getOption(options::OPT_Z_reserved_lib_stdcxx));
        continue;
      }

      // Rewrite unconditionally.
      if (Value == "cc_kext") {
        DAL->AddFlagArg(A, Opts.getOption(options::OPT_Z_reserved_lib_cckext));
        continue;
      }
    }

    // Pick up inputs via the -- option.
    if (A->getOption().matches(options::OPT__DASH_DASH)) {
      A->claim();
      for (StringRef Val : A->getValues())
        DAL->append(MakeInputArg(*DAL, Opts, Val, false));
      continue;
    }

    if (A->getOption().matches(options::OPT_offload_lib_Group)) {
      if (!A->getNumValues()) {
        Diag(clang::diag::warn_drv_unused_argument) << A->getSpelling();
        continue;
      }
    }

    DAL->append(A);
  }

  // Enforce -static if -miamcu is present.
  if (Args.hasFlag(options::OPT_miamcu, options::OPT_mno_iamcu, false))
    DAL->AddFlagArg(0, Opts.getOption(options::OPT_static));

  // Use of -fintelfpga implies -g
  if (Args.hasArg(options::OPT_fintelfpga)) {
    // if any -gN option is provided, use that.
    if (Arg *A = Args.getLastArg(options::OPT_gN_Group))
      DAL->append(A);
    else
      DAL->AddFlagArg(0, Opts.getOption(options::OPT_g_Flag));
  }

// Add a default value of -mlinker-version=, if one was given and the user
// didn't specify one.
#if defined(HOST_LINK_VERSION)
  if (!Args.hasArg(options::OPT_mlinker_version_EQ) &&
      strlen(HOST_LINK_VERSION) > 0) {
    DAL->AddJoinedArg(0, Opts.getOption(options::OPT_mlinker_version_EQ),
                      HOST_LINK_VERSION);
    DAL->getLastArg(options::OPT_mlinker_version_EQ)->claim();
  }
#endif

  return DAL;
}

/// Compute target triple from args.
///
/// This routine provides the logic to compute a target triple from various
/// args passed to the driver and the default triple string.
static llvm::Triple computeTargetTriple(const Driver &D,
                                        StringRef TargetTriple,
                                        const ArgList &Args,
                                        StringRef DarwinArchName = "") {
  // FIXME: Already done in Compilation *Driver::BuildCompilation
  if (const Arg *A = Args.getLastArg(options::OPT_target))
    TargetTriple = A->getValue();

  llvm::Triple Target(llvm::Triple::normalize(TargetTriple));

  // GNU/Hurd's triples should have been -hurd-gnu*, but were historically made
  // -gnu* only, and we can not change this, so we have to detect that case as
  // being the Hurd OS.
  if (TargetTriple.find("-unknown-gnu") != StringRef::npos ||
      TargetTriple.find("-pc-gnu") != StringRef::npos)
    Target.setOSName("hurd");

  // Handle Apple-specific options available here.
  if (Target.isOSBinFormatMachO()) {
    // If an explicit Darwin arch name is given, that trumps all.
    if (!DarwinArchName.empty()) {
      tools::darwin::setTripleTypeForMachOArchName(Target, DarwinArchName);
      return Target;
    }

    // Handle the Darwin '-arch' flag.
    if (Arg *A = Args.getLastArg(options::OPT_arch)) {
      StringRef ArchName = A->getValue();
      tools::darwin::setTripleTypeForMachOArchName(Target, ArchName);
    }
  }

  // Handle pseudo-target flags '-mlittle-endian'/'-EL' and
  // '-mbig-endian'/'-EB'.
  if (Arg *A = Args.getLastArg(options::OPT_mlittle_endian,
                               options::OPT_mbig_endian)) {
    if (A->getOption().matches(options::OPT_mlittle_endian)) {
      llvm::Triple LE = Target.getLittleEndianArchVariant();
      if (LE.getArch() != llvm::Triple::UnknownArch)
        Target = std::move(LE);
    } else {
      llvm::Triple BE = Target.getBigEndianArchVariant();
      if (BE.getArch() != llvm::Triple::UnknownArch)
        Target = std::move(BE);
    }
  }

  // Skip further flag support on OSes which don't support '-m32' or '-m64'.
  if (Target.getArch() == llvm::Triple::tce ||
      Target.getOS() == llvm::Triple::Minix)
    return Target;

  // On AIX, the env OBJECT_MODE may affect the resulting arch variant.
  if (Target.isOSAIX()) {
    if (Optional<std::string> ObjectModeValue =
            llvm::sys::Process::GetEnv("OBJECT_MODE")) {
      StringRef ObjectMode = *ObjectModeValue;
      llvm::Triple::ArchType AT = llvm::Triple::UnknownArch;

      if (ObjectMode.equals("64")) {
        AT = Target.get64BitArchVariant().getArch();
      } else if (ObjectMode.equals("32")) {
        AT = Target.get32BitArchVariant().getArch();
      } else {
        D.Diag(diag::err_drv_invalid_object_mode) << ObjectMode;
      }

      if (AT != llvm::Triple::UnknownArch && AT != Target.getArch())
        Target.setArch(AT);
    }
  }

  // Handle pseudo-target flags '-m64', '-mx32', '-m32' and '-m16'.
  Arg *A = Args.getLastArg(options::OPT_m64, options::OPT_mx32,
                           options::OPT_m32, options::OPT_m16);
  if (A) {
    llvm::Triple::ArchType AT = llvm::Triple::UnknownArch;

    if (A->getOption().matches(options::OPT_m64)) {
      AT = Target.get64BitArchVariant().getArch();
      if (Target.getEnvironment() == llvm::Triple::GNUX32)
        Target.setEnvironment(llvm::Triple::GNU);
    } else if (A->getOption().matches(options::OPT_mx32) &&
               Target.get64BitArchVariant().getArch() == llvm::Triple::x86_64) {
      AT = llvm::Triple::x86_64;
      Target.setEnvironment(llvm::Triple::GNUX32);
    } else if (A->getOption().matches(options::OPT_m32)) {
      AT = Target.get32BitArchVariant().getArch();
      if (Target.getEnvironment() == llvm::Triple::GNUX32)
        Target.setEnvironment(llvm::Triple::GNU);
    } else if (A->getOption().matches(options::OPT_m16) &&
               Target.get32BitArchVariant().getArch() == llvm::Triple::x86) {
      AT = llvm::Triple::x86;
      Target.setEnvironment(llvm::Triple::CODE16);
    }

    if (AT != llvm::Triple::UnknownArch && AT != Target.getArch())
      Target.setArch(AT);
  }

  // Handle -miamcu flag.
  if (Args.hasFlag(options::OPT_miamcu, options::OPT_mno_iamcu, false)) {
    if (Target.get32BitArchVariant().getArch() != llvm::Triple::x86)
      D.Diag(diag::err_drv_unsupported_opt_for_target) << "-miamcu"
                                                       << Target.str();

    if (A && !A->getOption().matches(options::OPT_m32))
      D.Diag(diag::err_drv_argument_not_allowed_with)
          << "-miamcu" << A->getBaseArg().getAsString(Args);

    Target.setArch(llvm::Triple::x86);
    Target.setArchName("i586");
    Target.setEnvironment(llvm::Triple::UnknownEnvironment);
    Target.setEnvironmentName("");
    Target.setOS(llvm::Triple::ELFIAMCU);
    Target.setVendor(llvm::Triple::UnknownVendor);
    Target.setVendorName("intel");
  }

  // If target is MIPS adjust the target triple
  // accordingly to provided ABI name.
  A = Args.getLastArg(options::OPT_mabi_EQ);
  if (A && Target.isMIPS()) {
    StringRef ABIName = A->getValue();
    if (ABIName == "32") {
      Target = Target.get32BitArchVariant();
      if (Target.getEnvironment() == llvm::Triple::GNUABI64 ||
          Target.getEnvironment() == llvm::Triple::GNUABIN32)
        Target.setEnvironment(llvm::Triple::GNU);
    } else if (ABIName == "n32") {
      Target = Target.get64BitArchVariant();
      if (Target.getEnvironment() == llvm::Triple::GNU ||
          Target.getEnvironment() == llvm::Triple::GNUABI64)
        Target.setEnvironment(llvm::Triple::GNUABIN32);
    } else if (ABIName == "64") {
      Target = Target.get64BitArchVariant();
      if (Target.getEnvironment() == llvm::Triple::GNU ||
          Target.getEnvironment() == llvm::Triple::GNUABIN32)
        Target.setEnvironment(llvm::Triple::GNUABI64);
    }
  }

  // If target is RISC-V adjust the target triple according to
  // provided architecture name
  A = Args.getLastArg(options::OPT_march_EQ);
  if (A && Target.isRISCV()) {
    StringRef ArchName = A->getValue();
    if (ArchName.startswith_lower("rv32"))
      Target.setArch(llvm::Triple::riscv32);
    else if (ArchName.startswith_lower("rv64"))
      Target.setArch(llvm::Triple::riscv64);
  }

  return Target;
}

// Parse the LTO options and record the type of LTO compilation
// based on which -f(no-)?lto(=.*)? option occurs last.
void Driver::setLTOMode(const llvm::opt::ArgList &Args) {
  LTOMode = LTOK_None;
  if (!Args.hasFlag(options::OPT_flto, options::OPT_flto_EQ,
                    options::OPT_fno_lto, false))
    return;

  StringRef LTOName("full");

  const Arg *A = Args.getLastArg(options::OPT_flto_EQ);
  if (A)
    LTOName = A->getValue();

  LTOMode = llvm::StringSwitch<LTOKind>(LTOName)
                .Case("full", LTOK_Full)
                .Case("thin", LTOK_Thin)
                .Default(LTOK_Unknown);

  if (LTOMode == LTOK_Unknown) {
    assert(A);
    Diag(diag::err_drv_unsupported_option_argument) << A->getOption().getName()
                                                    << A->getValue();
  }
}

/// Compute the desired OpenMP runtime from the flags provided.
Driver::OpenMPRuntimeKind Driver::getOpenMPRuntime(const ArgList &Args) const {
  StringRef RuntimeName(CLANG_DEFAULT_OPENMP_RUNTIME);

  const Arg *A = Args.getLastArg(options::OPT_fopenmp_EQ);
  if (A)
    RuntimeName = A->getValue();

  auto RT = llvm::StringSwitch<OpenMPRuntimeKind>(RuntimeName)
                .Case("libomp", OMPRT_OMP)
                .Case("libgomp", OMPRT_GOMP)
                .Case("libiomp5", OMPRT_IOMP5)
                .Default(OMPRT_Unknown);

  if (RT == OMPRT_Unknown) {
    if (A)
      Diag(diag::err_drv_unsupported_option_argument)
          << A->getOption().getName() << A->getValue();
    else
      // FIXME: We could use a nicer diagnostic here.
      Diag(diag::err_drv_unsupported_opt) << "-fopenmp";
  }

  return RT;
}

static bool isValidSYCLTriple(llvm::Triple T) {
  // NVPTX is valid for SYCL.
  if (T.isNVPTX())
    return true;
  // Check for invalid SYCL device triple values.
  // Non-SPIR arch.
  if (!T.isSPIR())
    return false;
  // SPIR arch, but has invalid SubArch for AOT.
  StringRef A(T.getArchName());
  if (T.getSubArch() == llvm::Triple::NoSubArch &&
      ((T.getArch() == llvm::Triple::spir && !A.equals("spir")) ||
       (T.getArch() == llvm::Triple::spir64 && !A.equals("spir64"))))
    return false;
  return true;
}

void Driver::CreateOffloadingDeviceToolChains(Compilation &C,
                                              InputList &Inputs) {

  //
  // CUDA/HIP
  //
  // We need to generate a CUDA/HIP toolchain if any of the inputs has a CUDA
  // or HIP type. However, mixed CUDA/HIP compilation is not supported.
  bool IsCuda =
      llvm::any_of(Inputs, [](std::pair<types::ID, const llvm::opt::Arg *> &I) {
        return types::isCuda(I.first);
      });
  bool IsHIP =
      llvm::any_of(Inputs,
                   [](std::pair<types::ID, const llvm::opt::Arg *> &I) {
                     return types::isHIP(I.first);
                   }) ||
      C.getInputArgs().hasArg(options::OPT_hip_link);
  if (IsCuda && IsHIP) {
    Diag(clang::diag::err_drv_mix_cuda_hip);
    return;
  }
  if (IsCuda) {
    const ToolChain *HostTC = C.getSingleOffloadToolChain<Action::OFK_Host>();
    const llvm::Triple &HostTriple = HostTC->getTriple();
    StringRef DeviceTripleStr;
    auto OFK = Action::OFK_Cuda;
    DeviceTripleStr =
        HostTriple.isArch64Bit() ? "nvptx64-nvidia-cuda" : "nvptx-nvidia-cuda";
    llvm::Triple CudaTriple(DeviceTripleStr);
    // Use the CUDA and host triples as the key into the
    // getOffloadingDeviceToolChain, because the device toolchain we
    // create depends on both.
    auto CudaTC = &getOffloadingDeviceToolChain(C.getInputArgs(), CudaTriple,
                                                *HostTC, OFK);
    C.addOffloadDeviceToolChain(CudaTC, OFK);
  } else if (IsHIP) {
    const ToolChain *HostTC = C.getSingleOffloadToolChain<Action::OFK_Host>();
    auto OFK = Action::OFK_HIP;
    llvm::Triple HIPTriple = getHIPOffloadTargetTriple();
    // Use the HIP and host triples as the key into
    // getOffloadingDeviceToolChain, because the device toolchain we create
    // depends on both.
    auto HIPTC = &getOffloadingDeviceToolChain(C.getInputArgs(), HIPTriple,
                                               *HostTC, OFK);
    C.addOffloadDeviceToolChain(HIPTC, OFK);
  }

  //
  // OpenMP
  //
  // We need to generate an OpenMP toolchain if the user specified targets with
  // the -fopenmp-targets option.
  if (Arg *OpenMPTargets =
          C.getInputArgs().getLastArg(options::OPT_fopenmp_targets_EQ)) {
    if (OpenMPTargets->getNumValues()) {
      // We expect that -fopenmp-targets is always used in conjunction with the
      // option -fopenmp specifying a valid runtime with offloading support,
      // i.e. libomp or libiomp.
      bool HasValidOpenMPRuntime = C.getInputArgs().hasFlag(
          options::OPT_fopenmp, options::OPT_fopenmp_EQ,
          options::OPT_fno_openmp, false);
      if (HasValidOpenMPRuntime) {
        OpenMPRuntimeKind OpenMPKind = getOpenMPRuntime(C.getInputArgs());
        HasValidOpenMPRuntime =
            OpenMPKind == OMPRT_OMP || OpenMPKind == OMPRT_IOMP5;
      }

      if (HasValidOpenMPRuntime) {
        llvm::StringMap<const char *> FoundNormalizedTriples;
        for (const char *Val : OpenMPTargets->getValues()) {
          llvm::Triple TT(Val);
          std::string NormalizedName = TT.normalize();

          // Make sure we don't have a duplicate triple.
          auto Duplicate = FoundNormalizedTriples.find(NormalizedName);
          if (Duplicate != FoundNormalizedTriples.end()) {
            Diag(clang::diag::warn_drv_omp_offload_target_duplicate)
                << Val << Duplicate->second;
            continue;
          }

          // Store the current triple so that we can check for duplicates in the
          // following iterations.
          FoundNormalizedTriples[NormalizedName] = Val;

          // If the specified target is invalid, emit a diagnostic.
          if (TT.getArch() == llvm::Triple::UnknownArch)
            Diag(clang::diag::err_drv_invalid_omp_target) << Val;
          else {
            const ToolChain *TC;
            // Device toolchains have to be selected differently. They pair host
            // and device in their implementation.
            if (TT.isNVPTX() || TT.isAMDGCN()) {
              const ToolChain *HostTC =
                  C.getSingleOffloadToolChain<Action::OFK_Host>();
              assert(HostTC && "Host toolchain should be always defined.");
              auto &DeviceTC =
                  ToolChains[TT.str() + "/" + HostTC->getTriple().normalize()];
              if (!DeviceTC) {
                if (TT.isNVPTX())
                  DeviceTC = std::make_unique<toolchains::CudaToolChain>(
                      *this, TT, *HostTC, C.getInputArgs(), Action::OFK_OpenMP);
                else if (TT.isAMDGCN())
                  DeviceTC =
                      std::make_unique<toolchains::AMDGPUOpenMPToolChain>(
                          *this, TT, *HostTC, C.getInputArgs());
                else
                  assert(DeviceTC && "Device toolchain not defined.");
              }

              TC = DeviceTC.get();
            } else
              TC = &getToolChain(C.getInputArgs(), TT);
            C.addOffloadDeviceToolChain(TC, Action::OFK_OpenMP);
          }
        }
      } else
        Diag(clang::diag::err_drv_expecting_fopenmp_with_fopenmp_targets);
    } else
      Diag(clang::diag::warn_drv_empty_joined_argument)
          << OpenMPTargets->getAsString(C.getInputArgs());
  }

  //
  // SYCL
  //
  // We need to generate a SYCL toolchain if the user specified targets with
  // the -fsycl-targets, -fsycl-add-targets or -fsycl-link-targets option.
  // If -fsycl is supplied without any of these we will assume SPIR-V.
  // Use of -fsycl-device-only overrides -fsycl.
  bool HasValidSYCLRuntime =
      (C.getInputArgs().hasFlag(options::OPT_fsycl, options::OPT_fno_sycl,
                                false) ||
       C.getInputArgs().hasArg(options::OPT_fsycl_device_only));

  // A mechanism for retrieving SYCL-specific options, erroring out
  // if SYCL offloading wasn't enabled prior to that
  auto getArgRequiringSYCLRuntime = [&](OptSpecifier OptId) -> Arg * {
    Arg *SYCLArg = C.getInputArgs().getLastArg(OptId);
    if (SYCLArg && !HasValidSYCLRuntime) {
      Diag(clang::diag::err_drv_expecting_fsycl_with_sycl_opt)
          // Dropping the '=' symbol, which would otherwise pollute
          // the diagnostics for the most of options
          << SYCLArg->getSpelling().split('=').first;
      return nullptr;
    }
    return SYCLArg;
  };

  Arg *SYCLTargets = getArgRequiringSYCLRuntime(options::OPT_fsycl_targets_EQ);
  Arg *SYCLLinkTargets =
      getArgRequiringSYCLRuntime(options::OPT_fsycl_link_targets_EQ);
  Arg *SYCLAddTargets =
      getArgRequiringSYCLRuntime(options::OPT_fsycl_add_targets_EQ);
  Arg *SYCLLink = getArgRequiringSYCLRuntime(options::OPT_fsycl_link_EQ);
  Arg *SYCLfpga = getArgRequiringSYCLRuntime(options::OPT_fintelfpga);

  // -fsycl-targets cannot be used with -fsycl-link-targets
  if (SYCLTargets && SYCLLinkTargets)
    Diag(clang::diag::err_drv_option_conflict)
        << SYCLTargets->getSpelling() << SYCLLinkTargets->getSpelling();
  // -fsycl-link-targets and -fsycl-add-targets cannot be used together
  if (SYCLLinkTargets && SYCLAddTargets)
    Diag(clang::diag::err_drv_option_conflict)
        << SYCLLinkTargets->getSpelling() << SYCLAddTargets->getSpelling();
  // -fsycl-link-targets is not allowed with -fsycl-link
  if (SYCLLinkTargets && SYCLLink)
    Diag(clang::diag::err_drv_option_conflict)
        << SYCLLink->getSpelling() << SYCLLinkTargets->getSpelling();
  // -fsycl-targets cannot be used with -fintelfpga
  if (SYCLTargets && SYCLfpga)
    Diag(clang::diag::err_drv_option_conflict)
        << SYCLTargets->getSpelling() << SYCLfpga->getSpelling();

  bool HasSYCLTargetsOption = SYCLTargets || SYCLLinkTargets || SYCLAddTargets;
  llvm::StringMap<StringRef> FoundNormalizedTriples;
  llvm::SmallVector<llvm::Triple, 4> UniqueSYCLTriplesVec;
  if (HasSYCLTargetsOption) {
    // At this point, we know we have a valid combination
    // of -fsycl*target options passed
    Arg *SYCLTargetsValues = SYCLTargets ? SYCLTargets : SYCLLinkTargets;
    if (SYCLTargetsValues) {
      if (SYCLTargetsValues->getNumValues()) {
        for (StringRef Val : SYCLTargetsValues->getValues()) {
          llvm::Triple TT(Val);
          if (!isValidSYCLTriple(TT)) {
            Diag(clang::diag::err_drv_invalid_sycl_target) << Val;
            continue;
          }
          std::string NormalizedName = TT.normalize();

          // Make sure we don't have a duplicate triple.
          auto Duplicate = FoundNormalizedTriples.find(NormalizedName);
          if (Duplicate != FoundNormalizedTriples.end()) {
            Diag(clang::diag::warn_drv_sycl_offload_target_duplicate)
                << Val << Duplicate->second;
            continue;
          }

          // Store the current triple so that we can check for duplicates in
          // the following iterations.
          FoundNormalizedTriples[NormalizedName] = Val;
          UniqueSYCLTriplesVec.push_back(TT);
        }
      } else
        Diag(clang::diag::warn_drv_empty_joined_argument)
            << SYCLTargetsValues->getAsString(C.getInputArgs());
    }
    // -fsycl-add-targets is a list of paired items (Triple and file) which are
    // gathered and used to be linked into the final device binary. This can
    // be used with -fsycl-targets to put together the final conglomerate binary
    if (SYCLAddTargets) {
      if (SYCLAddTargets->getNumValues()) {
        // Use of -fsycl-add-targets adds additional files to the SYCL device
        // link step.  Regular offload processing occurs below
        for (StringRef Val : SYCLAddTargets->getValues()) {
          // Parse out the Triple and Input (triple:binary) and create a
          // ToolChain for each entry.
          // The expected format is 'triple:file', any other format will
          // not be accepted.
          std::pair<StringRef, StringRef> I = Val.split(':');
          if (!I.first.empty() && !I.second.empty()) {
            llvm::Triple TT(I.first);
            if (!isValidSYCLTriple(TT)) {
              Diag(clang::diag::err_drv_invalid_sycl_target) << I.first;
              continue;
            }
            std::string NormalizedName = TT.normalize();

            // Make sure we don't have a duplicate triple.
            auto Duplicate = FoundNormalizedTriples.find(NormalizedName);
            if (Duplicate != FoundNormalizedTriples.end())
              // The toolchain for this triple was already created
              continue;

            // Store the current triple so that we can check for duplicates in
            // the following iterations.
            FoundNormalizedTriples[NormalizedName] = Val;
            UniqueSYCLTriplesVec.push_back(TT);
          } else {
            // No colon found, do not use the input
            C.getDriver().Diag(diag::err_drv_unsupported_option_argument)
                << SYCLAddTargets->getOption().getName() << Val;
          }
        }
      } else
        Diag(clang::diag::warn_drv_empty_joined_argument)
            << SYCLAddTargets->getAsString(C.getInputArgs());
    }
  } else {
    // If -fsycl is supplied without -fsycl-*targets we will assume SPIR-V
    // unless -fintelfpga is supplied, which uses SPIR-V with fpga AOT.
    // For -fsycl-device-only, we also setup the implied triple as needed.
    StringRef SYCLTargetArch;
    if (C.getInputArgs().hasArg(options::OPT_fsycl_device_only))
      if (C.getDefaultToolChain().getTriple().getArch() == llvm::Triple::x86)
        SYCLTargetArch = "spir";
      else
        SYCLTargetArch = "spir64";
    else if (HasValidSYCLRuntime)
      // Triple for -fintelfpga is spir64_fpga-unknown-unknown-sycldevice.
      SYCLTargetArch = SYCLfpga ? "spir64_fpga" : "spir64";
    if (!SYCLTargetArch.empty())
      UniqueSYCLTriplesVec.push_back(MakeSYCLDeviceTriple(SYCLTargetArch));
  }
  // We'll need to use the SYCL and host triples as the key into
  // getOffloadingDeviceToolChain, because the device toolchains we're
  // going to create will depend on both.
  const ToolChain *HostTC = C.getSingleOffloadToolChain<Action::OFK_Host>();
  for (auto &TT : UniqueSYCLTriplesVec) {
    auto SYCLTC = &getOffloadingDeviceToolChain(C.getInputArgs(), TT, *HostTC,
                                                Action::OFK_SYCL);
    C.addOffloadDeviceToolChain(SYCLTC, Action::OFK_SYCL);
  }

  //
  // TODO: Add support for other offloading programming models here.
  //
}

/// Looks the given directories for the specified file.
///
/// \param[out] FilePath File path, if the file was found.
/// \param[in]  Dirs Directories used for the search.
/// \param[in]  FileName Name of the file to search for.
/// \return True if file was found.
///
/// Looks for file specified by FileName sequentially in directories specified
/// by Dirs.
///
static bool searchForFile(SmallVectorImpl<char> &FilePath,
                          ArrayRef<StringRef> Dirs, StringRef FileName) {
  SmallString<128> WPath;
  for (const StringRef &Dir : Dirs) {
    if (Dir.empty())
      continue;
    WPath.clear();
    llvm::sys::path::append(WPath, Dir, FileName);
    llvm::sys::path::native(WPath);
    if (llvm::sys::fs::is_regular_file(WPath)) {
      FilePath = std::move(WPath);
      return true;
    }
  }
  return false;
}

bool Driver::readConfigFile(StringRef FileName) {
  // Try reading the given file.
  SmallVector<const char *, 32> NewCfgArgs;
  if (!llvm::cl::readConfigFile(FileName, Saver, NewCfgArgs)) {
    Diag(diag::err_drv_cannot_read_config_file) << FileName;
    return true;
  }

  // Read options from config file.
  llvm::SmallString<128> CfgFileName(FileName);
  llvm::sys::path::native(CfgFileName);
  ConfigFile = std::string(CfgFileName);
  bool ContainErrors;
  CfgOptions = std::make_unique<InputArgList>(
      ParseArgStrings(NewCfgArgs, IsCLMode(), ContainErrors));
  if (ContainErrors) {
    CfgOptions.reset();
    return true;
  }

  if (CfgOptions->hasArg(options::OPT_config)) {
    CfgOptions.reset();
    Diag(diag::err_drv_nested_config_file);
    return true;
  }

  // Claim all arguments that come from a configuration file so that the driver
  // does not warn on any that is unused.
  for (Arg *A : *CfgOptions)
    A->claim();
  return false;
}

bool Driver::loadConfigFile() {
  std::string CfgFileName;
  bool FileSpecifiedExplicitly = false;

  // Process options that change search path for config files.
  if (CLOptions) {
    if (CLOptions->hasArg(options::OPT_config_system_dir_EQ)) {
      SmallString<128> CfgDir;
      CfgDir.append(
          CLOptions->getLastArgValue(options::OPT_config_system_dir_EQ));
      if (!CfgDir.empty()) {
        if (llvm::sys::fs::make_absolute(CfgDir).value() != 0)
          SystemConfigDir.clear();
        else
          SystemConfigDir = std::string(CfgDir.begin(), CfgDir.end());
      }
    }
    if (CLOptions->hasArg(options::OPT_config_user_dir_EQ)) {
      SmallString<128> CfgDir;
      CfgDir.append(
          CLOptions->getLastArgValue(options::OPT_config_user_dir_EQ));
      if (!CfgDir.empty()) {
        if (llvm::sys::fs::make_absolute(CfgDir).value() != 0)
          UserConfigDir.clear();
        else
          UserConfigDir = std::string(CfgDir.begin(), CfgDir.end());
      }
    }
  }

  // First try to find config file specified in command line.
  if (CLOptions) {
    std::vector<std::string> ConfigFiles =
        CLOptions->getAllArgValues(options::OPT_config);
    if (ConfigFiles.size() > 1) {
      if (!std::all_of(ConfigFiles.begin(), ConfigFiles.end(),
                       [ConfigFiles](const std::string &s) {
                         return s == ConfigFiles[0];
                       })) {
        Diag(diag::err_drv_duplicate_config);
        return true;
      }
    }

    if (!ConfigFiles.empty()) {
      CfgFileName = ConfigFiles.front();
      assert(!CfgFileName.empty());

      // If argument contains directory separator, treat it as a path to
      // configuration file.
      if (llvm::sys::path::has_parent_path(CfgFileName)) {
        SmallString<128> CfgFilePath;
        if (llvm::sys::path::is_relative(CfgFileName))
          llvm::sys::fs::current_path(CfgFilePath);
        llvm::sys::path::append(CfgFilePath, CfgFileName);
        if (!llvm::sys::fs::is_regular_file(CfgFilePath)) {
          Diag(diag::err_drv_config_file_not_exist) << CfgFilePath;
          return true;
        }
        return readConfigFile(CfgFilePath);
      }

      FileSpecifiedExplicitly = true;
    }
  }

  // If config file is not specified explicitly, try to deduce configuration
  // from executable name. For instance, an executable 'armv7l-clang' will
  // search for config file 'armv7l-clang.cfg'.
  if (CfgFileName.empty() && !ClangNameParts.TargetPrefix.empty())
    CfgFileName = ClangNameParts.TargetPrefix + '-' + ClangNameParts.ModeSuffix;

  if (CfgFileName.empty())
    return false;

  // Determine architecture part of the file name, if it is present.
  StringRef CfgFileArch = CfgFileName;
  size_t ArchPrefixLen = CfgFileArch.find('-');
  if (ArchPrefixLen == StringRef::npos)
    ArchPrefixLen = CfgFileArch.size();
  llvm::Triple CfgTriple;
  CfgFileArch = CfgFileArch.take_front(ArchPrefixLen);
  CfgTriple = llvm::Triple(llvm::Triple::normalize(CfgFileArch));
  if (CfgTriple.getArch() == llvm::Triple::ArchType::UnknownArch)
    ArchPrefixLen = 0;

  if (!StringRef(CfgFileName).endswith(".cfg"))
    CfgFileName += ".cfg";

  // If config file starts with architecture name and command line options
  // redefine architecture (with options like -m32 -LE etc), try finding new
  // config file with that architecture.
  SmallString<128> FixedConfigFile;
  size_t FixedArchPrefixLen = 0;
  if (ArchPrefixLen) {
    // Get architecture name from config file name like 'i386.cfg' or
    // 'armv7l-clang.cfg'.
    // Check if command line options changes effective triple.
    llvm::Triple EffectiveTriple = computeTargetTriple(*this,
                                             CfgTriple.getTriple(), *CLOptions);
    if (CfgTriple.getArch() != EffectiveTriple.getArch()) {
      FixedConfigFile = EffectiveTriple.getArchName();
      FixedArchPrefixLen = FixedConfigFile.size();
      // Append the rest of original file name so that file name transforms
      // like: i386-clang.cfg -> x86_64-clang.cfg.
      if (ArchPrefixLen < CfgFileName.size())
        FixedConfigFile += CfgFileName.substr(ArchPrefixLen);
    }
  }

  // Prepare list of directories where config file is searched for.
  StringRef CfgFileSearchDirs[] = {UserConfigDir, SystemConfigDir, Dir};

  // Try to find config file. First try file with corrected architecture.
  llvm::SmallString<128> CfgFilePath;
  if (!FixedConfigFile.empty()) {
    if (searchForFile(CfgFilePath, CfgFileSearchDirs, FixedConfigFile))
      return readConfigFile(CfgFilePath);
    // If 'x86_64-clang.cfg' was not found, try 'x86_64.cfg'.
    FixedConfigFile.resize(FixedArchPrefixLen);
    FixedConfigFile.append(".cfg");
    if (searchForFile(CfgFilePath, CfgFileSearchDirs, FixedConfigFile))
      return readConfigFile(CfgFilePath);
  }

  // Then try original file name.
  if (searchForFile(CfgFilePath, CfgFileSearchDirs, CfgFileName))
    return readConfigFile(CfgFilePath);

  // Finally try removing driver mode part: 'x86_64-clang.cfg' -> 'x86_64.cfg'.
  if (!ClangNameParts.ModeSuffix.empty() &&
      !ClangNameParts.TargetPrefix.empty()) {
    CfgFileName.assign(ClangNameParts.TargetPrefix);
    CfgFileName.append(".cfg");
    if (searchForFile(CfgFilePath, CfgFileSearchDirs, CfgFileName))
      return readConfigFile(CfgFilePath);
  }

  // Report error but only if config file was specified explicitly, by option
  // --config. If it was deduced from executable name, it is not an error.
  if (FileSpecifiedExplicitly) {
    Diag(diag::err_drv_config_file_not_found) << CfgFileName;
    for (const StringRef &SearchDir : CfgFileSearchDirs)
      if (!SearchDir.empty())
        Diag(diag::note_drv_config_file_searched_in) << SearchDir;
    return true;
  }

  return false;
}

Compilation *Driver::BuildCompilation(ArrayRef<const char *> ArgList) {
  llvm::PrettyStackTraceString CrashInfo("Compilation construction");

  // FIXME: Handle environment options which affect driver behavior, somewhere
  // (client?). GCC_EXEC_PREFIX, LPATH, CC_PRINT_OPTIONS.

  // We look for the driver mode option early, because the mode can affect
  // how other options are parsed.
  ParseDriverMode(ClangExecutable, ArgList.slice(1));

  // FIXME: What are we going to do with -V and -b?

  // Arguments specified in command line.
  bool ContainsError;
  CLOptions = std::make_unique<InputArgList>(
      ParseArgStrings(ArgList.slice(1), IsCLMode(), ContainsError));

  // Try parsing configuration file.
  if (!ContainsError)
    ContainsError = loadConfigFile();
  bool HasConfigFile = !ContainsError && (CfgOptions.get() != nullptr);

  // All arguments, from both config file and command line.
  InputArgList Args = std::move(HasConfigFile ? std::move(*CfgOptions)
                                              : std::move(*CLOptions));

  // The args for config files or /clang: flags belong to different InputArgList
  // objects than Args. This copies an Arg from one of those other InputArgLists
  // to the ownership of Args.
  auto appendOneArg = [&Args](const Arg *Opt, const Arg *BaseArg) {
    unsigned Index = Args.MakeIndex(Opt->getSpelling());
    Arg *Copy = new llvm::opt::Arg(Opt->getOption(), Args.getArgString(Index),
                                   Index, BaseArg);
    Copy->getValues() = Opt->getValues();
    if (Opt->isClaimed())
      Copy->claim();
    Copy->setOwnsValues(Opt->getOwnsValues());
    Opt->setOwnsValues(false);
    Args.append(Copy);
  };

  if (HasConfigFile)
    for (auto *Opt : *CLOptions) {
      if (Opt->getOption().matches(options::OPT_config))
        continue;
      const Arg *BaseArg = &Opt->getBaseArg();
      if (BaseArg == Opt)
        BaseArg = nullptr;
      appendOneArg(Opt, BaseArg);
    }

  // In CL mode, look for any pass-through arguments
  if (IsCLMode() && !ContainsError) {
    SmallVector<const char *, 16> CLModePassThroughArgList;
    for (const auto *A : Args.filtered(options::OPT__SLASH_clang)) {
      A->claim();
      CLModePassThroughArgList.push_back(A->getValue());
    }

    if (!CLModePassThroughArgList.empty()) {
      // Parse any pass through args using default clang processing rather
      // than clang-cl processing.
      auto CLModePassThroughOptions = std::make_unique<InputArgList>(
          ParseArgStrings(CLModePassThroughArgList, false, ContainsError));

      if (!ContainsError)
        for (auto *Opt : *CLModePassThroughOptions) {
          appendOneArg(Opt, nullptr);
        }
    }
  }

  // Check for working directory option before accessing any files
  if (Arg *WD = Args.getLastArg(options::OPT_working_directory))
    if (VFS->setCurrentWorkingDirectory(WD->getValue()))
      Diag(diag::err_drv_unable_to_set_working_directory) << WD->getValue();

  // FIXME: This stuff needs to go into the Compilation, not the driver.
  bool CCCPrintPhases;

  // Silence driver warnings if requested
  Diags.setIgnoreAllWarnings(Args.hasArg(options::OPT_w));

  // -no-canonical-prefixes is used very early in main.
  Args.ClaimAllArgs(options::OPT_no_canonical_prefixes);

  // f(no-)integated-cc1 is also used very early in main.
  Args.ClaimAllArgs(options::OPT_fintegrated_cc1);
  Args.ClaimAllArgs(options::OPT_fno_integrated_cc1);

  // Ignore -pipe.
  Args.ClaimAllArgs(options::OPT_pipe);

  // Extract -ccc args.
  //
  // FIXME: We need to figure out where this behavior should live. Most of it
  // should be outside in the client; the parts that aren't should have proper
  // options, either by introducing new ones or by overloading gcc ones like -V
  // or -b.
  CCCPrintPhases = Args.hasArg(options::OPT_ccc_print_phases);
  CCCPrintBindings = Args.hasArg(options::OPT_ccc_print_bindings);
  if (const Arg *A = Args.getLastArg(options::OPT_ccc_gcc_name))
    CCCGenericGCCName = A->getValue();
  GenReproducer = Args.hasFlag(options::OPT_gen_reproducer,
                               options::OPT_fno_crash_diagnostics,
                               !!::getenv("FORCE_CLANG_DIAGNOSTICS_CRASH"));
  // FIXME: TargetTriple is used by the target-prefixed calls to as/ld
  // and getToolChain is const.
  if (IsCLMode()) {
    // clang-cl targets MSVC-style Win32.
    llvm::Triple T(TargetTriple);
    T.setOS(llvm::Triple::Win32);
    T.setVendor(llvm::Triple::PC);
    T.setEnvironment(llvm::Triple::MSVC);
    T.setObjectFormat(llvm::Triple::COFF);
    TargetTriple = T.str();
  }
  if (const Arg *A = Args.getLastArg(options::OPT_target))
    TargetTriple = A->getValue();
  if (const Arg *A = Args.getLastArg(options::OPT_ccc_install_dir))
    Dir = InstalledDir = A->getValue();
  for (const Arg *A : Args.filtered(options::OPT_B)) {
    A->claim();
    PrefixDirs.push_back(A->getValue(0));
  }
  if (Optional<std::string> CompilerPathValue =
          llvm::sys::Process::GetEnv("COMPILER_PATH")) {
    StringRef CompilerPath = *CompilerPathValue;
    while (!CompilerPath.empty()) {
      std::pair<StringRef, StringRef> Split =
          CompilerPath.split(llvm::sys::EnvPathSeparator);
      PrefixDirs.push_back(std::string(Split.first));
      CompilerPath = Split.second;
    }
  }
  if (const Arg *A = Args.getLastArg(options::OPT__sysroot_EQ))
    SysRoot = A->getValue();
  if (const Arg *A = Args.getLastArg(options::OPT__dyld_prefix_EQ))
    DyldPrefix = A->getValue();

  if (const Arg *A = Args.getLastArg(options::OPT_resource_dir))
    ResourceDir = A->getValue();

  if (const Arg *A = Args.getLastArg(options::OPT_save_temps_EQ)) {
    SaveTemps = llvm::StringSwitch<SaveTempsMode>(A->getValue())
                    .Case("cwd", SaveTempsCwd)
                    .Case("obj", SaveTempsObj)
                    .Default(SaveTempsCwd);
  }

  setLTOMode(Args);

  // Process -fembed-bitcode= flags.
  if (Arg *A = Args.getLastArg(options::OPT_fembed_bitcode_EQ)) {
    StringRef Name = A->getValue();
    unsigned Model = llvm::StringSwitch<unsigned>(Name)
        .Case("off", EmbedNone)
        .Case("all", EmbedBitcode)
        .Case("bitcode", EmbedBitcode)
        .Case("marker", EmbedMarker)
        .Default(~0U);
    if (Model == ~0U) {
      Diags.Report(diag::err_drv_invalid_value) << A->getAsString(Args)
                                                << Name;
    } else
      BitcodeEmbed = static_cast<BitcodeEmbedMode>(Model);
  }

  std::unique_ptr<llvm::opt::InputArgList> UArgs =
      std::make_unique<InputArgList>(std::move(Args));

  // Perform the default argument translations.
  DerivedArgList *TranslatedArgs = TranslateInputArgs(*UArgs);

  // Owned by the host.
  const ToolChain &TC = getToolChain(
      *UArgs, computeTargetTriple(*this, TargetTriple, *UArgs));

  // The compilation takes ownership of Args.
  Compilation *C = new Compilation(*this, TC, UArgs.release(), TranslatedArgs,
                                   ContainsError);

  if (!HandleImmediateArgs(*C))
    return C;

  // Construct the list of inputs.
  InputList Inputs;
  BuildInputs(C->getDefaultToolChain(), *TranslatedArgs, Inputs);

  // Determine if there are any offload static libraries.
  if (checkForOffloadStaticLib(*C, *TranslatedArgs))
    setOffloadStaticLibSeen();

  // Populate the tool chains for the offloading devices, if any.
  CreateOffloadingDeviceToolChains(*C, Inputs);

  // Construct the list of abstract actions to perform for this compilation. On
  // MachO targets this uses the driver-driver and universal actions.
  if (TC.getTriple().isOSBinFormatMachO())
    BuildUniversalActions(*C, C->getDefaultToolChain(), Inputs);
  else
    BuildActions(*C, C->getArgs(), Inputs, C->getActions());

  if (CCCPrintPhases) {
    PrintActions(*C);
    return C;
  }

  BuildJobs(*C);

  return C;
}

static void printArgList(raw_ostream &OS, const llvm::opt::ArgList &Args) {
  llvm::opt::ArgStringList ASL;
  for (const auto *A : Args)
    A->render(Args, ASL);

  for (auto I = ASL.begin(), E = ASL.end(); I != E; ++I) {
    if (I != ASL.begin())
      OS << ' ';
    llvm::sys::printArg(OS, *I, true);
  }
  OS << '\n';
}

bool Driver::getCrashDiagnosticFile(StringRef ReproCrashFilename,
                                    SmallString<128> &CrashDiagDir) {
  using namespace llvm::sys;
  assert(llvm::Triple(llvm::sys::getProcessTriple()).isOSDarwin() &&
         "Only knows about .crash files on Darwin");

  // The .crash file can be found on at ~/Library/Logs/DiagnosticReports/
  // (or /Library/Logs/DiagnosticReports for root) and has the filename pattern
  // clang-<VERSION>_<YYYY-MM-DD-HHMMSS>_<hostname>.crash.
  path::home_directory(CrashDiagDir);
  if (CrashDiagDir.startswith("/var/root"))
    CrashDiagDir = "/";
  path::append(CrashDiagDir, "Library/Logs/DiagnosticReports");
  int PID =
#if LLVM_ON_UNIX
      getpid();
#else
      0;
#endif
  std::error_code EC;
  fs::file_status FileStatus;
  TimePoint<> LastAccessTime;
  SmallString<128> CrashFilePath;
  // Lookup the .crash files and get the one generated by a subprocess spawned
  // by this driver invocation.
  for (fs::directory_iterator File(CrashDiagDir, EC), FileEnd;
       File != FileEnd && !EC; File.increment(EC)) {
    StringRef FileName = path::filename(File->path());
    if (!FileName.startswith(Name))
      continue;
    if (fs::status(File->path(), FileStatus))
      continue;
    llvm::ErrorOr<std::unique_ptr<llvm::MemoryBuffer>> CrashFile =
        llvm::MemoryBuffer::getFile(File->path());
    if (!CrashFile)
      continue;
    // The first line should start with "Process:", otherwise this isn't a real
    // .crash file.
    StringRef Data = CrashFile.get()->getBuffer();
    if (!Data.startswith("Process:"))
      continue;
    // Parse parent process pid line, e.g: "Parent Process: clang-4.0 [79141]"
    size_t ParentProcPos = Data.find("Parent Process:");
    if (ParentProcPos == StringRef::npos)
      continue;
    size_t LineEnd = Data.find_first_of("\n", ParentProcPos);
    if (LineEnd == StringRef::npos)
      continue;
    StringRef ParentProcess = Data.slice(ParentProcPos+15, LineEnd).trim();
    int OpenBracket = -1, CloseBracket = -1;
    for (size_t i = 0, e = ParentProcess.size(); i < e; ++i) {
      if (ParentProcess[i] == '[')
        OpenBracket = i;
      if (ParentProcess[i] == ']')
        CloseBracket = i;
    }
    // Extract the parent process PID from the .crash file and check whether
    // it matches this driver invocation pid.
    int CrashPID;
    if (OpenBracket < 0 || CloseBracket < 0 ||
        ParentProcess.slice(OpenBracket + 1, CloseBracket)
            .getAsInteger(10, CrashPID) || CrashPID != PID) {
      continue;
    }

    // Found a .crash file matching the driver pid. To avoid getting an older
    // and misleading crash file, continue looking for the most recent.
    // FIXME: the driver can dispatch multiple cc1 invocations, leading to
    // multiple crashes poiting to the same parent process. Since the driver
    // does not collect pid information for the dispatched invocation there's
    // currently no way to distinguish among them.
    const auto FileAccessTime = FileStatus.getLastModificationTime();
    if (FileAccessTime > LastAccessTime) {
      CrashFilePath.assign(File->path());
      LastAccessTime = FileAccessTime;
    }
  }

  // If found, copy it over to the location of other reproducer files.
  if (!CrashFilePath.empty()) {
    EC = fs::copy_file(CrashFilePath, ReproCrashFilename);
    if (EC)
      return false;
    return true;
  }

  return false;
}

// When clang crashes, produce diagnostic information including the fully
// preprocessed source file(s).  Request that the developer attach the
// diagnostic information to a bug report.
void Driver::generateCompilationDiagnostics(
    Compilation &C, const Command &FailingCommand,
    StringRef AdditionalInformation, CompilationDiagnosticReport *Report) {
  if (C.getArgs().hasArg(options::OPT_fno_crash_diagnostics))
    return;

  // Don't try to generate diagnostics for link or dsymutil jobs.
  if (FailingCommand.getCreator().isLinkJob() ||
      FailingCommand.getCreator().isDsymutilJob())
    return;

  // Print the version of the compiler.
  PrintVersion(C, llvm::errs());

  // Suppress driver output and emit preprocessor output to temp file.
  Mode = CPPMode;
  CCGenDiagnostics = true;

  // Save the original job command(s).
  Command Cmd = FailingCommand;

  // Keep track of whether we produce any errors while trying to produce
  // preprocessed sources.
  DiagnosticErrorTrap Trap(Diags);

  // Suppress tool output.
  C.initCompilationForDiagnostics();

  // Construct the list of inputs.
  InputList Inputs;
  BuildInputs(C.getDefaultToolChain(), C.getArgs(), Inputs);

  for (InputList::iterator it = Inputs.begin(), ie = Inputs.end(); it != ie;) {
    bool IgnoreInput = false;

    // Ignore input from stdin or any inputs that cannot be preprocessed.
    // Check type first as not all linker inputs have a value.
    if (types::getPreprocessedType(it->first) == types::TY_INVALID) {
      IgnoreInput = true;
    } else if (!strcmp(it->second->getValue(), "-")) {
      Diag(clang::diag::note_drv_command_failed_diag_msg)
          << "Error generating preprocessed source(s) - "
             "ignoring input from stdin.";
      IgnoreInput = true;
    }

    if (IgnoreInput) {
      it = Inputs.erase(it);
      ie = Inputs.end();
    } else {
      ++it;
    }
  }

  if (Inputs.empty()) {
    Diag(clang::diag::note_drv_command_failed_diag_msg)
        << "Error generating preprocessed source(s) - "
           "no preprocessable inputs.";
    return;
  }

  // Don't attempt to generate preprocessed files if multiple -arch options are
  // used, unless they're all duplicates.
  llvm::StringSet<> ArchNames;
  for (const Arg *A : C.getArgs()) {
    if (A->getOption().matches(options::OPT_arch)) {
      StringRef ArchName = A->getValue();
      ArchNames.insert(ArchName);
    }
  }
  if (ArchNames.size() > 1) {
    Diag(clang::diag::note_drv_command_failed_diag_msg)
        << "Error generating preprocessed source(s) - cannot generate "
           "preprocessed source with multiple -arch options.";
    return;
  }

  // Construct the list of abstract actions to perform for this compilation. On
  // Darwin OSes this uses the driver-driver and builds universal actions.
  const ToolChain &TC = C.getDefaultToolChain();
  if (TC.getTriple().isOSBinFormatMachO())
    BuildUniversalActions(C, TC, Inputs);
  else
    BuildActions(C, C.getArgs(), Inputs, C.getActions());

  BuildJobs(C);

  // If there were errors building the compilation, quit now.
  if (Trap.hasErrorOccurred()) {
    Diag(clang::diag::note_drv_command_failed_diag_msg)
        << "Error generating preprocessed source(s).";
    return;
  }

  // Generate preprocessed output.
  SmallVector<std::pair<int, const Command *>, 4> FailingCommands;
  C.ExecuteJobs(C.getJobs(), FailingCommands);

  // If any of the preprocessing commands failed, clean up and exit.
  if (!FailingCommands.empty()) {
    Diag(clang::diag::note_drv_command_failed_diag_msg)
        << "Error generating preprocessed source(s).";
    return;
  }

  const TempFileList &TempFiles = C.getTempFiles();
  if (TempFiles.empty()) {
    Diag(clang::diag::note_drv_command_failed_diag_msg)
        << "Error generating preprocessed source(s).";
    return;
  }

  Diag(clang::diag::note_drv_command_failed_diag_msg)
      << "\n********************\n\n"
         "PLEASE ATTACH THE FOLLOWING FILES TO THE BUG REPORT:\n"
         "Preprocessed source(s) and associated run script(s) are located at:";

  SmallString<128> VFS;
  SmallString<128> ReproCrashFilename;
  for (auto &TempFile : TempFiles) {
    Diag(clang::diag::note_drv_command_failed_diag_msg) << TempFile.first;
    if (Report)
      Report->TemporaryFiles.push_back(TempFile.first);
    if (ReproCrashFilename.empty()) {
      ReproCrashFilename = TempFile.first;
      llvm::sys::path::replace_extension(ReproCrashFilename, ".crash");
    }
    if (StringRef(TempFile.first).endswith(".cache")) {
      // In some cases (modules) we'll dump extra data to help with reproducing
      // the crash into a directory next to the output.
      VFS = llvm::sys::path::filename(TempFile.first);
      llvm::sys::path::append(VFS, "vfs", "vfs.yaml");
    }
  }

  // Assume associated files are based off of the first temporary file.
  CrashReportInfo CrashInfo(TempFiles[0].first, VFS);

  llvm::SmallString<128> Script(CrashInfo.Filename);
  llvm::sys::path::replace_extension(Script, "sh");
  std::error_code EC;
  llvm::raw_fd_ostream ScriptOS(Script, EC, llvm::sys::fs::CD_CreateNew,
                                llvm::sys::fs::FA_Write,
                                llvm::sys::fs::OF_Text);
  if (EC) {
    Diag(clang::diag::note_drv_command_failed_diag_msg)
        << "Error generating run script: " << Script << " " << EC.message();
  } else {
    ScriptOS << "# Crash reproducer for " << getClangFullVersion() << "\n"
             << "# Driver args: ";
    printArgList(ScriptOS, C.getInputArgs());
    ScriptOS << "# Original command: ";
    Cmd.Print(ScriptOS, "\n", /*Quote=*/true);
    Cmd.Print(ScriptOS, "\n", /*Quote=*/true, &CrashInfo);
    if (!AdditionalInformation.empty())
      ScriptOS << "\n# Additional information: " << AdditionalInformation
               << "\n";
    if (Report)
      Report->TemporaryFiles.push_back(std::string(Script.str()));
    Diag(clang::diag::note_drv_command_failed_diag_msg) << Script;
  }

  // On darwin, provide information about the .crash diagnostic report.
  if (llvm::Triple(llvm::sys::getProcessTriple()).isOSDarwin()) {
    SmallString<128> CrashDiagDir;
    if (getCrashDiagnosticFile(ReproCrashFilename, CrashDiagDir)) {
      Diag(clang::diag::note_drv_command_failed_diag_msg)
          << ReproCrashFilename.str();
    } else { // Suggest a directory for the user to look for .crash files.
      llvm::sys::path::append(CrashDiagDir, Name);
      CrashDiagDir += "_<YYYY-MM-DD-HHMMSS>_<hostname>.crash";
      Diag(clang::diag::note_drv_command_failed_diag_msg)
          << "Crash backtrace is located in";
      Diag(clang::diag::note_drv_command_failed_diag_msg)
          << CrashDiagDir.str();
      Diag(clang::diag::note_drv_command_failed_diag_msg)
          << "(choose the .crash file that corresponds to your crash)";
    }
  }

  for (const auto &A : C.getArgs().filtered(options::OPT_frewrite_map_file_EQ))
    Diag(clang::diag::note_drv_command_failed_diag_msg) << A->getValue();

  Diag(clang::diag::note_drv_command_failed_diag_msg)
      << "\n\n********************";
}

void Driver::setUpResponseFiles(Compilation &C, Command &Cmd) {
  // Since commandLineFitsWithinSystemLimits() may underestimate system's
  // capacity if the tool does not support response files, there is a chance/
  // that things will just work without a response file, so we silently just
  // skip it.
  if (Cmd.getResponseFileSupport().ResponseKind ==
          ResponseFileSupport::RF_None ||
      llvm::sys::commandLineFitsWithinSystemLimits(Cmd.getExecutable(),
                                                   Cmd.getArguments()))
    return;

  std::string TmpName = GetTemporaryPath("response", "txt");
  Cmd.setResponseFile(C.addTempFile(C.getArgs().MakeArgString(TmpName)));
}

int Driver::ExecuteCompilation(
    Compilation &C,
    SmallVectorImpl<std::pair<int, const Command *>> &FailingCommands) {
  // Just print if -### was present.
  if (C.getArgs().hasArg(options::OPT__HASH_HASH_HASH)) {
    C.getJobs().Print(llvm::errs(), "\n", true);
    return 0;
  }

  // If there were errors building the compilation, quit now.
  if (Diags.hasErrorOccurred())
    return 1;

  // Set up response file names for each command, if necessary
  for (auto &Job : C.getJobs())
    setUpResponseFiles(C, Job);

  C.ExecuteJobs(C.getJobs(), FailingCommands);

  // If the command succeeded, we are done.
  if (FailingCommands.empty())
    return 0;

  // Otherwise, remove result files and print extra information about abnormal
  // failures.
  int Res = 0;
  for (const auto &CmdPair : FailingCommands) {
    int CommandRes = CmdPair.first;
    const Command *FailingCommand = CmdPair.second;

    // Remove result files if we're not saving temps.
    if (!isSaveTempsEnabled()) {
      const JobAction *JA = cast<JobAction>(&FailingCommand->getSource());
      C.CleanupFileMap(C.getResultFiles(), JA, true);

      // Failure result files are valid unless we crashed.
      if (CommandRes < 0)
        C.CleanupFileMap(C.getFailureResultFiles(), JA, true);
    }

#if LLVM_ON_UNIX
    // llvm/lib/Support/Unix/Signals.inc will exit with a special return code
    // for SIGPIPE. Do not print diagnostics for this case.
    if (CommandRes == EX_IOERR) {
      Res = CommandRes;
      continue;
    }
#endif

    // Print extra information about abnormal failures, if possible.
    //
    // This is ad-hoc, but we don't want to be excessively noisy. If the result
    // status was 1, assume the command failed normally. In particular, if it
    // was the compiler then assume it gave a reasonable error code. Failures
    // in other tools are less common, and they generally have worse
    // diagnostics, so always print the diagnostic there.
    const Tool &FailingTool = FailingCommand->getCreator();

    if (!FailingTool.hasGoodDiagnostics() || CommandRes != 1) {
      // FIXME: See FIXME above regarding result code interpretation.
      if (CommandRes < 0)
        Diag(clang::diag::err_drv_command_signalled)
            << FailingTool.getShortName();
      else
        Diag(clang::diag::err_drv_command_failed)
            << FailingTool.getShortName() << CommandRes;
    }

    auto CustomDiag = FailingCommand->getDiagForErrorCode(CommandRes);
    if (!CustomDiag.empty())
      Diag(clang::diag::note_drv_command_failed_diag_msg) << CustomDiag;
  }
  return Res;
}

void Driver::PrintHelp(bool ShowHidden) const {
  unsigned IncludedFlagsBitmask;
  unsigned ExcludedFlagsBitmask;
  std::tie(IncludedFlagsBitmask, ExcludedFlagsBitmask) =
      getIncludeExcludeOptionFlagMasks(IsCLMode());

  ExcludedFlagsBitmask |= options::NoDriverOption;
  if (!ShowHidden)
    ExcludedFlagsBitmask |= HelpHidden;

  if (IsFlangMode())
    IncludedFlagsBitmask |= options::FlangOption;
  else
    ExcludedFlagsBitmask |= options::FlangOnlyOption;

  std::string Usage = llvm::formatv("{0} [options] file...", Name).str();
  getOpts().PrintHelp(llvm::outs(), Usage.c_str(), DriverTitle.c_str(),
                      IncludedFlagsBitmask, ExcludedFlagsBitmask,
                      /*ShowAllAliases=*/false);
}

llvm::Triple Driver::MakeSYCLDeviceTriple(StringRef TargetArch) const {
  llvm::Triple TT;
  TT.setArchName(TargetArch);
  TT.setVendor(llvm::Triple::UnknownVendor);
  TT.setOS(llvm::Triple::UnknownOS);
  TT.setEnvironment(llvm::Triple::SYCLDevice);
  return TT;
}

// Print the help from any of the given tools which are used for AOT
// compilation for SYCL
void Driver::PrintSYCLToolHelp(const Compilation &C) const {
  SmallVector<std::tuple<llvm::Triple, StringRef, StringRef, StringRef>, 4>
      HelpArgs;
  // Populate the vector with the tools and help options
  if (Arg *A = C.getArgs().getLastArg(options::OPT_fsycl_help_EQ)) {
    StringRef AV(A->getValue());
    llvm::Triple T;
    if (AV == "gen" || AV == "all")
      HelpArgs.push_back(std::make_tuple(MakeSYCLDeviceTriple("spir64_gen"),
                                         "ocloc", "--help", ""));
    if (AV == "fpga" || AV == "all")
      HelpArgs.push_back(std::make_tuple(MakeSYCLDeviceTriple("spir64_fpga"),
                                         "aoc", "-help", "-sycl"));
    if (AV == "x86_64" || AV == "all")
      HelpArgs.push_back(std::make_tuple(MakeSYCLDeviceTriple("spir64_x86_64"),
                                         "opencl-aot", "--help", ""));
    if (HelpArgs.empty()) {
      C.getDriver().Diag(diag::err_drv_unsupported_option_argument)
                         << A->getOption().getName() << AV;
      return;
    }
  }

  // Go through the args and emit the help information for each.
  for (auto &HA : HelpArgs) {
    llvm::outs() << "Emitting help information for " << std::get<1>(HA) << '\n'
        << "Use triple of '" << std::get<0>(HA).normalize() <<
        "' to enable ahead of time compilation\n";
    std::vector<StringRef> ToolArgs = {std::get<1>(HA), std::get<2>(HA),
                                       std::get<3>(HA)};
    SmallString<128> ExecPath(
        C.getDefaultToolChain().GetProgramPath(std::get<1>(HA).data()));
    auto ToolBinary = llvm::sys::findProgramByName(ExecPath);
    if (ToolBinary.getError()) {
      C.getDriver().Diag(diag::err_drv_command_failure) << ExecPath;
      continue;
    }
    // do not run the tools with -###.
    if (C.getArgs().hasArg(options::OPT__HASH_HASH_HASH)) {
      llvm::errs() << "\"" << ExecPath << "\" \"" << ToolArgs[1] << "\"";
      if (!ToolArgs[2].empty())
        llvm::errs() << " \"" << ToolArgs[2] << "\"";
      llvm::errs() << "\n";
      continue;
    }
    // Run the Tool.
    llvm::sys::ExecuteAndWait(ToolBinary.get(), ToolArgs);
  }
}

void Driver::PrintVersion(const Compilation &C, raw_ostream &OS) const {
  if (IsFlangMode()) {
    OS << getClangToolFullVersion("flang-new") << '\n';
  } else {
    // FIXME: The following handlers should use a callback mechanism, we don't
    // know what the client would like to do.
    OS << getClangFullVersion() << '\n';
  }
  const ToolChain &TC = C.getDefaultToolChain();
  OS << "Target: " << TC.getTripleString() << '\n';

  // Print the threading model.
  if (Arg *A = C.getArgs().getLastArg(options::OPT_mthread_model)) {
    // Don't print if the ToolChain would have barfed on it already
    if (TC.isThreadModelSupported(A->getValue()))
      OS << "Thread model: " << A->getValue();
  } else
    OS << "Thread model: " << TC.getThreadModel();
  OS << '\n';

  // Print out the install directory.
  OS << "InstalledDir: " << InstalledDir << '\n';

  // If configuration file was used, print its path.
  if (!ConfigFile.empty())
    OS << "Configuration file: " << ConfigFile << '\n';
}

/// PrintDiagnosticCategories - Implement the --print-diagnostic-categories
/// option.
static void PrintDiagnosticCategories(raw_ostream &OS) {
  // Skip the empty category.
  for (unsigned i = 1, max = DiagnosticIDs::getNumberOfCategories(); i != max;
       ++i)
    OS << i << ',' << DiagnosticIDs::getCategoryNameFromID(i) << '\n';
}

void Driver::HandleAutocompletions(StringRef PassedFlags) const {
  if (PassedFlags == "")
    return;
  // Print out all options that start with a given argument. This is used for
  // shell autocompletion.
  std::vector<std::string> SuggestedCompletions;
  std::vector<std::string> Flags;

  unsigned int DisableFlags =
      options::NoDriverOption | options::Unsupported | options::Ignored;

  // Make sure that Flang-only options don't pollute the Clang output
  // TODO: Make sure that Clang-only options don't pollute Flang output
  if (!IsFlangMode())
    DisableFlags |= options::FlangOnlyOption;

  // Distinguish "--autocomplete=-someflag" and "--autocomplete=-someflag,"
  // because the latter indicates that the user put space before pushing tab
  // which should end up in a file completion.
  const bool HasSpace = PassedFlags.endswith(",");

  // Parse PassedFlags by "," as all the command-line flags are passed to this
  // function separated by ","
  StringRef TargetFlags = PassedFlags;
  while (TargetFlags != "") {
    StringRef CurFlag;
    std::tie(CurFlag, TargetFlags) = TargetFlags.split(",");
    Flags.push_back(std::string(CurFlag));
  }

  // We want to show cc1-only options only when clang is invoked with -cc1 or
  // -Xclang.
  if (llvm::is_contained(Flags, "-Xclang") || llvm::is_contained(Flags, "-cc1"))
    DisableFlags &= ~options::NoDriverOption;

  const llvm::opt::OptTable &Opts = getOpts();
  StringRef Cur;
  Cur = Flags.at(Flags.size() - 1);
  StringRef Prev;
  if (Flags.size() >= 2) {
    Prev = Flags.at(Flags.size() - 2);
    SuggestedCompletions = Opts.suggestValueCompletions(Prev, Cur);
  }

  if (SuggestedCompletions.empty())
    SuggestedCompletions = Opts.suggestValueCompletions(Cur, "");

  // If Flags were empty, it means the user typed `clang [tab]` where we should
  // list all possible flags. If there was no value completion and the user
  // pressed tab after a space, we should fall back to a file completion.
  // We're printing a newline to be consistent with what we print at the end of
  // this function.
  if (SuggestedCompletions.empty() && HasSpace && !Flags.empty()) {
    llvm::outs() << '\n';
    return;
  }

  // When flag ends with '=' and there was no value completion, return empty
  // string and fall back to the file autocompletion.
  if (SuggestedCompletions.empty() && !Cur.endswith("=")) {
    // If the flag is in the form of "--autocomplete=-foo",
    // we were requested to print out all option names that start with "-foo".
    // For example, "--autocomplete=-fsyn" is expanded to "-fsyntax-only".
    SuggestedCompletions = Opts.findByPrefix(Cur, DisableFlags);

    // We have to query the -W flags manually as they're not in the OptTable.
    // TODO: Find a good way to add them to OptTable instead and them remove
    // this code.
    for (StringRef S : DiagnosticIDs::getDiagnosticFlags())
      if (S.startswith(Cur))
        SuggestedCompletions.push_back(std::string(S));
  }

  // Sort the autocomplete candidates so that shells print them out in a
  // deterministic order. We could sort in any way, but we chose
  // case-insensitive sorting for consistency with the -help option
  // which prints out options in the case-insensitive alphabetical order.
  llvm::sort(SuggestedCompletions, [](StringRef A, StringRef B) {
    if (int X = A.compare_lower(B))
      return X < 0;
    return A.compare(B) > 0;
  });

  llvm::outs() << llvm::join(SuggestedCompletions, "\n") << '\n';
}

bool Driver::HandleImmediateArgs(const Compilation &C) {
  // The order these options are handled in gcc is all over the place, but we
  // don't expect inconsistencies w.r.t. that to matter in practice.

  if (C.getArgs().hasArg(options::OPT_dumpmachine)) {
    llvm::outs() << C.getDefaultToolChain().getTripleString() << '\n';
    return false;
  }

  if (C.getArgs().hasArg(options::OPT_dumpversion)) {
    // Since -dumpversion is only implemented for pedantic GCC compatibility, we
    // return an answer which matches our definition of __VERSION__.
    llvm::outs() << CLANG_VERSION_STRING << "\n";
    return false;
  }

  if (C.getArgs().hasArg(options::OPT__print_diagnostic_categories)) {
    PrintDiagnosticCategories(llvm::outs());
    return false;
  }

  if (C.getArgs().hasArg(options::OPT_help) ||
      C.getArgs().hasArg(options::OPT__help_hidden)) {
    PrintHelp(C.getArgs().hasArg(options::OPT__help_hidden));
    return false;
  }

  if (C.getArgs().hasArg(options::OPT_fsycl_help_EQ)) {
    PrintSYCLToolHelp(C);
    return false;
  }

  if (C.getArgs().hasArg(options::OPT__version)) {
    // Follow gcc behavior and use stdout for --version and stderr for -v.
    PrintVersion(C, llvm::outs());
    return false;
  }

  if (C.getArgs().hasArg(options::OPT_v) ||
      C.getArgs().hasArg(options::OPT__HASH_HASH_HASH) ||
      C.getArgs().hasArg(options::OPT_print_supported_cpus)) {
    PrintVersion(C, llvm::errs());
    SuppressMissingInputWarning = true;
  }

  if (C.getArgs().hasArg(options::OPT_v)) {
    if (!SystemConfigDir.empty())
      llvm::errs() << "System configuration file directory: "
                   << SystemConfigDir << "\n";
    if (!UserConfigDir.empty())
      llvm::errs() << "User configuration file directory: "
                   << UserConfigDir << "\n";
  }

  const ToolChain &TC = C.getDefaultToolChain();

  if (C.getArgs().hasArg(options::OPT_v))
    TC.printVerboseInfo(llvm::errs());

  if (C.getArgs().hasArg(options::OPT_print_resource_dir)) {
    llvm::outs() << ResourceDir << '\n';
    return false;
  }

  if (C.getArgs().hasArg(options::OPT_print_search_dirs)) {
    llvm::outs() << "programs: =";
    bool separator = false;
    // Print -B and COMPILER_PATH.
    for (const std::string &Path : PrefixDirs) {
      if (separator)
        llvm::outs() << llvm::sys::EnvPathSeparator;
      llvm::outs() << Path;
      separator = true;
    }
    for (const std::string &Path : TC.getProgramPaths()) {
      if (separator)
        llvm::outs() << llvm::sys::EnvPathSeparator;
      llvm::outs() << Path;
      separator = true;
    }
    llvm::outs() << "\n";
    llvm::outs() << "libraries: =" << ResourceDir;

    StringRef sysroot = C.getSysRoot();

    for (const std::string &Path : TC.getFilePaths()) {
      // Always print a separator. ResourceDir was the first item shown.
      llvm::outs() << llvm::sys::EnvPathSeparator;
      // Interpretation of leading '=' is needed only for NetBSD.
      if (Path[0] == '=')
        llvm::outs() << sysroot << Path.substr(1);
      else
        llvm::outs() << Path;
    }
    llvm::outs() << "\n";
    return false;
  }

  // FIXME: The following handlers should use a callback mechanism, we don't
  // know what the client would like to do.
  if (Arg *A = C.getArgs().getLastArg(options::OPT_print_file_name_EQ)) {
    llvm::outs() << GetFilePath(A->getValue(), TC) << "\n";
    return false;
  }

  if (Arg *A = C.getArgs().getLastArg(options::OPT_print_prog_name_EQ)) {
    StringRef ProgName = A->getValue();

    // Null program name cannot have a path.
    if (! ProgName.empty())
      llvm::outs() << GetProgramPath(ProgName, TC);

    llvm::outs() << "\n";
    return false;
  }

  if (Arg *A = C.getArgs().getLastArg(options::OPT_autocomplete)) {
    StringRef PassedFlags = A->getValue();
    HandleAutocompletions(PassedFlags);
    return false;
  }

  if (C.getArgs().hasArg(options::OPT_print_libgcc_file_name)) {
    ToolChain::RuntimeLibType RLT = TC.GetRuntimeLibType(C.getArgs());
    const llvm::Triple Triple(TC.ComputeEffectiveClangTriple(C.getArgs()));
    RegisterEffectiveTriple TripleRAII(TC, Triple);
    switch (RLT) {
    case ToolChain::RLT_CompilerRT:
      llvm::outs() << TC.getCompilerRT(C.getArgs(), "builtins") << "\n";
      break;
    case ToolChain::RLT_Libgcc:
      llvm::outs() << GetFilePath("libgcc.a", TC) << "\n";
      break;
    }
    return false;
  }

  if (C.getArgs().hasArg(options::OPT_print_multi_lib)) {
    for (const Multilib &Multilib : TC.getMultilibs())
      llvm::outs() << Multilib << "\n";
    return false;
  }

  if (C.getArgs().hasArg(options::OPT_print_multi_directory)) {
    const Multilib &Multilib = TC.getMultilib();
    if (Multilib.gccSuffix().empty())
      llvm::outs() << ".\n";
    else {
      StringRef Suffix(Multilib.gccSuffix());
      assert(Suffix.front() == '/');
      llvm::outs() << Suffix.substr(1) << "\n";
    }
    return false;
  }

  if (C.getArgs().hasArg(options::OPT_print_target_triple)) {
    llvm::outs() << TC.getTripleString() << "\n";
    return false;
  }

  if (C.getArgs().hasArg(options::OPT_print_effective_triple)) {
    const llvm::Triple Triple(TC.ComputeEffectiveClangTriple(C.getArgs()));
    llvm::outs() << Triple.getTriple() << "\n";
    return false;
  }

  if (C.getArgs().hasArg(options::OPT_print_targets)) {
    llvm::TargetRegistry::printRegisteredTargetsForVersion(llvm::outs());
    return false;
  }

  return true;
}

enum {
  TopLevelAction = 0,
  HeadSibAction = 1,
  OtherSibAction = 2,
};

// Display an action graph human-readably.  Action A is the "sink" node
// and latest-occuring action. Traversal is in pre-order, visiting the
// inputs to each action before printing the action itself.
static unsigned PrintActions1(const Compilation &C, Action *A,
                              std::map<Action *, unsigned> &Ids,
                              Twine Indent = {}, int Kind = TopLevelAction) {
  if (Ids.count(A)) // A was already visited.
    return Ids[A];

  std::string str;
  llvm::raw_string_ostream os(str);

  auto getSibIndent = [](int K) -> Twine {
    return (K == HeadSibAction) ? "   " : (K == OtherSibAction) ? "|  " : "";
  };

  Twine SibIndent = Indent + getSibIndent(Kind);
  int SibKind = HeadSibAction;
  os << Action::getClassName(A->getKind()) << ", ";
  if (InputAction *IA = dyn_cast<InputAction>(A)) {
    os << "\"" << IA->getInputArg().getValue() << "\"";
  } else if (BindArchAction *BIA = dyn_cast<BindArchAction>(A)) {
    os << '"' << BIA->getArchName() << '"' << ", {"
       << PrintActions1(C, *BIA->input_begin(), Ids, SibIndent, SibKind) << "}";
  } else if (OffloadAction *OA = dyn_cast<OffloadAction>(A)) {
    bool IsFirst = true;
    OA->doOnEachDependence(
        [&](Action *A, const ToolChain *TC, const char *BoundArch) {
          assert(TC && "Unknown host toolchain");
          // E.g. for two CUDA device dependences whose bound arch is sm_20 and
          // sm_35 this will generate:
          // "cuda-device" (nvptx64-nvidia-cuda:sm_20) {#ID}, "cuda-device"
          // (nvptx64-nvidia-cuda:sm_35) {#ID}
          if (!IsFirst)
            os << ", ";
          os << '"';
          os << A->getOffloadingKindPrefix();
          os << " (";
          os << TC->getTriple().normalize();
          if (BoundArch)
            os << ":" << BoundArch;
          os << ")";
          os << '"';
          os << " {" << PrintActions1(C, A, Ids, SibIndent, SibKind) << "}";
          IsFirst = false;
          SibKind = OtherSibAction;
        });
  } else {
    const ActionList *AL = &A->getInputs();

    if (AL->size()) {
      const char *Prefix = "{";
      for (Action *PreRequisite : *AL) {
        os << Prefix << PrintActions1(C, PreRequisite, Ids, SibIndent, SibKind);
        Prefix = ", ";
        SibKind = OtherSibAction;
      }
      os << "}";
    } else
      os << "{}";
  }

  // Append offload info for all options other than the offloading action
  // itself (e.g. (cuda-device, sm_20) or (cuda-host)).
  std::string offload_str;
  llvm::raw_string_ostream offload_os(offload_str);
  if (!isa<OffloadAction>(A)) {
    auto S = A->getOffloadingKindPrefix();
    if (!S.empty()) {
      offload_os << ", (" << S;
      if (A->getOffloadingArch())
        offload_os << ", " << A->getOffloadingArch();
      offload_os << ")";
    }
  }

  auto getSelfIndent = [](int K) -> Twine {
    return (K == HeadSibAction) ? "+- " : (K == OtherSibAction) ? "|- " : "";
  };

  unsigned Id = Ids.size();
  Ids[A] = Id;
  llvm::errs() << Indent + getSelfIndent(Kind) << Id << ": " << os.str() << ", "
               << types::getTypeName(A->getType()) << offload_os.str() << "\n";

  return Id;
}

// Print the action graphs in a compilation C.
// For example "clang -c file1.c file2.c" is composed of two subgraphs.
void Driver::PrintActions(const Compilation &C) const {
  std::map<Action *, unsigned> Ids;
  for (Action *A : C.getActions())
    PrintActions1(C, A, Ids);
}

/// Check whether the given input tree contains any compilation or
/// assembly actions.
static bool ContainsCompileOrAssembleAction(const Action *A) {
  if (isa<CompileJobAction>(A) || isa<BackendJobAction>(A) ||
      isa<AssembleJobAction>(A))
    return true;

  for (const Action *Input : A->inputs())
    if (ContainsCompileOrAssembleAction(Input))
      return true;

  return false;
}

void Driver::BuildUniversalActions(Compilation &C, const ToolChain &TC,
                                   const InputList &BAInputs) const {
  DerivedArgList &Args = C.getArgs();
  ActionList &Actions = C.getActions();
  llvm::PrettyStackTraceString CrashInfo("Building universal build actions");
  // Collect the list of architectures. Duplicates are allowed, but should only
  // be handled once (in the order seen).
  llvm::StringSet<> ArchNames;
  SmallVector<const char *, 4> Archs;
  for (Arg *A : Args) {
    if (A->getOption().matches(options::OPT_arch)) {
      // Validate the option here; we don't save the type here because its
      // particular spelling may participate in other driver choices.
      llvm::Triple::ArchType Arch =
          tools::darwin::getArchTypeForMachOArchName(A->getValue());
      if (Arch == llvm::Triple::UnknownArch) {
        Diag(clang::diag::err_drv_invalid_arch_name) << A->getAsString(Args);
        continue;
      }

      A->claim();
      if (ArchNames.insert(A->getValue()).second)
        Archs.push_back(A->getValue());
    }
  }

  // When there is no explicit arch for this platform, make sure we still bind
  // the architecture (to the default) so that -Xarch_ is handled correctly.
  if (!Archs.size())
    Archs.push_back(Args.MakeArgString(TC.getDefaultUniversalArchName()));

  ActionList SingleActions;
  BuildActions(C, Args, BAInputs, SingleActions);

  // Add in arch bindings for every top level action, as well as lipo and
  // dsymutil steps if needed.
  for (Action* Act : SingleActions) {
    // Make sure we can lipo this kind of output. If not (and it is an actual
    // output) then we disallow, since we can't create an output file with the
    // right name without overwriting it. We could remove this oddity by just
    // changing the output names to include the arch, which would also fix
    // -save-temps. Compatibility wins for now.

    if (Archs.size() > 1 && !types::canLipoType(Act->getType()))
      Diag(clang::diag::err_drv_invalid_output_with_multiple_archs)
          << types::getTypeName(Act->getType());

    ActionList Inputs;
    for (unsigned i = 0, e = Archs.size(); i != e; ++i)
      Inputs.push_back(C.MakeAction<BindArchAction>(Act, Archs[i]));

    // Lipo if necessary, we do it this way because we need to set the arch flag
    // so that -Xarch_ gets overwritten.
    if (Inputs.size() == 1 || Act->getType() == types::TY_Nothing)
      Actions.append(Inputs.begin(), Inputs.end());
    else
      Actions.push_back(C.MakeAction<LipoJobAction>(Inputs, Act->getType()));

    // Handle debug info queries.
    Arg *A = Args.getLastArg(options::OPT_g_Group);
    bool enablesDebugInfo = A && !A->getOption().matches(options::OPT_g0) &&
                            !A->getOption().matches(options::OPT_gstabs);
    if ((enablesDebugInfo || willEmitRemarks(Args)) &&
        ContainsCompileOrAssembleAction(Actions.back())) {

      // Add a 'dsymutil' step if necessary, when debug info is enabled and we
      // have a compile input. We need to run 'dsymutil' ourselves in such cases
      // because the debug info will refer to a temporary object file which
      // will be removed at the end of the compilation process.
      if (Act->getType() == types::TY_Image) {
        ActionList Inputs;
        Inputs.push_back(Actions.back());
        Actions.pop_back();
        Actions.push_back(
            C.MakeAction<DsymutilJobAction>(Inputs, types::TY_dSYM));
      }

      // Verify the debug info output.
      if (Args.hasArg(options::OPT_verify_debug_info)) {
        Action* LastAction = Actions.back();
        Actions.pop_back();
        Actions.push_back(C.MakeAction<VerifyDebugInfoJobAction>(
            LastAction, types::TY_Nothing));
      }
    }
  }
}

bool Driver::DiagnoseInputExistence(const DerivedArgList &Args, StringRef Value,
                                    types::ID Ty, bool TypoCorrect) const {
  if (!getCheckInputsExist())
    return true;

  // stdin always exists.
  if (Value == "-")
    return true;

  if (getVFS().exists(Value))
    return true;

  if (IsCLMode()) {
    if (!llvm::sys::path::is_absolute(Twine(Value)) &&
        llvm::sys::Process::FindInEnvPath("LIB", Value, ';'))
      return true;

    if (Args.hasArg(options::OPT__SLASH_link) && Ty == types::TY_Object) {
      // Arguments to the /link flag might cause the linker to search for object
      // and library files in paths we don't know about. Don't error in such
      // cases.
      return true;
    }
  }

  if (TypoCorrect) {
    // Check if the filename is a typo for an option flag. OptTable thinks
    // that all args that are not known options and that start with / are
    // filenames, but e.g. `/diagnostic:caret` is more likely a typo for
    // the option `/diagnostics:caret` than a reference to a file in the root
    // directory.
    unsigned IncludedFlagsBitmask;
    unsigned ExcludedFlagsBitmask;
    std::tie(IncludedFlagsBitmask, ExcludedFlagsBitmask) =
        getIncludeExcludeOptionFlagMasks(IsCLMode());
    std::string Nearest;
    if (getOpts().findNearest(Value, Nearest, IncludedFlagsBitmask,
                              ExcludedFlagsBitmask) <= 1) {
      Diag(clang::diag::err_drv_no_such_file_with_suggestion)
          << Value << Nearest;
      return false;
    }
  }

  Diag(clang::diag::err_drv_no_such_file) << Value;
  return false;
}

// Construct a the list of inputs and their types.
void Driver::BuildInputs(const ToolChain &TC, DerivedArgList &Args,
                         InputList &Inputs) const {
  const llvm::opt::OptTable &Opts = getOpts();
  // Track the current user specified (-x) input. We also explicitly track the
  // argument used to set the type; we only want to claim the type when we
  // actually use it, so we warn about unused -x arguments.
  types::ID InputType = types::TY_Nothing;
  Arg *InputTypeArg = nullptr;
  bool IsSYCL =
      Args.hasFlag(options::OPT_fsycl, options::OPT_fno_sycl, false) ||
      Args.hasArg(options::OPT_fsycl_device_only);

  // The last /TC or /TP option sets the input type to C or C++ globally.
  if (Arg *TCTP = Args.getLastArgNoClaim(options::OPT__SLASH_TC,
                                         options::OPT__SLASH_TP)) {
    InputTypeArg = TCTP;
    InputType = TCTP->getOption().matches(options::OPT__SLASH_TC) && !IsSYCL
                    ? types::TY_C
                    : types::TY_CXX;

    Arg *Previous = nullptr;
    bool ShowNote = false;
    for (Arg *A :
         Args.filtered(options::OPT__SLASH_TC, options::OPT__SLASH_TP)) {
      if (Previous) {
        Diag(clang::diag::warn_drv_overriding_flag_option)
          << Previous->getSpelling() << A->getSpelling();
        ShowNote = true;
      }
      Previous = A;
    }
    if (ShowNote)
      Diag(clang::diag::note_drv_t_option_is_global);

    // No driver mode exposes -x and /TC or /TP; we don't support mixing them.
    assert(!Args.hasArg(options::OPT_x) && "-x and /TC or /TP is not allowed");
  }

  for (Arg *A : Args) {
    if (A->getOption().getKind() == Option::InputClass) {
      const char *Value = A->getValue();
      types::ID Ty = types::TY_INVALID;

      // Infer the input type if necessary.
      if (InputType == types::TY_Nothing) {
        // If there was an explicit arg for this, claim it.
        if (InputTypeArg)
          InputTypeArg->claim();

        types::ID CType = types::TY_C;
        // For SYCL, all source file inputs are considered C++.
        if (IsSYCL)
          CType = types::TY_CXX;

        // stdin must be handled specially.
        if (memcmp(Value, "-", 2) == 0) {
<<<<<<< HEAD
          // If running with -E, treat as a C input (this changes the builtin
          // macros, for example). This may be overridden by -ObjC below.
          //
          // Otherwise emit an error but still use a valid type to avoid
          // spurious errors (e.g., no inputs).
          if (!Args.hasArgNoClaim(options::OPT_E) && !CCCIsCPP())
            Diag(IsCLMode() ? clang::diag::err_drv_unknown_stdin_type_clang_cl
                            : clang::diag::err_drv_unknown_stdin_type);
          Ty = CType;
=======
          if (IsFlangMode()) {
            Ty = types::TY_Fortran;
          } else {
            // If running with -E, treat as a C input (this changes the
            // builtin macros, for example). This may be overridden by -ObjC
            // below.
            //
            // Otherwise emit an error but still use a valid type to avoid
            // spurious errors (e.g., no inputs).
            if (!Args.hasArgNoClaim(options::OPT_E) && !CCCIsCPP())
              Diag(IsCLMode() ? clang::diag::err_drv_unknown_stdin_type_clang_cl
                              : clang::diag::err_drv_unknown_stdin_type);
            Ty = types::TY_C;
          }
>>>>>>> baebc116
        } else {
          // Otherwise lookup by extension.
          // Fallback is C if invoked as C preprocessor, C++ if invoked with
          // clang-cl /E, or Object otherwise.
          // We use a host hook here because Darwin at least has its own
          // idea of what .s is.
          if (const char *Ext = strrchr(Value, '.'))
            Ty = TC.LookupTypeForExtension(Ext + 1);

          // For SYCL, convert C-type sources to C++-type sources.
          if (IsSYCL) {
            switch (Ty) {
            case types::TY_C:
              Ty = types::TY_CXX;
              break;
            case types::TY_CHeader:
              Ty = types::TY_CXXHeader;
              break;
            case types::TY_PP_C:
              Ty = types::TY_PP_CXX;
              break;
            case types::TY_PP_CHeader:
              Ty = types::TY_PP_CXXHeader;
              break;
            default:
              break;
            }
          }

          if (Ty == types::TY_INVALID) {
            if (CCCIsCPP())
              Ty = CType;
            else if (IsCLMode() && Args.hasArgNoClaim(options::OPT_E))
              Ty = types::TY_CXX;
            else
              Ty = types::TY_Object;
          }

          // If the driver is invoked as C++ compiler (like clang++ or c++) it
          // should autodetect some input files as C++ for g++ compatibility.
          if (CCCIsCXX()) {
            types::ID OldTy = Ty;
            Ty = types::lookupCXXTypeForCType(Ty);

            if (Ty != OldTy)
              Diag(clang::diag::warn_drv_treating_input_as_cxx)
                  << getTypeName(OldTy) << getTypeName(Ty);
          }

          // If running with -fthinlto-index=, extensions that normally identify
          // native object files actually identify LLVM bitcode files.
          if (Args.hasArgNoClaim(options::OPT_fthinlto_index_EQ) &&
              Ty == types::TY_Object)
            Ty = types::TY_LLVM_BC;
        }

        // -ObjC and -ObjC++ override the default language, but only for "source
        // files". We just treat everything that isn't a linker input as a
        // source file.
        //
        // FIXME: Clean this up if we move the phase sequence into the type.
        if (Ty != types::TY_Object) {
          if (Args.hasArg(options::OPT_ObjC))
            Ty = types::TY_ObjC;
          else if (Args.hasArg(options::OPT_ObjCXX))
            Ty = types::TY_ObjCXX;
        }
      } else {
        assert(InputTypeArg && "InputType set w/o InputTypeArg");
        if (!InputTypeArg->getOption().matches(options::OPT_x)) {
          // If emulating cl.exe, make sure that /TC and /TP don't affect input
          // object files.
          const char *Ext = strrchr(Value, '.');
          if (Ext && TC.LookupTypeForExtension(Ext + 1) == types::TY_Object)
            Ty = types::TY_Object;
        }
        if (Ty == types::TY_INVALID) {
          Ty = InputType;
          InputTypeArg->claim();
        }
      }

      if (DiagnoseInputExistence(Args, Value, Ty, /*TypoCorrect=*/true))
        Inputs.push_back(std::make_pair(Ty, A));

    } else if (A->getOption().matches(options::OPT__SLASH_Tc)) {
      StringRef Value = A->getValue();
      if (DiagnoseInputExistence(Args, Value, types::TY_C,
                                 /*TypoCorrect=*/false)) {
        Arg *InputArg = MakeInputArg(Args, Opts, A->getValue());
        Inputs.push_back(
            std::make_pair(IsSYCL ? types::TY_CXX : types::TY_C, InputArg));
      }
      A->claim();
    } else if (A->getOption().matches(options::OPT__SLASH_Tp)) {
      StringRef Value = A->getValue();
      if (DiagnoseInputExistence(Args, Value, types::TY_CXX,
                                 /*TypoCorrect=*/false)) {
        Arg *InputArg = MakeInputArg(Args, Opts, A->getValue());
        Inputs.push_back(std::make_pair(types::TY_CXX, InputArg));
      }
      A->claim();
    } else if (A->getOption().hasFlag(options::LinkerInput)) {
      // Just treat as object type, we could make a special type for this if
      // necessary.
      Inputs.push_back(std::make_pair(types::TY_Object, A));

    } else if (A->getOption().matches(options::OPT_x)) {
      InputTypeArg = A;
      InputType = types::lookupTypeForTypeSpecifier(A->getValue());
      A->claim();

      // Follow gcc behavior and treat as linker input for invalid -x
      // options. Its not clear why we shouldn't just revert to unknown; but
      // this isn't very important, we might as well be bug compatible.
      if (!InputType) {
        Diag(clang::diag::err_drv_unknown_language) << A->getValue();
        InputType = types::TY_Object;
      }
      // Emit an error if c-compilation is forced in -fsycl mode
      if (IsSYCL && (InputType == types::TY_C || InputType == types::TY_PP_C ||
                     InputType == types::TY_CHeader))
        Diag(clang::diag::err_drv_fsycl_with_c_type) << A->getAsString(Args);

    } else if (A->getOption().getID() == options::OPT_U) {
      assert(A->getNumValues() == 1 && "The /U option has one value.");
      StringRef Val = A->getValue(0);
      if (Val.find_first_of("/\\") != StringRef::npos) {
        // Warn about e.g. "/Users/me/myfile.c".
        Diag(diag::warn_slash_u_filename) << Val;
        Diag(diag::note_use_dashdash);
      }
    }
    // TODO: remove when -foffload-static-lib support is dropped.
    else if (A->getOption().matches(options::OPT_offload_lib_Group)) {
      // Add the foffload-static-lib library to the command line to allow
      // processing when no source or object is supplied as well as proper
      // host link.
      Arg *InputArg = MakeInputArg(Args, Opts, A->getValue());
      Inputs.push_back(std::make_pair(types::TY_Object, InputArg));
      A->claim();
      // Use of -foffload-static-lib and -foffload-whole-static-lib are
      // deprecated with the updated functionality to scan the static libs.
      Diag(clang::diag::warn_drv_deprecated_option)
          << A->getAsString(Args) << A->getValue();
    }
  }
  if (CCCIsCPP() && Inputs.empty()) {
    // If called as standalone preprocessor, stdin is processed
    // if no other input is present.
    Arg *A = MakeInputArg(Args, Opts, "-");
    Inputs.push_back(std::make_pair(types::TY_C, A));
  }
}

static bool runBundler(const SmallVectorImpl<StringRef> &BundlerArgs,
                       Compilation &C) {
  // Find bundler.
  StringRef ExecPath(C.getArgs().MakeArgString(C.getDriver().Dir));
  llvm::ErrorOr<std::string> BundlerBinary =
      llvm::sys::findProgramByName("clang-offload-bundler", ExecPath);
  // Since this is run in real time and not in the toolchain, output the
  // command line if requested.
  bool OutputOnly = C.getArgs().hasArg(options::OPT__HASH_HASH_HASH);
  if (C.getArgs().hasArg(options::OPT_v) || OutputOnly) {
    for (StringRef A : BundlerArgs)
      if (OutputOnly)
        llvm::errs() << "\"" << A << "\" ";
      else
        llvm::errs() << A << " ";
    llvm::errs() << '\n';
  }
  if (BundlerBinary.getError())
    return false;

  return !llvm::sys::ExecuteAndWait(BundlerBinary.get(), BundlerArgs);
}

bool hasFPGABinary(Compilation &C, std::string Object, types::ID Type) {
  assert(types::isFPGA(Type) && "unexpected Type for FPGA binary check");
  // Do not do the check if the file doesn't exist
  if (!llvm::sys::fs::exists(Object))
    return false;

  // Temporary names for the output.
  llvm::Triple TT;
  TT.setArchName(types::getTypeName(Type));
  TT.setVendorName("intel");
  TT.setOS(llvm::Triple::UnknownOS);
  TT.setEnvironment(llvm::Triple::SYCLDevice);

  // Checking uses -check-section option with the input file, no output
  // file and the target triple being looked for.
  const char *Targets =
      C.getArgs().MakeArgString(Twine("-targets=sycl-") + TT.str());
  const char *Inputs = C.getArgs().MakeArgString(Twine("-inputs=") + Object);
  // Always use -type=ao for aocx/aocr bundle checking.  The 'bundles' are
  // actually archives.
  SmallVector<StringRef, 6> BundlerArgs = {"clang-offload-bundler", "-type=ao",
                                           Targets, Inputs, "-check-section"};
  return runBundler(BundlerArgs, C);
}

static bool hasOffloadSections(Compilation &C, const StringRef &Archive,
                               DerivedArgList &Args) {
  // Do not do the check if the file doesn't exist
  if (!llvm::sys::fs::exists(Archive))
    return false;

  llvm::Triple TT(C.getDefaultToolChain().getTriple());
  // Checking uses -check-section option with the input file, no output
  // file and the target triple being looked for.
  // TODO - Improve checking to check for explicit offload target instead
  // of the generic host availability.
  const char *Targets = Args.MakeArgString(Twine("-targets=host-") + TT.str());
  const char *Inputs = Args.MakeArgString(Twine("-inputs=") + Archive.str());
  // Always use -type=ao for bundle checking.  The 'bundles' are
  // actually archives.
  SmallVector<StringRef, 6> BundlerArgs = {"clang-offload-bundler", "-type=ao",
                                           Targets, Inputs, "-check-section"};
  return runBundler(BundlerArgs, C);
}

// Simple helper function for Linker options, where the option is valid if
// it has '-' or '--' as the designator.
static bool optionMatches(const std::string &Option,
                          const std::string &OptCheck) {
  return (Option == OptCheck || ("-" + Option) == OptCheck);
}

// Process linker inputs for use with offload static libraries.  We are only
// handling options and explicitly named static archives as these need to be
// partially linked.
static SmallVector<const char *, 16> getLinkerArgs(Compilation &C,
                                                   DerivedArgList &Args) {
  SmallVector<const char *, 16> LibArgs;
  for (const auto *A : Args) {
    std::string FileName = A->getAsString(Args);
    if (A->getOption().getKind() == Option::InputClass) {
      StringRef Value(A->getValue());
      if (isStaticArchiveFile(Value)) {
        LibArgs.push_back(Args.MakeArgString(FileName));
        continue;
      }
    }
    if (A->getOption().matches(options::OPT_Wl_COMMA) ||
        A->getOption().matches(options::OPT_Xlinker)) {
      // Parse through additional linker arguments that are meant to go
      // directly to the linker.
      // Keep the previous arg even if it is a new argument, for example:
      //   -Xlinker -rpath -Xlinker <dir>.
      // Without this history, we do not know that <dir> was assocated with
      // -rpath and is processed incorrectly.
      static std::string PrevArg;
      for (const std::string &Value : A->getValues()) {
        auto addKnownValues = [&](const StringRef &V) {
          // Only add named static libs objects and --whole-archive options.
          if (optionMatches("-whole-archive", V.str()) ||
              optionMatches("-no-whole-archive", V.str()) ||
              isStaticArchiveFile(V)) {
            LibArgs.push_back(Args.MakeArgString(V));
            return;
          }
          // Probably not the best way to handle this, but there are options
          // that take arguments which we should not add to the known values.
          // Handle -z and -rpath for now - can be expanded if/when usage shows
          // the need.
          if (PrevArg != "-z" && PrevArg != "-rpath" && V[0] != '-' &&
              isObjectFile(V.str())) {
            LibArgs.push_back(Args.MakeArgString(V));
            return;
          }
        };
        if (Value[0] == '@') {
          // Found a response file, we want to expand contents to try and
          // discover more libraries and options.
          SmallVector<const char *, 20> ExpandArgs;
          ExpandArgs.push_back(Value.c_str());

          llvm::BumpPtrAllocator A;
          llvm::StringSaver S(A);
          llvm::cl::ExpandResponseFiles(
              S,
              C.getDefaultToolChain().getTriple().isWindowsMSVCEnvironment()
                  ? llvm::cl::TokenizeWindowsCommandLine
                  : llvm::cl::TokenizeGNUCommandLine,
              ExpandArgs);
          for (StringRef EA : ExpandArgs)
            addKnownValues(EA);
        } else
          addKnownValues(Value);
        PrevArg = Value;
      }
      continue;
    }
    // Use of -foffload-static-lib and -foffload-whole-static-lib is
    // considered deprecated.  Usage should move to passing in the static
    // library name on the command line, encapsulating with
    // -Wl,--whole-archive <lib> -Wl,--no-whole-archive as needed.
    if (A->getOption().matches(options::OPT_foffload_static_lib_EQ)) {
      LibArgs.push_back(Args.MakeArgString(A->getValue()));
      continue;
    }
    if (A->getOption().matches(options::OPT_foffload_whole_static_lib_EQ)) {
      // For -foffload-whole-static-lib, we add the --whole-archive wrap
      // around the library which will be used during the partial link step.
      LibArgs.push_back("--whole-archive");
      LibArgs.push_back(Args.MakeArgString(A->getValue()));
      LibArgs.push_back("--no-whole-archive");
      continue;
    }
  }
  return LibArgs;
}

static bool IsSYCLDeviceLibObj(std::string ObjFilePath, bool isMSVCEnv) {
  StringRef ObjFileName = llvm::sys::path::filename(ObjFilePath);
  StringRef ObjSuffix = isMSVCEnv ? ".obj" : ".o";
  bool Ret =
      (ObjFileName.startswith("libsycl-") && ObjFileName.endswith(ObjSuffix))
          ? true
          : false;
  return Ret;
}

// Goes through all of the arguments, including inputs expected for the
// linker directly, to determine if we need to perform additional work for
// static offload libraries.
bool Driver::checkForOffloadStaticLib(Compilation &C,
                                      DerivedArgList &Args) const {
  // Check only if enabled with -fsycl or -fopenmp-targets
  if (!Args.hasFlag(options::OPT_fsycl, options::OPT_fno_sycl, false) &&
      !Args.hasArg(options::OPT_fopenmp_targets_EQ))
    return false;

  // Right off the bat, assume the presence of -foffload-static-lib means
  // the need to perform linking steps for fat static archive offloading.
  // TODO: remove when -foffload-static-lib support is dropped.
  if (Args.hasArg(options::OPT_offload_lib_Group))
    return true;
  SmallVector<const char *, 16> OffloadLibArgs(getLinkerArgs(C, Args));
  for (StringRef OLArg : OffloadLibArgs)
    if (isStaticArchiveFile(OLArg) && hasOffloadSections(C, OLArg, Args)) {
      // FPGA binaries with AOCX or AOCR sections are not considered fat
      // static archives.
      if (Args.hasArg(options::OPT_fintelfpga))
        return !(hasFPGABinary(C, OLArg.str(), types::TY_FPGA_AOCR) ||
                 hasFPGABinary(C, OLArg.str(), types::TY_FPGA_AOCX));
      return true;
    }
  return false;
}

namespace {
/// Provides a convenient interface for different programming models to generate
/// the required device actions.
class OffloadingActionBuilder final {
  /// Flag used to trace errors in the builder.
  bool IsValid = false;

  /// The compilation that is using this builder.
  Compilation &C;

  /// Map between an input argument and the offload kinds used to process it.
  std::map<const Arg *, unsigned> InputArgToOffloadKindMap;

  /// Builder interface. It doesn't build anything or keep any state.
  class DeviceActionBuilder {
  public:
    typedef const llvm::SmallVectorImpl<phases::ID> PhasesTy;

    enum ActionBuilderReturnCode {
      // The builder acted successfully on the current action.
      ABRT_Success,
      // The builder didn't have to act on the current action.
      ABRT_Inactive,
      // The builder was successful and requested the host action to not be
      // generated.
      ABRT_Ignore_Host,
    };

  protected:
    /// Compilation associated with this builder.
    Compilation &C;

    /// Tool chains associated with this builder. The same programming
    /// model may have associated one or more tool chains.
    SmallVector<const ToolChain *, 2> ToolChains;

    /// The derived arguments associated with this builder.
    DerivedArgList &Args;

    /// The inputs associated with this builder.
    const Driver::InputList &Inputs;

    /// The associated offload kind.
    Action::OffloadKind AssociatedOffloadKind = Action::OFK_None;

  public:
    DeviceActionBuilder(Compilation &C, DerivedArgList &Args,
                        const Driver::InputList &Inputs,
                        Action::OffloadKind AssociatedOffloadKind)
        : C(C), Args(Args), Inputs(Inputs),
          AssociatedOffloadKind(AssociatedOffloadKind) {}
    virtual ~DeviceActionBuilder() {}

    /// Fill up the array \a DA with all the device dependences that should be
    /// added to the provided host action \a HostAction. By default it is
    /// inactive.
    virtual ActionBuilderReturnCode
    getDeviceDependences(OffloadAction::DeviceDependences &DA,
                         phases::ID CurPhase, phases::ID FinalPhase,
                         PhasesTy &Phases) {
      return ABRT_Inactive;
    }

    /// Update the state to include the provided host action \a HostAction as a
    /// dependency of the current device action. By default it is inactive.
    virtual ActionBuilderReturnCode addDeviceDepences(Action *HostAction) {
      return ABRT_Inactive;
    }

    /// Append top level actions generated by the builder.
    virtual void appendTopLevelActions(ActionList &AL) {}

    /// Append top level actions specific for certain link situations.
    virtual void appendTopLevelLinkAction(ActionList &AL) {}

    /// Append linker device actions generated by the builder.
    virtual void appendLinkDeviceActions(ActionList &AL) {}

    /// Append linker host action generated by the builder.
    virtual Action* appendLinkHostActions(ActionList &AL) { return nullptr; }

    /// Append linker actions generated by the builder.
    virtual void appendLinkDependences(OffloadAction::DeviceDependences &DA) {}

    /// Append linker actions generated by the builder.
    virtual void addDeviceLinkDependencies(OffloadDepsJobAction *DA) {}

    /// Initialize the builder. Return true if any initialization errors are
    /// found.
    virtual bool initialize() { return false; }

    /// Return true if the builder can use bundling/unbundling.
    virtual bool canUseBundlerUnbundler() const { return false; }

    /// Return true if this builder is valid. We have a valid builder if we have
    /// associated device tool chains.
    bool isValid() { return !ToolChains.empty(); }

    /// Return the associated offload kind.
    Action::OffloadKind getAssociatedOffloadKind() {
      return AssociatedOffloadKind;
    }
  };

  /// Base class for CUDA/HIP action builder. It injects device code in
  /// the host backend action.
  class CudaActionBuilderBase : public DeviceActionBuilder {
  protected:
    /// Flags to signal if the user requested host-only or device-only
    /// compilation.
    bool CompileHostOnly = false;
    bool CompileDeviceOnly = false;
    bool EmitLLVM = false;
    bool EmitAsm = false;

    /// ID to identify each device compilation. For CUDA it is simply the
    /// GPU arch string. For HIP it is either the GPU arch string or GPU
    /// arch string plus feature strings delimited by a plus sign, e.g.
    /// gfx906+xnack.
    struct TargetID {
      /// Target ID string which is persistent throughout the compilation.
      const char *ID;
      TargetID(CudaArch Arch) { ID = CudaArchToString(Arch); }
      TargetID(const char *ID) : ID(ID) {}
      operator const char *() { return ID; }
      operator StringRef() { return StringRef(ID); }
    };
    /// List of GPU architectures to use in this compilation.
    SmallVector<TargetID, 4> GpuArchList;

    /// The CUDA actions for the current input.
    ActionList CudaDeviceActions;

    /// The CUDA fat binary if it was generated for the current input.
    Action *CudaFatBinary = nullptr;

    /// Flag that is set to true if this builder acted on the current input.
    bool IsActive = false;

    /// Flag for -fgpu-rdc.
    bool Relocatable = false;

    /// Default GPU architecture if there's no one specified.
    CudaArch DefaultCudaArch = CudaArch::UNKNOWN;

    /// Method to generate compilation unit ID specified by option
    /// '-fuse-cuid='.
    enum UseCUIDKind { CUID_Hash, CUID_Random, CUID_None, CUID_Invalid };
    UseCUIDKind UseCUID = CUID_Hash;

    /// Compilation unit ID specified by option '-cuid='.
    StringRef FixedCUID;

  public:
    CudaActionBuilderBase(Compilation &C, DerivedArgList &Args,
                          const Driver::InputList &Inputs,
                          Action::OffloadKind OFKind)
        : DeviceActionBuilder(C, Args, Inputs, OFKind) {}

    ActionBuilderReturnCode addDeviceDepences(Action *HostAction) override {
      // While generating code for CUDA, we only depend on the host input action
      // to trigger the creation of all the CUDA device actions.

      // If we are dealing with an input action, replicate it for each GPU
      // architecture. If we are in host-only mode we return 'success' so that
      // the host uses the CUDA offload kind.
      if (auto *IA = dyn_cast<InputAction>(HostAction)) {
        assert(!GpuArchList.empty() &&
               "We should have at least one GPU architecture.");

        // If the host input is not CUDA or HIP, we don't need to bother about
        // this input.
        if (!(IA->getType() == types::TY_CUDA ||
              IA->getType() == types::TY_HIP ||
              IA->getType() == types::TY_PP_HIP)) {
          // The builder will ignore this input.
          IsActive = false;
          return ABRT_Inactive;
        }

        // Set the flag to true, so that the builder acts on the current input.
        IsActive = true;

        if (CompileHostOnly)
          return ABRT_Success;

        // Replicate inputs for each GPU architecture.
        auto Ty = IA->getType() == types::TY_HIP ? types::TY_HIP_DEVICE
                                                 : types::TY_CUDA_DEVICE;
        std::string CUID = FixedCUID.str();
        if (CUID.empty()) {
          if (UseCUID == CUID_Random)
            CUID = llvm::utohexstr(llvm::sys::Process::GetRandomNumber(),
                                   /*LowerCase=*/true);
          else if (UseCUID == CUID_Hash) {
            llvm::MD5 Hasher;
            llvm::MD5::MD5Result Hash;
            SmallString<256> RealPath;
            llvm::sys::fs::real_path(IA->getInputArg().getValue(), RealPath,
                                     /*expand_tilde=*/true);
            Hasher.update(RealPath);
            for (auto *A : Args) {
              if (A->getOption().matches(options::OPT_INPUT))
                continue;
              Hasher.update(A->getAsString(Args));
            }
            Hasher.final(Hash);
            CUID = llvm::utohexstr(Hash.low(), /*LowerCase=*/true);
          }
        }
        IA->setId(CUID);

        for (unsigned I = 0, E = GpuArchList.size(); I != E; ++I) {
          CudaDeviceActions.push_back(
              C.MakeAction<InputAction>(IA->getInputArg(), Ty, IA->getId()));
        }

        return ABRT_Success;
      }

      // If this is an unbundling action use it as is for each CUDA toolchain.
      if (auto *UA = dyn_cast<OffloadUnbundlingJobAction>(HostAction)) {

        // If -fgpu-rdc is disabled, should not unbundle since there is no
        // device code to link.
        if (UA->getType() == types::TY_Object && !Relocatable)
          return ABRT_Inactive;

        CudaDeviceActions.clear();
        if (auto *IA = dyn_cast<InputAction>(UA->getInputs().back())) {
          std::string FileName = IA->getInputArg().getAsString(Args);
          // Check if the type of the file is the same as the action. Do not
          // unbundle it if it is not. Do not unbundle .so files, for example,
          // which are not object files.
          if (IA->getType() == types::TY_Object &&
              (!llvm::sys::path::has_extension(FileName) ||
               types::lookupTypeForExtension(
                   llvm::sys::path::extension(FileName).drop_front()) !=
                   types::TY_Object))
            return ABRT_Inactive;
        }

        for (auto Arch : GpuArchList) {
          CudaDeviceActions.push_back(UA);
          UA->registerDependentActionInfo(ToolChains[0], Arch,
                                          AssociatedOffloadKind);
        }
        return ABRT_Success;
      }

      return IsActive ? ABRT_Success : ABRT_Inactive;
    }

    void appendTopLevelActions(ActionList &AL) override {
      // Utility to append actions to the top level list.
      auto AddTopLevel = [&](Action *A, TargetID TargetID) {
        OffloadAction::DeviceDependences Dep;
        Dep.add(*A, *ToolChains.front(), TargetID, AssociatedOffloadKind);
        AL.push_back(C.MakeAction<OffloadAction>(Dep, A->getType()));
      };

      // If we have a fat binary, add it to the list.
      if (CudaFatBinary) {
        AddTopLevel(CudaFatBinary, CudaArch::UNUSED);
        CudaDeviceActions.clear();
        CudaFatBinary = nullptr;
        return;
      }

      if (CudaDeviceActions.empty())
        return;

      // If we have CUDA actions at this point, that's because we have a have
      // partial compilation, so we should have an action for each GPU
      // architecture.
      assert(CudaDeviceActions.size() == GpuArchList.size() &&
             "Expecting one action per GPU architecture.");
      assert(ToolChains.size() == 1 &&
             "Expecting to have a sing CUDA toolchain.");
      for (unsigned I = 0, E = GpuArchList.size(); I != E; ++I)
        AddTopLevel(CudaDeviceActions[I], GpuArchList[I]);

      CudaDeviceActions.clear();
    }

    /// Get canonicalized offload arch option. \returns empty StringRef if the
    /// option is invalid.
    virtual StringRef getCanonicalOffloadArch(StringRef Arch) = 0;

    virtual llvm::Optional<std::pair<llvm::StringRef, llvm::StringRef>>
    getConflictOffloadArchCombination(const std::set<StringRef> &GpuArchs) = 0;

    bool initialize() override {
      assert(AssociatedOffloadKind == Action::OFK_Cuda ||
             AssociatedOffloadKind == Action::OFK_HIP);

      // We don't need to support CUDA.
      if (AssociatedOffloadKind == Action::OFK_Cuda &&
          !C.hasOffloadToolChain<Action::OFK_Cuda>())
        return false;

      // We don't need to support HIP.
      if (AssociatedOffloadKind == Action::OFK_HIP &&
          !C.hasOffloadToolChain<Action::OFK_HIP>())
        return false;

      Relocatable = Args.hasFlag(options::OPT_fgpu_rdc,
          options::OPT_fno_gpu_rdc, /*Default=*/false);

      const ToolChain *HostTC = C.getSingleOffloadToolChain<Action::OFK_Host>();
      assert(HostTC && "No toolchain for host compilation.");
      if (HostTC->getTriple().isNVPTX() ||
          HostTC->getTriple().getArch() == llvm::Triple::amdgcn) {
        // We do not support targeting NVPTX/AMDGCN for host compilation. Throw
        // an error and abort pipeline construction early so we don't trip
        // asserts that assume device-side compilation.
        C.getDriver().Diag(diag::err_drv_cuda_host_arch)
            << HostTC->getTriple().getArchName();
        return true;
      }

      ToolChains.push_back(
          AssociatedOffloadKind == Action::OFK_Cuda
              ? C.getSingleOffloadToolChain<Action::OFK_Cuda>()
              : C.getSingleOffloadToolChain<Action::OFK_HIP>());

      Arg *PartialCompilationArg = Args.getLastArg(
          options::OPT_cuda_host_only, options::OPT_cuda_device_only,
          options::OPT_cuda_compile_host_device);
      CompileHostOnly = PartialCompilationArg &&
                        PartialCompilationArg->getOption().matches(
                            options::OPT_cuda_host_only);
      CompileDeviceOnly = PartialCompilationArg &&
                          PartialCompilationArg->getOption().matches(
                              options::OPT_cuda_device_only);
      EmitLLVM = Args.getLastArg(options::OPT_emit_llvm);
      EmitAsm = Args.getLastArg(options::OPT_S);
      FixedCUID = Args.getLastArgValue(options::OPT_cuid_EQ);
      if (Arg *A = Args.getLastArg(options::OPT_fuse_cuid_EQ)) {
        StringRef UseCUIDStr = A->getValue();
        UseCUID = llvm::StringSwitch<UseCUIDKind>(UseCUIDStr)
                      .Case("hash", CUID_Hash)
                      .Case("random", CUID_Random)
                      .Case("none", CUID_None)
                      .Default(CUID_Invalid);
        if (UseCUID == CUID_Invalid) {
          C.getDriver().Diag(diag::err_drv_invalid_value)
              << A->getAsString(Args) << UseCUIDStr;
          C.setContainsError();
          return true;
        }
      }

      // Collect all cuda_gpu_arch parameters, removing duplicates.
      std::set<StringRef> GpuArchs;
      bool Error = false;
      for (Arg *A : Args) {
        if (!(A->getOption().matches(options::OPT_offload_arch_EQ) ||
              A->getOption().matches(options::OPT_no_offload_arch_EQ)))
          continue;
        A->claim();

        StringRef ArchStr = A->getValue();
        if (A->getOption().matches(options::OPT_no_offload_arch_EQ) &&
            ArchStr == "all") {
          GpuArchs.clear();
          continue;
        }
        ArchStr = getCanonicalOffloadArch(ArchStr);
        if (ArchStr.empty()) {
          Error = true;
        } else if (A->getOption().matches(options::OPT_offload_arch_EQ))
          GpuArchs.insert(ArchStr);
        else if (A->getOption().matches(options::OPT_no_offload_arch_EQ))
          GpuArchs.erase(ArchStr);
        else
          llvm_unreachable("Unexpected option.");
      }

      auto &&ConflictingArchs = getConflictOffloadArchCombination(GpuArchs);
      if (ConflictingArchs) {
        C.getDriver().Diag(clang::diag::err_drv_bad_offload_arch_combo)
            << ConflictingArchs.getValue().first
            << ConflictingArchs.getValue().second;
        C.setContainsError();
        return true;
      }

      // Collect list of GPUs remaining in the set.
      for (auto Arch : GpuArchs)
        GpuArchList.push_back(Arch.data());

      // Default to sm_20 which is the lowest common denominator for
      // supported GPUs.  sm_20 code should work correctly, if
      // suboptimally, on all newer GPUs.
      if (GpuArchList.empty())
        GpuArchList.push_back(DefaultCudaArch);

      return Error;
    }
  };

  /// \brief CUDA action builder. It injects device code in the host backend
  /// action.
  class CudaActionBuilder final : public CudaActionBuilderBase {
  public:
    CudaActionBuilder(Compilation &C, DerivedArgList &Args,
                      const Driver::InputList &Inputs)
        : CudaActionBuilderBase(C, Args, Inputs, Action::OFK_Cuda) {
      DefaultCudaArch = CudaArch::SM_20;
    }

    StringRef getCanonicalOffloadArch(StringRef ArchStr) override {
      CudaArch Arch = StringToCudaArch(ArchStr);
      if (Arch == CudaArch::UNKNOWN) {
        C.getDriver().Diag(clang::diag::err_drv_cuda_bad_gpu_arch) << ArchStr;
        return StringRef();
      }
      return CudaArchToString(Arch);
    }

    llvm::Optional<std::pair<llvm::StringRef, llvm::StringRef>>
    getConflictOffloadArchCombination(
        const std::set<StringRef> &GpuArchs) override {
      return llvm::None;
    }

    ActionBuilderReturnCode
    getDeviceDependences(OffloadAction::DeviceDependences &DA,
                         phases::ID CurPhase, phases::ID FinalPhase,
                         PhasesTy &Phases) override {
      if (!IsActive)
        return ABRT_Inactive;

      // If we don't have more CUDA actions, we don't have any dependences to
      // create for the host.
      if (CudaDeviceActions.empty())
        return ABRT_Success;

      assert(CudaDeviceActions.size() == GpuArchList.size() &&
             "Expecting one action per GPU architecture.");
      assert(!CompileHostOnly &&
             "Not expecting CUDA actions in host-only compilation.");

      // If we are generating code for the device or we are in a backend phase,
      // we attempt to generate the fat binary. We compile each arch to ptx and
      // assemble to cubin, then feed the cubin *and* the ptx into a device
      // "link" action, which uses fatbinary to combine these cubins into one
      // fatbin.  The fatbin is then an input to the host action if not in
      // device-only mode.
      if (CompileDeviceOnly || CurPhase == phases::Backend) {
        ActionList DeviceActions;
        for (unsigned I = 0, E = GpuArchList.size(); I != E; ++I) {
          // Produce the device action from the current phase up to the assemble
          // phase.
          for (auto Ph : Phases) {
            // Skip the phases that were already dealt with.
            if (Ph < CurPhase)
              continue;
            // We have to be consistent with the host final phase.
            if (Ph > FinalPhase)
              break;

            CudaDeviceActions[I] = C.getDriver().ConstructPhaseAction(
                C, Args, Ph, CudaDeviceActions[I], Action::OFK_Cuda);

            if (Ph == phases::Assemble)
              break;
          }

          // If we didn't reach the assemble phase, we can't generate the fat
          // binary. We don't need to generate the fat binary if we are not in
          // device-only mode.
          if (!isa<AssembleJobAction>(CudaDeviceActions[I]) ||
              CompileDeviceOnly)
            continue;

          Action *AssembleAction = CudaDeviceActions[I];
          assert(AssembleAction->getType() == types::TY_Object);
          assert(AssembleAction->getInputs().size() == 1);

          Action *BackendAction = AssembleAction->getInputs()[0];
          assert(BackendAction->getType() == types::TY_PP_Asm);

          for (auto &A : {AssembleAction, BackendAction}) {
            OffloadAction::DeviceDependences DDep;
            DDep.add(*A, *ToolChains.front(), GpuArchList[I], Action::OFK_Cuda);
            DeviceActions.push_back(
                C.MakeAction<OffloadAction>(DDep, A->getType()));
          }
        }

        // We generate the fat binary if we have device input actions.
        if (!DeviceActions.empty()) {
          CudaFatBinary =
              C.MakeAction<LinkJobAction>(DeviceActions, types::TY_CUDA_FATBIN);

          if (!CompileDeviceOnly) {
            DA.add(*CudaFatBinary, *ToolChains.front(), /*BoundArch=*/nullptr,
                   Action::OFK_Cuda);
            // Clear the fat binary, it is already a dependence to an host
            // action.
            CudaFatBinary = nullptr;
          }

          // Remove the CUDA actions as they are already connected to an host
          // action or fat binary.
          CudaDeviceActions.clear();
        }

        // We avoid creating host action in device-only mode.
        return CompileDeviceOnly ? ABRT_Ignore_Host : ABRT_Success;
      } else if (CurPhase > phases::Backend) {
        // If we are past the backend phase and still have a device action, we
        // don't have to do anything as this action is already a device
        // top-level action.
        return ABRT_Success;
      }

      assert(CurPhase < phases::Backend && "Generating single CUDA "
                                           "instructions should only occur "
                                           "before the backend phase!");

      // By default, we produce an action for each device arch.
      for (Action *&A : CudaDeviceActions)
        A = C.getDriver().ConstructPhaseAction(C, Args, CurPhase, A);

      return ABRT_Success;
    }
  };
  /// \brief HIP action builder. It injects device code in the host backend
  /// action.
  class HIPActionBuilder final : public CudaActionBuilderBase {
    /// The linker inputs obtained for each device arch.
    SmallVector<ActionList, 8> DeviceLinkerInputs;
    bool GPUSanitize;

  public:
    HIPActionBuilder(Compilation &C, DerivedArgList &Args,
                     const Driver::InputList &Inputs)
        : CudaActionBuilderBase(C, Args, Inputs, Action::OFK_HIP) {
      DefaultCudaArch = CudaArch::GFX803;
      GPUSanitize = Args.hasFlag(options::OPT_fgpu_sanitize,
                                 options::OPT_fno_gpu_sanitize, false);
    }

    bool canUseBundlerUnbundler() const override { return true; }

    StringRef getCanonicalOffloadArch(StringRef IdStr) override {
      llvm::StringMap<bool> Features;
      auto ArchStr =
          parseTargetID(getHIPOffloadTargetTriple(), IdStr, &Features);
      if (!ArchStr) {
        C.getDriver().Diag(clang::diag::err_drv_bad_target_id) << IdStr;
        C.setContainsError();
        return StringRef();
      }
      auto CanId = getCanonicalTargetID(ArchStr.getValue(), Features);
      return Args.MakeArgStringRef(CanId);
    };

    llvm::Optional<std::pair<llvm::StringRef, llvm::StringRef>>
    getConflictOffloadArchCombination(
        const std::set<StringRef> &GpuArchs) override {
      return getConflictTargetIDCombination(GpuArchs);
    }

    ActionBuilderReturnCode
    getDeviceDependences(OffloadAction::DeviceDependences &DA,
                         phases::ID CurPhase, phases::ID FinalPhase,
                         PhasesTy &Phases) override {
      // amdgcn does not support linking of object files, therefore we skip
      // backend and assemble phases to output LLVM IR. Except for generating
      // non-relocatable device coee, where we generate fat binary for device
      // code and pass to host in Backend phase.
      if (CudaDeviceActions.empty())
        return ABRT_Success;

      assert(((CurPhase == phases::Link && Relocatable) ||
              CudaDeviceActions.size() == GpuArchList.size()) &&
             "Expecting one action per GPU architecture.");
      assert(!CompileHostOnly &&
             "Not expecting CUDA actions in host-only compilation.");

      if (!Relocatable && CurPhase == phases::Backend && !EmitLLVM &&
          !EmitAsm) {
        // If we are in backend phase, we attempt to generate the fat binary.
        // We compile each arch to IR and use a link action to generate code
        // object containing ISA. Then we use a special "link" action to create
        // a fat binary containing all the code objects for different GPU's.
        // The fat binary is then an input to the host action.
        for (unsigned I = 0, E = GpuArchList.size(); I != E; ++I) {
          if (GPUSanitize) {
            // When GPU sanitizer is enabled, since we need to link in the
            // the sanitizer runtime library after the sanitize pass, we have
            // to skip the backend and assemble phases and use lld to link
            // the bitcode.
            ActionList AL;
            AL.push_back(CudaDeviceActions[I]);
            // Create a link action to link device IR with device library
            // and generate ISA.
            CudaDeviceActions[I] =
                C.MakeAction<LinkJobAction>(AL, types::TY_Image);
          } else {
            // When GPU sanitizer is not enabled, we follow the conventional
            // compiler phases, including backend and assemble phases.
            ActionList AL;
            auto BackendAction = C.getDriver().ConstructPhaseAction(
                C, Args, phases::Backend, CudaDeviceActions[I],
                AssociatedOffloadKind);
            auto AssembleAction = C.getDriver().ConstructPhaseAction(
                C, Args, phases::Assemble, BackendAction,
                AssociatedOffloadKind);
            AL.push_back(AssembleAction);
            // Create a link action to link device IR with device library
            // and generate ISA.
            CudaDeviceActions[I] =
                C.MakeAction<LinkJobAction>(AL, types::TY_Image);
          }

          // OffloadingActionBuilder propagates device arch until an offload
          // action. Since the next action for creating fatbin does
          // not have device arch, whereas the above link action and its input
          // have device arch, an offload action is needed to stop the null
          // device arch of the next action being propagated to the above link
          // action.
          OffloadAction::DeviceDependences DDep;
          DDep.add(*CudaDeviceActions[I], *ToolChains.front(), GpuArchList[I],
                   AssociatedOffloadKind);
          CudaDeviceActions[I] = C.MakeAction<OffloadAction>(
              DDep, CudaDeviceActions[I]->getType());
        }
        // Create HIP fat binary with a special "link" action.
        CudaFatBinary =
            C.MakeAction<LinkJobAction>(CudaDeviceActions,
                types::TY_HIP_FATBIN);

        if (!CompileDeviceOnly) {
          DA.add(*CudaFatBinary, *ToolChains.front(), /*BoundArch=*/nullptr,
                 AssociatedOffloadKind);
          // Clear the fat binary, it is already a dependence to an host
          // action.
          CudaFatBinary = nullptr;
        }

        // Remove the CUDA actions as they are already connected to an host
        // action or fat binary.
        CudaDeviceActions.clear();

        return CompileDeviceOnly ? ABRT_Ignore_Host : ABRT_Success;
      } else if (CurPhase == phases::Link) {
        // Save CudaDeviceActions to DeviceLinkerInputs for each GPU subarch.
        // This happens to each device action originated from each input file.
        // Later on, device actions in DeviceLinkerInputs are used to create
        // device link actions in appendLinkDependences and the created device
        // link actions are passed to the offload action as device dependence.
        DeviceLinkerInputs.resize(CudaDeviceActions.size());
        auto LI = DeviceLinkerInputs.begin();
        for (auto *A : CudaDeviceActions) {
          LI->push_back(A);
          ++LI;
        }

        // We will pass the device action as a host dependence, so we don't
        // need to do anything else with them.
        CudaDeviceActions.clear();
        return ABRT_Success;
      }

      // By default, we produce an action for each device arch.
      for (Action *&A : CudaDeviceActions)
        A = C.getDriver().ConstructPhaseAction(C, Args, CurPhase, A,
                                               AssociatedOffloadKind);

      return (CompileDeviceOnly && CurPhase == FinalPhase) ? ABRT_Ignore_Host
                                                           : ABRT_Success;
    }

    void appendLinkDeviceActions(ActionList &AL) override {
      if (DeviceLinkerInputs.size() == 0)
        return;

      assert(DeviceLinkerInputs.size() == GpuArchList.size() &&
             "Linker inputs and GPU arch list sizes do not match.");

      // Append a new link action for each device.
      unsigned I = 0;
      for (auto &LI : DeviceLinkerInputs) {
        // Each entry in DeviceLinkerInputs corresponds to a GPU arch.
        auto *DeviceLinkAction =
            C.MakeAction<LinkJobAction>(LI, types::TY_Image);
        // Linking all inputs for the current GPU arch.
        // LI contains all the inputs for the linker.
        OffloadAction::DeviceDependences DeviceLinkDeps;
        DeviceLinkDeps.add(*DeviceLinkAction, *ToolChains[0],
            GpuArchList[I], AssociatedOffloadKind);
        AL.push_back(C.MakeAction<OffloadAction>(DeviceLinkDeps,
            DeviceLinkAction->getType()));
        ++I;
      }
      DeviceLinkerInputs.clear();

      // Create a host object from all the device images by embedding them
      // in a fat binary.
      OffloadAction::DeviceDependences DDeps;
      auto *TopDeviceLinkAction =
          C.MakeAction<LinkJobAction>(AL, types::TY_Object);
      DDeps.add(*TopDeviceLinkAction, *ToolChains[0],
          nullptr, AssociatedOffloadKind);

      // Offload the host object to the host linker.
      AL.push_back(C.MakeAction<OffloadAction>(DDeps, TopDeviceLinkAction->getType()));
    }

    Action* appendLinkHostActions(ActionList &AL) override { return AL.back(); }

    void appendLinkDependences(OffloadAction::DeviceDependences &DA) override {}
  };

  /// OpenMP action builder. The host bitcode is passed to the device frontend
  /// and all the device linked images are passed to the host link phase.
  class OpenMPActionBuilder final : public DeviceActionBuilder {
    /// The OpenMP actions for the current input.
    ActionList OpenMPDeviceActions;

    /// The linker inputs obtained for each toolchain.
    SmallVector<ActionList, 8> DeviceLinkerInputs;

  public:
    OpenMPActionBuilder(Compilation &C, DerivedArgList &Args,
                        const Driver::InputList &Inputs)
        : DeviceActionBuilder(C, Args, Inputs, Action::OFK_OpenMP) {}

    ActionBuilderReturnCode
    getDeviceDependences(OffloadAction::DeviceDependences &DA,
                         phases::ID CurPhase, phases::ID FinalPhase,
                         PhasesTy &Phases) override {
      if (OpenMPDeviceActions.empty())
        return ABRT_Inactive;

      // We should always have an action for each input.
      assert(OpenMPDeviceActions.size() == ToolChains.size() &&
             "Number of OpenMP actions and toolchains do not match.");

      // The host only depends on device action in the linking phase, when all
      // the device images have to be embedded in the host image.
      if (CurPhase == phases::Link) {
        assert(ToolChains.size() == DeviceLinkerInputs.size() &&
               "Toolchains and linker inputs sizes do not match.");
        auto LI = DeviceLinkerInputs.begin();
        for (auto *A : OpenMPDeviceActions) {
          LI->push_back(A);
          ++LI;
        }

        // We passed the device action as a host dependence, so we don't need to
        // do anything else with them.
        OpenMPDeviceActions.clear();
        return ABRT_Success;
      }

      // By default, we produce an action for each device arch.
      for (Action *&A : OpenMPDeviceActions)
        A = C.getDriver().ConstructPhaseAction(C, Args, CurPhase, A);

      return ABRT_Success;
    }

    ActionBuilderReturnCode addDeviceDepences(Action *HostAction) override {

      // If this is an input action replicate it for each OpenMP toolchain.
      if (auto *IA = dyn_cast<InputAction>(HostAction)) {
        OpenMPDeviceActions.clear();
        for (unsigned I = 0; I < ToolChains.size(); ++I)
          OpenMPDeviceActions.push_back(
              C.MakeAction<InputAction>(IA->getInputArg(), IA->getType()));
        return ABRT_Success;
      }

      // If this is an unbundling action use it as is for each OpenMP toolchain.
      if (auto *UA = dyn_cast<OffloadUnbundlingJobAction>(HostAction)) {
        OpenMPDeviceActions.clear();
        if (auto *IA = dyn_cast<InputAction>(UA->getInputs().back())) {
          std::string FileName = IA->getInputArg().getAsString(Args);
          // Check if the type of the file is the same as the action. Do not
          // unbundle it if it is not. Do not unbundle .so files, for example,
          // which are not object files.
          if (IA->getType() == types::TY_Object &&
              (!llvm::sys::path::has_extension(FileName) ||
               types::lookupTypeForExtension(
                   llvm::sys::path::extension(FileName).drop_front()) !=
                   types::TY_Object))
            return ABRT_Inactive;
        }
        for (unsigned I = 0; I < ToolChains.size(); ++I) {
          OpenMPDeviceActions.push_back(UA);
          UA->registerDependentActionInfo(
              ToolChains[I], /*BoundArch=*/StringRef(), Action::OFK_OpenMP);
        }
        return ABRT_Success;
      }

      // When generating code for OpenMP we use the host compile phase result as
      // a dependence to the device compile phase so that it can learn what
      // declarations should be emitted. However, this is not the only use for
      // the host action, so we prevent it from being collapsed.
      if (isa<CompileJobAction>(HostAction)) {
        HostAction->setCannotBeCollapsedWithNextDependentAction();
        assert(ToolChains.size() == OpenMPDeviceActions.size() &&
               "Toolchains and device action sizes do not match.");
        OffloadAction::HostDependence HDep(
            *HostAction, *C.getSingleOffloadToolChain<Action::OFK_Host>(),
            /*BoundArch=*/nullptr, Action::OFK_OpenMP);
        auto TC = ToolChains.begin();
        for (Action *&A : OpenMPDeviceActions) {
          assert(isa<CompileJobAction>(A));
          OffloadAction::DeviceDependences DDep;
          DDep.add(*A, **TC, /*BoundArch=*/nullptr, Action::OFK_OpenMP);
          A = C.MakeAction<OffloadAction>(HDep, DDep);
          ++TC;
        }
      }
      return ABRT_Success;
    }

    void appendTopLevelActions(ActionList &AL) override {
      if (OpenMPDeviceActions.empty())
        return;

      // We should always have an action for each input.
      assert(OpenMPDeviceActions.size() == ToolChains.size() &&
             "Number of OpenMP actions and toolchains do not match.");

      // Append all device actions followed by the proper offload action.
      auto TI = ToolChains.begin();
      for (auto *A : OpenMPDeviceActions) {
        OffloadAction::DeviceDependences Dep;
        Dep.add(*A, **TI, /*BoundArch=*/nullptr, Action::OFK_OpenMP);
        AL.push_back(C.MakeAction<OffloadAction>(Dep, A->getType()));
        ++TI;
      }
      // We no longer need the action stored in this builder.
      OpenMPDeviceActions.clear();
    }

    void appendLinkDeviceActions(ActionList &AL) override {
      assert(ToolChains.size() == DeviceLinkerInputs.size() &&
             "Toolchains and linker inputs sizes do not match.");

      // Append a new link action for each device.
      auto TC = ToolChains.begin();
      for (auto &LI : DeviceLinkerInputs) {
        auto *DeviceLinkAction =
            C.MakeAction<LinkJobAction>(LI, types::TY_Image);
        OffloadAction::DeviceDependences DeviceLinkDeps;
        DeviceLinkDeps.add(*DeviceLinkAction, **TC, /*BoundArch=*/nullptr,
		        Action::OFK_OpenMP);
        AL.push_back(C.MakeAction<OffloadAction>(DeviceLinkDeps,
            DeviceLinkAction->getType()));
        ++TC;
      }
      DeviceLinkerInputs.clear();
    }

    Action* appendLinkHostActions(ActionList &AL) override {
      // Create wrapper bitcode from the result of device link actions and compile
      // it to an object which will be added to the host link command.
      auto *BC = C.MakeAction<OffloadWrapperJobAction>(AL, types::TY_LLVM_BC);
      auto *ASM = C.MakeAction<BackendJobAction>(BC, types::TY_PP_Asm);
      return C.MakeAction<AssembleJobAction>(ASM, types::TY_Object);
    }

    void appendLinkDependences(OffloadAction::DeviceDependences &DA) override {}

    void addDeviceLinkDependencies(OffloadDepsJobAction *DA) override {
      for (unsigned I = 0; I < ToolChains.size(); ++I) {
        // Register dependent toolchain.
        DA->registerDependentActionInfo(
            ToolChains[I], /*BoundArch=*/StringRef(), Action::OFK_OpenMP);

        if (!ToolChains[I]->getTriple().isSPIR()) {
          // Create object from the deps bitcode.
          auto *BA = C.MakeAction<BackendJobAction>(DA, types::TY_PP_Asm);
          auto *AA = C.MakeAction<AssembleJobAction>(BA, types::TY_Object);

          // Add deps object to linker inputs.
          DeviceLinkerInputs[I].push_back(AA);
        } else
          DeviceLinkerInputs[I].push_back(DA);
      }
    }

    bool initialize() override {
      // Get the OpenMP toolchains. If we don't get any, the action builder will
      // know there is nothing to do related to OpenMP offloading.
      auto OpenMPTCRange = C.getOffloadToolChains<Action::OFK_OpenMP>();
      for (auto TI = OpenMPTCRange.first, TE = OpenMPTCRange.second; TI != TE;
           ++TI)
        ToolChains.push_back(TI->second);

      DeviceLinkerInputs.resize(ToolChains.size());
      return false;
    }

    bool canUseBundlerUnbundler() const override {
      // OpenMP should use bundled files whenever possible.
      return true;
    }
  };

  /// SYCL action builder. The host bitcode is passed to the device frontend
  /// and all the device linked images are passed to the host link phase.
  /// SPIR related are wrapped before added to the fat binary
  class SYCLActionBuilder final : public DeviceActionBuilder {
    /// Flag to signal if the user requested device-only compilation.
    bool CompileDeviceOnly = false;

    /// Flag to signal if the user requested the device object to be wrapped.
    bool WrapDeviceOnlyBinary = false;

    /// Flag to signal if the user requested device code split.
    bool DeviceCodeSplit = false;

    /// Flag to signal if DAE optimization is turned on.
    bool EnableDAE = false;

    /// The SYCL actions for the current input.
    ActionList SYCLDeviceActions;

    /// The SYCL link binary if it was generated for the current input.
    Action *SYCLLinkBinary = nullptr;

    /// Running list of SYCL actions specific for device linking.
    ActionList SYCLLinkBinaryList;

    /// SYCL ahead of time compilation inputs
    SmallVector<std::pair<llvm::Triple, const char *>, 8> SYCLAOTInputs;

    /// The linker inputs obtained for each toolchain.
    SmallVector<ActionList, 8> DeviceLinkerInputs;

    /// The compiler inputs obtained for each toolchain
    Action * DeviceCompilerInput = nullptr;

    /// List of offload device triples needed to track for different toolchain
    /// construction. Does not track AOT binary inputs triples.
    SmallVector<llvm::Triple, 4> SYCLTripleList;

    /// Type of output file for FPGA device compilation.
    types::ID FPGAOutType = types::TY_FPGA_AOCX;

    /// List of objects to extract FPGA dependency info from
    ActionList FPGAObjectInputs;

    /// List of static archives to extract FPGA dependency info from
    ActionList FPGAArchiveInputs;

    /// List of CUDA architectures to use in this compilation with NVPTX targets.
    SmallVector<CudaArch, 8> GpuArchList;

    /// Build the last steps for CUDA after all BC files have been linked.
    Action *finalizeNVPTXDependences(Action *Input, const llvm::Triple &TT) {
      auto *BA = C.getDriver().ConstructPhaseAction(
          C, Args, phases::Backend, Input, AssociatedOffloadKind);
      if (TT.getOS() != llvm::Triple::NVCL) {
        auto *AA = C.getDriver().ConstructPhaseAction(
            C, Args, phases::Assemble, BA, AssociatedOffloadKind);
        ActionList DeviceActions = {BA, AA};
        return C.MakeAction<LinkJobAction>(DeviceActions,
                                           types::TY_CUDA_FATBIN);
      }
      return BA;
    }

  public:
    SYCLActionBuilder(Compilation &C, DerivedArgList &Args,
                      const Driver::InputList &Inputs)
        : DeviceActionBuilder(C, Args, Inputs, Action::OFK_SYCL) {}

    void withBoundArchForToolChain(const ToolChain* TC,
                                   llvm::function_ref<void(const char *)> Op) {
      if (TC->getTriple().isNVPTX())
        for (CudaArch A : GpuArchList)
          Op(CudaArchToString(A));
      else
        Op(nullptr);
    }

    ActionBuilderReturnCode
    getDeviceDependences(OffloadAction::DeviceDependences &DA,
                         phases::ID CurPhase, phases::ID FinalPhase,
                         PhasesTy &Phases) override {

      // FIXME: This adds the integration header generation pass before the
      // Host compilation pass so the Host can use the header generated.  This
      // can be improved upon to where the header generation and spv generation
      // is done in the same step.  Currently, its not too efficient.
      // The host depends on the generated integrated header from the device
      // compilation.
      if (CurPhase == phases::Compile) {
        bool SYCLDeviceOnly = Args.hasArg(options::OPT_fsycl_device_only);
        for (Action *&A : SYCLDeviceActions) {
          DeviceCompilerInput =
              C.MakeAction<CompileJobAction>(A, types::TY_SYCL_Header);
          types::ID OutputType = types::TY_LLVM_BC;
          if (SYCLDeviceOnly) {
            if (Args.hasArg(options::OPT_S))
              OutputType = types::TY_LLVM_IR;
            if (Args.hasFlag(options::OPT_fno_sycl_use_bitcode,
                             options::OPT_fsycl_use_bitcode, false)) {
              auto *CompileAction =
                  C.MakeAction<CompileJobAction>(A, types::TY_LLVM_BC);
              A = C.MakeAction<SPIRVTranslatorJobAction>(CompileAction,
                                                         types::TY_SPIRV);
              continue;
            }
          }
          A = C.MakeAction<CompileJobAction>(A, OutputType);
        }
        const auto *TC = ToolChains.front();
        const char *BoundArch = nullptr;
        if (TC->getTriple().isNVPTX())
          BoundArch = CudaArchToString(GpuArchList.front());
        DA.add(*DeviceCompilerInput, *TC, BoundArch, Action::OFK_SYCL);
        // Clear the input file, it is already a dependence to a host
        // action.
        DeviceCompilerInput = nullptr;
        return SYCLDeviceOnly ? ABRT_Ignore_Host : ABRT_Success;
      }

      // Backend/Assemble actions are obsolete for the SYCL device side
      if (CurPhase == phases::Backend || CurPhase == phases::Assemble)
        return ABRT_Inactive;

      // The host only depends on device action in the linking phase, when all
      // the device images have to be embedded in the host image.
      if (CurPhase == phases::Link) {
        assert(ToolChains.size() == DeviceLinkerInputs.size() &&
               "Toolchains and linker inputs sizes do not match.");
        auto LI = DeviceLinkerInputs.begin();
        for (auto *A : SYCLDeviceActions) {
          LI->push_back(A);
          ++LI;
        }

        // With -fsycl-link-targets, we will take the unbundled binaries
        // for each device and link them together to a single binary that will
        // be used in a split compilation step.
        if (CompileDeviceOnly && !SYCLDeviceActions.empty()) {
          for (auto SDA : SYCLDeviceActions)
            SYCLLinkBinaryList.push_back(SDA);
          if (WrapDeviceOnlyBinary) {
            // -fsycl-link behavior does the following to the unbundled device
            // binaries:
            //   1) Link them together using llvm-link
            //   2) Pass the linked binary through sycl-post-link
            //   3) Translate final .bc file to .spv
            //   4) Wrap the binary with the offload wrapper which can be used
            //      by any compilation link step.
            auto *DeviceLinkAction = C.MakeAction<LinkJobAction>(
                SYCLLinkBinaryList, types::TY_Image);
            ActionList FullSYCLLinkBinaryList;
            bool SYCLDeviceLibLinked = false;
            FullSYCLLinkBinaryList.push_back(DeviceLinkAction);
            // If used without -fintelfpga, -fsycl-link is used to wrap device
            // objects for future host link. Device libraries should be linked
            // by default to resolve any undefined reference.
            if (!Args.hasArg(options::OPT_fintelfpga)) {
              const auto *TC = ToolChains.front();
              SYCLDeviceLibLinked =
                  addSYCLDeviceLibs(TC, FullSYCLLinkBinaryList, true,
                                    C.getDefaultToolChain()
                                        .getTriple()
                                        .isWindowsMSVCEnvironment());
            }

            Action *FullDeviceLinkAction = nullptr;
            if (SYCLDeviceLibLinked)
              FullDeviceLinkAction = C.MakeAction<LinkJobAction>(
                  FullSYCLLinkBinaryList, types::TY_LLVM_BC);
            else
              FullDeviceLinkAction = DeviceLinkAction;
            auto *PostLinkAction = C.MakeAction<SYCLPostLinkJobAction>(
                FullDeviceLinkAction, types::TY_LLVM_BC);
            auto *TranslateAction = C.MakeAction<SPIRVTranslatorJobAction>(
                PostLinkAction, types::TY_Image);
            SYCLLinkBinary = C.MakeAction<OffloadWrapperJobAction>(
                TranslateAction, types::TY_Object);
          } else {
            auto *Link = C.MakeAction<LinkJobAction>(SYCLLinkBinaryList,
                                                         types::TY_Image);
            SYCLLinkBinary = C.MakeAction<SPIRVTranslatorJobAction>(
                Link, types::TY_Image);
          }

          // Remove the SYCL actions as they are already connected to an host
          // action or fat binary.
          SYCLDeviceActions.clear();
          // We avoid creating host action in device-only mode.
          return ABRT_Ignore_Host;
        }

        // We passed the device action as a host dependence, so we don't need to
        // do anything else with them.
        SYCLDeviceActions.clear();
        return ABRT_Success;
      }

      // By default, we produce an action for each device arch.
      auto TC = ToolChains.begin();
      for (Action *&A : SYCLDeviceActions) {
        if ((*TC)->getTriple().isNVPTX() && CurPhase >= phases::Backend) {
          // For CUDA, stop to emit LLVM IR so it can be linked later on.
          ++TC;
          continue;
        }

        A = C.getDriver().ConstructPhaseAction(C, Args, CurPhase, A,
                                               AssociatedOffloadKind);
        ++TC;
      }

      return ABRT_Success;
    }

    ActionBuilderReturnCode addDeviceDepences(Action *HostAction) override {

      // If this is an input action replicate it for each SYCL toolchain.
      if (auto *IA = dyn_cast<InputAction>(HostAction)) {
        SYCLDeviceActions.clear();

        // Options that are considered LinkerInput are not valid input actions
        // to the device tool chain.
        if (IA->getInputArg().getOption().hasFlag(options::LinkerInput))
          return ABRT_Inactive;

        std::string InputName = IA->getInputArg().getAsString(Args);
        // Objects will be consumed as part of the partial link step when
        // dealing with offload static libraries
        if (C.getDriver().getOffloadStaticLibSeen() &&
            IA->getType() == types::TY_Object && isObjectFile(InputName))
          return ABRT_Inactive;

        // Libraries are not processed in the SYCL toolchain
        if (IA->getType() == types::TY_Object && !isObjectFile(InputName))
          return ABRT_Inactive;

        for (unsigned I = 0; I < ToolChains.size(); ++I)
          SYCLDeviceActions.push_back(
              C.MakeAction<InputAction>(IA->getInputArg(), IA->getType()));
        return ABRT_Success;
      }

      // If this is an unbundling action use it as is for each SYCL toolchain.
      if (auto *UA = dyn_cast<OffloadUnbundlingJobAction>(HostAction)) {
        SYCLDeviceActions.clear();
        if (auto *IA = dyn_cast<InputAction>(UA->getInputs().back())) {
          // Options that are considered LinkerInput are not valid input actions
          // to the device tool chain.
          if (IA->getInputArg().getOption().hasFlag(options::LinkerInput))
            return ABRT_Inactive;

          std::string FileName = IA->getInputArg().getAsString(Args);
          // Check if the type of the file is the same as the action. Do not
          // unbundle it if it is not. Do not unbundle .so files, for example,
          // which are not object files.
          if (IA->getType() == types::TY_Object) {
            if (!isObjectFile(FileName))
              return ABRT_Inactive;
            // For SYCL device libraries, don't need to add them to
            // FPGAObjectInputs as there is no FPGA dep files inside.

            if (Args.hasArg(options::OPT_fintelfpga) &&
                !IsSYCLDeviceLibObj(FileName, C.getDefaultToolChain()
                                                  .getTriple()
                                                  .isWindowsMSVCEnvironment()))
              FPGAObjectInputs.push_back(IA);
          }
        }
        for (unsigned I = 0; I < ToolChains.size(); ++I) {
          SYCLDeviceActions.push_back(UA);
          UA->registerDependentActionInfo(
            ToolChains[I], /*BoundArch=*/StringRef(), Action::OFK_SYCL);
        }
        return ABRT_Success;
      }
      return ABRT_Success;
    }

    // Actions that can only be appended after all Inputs have been processed
    // occur here.  Not all offload actions are against single files.
    void appendTopLevelLinkAction(ActionList &AL) override {
      if (!SYCLLinkBinary)
        return;

      OffloadAction::DeviceDependences Dep;
      Dep.add(*SYCLLinkBinary, *ToolChains.front(), /*BoundArch=*/nullptr,
              Action::OFK_SYCL);
      AL.push_back(C.MakeAction<OffloadAction>(Dep,
                                               SYCLLinkBinary->getType()));
      SYCLLinkBinary = nullptr;
    }

    void appendTopLevelActions(ActionList &AL) override {
      if (SYCLDeviceActions.empty())
        return;

      // We should always have an action for each input.
      assert(SYCLDeviceActions.size() == ToolChains.size() &&
             "Number of SYCL actions and toolchains do not match.");

      // Append all device actions followed by the proper offload action.
      auto TI = ToolChains.begin();
      for (auto *A : SYCLDeviceActions) {
        OffloadAction::DeviceDependences Dep;
        withBoundArchForToolChain(*TI, [&](const char *BoundArch) {
          Dep.add(*A, **TI, BoundArch, Action::OFK_SYCL);
        });
        AL.push_back(C.MakeAction<OffloadAction>(Dep, A->getType()));
        ++TI;
      }
      // We no longer need the action stored in this builder.
      SYCLDeviceActions.clear();
    }

    bool addSYCLDeviceLibs(const ToolChain *TC, ActionList &DeviceLinkObjects,
                           bool isSpirvAOT, bool isMSVCEnv) {
      enum SYCLDeviceLibType {
        sycl_devicelib_wrapper,
        sycl_devicelib_fallback
      };
      struct DeviceLibOptInfo {
        StringRef devicelib_name;
        StringRef devicelib_option;
      };

      bool NoDeviceLibs = false;
      int NumOfDeviceLibLinked = 0;
      // Currently, all SYCL device libraries will be linked by default
      llvm::StringMap<bool> devicelib_link_info = {
          {"libc", true}, {"libm-fp32", true}, {"libm-fp64", true}};
      if (Arg *A = Args.getLastArg(options::OPT_fsycl_device_lib_EQ,
                                   options::OPT_fno_sycl_device_lib_EQ)) {
        if (A->getValues().size() == 0)
          C.getDriver().Diag(diag::warn_drv_empty_joined_argument)
              << A->getAsString(Args);
        else {
          if (A->getOption().matches(options::OPT_fno_sycl_device_lib_EQ))
            NoDeviceLibs = true;

          for (StringRef Val : A->getValues()) {
            if (Val == "all") {
              for (auto &K : devicelib_link_info.keys())
                devicelib_link_info[K] = true && !NoDeviceLibs;
              break;
            }
            auto LinkInfoIter = devicelib_link_info.find(Val);
            if (LinkInfoIter == devicelib_link_info.end()) {
              C.getDriver().Diag(diag::err_drv_unsupported_option_argument)
                  << A->getOption().getName() << Val;
            }
            devicelib_link_info[Val] = true && !NoDeviceLibs;
          }
        }
      }

      SmallString<128> LibLoc(TC->getDriver().Dir);
      llvm::sys::path::append(LibLoc, "/../lib");
      StringRef LibSuffix = isMSVCEnv ? ".obj" : ".o";
      SmallVector<DeviceLibOptInfo, 5> sycl_device_wrapper_libs = {
          {"libsycl-crt", "libc"},
          {"libsycl-complex", "libm-fp32"},
          {"libsycl-complex-fp64", "libm-fp64"},
          {"libsycl-cmath", "libm-fp32"},
          {"libsycl-cmath-fp64", "libm-fp64"}};
      // For AOT compilation, we need to link sycl_device_fallback_libs as
      // default too.
      SmallVector<DeviceLibOptInfo, 5> sycl_device_fallback_libs = {
          {"libsycl-fallback-cassert", "libc"},
          {"libsycl-fallback-complex", "libm-fp32"},
          {"libsycl-fallback-complex-fp64", "libm-fp64"},
          {"libsycl-fallback-cmath", "libm-fp32"},
          {"libsycl-fallback-cmath-fp64", "libm-fp64"}};
      auto addInputs = [&](SYCLDeviceLibType t) {
        auto sycl_libs = (t == sycl_devicelib_wrapper)
                             ? sycl_device_wrapper_libs
                             : sycl_device_fallback_libs;
        for (const DeviceLibOptInfo &Lib : sycl_libs) {
          if (!devicelib_link_info[Lib.devicelib_option])
            continue;
          SmallString<128> LibName(LibLoc);
          llvm::sys::path::append(LibName, Lib.devicelib_name);
          llvm::sys::path::replace_extension(LibName, LibSuffix);
          if (llvm::sys::fs::exists(LibName)) {
            ++NumOfDeviceLibLinked;
            Arg *InputArg = MakeInputArg(Args, C.getDriver().getOpts(),
                                         Args.MakeArgString(LibName));
            auto *SYCLDeviceLibsInputAction =
                C.MakeAction<InputAction>(*InputArg, types::TY_Object);
            auto *SYCLDeviceLibsUnbundleAction =
                C.MakeAction<OffloadUnbundlingJobAction>(
                    SYCLDeviceLibsInputAction);
            addDeviceDepences(SYCLDeviceLibsUnbundleAction);
            DeviceLinkObjects.push_back(SYCLDeviceLibsUnbundleAction);
          }
        }
      };
      addInputs(sycl_devicelib_wrapper);
      if (isSpirvAOT)
        addInputs(sycl_devicelib_fallback);
      return NumOfDeviceLibLinked != 0;
    }

    void appendLinkDependences(OffloadAction::DeviceDependences &DA) override {
      assert(ToolChains.size() == DeviceLinkerInputs.size() &&
             "Toolchains and linker inputs sizes do not match.");

      // Append a new link action for each device.
      auto TC = ToolChains.begin();

      unsigned I = 0;
      for (auto &LI : DeviceLinkerInputs) {

        auto TripleIt = llvm::find_if(SYCLTripleList, [&](auto &SYCLTriple) {
          return SYCLTriple == (*TC)->getTriple();
        });
        if (TripleIt == SYCLTripleList.end()) {
          // If the toolchain's triple is absent in this "main" triple
          // collection, this means it was created specifically for one of
          // the SYCL AOT inputs. Those will be handled separately.
          ++TC;
          continue;
        }
        if (LI.empty())
          // Current list is empty, nothing to process.
          continue;

        ActionList DeviceLibObjects;
        ActionList LinkObjects;
        auto TT = SYCLTripleList[I];
        auto isNVPTX = (*TC)->getTriple().isNVPTX();
        bool isSpirvAOT = TT.getSubArch() == llvm::Triple::SPIRSubArch_fpga ||
                          TT.getSubArch() == llvm::Triple::SPIRSubArch_gen ||
                          TT.getSubArch() == llvm::Triple::SPIRSubArch_x86_64;
        for (const auto &Input : LI) {
          // FPGA aoco does not go through the link, everything else does.
          if (Input->getType() == types::TY_FPGA_AOCO)
            DeviceLibObjects.push_back(Input);
          // FPGA aocr/aocx does not go through the link and is passed
          // directly to the backend compilation step (aocr) or wrapper (aocx)
          else if (types::isFPGA(Input->getType())) {
            Action *FPGAAOTAction;
            constexpr char COL_CODE[] = "Code";
            constexpr char COL_ZERO[] = "0";
            if (Input->getType() == types::TY_FPGA_AOCR)
              // Generate AOCX/AOCR
              FPGAAOTAction =
                  C.MakeAction<BackendCompileJobAction>(Input, FPGAOutType);
            else if (Input->getType() == types::TY_FPGA_AOCX)
              FPGAAOTAction = Input;
            else
              llvm_unreachable("Unexpected FPGA input type.");
            auto *RenameAction = C.MakeAction<FileTableTformJobAction>(
                FPGAAOTAction, types::TY_Tempfilelist);
            RenameAction->addRenameColumnTform(COL_ZERO, COL_CODE);
            auto *DeviceWrappingAction = C.MakeAction<OffloadWrapperJobAction>(
                RenameAction, types::TY_Object);
            DA.add(*DeviceWrappingAction, **TC, /*BoundArch=*/nullptr,
                   Action::OFK_SYCL);
          } else
            LinkObjects.push_back(Input);
        }
        if (LinkObjects.empty())
          continue;

        // The linkage actions subgraph leading to the offload wrapper.
        // [cond] Means incoming/outgoing dependence is created only when cond
        //        is true. A function of:
        //   n - target is NVPTX
        //   a - SPIRV AOT compilation is requested
        //   s - device code split requested
        //   * - "all other cases"
        //     - no condition means output/input is "always" present
        // First symbol indicates output/input type
        //   . - single file output (TY_SPIRV, TY_LLVM_BC,...)
        //   - - TY_Tempfilelist
        //   + - TY_Tempfiletable
        //
        //                   .-----------------.
        //                   |Link(LinkObjects)|
        //                   .-----------------.
        //                            |
        //         .--------------------------------------.
        //         |               PostLink               |
        //         .--------------------------------------.
        //         [.n]       [.!na!s]    [+*]         [+*]
        //           |           |          |            |
        //           |           |  .----------------.   |
        //           |           |  |FileTableTform  |   |
        //           |           |  |(extract "Code")|   |
        //           |           |  .----------------.   |
        //           |           |         [-]           |
        //           |           |          |            |
        //           |         [.a!s]     [-*]           |
        //    .-------------.  .---------------------.   |
        //    |finalizeNVPTX|  |   SPIRVTranslator   |   |
        //    .-------------.  .---------------------.   |
        //           |         [.a!s]     [-as]  [-!a]   |
        //           |           |          |      |     |
        //           |         [.!s]      [-s]     |     |
        //           |       .----------------.    |     |
        //           |       | BackendCompile |    |     |
        //           |       .----------------.    |     |
        //           |         [.!s]      [-s]     |     |
        //           |           |          |      |     |
        //           |           |        [-a]   [-!a]  [+]
        //           |           |        .----------------.
        //           |           |        |FileTableTform  |
        //           |           |        |(replace "Code")|
        //           |           |        .----------------.
        //           |           |                |
        //         [.n]      [.!na!s]           [+*]
        //         .--------------------------------------.
        //         |            OffloadWrapper            |
        //         .--------------------------------------.
        //
        Action *DeviceLinkAction =
            C.MakeAction<LinkJobAction>(LinkObjects, types::TY_LLVM_BC);
        ActionList FullLinkObjects;
        bool SYCLDeviceLibLinked = false;
        FullLinkObjects.push_back(DeviceLinkAction);

        // FIXME: Link all wrapper and fallback device libraries as default,
        // When spv online link is supported by all backends, the fallback
        // device libraries are only needed when current toolchain is using
        // AOT compilation.
        if (!isNVPTX) {
          SYCLDeviceLibLinked = addSYCLDeviceLibs(
              *TC, FullLinkObjects, true,
              C.getDefaultToolChain().getTriple().isWindowsMSVCEnvironment());
        }

        Action *FullDeviceLinkAction = nullptr;
        if (SYCLDeviceLibLinked)
          FullDeviceLinkAction =
              C.MakeAction<LinkJobAction>(FullLinkObjects, types::TY_LLVM_BC);
        else
          FullDeviceLinkAction = DeviceLinkAction;
        // setup some flags upfront

        if (isNVPTX && DeviceCodeSplit) {
          // TODO Temporary limitation, need to support code splitting for PTX
          const Driver &D = C.getDriver();
          const std::string &OptName =
              D.getOpts()
                  .getOption(options::OPT_fsycl_device_code_split)
                  .getPrefixedName();
          D.Diag(diag::err_drv_unsupported_opt_for_target)
              << OptName << (*TC)->getTriple().str();
        }
        // reflects whether current target is ahead-of-time and can't support
        // runtime setting of specialization constants
        bool isAOT = isNVPTX || isSpirvAOT;
        // TODO support device code split for NVPTX target

        ActionList WrapperInputs;
        // post link is not optional - even if not splitting, always need to
        // process specialization constants
        bool MultiFileActionDeps = !isSpirvAOT || DeviceCodeSplit || EnableDAE;
        types::ID PostLinkOutType = isNVPTX || !MultiFileActionDeps
                                        ? types::TY_LLVM_BC
                                        : types::TY_Tempfiletable;
        auto *PostLinkAction = C.MakeAction<SYCLPostLinkJobAction>(
            FullDeviceLinkAction, PostLinkOutType);
        PostLinkAction->setRTSetsSpecConstants(!isAOT);

        if (isNVPTX) {
          Action *FinAction =
              finalizeNVPTXDependences(PostLinkAction, (*TC)->getTriple());
          WrapperInputs.push_back(FinAction);
        } else {
          // For SPIRV-based targets - translate to SPIRV then optionally
          // compile ahead-of-time to native architecture
          Action *SPIRVInput = PostLinkAction;
          constexpr char COL_CODE[] = "Code";

          if (MultiFileActionDeps) {
            auto *ExtractIRFilesAction = C.MakeAction<FileTableTformJobAction>(
                PostLinkAction, types::TY_Tempfilelist);
            // single column w/o title fits TY_Tempfilelist format
            ExtractIRFilesAction->addExtractColumnTform(COL_CODE,
                                                        false /*drop titles*/);
            SPIRVInput = ExtractIRFilesAction;
          }
          types::ID SPIRVOutType =
              MultiFileActionDeps ? types::TY_Tempfilelist : types::TY_SPIRV;
          Action *BuildCodeAction =
              C.MakeAction<SPIRVTranslatorJobAction>(SPIRVInput, SPIRVOutType);

          // After the Link, wrap the files before the final host link
          if (isSpirvAOT) {
            types::ID OutType = types::TY_Tempfilelist;
            if (!DeviceCodeSplit) {
              OutType = (TT.getSubArch() == llvm::Triple::SPIRSubArch_fpga)
                            ? FPGAOutType
                            : types::TY_Image;
            }
            // Do the additional Ahead of Time compilation when the specific
            // triple calls for it (provided a valid subarch).
            ActionList BEInputs;
            BEInputs.push_back(BuildCodeAction);
            auto unbundleAdd = [&](Action *A, types::ID T) {
              ActionList AL;
              AL.push_back(A);
              Action *UnbundleAction =
                  C.MakeAction<OffloadUnbundlingJobAction>(AL, T);
              BEInputs.push_back(UnbundleAction);
            };
            // Send any known objects/archives through the unbundler to grab the
            // dependency file associated.
            for (Action *A : FPGAObjectInputs)
              unbundleAdd(A, types::TY_FPGA_Dependencies);
            for (Action *A : FPGAArchiveInputs)
              unbundleAdd(A, types::TY_FPGA_Dependencies_List);
            for (const auto &A : DeviceLibObjects)
              BEInputs.push_back(A);
            BuildCodeAction =
                C.MakeAction<BackendCompileJobAction>(BEInputs, OutType);
          }
          if (MultiFileActionDeps) {
            ActionList TformInputs{PostLinkAction, BuildCodeAction};
            auto *ReplaceFilesAction = C.MakeAction<FileTableTformJobAction>(
                TformInputs, types::TY_Tempfiletable);
            ReplaceFilesAction->addReplaceColumnTform(COL_CODE, COL_CODE);
            BuildCodeAction = ReplaceFilesAction;
          }
          WrapperInputs.push_back(BuildCodeAction);
        }
        // After the Link, wrap the files before the final host link
        auto *DeviceWrappingAction = C.MakeAction<OffloadWrapperJobAction>(
            WrapperInputs, types::TY_Object);

        if (isSpirvAOT)
          DA.add(*DeviceWrappingAction, **TC, /*BoundArch=*/nullptr,
                 Action::OFK_SYCL);
        else
          withBoundArchForToolChain(*TC, [&](const char *BoundArch) {
            DA.add(*DeviceWrappingAction, **TC, BoundArch, Action::OFK_SYCL);
          });
        ++TC;
        ++I;
      }

      for (auto &SAI : SYCLAOTInputs) {
        // Extract binary file name
        std::string FN(SAI.second);
        const char *FNStr = Args.MakeArgString(FN);
        Arg *myArg = Args.MakeSeparateArg(
            nullptr, C.getDriver().getOpts().getOption(options::OPT_INPUT),
            FNStr);
        auto *SYCLAdd =
            C.MakeAction<InputAction>(*myArg, types::TY_SYCL_FATBIN);
        auto *DeviceWrappingAction =
            C.MakeAction<OffloadWrapperJobAction>(SYCLAdd, types::TY_Object);

        // Extract the target triple for this binary
        llvm::Triple TT(SAI.first);
        // Extract the toolchain for this target triple
        auto SYCLDeviceTC = llvm::find_if(
            ToolChains, [&](auto &TC) { return TC->getTriple() == TT; });
        assert(SYCLDeviceTC != ToolChains.end() &&
               "No toolchain found for this AOT input");

        DA.add(*DeviceWrappingAction, **SYCLDeviceTC,
               /*BoundArch=*/nullptr, Action::OFK_SYCL);
      }
    }

    void addDeviceLinkDependencies(OffloadDepsJobAction *DA) override {
      for (unsigned I = 0; I < ToolChains.size(); ++I) {
        // Register dependent toolchain.
        DA->registerDependentActionInfo(
            ToolChains[I], /*BoundArch=*/StringRef(), Action::OFK_SYCL);

        // Add deps output to linker inputs.
        DeviceLinkerInputs[I].push_back(DA);
      }
    }

    /// Initialize the GPU architecture list from arguments - this populates `GpuArchList` from
    /// `--cuda-gpu-arch` flags. Only relevant if compiling to CUDA. Return true if any
    /// initialization errors are found.
    bool initializeGpuArchMap() {
      const OptTable &Opts = C.getDriver().getOpts();
      for (auto *A : Args) {
        unsigned Index;

        if (A->getOption().matches(options::OPT_Xsycl_backend_EQ))
          // Passing device args: -Xsycl-target-backend=<triple> -opt=val.
          if (llvm::Triple(A->getValue(0)).isNVPTX())
            Index = Args.getBaseArgs().MakeIndex(A->getValue(1));
          else
            continue;
        else if (A->getOption().matches(options::OPT_Xsycl_backend))
          // Passing device args: -Xsycl-target-backend -opt=val.
          Index = Args.getBaseArgs().MakeIndex(A->getValue(0));
        else
          continue;

        A->claim();
        auto ParsedArg = Opts.ParseOneArg(Args, Index);
        // TODO: Support --no-cuda-gpu-arch, --{,no-}cuda-gpu-arch=all.
        if (ParsedArg &&
            ParsedArg->getOption().matches(options::OPT_offload_arch_EQ)) {
          ParsedArg->claim();
          GpuArchList.push_back(StringToCudaArch(ParsedArg->getValue(0)));
        }
      }

      // If there are no CUDA architectures provided then default to SM_50.
      if (GpuArchList.empty()) {
        GpuArchList.push_back(CudaArch::SM_50);
      }

      return false;
    }

    bool initialize() override {
      // Get the SYCL toolchains. If we don't get any, the action builder will
      // know there is nothing to do related to SYCL offloading.
      auto SYCLTCRange = C.getOffloadToolChains<Action::OFK_SYCL>();
      for (auto TI = SYCLTCRange.first, TE = SYCLTCRange.second; TI != TE;
           ++TI)
        ToolChains.push_back(TI->second);

      Arg *SYCLLinkTargets = Args.getLastArg(
                                  options::OPT_fsycl_link_targets_EQ);
      WrapDeviceOnlyBinary = Args.hasArg(options::OPT_fsycl_link_EQ);
      auto *DeviceCodeSplitArg =
          Args.getLastArg(options::OPT_fsycl_device_code_split_EQ);
      EnableDAE =
          Args.hasFlag(options::OPT_fsycl_dead_args_optimization,
                       options::OPT_fno_sycl_dead_args_optimization, false);
      // -fsycl-device-code-split is an alias to
      // -fsycl-device-code-split=per_source
      DeviceCodeSplit = DeviceCodeSplitArg &&
                        DeviceCodeSplitArg->getValue() != StringRef("off");
      // Device only compilation for -fsycl-link (no FPGA) and
      // -fsycl-link-targets
      CompileDeviceOnly =
          (SYCLLinkTargets ||
           (WrapDeviceOnlyBinary && !Args.hasArg(options::OPT_fintelfpga)));
      // Gather information about the SYCL Ahead of Time targets.  The targets
      // are determined on the SubArch values passed along in the triple.
      Arg *SYCLTargets =
              C.getInputArgs().getLastArg(options::OPT_fsycl_targets_EQ);
      Arg *SYCLAddTargets = Args.getLastArg(options::OPT_fsycl_add_targets_EQ);
      bool HasValidSYCLRuntime = C.getInputArgs().hasFlag(
          options::OPT_fsycl, options::OPT_fno_sycl, false);
      bool SYCLfpgaTriple = false;
      if (SYCLTargets || SYCLAddTargets) {
        if (SYCLTargets) {
          llvm::StringMap<StringRef> FoundNormalizedTriples;
          for (const char *Val : SYCLTargets->getValues()) {
            llvm::Triple TT(Val);
            std::string NormalizedName = TT.normalize();

            // Make sure we don't have a duplicate triple.
            auto Duplicate = FoundNormalizedTriples.find(NormalizedName);
            if (Duplicate != FoundNormalizedTriples.end())
              continue;

            // Store the current triple so that we can check for duplicates in
            // the following iterations.
            FoundNormalizedTriples[NormalizedName] = Val;

            SYCLTripleList.push_back(TT);
            if (TT.getSubArch() == llvm::Triple::SPIRSubArch_fpga)
              SYCLfpgaTriple = true;
          }
        }
        if (SYCLAddTargets) {
          for (StringRef Val : SYCLAddTargets->getValues()) {
            // Parse out the Triple and Input (triple:binary). At this point,
            // the format has already been validated at the Driver level.
            // Populate the pairs. Each of these will be wrapped and fed
            // into the final binary.
            std::pair<StringRef, StringRef> I = Val.split(':');
            llvm::Triple TT(I.first);
            const char *TF = C.getArgs().MakeArgString(I.second);

            // populate the AOT binary inputs vector.
            SYCLAOTInputs.push_back(std::make_pair(TT, TF));
          }
        }
      } else if (HasValidSYCLRuntime) {
        // -fsycl is provided without -fsycl-*targets.
        bool SYCLfpga = C.getInputArgs().hasArg(options::OPT_fintelfpga);
        // -fsycl -fintelfpga implies spir64_fpga
        const char *SYCLTargetArch = SYCLfpga ? "spir64_fpga" : "spir64";
        SYCLTripleList.push_back(
            C.getDriver().MakeSYCLDeviceTriple(SYCLTargetArch));
        if (SYCLfpga)
          SYCLfpgaTriple = true;
      }

      // Set the FPGA output type based on command line (-fsycl-link).
      if (auto * A = C.getInputArgs().getLastArg(options::OPT_fsycl_link_EQ))
        FPGAOutType = (A->getValue() == StringRef("early"))
                         ? types::TY_FPGA_AOCR : types::TY_FPGA_AOCX;

      // Populate FPGA static archives that could contain dep files to be
      // incorporated into the aoc compilation
      if (SYCLfpgaTriple) {
        SmallVector<const char *, 16> LinkArgs(getLinkerArgs(C, Args));
        for (StringRef LA : LinkArgs) {
          if (isStaticArchiveFile(LA) && hasOffloadSections(C, LA, Args)) {
            const llvm::opt::OptTable &Opts = C.getDriver().getOpts();
            Arg *InputArg = MakeInputArg(Args, Opts, Args.MakeArgString(LA));
            Action *Current =
                C.MakeAction<InputAction>(*InputArg, types::TY_Archive);
            FPGAArchiveInputs.push_back(Current);
          }
        }
      }

      DeviceLinkerInputs.resize(ToolChains.size());
      return initializeGpuArchMap();
    }

    bool canUseBundlerUnbundler() const override {
      // SYCL should use bundled files whenever possible.
      return true;
    }
  };

  ///
  /// TODO: Add the implementation for other specialized builders here.
  ///

  /// Specialized builders being used by this offloading action builder.
  SmallVector<DeviceActionBuilder *, 4> SpecializedBuilders;

  /// Flag set to true if all valid builders allow file bundling/unbundling.
  bool CanUseBundler;

public:
  OffloadingActionBuilder(Compilation &C, DerivedArgList &Args,
                          const Driver::InputList &Inputs)
      : C(C) {
    // Create a specialized builder for each device toolchain.

    IsValid = true;

    // Create a specialized builder for CUDA.
    SpecializedBuilders.push_back(new CudaActionBuilder(C, Args, Inputs));

    // Create a specialized builder for HIP.
    SpecializedBuilders.push_back(new HIPActionBuilder(C, Args, Inputs));

    // Create a specialized builder for OpenMP.
    SpecializedBuilders.push_back(new OpenMPActionBuilder(C, Args, Inputs));

    // Create a specialized builder for SYCL.
    SpecializedBuilders.push_back(new SYCLActionBuilder(C, Args, Inputs));

    //
    // TODO: Build other specialized builders here.
    //

    // Initialize all the builders, keeping track of errors. If all valid
    // builders agree that we can use bundling, set the flag to true.
    unsigned ValidBuilders = 0u;
    unsigned ValidBuildersSupportingBundling = 0u;
    for (auto *SB : SpecializedBuilders) {
      IsValid = IsValid && !SB->initialize();

      // Update the counters if the builder is valid.
      if (SB->isValid()) {
        ++ValidBuilders;
        if (SB->canUseBundlerUnbundler())
          ++ValidBuildersSupportingBundling;
      }
    }
    CanUseBundler =
        ValidBuilders && ValidBuilders == ValidBuildersSupportingBundling;
  }

  ~OffloadingActionBuilder() {
    for (auto *SB : SpecializedBuilders)
      delete SB;
  }

  /// Generate an action that adds device dependences (if any) to a host action.
  /// If no device dependence actions exist, just return the host action \a
  /// HostAction. If an error is found or if no builder requires the host action
  /// to be generated, return nullptr.
  Action *
  addDeviceDependencesToHostAction(Action *HostAction, const Arg *InputArg,
                                   phases::ID CurPhase, phases::ID FinalPhase,
                                   DeviceActionBuilder::PhasesTy &Phases) {
    if (!IsValid)
      return nullptr;

    if (SpecializedBuilders.empty())
      return HostAction;

    assert(HostAction && "Invalid host action!");

    OffloadAction::DeviceDependences DDeps;
    // Check if all the programming models agree we should not emit the host
    // action. Also, keep track of the offloading kinds employed.
    auto &OffloadKind = InputArgToOffloadKindMap[InputArg];
    unsigned InactiveBuilders = 0u;
    unsigned IgnoringBuilders = 0u;
    for (auto *SB : SpecializedBuilders) {
      if (!SB->isValid()) {
        ++InactiveBuilders;
        continue;
      }

      auto RetCode =
          SB->getDeviceDependences(DDeps, CurPhase, FinalPhase, Phases);

      // If the builder explicitly says the host action should be ignored,
      // we need to increment the variable that tracks the builders that request
      // the host object to be ignored.
      if (RetCode == DeviceActionBuilder::ABRT_Ignore_Host)
        ++IgnoringBuilders;

      // Unless the builder was inactive for this action, we have to record the
      // offload kind because the host will have to use it.
      if (RetCode != DeviceActionBuilder::ABRT_Inactive)
        OffloadKind |= SB->getAssociatedOffloadKind();
    }

    // If all builders agree that the host object should be ignored, just return
    // nullptr.
    if (IgnoringBuilders &&
        SpecializedBuilders.size() == (InactiveBuilders + IgnoringBuilders))
      return nullptr;

    if (DDeps.getActions().empty())
      return HostAction;

    // We have dependences we need to bundle together. We use an offload action
    // for that.
    OffloadAction::HostDependence HDep(
        *HostAction, *C.getSingleOffloadToolChain<Action::OFK_Host>(),
        /*BoundArch=*/nullptr, DDeps);
    return C.MakeAction<OffloadAction>(HDep, DDeps);
  }

  /// Generate an action that adds a host dependence to a device action. The
  /// results will be kept in this action builder. Return true if an error was
  /// found.
  bool addHostDependenceToDeviceActions(Action *&HostAction,
                                        const Arg *InputArg,
                                        DerivedArgList &Args) {
    if (!IsValid)
      return true;

    // An FPGA AOCX input does not have a host dependence to the unbundler
    if (HostAction->getType() == types::TY_FPGA_AOCX)
      return false;

    // If we are supporting bundling/unbundling and the current action is an
    // input action of non-source file, we replace the host action by the
    // unbundling action. The bundler tool has the logic to detect if an input
    // is a bundle or not and if the input is not a bundle it assumes it is a
    // host file. Therefore it is safe to create an unbundling action even if
    // the input is not a bundle.
    if (CanUseBundler && isa<InputAction>(HostAction) &&
        InputArg->getOption().getKind() == llvm::opt::Option::InputClass &&
        !InputArg->getOption().hasFlag(options::LinkerInput) &&
        (!types::isSrcFile(HostAction->getType()) ||
         HostAction->getType() == types::TY_PP_HIP)) {
      std::string InputName = InputArg->getAsString(Args);
      ActionList HostActionList;
      Action *A(HostAction);
      // Only check for FPGA device information when using fpga SubArch.
      if (Args.hasArg(options::OPT_fintelfpga) &&
          !(HostAction->getType() == types::TY_Object &&
            isObjectFile(InputName))) {
        // Type FPGA aoco is a special case for -foffload-static-lib.
        if (HostAction->getType() == types::TY_FPGA_AOCO) {
          if (!hasFPGABinary(C, InputName, types::TY_FPGA_AOCO))
            return false;
          A = C.MakeAction<InputAction>(*InputArg, types::TY_FPGA_AOCO);
        } else if (hasFPGABinary(C, InputName, types::TY_FPGA_AOCX))
          A = C.MakeAction<InputAction>(*InputArg, types::TY_FPGA_AOCX);
        else if (hasFPGABinary(C, InputName, types::TY_FPGA_AOCR))
          A = C.MakeAction<InputAction>(*InputArg, types::TY_FPGA_AOCR);
      }
      auto UnbundlingHostAction = C.MakeAction<OffloadUnbundlingJobAction>(A);
      UnbundlingHostAction->registerDependentActionInfo(
          C.getSingleOffloadToolChain<Action::OFK_Host>(),
          /*BoundArch=*/StringRef(), Action::OFK_Host);
      HostAction = UnbundlingHostAction;
    }

    assert(HostAction && "Invalid host action!");

    // Register the offload kinds that are used.
    auto &OffloadKind = InputArgToOffloadKindMap[InputArg];
    for (auto *SB : SpecializedBuilders) {
      if (!SB->isValid())
        continue;

      auto RetCode = SB->addDeviceDepences(HostAction);

      // Host dependences for device actions are not compatible with that same
      // action being ignored.
      assert(RetCode != DeviceActionBuilder::ABRT_Ignore_Host &&
             "Host dependence not expected to be ignored.!");

      // Unless the builder was inactive for this action, we have to record the
      // offload kind because the host will have to use it.
      if (RetCode != DeviceActionBuilder::ABRT_Inactive)
        OffloadKind |= SB->getAssociatedOffloadKind();
    }

    // Do not use unbundler if the Host does not depend on device action.
    // Now that we have unbundled the object, when doing -fsycl-link we
    // want to continue the host link with the input object.
    // For unbundling of an FPGA AOCX binary, we want to link with the original
    // FPGA device archive.
    if ((OffloadKind == Action::OFK_None && CanUseBundler) ||
        (Args.hasArg(options::OPT_fintelfpga) &&
         ((Args.hasArg(options::OPT_fsycl_link_EQ) &&
          HostAction->getType() == types::TY_Object) ||
          HostAction->getType() == types::TY_FPGA_AOCX)))
      if (auto *UA = dyn_cast<OffloadUnbundlingJobAction>(HostAction))
        HostAction = UA->getInputs().back();

    return false;
  }

  /// Add the offloading top level actions that are specific for unique
  /// linking situations where objects are used at only the device link
  /// with no intermedate steps.
  bool appendTopLevelLinkAction(ActionList &AL) {
    // Get the device actions to be appended.
    ActionList OffloadAL;
    for (auto *SB : SpecializedBuilders) {
      if (!SB->isValid())
        continue;
      SB->appendTopLevelLinkAction(OffloadAL);
    }
    // Append the device actions.
    AL.append(OffloadAL.begin(), OffloadAL.end());
    return false;
  }

  /// Add the offloading top level actions to the provided action list. This
  /// function can replace the host action by a bundling action if the
  /// programming models allow it.
  bool appendTopLevelActions(ActionList &AL, Action *HostAction,
                             const Arg *InputArg) {
    // Get the device actions to be appended.
    ActionList OffloadAL;
    for (auto *SB : SpecializedBuilders) {
      if (!SB->isValid())
        continue;
      SB->appendTopLevelActions(OffloadAL);
    }

    // If we can use the bundler, replace the host action by the bundling one in
    // the resulting list. Otherwise, just append the device actions. For
    // device only compilation, HostAction is a null pointer, therefore only do
    // this when HostAction is not a null pointer.
    if (CanUseBundler && HostAction &&
        HostAction->getType() != types::TY_Nothing && !OffloadAL.empty()) {
      // Add the host action to the list in order to create the bundling action.
      OffloadAL.push_back(HostAction);

      // We expect that the host action was just appended to the action list
      // before this method was called.
      assert(HostAction == AL.back() && "Host action not in the list??");
      HostAction = C.MakeAction<OffloadBundlingJobAction>(OffloadAL);
      AL.back() = HostAction;
    } else
      AL.append(OffloadAL.begin(), OffloadAL.end());

    // Propagate to the current host action (if any) the offload information
    // associated with the current input.
    if (HostAction)
      HostAction->propagateHostOffloadInfo(InputArgToOffloadKindMap[InputArg],
                                           /*BoundArch=*/nullptr);
    return false;
  }

  /// Create link job from the given host inputs and feed the result to offload
  /// deps job which fetches device dependencies from the linked host image.
  /// Offload deps output is then forwarded to active device action builders so
  /// they can add it to the device linker inputs.
  void addDeviceLinkDependenciesFromHost(ActionList &LinkerInputs) {
    // Link image for reading dependencies from it.
    auto *LA = C.MakeAction<LinkJobAction>(LinkerInputs, types::TY_Image);

    // Calculate all the offload kinds used in the current compilation.
    unsigned ActiveOffloadKinds = 0u;
    for (auto &I : InputArgToOffloadKindMap)
      ActiveOffloadKinds |= I.second;

    OffloadAction::HostDependence HDep(
        *LA, *C.getSingleOffloadToolChain<Action::OFK_Host>(),
        /*BoundArch*/ nullptr, ActiveOffloadKinds);

    auto *DA = C.MakeAction<OffloadDepsJobAction>(HDep, types::TY_LLVM_BC);

    for (auto *SB : SpecializedBuilders) {
      if (!SB->isValid())
        continue;
      SB->addDeviceLinkDependencies(DA);
    }
  }

  void makeHostLinkAction(ActionList &LinkerInputs) {
    // Build a list of device linking actions.
    ActionList DeviceAL;
    for (DeviceActionBuilder *SB : SpecializedBuilders) {
      if (!SB->isValid())
        continue;
      SB->appendLinkDeviceActions(DeviceAL);
    }

    if (DeviceAL.empty())
      return;

    // Let builders add host linking actions.
    for (DeviceActionBuilder *SB : SpecializedBuilders) {
      if (!SB->isValid())
        continue;
      if (Action *HA = SB->appendLinkHostActions(DeviceAL))
        LinkerInputs.push_back(HA);
    }
  }

  /// Processes the host linker action. This currently consists of replacing it
  /// with an offload action if there are device link objects and propagate to
  /// the host action all the offload kinds used in the current compilation. The
  /// resulting action is returned.
  Action *processHostLinkAction(Action *HostAction) {
    // Add all the dependences from the device linking actions.
    OffloadAction::DeviceDependences DDeps;
    for (auto *SB : SpecializedBuilders) {
      if (!SB->isValid())
        continue;

      SB->appendLinkDependences(DDeps);
    }

    // Calculate all the offload kinds used in the current compilation.
    unsigned ActiveOffloadKinds = 0u;
    for (auto &I : InputArgToOffloadKindMap)
      ActiveOffloadKinds |= I.second;

    // If we don't have device dependencies, we don't have to create an offload
    // action.
    if (DDeps.getActions().empty()) {
      // Propagate all the active kinds to host action. Given that it is a link
      // action it is assumed to depend on all actions generated so far.
      HostAction->propagateHostOffloadInfo(ActiveOffloadKinds,
                                           /*BoundArch=*/nullptr);
      return HostAction;
    }

    // Create the offload action with all dependences. When an offload action
    // is created the kinds are propagated to the host action, so we don't have
    // to do that explicitly here.
    OffloadAction::HostDependence HDep(
        *HostAction, *C.getSingleOffloadToolChain<Action::OFK_Host>(),
        /*BoundArch*/ nullptr, ActiveOffloadKinds);
    return C.MakeAction<OffloadAction>(HDep, DDeps);
  }
};
} // anonymous namespace.

void Driver::handleArguments(Compilation &C, DerivedArgList &Args,
                             const InputList &Inputs,
                             ActionList &Actions) const {

  // Ignore /Yc/Yu if both /Yc and /Yu passed but with different filenames.
  Arg *YcArg = Args.getLastArg(options::OPT__SLASH_Yc);
  Arg *YuArg = Args.getLastArg(options::OPT__SLASH_Yu);
  if (YcArg && YuArg && strcmp(YcArg->getValue(), YuArg->getValue()) != 0) {
    Diag(clang::diag::warn_drv_ycyu_different_arg_clang_cl);
    Args.eraseArg(options::OPT__SLASH_Yc);
    Args.eraseArg(options::OPT__SLASH_Yu);
    YcArg = YuArg = nullptr;
  }
  if (YcArg && Inputs.size() > 1) {
    Diag(clang::diag::warn_drv_yc_multiple_inputs_clang_cl);
    Args.eraseArg(options::OPT__SLASH_Yc);
    YcArg = nullptr;
  }

  Arg *FinalPhaseArg;
  phases::ID FinalPhase = getFinalPhase(Args, &FinalPhaseArg);

  if (FinalPhase == phases::Link) {
    if (Args.hasArg(options::OPT_emit_llvm))
      Diag(clang::diag::err_drv_emit_llvm_link);
    if (IsCLMode() && LTOMode != LTOK_None &&
        !Args.getLastArgValue(options::OPT_fuse_ld_EQ).equals_lower("lld"))
      Diag(clang::diag::err_drv_lto_without_lld);
  }

  if (FinalPhase == phases::Preprocess || Args.hasArg(options::OPT__SLASH_Y_)) {
    // If only preprocessing or /Y- is used, all pch handling is disabled.
    // Rather than check for it everywhere, just remove clang-cl pch-related
    // flags here.
    Args.eraseArg(options::OPT__SLASH_Fp);
    Args.eraseArg(options::OPT__SLASH_Yc);
    Args.eraseArg(options::OPT__SLASH_Yu);
    YcArg = YuArg = nullptr;
  }

  unsigned LastPLSize = 0;
  for (auto &I : Inputs) {
    types::ID InputType = I.first;
    const Arg *InputArg = I.second;

    auto PL = types::getCompilationPhases(InputType);
    LastPLSize = PL.size();

    // If the first step comes after the final phase we are doing as part of
    // this compilation, warn the user about it.
    phases::ID InitialPhase = PL[0];
    if (InitialPhase > FinalPhase) {
      if (InputArg->isClaimed())
        continue;

      // Claim here to avoid the more general unused warning.
      InputArg->claim();

      // Suppress all unused style warnings with -Qunused-arguments
      if (Args.hasArg(options::OPT_Qunused_arguments))
        continue;

      // Special case when final phase determined by binary name, rather than
      // by a command-line argument with a corresponding Arg.
      if (CCCIsCPP())
        Diag(clang::diag::warn_drv_input_file_unused_by_cpp)
            << InputArg->getAsString(Args) << getPhaseName(InitialPhase);
      // Special case '-E' warning on a previously preprocessed file to make
      // more sense.
      else if (InitialPhase == phases::Compile &&
               (Args.getLastArg(options::OPT__SLASH_EP,
                                options::OPT__SLASH_P) ||
                Args.getLastArg(options::OPT_E) ||
                Args.getLastArg(options::OPT_M, options::OPT_MM)) &&
               getPreprocessedType(InputType) == types::TY_INVALID)
        Diag(clang::diag::warn_drv_preprocessed_input_file_unused)
            << InputArg->getAsString(Args) << !!FinalPhaseArg
            << (FinalPhaseArg ? FinalPhaseArg->getOption().getName() : "");
      else
        Diag(clang::diag::warn_drv_input_file_unused)
            << InputArg->getAsString(Args) << getPhaseName(InitialPhase)
            << !!FinalPhaseArg
            << (FinalPhaseArg ? FinalPhaseArg->getOption().getName() : "");
      continue;
    }

    if (YcArg) {
      // Add a separate precompile phase for the compile phase.
      if (FinalPhase >= phases::Compile) {
        const types::ID HeaderType = lookupHeaderTypeForSourceType(InputType);
        // Build the pipeline for the pch file.
        Action *ClangClPch = C.MakeAction<InputAction>(*InputArg, HeaderType);
        for (phases::ID Phase : types::getCompilationPhases(HeaderType))
          ClangClPch = ConstructPhaseAction(C, Args, Phase, ClangClPch);
        assert(ClangClPch);
        Actions.push_back(ClangClPch);
        // The driver currently exits after the first failed command.  This
        // relies on that behavior, to make sure if the pch generation fails,
        // the main compilation won't run.
        // FIXME: If the main compilation fails, the PCH generation should
        // probably not be considered successful either.
      }
    }
  }

  // If we are linking, claim any options which are obviously only used for
  // compilation.
  // FIXME: Understand why the last Phase List length is used here.
  if (FinalPhase == phases::Link && LastPLSize == 1) {
    Args.ClaimAllArgs(options::OPT_CompileOnly_Group);
    Args.ClaimAllArgs(options::OPT_cl_compile_Group);
  }
}

void Driver::BuildActions(Compilation &C, DerivedArgList &Args,
                          const InputList &Inputs, ActionList &Actions) const {
  llvm::PrettyStackTraceString CrashInfo("Building compilation actions");

  if (!SuppressMissingInputWarning && Inputs.empty()) {
    Diag(clang::diag::err_drv_no_input_files);
    return;
  }

  // Reject -Z* at the top level, these options should never have been exposed
  // by gcc.
  if (Arg *A = Args.getLastArg(options::OPT_Z_Joined))
    Diag(clang::diag::err_drv_use_of_Z_option) << A->getAsString(Args);

  // Diagnose misuse of /Fo.
  if (Arg *A = Args.getLastArg(options::OPT__SLASH_Fo)) {
    StringRef V = A->getValue();
    if (Inputs.size() > 1 && !V.empty() &&
        !llvm::sys::path::is_separator(V.back())) {
      // Check whether /Fo tries to name an output file for multiple inputs.
      Diag(clang::diag::err_drv_out_file_argument_with_multiple_sources)
          << A->getSpelling() << V;
      Args.eraseArg(options::OPT__SLASH_Fo);
    }
  }

  // Diagnose misuse of /Fa.
  if (Arg *A = Args.getLastArg(options::OPT__SLASH_Fa)) {
    StringRef V = A->getValue();
    if (Inputs.size() > 1 && !V.empty() &&
        !llvm::sys::path::is_separator(V.back())) {
      // Check whether /Fa tries to name an asm file for multiple inputs.
      Diag(clang::diag::err_drv_out_file_argument_with_multiple_sources)
          << A->getSpelling() << V;
      Args.eraseArg(options::OPT__SLASH_Fa);
    }
  }

  // Diagnose misuse of /o.
  if (Arg *A = Args.getLastArg(options::OPT__SLASH_o)) {
    if (A->getValue()[0] == '\0') {
      // It has to have a value.
      Diag(clang::diag::err_drv_missing_argument) << A->getSpelling() << 1;
      Args.eraseArg(options::OPT__SLASH_o);
    }
  }

  handleArguments(C, Args, Inputs, Actions);

  // Builder to be used to build offloading actions.
  OffloadingActionBuilder OffloadBuilder(C, Args, Inputs);

  // Construct the actions to perform.
  HeaderModulePrecompileJobAction *HeaderModuleAction = nullptr;
  ActionList LinkerInputs;
  ActionList MergerInputs;

  llvm::SmallVector<phases::ID, phases::MaxNumberOfPhases> PL;
  for (auto &I : Inputs) {
    types::ID InputType = I.first;
    const Arg *InputArg = I.second;

    PL = types::getCompilationPhases(*this, Args, InputType);
    if (PL.empty())
      continue;

    auto FullPL = types::getCompilationPhases(InputType);

    // Build the pipeline for this file.
    Action *Current = C.MakeAction<InputAction>(*InputArg, InputType);

    // Use the current host action in any of the offloading actions, if
    // required.
    if (OffloadBuilder.addHostDependenceToDeviceActions(Current, InputArg,
                                                        Args))
      break;

    for (phases::ID Phase : PL) {

      // Add any offload action the host action depends on.
      Current = OffloadBuilder.addDeviceDependencesToHostAction(
          Current, InputArg, Phase, PL.back(), FullPL);
      if (!Current)
        break;

      // Queue linker inputs.
      if (Phase == phases::Link) {
        assert(Phase == PL.back() && "linking must be final compilation step.");
        LinkerInputs.push_back(Current);
        Current = nullptr;
        break;
      }

      // TODO: Consider removing this because the merged may not end up being
      // the final Phase in the pipeline. Perhaps the merged could just merge
      // and then pass an artifact of some sort to the Link Phase.
      // Queue merger inputs.
      if (Phase == phases::IfsMerge) {
        assert(Phase == PL.back() && "merging must be final compilation step.");
        MergerInputs.push_back(Current);
        Current = nullptr;
        break;
      }

      // Each precompiled header file after a module file action is a module
      // header of that same module file, rather than being compiled to a
      // separate PCH.
      if (Phase == phases::Precompile && HeaderModuleAction &&
          getPrecompiledType(InputType) == types::TY_PCH) {
        HeaderModuleAction->addModuleHeaderInput(Current);
        Current = nullptr;
        break;
      }

      // FIXME: Should we include any prior module file outputs as inputs of
      // later actions in the same command line?

      // Otherwise construct the appropriate action.
      Action *NewCurrent = ConstructPhaseAction(C, Args, Phase, Current);

      // We didn't create a new action, so we will just move to the next phase.
      if (NewCurrent == Current)
        continue;

      if (auto *HMA = dyn_cast<HeaderModulePrecompileJobAction>(NewCurrent))
        HeaderModuleAction = HMA;

      Current = NewCurrent;

      // Use the current host action in any of the offloading actions, if
      // required.
      if (OffloadBuilder.addHostDependenceToDeviceActions(Current, InputArg,
                                                          Args))
        break;

      if (Current->getType() == types::TY_Nothing)
        break;
    }

    // If we ended with something, add to the output list.
    if (Current)
      Actions.push_back(Current);

    // Add any top level actions generated for offloading.
    OffloadBuilder.appendTopLevelActions(Actions, Current, InputArg);
  }

  OffloadBuilder.appendTopLevelLinkAction(Actions);

  // With static fat archives we need to create additional steps for
  // generating dependence objects for device link actions.
  if (!LinkerInputs.empty() && C.getDriver().getOffloadStaticLibSeen())
    OffloadBuilder.addDeviceLinkDependenciesFromHost(LinkerInputs);

  // Go through all of the args, and create a Linker specific argument list.
  // When dealing with fat static archives each archive is individually
  // unbundled.
  SmallVector<const char *, 16> LinkArgs(getLinkerArgs(C, Args));
  const llvm::opt::OptTable &Opts = getOpts();
  auto unbundleStaticLib = [&](types::ID T, const StringRef &A) {
    Arg *InputArg = MakeInputArg(Args, Opts, Args.MakeArgString(A));
    Action *Current = C.MakeAction<InputAction>(*InputArg, T);
    OffloadBuilder.addHostDependenceToDeviceActions(Current, InputArg, Args);
    OffloadBuilder.addDeviceDependencesToHostAction(
        Current, InputArg, phases::Link, PL.back(), PL);
  };
  for (StringRef LA : LinkArgs) {
    // At this point, we will process the archives for FPGA AOCO and individual
    // archive unbundling for Windows.
    if (!isStaticArchiveFile(LA))
      continue;
    // FPGA AOCX/AOCR files are archives, but we do not want to unbundle them
    // here as they have already been unbundled and processed for linking.
    if (hasFPGABinary(C, LA.str(), types::TY_FPGA_AOCX) ||
        hasFPGABinary(C, LA.str(), types::TY_FPGA_AOCR))
      continue;
    // For offload-static-libs we add an unbundling action for each static
    // archive which produces list files with extracted objects. Device lists
    // are then added to the appropriate device link actions and host list is
    // ignored since we are adding offload-static-libs as normal libraries to
    // the host link command.
    if (hasOffloadSections(C, LA, Args))
      unbundleStaticLib(types::TY_Archive, LA);
    // Pass along the static libraries to check if we need to add them for
    // unbundling for FPGA AOT static lib usage.  Uses FPGA aoco type to
    // differentiate if aoco unbundling is needed.
    if (Args.hasArg(options::OPT_fintelfpga))
      unbundleStaticLib(types::TY_FPGA_AOCO, LA);
  }

  // For an FPGA archive, we add the unbundling step above to take care of
  // the device side, but also unbundle here to extract the host side
  bool EarlyLink = false;
  if (const Arg *A = Args.getLastArg(options::OPT_fsycl_link_EQ))
    EarlyLink = A->getValue() == StringRef("early");
  for (auto &LI : LinkerInputs) {
    Action *UnbundlerInput = nullptr;
    auto wrapObject = [&] {
      if (EarlyLink && Args.hasArg(options::OPT_fintelfpga)) {
        // Only wrap the object with -fsycl-link=early
        auto *BC = C.MakeAction<OffloadWrapperJobAction>(LI, types::TY_LLVM_BC);
        auto *ASM = C.MakeAction<BackendJobAction>(BC, types::TY_PP_Asm);
        LI = C.MakeAction<AssembleJobAction>(ASM, types::TY_Object);
      }
    };
    if (auto *IA = dyn_cast<InputAction>(LI)) {
      if (IA->getType() == types::TY_FPGA_AOCR ||
          IA->getType() == types::TY_FPGA_AOCX) {
        // Add to unbundler.
        UnbundlerInput = LI;
      } else {
        std::string FileName = IA->getInputArg().getAsString(Args);
        if ((IA->getType() == types::TY_Object && !isObjectFile(FileName)) ||
            IA->getInputArg().getOption().hasFlag(options::LinkerInput))
          continue;
        wrapObject();
      }
    } else {
      wrapObject();
    }
    if (UnbundlerInput && !PL.empty()) {
      if (auto *IA = dyn_cast<InputAction>(UnbundlerInput)) {
        std::string FileName = IA->getInputArg().getAsString(Args);
        Arg *InputArg = MakeInputArg(Args, Opts, FileName);
        OffloadBuilder.addHostDependenceToDeviceActions(UnbundlerInput,
                                                        InputArg, Args);
        OffloadBuilder.addDeviceDependencesToHostAction(
            UnbundlerInput, InputArg, phases::Link, PL.back(), PL);
      }
    }
  }

  // Add a link action if necessary.
  if (!LinkerInputs.empty()) {
    OffloadBuilder.makeHostLinkAction(LinkerInputs);
    types::ID LinkType(types::TY_Image);
    if (Args.hasArg(options::OPT_fsycl_link_EQ))
      LinkType = types::TY_Archive;
    Action *LA;
    // Check if this Linker Job should emit a static library.
    if (ShouldEmitStaticLibrary(Args)) {
      LA = C.MakeAction<StaticLibJobAction>(LinkerInputs, LinkType);
    } else {
      LA = C.MakeAction<LinkJobAction>(LinkerInputs, LinkType);
    }
    LA = OffloadBuilder.processHostLinkAction(LA);
    Actions.push_back(LA);
  }

  // Add an interface stubs merge action if necessary.
  if (!MergerInputs.empty())
    Actions.push_back(
        C.MakeAction<IfsMergeJobAction>(MergerInputs, types::TY_Image));

  if (Args.hasArg(options::OPT_emit_interface_stubs)) {
    auto PhaseList = types::getCompilationPhases(
        types::TY_IFS_CPP,
        Args.hasArg(options::OPT_c) ? phases::Compile : phases::LastPhase);

    ActionList MergerInputs;

    for (auto &I : Inputs) {
      types::ID InputType = I.first;
      const Arg *InputArg = I.second;

      // Currently clang and the llvm assembler do not support generating symbol
      // stubs from assembly, so we skip the input on asm files. For ifs files
      // we rely on the normal pipeline setup in the pipeline setup code above.
      if (InputType == types::TY_IFS || InputType == types::TY_PP_Asm ||
          InputType == types::TY_Asm)
        continue;

      Action *Current = C.MakeAction<InputAction>(*InputArg, InputType);

      for (auto Phase : PhaseList) {
        switch (Phase) {
        default:
          llvm_unreachable(
              "IFS Pipeline can only consist of Compile followed by IfsMerge.");
        case phases::Compile: {
          // Only IfsMerge (llvm-ifs) can handle .o files by looking for ifs
          // files where the .o file is located. The compile action can not
          // handle this.
          if (InputType == types::TY_Object)
            break;

          Current = C.MakeAction<CompileJobAction>(Current, types::TY_IFS_CPP);
          break;
        }
        case phases::IfsMerge: {
          assert(Phase == PhaseList.back() &&
                 "merging must be final compilation step.");
          MergerInputs.push_back(Current);
          Current = nullptr;
          break;
        }
        }
      }

      // If we ended with something, add to the output list.
      if (Current)
        Actions.push_back(Current);
    }

    // Add an interface stubs merge action if necessary.
    if (!MergerInputs.empty())
      Actions.push_back(
          C.MakeAction<IfsMergeJobAction>(MergerInputs, types::TY_Image));
  }

  // If --print-supported-cpus, -mcpu=? or -mtune=? is specified, build a custom
  // Compile phase that prints out supported cpu models and quits.
  if (Arg *A = Args.getLastArg(options::OPT_print_supported_cpus)) {
    // Use the -mcpu=? flag as the dummy input to cc1.
    Actions.clear();
    Action *InputAc = C.MakeAction<InputAction>(*A, types::TY_C);
    Actions.push_back(
        C.MakeAction<PrecompileJobAction>(InputAc, types::TY_Nothing));
    for (auto &I : Inputs)
      I.second->claim();
  }

  // Claim ignored clang-cl options.
  Args.ClaimAllArgs(options::OPT_cl_ignored_Group);

  // Claim --cuda-host-only and --cuda-compile-host-device, which may be passed
  // to non-CUDA compilations and should not trigger warnings there.
  Args.ClaimAllArgs(options::OPT_cuda_host_only);
  Args.ClaimAllArgs(options::OPT_cuda_compile_host_device);
}

Action *Driver::ConstructPhaseAction(
    Compilation &C, const ArgList &Args, phases::ID Phase, Action *Input,
    Action::OffloadKind TargetDeviceOffloadKind) const {
  llvm::PrettyStackTraceString CrashInfo("Constructing phase actions");

  // Some types skip the assembler phase (e.g., llvm-bc), but we can't
  // encode this in the steps because the intermediate type depends on
  // arguments. Just special case here.
  if (Phase == phases::Assemble && Input->getType() != types::TY_PP_Asm)
    return Input;

  // Build the appropriate action.
  switch (Phase) {
  case phases::Link:
    llvm_unreachable("link action invalid here.");
  case phases::IfsMerge:
    llvm_unreachable("ifsmerge action invalid here.");
  case phases::Preprocess: {
    types::ID OutputTy;
    // -M and -MM specify the dependency file name by altering the output type,
    // -if -MD and -MMD are not specified.
    if (Args.hasArg(options::OPT_M, options::OPT_MM) &&
        !Args.hasArg(options::OPT_MD, options::OPT_MMD)) {
      OutputTy = types::TY_Dependencies;
    } else {
      OutputTy = Input->getType();
      if (!Args.hasFlag(options::OPT_frewrite_includes,
                        options::OPT_fno_rewrite_includes, false) &&
          !Args.hasFlag(options::OPT_frewrite_imports,
                        options::OPT_fno_rewrite_imports, false) &&
          !CCGenDiagnostics)
        OutputTy = types::getPreprocessedType(OutputTy);
      assert(OutputTy != types::TY_INVALID &&
             "Cannot preprocess this input type!");
    }
    return C.MakeAction<PreprocessJobAction>(Input, OutputTy);
  }
  case phases::Precompile: {
    types::ID OutputTy = getPrecompiledType(Input->getType());
    assert(OutputTy != types::TY_INVALID &&
           "Cannot precompile this input type!");

    // If we're given a module name, precompile header file inputs as a
    // module, not as a precompiled header.
    const char *ModName = nullptr;
    if (OutputTy == types::TY_PCH) {
      if (Arg *A = Args.getLastArg(options::OPT_fmodule_name_EQ))
        ModName = A->getValue();
      if (ModName)
        OutputTy = types::TY_ModuleFile;
    }

    if (Args.hasArg(options::OPT_fsyntax_only)) {
      // Syntax checks should not emit a PCH file
      OutputTy = types::TY_Nothing;
    }

    if (ModName)
      return C.MakeAction<HeaderModulePrecompileJobAction>(Input, OutputTy,
                                                           ModName);
    return C.MakeAction<PrecompileJobAction>(Input, OutputTy);
  }
  case phases::Compile: {
    if (Args.hasArg(options::OPT_fsyntax_only))
      return C.MakeAction<CompileJobAction>(Input, types::TY_Nothing);
    if (Args.hasArg(options::OPT_rewrite_objc))
      return C.MakeAction<CompileJobAction>(Input, types::TY_RewrittenObjC);
    if (Args.hasArg(options::OPT_rewrite_legacy_objc))
      return C.MakeAction<CompileJobAction>(Input,
                                            types::TY_RewrittenLegacyObjC);
    if (Args.hasArg(options::OPT__analyze))
      return C.MakeAction<AnalyzeJobAction>(Input, types::TY_Plist);
    if (Args.hasArg(options::OPT__migrate))
      return C.MakeAction<MigrateJobAction>(Input, types::TY_Remap);
    if (Args.hasArg(options::OPT_emit_ast))
      return C.MakeAction<CompileJobAction>(Input, types::TY_AST);
    if (Args.hasArg(options::OPT_module_file_info))
      return C.MakeAction<CompileJobAction>(Input, types::TY_ModuleFile);
    if (Args.hasArg(options::OPT_verify_pch))
      return C.MakeAction<VerifyPCHJobAction>(Input, types::TY_Nothing);
    return C.MakeAction<CompileJobAction>(Input, types::TY_LLVM_BC);
  }
  case phases::Backend: {
    if (isUsingLTO() && TargetDeviceOffloadKind == Action::OFK_None) {
      types::ID Output =
          Args.hasArg(options::OPT_S) ? types::TY_LTO_IR : types::TY_LTO_BC;
      return C.MakeAction<BackendJobAction>(Input, Output);
    }
    if (Args.hasArg(options::OPT_emit_llvm) ||
        (TargetDeviceOffloadKind == Action::OFK_HIP &&
         Args.hasFlag(options::OPT_fgpu_rdc, options::OPT_fno_gpu_rdc,
                      false))) {
      types::ID Output =
          Args.hasArg(options::OPT_S) ? types::TY_LLVM_IR : types::TY_LLVM_BC;
      return C.MakeAction<BackendJobAction>(Input, Output);
    }
    return C.MakeAction<BackendJobAction>(Input, types::TY_PP_Asm);
  }
  case phases::Assemble:
    return C.MakeAction<AssembleJobAction>(std::move(Input), types::TY_Object);
  }

  llvm_unreachable("invalid phase in ConstructPhaseAction");
}

void Driver::BuildJobs(Compilation &C) const {
  llvm::PrettyStackTraceString CrashInfo("Building compilation jobs");

  Arg *FinalOutput = C.getArgs().getLastArg(options::OPT_o);

  // It is an error to provide a -o option if we are making multiple output
  // files. There are exceptions:
  //
  // IfsMergeJob: when generating interface stubs enabled we want to be able to
  // generate the stub file at the same time that we generate the real
  // library/a.out. So when a .o, .so, etc are the output, with clang interface
  // stubs there will also be a .ifs and .ifso at the same location.
  //
  // CompileJob of type TY_IFS_CPP: when generating interface stubs is enabled
  // and -c is passed, we still want to be able to generate a .ifs file while
  // we are also generating .o files. So we allow more than one output file in
  // this case as well.
  //
  if (FinalOutput) {
    unsigned NumOutputs = 0;
    unsigned NumIfsOutputs = 0;
    for (const Action *A : C.getActions())
      if (A->getType() != types::TY_Nothing &&
          !(A->getKind() == Action::IfsMergeJobClass ||
            (A->getType() == clang::driver::types::TY_IFS_CPP &&
             A->getKind() == clang::driver::Action::CompileJobClass &&
             0 == NumIfsOutputs++) ||
            (A->getKind() == Action::BindArchClass && A->getInputs().size() &&
             A->getInputs().front()->getKind() == Action::IfsMergeJobClass)))
        ++NumOutputs;

    if (NumOutputs > 1) {
      Diag(clang::diag::err_drv_output_argument_with_multiple_files);
      FinalOutput = nullptr;
    }
  }

  const llvm::Triple &RawTriple = C.getDefaultToolChain().getTriple();
  if (RawTriple.isOSAIX())
    if (Arg *A = C.getArgs().getLastArg(options::OPT_G))
      Diag(diag::err_drv_unsupported_opt_for_target)
          << A->getSpelling() << RawTriple.str();

  // Collect the list of architectures.
  llvm::StringSet<> ArchNames;
  if (RawTriple.isOSBinFormatMachO())
    for (const Arg *A : C.getArgs())
      if (A->getOption().matches(options::OPT_arch))
        ArchNames.insert(A->getValue());

  // Set of (Action, canonical ToolChain triple) pairs we've built jobs for.
  std::map<std::pair<const Action *, std::string>, InputInfo> CachedResults;
  for (Action *A : C.getActions()) {
    // If we are linking an image for multiple archs then the linker wants
    // -arch_multiple and -final_output <final image name>. Unfortunately, this
    // doesn't fit in cleanly because we have to pass this information down.
    //
    // FIXME: This is a hack; find a cleaner way to integrate this into the
    // process.
    const char *LinkingOutput = nullptr;
    if (isa<LipoJobAction>(A)) {
      if (FinalOutput)
        LinkingOutput = FinalOutput->getValue();
      else
        LinkingOutput = getDefaultImageName();
    }

    BuildJobsForAction(C, A, &C.getDefaultToolChain(),
                       /*BoundArch*/ StringRef(),
                       /*AtTopLevel*/ true,
                       /*MultipleArchs*/ ArchNames.size() > 1,
                       /*LinkingOutput*/ LinkingOutput, CachedResults,
                       /*TargetDeviceOffloadKind*/ Action::OFK_None);
  }

  StringRef StatReportFile;
  bool PrintProcessStat = false;
  if (const Arg *A = C.getArgs().getLastArg(options::OPT_fproc_stat_report_EQ))
    StatReportFile = A->getValue();
  if (C.getArgs().hasArg(options::OPT_fproc_stat_report))
    PrintProcessStat = true;

  // If we have more than one job, then disable integrated-cc1 for now. Do this
  // also when we need to report process execution statistics.
  if (C.getJobs().size() > 1 || !StatReportFile.empty() || PrintProcessStat)
    for (auto &J : C.getJobs())
      J.InProcess = false;

  if (!StatReportFile.empty() || PrintProcessStat) {
    C.setPostCallback([=](const Command &Cmd, int Res) {
      Optional<llvm::sys::ProcessStatistics> ProcStat =
          Cmd.getProcessStatistics();
      if (!ProcStat)
        return;
      if (PrintProcessStat) {
        using namespace llvm;
        // Human readable output.
        outs() << sys::path::filename(Cmd.getExecutable()) << ": "
               << "output=";
        if (Cmd.getOutputFilenames().empty())
          outs() << "\"\"";
        else
          outs() << Cmd.getOutputFilenames().front();
        outs() << ", total="
               << format("%.3f", ProcStat->TotalTime.count() / 1000.) << " ms"
               << ", user="
               << format("%.3f", ProcStat->UserTime.count() / 1000.) << " ms"
               << ", mem=" << ProcStat->PeakMemory << " Kb\n";
      }
      if (!StatReportFile.empty()) {
        // CSV format.
        std::string Buffer;
        llvm::raw_string_ostream Out(Buffer);
        llvm::sys::printArg(Out, llvm::sys::path::filename(Cmd.getExecutable()),
                            /*Quote*/ true);
        Out << ',';
        if (Cmd.getOutputFilenames().empty())
          Out << "\"\"";
        else
          llvm::sys::printArg(Out, Cmd.getOutputFilenames().front(), true);
        Out << ',' << ProcStat->TotalTime.count() << ','
            << ProcStat->UserTime.count() << ',' << ProcStat->PeakMemory
            << '\n';
        Out.flush();
        std::error_code EC;
        llvm::raw_fd_ostream OS(StatReportFile, EC, llvm::sys::fs::OF_Append);
        if (EC)
          return;
        auto L = OS.lock();
        if (!L) {
          llvm::errs() << "ERROR: Cannot lock file " << StatReportFile << ": "
                       << toString(L.takeError()) << "\n";
          return;
        }
        OS << Buffer;
      }
    });
  }

  // If the user passed -Qunused-arguments or there were errors, don't warn
  // about any unused arguments.
  if (Diags.hasErrorOccurred() ||
      C.getArgs().hasArg(options::OPT_Qunused_arguments))
    return;

  // Claim -### here.
  (void)C.getArgs().hasArg(options::OPT__HASH_HASH_HASH);

  // Claim --driver-mode, --rsp-quoting, it was handled earlier.
  (void)C.getArgs().hasArg(options::OPT_driver_mode);
  (void)C.getArgs().hasArg(options::OPT_rsp_quoting);

  for (Arg *A : C.getArgs()) {
    // FIXME: It would be nice to be able to send the argument to the
    // DiagnosticsEngine, so that extra values, position, and so on could be
    // printed.
    if (!A->isClaimed()) {
      if (A->getOption().hasFlag(options::NoArgumentUnused))
        continue;

      // Suppress the warning automatically if this is just a flag, and it is an
      // instance of an argument we already claimed.
      const Option &Opt = A->getOption();
      if (Opt.getKind() == Option::FlagClass) {
        bool DuplicateClaimed = false;

        for (const Arg *AA : C.getArgs().filtered(&Opt)) {
          if (AA->isClaimed()) {
            DuplicateClaimed = true;
            break;
          }
        }

        if (DuplicateClaimed)
          continue;
      }

      // In clang-cl, don't mention unknown arguments here since they have
      // already been warned about.
      if (!IsCLMode() || !A->getOption().matches(options::OPT_UNKNOWN))
        Diag(clang::diag::warn_drv_unused_argument)
            << A->getAsString(C.getArgs());
    }
  }
}

namespace {
/// Utility class to control the collapse of dependent actions and select the
/// tools accordingly.
class ToolSelector final {
  /// The tool chain this selector refers to.
  const ToolChain &TC;

  /// The compilation this selector refers to.
  const Compilation &C;

  /// The base action this selector refers to.
  const JobAction *BaseAction;

  /// Set to true if the current toolchain refers to host actions.
  bool IsHostSelector;

  /// Set to true if save-temps and embed-bitcode functionalities are active.
  bool SaveTemps;
  bool EmbedBitcode;

  /// Get previous dependent action or null if that does not exist. If
  /// \a CanBeCollapsed is false, that action must be legal to collapse or
  /// null will be returned.
  const JobAction *getPrevDependentAction(const ActionList &Inputs,
                                          ActionList &SavedOffloadAction,
                                          bool CanBeCollapsed = true) {
    // An option can be collapsed only if it has a single input.
    if (Inputs.size() != 1)
      return nullptr;

    Action *CurAction = *Inputs.begin();
    if (CanBeCollapsed &&
        !CurAction->isCollapsingWithNextDependentActionLegal())
      return nullptr;

    // If the input action is an offload action. Look through it and save any
    // offload action that can be dropped in the event of a collapse.
    if (auto *OA = dyn_cast<OffloadAction>(CurAction)) {
      // If the dependent action is a device action, we will attempt to collapse
      // only with other device actions. Otherwise, we would do the same but
      // with host actions only.
      if (!IsHostSelector) {
        if (OA->hasSingleDeviceDependence(/*DoNotConsiderHostActions=*/true)) {
          CurAction =
              OA->getSingleDeviceDependence(/*DoNotConsiderHostActions=*/true);
          if (CanBeCollapsed &&
              !CurAction->isCollapsingWithNextDependentActionLegal())
            return nullptr;
          SavedOffloadAction.push_back(OA);
          return dyn_cast<JobAction>(CurAction);
        }
      } else if (OA->hasHostDependence()) {
        CurAction = OA->getHostDependence();
        if (CanBeCollapsed &&
            !CurAction->isCollapsingWithNextDependentActionLegal())
          return nullptr;
        SavedOffloadAction.push_back(OA);
        return dyn_cast<JobAction>(CurAction);
      }
      return nullptr;
    }

    return dyn_cast<JobAction>(CurAction);
  }

  /// Return true if an assemble action can be collapsed.
  bool canCollapseAssembleAction() const {
    return TC.useIntegratedAs() && !SaveTemps &&
           !C.getArgs().hasArg(options::OPT_via_file_asm) &&
           !C.getArgs().hasArg(options::OPT__SLASH_FA) &&
           !C.getArgs().hasArg(options::OPT__SLASH_Fa);
  }

  /// Return true if a preprocessor action can be collapsed.
  bool canCollapsePreprocessorAction() const {
    return !C.getArgs().hasArg(options::OPT_no_integrated_cpp) &&
           !C.getArgs().hasArg(options::OPT_traditional_cpp) && !SaveTemps &&
           !C.getArgs().hasArg(options::OPT_rewrite_objc);
  }

  /// Struct that relates an action with the offload actions that would be
  /// collapsed with it.
  struct JobActionInfo final {
    /// The action this info refers to.
    const JobAction *JA = nullptr;
    /// The offload actions we need to take care off if this action is
    /// collapsed.
    ActionList SavedOffloadAction;
  };

  /// Append collapsed offload actions from the give nnumber of elements in the
  /// action info array.
  static void AppendCollapsedOffloadAction(ActionList &CollapsedOffloadAction,
                                           ArrayRef<JobActionInfo> &ActionInfo,
                                           unsigned ElementNum) {
    assert(ElementNum <= ActionInfo.size() && "Invalid number of elements.");
    for (unsigned I = 0; I < ElementNum; ++I)
      CollapsedOffloadAction.append(ActionInfo[I].SavedOffloadAction.begin(),
                                    ActionInfo[I].SavedOffloadAction.end());
  }

  /// Functions that attempt to perform the combining. They detect if that is
  /// legal, and if so they update the inputs \a Inputs and the offload action
  /// that were collapsed in \a CollapsedOffloadAction. A tool that deals with
  /// the combined action is returned. If the combining is not legal or if the
  /// tool does not exist, null is returned.
  /// Currently three kinds of collapsing are supported:
  ///  - Assemble + Backend + Compile;
  ///  - Assemble + Backend ;
  ///  - Backend + Compile.
  const Tool *
  combineAssembleBackendCompile(ArrayRef<JobActionInfo> ActionInfo,
                                ActionList &Inputs,
                                ActionList &CollapsedOffloadAction) {
    if (ActionInfo.size() < 3 || !canCollapseAssembleAction())
      return nullptr;
    auto *AJ = dyn_cast<AssembleJobAction>(ActionInfo[0].JA);
    auto *BJ = dyn_cast<BackendJobAction>(ActionInfo[1].JA);
    auto *CJ = dyn_cast<CompileJobAction>(ActionInfo[2].JA);
    if (!AJ || !BJ || !CJ)
      return nullptr;

    // Get compiler tool.
    const Tool *T = TC.SelectTool(*CJ);
    if (!T)
      return nullptr;

    // When using -fembed-bitcode, it is required to have the same tool (clang)
    // for both CompilerJA and BackendJA. Otherwise, combine two stages.
    if (EmbedBitcode) {
      const Tool *BT = TC.SelectTool(*BJ);
      if (BT == T)
        return nullptr;
    }

    if (!T->hasIntegratedAssembler())
      return nullptr;

    Inputs = CJ->getInputs();
    AppendCollapsedOffloadAction(CollapsedOffloadAction, ActionInfo,
                                 /*NumElements=*/3);
    return T;
  }
  const Tool *combineAssembleBackend(ArrayRef<JobActionInfo> ActionInfo,
                                     ActionList &Inputs,
                                     ActionList &CollapsedOffloadAction) {
    if (ActionInfo.size() < 2 || !canCollapseAssembleAction())
      return nullptr;
    auto *AJ = dyn_cast<AssembleJobAction>(ActionInfo[0].JA);
    auto *BJ = dyn_cast<BackendJobAction>(ActionInfo[1].JA);
    if (!AJ || !BJ)
      return nullptr;

    // Get backend tool.
    const Tool *T = TC.SelectTool(*BJ);
    if (!T)
      return nullptr;

    if (!T->hasIntegratedAssembler())
      return nullptr;

    Inputs = BJ->getInputs();
    AppendCollapsedOffloadAction(CollapsedOffloadAction, ActionInfo,
                                 /*NumElements=*/2);
    return T;
  }
  const Tool *combineBackendCompile(ArrayRef<JobActionInfo> ActionInfo,
                                    ActionList &Inputs,
                                    ActionList &CollapsedOffloadAction) {
    if (ActionInfo.size() < 2)
      return nullptr;
    auto *BJ = dyn_cast<BackendJobAction>(ActionInfo[0].JA);
    auto *CJ = dyn_cast<CompileJobAction>(ActionInfo[1].JA);
    if (!BJ || !CJ)
      return nullptr;

    // Check if the initial input (to the compile job or its predessor if one
    // exists) is LLVM bitcode. In that case, no preprocessor step is required
    // and we can still collapse the compile and backend jobs when we have
    // -save-temps. I.e. there is no need for a separate compile job just to
    // emit unoptimized bitcode.
    bool InputIsBitcode = true;
    for (size_t i = 1; i < ActionInfo.size(); i++)
      if (ActionInfo[i].JA->getType() != types::TY_LLVM_BC &&
          ActionInfo[i].JA->getType() != types::TY_LTO_BC) {
        InputIsBitcode = false;
        break;
      }
    if (!InputIsBitcode && !canCollapsePreprocessorAction())
      return nullptr;

    // Get compiler tool.
    const Tool *T = TC.SelectTool(*CJ);
    if (!T)
      return nullptr;

    if (T->canEmitIR() && ((SaveTemps && !InputIsBitcode) || EmbedBitcode))
      return nullptr;

    Inputs = CJ->getInputs();
    AppendCollapsedOffloadAction(CollapsedOffloadAction, ActionInfo,
                                 /*NumElements=*/2);
    return T;
  }

  /// Updates the inputs if the obtained tool supports combining with
  /// preprocessor action, and the current input is indeed a preprocessor
  /// action. If combining results in the collapse of offloading actions, those
  /// are appended to \a CollapsedOffloadAction.
  void combineWithPreprocessor(const Tool *T, ActionList &Inputs,
                               ActionList &CollapsedOffloadAction) {
    if (!T || !canCollapsePreprocessorAction() || !T->hasIntegratedCPP())
      return;

    // Attempt to get a preprocessor action dependence.
    ActionList PreprocessJobOffloadActions;
    ActionList NewInputs;
    for (Action *A : Inputs) {
      auto *PJ = getPrevDependentAction({A}, PreprocessJobOffloadActions);
      if (!PJ || !isa<PreprocessJobAction>(PJ)) {
        NewInputs.push_back(A);
        continue;
      }

      // This is legal to combine. Append any offload action we found and add the
      // current input to preprocessor inputs.
      CollapsedOffloadAction.append(PreprocessJobOffloadActions.begin(),
                                    PreprocessJobOffloadActions.end());
      NewInputs.append(PJ->input_begin(), PJ->input_end());
    }
    Inputs = NewInputs;
  }

public:
  ToolSelector(const JobAction *BaseAction, const ToolChain &TC,
               const Compilation &C, bool SaveTemps, bool EmbedBitcode)
      : TC(TC), C(C), BaseAction(BaseAction), SaveTemps(SaveTemps),
        EmbedBitcode(EmbedBitcode) {
    assert(BaseAction && "Invalid base action.");
    IsHostSelector = BaseAction->getOffloadingDeviceKind() == Action::OFK_None;
  }

  /// Check if a chain of actions can be combined and return the tool that can
  /// handle the combination of actions. The pointer to the current inputs \a
  /// Inputs and the list of offload actions \a CollapsedOffloadActions
  /// connected to collapsed actions are updated accordingly. The latter enables
  /// the caller of the selector to process them afterwards instead of just
  /// dropping them. If no suitable tool is found, null will be returned.
  const Tool *getTool(ActionList &Inputs,
                      ActionList &CollapsedOffloadAction) {
    //
    // Get the largest chain of actions that we could combine.
    //

    SmallVector<JobActionInfo, 5> ActionChain(1);
    ActionChain.back().JA = BaseAction;
    while (ActionChain.back().JA) {
      const Action *CurAction = ActionChain.back().JA;

      // Grow the chain by one element.
      ActionChain.resize(ActionChain.size() + 1);
      JobActionInfo &AI = ActionChain.back();

      // Attempt to fill it with the
      AI.JA =
          getPrevDependentAction(CurAction->getInputs(), AI.SavedOffloadAction);
    }

    // Pop the last action info as it could not be filled.
    ActionChain.pop_back();

    //
    // Attempt to combine actions. If all combining attempts failed, just return
    // the tool of the provided action. At the end we attempt to combine the
    // action with any preprocessor action it may depend on.
    //

    const Tool *T = combineAssembleBackendCompile(ActionChain, Inputs,
                                                  CollapsedOffloadAction);
    if (!T)
      T = combineAssembleBackend(ActionChain, Inputs, CollapsedOffloadAction);
    if (!T)
      T = combineBackendCompile(ActionChain, Inputs, CollapsedOffloadAction);
    if (!T) {
      Inputs = BaseAction->getInputs();
      T = TC.SelectTool(*BaseAction);
    }

    combineWithPreprocessor(T, Inputs, CollapsedOffloadAction);
    return T;
  }
};
}

/// Return a string that uniquely identifies the result of a job. The bound arch
/// is not necessarily represented in the toolchain's triple -- for example,
/// armv7 and armv7s both map to the same triple -- so we need both in our map.
/// Also, we need to add the offloading device kind, as the same tool chain can
/// be used for host and device for some programming models, e.g. OpenMP.
static std::string GetTriplePlusArchString(const ToolChain *TC,
                                           StringRef BoundArch,
                                           Action::OffloadKind OffloadKind) {
  std::string TriplePlusArch = TC->getTriple().normalize();
  if (!BoundArch.empty()) {
    TriplePlusArch += "-";
    TriplePlusArch += BoundArch;
  }
  TriplePlusArch += "-";
  TriplePlusArch += Action::GetOffloadKindName(OffloadKind);
  return TriplePlusArch;
}

InputInfo Driver::BuildJobsForAction(
    Compilation &C, const Action *A, const ToolChain *TC, StringRef BoundArch,
    bool AtTopLevel, bool MultipleArchs, const char *LinkingOutput,
    std::map<std::pair<const Action *, std::string>, InputInfo> &CachedResults,
    Action::OffloadKind TargetDeviceOffloadKind) const {
  std::pair<const Action *, std::string> ActionTC = {
      A, GetTriplePlusArchString(TC, BoundArch, TargetDeviceOffloadKind)};
  auto CachedResult = CachedResults.find(ActionTC);
  if (CachedResult != CachedResults.end()) {
    return CachedResult->second;
  }
  InputInfo Result = BuildJobsForActionNoCache(
      C, A, TC, BoundArch, AtTopLevel, MultipleArchs, LinkingOutput,
      CachedResults, TargetDeviceOffloadKind);
  CachedResults[ActionTC] = Result;
  return Result;
}

InputInfo Driver::BuildJobsForActionNoCache(
    Compilation &C, const Action *A, const ToolChain *TC, StringRef BoundArch,
    bool AtTopLevel, bool MultipleArchs, const char *LinkingOutput,
    std::map<std::pair<const Action *, std::string>, InputInfo> &CachedResults,
    Action::OffloadKind TargetDeviceOffloadKind) const {
  llvm::PrettyStackTraceString CrashInfo("Building compilation jobs");

  InputInfoList OffloadDependencesInputInfo;
  bool BuildingForOffloadDevice = TargetDeviceOffloadKind != Action::OFK_None;
  if (const OffloadAction *OA = dyn_cast<OffloadAction>(A)) {
    // The 'Darwin' toolchain is initialized only when its arguments are
    // computed. Get the default arguments for OFK_None to ensure that
    // initialization is performed before processing the offload action.
    // FIXME: Remove when darwin's toolchain is initialized during construction.
    C.getArgsForToolChain(TC, BoundArch, Action::OFK_None);

    // The offload action is expected to be used in four different situations.
    //
    // a) Set a toolchain/architecture/kind for a host action:
    //    Host Action 1 -> OffloadAction -> Host Action 2
    //
    // b) Set a toolchain/architecture/kind for a device action;
    //    Device Action 1 -> OffloadAction -> Device Action 2
    //
    // c) Specify a device dependence to a host action;
    //    Device Action 1  _
    //                      \
    //      Host Action 1  ---> OffloadAction -> Host Action 2
    //
    // d) Specify a host dependence to a device action.
    //      Host Action 1  _
    //                      \
    //    Device Action 1  ---> OffloadAction -> Device Action 2
    //
    // For a) and b), we just return the job generated for the dependence. For
    // c) and d) we override the current action with the host/device dependence
    // if the current toolchain is host/device and set the offload dependences
    // info with the jobs obtained from the device/host dependence(s).

    // If there is a single device option, just generate the job for it.
    if (OA->hasSingleDeviceDependence()) {
      InputInfo DevA;
      OA->doOnEachDeviceDependence([&](Action *DepA, const ToolChain *DepTC,
                                       const char *DepBoundArch) {
        DevA =
            BuildJobsForAction(C, DepA, DepTC, DepBoundArch, AtTopLevel,
                               /*MultipleArchs*/ !!DepBoundArch, LinkingOutput,
                               CachedResults, DepA->getOffloadingDeviceKind());
      });
      return DevA;
    }

    // If 'Action 2' is host, we generate jobs for the device dependences and
    // override the current action with the host dependence. Otherwise, we
    // generate the host dependences and override the action with the device
    // dependence. The dependences can't therefore be a top-level action.
    OA->doOnEachDependence(
        /*IsHostDependence=*/BuildingForOffloadDevice,
        [&](Action *DepA, const ToolChain *DepTC, const char *DepBoundArch) {
          OffloadDependencesInputInfo.push_back(BuildJobsForAction(
              C, DepA, DepTC, DepBoundArch, /*AtTopLevel=*/false,
              /*MultipleArchs*/ !!DepBoundArch, LinkingOutput, CachedResults,
              DepA->getOffloadingDeviceKind()));
        });

    A = BuildingForOffloadDevice
            ? OA->getSingleDeviceDependence(/*DoNotConsiderHostActions=*/true)
            : OA->getHostDependence();
  }

  if (const InputAction *IA = dyn_cast<InputAction>(A)) {
    // FIXME: It would be nice to not claim this here; maybe the old scheme of
    // just using Args was better?
    const Arg &Input = IA->getInputArg();
    Input.claim();
    if (Input.getOption().matches(options::OPT_INPUT)) {
      const char *Name = Input.getValue();
      return InputInfo(A, Name, /* _BaseInput = */ Name);
    }
    return InputInfo(A, &Input, /* _BaseInput = */ "");
  }

  if (const BindArchAction *BAA = dyn_cast<BindArchAction>(A)) {
    const ToolChain *TC;
    StringRef ArchName = BAA->getArchName();

    if (!ArchName.empty())
      TC = &getToolChain(C.getArgs(),
                         computeTargetTriple(*this, TargetTriple,
                                             C.getArgs(), ArchName));
    else
      TC = &C.getDefaultToolChain();

    return BuildJobsForAction(C, *BAA->input_begin(), TC, ArchName, AtTopLevel,
                              MultipleArchs, LinkingOutput, CachedResults,
                              TargetDeviceOffloadKind);
  }


  ActionList Inputs = A->getInputs();

  const JobAction *JA = cast<JobAction>(A);
  ActionList CollapsedOffloadActions;

  auto *DA = dyn_cast<OffloadDepsJobAction>(JA);
  const ToolChain *JATC = DA ? DA->getHostTC() : TC;

  ToolSelector TS(JA, *JATC, C, isSaveTempsEnabled(),
                  embedBitcodeInObject() && !isUsingLTO());
  const Tool *T = TS.getTool(Inputs, CollapsedOffloadActions);

  if (!T)
    return InputInfo();

  // If we've collapsed action list that contained OffloadAction we
  // need to build jobs for host/device-side inputs it may have held.
  for (const auto *OA : CollapsedOffloadActions)
    cast<OffloadAction>(OA)->doOnEachDependence(
        /*IsHostDependence=*/BuildingForOffloadDevice,
        [&](Action *DepA, const ToolChain *DepTC, const char *DepBoundArch) {
          OffloadDependencesInputInfo.push_back(BuildJobsForAction(
              C, DepA, DepTC, DepBoundArch, /* AtTopLevel */ false,
              /*MultipleArchs=*/!!DepBoundArch, LinkingOutput, CachedResults,
              DepA->getOffloadingDeviceKind()));
        });

  // Only use pipes when there is exactly one input.
  InputInfoList InputInfos;
  bool JobForPreprocessToStdout = false;
  for (const Action *Input : Inputs) {
    // Treat dsymutil and verify sub-jobs as being at the top-level too, they
    // shouldn't get temporary output names.
    // FIXME: Clean this up.
    bool SubJobAtTopLevel =
        AtTopLevel && (isa<DsymutilJobAction>(A) || isa<VerifyJobAction>(A));
    InputInfos.push_back(BuildJobsForAction(
        C, Input, JATC, DA ? DA->getOffloadingArch() : BoundArch,
        SubJobAtTopLevel, MultipleArchs, LinkingOutput, CachedResults,
        A->getOffloadingDeviceKind()));
  }
  // Check if we are in sub-work for preprocessing for host side. If so we will
  // add another job to print information to terminal later.
  if (!AtTopLevel && A->getKind() == Action::PreprocessJobClass &&
      C.getJobs().size() == 1)
    JobForPreprocessToStdout = true;

  // Always use the first input as the base input.
  const char *BaseInput = InputInfos[0].getBaseInput();

  // ... except dsymutil actions, which use their actual input as the base
  // input.
  if (JA->getType() == types::TY_dSYM)
    BaseInput = InputInfos[0].getFilename();

  // ... and in header module compilations, which use the module name.
  if (auto *ModuleJA = dyn_cast<HeaderModulePrecompileJobAction>(JA))
    BaseInput = ModuleJA->getModuleName();

  // Append outputs of offload device jobs to the input list
  if (!OffloadDependencesInputInfo.empty())
    InputInfos.append(OffloadDependencesInputInfo.begin(),
                      OffloadDependencesInputInfo.end());

  // Set the effective triple of the toolchain for the duration of this job.
  llvm::Triple EffectiveTriple;
  const ToolChain &ToolTC = T->getToolChain();
  const ArgList &Args =
      C.getArgsForToolChain(TC, BoundArch, A->getOffloadingDeviceKind());
  if (InputInfos.size() != 1) {
    EffectiveTriple = llvm::Triple(ToolTC.ComputeEffectiveClangTriple(Args));
  } else {
    // Pass along the input type if it can be unambiguously determined.
    EffectiveTriple = llvm::Triple(
        ToolTC.ComputeEffectiveClangTriple(Args, InputInfos[0].getType()));
  }
  RegisterEffectiveTriple TripleRAII(ToolTC, EffectiveTriple);

  // Determine the place to write output to, if any.
  InputInfo Result;
  InputInfo ResultForPreprocessToStdout;
  InputInfoList UnbundlingResults;
  if (auto *UA = dyn_cast<OffloadUnbundlingJobAction>(JA)) {
    // If we have an unbundling job, we need to create results for all the
    // outputs. We also update the results cache so that other actions using
    // this unbundling action can get the right results.
    for (auto &UI : UA->getDependentActionsInfo()) {
      assert(UI.DependentOffloadKind != Action::OFK_None &&
             "Unbundling with no offloading??");

      // Unbundling actions are never at the top level. When we generate the
      // offloading prefix, we also do that for the host file because the
      // unbundling action does not change the type of the output which can
      // cause a overwrite.
      InputInfo CurI;
      bool IsFPGAObjLink = (JA->getType() == types::TY_Object &&
          C.getInputArgs().hasArg(options::OPT_fintelfpga) &&
          C.getInputArgs().hasArg(options::OPT_fsycl_link_EQ));
      if (C.getDriver().getOffloadStaticLibSeen() &&
          JA->getType() == types::TY_Archive) {
        // Host part of the unbundled static archive is not used.
        if (UI.DependentOffloadKind == Action::OFK_Host)
          continue;
        // Host part of the unbundled object when -fintelfpga -fsycl-link is
        // enabled is not used
        if (UI.DependentOffloadKind == Action::OFK_Host && IsFPGAObjLink)
          continue;
        std::string TmpFileName = C.getDriver().GetTemporaryPath(
            llvm::sys::path::stem(BaseInput), "a");
        const char *TmpFile =
            C.addTempFile(C.getArgs().MakeArgString(TmpFileName));
        CurI = InputInfo(types::TY_Archive, TmpFile, TmpFile);
      } else if (types::isFPGA(JA->getType())) {
        std::string Ext(types::getTypeTempSuffix(JA->getType()));
        types::ID TI = types::TY_Object;
        if (EffectiveTriple.getSubArch() == llvm::Triple::SPIRSubArch_fpga) {
          // Output file from unbundle is FPGA device. Name the file
          // accordingly.
          if (UI.DependentOffloadKind == Action::OFK_Host) {
            // Do not add the current info for Host with FPGA device.  The host
            // side isn't used
            continue;
          }
          if (JA->getType() == types::TY_FPGA_AOCO) {
            TI = types::TY_TempAOCOfilelist;
            Ext = "txt";
          }
          if (JA->getType() == types::TY_FPGA_AOCR)
            // AOCR files are always unbundled into a list file.
            TI = types::TY_Tempfilelist;
        } else if (EffectiveTriple.getSubArch() !=
                   llvm::Triple::SPIRSubArch_fpga) {
          if (UI.DependentOffloadKind == Action::OFK_SYCL) {
            // Do not add the current info for device with FPGA device.  The
            // device side isn't used
            continue;
          }
          TI = types::TY_Tempfilelist;
          Ext = "txt";
        }
        std::string TmpFileName = C.getDriver().GetTemporaryPath(
            llvm::sys::path::stem(BaseInput), Ext);
        const char *TmpFile =
                        C.addTempFile(C.getArgs().MakeArgString(TmpFileName));
        CurI = InputInfo(TI, TmpFile, TmpFile);
      } else {
        // Host part of the unbundled object is not used  when -fintelfpga
        // -fsycl-link is enabled
        if (UI.DependentOffloadKind == Action::OFK_Host && IsFPGAObjLink)
          continue;
        std::string OffloadingPrefix = Action::GetOffloadingFileNamePrefix(
          UI.DependentOffloadKind,
          UI.DependentToolChain->getTriple().normalize(),
          /*CreatePrefixForHost=*/true);
        CurI = InputInfo(
          UA,
          GetNamedOutputPath(C, *UA, BaseInput, UI.DependentBoundArch,
                             /*AtTopLevel=*/false,
                             MultipleArchs ||
                                 UI.DependentOffloadKind == Action::OFK_HIP,
                             OffloadingPrefix),
          BaseInput);
      }
      // Save the unbundling result.
      UnbundlingResults.push_back(CurI);

      // Get the unique string identifier for this dependence and cache the
      // result.
      StringRef Arch;
      if (TargetDeviceOffloadKind == Action::OFK_HIP) {
        if (UI.DependentOffloadKind == Action::OFK_Host)
          Arch = StringRef();
        else
          Arch = UI.DependentBoundArch;
      } else
        Arch = BoundArch;
      // When unbundling for SYCL and there is no Target offload, assume
      // Host as the dependent offload, as the host path has been stripped
      // in this instance
      Action::OffloadKind DependentOffloadKind;
      if (UI.DependentOffloadKind == Action::OFK_SYCL &&
          TargetDeviceOffloadKind == Action::OFK_None)
        DependentOffloadKind = Action::OFK_Host;
      else
        DependentOffloadKind = UI.DependentOffloadKind;

      CachedResults[{A, GetTriplePlusArchString(UI.DependentToolChain, Arch,
                                                DependentOffloadKind)}] =
          CurI;
    }
    // Do a check for a dependency file unbundle for FPGA.  This is out of line
    // from a regular unbundle, so just create and return the name of the
    // unbundled file.
    if (JA->getType() == types::TY_FPGA_Dependencies ||
        JA->getType() == types::TY_FPGA_Dependencies_List) {
      std::string Ext(types::getTypeTempSuffix(JA->getType()));
      std::string TmpFileName =
          C.getDriver().GetTemporaryPath(llvm::sys::path::stem(BaseInput), Ext);
      const char *TmpFile =
          C.addTempFile(C.getArgs().MakeArgString(TmpFileName));
      Result = InputInfo(JA->getType(), TmpFile, TmpFile);
      UnbundlingResults.push_back(Result);
    } else {
      // Now that we have all the results generated, select the one that should
      // be returned for the current depending action.
      std::pair<const Action *, std::string> ActionTC = {
          A, GetTriplePlusArchString(TC, BoundArch, TargetDeviceOffloadKind)};
      assert(CachedResults.find(ActionTC) != CachedResults.end() &&
             "Result does not exist??");
      Result = CachedResults[ActionTC];
    }
  } else if (auto *DA = dyn_cast<OffloadDepsJobAction>(JA)) {
    for (auto &DI : DA->getDependentActionsInfo()) {
      assert(DI.DependentOffloadKind != Action::OFK_None &&
             "Deps job with no offloading");

      std::string OffloadingPrefix = Action::GetOffloadingFileNamePrefix(
          DI.DependentOffloadKind,
          DI.DependentToolChain->getTriple().normalize(),
          /*CreatePrefixForHost=*/true);
      auto CurI = InputInfo(
          DA,
          GetNamedOutputPath(C, *DA, BaseInput, DI.DependentBoundArch,
                             /*AtTopLevel=*/false,
                             MultipleArchs ||
                                 DI.DependentOffloadKind == Action::OFK_HIP,
                             OffloadingPrefix),
          BaseInput);
      // Save the result.
      UnbundlingResults.push_back(CurI);

      // Get the unique string identifier for this dependence and cache the
      // result.
      StringRef Arch = TargetDeviceOffloadKind == Action::OFK_HIP
                           ? DI.DependentOffloadKind == Action::OFK_Host
                                 ? StringRef()
                                 : DI.DependentBoundArch
                           : BoundArch;

      CachedResults[{A, GetTriplePlusArchString(DI.DependentToolChain, Arch,
                                                DI.DependentOffloadKind)}] =
          CurI;
    }

    // Now that we have all the results generated, select the one that should be
    // returned for the current depending action.
    std::pair<const Action *, std::string> ActionTC = {
        A, GetTriplePlusArchString(TC, BoundArch, TargetDeviceOffloadKind)};
    auto It = CachedResults.find(ActionTC);
    assert(It != CachedResults.end() && "Result does not exist??");
    Result = It->second;
  } else if (JA->getType() == types::TY_Nothing)
    Result = InputInfo(A, BaseInput);
  else {
    std::string OffloadingPrefix;
    // When generating binaries with -fsycl-link-target or -fsycl-link, the
    // output file prefix is the triple arch only.  Do not add the arch when
    // compiling for host.
    if (!A->getOffloadingHostActiveKinds() &&
        (Args.getLastArg(options::OPT_fsycl_link_targets_EQ) ||
         Args.hasArg(options::OPT_fsycl_link_EQ))) {
      OffloadingPrefix = "-";
      OffloadingPrefix += TC->getTriple().getArchName();
    } else {
      // We only have to generate a prefix for the host if this is not a
      // top-level action.
      OffloadingPrefix = Action::GetOffloadingFileNamePrefix(
        A->getOffloadingDeviceKind(), TC->getTriple().normalize(),
        /*CreatePrefixForHost=*/!!A->getOffloadingHostActiveKinds() &&
            !AtTopLevel);
    }
    if (isa<OffloadWrapperJobAction>(JA)) {
      if (Arg *FinalOutput = C.getArgs().getLastArg(options::OPT_o))
        BaseInput = FinalOutput->getValue();
      else
        BaseInput = getDefaultImageName();
      BaseInput =
          C.getArgs().MakeArgString(std::string(BaseInput) + "-wrapper");
    }
    Result = InputInfo(A, GetNamedOutputPath(C, *JA, BaseInput, BoundArch,
                                             AtTopLevel, MultipleArchs,
                                             OffloadingPrefix),
                       BaseInput);
    if (JobForPreprocessToStdout)
      ResultForPreprocessToStdout = InputInfo(A, "-", BaseInput);
  }

  if (CCCPrintBindings && !CCGenDiagnostics) {
    llvm::errs() << "# \"" << T->getToolChain().getTripleString() << '"'
                 << " - \"" << T->getName() << "\", inputs: [";
    for (unsigned i = 0, e = InputInfos.size(); i != e; ++i) {
      llvm::errs() << InputInfos[i].getAsString();
      if (i + 1 != e)
        llvm::errs() << ", ";
    }
    if (UnbundlingResults.empty())
      llvm::errs() << "], output: " << Result.getAsString() << "\n";
    else {
      llvm::errs() << "], outputs: [";
      for (unsigned i = 0, e = UnbundlingResults.size(); i != e; ++i) {
        llvm::errs() << UnbundlingResults[i].getAsString();
        if (i + 1 != e)
          llvm::errs() << ", ";
      }
      llvm::errs() << "] \n";
    }
  } else {
    if (UnbundlingResults.empty()) {
      T->ConstructJob(
          C, *JA, Result, InputInfos,
          C.getArgsForToolChain(TC, BoundArch, JA->getOffloadingDeviceKind()),
          LinkingOutput);
      // Add another job to print information to terminal for host side.
      if (JobForPreprocessToStdout) {
        T->ConstructJob(
            C, *JA, ResultForPreprocessToStdout, InputInfos,
            C.getArgsForToolChain(TC, BoundArch, JA->getOffloadingDeviceKind()),
            LinkingOutput);
      }
    } else
      T->ConstructJobMultipleOutputs(
          C, *JA, UnbundlingResults, InputInfos,
          C.getArgsForToolChain(TC, BoundArch, JA->getOffloadingDeviceKind()),
          LinkingOutput);
  }
  return Result;
}

const char *Driver::getDefaultImageName() const {
  llvm::Triple Target(llvm::Triple::normalize(TargetTriple));
  return Target.isOSWindows() ? "a.exe" : "a.out";
}

/// Create output filename based on ArgValue, which could either be a
/// full filename, filename without extension, or a directory. If ArgValue
/// does not provide a filename, then use BaseName, and use the extension
/// suitable for FileType.
static const char *MakeCLOutputFilename(const ArgList &Args, StringRef ArgValue,
                                        StringRef BaseName,
                                        types::ID FileType) {
  SmallString<128> Filename = ArgValue;

  if (ArgValue.empty()) {
    // If the argument is empty, output to BaseName in the current dir.
    Filename = BaseName;
  } else if (llvm::sys::path::is_separator(Filename.back())) {
    // If the argument is a directory, output to BaseName in that dir.
    llvm::sys::path::append(Filename, BaseName);
  }

  if (!llvm::sys::path::has_extension(ArgValue)) {
    // If the argument didn't provide an extension, then set it.
    const char *Extension = types::getTypeTempSuffix(FileType, true);

    if (FileType == types::TY_Image &&
        Args.hasArg(options::OPT__SLASH_LD, options::OPT__SLASH_LDd)) {
      // The output file is a dll.
      Extension = "dll";
    }

    llvm::sys::path::replace_extension(Filename, Extension);
  }

  return Args.MakeArgString(Filename.c_str());
}

static bool HasPreprocessOutput(const Action &JA) {
  if (isa<PreprocessJobAction>(JA))
    return true;
  if (isa<OffloadAction>(JA) && isa<PreprocessJobAction>(JA.getInputs()[0]))
    return true;
  if (isa<OffloadBundlingJobAction>(JA) &&
      HasPreprocessOutput(*(JA.getInputs()[0])))
    return true;
  return false;
}

const char *Driver::GetNamedOutputPath(Compilation &C, const JobAction &JA,
                                       const char *BaseInput,
                                       StringRef OrigBoundArch, bool AtTopLevel,
                                       bool MultipleArchs,
                                       StringRef OffloadingPrefix) const {
  std::string BoundArch = OrigBoundArch.str();
#if defined(_WIN32)
  // BoundArch may contains ':', which is invalid in file names on Windows,
  // therefore replace it with '%'.
  std::replace(BoundArch.begin(), BoundArch.end(), ':', '@');
#endif

  llvm::PrettyStackTraceString CrashInfo("Computing output path");
  // Output to a user requested destination?
  if (AtTopLevel && !isa<DsymutilJobAction>(JA) && !isa<VerifyJobAction>(JA)) {
    if (Arg *FinalOutput = C.getArgs().getLastArg(options::OPT_o))
      return C.addResultFile(FinalOutput->getValue(), &JA);
    // Output to destination for -fsycl-device-only and Windows -o
    if (C.getArgs().hasArg(options::OPT_fsycl_device_only))
      if (Arg *FinalOutput = C.getArgs().getLastArg(options::OPT__SLASH_o))
        return C.addResultFile(FinalOutput->getValue(), &JA);
  }

  // For /P, preprocess to file named after BaseInput.
  if (C.getArgs().hasArg(options::OPT__SLASH_P) &&
      ((AtTopLevel && isa<PreprocessJobAction>(JA)) ||
       isa<OffloadBundlingJobAction>(JA))) {
    StringRef BaseName = llvm::sys::path::filename(BaseInput);
    StringRef NameArg;
    if (Arg *A = C.getArgs().getLastArg(options::OPT__SLASH_Fi))
      NameArg = A->getValue();
    return C.addResultFile(
        MakeCLOutputFilename(C.getArgs(), NameArg, BaseName, types::TY_PP_C),
        &JA);
  }

  // Default to writing to stdout?
  if (AtTopLevel && !CCGenDiagnostics && HasPreprocessOutput(JA)) {
    return "-";
  }

  // Is this the assembly listing for /FA?
  if (JA.getType() == types::TY_PP_Asm &&
      (C.getArgs().hasArg(options::OPT__SLASH_FA) ||
       C.getArgs().hasArg(options::OPT__SLASH_Fa))) {
    // Use /Fa and the input filename to determine the asm file name.
    StringRef BaseName = llvm::sys::path::filename(BaseInput);
    StringRef FaValue = C.getArgs().getLastArgValue(options::OPT__SLASH_Fa);
    return C.addResultFile(
        MakeCLOutputFilename(C.getArgs(), FaValue, BaseName, JA.getType()),
        &JA);
  }

  // Output to a temporary file?
  if ((!AtTopLevel && !isSaveTempsEnabled() &&
       (!C.getArgs().hasArg(options::OPT__SLASH_Fo) ||
        // FIXME - The use of /Fo is limited when offloading is enabled.  When
        // compiling to exe use of /Fo does not produce the named obj.  We also
        // should not use the named output when performing unbundling.
        (C.getArgs().hasArg(options::OPT__SLASH_Fo) &&
         (!JA.isOffloading(Action::OFK_None) ||
          isa<OffloadUnbundlingJobAction>(JA) ||
          JA.getOffloadingHostActiveKinds() > Action::OFK_Host)))) ||
      CCGenDiagnostics) {
    StringRef Name = llvm::sys::path::filename(BaseInput);
    std::pair<StringRef, StringRef> Split = Name.split('.');
    SmallString<128> TmpName;
    const char *Suffix = types::getTypeTempSuffix(JA.getType(), IsCLMode());
    Arg *A = C.getArgs().getLastArg(options::OPT_fcrash_diagnostics_dir);
    if (CCGenDiagnostics && A) {
      SmallString<128> CrashDirectory(A->getValue());
      if (!getVFS().exists(CrashDirectory))
        llvm::sys::fs::create_directories(CrashDirectory);
      llvm::sys::path::append(CrashDirectory, Split.first);
      const char *Middle = Suffix ? "-%%%%%%." : "-%%%%%%";
      std::error_code EC = llvm::sys::fs::createUniqueFile(
          CrashDirectory + Middle + Suffix, TmpName);
      if (EC) {
        Diag(clang::diag::err_unable_to_make_temp) << EC.message();
        return "";
      }
    } else {
      TmpName = GetTemporaryPath(Split.first, Suffix);
    }
    return C.addTempFile(C.getArgs().MakeArgString(TmpName), JA.getType());
  }

  SmallString<128> BasePath(BaseInput);
  SmallString<128> ExternalPath("");
  StringRef BaseName;

  // Dsymutil actions should use the full path.
  if (isa<DsymutilJobAction>(JA) && C.getArgs().hasArg(options::OPT_dsym_dir)) {
    ExternalPath += C.getArgs().getLastArg(options::OPT_dsym_dir)->getValue();
    // We use posix style here because the tests (specifically
    // darwin-dsymutil.c) demonstrate that posix style paths are acceptable
    // even on Windows and if we don't then the similar test covering this
    // fails.
    llvm::sys::path::append(ExternalPath, llvm::sys::path::Style::posix,
                            llvm::sys::path::filename(BasePath));
    BaseName = ExternalPath;
  } else if (isa<DsymutilJobAction>(JA) || isa<VerifyJobAction>(JA))
    BaseName = BasePath;
  else
    BaseName = llvm::sys::path::filename(BasePath);

  // Determine what the derived output name should be.
  const char *NamedOutput;

  if ((JA.getType() == types::TY_Object || JA.getType() == types::TY_LTO_BC ||
       JA.getType() == types::TY_Archive) &&
      C.getArgs().hasArg(options::OPT__SLASH_Fo, options::OPT__SLASH_o)) {
    // The /Fo or /o flag decides the object filename.
    StringRef Val =
        C.getArgs()
            .getLastArg(options::OPT__SLASH_Fo, options::OPT__SLASH_o)
            ->getValue();
    NamedOutput =
        MakeCLOutputFilename(C.getArgs(), Val, BaseName, types::TY_Object);
  } else if (JA.getType() == types::TY_Image &&
             C.getArgs().hasArg(options::OPT__SLASH_Fe,
                                options::OPT__SLASH_o)) {
    // The /Fe or /o flag names the linked file.
    StringRef Val =
        C.getArgs()
            .getLastArg(options::OPT__SLASH_Fe, options::OPT__SLASH_o)
            ->getValue();
    NamedOutput =
        MakeCLOutputFilename(C.getArgs(), Val, BaseName, types::TY_Image);
  } else if (JA.getType() == types::TY_Image) {
    if (IsCLMode()) {
      // clang-cl uses BaseName for the executable name.
      NamedOutput =
          MakeCLOutputFilename(C.getArgs(), "", BaseName, types::TY_Image);
    } else {
      SmallString<128> Output(getDefaultImageName());
      // HIP image for device compilation with -fno-gpu-rdc is per compilation
      // unit.
      bool IsHIPNoRDC = JA.getOffloadingDeviceKind() == Action::OFK_HIP &&
                        !C.getArgs().hasFlag(options::OPT_fgpu_rdc,
                                             options::OPT_fno_gpu_rdc, false);
      if (IsHIPNoRDC) {
        Output = BaseName;
        llvm::sys::path::replace_extension(Output, "");
      }
      Output += OffloadingPrefix;
      if (MultipleArchs && !BoundArch.empty()) {
        Output += "-";
        Output.append(BoundArch);
      }
      if (IsHIPNoRDC)
        Output += ".out";
      NamedOutput = C.getArgs().MakeArgString(Output.c_str());
    }
  } else if (JA.getType() == types::TY_PCH && IsCLMode()) {
    NamedOutput = C.getArgs().MakeArgString(GetClPchPath(C, BaseName));
  } else {
    const char *Suffix = types::getTypeTempSuffix(JA.getType(), IsCLMode());
    assert(Suffix && "All types used for output should have a suffix.");

    std::string::size_type End = std::string::npos;
    if (!types::appendSuffixForType(JA.getType()))
      End = BaseName.rfind('.');
    SmallString<128> Suffixed(BaseName.substr(0, End));
    Suffixed += OffloadingPrefix;
    if (MultipleArchs && !BoundArch.empty()) {
      Suffixed += "-";
      Suffixed.append(BoundArch);
    }
    // When using both -save-temps and -emit-llvm, use a ".tmp.bc" suffix for
    // the unoptimized bitcode so that it does not get overwritten by the ".bc"
    // optimized bitcode output.
    auto IsHIPRDCInCompilePhase = [](const JobAction &JA,
                                     const llvm::opt::DerivedArgList &Args) {
      // The relocatable compilation in HIP implies -emit-llvm. Similarly, use a
      // ".tmp.bc" suffix for the unoptimized bitcode (generated in the compile
      // phase.)
      return isa<CompileJobAction>(JA) &&
             JA.getOffloadingDeviceKind() == Action::OFK_HIP &&
             Args.hasFlag(options::OPT_fgpu_rdc, options::OPT_fno_gpu_rdc,
                          false);
    };
    if (!AtTopLevel && JA.getType() == types::TY_LLVM_BC &&
        (C.getArgs().hasArg(options::OPT_emit_llvm) ||
         IsHIPRDCInCompilePhase(JA, C.getArgs())))
      Suffixed += ".tmp";
    Suffixed += '.';
    Suffixed += Suffix;
    NamedOutput = C.getArgs().MakeArgString(Suffixed.c_str());
  }

  // Prepend object file path if -save-temps=obj
  if (!AtTopLevel && isSaveTempsObj() && C.getArgs().hasArg(options::OPT_o) &&
      JA.getType() != types::TY_PCH) {
    Arg *FinalOutput = C.getArgs().getLastArg(options::OPT_o);
    SmallString<128> TempPath(FinalOutput->getValue());
    llvm::sys::path::remove_filename(TempPath);
    StringRef OutputFileName = llvm::sys::path::filename(NamedOutput);
    llvm::sys::path::append(TempPath, OutputFileName);
    NamedOutput = C.getArgs().MakeArgString(TempPath.c_str());
  }

  if (isSaveTempsEnabled()) {
    // If we're saving temps and the temp file conflicts with any
    // input/resulting file, then avoid overwriting.
    if (!AtTopLevel) {
      bool SameFile = false;
      SmallString<256> Result;
      llvm::sys::fs::current_path(Result);
      llvm::sys::path::append(Result, BaseName);
      llvm::sys::fs::equivalent(BaseInput, Result.c_str(), SameFile);
      // Must share the same path to conflict.
      if (SameFile) {
        StringRef Name = llvm::sys::path::filename(BaseInput);
        std::pair<StringRef, StringRef> Split = Name.split('.');
        std::string TmpName = GetTemporaryPath(
            Split.first, types::getTypeTempSuffix(JA.getType(), IsCLMode()));
        return C.addTempFile(C.getArgs().MakeArgString(TmpName));
      }
    }

    const auto &ResultFiles = C.getResultFiles();
    const auto CollidingFilenameIt =
        llvm::find_if(ResultFiles, [NamedOutput](const auto &It) {
          return StringRef(NamedOutput).equals(It.second);
        });
    if (CollidingFilenameIt != ResultFiles.end()) {
      // Upon any collision, a unique hash will be appended to the filename,
      // similar to what is done for temporary files in the regular flow.
      StringRef CollidingName(CollidingFilenameIt->second);
      std::pair<StringRef, StringRef> Split = CollidingName.split('.');
      std::string UniqueName = GetUniquePath(
          Split.first, types::getTypeTempSuffix(JA.getType(), IsCLMode()));
      return C.addResultFile(C.getArgs().MakeArgString(UniqueName), &JA);
    }
  }

  // As an annoying special case, PCH generation doesn't strip the pathname.
  if (JA.getType() == types::TY_PCH && !IsCLMode()) {
    llvm::sys::path::remove_filename(BasePath);
    if (BasePath.empty())
      BasePath = NamedOutput;
    else
      llvm::sys::path::append(BasePath, NamedOutput);
    return C.addResultFile(C.getArgs().MakeArgString(BasePath.c_str()), &JA);
  } else {
    return C.addResultFile(NamedOutput, &JA);
  }
}

std::string Driver::GetFilePath(StringRef Name, const ToolChain &TC) const {
  // Search for Name in a list of paths.
  auto SearchPaths = [&](const llvm::SmallVectorImpl<std::string> &P)
      -> llvm::Optional<std::string> {
    // Respect a limited subset of the '-Bprefix' functionality in GCC by
    // attempting to use this prefix when looking for file paths.
    for (const auto &Dir : P) {
      if (Dir.empty())
        continue;
      SmallString<128> P(Dir[0] == '=' ? SysRoot + Dir.substr(1) : Dir);
      llvm::sys::path::append(P, Name);
      if (llvm::sys::fs::exists(Twine(P)))
        return std::string(P);
    }
    return None;
  };

  if (auto P = SearchPaths(PrefixDirs))
    return *P;

  SmallString<128> R(ResourceDir);
  llvm::sys::path::append(R, Name);
  if (llvm::sys::fs::exists(Twine(R)))
    return std::string(R.str());

  SmallString<128> P(TC.getCompilerRTPath());
  llvm::sys::path::append(P, Name);
  if (llvm::sys::fs::exists(Twine(P)))
    return std::string(P.str());

  SmallString<128> D(Dir);
  llvm::sys::path::append(D, "..", Name);
  if (llvm::sys::fs::exists(Twine(D)))
    return std::string(D.str());

  if (auto P = SearchPaths(TC.getLibraryPaths()))
    return *P;

  if (auto P = SearchPaths(TC.getFilePaths()))
    return *P;

  return std::string(Name);
}

void Driver::generatePrefixedToolNames(
    StringRef Tool, const ToolChain &TC,
    SmallVectorImpl<std::string> &Names) const {
  // FIXME: Needs a better variable than TargetTriple
  Names.emplace_back((TargetTriple + "-" + Tool).str());
  Names.emplace_back(Tool);

  // Allow the discovery of tools prefixed with LLVM's default target triple.
  std::string DefaultTargetTriple = llvm::sys::getDefaultTargetTriple();
  if (DefaultTargetTriple != TargetTriple)
    Names.emplace_back((DefaultTargetTriple + "-" + Tool).str());
}

static bool ScanDirForExecutable(SmallString<128> &Dir, StringRef Name) {
  llvm::sys::path::append(Dir, Name);
  if (llvm::sys::fs::can_execute(Twine(Dir)))
    return true;
  llvm::sys::path::remove_filename(Dir);
  return false;
}

std::string Driver::GetProgramPath(StringRef Name, const ToolChain &TC) const {
  SmallVector<std::string, 2> TargetSpecificExecutables;
  generatePrefixedToolNames(Name, TC, TargetSpecificExecutables);

  // Respect a limited subset of the '-Bprefix' functionality in GCC by
  // attempting to use this prefix when looking for program paths.
  for (const auto &PrefixDir : PrefixDirs) {
    if (llvm::sys::fs::is_directory(PrefixDir)) {
      SmallString<128> P(PrefixDir);
      if (ScanDirForExecutable(P, Name))
        return std::string(P.str());
    } else {
      SmallString<128> P((PrefixDir + Name).str());
      if (llvm::sys::fs::can_execute(Twine(P)))
        return std::string(P.str());
    }
  }

  const ToolChain::path_list &List = TC.getProgramPaths();
  for (const auto &TargetSpecificExecutable : TargetSpecificExecutables) {
    // For each possible name of the tool look for it in
    // program paths first, then the path.
    // Higher priority names will be first, meaning that
    // a higher priority name in the path will be found
    // instead of a lower priority name in the program path.
    // E.g. <triple>-gcc on the path will be found instead
    // of gcc in the program path
    for (const auto &Path : List) {
      SmallString<128> P(Path);
      if (ScanDirForExecutable(P, TargetSpecificExecutable))
        return std::string(P.str());
    }

    // Fall back to the path
    if (llvm::ErrorOr<std::string> P =
            llvm::sys::findProgramByName(TargetSpecificExecutable))
      return *P;
  }

  return std::string(Name);
}

std::string Driver::GetTemporaryPath(StringRef Prefix, StringRef Suffix) const {
  SmallString<128> Path;
  std::error_code EC = llvm::sys::fs::createTemporaryFile(Prefix, Suffix, Path);
  if (EC) {
    Diag(clang::diag::err_unable_to_make_temp) << EC.message();
    return "";
  }

  return std::string(Path.str());
}

std::string Driver::GetUniquePath(StringRef BaseName, StringRef Ext) const {
  SmallString<128> Path;
  std::error_code EC = llvm::sys::fs::createUniqueFile(
      Twine(BaseName) + Twine("-%%%%%%.") + Ext, Path);
  if (EC) {
    Diag(clang::diag::err_unable_to_make_temp) << EC.message();
    return "";
  }

  return std::string(Path.str());
}

std::string Driver::GetTemporaryDirectory(StringRef Prefix) const {
  SmallString<128> Path;
  std::error_code EC = llvm::sys::fs::createUniqueDirectory(Prefix, Path);
  if (EC) {
    Diag(clang::diag::err_unable_to_make_temp) << EC.message();
    return "";
  }

  return std::string(Path.str());
}

std::string Driver::GetClPchPath(Compilation &C, StringRef BaseName) const {
  SmallString<128> Output;
  if (Arg *FpArg = C.getArgs().getLastArg(options::OPT__SLASH_Fp)) {
    // FIXME: If anybody needs it, implement this obscure rule:
    // "If you specify a directory without a file name, the default file name
    // is VCx0.pch., where x is the major version of Visual C++ in use."
    Output = FpArg->getValue();

    // "If you do not specify an extension as part of the path name, an
    // extension of .pch is assumed. "
    if (!llvm::sys::path::has_extension(Output))
      Output += ".pch";
  } else {
    if (Arg *YcArg = C.getArgs().getLastArg(options::OPT__SLASH_Yc))
      Output = YcArg->getValue();
    if (Output.empty())
      Output = BaseName;
    llvm::sys::path::replace_extension(Output, ".pch");
  }
  return std::string(Output.str());
}

const ToolChain &Driver::getToolChain(const ArgList &Args,
                                      const llvm::Triple &Target) const {

  auto &TC = ToolChains[Target.str()];
  if (!TC) {
    switch (Target.getOS()) {
    case llvm::Triple::AIX:
      TC = std::make_unique<toolchains::AIX>(*this, Target, Args);
      break;
    case llvm::Triple::Haiku:
      TC = std::make_unique<toolchains::Haiku>(*this, Target, Args);
      break;
    case llvm::Triple::Ananas:
      TC = std::make_unique<toolchains::Ananas>(*this, Target, Args);
      break;
    case llvm::Triple::CloudABI:
      TC = std::make_unique<toolchains::CloudABI>(*this, Target, Args);
      break;
    case llvm::Triple::Darwin:
    case llvm::Triple::MacOSX:
    case llvm::Triple::IOS:
    case llvm::Triple::TvOS:
    case llvm::Triple::WatchOS:
      TC = std::make_unique<toolchains::DarwinClang>(*this, Target, Args);
      break;
    case llvm::Triple::DragonFly:
      TC = std::make_unique<toolchains::DragonFly>(*this, Target, Args);
      break;
    case llvm::Triple::OpenBSD:
      TC = std::make_unique<toolchains::OpenBSD>(*this, Target, Args);
      break;
    case llvm::Triple::NetBSD:
      TC = std::make_unique<toolchains::NetBSD>(*this, Target, Args);
      break;
    case llvm::Triple::FreeBSD:
      TC = std::make_unique<toolchains::FreeBSD>(*this, Target, Args);
      break;
    case llvm::Triple::Minix:
      TC = std::make_unique<toolchains::Minix>(*this, Target, Args);
      break;
    case llvm::Triple::Linux:
    case llvm::Triple::ELFIAMCU:
      if (Target.getArch() == llvm::Triple::hexagon)
        TC = std::make_unique<toolchains::HexagonToolChain>(*this, Target,
                                                             Args);
      else if ((Target.getVendor() == llvm::Triple::MipsTechnologies) &&
               !Target.hasEnvironment())
        TC = std::make_unique<toolchains::MipsLLVMToolChain>(*this, Target,
                                                              Args);
      else if (Target.isPPC())
        TC = std::make_unique<toolchains::PPCLinuxToolChain>(*this, Target,
                                                              Args);
      else if (Target.getArch() == llvm::Triple::ve)
        TC = std::make_unique<toolchains::VEToolChain>(*this, Target, Args);

      else
        TC = std::make_unique<toolchains::Linux>(*this, Target, Args);
      break;
    case llvm::Triple::NaCl:
      TC = std::make_unique<toolchains::NaClToolChain>(*this, Target, Args);
      break;
    case llvm::Triple::Fuchsia:
      TC = std::make_unique<toolchains::Fuchsia>(*this, Target, Args);
      break;
    case llvm::Triple::Solaris:
      TC = std::make_unique<toolchains::Solaris>(*this, Target, Args);
      break;
    case llvm::Triple::AMDHSA:
      TC = std::make_unique<toolchains::ROCMToolChain>(*this, Target, Args);
      break;
    case llvm::Triple::AMDPAL:
    case llvm::Triple::Mesa3D:
      TC = std::make_unique<toolchains::AMDGPUToolChain>(*this, Target, Args);
      break;
    case llvm::Triple::Win32:
      switch (Target.getEnvironment()) {
      default:
        if (Target.isOSBinFormatELF())
          TC = std::make_unique<toolchains::Generic_ELF>(*this, Target, Args);
        else if (Target.isOSBinFormatMachO())
          TC = std::make_unique<toolchains::MachO>(*this, Target, Args);
        else
          TC = std::make_unique<toolchains::Generic_GCC>(*this, Target, Args);
        break;
      case llvm::Triple::GNU:
        TC = std::make_unique<toolchains::MinGW>(*this, Target, Args);
        break;
      case llvm::Triple::Itanium:
        TC = std::make_unique<toolchains::CrossWindowsToolChain>(*this, Target,
                                                                  Args);
        break;
      case llvm::Triple::MSVC:
      case llvm::Triple::UnknownEnvironment:
      case llvm::Triple::SYCLDevice:
        if (Args.getLastArgValue(options::OPT_fuse_ld_EQ)
                .startswith_lower("bfd"))
          TC = std::make_unique<toolchains::CrossWindowsToolChain>(
              *this, Target, Args);
        else
          TC =
              std::make_unique<toolchains::MSVCToolChain>(*this, Target, Args);
        break;
      }
      break;
    case llvm::Triple::PS4:
      TC = std::make_unique<toolchains::PS4CPU>(*this, Target, Args);
      break;
    case llvm::Triple::Contiki:
      TC = std::make_unique<toolchains::Contiki>(*this, Target, Args);
      break;
    case llvm::Triple::Hurd:
      TC = std::make_unique<toolchains::Hurd>(*this, Target, Args);
      break;
    case llvm::Triple::ZOS:
      TC = std::make_unique<toolchains::ZOS>(*this, Target, Args);
      break;
    default:
      // Of these targets, Hexagon is the only one that might have
      // an OS of Linux, in which case it got handled above already.
      switch (Target.getArch()) {
      case llvm::Triple::tce:
        TC = std::make_unique<toolchains::TCEToolChain>(*this, Target, Args);
        break;
      case llvm::Triple::tcele:
        TC = std::make_unique<toolchains::TCELEToolChain>(*this, Target, Args);
        break;
      case llvm::Triple::hexagon:
        TC = std::make_unique<toolchains::HexagonToolChain>(*this, Target,
                                                             Args);
        break;
      case llvm::Triple::lanai:
        TC = std::make_unique<toolchains::LanaiToolChain>(*this, Target, Args);
        break;
      case llvm::Triple::xcore:
        TC = std::make_unique<toolchains::XCoreToolChain>(*this, Target, Args);
        break;
      case llvm::Triple::wasm32:
      case llvm::Triple::wasm64:
        TC = std::make_unique<toolchains::WebAssembly>(*this, Target, Args);
        break;
      case llvm::Triple::avr:
        TC = std::make_unique<toolchains::AVRToolChain>(*this, Target, Args);
        break;
      case llvm::Triple::msp430:
        TC =
            std::make_unique<toolchains::MSP430ToolChain>(*this, Target, Args);
        break;
      case llvm::Triple::riscv32:
      case llvm::Triple::riscv64:
        if (toolchains::RISCVToolChain::hasGCCToolchain(*this, Args))
          TC =
              std::make_unique<toolchains::RISCVToolChain>(*this, Target, Args);
        else
          TC = std::make_unique<toolchains::BareMetal>(*this, Target, Args);
        break;
      case llvm::Triple::ve:
        TC = std::make_unique<toolchains::VEToolChain>(*this, Target, Args);
        break;
      default:
        if (Target.getVendor() == llvm::Triple::Myriad)
          TC = std::make_unique<toolchains::MyriadToolChain>(*this, Target,
                                                              Args);
        else if (toolchains::BareMetal::handlesTarget(Target))
          TC = std::make_unique<toolchains::BareMetal>(*this, Target, Args);
        else if (Target.isOSBinFormatELF())
          TC = std::make_unique<toolchains::Generic_ELF>(*this, Target, Args);
        else if (Target.isOSBinFormatMachO())
          TC = std::make_unique<toolchains::MachO>(*this, Target, Args);
        else
          TC = std::make_unique<toolchains::Generic_GCC>(*this, Target, Args);
      }
    }
  }

  // Intentionally omitted from the switch above: llvm::Triple::CUDA.  CUDA
  // compiles always need two toolchains, the CUDA toolchain and the host
  // toolchain.  So the only valid way to create a CUDA toolchain is via
  // CreateOffloadingDeviceToolChains.

  return *TC;
}

const ToolChain &Driver::getOffloadingDeviceToolChain(const ArgList &Args,
                  const llvm::Triple &Target, const ToolChain &HostTC,
                  const Action::OffloadKind &TargetDeviceOffloadKind) const {
  // Use device / host triples as the key into the ToolChains map because the
  // device ToolChain we create depends on both.
  auto &TC = ToolChains[Target.str() + "/" + HostTC.getTriple().str()];
  if (!TC) {
    // Categorized by offload kind > arch rather than OS > arch like
    // the normal getToolChain call, as it seems a reasonable way to categorize
    // things.
    switch (TargetDeviceOffloadKind) {
      case Action::OFK_Cuda:
        TC = std::make_unique<toolchains::CudaToolChain>(
          *this, Target, HostTC, Args, TargetDeviceOffloadKind);
        break;
      case Action::OFK_HIP:
        TC = std::make_unique<toolchains::HIPToolChain>(
          *this, Target, HostTC, Args);
        break;
      case Action::OFK_OpenMP:
        // omp + nvptx
        TC = std::make_unique<toolchains::CudaToolChain>(
          *this, Target, HostTC, Args, TargetDeviceOffloadKind);
        break;
      case Action::OFK_SYCL:
        switch (Target.getArch()) {
          case llvm::Triple::spir:
          case llvm::Triple::spir64:
            TC = std::make_unique<toolchains::SYCLToolChain>(
              *this, Target, HostTC, Args);
            break;
          case llvm::Triple::nvptx:
          case llvm::Triple::nvptx64:
            TC = std::make_unique<toolchains::CudaToolChain>(
              *this, Target, HostTC, Args, TargetDeviceOffloadKind);
            break;
          default:
          break;
        }
      break;
      default:
      break;
    }
  }

  return *TC;
}

bool Driver::ShouldUseClangCompiler(const JobAction &JA) const {
  // Say "no" if there is not exactly one input of a type clang understands.
  if (JA.size() != 1 ||
      !types::isAcceptedByClang((*JA.input_begin())->getType()))
    return false;

  // And say "no" if this is not a kind of action clang understands.
  if (!isa<PreprocessJobAction>(JA) && !isa<PrecompileJobAction>(JA) &&
      !isa<CompileJobAction>(JA) && !isa<BackendJobAction>(JA))
    return false;

  return true;
}

bool Driver::ShouldUseFlangCompiler(const JobAction &JA) const {
  // Say "no" if there is not exactly one input of a type flang understands.
  if (JA.size() != 1 ||
      !types::isFortran((*JA.input_begin())->getType()))
    return false;

  // And say "no" if this is not a kind of action flang understands.
  if (!isa<PreprocessJobAction>(JA) && !isa<CompileJobAction>(JA) && !isa<BackendJobAction>(JA))
    return false;

  return true;
}

bool Driver::ShouldEmitStaticLibrary(const ArgList &Args) const {
  // Only emit static library if the flag is set explicitly.
  if (Args.hasArg(options::OPT_emit_static_lib))
    return true;
  return false;
}

/// GetReleaseVersion - Parse (([0-9]+)(.([0-9]+)(.([0-9]+)?))?)? and return the
/// grouped values as integers. Numbers which are not provided are set to 0.
///
/// \return True if the entire string was parsed (9.2), or all groups were
/// parsed (10.3.5extrastuff).
bool Driver::GetReleaseVersion(StringRef Str, unsigned &Major, unsigned &Minor,
                               unsigned &Micro, bool &HadExtra) {
  HadExtra = false;

  Major = Minor = Micro = 0;
  if (Str.empty())
    return false;

  if (Str.consumeInteger(10, Major))
    return false;
  if (Str.empty())
    return true;
  if (Str[0] != '.')
    return false;

  Str = Str.drop_front(1);

  if (Str.consumeInteger(10, Minor))
    return false;
  if (Str.empty())
    return true;
  if (Str[0] != '.')
    return false;
  Str = Str.drop_front(1);

  if (Str.consumeInteger(10, Micro))
    return false;
  if (!Str.empty())
    HadExtra = true;
  return true;
}

/// Parse digits from a string \p Str and fulfill \p Digits with
/// the parsed numbers. This method assumes that the max number of
/// digits to look for is equal to Digits.size().
///
/// \return True if the entire string was parsed and there are
/// no extra characters remaining at the end.
bool Driver::GetReleaseVersion(StringRef Str,
                               MutableArrayRef<unsigned> Digits) {
  if (Str.empty())
    return false;

  unsigned CurDigit = 0;
  while (CurDigit < Digits.size()) {
    unsigned Digit;
    if (Str.consumeInteger(10, Digit))
      return false;
    Digits[CurDigit] = Digit;
    if (Str.empty())
      return true;
    if (Str[0] != '.')
      return false;
    Str = Str.drop_front(1);
    CurDigit++;
  }

  // More digits than requested, bail out...
  return false;
}

std::pair<unsigned, unsigned>
Driver::getIncludeExcludeOptionFlagMasks(bool IsClCompatMode) const {
  unsigned IncludedFlagsBitmask = 0;
  unsigned ExcludedFlagsBitmask = options::NoDriverOption;

  if (IsClCompatMode) {
    // Include CL and Core options.
    IncludedFlagsBitmask |= options::CLOption;
    IncludedFlagsBitmask |= options::CoreOption;
  } else {
    ExcludedFlagsBitmask |= options::CLOption;
  }

  return std::make_pair(IncludedFlagsBitmask, ExcludedFlagsBitmask);
}

bool clang::driver::isOptimizationLevelFast(const ArgList &Args) {
  return Args.hasFlag(options::OPT_Ofast, options::OPT_O_Group, false);
}

bool clang::driver::isObjectFile(std::string FileName) {
  if (!llvm::sys::path::has_extension(FileName))
    // Any file with no extension should be considered an Object. Take into
    // account -lsomelib library filenames.
    return FileName.rfind("-l", 0) != 0;
  std::string Ext(llvm::sys::path::extension(FileName).drop_front());
  // We cannot rely on lookupTypeForExtension solely as that has 'lib'
  // marked as an object.
  return (Ext != "lib" &&
          types::lookupTypeForExtension(Ext) == types::TY_Object);
}

bool clang::driver::isStaticArchiveFile(const StringRef &FileName) {
  if (!llvm::sys::path::has_extension(FileName))
    // Any file with no extension should not be considered an Archive.
    return false;
  StringRef Ext(llvm::sys::path::extension(FileName).drop_front());
  llvm::file_magic Magic;
  llvm::identify_magic(FileName, Magic);
  // Only .lib and archive files are to be considered.
  return (Ext == "lib" || Magic == llvm::file_magic::archive);
}

bool clang::driver::willEmitRemarks(const ArgList &Args) {
  // -fsave-optimization-record enables it.
  if (Args.hasFlag(options::OPT_fsave_optimization_record,
                   options::OPT_fno_save_optimization_record, false))
    return true;

  // -fsave-optimization-record=<format> enables it as well.
  if (Args.hasFlag(options::OPT_fsave_optimization_record_EQ,
                   options::OPT_fno_save_optimization_record, false))
    return true;

  // -foptimization-record-file alone enables it too.
  if (Args.hasFlag(options::OPT_foptimization_record_file_EQ,
                   options::OPT_fno_save_optimization_record, false))
    return true;

  // -foptimization-record-passes alone enables it too.
  if (Args.hasFlag(options::OPT_foptimization_record_passes_EQ,
                   options::OPT_fno_save_optimization_record, false))
    return true;
  return false;
}<|MERGE_RESOLUTION|>--- conflicted
+++ resolved
@@ -2455,17 +2455,6 @@
 
         // stdin must be handled specially.
         if (memcmp(Value, "-", 2) == 0) {
-<<<<<<< HEAD
-          // If running with -E, treat as a C input (this changes the builtin
-          // macros, for example). This may be overridden by -ObjC below.
-          //
-          // Otherwise emit an error but still use a valid type to avoid
-          // spurious errors (e.g., no inputs).
-          if (!Args.hasArgNoClaim(options::OPT_E) && !CCCIsCPP())
-            Diag(IsCLMode() ? clang::diag::err_drv_unknown_stdin_type_clang_cl
-                            : clang::diag::err_drv_unknown_stdin_type);
-          Ty = CType;
-=======
           if (IsFlangMode()) {
             Ty = types::TY_Fortran;
           } else {
@@ -2480,7 +2469,6 @@
                               : clang::diag::err_drv_unknown_stdin_type);
             Ty = types::TY_C;
           }
->>>>>>> baebc116
         } else {
           // Otherwise lookup by extension.
           // Fallback is C if invoked as C preprocessor, C++ if invoked with
