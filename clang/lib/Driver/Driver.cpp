//===--- Driver.cpp - Clang GCC Compatible Driver -------------------------===//
//
// Part of the LLVM Project, under the Apache License v2.0 with LLVM Exceptions.
// See https://llvm.org/LICENSE.txt for license information.
// SPDX-License-Identifier: Apache-2.0 WITH LLVM-exception
//
//===----------------------------------------------------------------------===//
#include "clang/Driver/Driver.h"
#include "ToolChains/AIX.h"
#include "ToolChains/AMDGPU.h"
#include "ToolChains/AMDGPUOpenMP.h"
#include "ToolChains/AVR.h"
#include "ToolChains/Ananas.h"
#include "ToolChains/Arch/RISCV.h"
#include "ToolChains/BareMetal.h"
#include "ToolChains/CSKYToolChain.h"
#include "ToolChains/Clang.h"
#include "ToolChains/CloudABI.h"
#include "ToolChains/Contiki.h"
#include "ToolChains/CrossWindows.h"
#include "ToolChains/Cuda.h"
#include "ToolChains/Darwin.h"
#include "ToolChains/DragonFly.h"
#include "ToolChains/FreeBSD.h"
#include "ToolChains/Fuchsia.h"
#include "ToolChains/Gnu.h"
#include "ToolChains/HIPAMD.h"
#include "ToolChains/HIPSPV.h"
#include "ToolChains/HLSL.h"
#include "ToolChains/Haiku.h"
#include "ToolChains/Hexagon.h"
#include "ToolChains/Hurd.h"
#include "ToolChains/Lanai.h"
#include "ToolChains/Linux.h"
#include "ToolChains/MSP430.h"
#include "ToolChains/MSVC.h"
#include "ToolChains/MinGW.h"
#include "ToolChains/Minix.h"
#include "ToolChains/MipsLinux.h"
#include "ToolChains/Myriad.h"
#include "ToolChains/NaCl.h"
#include "ToolChains/NetBSD.h"
#include "ToolChains/OHOS.h"
#include "ToolChains/OpenBSD.h"
#include "ToolChains/PPCFreeBSD.h"
#include "ToolChains/PPCLinux.h"
#include "ToolChains/PS4CPU.h"
#include "ToolChains/RISCVToolchain.h"
#include "ToolChains/SPIRV.h"
#include "ToolChains/SYCL.h"
#include "ToolChains/Solaris.h"
#include "ToolChains/TCE.h"
#include "ToolChains/VEToolchain.h"
#include "ToolChains/WebAssembly.h"
#include "ToolChains/XCore.h"
#include "ToolChains/ZOS.h"
#include "clang/Basic/TargetID.h"
#include "clang/Basic/Version.h"
#include "clang/Config/config.h"
#include "clang/Driver/Action.h"
#include "clang/Driver/Compilation.h"
#include "clang/Driver/DriverDiagnostic.h"
#include "clang/Driver/InputInfo.h"
#include "clang/Driver/Job.h"
#include "clang/Driver/Options.h"
#include "clang/Driver/Phases.h"
#include "clang/Driver/SanitizerArgs.h"
#include "clang/Driver/Tool.h"
#include "clang/Driver/ToolChain.h"
#include "clang/Driver/Types.h"
#include "llvm/ADT/ArrayRef.h"
#include "llvm/ADT/MapVector.h"
#include "llvm/ADT/STLExtras.h"
#include "llvm/ADT/StringExtras.h"
#include "llvm/ADT/StringRef.h"
#include "llvm/ADT/StringSet.h"
#include "llvm/ADT/StringSwitch.h"
#include "llvm/BinaryFormat/Magic.h"
#include "llvm/Config/llvm-config.h"
#include "llvm/MC/TargetRegistry.h"
#include "llvm/Option/Arg.h"
#include "llvm/Option/ArgList.h"
#include "llvm/Option/OptSpecifier.h"
#include "llvm/Option/OptTable.h"
#include "llvm/Option/Option.h"
#include "llvm/SYCLLowerIR/DeviceConfigFile.hpp"
#include "llvm/Support/CommandLine.h"
#include "llvm/Support/ErrorHandling.h"
#include "llvm/Support/ExitCodes.h"
#include "llvm/Support/FileSystem.h"
#include "llvm/Support/FileUtilities.h"
#include "llvm/Support/FormatVariadic.h"
#include "llvm/Support/LineIterator.h"
#include "llvm/Support/MD5.h"
#include "llvm/Support/Path.h"
#include "llvm/Support/PrettyStackTrace.h"
#include "llvm/Support/Process.h"
#include "llvm/Support/Program.h"
#include "llvm/Support/StringSaver.h"
#include "llvm/Support/VirtualFileSystem.h"
#include "llvm/Support/raw_ostream.h"
#include "llvm/TargetParser/Host.h"
#include <cstdlib> // ::getenv
#include <map>
#include <memory>
#include <optional>
#include <regex>
#include <sstream>
#include <set>
#include <utility>
#if LLVM_ON_UNIX
#include <unistd.h> // getpid
#endif

using namespace clang::driver;
using namespace clang;
using namespace llvm::opt;

<<<<<<< HEAD
// Return true if no flag passed by the user is incompatible with raising the
// host. This function diagnoses incompatible options.
static bool shouldRaiseHost(Compilation &C, const ArgList &Args,
                            bool Diagnose) {
  // Host raising only works with opaque pointers.
  const auto UseOpaquePointers = [&]() {
    constexpr llvm::StringLiteral Pos = "-opaque-pointers";
    constexpr llvm::StringLiteral Neg = "-no-opaque-pointers";

    // Search for -Xclang -[no-]opaque-pointers
    const auto FilteredArgs = Args.filtered_reverse(options::OPT_Xclang);
    const auto Iter =
        llvm::find_if(Args.filtered_reverse(options::OPT_Xclang), [=](Arg *A) {
          const char *Val = A->getValue();
          return Val == Pos || Val == Neg;
        });
    constexpr bool Default = CLANG_ENABLE_OPAQUE_POINTERS_INTERNAL;
    return (Iter == FilteredArgs.end()) ? Default : Pos == (*Iter)->getValue();
  };
  bool ShouldRaise = Args.hasArg(options::OPT_fsycl_raise_host);
  if (ShouldRaise) {
    if (Args.hasArg(options::OPT_fsyntax_only) ||
        Args.hasArg(options::OPT_fsycl_link_EQ) ||
        Args.hasArg(options::OPT_fsycl_link_targets_EQ))
      ShouldRaise = false;
    if (Arg *A = Args.getLastArg(options::OPT_fsycl_host_compiler_EQ)) {
      if (Diagnose)
        C.getDriver().Diag(diag::err_drv_incompatible_options)
            << "-fsycl-raise-host" << A->getSpelling();
      ShouldRaise = false;
    }
    if (!UseOpaquePointers()) {
      if (Diagnose)
        C.getDriver().Diag(diag::err_drv_argument_only_allowed_with)
            << "-fsycl-raise-host"
            << "-Xclang -opaque-pointers";
      ShouldRaise = false;
    }
  }
  return ShouldRaise;
}

// clang-offload-bundler is currently generating a 'standardized' target triple.
// Triple's format - Architecture-Vendor-OS-Environment.
// Bundle sections created by clang-offload-bundler contain the 'standardized'
// triple. This routine transforms the triple specified by user as input to this
// 'standardized' format to facilitate checks.
static std::string standardizedTriple(std::string OrigTriple) {
  llvm::Triple t = llvm::Triple(OrigTriple);
  return llvm::Triple(t.getArchName(), t.getVendorName(), t.getOSName(),
                      t.getEnvironmentName())
             .str() +
         "-";
}

=======
>>>>>>> 3cec71f8
static std::optional<llvm::Triple> getOffloadTargetTriple(const Driver &D,
                                                          const ArgList &Args) {
  auto OffloadTargets = Args.getAllArgValues(options::OPT_offload_EQ);
  // Offload compilation flow does not support multiple targets for now. We
  // need the HIPActionBuilder (and possibly the CudaActionBuilder{,Base}too)
  // to support multiple tool chains first.
  switch (OffloadTargets.size()) {
  default:
    D.Diag(diag::err_drv_only_one_offload_target_supported);
    return std::nullopt;
  case 0:
    D.Diag(diag::err_drv_invalid_or_unsupported_offload_target) << "";
    return std::nullopt;
  case 1:
    break;
  }
  return llvm::Triple(OffloadTargets[0]);
}

static std::optional<llvm::Triple>
getNVIDIAOffloadTargetTriple(const Driver &D, const ArgList &Args,
                             const llvm::Triple &HostTriple) {
  if (!Args.hasArg(options::OPT_offload_EQ)) {
    return llvm::Triple(HostTriple.isArch64Bit() ? "nvptx64-nvidia-cuda"
                                                 : "nvptx-nvidia-cuda");
  }
  auto TT = getOffloadTargetTriple(D, Args);
  if (TT && (TT->getArch() == llvm::Triple::spirv32 ||
             TT->getArch() == llvm::Triple::spirv64)) {
    if (Args.hasArg(options::OPT_emit_llvm))
      return TT;
    D.Diag(diag::err_drv_cuda_offload_only_emit_bc);
    return std::nullopt;
  }
  D.Diag(diag::err_drv_invalid_or_unsupported_offload_target) << TT->str();
  return std::nullopt;
}
static std::optional<llvm::Triple>
getHIPOffloadTargetTriple(const Driver &D, const ArgList &Args) {
  if (!Args.hasArg(options::OPT_offload_EQ)) {
    return llvm::Triple("amdgcn-amd-amdhsa"); // Default HIP triple.
  }
  auto TT = getOffloadTargetTriple(D, Args);
  if (!TT)
    return std::nullopt;
  if (TT->getArch() == llvm::Triple::amdgcn &&
      TT->getVendor() == llvm::Triple::AMD &&
      TT->getOS() == llvm::Triple::AMDHSA)
    return TT;
  if (TT->getArch() == llvm::Triple::spirv64)
    return TT;
  D.Diag(diag::err_drv_invalid_or_unsupported_offload_target) << TT->str();
  return std::nullopt;
}

// static
std::string Driver::GetResourcesPath(StringRef BinaryPath,
                                     StringRef CustomResourceDir) {
  // Since the resource directory is embedded in the module hash, it's important
  // that all places that need it call this function, so that they get the
  // exact same string ("a/../b/" and "b/" get different hashes, for example).

  // Dir is bin/ or lib/, depending on where BinaryPath is.
  std::string Dir = std::string(llvm::sys::path::parent_path(BinaryPath));

  SmallString<128> P(Dir);
  if (CustomResourceDir != "") {
    llvm::sys::path::append(P, CustomResourceDir);
  } else {
    // On Windows, libclang.dll is in bin/.
    // On non-Windows, libclang.so/.dylib is in lib/.
    // With a static-library build of libclang, LibClangPath will contain the
    // path of the embedding binary, which for LLVM binaries will be in bin/.
    // ../lib gets us to lib/ in both cases.
    P = llvm::sys::path::parent_path(Dir);
    // This search path is also created in the COFF driver of lld, so any
    // changes here also needs to happen in lld/COFF/Driver.cpp
    llvm::sys::path::append(P, CLANG_INSTALL_LIBDIR_BASENAME, "clang",
                            CLANG_VERSION_MAJOR_STRING);
  }

  return std::string(P.str());
}

Driver::Driver(StringRef ClangExecutable, StringRef TargetTriple,
               DiagnosticsEngine &Diags, std::string Title,
               IntrusiveRefCntPtr<llvm::vfs::FileSystem> VFS)
    : Diags(Diags), VFS(std::move(VFS)), Mode(GCCMode),
      SaveTemps(SaveTempsNone), BitcodeEmbed(EmbedNone),
      Offload(OffloadHostDevice), CXX20HeaderType(HeaderMode_None),
      ModulesModeCXX20(false), LTOMode(LTOK_None), OffloadLTOMode(LTOK_None),
      ClangExecutable(ClangExecutable), SysRoot(DEFAULT_SYSROOT),
      DriverTitle(Title), CCCPrintBindings(false), CCPrintOptions(false),
      CCLogDiagnostics(false), CCGenDiagnostics(false),
      CCPrintProcessStats(false), CCPrintInternalStats(false),
      TargetTriple(TargetTriple), Saver(Alloc), PrependArg(nullptr),
      CheckInputsExist(true), ProbePrecompiled(true),
      SuppressMissingInputWarning(false) {
  // Provide a sane fallback if no VFS is specified.
  if (!this->VFS)
    this->VFS = llvm::vfs::getRealFileSystem();

  Name = std::string(llvm::sys::path::filename(ClangExecutable));
  Dir = std::string(llvm::sys::path::parent_path(ClangExecutable));
  InstalledDir = Dir; // Provide a sensible default installed dir.

  if ((!SysRoot.empty()) && llvm::sys::path::is_relative(SysRoot)) {
    // Prepend InstalledDir if SysRoot is relative
    SmallString<128> P(InstalledDir);
    llvm::sys::path::append(P, SysRoot);
    SysRoot = std::string(P);
  }

#if defined(CLANG_CONFIG_FILE_SYSTEM_DIR)
  SystemConfigDir = CLANG_CONFIG_FILE_SYSTEM_DIR;
#endif
#if defined(CLANG_CONFIG_FILE_USER_DIR)
  {
    SmallString<128> P;
    llvm::sys::fs::expand_tilde(CLANG_CONFIG_FILE_USER_DIR, P);
    UserConfigDir = static_cast<std::string>(P);
  }
#endif

  // Compute the path to the resource directory.
  ResourceDir = GetResourcesPath(ClangExecutable, CLANG_RESOURCE_DIR);
}

void Driver::setDriverMode(StringRef Value) {
  static const std::string OptName =
      getOpts().getOption(options::OPT_driver_mode).getPrefixedName();
  if (auto M = llvm::StringSwitch<std::optional<DriverMode>>(Value)
                   .Case("gcc", GCCMode)
                   .Case("g++", GXXMode)
                   .Case("cpp", CPPMode)
                   .Case("cl", CLMode)
                   .Case("flang", FlangMode)
                   .Case("dxc", DXCMode)
                   .Default(std::nullopt))
    Mode = *M;
  else
    Diag(diag::err_drv_unsupported_option_argument) << OptName << Value;
}

InputArgList Driver::ParseArgStrings(ArrayRef<const char *> ArgStrings,
                                     bool IsClCompatMode,
                                     bool &ContainsError) {
  llvm::PrettyStackTraceString CrashInfo("Command line argument parsing");
  ContainsError = false;

  unsigned IncludedFlagsBitmask;
  unsigned ExcludedFlagsBitmask;
  std::tie(IncludedFlagsBitmask, ExcludedFlagsBitmask) =
      getIncludeExcludeOptionFlagMasks(IsClCompatMode);

  // Make sure that Flang-only options don't pollute the Clang output
  // TODO: Make sure that Clang-only options don't pollute Flang output
  if (!IsFlangMode())
    ExcludedFlagsBitmask |= options::FlangOnlyOption;

  unsigned MissingArgIndex, MissingArgCount;
  InputArgList Args =
      getOpts().ParseArgs(ArgStrings, MissingArgIndex, MissingArgCount,
                          IncludedFlagsBitmask, ExcludedFlagsBitmask);

  // Check for missing argument error.
  if (MissingArgCount) {
    Diag(diag::err_drv_missing_argument)
        << Args.getArgString(MissingArgIndex) << MissingArgCount;
    ContainsError |=
        Diags.getDiagnosticLevel(diag::err_drv_missing_argument,
                                 SourceLocation()) > DiagnosticsEngine::Warning;
  }

  // Check for unsupported options.
  for (const Arg *A : Args) {
    if (A->getOption().hasFlag(options::Unsupported)) {
      Diag(diag::err_drv_unsupported_opt) << A->getAsString(Args);
      ContainsError |= Diags.getDiagnosticLevel(diag::err_drv_unsupported_opt,
                                                SourceLocation()) >
                       DiagnosticsEngine::Warning;
      continue;
    }

    // Deprecated options emit a diagnostic about deprecation, but are still
    // supported until removed. It's possible to have a deprecated option which
    // aliases with a non-deprecated option, so always compute the argument
    // actually used before checking for deprecation.
    const Arg *Used = A;
    while (Used->getAlias())
      Used = Used->getAlias();
    if (Used->getOption().hasFlag(options::Deprecated)) {
      Diag(diag::warn_drv_deprecated_option_release) << Used->getAsString(Args);
      ContainsError |= Diags.getDiagnosticLevel(
                           diag::warn_drv_deprecated_option_release,
                           SourceLocation()) > DiagnosticsEngine::Warning;
    }

    // Warn about -mcpu= without an argument.
    if (A->getOption().matches(options::OPT_mcpu_EQ) && A->containsValue("")) {
      Diag(diag::warn_drv_empty_joined_argument) << A->getAsString(Args);
      ContainsError |= Diags.getDiagnosticLevel(
                           diag::warn_drv_empty_joined_argument,
                           SourceLocation()) > DiagnosticsEngine::Warning;
    }
  }

  for (const Arg *A : Args.filtered(options::OPT_UNKNOWN)) {
    unsigned DiagID;
    auto ArgString = A->getAsString(Args);
    std::string Nearest;
    if (getOpts().findNearest(ArgString, Nearest, IncludedFlagsBitmask,
                              ExcludedFlagsBitmask) > 1) {
      if (!IsCLMode() &&
          getOpts().findExact(ArgString, Nearest, options::CC1Option)) {
        DiagID = diag::err_drv_unknown_argument_with_suggestion;
        Diags.Report(DiagID) << ArgString << "-Xclang " + Nearest;
      } else {
        DiagID = IsCLMode() ? diag::warn_drv_unknown_argument_clang_cl
                            : diag::err_drv_unknown_argument;
        Diags.Report(DiagID) << ArgString;
      }
    } else {
      DiagID = IsCLMode()
                   ? diag::warn_drv_unknown_argument_clang_cl_with_suggestion
                   : diag::err_drv_unknown_argument_with_suggestion;
      Diags.Report(DiagID) << ArgString << Nearest;
    }
    ContainsError |= Diags.getDiagnosticLevel(DiagID, SourceLocation()) >
                     DiagnosticsEngine::Warning;
  }

  for (const Arg *A : Args.filtered(options::OPT_o)) {
    if (ArgStrings[A->getIndex()] == A->getSpelling())
      continue;

    // Warn on joined arguments that are similar to a long argument.
    std::string ArgString = ArgStrings[A->getIndex()];
    std::string Nearest;
    if (getOpts().findExact("-" + ArgString, Nearest, IncludedFlagsBitmask,
                            ExcludedFlagsBitmask))
      Diags.Report(diag::warn_drv_potentially_misspelled_joined_argument)
          << A->getAsString(Args) << Nearest;
  }

  return Args;
}

// Determine which compilation mode we are in. We look for options which
// affect the phase, starting with the earliest phases, and record which
// option we used to determine the final phase.
phases::ID Driver::getFinalPhase(const DerivedArgList &DAL,
                                 Arg **FinalPhaseArg) const {
  Arg *PhaseArg = nullptr;
  phases::ID FinalPhase;

  // -{E,EP,P,M,MM} only run the preprocessor.
  if (CCCIsCPP() || (PhaseArg = DAL.getLastArg(options::OPT_E)) ||
      (PhaseArg = DAL.getLastArg(options::OPT__SLASH_EP)) ||
      (PhaseArg = DAL.getLastArg(options::OPT_M, options::OPT_MM)) ||
      (PhaseArg = DAL.getLastArg(options::OPT__SLASH_P)) ||
      CCGenDiagnostics) {
    FinalPhase = phases::Preprocess;

    // --precompile only runs up to precompilation.
    // Options that cause the output of C++20 compiled module interfaces or
    // header units have the same effect.
  } else if ((PhaseArg = DAL.getLastArg(options::OPT__precompile)) ||
             (PhaseArg = DAL.getLastArg(options::OPT_extract_api)) ||
             (PhaseArg = DAL.getLastArg(options::OPT_fmodule_header,
                                        options::OPT_fmodule_header_EQ))) {
    FinalPhase = phases::Precompile;
    // -{fsyntax-only,-analyze,emit-ast} only run up to the compiler.
  } else if ((PhaseArg = DAL.getLastArg(options::OPT_fsyntax_only)) ||
             (PhaseArg = DAL.getLastArg(options::OPT_print_supported_cpus)) ||
             (PhaseArg = DAL.getLastArg(options::OPT_module_file_info)) ||
             (PhaseArg = DAL.getLastArg(options::OPT_verify_pch)) ||
             (PhaseArg = DAL.getLastArg(options::OPT_rewrite_objc)) ||
             (PhaseArg = DAL.getLastArg(options::OPT_rewrite_legacy_objc)) ||
             (PhaseArg = DAL.getLastArg(options::OPT__migrate)) ||
             (PhaseArg = DAL.getLastArg(options::OPT__analyze)) ||
             (PhaseArg = DAL.getLastArg(options::OPT_emit_ast))) {
    FinalPhase = phases::Compile;

  // -S only runs up to the backend.
  } else if ((PhaseArg = DAL.getLastArg(options::OPT_S)) ||
             (PhaseArg = DAL.getLastArg(options::OPT_fsycl_device_only))) {
    FinalPhase = phases::Backend;

  // -c compilation only runs up to the assembler.
  } else if ((PhaseArg = DAL.getLastArg(options::OPT_c))) {
    FinalPhase = phases::Assemble;

  } else if ((PhaseArg = DAL.getLastArg(options::OPT_emit_interface_stubs))) {
    FinalPhase = phases::IfsMerge;

  // Otherwise do everything.
  } else
    FinalPhase = phases::Link;

  if (FinalPhaseArg)
    *FinalPhaseArg = PhaseArg;

  return FinalPhase;
}

static Arg *MakeInputArg(DerivedArgList &Args, const OptTable &Opts,
                         StringRef Value, bool Claim = true) {
  Arg *A = new Arg(Opts.getOption(options::OPT_INPUT), Value,
                   Args.getBaseArgs().MakeIndex(Value), Value.data());
  Args.AddSynthesizedArg(A);
  if (Claim)
    A->claim();
  return A;
}

DerivedArgList *Driver::TranslateInputArgs(const InputArgList &Args) const {
  const llvm::opt::OptTable &Opts = getOpts();
  DerivedArgList *DAL = new DerivedArgList(Args);

  bool HasNostdlib = Args.hasArg(options::OPT_nostdlib);
  bool HasNostdlibxx = Args.hasArg(options::OPT_nostdlibxx);
  bool HasNodefaultlib = Args.hasArg(options::OPT_nodefaultlibs);
  bool IgnoreUnused = false;
  for (Arg *A : Args) {
    if (IgnoreUnused)
      A->claim();

    if (A->getOption().matches(options::OPT_start_no_unused_arguments)) {
      IgnoreUnused = true;
      continue;
    }
    if (A->getOption().matches(options::OPT_end_no_unused_arguments)) {
      IgnoreUnused = false;
      continue;
    }

    // Unfortunately, we have to parse some forwarding options (-Xassembler,
    // -Xlinker, -Xpreprocessor) because we either integrate their functionality
    // (assembler and preprocessor), or bypass a previous driver ('collect2').

    // Rewrite linker options, to replace --no-demangle with a custom internal
    // option.
    if ((A->getOption().matches(options::OPT_Wl_COMMA) ||
         A->getOption().matches(options::OPT_Xlinker)) &&
        A->containsValue("--no-demangle")) {
      // Add the rewritten no-demangle argument.
      DAL->AddFlagArg(A, Opts.getOption(options::OPT_Z_Xlinker__no_demangle));

      // Add the remaining values as Xlinker arguments.
      for (StringRef Val : A->getValues())
        if (Val != "--no-demangle")
          DAL->AddSeparateArg(A, Opts.getOption(options::OPT_Xlinker), Val);

      continue;
    }

    // Rewrite preprocessor options, to replace -Wp,-MD,FOO which is used by
    // some build systems. We don't try to be complete here because we don't
    // care to encourage this usage model.
    if (A->getOption().matches(options::OPT_Wp_COMMA) &&
        (A->getValue(0) == StringRef("-MD") ||
         A->getValue(0) == StringRef("-MMD"))) {
      // Rewrite to -MD/-MMD along with -MF.
      if (A->getValue(0) == StringRef("-MD"))
        DAL->AddFlagArg(A, Opts.getOption(options::OPT_MD));
      else
        DAL->AddFlagArg(A, Opts.getOption(options::OPT_MMD));
      if (A->getNumValues() == 2)
        DAL->AddSeparateArg(A, Opts.getOption(options::OPT_MF), A->getValue(1));
      continue;
    }

    // Rewrite reserved library names.
    if (A->getOption().matches(options::OPT_l)) {
      StringRef Value = A->getValue();

      // Rewrite unless -nostdlib is present.
      if (!HasNostdlib && !HasNodefaultlib && !HasNostdlibxx &&
          Value == "stdc++") {
        DAL->AddFlagArg(A, Opts.getOption(options::OPT_Z_reserved_lib_stdcxx));
        continue;
      }

      // Rewrite unconditionally.
      if (Value == "cc_kext") {
        DAL->AddFlagArg(A, Opts.getOption(options::OPT_Z_reserved_lib_cckext));
        continue;
      }
    }

    // Pick up inputs via the -- option.
    if (A->getOption().matches(options::OPT__DASH_DASH)) {
      A->claim();
      for (StringRef Val : A->getValues())
        DAL->append(MakeInputArg(*DAL, Opts, Val, false));
      continue;
    }

    if (A->getOption().matches(options::OPT_offload_lib_Group)) {
      if (!A->getNumValues()) {
        Diag(clang::diag::warn_drv_unused_argument) << A->getSpelling();
        continue;
      }
    }

    DAL->append(A);
  }

  // Enforce -static if -miamcu is present.
  if (Args.hasFlag(options::OPT_miamcu, options::OPT_mno_iamcu, false))
    DAL->AddFlagArg(nullptr, Opts.getOption(options::OPT_static));

  // Use of -fintelfpga implies -g
  if (Args.hasArg(options::OPT_fintelfpga)) {
    // if any -gN option is provided, use that.
    if (Arg *A = Args.getLastArg(options::OPT_gN_Group))
      DAL->append(A);
    else
      DAL->AddFlagArg(0, Opts.getOption(options::OPT_g_Flag));
  }

// Add a default value of -mlinker-version=, if one was given and the user
// didn't specify one.
#if defined(HOST_LINK_VERSION)
  if (!Args.hasArg(options::OPT_mlinker_version_EQ) &&
      strlen(HOST_LINK_VERSION) > 0) {
    DAL->AddJoinedArg(0, Opts.getOption(options::OPT_mlinker_version_EQ),
                      HOST_LINK_VERSION);
    DAL->getLastArg(options::OPT_mlinker_version_EQ)->claim();
  }
#endif

  return DAL;
}

/// Compute target triple from args.
///
/// This routine provides the logic to compute a target triple from various
/// args passed to the driver and the default triple string.
static llvm::Triple computeTargetTriple(const Driver &D,
                                        StringRef TargetTriple,
                                        const ArgList &Args,
                                        StringRef DarwinArchName = "") {
  // FIXME: Already done in Compilation *Driver::BuildCompilation
  if (const Arg *A = Args.getLastArg(options::OPT_target))
    TargetTriple = A->getValue();

  llvm::Triple Target(llvm::Triple::normalize(TargetTriple));

  // GNU/Hurd's triples should have been -hurd-gnu*, but were historically made
  // -gnu* only, and we can not change this, so we have to detect that case as
  // being the Hurd OS.
  if (TargetTriple.contains("-unknown-gnu") || TargetTriple.contains("-pc-gnu"))
    Target.setOSName("hurd");

  // Handle Apple-specific options available here.
  if (Target.isOSBinFormatMachO()) {
    // If an explicit Darwin arch name is given, that trumps all.
    if (!DarwinArchName.empty()) {
      tools::darwin::setTripleTypeForMachOArchName(Target, DarwinArchName,
                                                   Args);
      return Target;
    }

    // Handle the Darwin '-arch' flag.
    if (Arg *A = Args.getLastArg(options::OPT_arch)) {
      StringRef ArchName = A->getValue();
      tools::darwin::setTripleTypeForMachOArchName(Target, ArchName, Args);
    }
  }

  // Handle pseudo-target flags '-mlittle-endian'/'-EL' and
  // '-mbig-endian'/'-EB'.
  if (Arg *A = Args.getLastArgNoClaim(options::OPT_mlittle_endian,
                                      options::OPT_mbig_endian)) {
    llvm::Triple T = A->getOption().matches(options::OPT_mlittle_endian)
                         ? Target.getLittleEndianArchVariant()
                         : Target.getBigEndianArchVariant();
    if (T.getArch() != llvm::Triple::UnknownArch) {
      Target = std::move(T);
      Args.claimAllArgs(options::OPT_mlittle_endian, options::OPT_mbig_endian);
    }
  }

  // Skip further flag support on OSes which don't support '-m32' or '-m64'.
  if (Target.getArch() == llvm::Triple::tce ||
      Target.getOS() == llvm::Triple::Minix)
    return Target;

  // On AIX, the env OBJECT_MODE may affect the resulting arch variant.
  if (Target.isOSAIX()) {
    if (std::optional<std::string> ObjectModeValue =
            llvm::sys::Process::GetEnv("OBJECT_MODE")) {
      StringRef ObjectMode = *ObjectModeValue;
      llvm::Triple::ArchType AT = llvm::Triple::UnknownArch;

      if (ObjectMode.equals("64")) {
        AT = Target.get64BitArchVariant().getArch();
      } else if (ObjectMode.equals("32")) {
        AT = Target.get32BitArchVariant().getArch();
      } else {
        D.Diag(diag::err_drv_invalid_object_mode) << ObjectMode;
      }

      if (AT != llvm::Triple::UnknownArch && AT != Target.getArch())
        Target.setArch(AT);
    }
  }

  // The `-maix[32|64]` flags are only valid for AIX targets.
  if (Arg *A = Args.getLastArgNoClaim(options::OPT_maix32, options::OPT_maix64);
      A && !Target.isOSAIX())
    D.Diag(diag::err_drv_unsupported_opt_for_target)
        << A->getAsString(Args) << Target.str();

  // Handle pseudo-target flags '-m64', '-mx32', '-m32' and '-m16'.
  Arg *A = Args.getLastArg(options::OPT_m64, options::OPT_mx32,
                           options::OPT_m32, options::OPT_m16,
                           options::OPT_maix32, options::OPT_maix64);
  if (A) {
    llvm::Triple::ArchType AT = llvm::Triple::UnknownArch;

    if (A->getOption().matches(options::OPT_m64) ||
        A->getOption().matches(options::OPT_maix64)) {
      AT = Target.get64BitArchVariant().getArch();
      if (Target.getEnvironment() == llvm::Triple::GNUX32)
        Target.setEnvironment(llvm::Triple::GNU);
      else if (Target.getEnvironment() == llvm::Triple::MuslX32)
        Target.setEnvironment(llvm::Triple::Musl);
    } else if (A->getOption().matches(options::OPT_mx32) &&
               Target.get64BitArchVariant().getArch() == llvm::Triple::x86_64) {
      AT = llvm::Triple::x86_64;
      if (Target.getEnvironment() == llvm::Triple::Musl)
        Target.setEnvironment(llvm::Triple::MuslX32);
      else
        Target.setEnvironment(llvm::Triple::GNUX32);
    } else if (A->getOption().matches(options::OPT_m32) ||
               A->getOption().matches(options::OPT_maix32)) {
      AT = Target.get32BitArchVariant().getArch();
      if (Target.getEnvironment() == llvm::Triple::GNUX32)
        Target.setEnvironment(llvm::Triple::GNU);
      else if (Target.getEnvironment() == llvm::Triple::MuslX32)
        Target.setEnvironment(llvm::Triple::Musl);
    } else if (A->getOption().matches(options::OPT_m16) &&
               Target.get32BitArchVariant().getArch() == llvm::Triple::x86) {
      AT = llvm::Triple::x86;
      Target.setEnvironment(llvm::Triple::CODE16);
    }

    if (AT != llvm::Triple::UnknownArch && AT != Target.getArch()) {
      Target.setArch(AT);
      if (Target.isWindowsGNUEnvironment())
        toolchains::MinGW::fixTripleArch(D, Target, Args);
    }
  }

  // Handle -miamcu flag.
  if (Args.hasFlag(options::OPT_miamcu, options::OPT_mno_iamcu, false)) {
    if (Target.get32BitArchVariant().getArch() != llvm::Triple::x86)
      D.Diag(diag::err_drv_unsupported_opt_for_target) << "-miamcu"
                                                       << Target.str();

    if (A && !A->getOption().matches(options::OPT_m32))
      D.Diag(diag::err_drv_argument_not_allowed_with)
          << "-miamcu" << A->getBaseArg().getAsString(Args);

    Target.setArch(llvm::Triple::x86);
    Target.setArchName("i586");
    Target.setEnvironment(llvm::Triple::UnknownEnvironment);
    Target.setEnvironmentName("");
    Target.setOS(llvm::Triple::ELFIAMCU);
    Target.setVendor(llvm::Triple::UnknownVendor);
    Target.setVendorName("intel");
  }

  // If target is MIPS adjust the target triple
  // accordingly to provided ABI name.
  if (Target.isMIPS()) {
    if ((A = Args.getLastArg(options::OPT_mabi_EQ))) {
      StringRef ABIName = A->getValue();
      if (ABIName == "32") {
        Target = Target.get32BitArchVariant();
        if (Target.getEnvironment() == llvm::Triple::GNUABI64 ||
            Target.getEnvironment() == llvm::Triple::GNUABIN32)
          Target.setEnvironment(llvm::Triple::GNU);
      } else if (ABIName == "n32") {
        Target = Target.get64BitArchVariant();
        if (Target.getEnvironment() == llvm::Triple::GNU ||
            Target.getEnvironment() == llvm::Triple::GNUABI64)
          Target.setEnvironment(llvm::Triple::GNUABIN32);
      } else if (ABIName == "64") {
        Target = Target.get64BitArchVariant();
        if (Target.getEnvironment() == llvm::Triple::GNU ||
            Target.getEnvironment() == llvm::Triple::GNUABIN32)
          Target.setEnvironment(llvm::Triple::GNUABI64);
      }
    }
  }

  // If target is RISC-V adjust the target triple according to
  // provided architecture name
  if (Target.isRISCV()) {
    if (Args.hasArg(options::OPT_march_EQ) ||
        Args.hasArg(options::OPT_mcpu_EQ)) {
      StringRef ArchName = tools::riscv::getRISCVArch(Args, Target);
      if (ArchName.starts_with_insensitive("rv32"))
        Target.setArch(llvm::Triple::riscv32);
      else if (ArchName.starts_with_insensitive("rv64"))
        Target.setArch(llvm::Triple::riscv64);
    }
  }

  return Target;
}

// Parse the LTO options and record the type of LTO compilation
// based on which -f(no-)?lto(=.*)? or -f(no-)?offload-lto(=.*)?
// option occurs last.
static driver::LTOKind parseLTOMode(Driver &D, const llvm::opt::ArgList &Args,
                                    OptSpecifier OptEq, OptSpecifier OptNeg) {
  if (!Args.hasFlag(OptEq, OptNeg, false))
    return LTOK_None;

  const Arg *A = Args.getLastArg(OptEq);
  StringRef LTOName = A->getValue();

  driver::LTOKind LTOMode = llvm::StringSwitch<LTOKind>(LTOName)
                                .Case("full", LTOK_Full)
                                .Case("thin", LTOK_Thin)
                                .Default(LTOK_Unknown);

  if (LTOMode == LTOK_Unknown) {
    D.Diag(diag::err_drv_unsupported_option_argument)
        << A->getSpelling() << A->getValue();
    return LTOK_None;
  }
  return LTOMode;
}

// Parse the LTO options.
void Driver::setLTOMode(const llvm::opt::ArgList &Args) {
  LTOMode =
      parseLTOMode(*this, Args, options::OPT_flto_EQ, options::OPT_fno_lto);

  OffloadLTOMode = parseLTOMode(*this, Args, options::OPT_foffload_lto_EQ,
                                options::OPT_fno_offload_lto);

  // Try to enable `-foffload-lto=full` if `-fopenmp-target-jit` is on.
  if (Args.hasFlag(options::OPT_fopenmp_target_jit,
                   options::OPT_fno_openmp_target_jit, false)) {
    if (Arg *A = Args.getLastArg(options::OPT_foffload_lto_EQ,
                                 options::OPT_fno_offload_lto))
      if (OffloadLTOMode != LTOK_Full)
        Diag(diag::err_drv_incompatible_options)
            << A->getSpelling() << "-fopenmp-target-jit";
    OffloadLTOMode = LTOK_Full;
  }
}

/// Compute the desired OpenMP runtime from the flags provided.
Driver::OpenMPRuntimeKind Driver::getOpenMPRuntime(const ArgList &Args) const {
  StringRef RuntimeName(CLANG_DEFAULT_OPENMP_RUNTIME);

  const Arg *A = Args.getLastArg(options::OPT_fopenmp_EQ);
  if (A)
    RuntimeName = A->getValue();

  auto RT = llvm::StringSwitch<OpenMPRuntimeKind>(RuntimeName)
                .Case("libomp", OMPRT_OMP)
                .Case("libgomp", OMPRT_GOMP)
                .Case("libiomp5", OMPRT_IOMP5)
                .Default(OMPRT_Unknown);

  if (RT == OMPRT_Unknown) {
    if (A)
      Diag(diag::err_drv_unsupported_option_argument)
          << A->getSpelling() << A->getValue();
    else
      // FIXME: We could use a nicer diagnostic here.
      Diag(diag::err_drv_unsupported_opt) << "-fopenmp";
  }

  return RT;
}

static bool isValidSYCLTriple(llvm::Triple T) {
  // NVPTX is valid for SYCL.
  if (T.isNVPTX())
    return true;

  // AMDGCN is valid for SYCL
  if (T.isAMDGCN())
    return true;

  // Check for invalid SYCL device triple values.
  // Non-SPIR arch.
  if (!T.isSPIR())
    return false;
  // SPIR arch, but has invalid SubArch for AOT.
  StringRef A(T.getArchName());
  if (T.getSubArch() == llvm::Triple::NoSubArch &&
      ((T.getArch() == llvm::Triple::spir && !A.equals("spir")) ||
       (T.getArch() == llvm::Triple::spir64 && !A.equals("spir64"))))
    return false;
  return true;
}

static const char *getDefaultSYCLArch(Compilation &C) {
  if (C.getDefaultToolChain().getTriple().getArch() == llvm::Triple::x86)
    return "spir";
  return "spir64";
}

static bool addSYCLDefaultTriple(Compilation &C,
                                 SmallVectorImpl<llvm::Triple> &SYCLTriples) {
  /// Returns true if a triple is added to SYCLTriples, false otherwise
  if (!C.getDriver().isSYCLDefaultTripleImplied())
    return false;
  if (C.getInputArgs().hasArg(options::OPT_fsycl_force_target_EQ))
    return false;
  for (const auto &SYCLTriple : SYCLTriples) {
    if (SYCLTriple.getSubArch() == llvm::Triple::NoSubArch &&
        SYCLTriple.isSPIR())
      return false;
    // If we encounter a known non-spir* target, do not add the default triple.
    if (SYCLTriple.isNVPTX() || SYCLTriple.isAMDGCN())
      return false;
  }
  // Add the default triple as it was not found.
  llvm::Triple DefaultTriple =
      C.getDriver().MakeSYCLDeviceTriple(getDefaultSYCLArch(C));
  SYCLTriples.insert(SYCLTriples.begin(), DefaultTriple);
  return true;
}

void Driver::CreateOffloadingDeviceToolChains(Compilation &C,
                                              InputList &Inputs) {

  //
  // CUDA/HIP
  //
  // We need to generate a CUDA/HIP toolchain if any of the inputs has a CUDA
  // or HIP type. However, mixed CUDA/HIP compilation is not supported.
  using namespace tools::SYCL;
  bool IsCuda =
      llvm::any_of(Inputs, [](std::pair<types::ID, const llvm::opt::Arg *> &I) {
        return types::isCuda(I.first);
      });
  bool IsHIP =
      llvm::any_of(Inputs,
                   [](std::pair<types::ID, const llvm::opt::Arg *> &I) {
                     return types::isHIP(I.first);
                   }) ||
      C.getInputArgs().hasArg(options::OPT_hip_link);
  if (IsCuda && IsHIP) {
    Diag(clang::diag::err_drv_mix_cuda_hip);
    return;
  }
  if (IsCuda) {
    const ToolChain *HostTC = C.getSingleOffloadToolChain<Action::OFK_Host>();
    const llvm::Triple &HostTriple = HostTC->getTriple();
    auto OFK = Action::OFK_Cuda;
    auto CudaTriple =
        getNVIDIAOffloadTargetTriple(*this, C.getInputArgs(), HostTriple);
    if (!CudaTriple)
      return;
    // Use the CUDA and host triples as the key into the ToolChains map,
    // because the device toolchain we create depends on both.
    auto &CudaTC = ToolChains[CudaTriple->str() + "/" + HostTriple.str()];
    if (!CudaTC) {
      CudaTC = std::make_unique<toolchains::CudaToolChain>(
          *this, *CudaTriple, *HostTC, C.getInputArgs(), OFK);

    // Emit a warning if the detected CUDA version is too new.
    CudaInstallationDetector &CudaInstallation =
          static_cast<toolchains::CudaToolChain &>(*CudaTC).CudaInstallation;
      if (CudaInstallation.isValid())
        CudaInstallation.WarnIfUnsupportedVersion();
    }
    C.addOffloadDeviceToolChain(CudaTC.get(), OFK);
  } else if (IsHIP) {
    if (auto *OMPTargetArg =
            C.getInputArgs().getLastArg(options::OPT_fopenmp_targets_EQ)) {
      Diag(clang::diag::err_drv_unsupported_opt_for_language_mode)
          << OMPTargetArg->getSpelling() << "HIP";
      return;
    }
    const ToolChain *HostTC = C.getSingleOffloadToolChain<Action::OFK_Host>();
    auto OFK = Action::OFK_HIP;
    auto HIPTriple = getHIPOffloadTargetTriple(*this, C.getInputArgs());
    if (!HIPTriple)
      return;
    auto *HIPTC = &getOffloadingDeviceToolChain(C.getInputArgs(), *HIPTriple,
                                                *HostTC, OFK);
    assert(HIPTC && "Could not create offloading device tool chain.");
    C.addOffloadDeviceToolChain(HIPTC, OFK);
  }

  //
  // OpenMP
  //
  // We need to generate an OpenMP toolchain if the user specified targets with
  // the -fopenmp-targets option or used --offload-arch with OpenMP enabled.
  bool IsOpenMPOffloading =
      C.getInputArgs().hasFlag(options::OPT_fopenmp, options::OPT_fopenmp_EQ,
                               options::OPT_fno_openmp, false) &&
      (C.getInputArgs().hasArg(options::OPT_fopenmp_targets_EQ) ||
       C.getInputArgs().hasArg(options::OPT_offload_arch_EQ));
  if (IsOpenMPOffloading) {
    // We expect that -fopenmp-targets is always used in conjunction with the
    // option -fopenmp specifying a valid runtime with offloading support, i.e.
    // libomp or libiomp.
    OpenMPRuntimeKind RuntimeKind = getOpenMPRuntime(C.getInputArgs());
    if (RuntimeKind != OMPRT_OMP && RuntimeKind != OMPRT_IOMP5) {
      Diag(clang::diag::err_drv_expecting_fopenmp_with_fopenmp_targets);
      return;
    }

    llvm::StringMap<llvm::DenseSet<StringRef>> DerivedArchs;
    llvm::StringMap<StringRef> FoundNormalizedTriples;
    std::multiset<StringRef> OpenMPTriples;

    // If the user specified -fopenmp-targets= we create a toolchain for each
    // valid triple. Otherwise, if only --offload-arch= was specified we instead
    // attempt to derive the appropriate toolchains from the arguments.
    if (Arg *OpenMPTargets =
            C.getInputArgs().getLastArg(options::OPT_fopenmp_targets_EQ)) {
      if (OpenMPTargets && !OpenMPTargets->getNumValues()) {
        Diag(clang::diag::warn_drv_empty_joined_argument)
            << OpenMPTargets->getAsString(C.getInputArgs());
        return;
      }
      for (StringRef T : OpenMPTargets->getValues())
        OpenMPTriples.insert(T);
    } else if (C.getInputArgs().hasArg(options::OPT_offload_arch_EQ) &&
               !IsHIP && !IsCuda) {
      const ToolChain *HostTC = C.getSingleOffloadToolChain<Action::OFK_Host>();
      auto AMDTriple = getHIPOffloadTargetTriple(*this, C.getInputArgs());
      auto NVPTXTriple = getNVIDIAOffloadTargetTriple(*this, C.getInputArgs(),
                                                      HostTC->getTriple());

      // Attempt to deduce the offloading triple from the set of architectures.
      // We can only correctly deduce NVPTX / AMDGPU triples currently. We need
      // to temporarily create these toolchains so that we can access tools for
      // inferring architectures.
      llvm::DenseSet<StringRef> Archs;
      if (NVPTXTriple) {
        auto TempTC = std::make_unique<toolchains::CudaToolChain>(
            *this, *NVPTXTriple, *HostTC, C.getInputArgs(), Action::OFK_None);
        for (StringRef Arch : getOffloadArchs(
                 C, C.getArgs(), Action::OFK_OpenMP, &*TempTC, true))
          Archs.insert(Arch);
      }
      if (AMDTriple) {
        auto TempTC = std::make_unique<toolchains::AMDGPUOpenMPToolChain>(
            *this, *AMDTriple, *HostTC, C.getInputArgs());
        for (StringRef Arch : getOffloadArchs(
                 C, C.getArgs(), Action::OFK_OpenMP, &*TempTC, true))
          Archs.insert(Arch);
      }
      if (!AMDTriple && !NVPTXTriple) {
        for (StringRef Arch :
             getOffloadArchs(C, C.getArgs(), Action::OFK_OpenMP, nullptr, true))
          Archs.insert(Arch);
      }

      for (StringRef Arch : Archs) {
        if (NVPTXTriple && IsNVIDIAGpuArch(StringToCudaArch(
                               getProcessorFromTargetID(*NVPTXTriple, Arch)))) {
          DerivedArchs[NVPTXTriple->getTriple()].insert(Arch);
        } else if (AMDTriple &&
                   IsAMDGpuArch(StringToCudaArch(
                       getProcessorFromTargetID(*AMDTriple, Arch)))) {
          DerivedArchs[AMDTriple->getTriple()].insert(Arch);
        } else {
          Diag(clang::diag::err_drv_failed_to_deduce_target_from_arch) << Arch;
          return;
        }
      }

      // If the set is empty then we failed to find a native architecture.
      if (Archs.empty()) {
        Diag(clang::diag::err_drv_failed_to_deduce_target_from_arch)
            << "native";
        return;
      }

      for (const auto &TripleAndArchs : DerivedArchs)
        OpenMPTriples.insert(TripleAndArchs.first());
    }

    for (StringRef Val : OpenMPTriples) {
      llvm::Triple TT(ToolChain::getOpenMPTriple(Val));
      std::string NormalizedName = TT.normalize();

      // Make sure we don't have a duplicate triple.
      auto Duplicate = FoundNormalizedTriples.find(NormalizedName);
      if (Duplicate != FoundNormalizedTriples.end()) {
        Diag(clang::diag::warn_drv_omp_offload_target_duplicate)
            << Val << Duplicate->second;
        continue;
      }

      // Store the current triple so that we can check for duplicates in the
      // following iterations.
      FoundNormalizedTriples[NormalizedName] = Val;

      // If the specified target is invalid, emit a diagnostic.
      if (TT.getArch() == llvm::Triple::UnknownArch)
        Diag(clang::diag::err_drv_invalid_omp_target) << Val;
      else {
        const ToolChain *TC;
        // Device toolchains have to be selected differently. They pair host
        // and device in their implementation.
        if (TT.isNVPTX() || TT.isAMDGCN()) {
          const ToolChain *HostTC =
              C.getSingleOffloadToolChain<Action::OFK_Host>();
          assert(HostTC && "Host toolchain should be always defined.");
          auto &DeviceTC =
              ToolChains[TT.str() + "/" + HostTC->getTriple().normalize()];
          if (!DeviceTC) {
            if (TT.isNVPTX())
              DeviceTC = std::make_unique<toolchains::CudaToolChain>(
                  *this, TT, *HostTC, C.getInputArgs(), Action::OFK_OpenMP);
            else if (TT.isAMDGCN())
              DeviceTC = std::make_unique<toolchains::AMDGPUOpenMPToolChain>(
                  *this, TT, *HostTC, C.getInputArgs());
            else
              assert(DeviceTC && "Device toolchain not defined.");
          }

          TC = DeviceTC.get();
        } else
          TC = &getToolChain(C.getInputArgs(), TT);
        C.addOffloadDeviceToolChain(TC, Action::OFK_OpenMP);
        if (DerivedArchs.contains(TT.getTriple()))
          KnownArchs[TC] = DerivedArchs[TT.getTriple()];
      }
    }
  } else if (C.getInputArgs().hasArg(options::OPT_fopenmp_targets_EQ)) {
    Diag(clang::diag::err_drv_expecting_fopenmp_with_fopenmp_targets);
    return;
  }

  //
  // SYCL
  //
  // We need to generate a SYCL toolchain if the user specified targets with
  // the -fsycl-targets, -fsycl-add-targets or -fsycl-link-targets option.
  // If -fsycl is supplied without any of these we will assume SPIR-V.
  // Use of -fsycl-device-only overrides -fsycl.
  bool HasValidSYCLRuntime =
      C.getInputArgs().hasFlag(options::OPT_fsycl, options::OPT_fno_sycl,
                               false) ||
      C.getInputArgs().hasArg(options::OPT_fsycl_device_only);

  // A mechanism for retrieving SYCL-specific options, erroring out
  // if SYCL offloading wasn't enabled prior to that
  auto getArgRequiringSYCLRuntime = [&](OptSpecifier OptId) -> Arg * {
    Arg *SYCLArg = C.getInputArgs().getLastArg(OptId);
    if (SYCLArg && !HasValidSYCLRuntime) {
      Diag(clang::diag::err_drv_expecting_fsycl_with_sycl_opt)
          // Dropping the '=' symbol, which would otherwise pollute
          // the diagnostics for the most of options
          << SYCLArg->getSpelling().split('=').first;
      return nullptr;
    }
    return SYCLArg;
  };

  Arg *SYCLTargets = getArgRequiringSYCLRuntime(options::OPT_fsycl_targets_EQ);
  Arg *SYCLLinkTargets =
      getArgRequiringSYCLRuntime(options::OPT_fsycl_link_targets_EQ);
  Arg *SYCLAddTargets =
      getArgRequiringSYCLRuntime(options::OPT_fsycl_add_targets_EQ);
  Arg *SYCLLink = getArgRequiringSYCLRuntime(options::OPT_fsycl_link_EQ);
  Arg *SYCLfpga = getArgRequiringSYCLRuntime(options::OPT_fintelfpga);
  // Check if -fsycl-host-compiler is used in conjunction with -fsycl.
  Arg *SYCLHostCompiler =
      getArgRequiringSYCLRuntime(options::OPT_fsycl_host_compiler_EQ);
  Arg *SYCLHostCompilerOptions =
      getArgRequiringSYCLRuntime(options::OPT_fsycl_host_compiler_options_EQ);

  // -fsycl-targets cannot be used with -fsycl-link-targets
  if (SYCLTargets && SYCLLinkTargets)
    Diag(clang::diag::err_drv_option_conflict)
        << SYCLTargets->getSpelling() << SYCLLinkTargets->getSpelling();
  // -fsycl-link-targets and -fsycl-add-targets cannot be used together
  if (SYCLLinkTargets && SYCLAddTargets)
    Diag(clang::diag::err_drv_option_conflict)
        << SYCLLinkTargets->getSpelling() << SYCLAddTargets->getSpelling();
  // -fsycl-link-targets is not allowed with -fsycl-link
  if (SYCLLinkTargets && SYCLLink)
    Diag(clang::diag::err_drv_option_conflict)
        << SYCLLink->getSpelling() << SYCLLinkTargets->getSpelling();
  // -fsycl-targets cannot be used with -fintelfpga
  if (SYCLTargets && SYCLfpga)
    Diag(clang::diag::err_drv_option_conflict)
        << SYCLTargets->getSpelling() << SYCLfpga->getSpelling();
  // -fsycl-host-compiler-options cannot be used without -fsycl-host-compiler
  if (SYCLHostCompilerOptions && !SYCLHostCompiler)
    Diag(clang::diag::warn_drv_opt_requires_opt)
        << SYCLHostCompilerOptions->getSpelling().split('=').first
        << "-fsycl-host-compiler";

  auto argSYCLIncompatible = [&](OptSpecifier OptId) {
    if (!HasValidSYCLRuntime)
      return;
    if (Arg *IncompatArg = C.getInputArgs().getLastArg(OptId))
      Diag(clang::diag::err_drv_fsycl_unsupported_with_opt)
          << IncompatArg->getSpelling();
  };
  // -static-libstdc++ is not compatible with -fsycl.
  argSYCLIncompatible(options::OPT_static_libstdcxx);
  // -ffreestanding cannot be used with -fsycl
  argSYCLIncompatible(options::OPT_ffreestanding);

  // Diagnose incorrect inputs to SYCL options.
  // FIXME: Since the option definition includes the list of possible values,
  // the validation must be automatic, not requiring separate disjointed code
  // blocks accross the driver code. Long-term, the detection of incorrect
  // values must happen at the level of TableGen and Arg class design, with
  // Compilation/Driver class constructors handling the driver-specific
  // diagnostic output.
  auto checkSingleArgValidity = [&](Arg *A,
                                    SmallVector<StringRef, 4> AllowedValues) {
    if (!A)
      return;
    const char *ArgValue = A->getValue();
    for (const StringRef AllowedValue : AllowedValues)
      if (AllowedValue.equals(ArgValue))
        return;
    Diag(clang::diag::err_drv_invalid_argument_to_option)
        << ArgValue << A->getOption().getName();
  };
  Arg *DeviceCodeSplit =
      C.getInputArgs().getLastArg(options::OPT_fsycl_device_code_split_EQ);
  checkSingleArgValidity(SYCLLink, {"early", "image"});
  checkSingleArgValidity(DeviceCodeSplit,
                         {"per_kernel", "per_source", "auto", "off"});

  Arg *SYCLForceTarget =
      getArgRequiringSYCLRuntime(options::OPT_fsycl_force_target_EQ);
  if (SYCLForceTarget) {
    StringRef Val(SYCLForceTarget->getValue());
    llvm::Triple TT(MakeSYCLDeviceTriple(Val));
    if (!isValidSYCLTriple(TT))
      Diag(clang::diag::err_drv_invalid_sycl_target) << Val;
  }
  bool HasSYCLTargetsOption = SYCLTargets || SYCLLinkTargets || SYCLAddTargets;

  llvm::StringMap<StringRef> FoundNormalizedTriples;
  llvm::SmallVector<llvm::Triple, 4> UniqueSYCLTriplesVec;
  if (HasSYCLTargetsOption) {
    // At this point, we know we have a valid combination
    // of -fsycl*target options passed
    Arg *SYCLTargetsValues = SYCLTargets ? SYCLTargets : SYCLLinkTargets;
    if (SYCLTargetsValues) {
      if (SYCLTargetsValues->getNumValues()) {

        // Multiple targets are currently not supported when using
        // -fsycl-force-target as the bundler does not allow for multiple
        // outputs of the same target.
        if (SYCLForceTarget && SYCLTargetsValues->getNumValues() > 1)
          Diag(clang::diag::err_drv_multiple_target_with_forced_target)
              << SYCLTargetsValues->getAsString(C.getInputArgs())
              << SYCLForceTarget->getAsString(C.getInputArgs());

        for (StringRef Val : SYCLTargetsValues->getValues()) {
          StringRef UserTargetName(Val);
          if (auto Device = gen::isGPUTarget<gen::IntelGPU>(Val)) {
            if (Device->empty()) {
              Diag(clang::diag::err_drv_invalid_sycl_target) << Val;
              continue;
            }
            UserTargetName = "spir64_gen";
          } else if (auto Device = gen::isGPUTarget<gen::NvidiaGPU>(Val)) {
            if (Device->empty()) {
              Diag(clang::diag::err_drv_invalid_sycl_target) << Val;
              continue;
            }
            UserTargetName = "nvptx64-nvidia-cuda";
          } else if (auto Device = gen::isGPUTarget<gen::AmdGPU>(Val)) {
            if (Device->empty()) {
              Diag(clang::diag::err_drv_invalid_sycl_target) << Val;
              continue;
            }
            UserTargetName = "amdgcn-amd-amdhsa";
          } else if (Val == "native_cpu") {
            const ToolChain *HostTC =
                C.getSingleOffloadToolChain<Action::OFK_Host>();
            llvm::Triple HostTriple = HostTC->getTriple();
            UniqueSYCLTriplesVec.push_back(HostTriple);
            continue;
          }

          if (!isValidSYCLTriple(MakeSYCLDeviceTriple(UserTargetName))) {
            Diag(clang::diag::err_drv_invalid_sycl_target) << Val;
            continue;
          }

          // Make sure we don't have a duplicate triple.
          std::string NormalizedName = MakeSYCLDeviceTriple(Val).normalize();
          auto Duplicate = FoundNormalizedTriples.find(NormalizedName);
          if (Duplicate != FoundNormalizedTriples.end()) {
            Diag(clang::diag::warn_drv_sycl_offload_target_duplicate)
                << Val << Duplicate->second;
            continue;
          }

          // Store the current triple so that we can check for duplicates in
          // the following iterations.
          FoundNormalizedTriples[NormalizedName] = Val;
          UniqueSYCLTriplesVec.push_back(MakeSYCLDeviceTriple(UserTargetName));
        }
        addSYCLDefaultTriple(C, UniqueSYCLTriplesVec);
      } else
        Diag(clang::diag::warn_drv_empty_joined_argument)
            << SYCLTargetsValues->getAsString(C.getInputArgs());
    }
    // -fsycl-add-targets is a list of paired items (Triple and file) which are
    // gathered and used to be linked into the final device binary. This can
    // be used with -fsycl-targets to put together the final conglomerate binary
    if (SYCLAddTargets) {
      if (SYCLAddTargets->getNumValues()) {
        // Use of -fsycl-add-targets adds additional files to the SYCL device
        // link step.  Regular offload processing occurs below
        for (StringRef Val : SYCLAddTargets->getValues()) {
          // Parse out the Triple and Input (triple:binary) and create a
          // ToolChain for each entry.
          // The expected format is 'triple:file', any other format will
          // not be accepted.
          std::pair<StringRef, StringRef> I = Val.split(':');
          if (!I.first.empty() && !I.second.empty()) {
            llvm::Triple TT(I.first);
            if (!isValidSYCLTriple(TT)) {
              Diag(clang::diag::err_drv_invalid_sycl_target) << I.first;
              continue;
            }
            std::string NormalizedName = TT.normalize();

            // Make sure we don't have a duplicate triple.
            auto Duplicate = FoundNormalizedTriples.find(NormalizedName);
            if (Duplicate != FoundNormalizedTriples.end())
              // The toolchain for this triple was already created
              continue;

            // Store the current triple so that we can check for duplicates in
            // the following iterations.
            FoundNormalizedTriples[NormalizedName] = Val;
            UniqueSYCLTriplesVec.push_back(TT);
          } else {
            // No colon found, do not use the input
            C.getDriver().Diag(diag::err_drv_unsupported_option_argument)
                << SYCLAddTargets->getSpelling() << Val;
          }
        }
      } else
        Diag(clang::diag::warn_drv_empty_joined_argument)
            << SYCLAddTargets->getAsString(C.getInputArgs());
    }
  } else {
    // If -fsycl is supplied without -fsycl-*targets we will assume SPIR-V
    // unless -fintelfpga is supplied, which uses SPIR-V with fpga AOT.
    // For -fsycl-device-only, we also setup the implied triple as needed.
    if (HasValidSYCLRuntime) {
      StringRef SYCLTargetArch = getDefaultSYCLArch(C);
      if (SYCLfpga)
        // Triple for -fintelfpga is spir64_fpga.
        SYCLTargetArch = "spir64_fpga";
      UniqueSYCLTriplesVec.push_back(MakeSYCLDeviceTriple(SYCLTargetArch));
      addSYCLDefaultTriple(C, UniqueSYCLTriplesVec);
    }
  }
  // -fno-sycl-libspirv flag is reserved for very unusual cases where the
  // libspirv library is not linked when using CUDA/HIP: so output appropriate
  // warnings.
  if (C.getInputArgs().hasArg(options::OPT_fno_sycl_libspirv)) {
    for (auto &TT : UniqueSYCLTriplesVec) {
      if (TT.isNVPTX() || TT.isAMDGCN()) {
        Diag(diag::warn_flag_no_sycl_libspirv) << TT.getTriple();
      } else {
        Diag(diag::warn_drv_unsupported_option_for_target)
            << "-fno-sycl-libspirv" << TT.getTriple();
      }
    }
  }
  // Define macros associated with `any_device_has/all_devices_have` according
  // to the aspects defined in the DeviceConfigFile for the SYCL targets.
  populateSYCLDeviceTraitsMacrosArgs(C.getInputArgs(), UniqueSYCLTriplesVec);
  // We'll need to use the SYCL and host triples as the key into
  // getOffloadingDeviceToolChain, because the device toolchains we're
  // going to create will depend on both.
  const ToolChain *HostTC = C.getSingleOffloadToolChain<Action::OFK_Host>();
  for (auto &TT : UniqueSYCLTriplesVec) {
    auto SYCLTC = &getOffloadingDeviceToolChain(C.getInputArgs(), TT, *HostTC,
                                                Action::OFK_SYCL);
    C.addOffloadDeviceToolChain(SYCLTC, Action::OFK_SYCL);
  }

  //
  // TODO: Add support for other offloading programming models here.
  //
}

static void appendOneArg(InputArgList &Args, const Arg *Opt,
                         const Arg *BaseArg) {
  // The args for config files or /clang: flags belong to different InputArgList
  // objects than Args. This copies an Arg from one of those other InputArgLists
  // to the ownership of Args.
  unsigned Index = Args.MakeIndex(Opt->getSpelling());
  Arg *Copy = new llvm::opt::Arg(Opt->getOption(), Args.getArgString(Index),
                                 Index, BaseArg);
  Copy->getValues() = Opt->getValues();
  if (Opt->isClaimed())
    Copy->claim();
  Copy->setOwnsValues(Opt->getOwnsValues());
  Opt->setOwnsValues(false);
  Args.append(Copy);
}

bool Driver::readConfigFile(StringRef FileName,
                            llvm::cl::ExpansionContext &ExpCtx) {
  // Try opening the given file.
  auto Status = getVFS().status(FileName);
  if (!Status) {
    Diag(diag::err_drv_cannot_open_config_file)
        << FileName << Status.getError().message();
    return true;
  }
  if (Status->getType() != llvm::sys::fs::file_type::regular_file) {
    Diag(diag::err_drv_cannot_open_config_file)
        << FileName << "not a regular file";
    return true;
  }

  // Try reading the given file.
  SmallVector<const char *, 32> NewCfgArgs;
  if (llvm::Error Err = ExpCtx.readConfigFile(FileName, NewCfgArgs)) {
    Diag(diag::err_drv_cannot_read_config_file)
        << FileName << toString(std::move(Err));
    return true;
  }

  // Read options from config file.
  llvm::SmallString<128> CfgFileName(FileName);
  llvm::sys::path::native(CfgFileName);
  bool ContainErrors;
  std::unique_ptr<InputArgList> NewOptions = std::make_unique<InputArgList>(
      ParseArgStrings(NewCfgArgs, IsCLMode(), ContainErrors));
  if (ContainErrors)
    return true;

  // Claim all arguments that come from a configuration file so that the driver
  // does not warn on any that is unused.
  for (Arg *A : *NewOptions)
    A->claim();

  if (!CfgOptions)
    CfgOptions = std::move(NewOptions);
  else {
    // If this is a subsequent config file, append options to the previous one.
    for (auto *Opt : *NewOptions) {
      const Arg *BaseArg = &Opt->getBaseArg();
      if (BaseArg == Opt)
        BaseArg = nullptr;
      appendOneArg(*CfgOptions, Opt, BaseArg);
    }
  }
  ConfigFiles.push_back(std::string(CfgFileName));
  return false;
}

bool Driver::loadConfigFiles() {
  llvm::cl::ExpansionContext ExpCtx(Saver.getAllocator(),
                                    llvm::cl::tokenizeConfigFile);
  ExpCtx.setVFS(&getVFS());

  // Process options that change search path for config files.
  if (CLOptions) {
    if (CLOptions->hasArg(options::OPT_config_system_dir_EQ)) {
      SmallString<128> CfgDir;
      CfgDir.append(
          CLOptions->getLastArgValue(options::OPT_config_system_dir_EQ));
      if (CfgDir.empty() || getVFS().makeAbsolute(CfgDir))
        SystemConfigDir.clear();
      else
        SystemConfigDir = static_cast<std::string>(CfgDir);
    }
    if (CLOptions->hasArg(options::OPT_config_user_dir_EQ)) {
      SmallString<128> CfgDir;
      llvm::sys::fs::expand_tilde(
          CLOptions->getLastArgValue(options::OPT_config_user_dir_EQ), CfgDir);
      if (CfgDir.empty() || getVFS().makeAbsolute(CfgDir))
        UserConfigDir.clear();
      else
        UserConfigDir = static_cast<std::string>(CfgDir);
    }
  }

  // Prepare list of directories where config file is searched for.
  StringRef CfgFileSearchDirs[] = {UserConfigDir, SystemConfigDir, Dir};
  ExpCtx.setSearchDirs(CfgFileSearchDirs);

  // First try to load configuration from the default files, return on error.
  if (loadDefaultConfigFiles(ExpCtx))
    return true;

  // Then load configuration files specified explicitly.
  SmallString<128> CfgFilePath;
  if (CLOptions) {
    for (auto CfgFileName : CLOptions->getAllArgValues(options::OPT_config)) {
      // If argument contains directory separator, treat it as a path to
      // configuration file.
      if (llvm::sys::path::has_parent_path(CfgFileName)) {
        CfgFilePath.assign(CfgFileName);
        if (llvm::sys::path::is_relative(CfgFilePath)) {
          if (getVFS().makeAbsolute(CfgFilePath)) {
            Diag(diag::err_drv_cannot_open_config_file)
                << CfgFilePath << "cannot get absolute path";
            return true;
          }
        }
      } else if (!ExpCtx.findConfigFile(CfgFileName, CfgFilePath)) {
        // Report an error that the config file could not be found.
        Diag(diag::err_drv_config_file_not_found) << CfgFileName;
        for (const StringRef &SearchDir : CfgFileSearchDirs)
          if (!SearchDir.empty())
            Diag(diag::note_drv_config_file_searched_in) << SearchDir;
        return true;
      }

      // Try to read the config file, return on error.
      if (readConfigFile(CfgFilePath, ExpCtx))
        return true;
    }
  }

  // No error occurred.
  return false;
}

bool Driver::loadDefaultConfigFiles(llvm::cl::ExpansionContext &ExpCtx) {
  // Disable default config if CLANG_NO_DEFAULT_CONFIG is set to a non-empty
  // value.
  if (const char *NoConfigEnv = ::getenv("CLANG_NO_DEFAULT_CONFIG")) {
    if (*NoConfigEnv)
      return false;
  }
  if (CLOptions && CLOptions->hasArg(options::OPT_no_default_config))
    return false;

  std::string RealMode = getExecutableForDriverMode(Mode);
  std::string Triple;

  // If name prefix is present, no --target= override was passed via CLOptions
  // and the name prefix is not a valid triple, force it for backwards
  // compatibility.
  if (!ClangNameParts.TargetPrefix.empty() &&
      computeTargetTriple(*this, "/invalid/", *CLOptions).str() ==
          "/invalid/") {
    llvm::Triple PrefixTriple{ClangNameParts.TargetPrefix};
    if (PrefixTriple.getArch() == llvm::Triple::UnknownArch ||
        PrefixTriple.isOSUnknown())
      Triple = PrefixTriple.str();
  }

  // Otherwise, use the real triple as used by the driver.
  if (Triple.empty()) {
    llvm::Triple RealTriple =
        computeTargetTriple(*this, TargetTriple, *CLOptions);
    Triple = RealTriple.str();
    assert(!Triple.empty());
  }

  // Search for config files in the following order:
  // 1. <triple>-<mode>.cfg using real driver mode
  //    (e.g. i386-pc-linux-gnu-clang++.cfg).
  // 2. <triple>-<mode>.cfg using executable suffix
  //    (e.g. i386-pc-linux-gnu-clang-g++.cfg for *clang-g++).
  // 3. <triple>.cfg + <mode>.cfg using real driver mode
  //    (e.g. i386-pc-linux-gnu.cfg + clang++.cfg).
  // 4. <triple>.cfg + <mode>.cfg using executable suffix
  //    (e.g. i386-pc-linux-gnu.cfg + clang-g++.cfg for *clang-g++).

  // Try loading <triple>-<mode>.cfg, and return if we find a match.
  SmallString<128> CfgFilePath;
  std::string CfgFileName = Triple + '-' + RealMode + ".cfg";
  if (ExpCtx.findConfigFile(CfgFileName, CfgFilePath))
    return readConfigFile(CfgFilePath, ExpCtx);

  bool TryModeSuffix = !ClangNameParts.ModeSuffix.empty() &&
                       ClangNameParts.ModeSuffix != RealMode;
  if (TryModeSuffix) {
    CfgFileName = Triple + '-' + ClangNameParts.ModeSuffix + ".cfg";
    if (ExpCtx.findConfigFile(CfgFileName, CfgFilePath))
      return readConfigFile(CfgFilePath, ExpCtx);
  }

  // Try loading <mode>.cfg, and return if loading failed.  If a matching file
  // was not found, still proceed on to try <triple>.cfg.
  CfgFileName = RealMode + ".cfg";
  if (ExpCtx.findConfigFile(CfgFileName, CfgFilePath)) {
    if (readConfigFile(CfgFilePath, ExpCtx))
      return true;
  } else if (TryModeSuffix) {
    CfgFileName = ClangNameParts.ModeSuffix + ".cfg";
    if (ExpCtx.findConfigFile(CfgFileName, CfgFilePath) &&
        readConfigFile(CfgFilePath, ExpCtx))
      return true;
  }

  // Try loading <triple>.cfg and return if we find a match.
  CfgFileName = Triple + ".cfg";
  if (ExpCtx.findConfigFile(CfgFileName, CfgFilePath))
    return readConfigFile(CfgFilePath, ExpCtx);

  // If we were unable to find a config file deduced from executable name,
  // that is not an error.
  return false;
}

Compilation *Driver::BuildCompilation(ArrayRef<const char *> ArgList) {
  llvm::PrettyStackTraceString CrashInfo("Compilation construction");

  // FIXME: Handle environment options which affect driver behavior, somewhere
  // (client?). GCC_EXEC_PREFIX, LPATH, CC_PRINT_OPTIONS.

  // We look for the driver mode option early, because the mode can affect
  // how other options are parsed.

  auto DriverMode = getDriverMode(ClangExecutable, ArgList.slice(1));
  if (!DriverMode.empty())
    setDriverMode(DriverMode);

  // FIXME: What are we going to do with -V and -b?

  // Arguments specified in command line.
  bool ContainsError;
  CLOptions = std::make_unique<InputArgList>(
      ParseArgStrings(ArgList.slice(1), IsCLMode(), ContainsError));

  // Try parsing configuration file.
  if (!ContainsError)
    ContainsError = loadConfigFiles();
  bool HasConfigFile = !ContainsError && (CfgOptions.get() != nullptr);

  // All arguments, from both config file and command line.
  InputArgList Args = std::move(HasConfigFile ? std::move(*CfgOptions)
                                              : std::move(*CLOptions));

  if (HasConfigFile)
    for (auto *Opt : *CLOptions) {
      if (Opt->getOption().matches(options::OPT_config))
        continue;
      const Arg *BaseArg = &Opt->getBaseArg();
      if (BaseArg == Opt)
        BaseArg = nullptr;
      appendOneArg(Args, Opt, BaseArg);
    }

  // In CL mode, look for any pass-through arguments
  if (IsCLMode() && !ContainsError) {
    SmallVector<const char *, 16> CLModePassThroughArgList;
    for (const auto *A : Args.filtered(options::OPT__SLASH_clang)) {
      A->claim();
      CLModePassThroughArgList.push_back(A->getValue());
    }

    if (!CLModePassThroughArgList.empty()) {
      // Parse any pass through args using default clang processing rather
      // than clang-cl processing.
      auto CLModePassThroughOptions = std::make_unique<InputArgList>(
          ParseArgStrings(CLModePassThroughArgList, false, ContainsError));

      if (!ContainsError)
        for (auto *Opt : *CLModePassThroughOptions) {
          appendOneArg(Args, Opt, nullptr);
        }
    }
  }

  if (Args.hasFlag(options::OPT_fsycl, options::OPT_fno_sycl, false) &&
      CCCIsCC())
    setDriverMode("g++");

  // Check for working directory option before accessing any files
  if (Arg *WD = Args.getLastArg(options::OPT_working_directory))
    if (VFS->setCurrentWorkingDirectory(WD->getValue()))
      Diag(diag::err_drv_unable_to_set_working_directory) << WD->getValue();

  // FIXME: This stuff needs to go into the Compilation, not the driver.
  bool CCCPrintPhases;

  // -canonical-prefixes, -no-canonical-prefixes are used very early in main.
  Args.ClaimAllArgs(options::OPT_canonical_prefixes);
  Args.ClaimAllArgs(options::OPT_no_canonical_prefixes);

  // f(no-)integated-cc1 is also used very early in main.
  Args.ClaimAllArgs(options::OPT_fintegrated_cc1);
  Args.ClaimAllArgs(options::OPT_fno_integrated_cc1);

  // Ignore -pipe.
  Args.ClaimAllArgs(options::OPT_pipe);

  // Extract -ccc args.
  //
  // FIXME: We need to figure out where this behavior should live. Most of it
  // should be outside in the client; the parts that aren't should have proper
  // options, either by introducing new ones or by overloading gcc ones like -V
  // or -b.
  CCCPrintPhases = Args.hasArg(options::OPT_ccc_print_phases);
  CCCPrintBindings = Args.hasArg(options::OPT_ccc_print_bindings);
  if (const Arg *A = Args.getLastArg(options::OPT_ccc_gcc_name))
    CCCGenericGCCName = A->getValue();

  // Process -fproc-stat-report options.
  if (const Arg *A = Args.getLastArg(options::OPT_fproc_stat_report_EQ)) {
    CCPrintProcessStats = true;
    CCPrintStatReportFilename = A->getValue();
  }
  if (Args.hasArg(options::OPT_fproc_stat_report))
    CCPrintProcessStats = true;

  // FIXME: TargetTriple is used by the target-prefixed calls to as/ld
  // and getToolChain is const.
  if (IsCLMode()) {
    // clang-cl targets MSVC-style Win32.
    llvm::Triple T(TargetTriple);
    T.setOS(llvm::Triple::Win32);
    T.setVendor(llvm::Triple::PC);
    T.setEnvironment(llvm::Triple::MSVC);
    T.setObjectFormat(llvm::Triple::COFF);
    if (Args.hasArg(options::OPT__SLASH_arm64EC))
      T.setArch(llvm::Triple::aarch64, llvm::Triple::AArch64SubArch_arm64ec);
    TargetTriple = T.str();
  } else if (IsDXCMode()) {
    // Build TargetTriple from target_profile option for clang-dxc.
    if (const Arg *A = Args.getLastArg(options::OPT_target_profile)) {
      StringRef TargetProfile = A->getValue();
      if (auto Triple =
              toolchains::HLSLToolChain::parseTargetProfile(TargetProfile))
        TargetTriple = *Triple;
      else
        Diag(diag::err_drv_invalid_directx_shader_module) << TargetProfile;

      A->claim();
    } else {
      Diag(diag::err_drv_dxc_missing_target_profile);
    }
  }

  if (const Arg *A = Args.getLastArg(options::OPT_target))
    TargetTriple = A->getValue();
  if (const Arg *A = Args.getLastArg(options::OPT_ccc_install_dir))
    Dir = InstalledDir = A->getValue();
  for (const Arg *A : Args.filtered(options::OPT_B)) {
    A->claim();
    PrefixDirs.push_back(A->getValue(0));
  }
  if (std::optional<std::string> CompilerPathValue =
          llvm::sys::Process::GetEnv("COMPILER_PATH")) {
    StringRef CompilerPath = *CompilerPathValue;
    while (!CompilerPath.empty()) {
      std::pair<StringRef, StringRef> Split =
          CompilerPath.split(llvm::sys::EnvPathSeparator);
      PrefixDirs.push_back(std::string(Split.first));
      CompilerPath = Split.second;
    }
  }
  if (const Arg *A = Args.getLastArg(options::OPT__sysroot_EQ))
    SysRoot = A->getValue();
  if (const Arg *A = Args.getLastArg(options::OPT__dyld_prefix_EQ))
    DyldPrefix = A->getValue();

  if (const Arg *A = Args.getLastArg(options::OPT_resource_dir))
    ResourceDir = A->getValue();

  if (const Arg *A = Args.getLastArg(options::OPT_save_temps_EQ)) {
    SaveTemps = llvm::StringSwitch<SaveTempsMode>(A->getValue())
                    .Case("cwd", SaveTempsCwd)
                    .Case("obj", SaveTempsObj)
                    .Default(SaveTempsCwd);
  }

  if (const Arg *A = Args.getLastArg(options::OPT_offload_host_only,
                                     options::OPT_offload_device_only,
                                     options::OPT_offload_host_device)) {
    if (A->getOption().matches(options::OPT_offload_host_only))
      Offload = OffloadHost;
    else if (A->getOption().matches(options::OPT_offload_device_only))
      Offload = OffloadDevice;
    else
      Offload = OffloadHostDevice;
  }

  setLTOMode(Args);

  // Process -fembed-bitcode= flags.
  if (Arg *A = Args.getLastArg(options::OPT_fembed_bitcode_EQ)) {
    StringRef Name = A->getValue();
    unsigned Model = llvm::StringSwitch<unsigned>(Name)
        .Case("off", EmbedNone)
        .Case("all", EmbedBitcode)
        .Case("bitcode", EmbedBitcode)
        .Case("marker", EmbedMarker)
        .Default(~0U);
    if (Model == ~0U) {
      Diags.Report(diag::err_drv_invalid_value) << A->getAsString(Args)
                                                << Name;
    } else
      BitcodeEmbed = static_cast<BitcodeEmbedMode>(Model);
  }

  // Remove existing compilation database so that each job can append to it.
  if (Arg *A = Args.getLastArg(options::OPT_MJ))
    llvm::sys::fs::remove(A->getValue());

  // Setting up the jobs for some precompile cases depends on whether we are
  // treating them as PCH, implicit modules or C++20 ones.
  // TODO: inferring the mode like this seems fragile (it meets the objective
  // of not requiring anything new for operation, however).
  const Arg *Std = Args.getLastArg(options::OPT_std_EQ);
  ModulesModeCXX20 =
      !Args.hasArg(options::OPT_fmodules) && Std &&
      (Std->containsValue("c++20") || Std->containsValue("c++2a") ||
       Std->containsValue("c++23") || Std->containsValue("c++2b") ||
       Std->containsValue("c++26") || Std->containsValue("c++2c") ||
       Std->containsValue("c++latest"));

  // Process -fmodule-header{=} flags.
  if (Arg *A = Args.getLastArg(options::OPT_fmodule_header_EQ,
                               options::OPT_fmodule_header)) {
    // These flags force C++20 handling of headers.
    ModulesModeCXX20 = true;
    if (A->getOption().matches(options::OPT_fmodule_header))
      CXX20HeaderType = HeaderMode_Default;
    else {
      StringRef ArgName = A->getValue();
      unsigned Kind = llvm::StringSwitch<unsigned>(ArgName)
                          .Case("user", HeaderMode_User)
                          .Case("system", HeaderMode_System)
                          .Default(~0U);
      if (Kind == ~0U) {
        Diags.Report(diag::err_drv_invalid_value)
            << A->getAsString(Args) << ArgName;
      } else
        CXX20HeaderType = static_cast<ModuleHeaderMode>(Kind);
    }
  }

  std::unique_ptr<llvm::opt::InputArgList> UArgs =
      std::make_unique<InputArgList>(std::move(Args));

  // Perform the default argument translations.
  DerivedArgList *TranslatedArgs = TranslateInputArgs(*UArgs);

  // Owned by the host.
  const ToolChain &TC = getToolChain(
      *UArgs, computeTargetTriple(*this, TargetTriple, *UArgs));

  // Report warning when arm64EC option is overridden by specified target
  if ((TC.getTriple().getArch() != llvm::Triple::aarch64 ||
       TC.getTriple().getSubArch() != llvm::Triple::AArch64SubArch_arm64ec) &&
      UArgs->hasArg(options::OPT__SLASH_arm64EC)) {
    getDiags().Report(clang::diag::warn_target_override_arm64ec)
        << TC.getTriple().str();
  }

  // A common user mistake is specifying a target of aarch64-none-eabi or
  // arm-none-elf whereas the correct names are aarch64-none-elf &
  // arm-none-eabi. Detect these cases and issue a warning.
  if (TC.getTriple().getOS() == llvm::Triple::UnknownOS &&
      TC.getTriple().getVendor() == llvm::Triple::UnknownVendor) {
    switch (TC.getTriple().getArch()) {
    case llvm::Triple::arm:
    case llvm::Triple::armeb:
    case llvm::Triple::thumb:
    case llvm::Triple::thumbeb:
      if (TC.getTriple().getEnvironmentName() == "elf") {
        Diag(diag::warn_target_unrecognized_env)
            << TargetTriple
            << (TC.getTriple().getArchName().str() + "-none-eabi");
      }
      break;
    case llvm::Triple::aarch64:
    case llvm::Triple::aarch64_be:
    case llvm::Triple::aarch64_32:
      if (TC.getTriple().getEnvironmentName().startswith("eabi")) {
        Diag(diag::warn_target_unrecognized_env)
            << TargetTriple
            << (TC.getTriple().getArchName().str() + "-none-elf");
      }
      break;
    default:
      break;
    }
  }

  // The compilation takes ownership of Args.
  Compilation *C = new Compilation(*this, TC, UArgs.release(), TranslatedArgs,
                                   ContainsError);

  if (!HandleImmediateArgs(*C))
    return C;

  // Construct the list of inputs.
  InputList Inputs;
  BuildInputs(C->getDefaultToolChain(), *TranslatedArgs, Inputs);

  // Determine if there are any offload static libraries.
  if (checkForOffloadStaticLib(*C, *TranslatedArgs))
    setOffloadStaticLibSeen();

  // Check for any objects/archives that need to be compiled with the default
  // triple.
  if (checkForSYCLDefaultDevice(*C, *TranslatedArgs))
    setSYCLDefaultTriple(true);

  // Populate the tool chains for the offloading devices, if any.
  CreateOffloadingDeviceToolChains(*C, Inputs);

  // Use new offloading path for OpenMP.  This is disabled as the SYCL
  // offloading path is not properly setup to use the updated device linking
  // scheme.
  if ((C->isOffloadingHostKind(Action::OFK_OpenMP) &&
       TranslatedArgs->hasFlag(options::OPT_fopenmp_new_driver,
                               options::OPT_no_offload_new_driver, true)) ||
      TranslatedArgs->hasFlag(options::OPT_offload_new_driver,
                              options::OPT_no_offload_new_driver, false))
    setUseNewOffloadingDriver();

  // Determine FPGA emulation status.
  if (C->hasOffloadToolChain<Action::OFK_SYCL>()) {
    auto SYCLTCRange = C->getOffloadToolChains<Action::OFK_SYCL>();
    for (auto TI = SYCLTCRange.first, TE = SYCLTCRange.second; TI != TE; ++TI) {
      if (TI->second->getTriple().getSubArch() !=
          llvm::Triple::SPIRSubArch_fpga)
        continue;
      ArgStringList TargetArgs;
      const toolchains::SYCLToolChain *FPGATC =
          static_cast<const toolchains::SYCLToolChain *>(TI->second);
      FPGATC->TranslateBackendTargetArgs(FPGATC->getTriple(), *TranslatedArgs,
                                         TargetArgs);
      // By default, FPGAEmulationMode is true due to the fact that
      // an external option setting is required to target hardware.
      setOffloadCompileMode(FPGAEmulationMode);
      for (StringRef ArgString : TargetArgs) {
        if (ArgString.equals("-hardware") || ArgString.equals("-simulation")) {
          setOffloadCompileMode(FPGAHWMode);
          break;
        }
      }
      break;
    }
  }

  // Construct the list of abstract actions to perform for this compilation. On
  // MachO targets this uses the driver-driver and universal actions.
  if (TC.getTriple().isOSBinFormatMachO())
    BuildUniversalActions(*C, C->getDefaultToolChain(), Inputs);
  else
    BuildActions(*C, C->getArgs(), Inputs, C->getActions());

  if (CCCPrintPhases) {
    PrintActions(*C);
    return C;
  }

  BuildJobs(*C);

  return C;
}

static void printArgList(raw_ostream &OS, const llvm::opt::ArgList &Args) {
  llvm::opt::ArgStringList ASL;
  for (const auto *A : Args) {
    // Use user's original spelling of flags. For example, use
    // `/source-charset:utf-8` instead of `-finput-charset=utf-8` if the user
    // wrote the former.
    while (A->getAlias())
      A = A->getAlias();
    A->render(Args, ASL);
  }

  for (auto I = ASL.begin(), E = ASL.end(); I != E; ++I) {
    if (I != ASL.begin())
      OS << ' ';
    llvm::sys::printArg(OS, *I, true);
  }
  OS << '\n';
}

bool Driver::getCrashDiagnosticFile(StringRef ReproCrashFilename,
                                    SmallString<128> &CrashDiagDir) {
  using namespace llvm::sys;
  assert(llvm::Triple(llvm::sys::getProcessTriple()).isOSDarwin() &&
         "Only knows about .crash files on Darwin");

  // The .crash file can be found on at ~/Library/Logs/DiagnosticReports/
  // (or /Library/Logs/DiagnosticReports for root) and has the filename pattern
  // clang-<VERSION>_<YYYY-MM-DD-HHMMSS>_<hostname>.crash.
  path::home_directory(CrashDiagDir);
  if (CrashDiagDir.startswith("/var/root"))
    CrashDiagDir = "/";
  path::append(CrashDiagDir, "Library/Logs/DiagnosticReports");
  int PID =
#if LLVM_ON_UNIX
      getpid();
#else
      0;
#endif
  std::error_code EC;
  fs::file_status FileStatus;
  TimePoint<> LastAccessTime;
  SmallString<128> CrashFilePath;
  // Lookup the .crash files and get the one generated by a subprocess spawned
  // by this driver invocation.
  for (fs::directory_iterator File(CrashDiagDir, EC), FileEnd;
       File != FileEnd && !EC; File.increment(EC)) {
    StringRef FileName = path::filename(File->path());
    if (!FileName.startswith(Name))
      continue;
    if (fs::status(File->path(), FileStatus))
      continue;
    llvm::ErrorOr<std::unique_ptr<llvm::MemoryBuffer>> CrashFile =
        llvm::MemoryBuffer::getFile(File->path());
    if (!CrashFile)
      continue;
    // The first line should start with "Process:", otherwise this isn't a real
    // .crash file.
    StringRef Data = CrashFile.get()->getBuffer();
    if (!Data.startswith("Process:"))
      continue;
    // Parse parent process pid line, e.g: "Parent Process: clang-4.0 [79141]"
    size_t ParentProcPos = Data.find("Parent Process:");
    if (ParentProcPos == StringRef::npos)
      continue;
    size_t LineEnd = Data.find_first_of("\n", ParentProcPos);
    if (LineEnd == StringRef::npos)
      continue;
    StringRef ParentProcess = Data.slice(ParentProcPos+15, LineEnd).trim();
    int OpenBracket = -1, CloseBracket = -1;
    for (size_t i = 0, e = ParentProcess.size(); i < e; ++i) {
      if (ParentProcess[i] == '[')
        OpenBracket = i;
      if (ParentProcess[i] == ']')
        CloseBracket = i;
    }
    // Extract the parent process PID from the .crash file and check whether
    // it matches this driver invocation pid.
    int CrashPID;
    if (OpenBracket < 0 || CloseBracket < 0 ||
        ParentProcess.slice(OpenBracket + 1, CloseBracket)
            .getAsInteger(10, CrashPID) || CrashPID != PID) {
      continue;
    }

    // Found a .crash file matching the driver pid. To avoid getting an older
    // and misleading crash file, continue looking for the most recent.
    // FIXME: the driver can dispatch multiple cc1 invocations, leading to
    // multiple crashes poiting to the same parent process. Since the driver
    // does not collect pid information for the dispatched invocation there's
    // currently no way to distinguish among them.
    const auto FileAccessTime = FileStatus.getLastModificationTime();
    if (FileAccessTime > LastAccessTime) {
      CrashFilePath.assign(File->path());
      LastAccessTime = FileAccessTime;
    }
  }

  // If found, copy it over to the location of other reproducer files.
  if (!CrashFilePath.empty()) {
    EC = fs::copy_file(CrashFilePath, ReproCrashFilename);
    if (EC)
      return false;
    return true;
  }

  return false;
}

static const char BugReporMsg[] =
    "\n********************\n\n"
    "PLEASE ATTACH THE FOLLOWING FILES TO THE BUG REPORT:\n"
    "Preprocessed source(s) and associated run script(s) are located at:";

// When clang crashes, produce diagnostic information including the fully
// preprocessed source file(s).  Request that the developer attach the
// diagnostic information to a bug report.
void Driver::generateCompilationDiagnostics(
    Compilation &C, const Command &FailingCommand,
    StringRef AdditionalInformation, CompilationDiagnosticReport *Report) {
  if (C.getArgs().hasArg(options::OPT_fno_crash_diagnostics))
    return;

  unsigned Level = 1;
  if (Arg *A = C.getArgs().getLastArg(options::OPT_fcrash_diagnostics_EQ)) {
    Level = llvm::StringSwitch<unsigned>(A->getValue())
                .Case("off", 0)
                .Case("compiler", 1)
                .Case("all", 2)
                .Default(1);
  }
  if (!Level)
    return;

  // Don't try to generate diagnostics for dsymutil jobs.
  if (FailingCommand.getCreator().isDsymutilJob())
    return;

  bool IsLLD = false;
  TempFileList SavedTemps;
  if (FailingCommand.getCreator().isLinkJob()) {
    C.getDefaultToolChain().GetLinkerPath(&IsLLD);
    if (!IsLLD || Level < 2)
      return;

    // If lld crashed, we will re-run the same command with the input it used
    // to have. In that case we should not remove temp files in
    // initCompilationForDiagnostics yet. They will be added back and removed
    // later.
    SavedTemps = std::move(C.getTempFiles());
    assert(!C.getTempFiles().size());
  }

  // Print the version of the compiler.
  PrintVersion(C, llvm::errs());

  // Suppress driver output and emit preprocessor output to temp file.
  CCGenDiagnostics = true;

  // Save the original job command(s).
  Command Cmd = FailingCommand;

  // Keep track of whether we produce any errors while trying to produce
  // preprocessed sources.
  DiagnosticErrorTrap Trap(Diags);

  // Suppress tool output.
  C.initCompilationForDiagnostics();

  // If lld failed, rerun it again with --reproduce.
  if (IsLLD) {
    const char *TmpName = CreateTempFile(C, "linker-crash", "tar");
    Command NewLLDInvocation = Cmd;
    llvm::opt::ArgStringList ArgList = NewLLDInvocation.getArguments();
    StringRef ReproduceOption =
        C.getDefaultToolChain().getTriple().isWindowsMSVCEnvironment()
            ? "/reproduce:"
            : "--reproduce=";
    ArgList.push_back(Saver.save(Twine(ReproduceOption) + TmpName).data());
    NewLLDInvocation.replaceArguments(std::move(ArgList));

    // Redirect stdout/stderr to /dev/null.
    NewLLDInvocation.Execute({std::nullopt, {""}, {""}}, nullptr, nullptr);
    Diag(clang::diag::note_drv_command_failed_diag_msg) << BugReporMsg;
    Diag(clang::diag::note_drv_command_failed_diag_msg) << TmpName;
    Diag(clang::diag::note_drv_command_failed_diag_msg)
        << "\n\n********************";
    if (Report)
      Report->TemporaryFiles.push_back(TmpName);
    return;
  }

  // Construct the list of inputs.
  InputList Inputs;
  BuildInputs(C.getDefaultToolChain(), C.getArgs(), Inputs);

  for (InputList::iterator it = Inputs.begin(), ie = Inputs.end(); it != ie;) {
    bool IgnoreInput = false;

    // Ignore input from stdin or any inputs that cannot be preprocessed.
    // Check type first as not all linker inputs have a value.
    if (types::getPreprocessedType(it->first) == types::TY_INVALID) {
      IgnoreInput = true;
    } else if (!strcmp(it->second->getValue(), "-")) {
      Diag(clang::diag::note_drv_command_failed_diag_msg)
          << "Error generating preprocessed source(s) - "
             "ignoring input from stdin.";
      IgnoreInput = true;
    }

    if (IgnoreInput) {
      it = Inputs.erase(it);
      ie = Inputs.end();
    } else {
      ++it;
    }
  }

  if (Inputs.empty()) {
    Diag(clang::diag::note_drv_command_failed_diag_msg)
        << "Error generating preprocessed source(s) - "
           "no preprocessable inputs.";
    return;
  }

  // Don't attempt to generate preprocessed files if multiple -arch options are
  // used, unless they're all duplicates.
  llvm::StringSet<> ArchNames;
  for (const Arg *A : C.getArgs()) {
    if (A->getOption().matches(options::OPT_arch)) {
      StringRef ArchName = A->getValue();
      ArchNames.insert(ArchName);
    }
  }
  if (ArchNames.size() > 1) {
    Diag(clang::diag::note_drv_command_failed_diag_msg)
        << "Error generating preprocessed source(s) - cannot generate "
           "preprocessed source with multiple -arch options.";
    return;
  }

  // Construct the list of abstract actions to perform for this compilation. On
  // Darwin OSes this uses the driver-driver and builds universal actions.
  const ToolChain &TC = C.getDefaultToolChain();
  if (TC.getTriple().isOSBinFormatMachO())
    BuildUniversalActions(C, TC, Inputs);
  else
    BuildActions(C, C.getArgs(), Inputs, C.getActions());

  BuildJobs(C);

  // If there were errors building the compilation, quit now.
  if (Trap.hasErrorOccurred()) {
    Diag(clang::diag::note_drv_command_failed_diag_msg)
        << "Error generating preprocessed source(s).";
    return;
  }

  // Generate preprocessed output.
  SmallVector<std::pair<int, const Command *>, 4> FailingCommands;
  C.ExecuteJobs(C.getJobs(), FailingCommands);

  // If any of the preprocessing commands failed, clean up and exit.
  if (!FailingCommands.empty()) {
    Diag(clang::diag::note_drv_command_failed_diag_msg)
        << "Error generating preprocessed source(s).";
    return;
  }

  const TempFileList &TempFiles = C.getTempFiles();
  if (TempFiles.empty()) {
    Diag(clang::diag::note_drv_command_failed_diag_msg)
        << "Error generating preprocessed source(s).";
    return;
  }

  Diag(clang::diag::note_drv_command_failed_diag_msg) << BugReporMsg;

  SmallString<128> VFS;
  SmallString<128> ReproCrashFilename;
  for (auto &TempFile : TempFiles) {
    Diag(clang::diag::note_drv_command_failed_diag_msg) << TempFile.first;
    if (Report)
      Report->TemporaryFiles.push_back(TempFile.first);
    if (ReproCrashFilename.empty()) {
      ReproCrashFilename = TempFile.first;
      llvm::sys::path::replace_extension(ReproCrashFilename, ".crash");
    }
    if (StringRef(TempFile.first).endswith(".cache")) {
      // In some cases (modules) we'll dump extra data to help with reproducing
      // the crash into a directory next to the output.
      VFS = llvm::sys::path::filename(TempFile.first);
      llvm::sys::path::append(VFS, "vfs", "vfs.yaml");
    }
  }

  for (auto &TempFile : SavedTemps)
    C.addTempFile(TempFile.first);

  // Assume associated files are based off of the first temporary file.
  CrashReportInfo CrashInfo(TempFiles[0].first, VFS);

  llvm::SmallString<128> Script(CrashInfo.Filename);
  llvm::sys::path::replace_extension(Script, "sh");
  std::error_code EC;
  llvm::raw_fd_ostream ScriptOS(Script, EC, llvm::sys::fs::CD_CreateNew,
                                llvm::sys::fs::FA_Write,
                                llvm::sys::fs::OF_Text);
  if (EC) {
    Diag(clang::diag::note_drv_command_failed_diag_msg)
        << "Error generating run script: " << Script << " " << EC.message();
  } else {
    ScriptOS << "# Crash reproducer for " << getClangFullVersion() << "\n"
             << "# Driver args: ";
    printArgList(ScriptOS, C.getInputArgs());
    ScriptOS << "# Original command: ";
    Cmd.Print(ScriptOS, "\n", /*Quote=*/true);
    Cmd.Print(ScriptOS, "\n", /*Quote=*/true, &CrashInfo);
    if (!AdditionalInformation.empty())
      ScriptOS << "\n# Additional information: " << AdditionalInformation
               << "\n";
    if (Report)
      Report->TemporaryFiles.push_back(std::string(Script.str()));
    Diag(clang::diag::note_drv_command_failed_diag_msg) << Script;
  }

  // On darwin, provide information about the .crash diagnostic report.
  if (llvm::Triple(llvm::sys::getProcessTriple()).isOSDarwin()) {
    SmallString<128> CrashDiagDir;
    if (getCrashDiagnosticFile(ReproCrashFilename, CrashDiagDir)) {
      Diag(clang::diag::note_drv_command_failed_diag_msg)
          << ReproCrashFilename.str();
    } else { // Suggest a directory for the user to look for .crash files.
      llvm::sys::path::append(CrashDiagDir, Name);
      CrashDiagDir += "_<YYYY-MM-DD-HHMMSS>_<hostname>.crash";
      Diag(clang::diag::note_drv_command_failed_diag_msg)
          << "Crash backtrace is located in";
      Diag(clang::diag::note_drv_command_failed_diag_msg)
          << CrashDiagDir.str();
      Diag(clang::diag::note_drv_command_failed_diag_msg)
          << "(choose the .crash file that corresponds to your crash)";
    }
  }

  Diag(clang::diag::note_drv_command_failed_diag_msg)
      << "\n\n********************";
}

void Driver::setUpResponseFiles(Compilation &C, Command &Cmd) {
  // Since commandLineFitsWithinSystemLimits() may underestimate system's
  // capacity if the tool does not support response files, there is a chance/
  // that things will just work without a response file, so we silently just
  // skip it.
  if (Cmd.getResponseFileSupport().ResponseKind ==
          ResponseFileSupport::RF_None ||
      llvm::sys::commandLineFitsWithinSystemLimits(Cmd.getExecutable(),
                                                   Cmd.getArguments()))
    return;

  std::string TmpName = GetTemporaryPath("response", "txt");
  Cmd.setResponseFile(C.addTempFile(C.getArgs().MakeArgString(TmpName)));
}

int Driver::ExecuteCompilation(
    Compilation &C,
    SmallVectorImpl<std::pair<int, const Command *>> &FailingCommands) {
  if (C.getArgs().hasArg(options::OPT_fdriver_only)) {
    if (C.getArgs().hasArg(options::OPT_v))
      C.getJobs().Print(llvm::errs(), "\n", true);

    C.ExecuteJobs(C.getJobs(), FailingCommands, /*LogOnly=*/true);

    // If there were errors building the compilation, quit now.
    if (!FailingCommands.empty() || Diags.hasErrorOccurred())
      return 1;

    return 0;
  }

  // Just print if -### was present.
  if (C.getArgs().hasArg(options::OPT__HASH_HASH_HASH)) {
    C.getJobs().Print(llvm::errs(), "\n", true);
    return Diags.hasErrorOccurred() ? 1 : 0;
  }

  // If there were errors building the compilation, quit now.
  if (Diags.hasErrorOccurred())
    return 1;

  // Set up response file names for each command, if necessary.
  for (auto &Job : C.getJobs())
    setUpResponseFiles(C, Job);

  C.ExecuteJobs(C.getJobs(), FailingCommands);

  // If the command succeeded, we are done.
  if (FailingCommands.empty())
    return 0;

  // Otherwise, remove result files and print extra information about abnormal
  // failures.
  int Res = 0;
  for (const auto &CmdPair : FailingCommands) {
    int CommandRes = CmdPair.first;
    const Command *FailingCommand = CmdPair.second;

    // Remove result files if we're not saving temps.
    if (!isSaveTempsEnabled()) {
      const JobAction *JA = cast<JobAction>(&FailingCommand->getSource());
      C.CleanupFileMap(C.getResultFiles(), JA, true);

      // Failure result files are valid unless we crashed.
      if (CommandRes < 0)
        C.CleanupFileMap(C.getFailureResultFiles(), JA, true);
    }

    // llvm/lib/Support/*/Signals.inc will exit with a special return code
    // for SIGPIPE. Do not print diagnostics for this case.
    if (CommandRes == EX_IOERR) {
      Res = CommandRes;
      continue;
    }

    // Print extra information about abnormal failures, if possible.
    //
    // This is ad-hoc, but we don't want to be excessively noisy. If the result
    // status was 1, assume the command failed normally. In particular, if it
    // was the compiler then assume it gave a reasonable error code. Failures
    // in other tools are less common, and they generally have worse
    // diagnostics, so always print the diagnostic there.
    const Tool &FailingTool = FailingCommand->getCreator();

    if (!FailingTool.hasGoodDiagnostics() || CommandRes != 1) {
      // FIXME: See FIXME above regarding result code interpretation.
      if (CommandRes < 0)
        Diag(clang::diag::err_drv_command_signalled)
            << FailingTool.getShortName();
      else
        Diag(clang::diag::err_drv_command_failed)
            << FailingTool.getShortName() << CommandRes;
    }

    auto CustomDiag = FailingCommand->getDiagForErrorCode(CommandRes);
    if (!CustomDiag.empty())
      Diag(clang::diag::note_drv_command_failed_diag_msg) << CustomDiag;
  }
  return Res;
}

void Driver::PrintHelp(bool ShowHidden) const {
  unsigned IncludedFlagsBitmask;
  unsigned ExcludedFlagsBitmask;
  std::tie(IncludedFlagsBitmask, ExcludedFlagsBitmask) =
      getIncludeExcludeOptionFlagMasks(IsCLMode());

  ExcludedFlagsBitmask |= options::NoDriverOption;
  if (!ShowHidden)
    ExcludedFlagsBitmask |= HelpHidden;

  if (IsFlangMode())
    IncludedFlagsBitmask |= options::FlangOption;
  else
    ExcludedFlagsBitmask |= options::FlangOnlyOption;

  std::string Usage = llvm::formatv("{0} [options] file...", Name).str();
  getOpts().printHelp(llvm::outs(), Usage.c_str(), DriverTitle.c_str(),
                      IncludedFlagsBitmask, ExcludedFlagsBitmask,
                      /*ShowAllAliases=*/false);
}

llvm::Triple Driver::MakeSYCLDeviceTriple(StringRef TargetArch) const {
  SmallVector<StringRef, 5> SYCLAlias = {"spir", "spir64", "spir64_fpga",
                                         "spir64_x86_64", "spir64_gen"};
  if (std::find(SYCLAlias.begin(), SYCLAlias.end(), TargetArch) !=
      SYCLAlias.end()) {
    llvm::Triple TT;
    TT.setArchName(TargetArch);
    TT.setVendor(llvm::Triple::UnknownVendor);
    TT.setOS(llvm::Triple::UnknownOS);
    return TT;
  }
  return llvm::Triple(TargetArch);
}

// Print the help from any of the given tools which are used for AOT
// compilation for SYCL
void Driver::PrintSYCLToolHelp(const Compilation &C) const {
  SmallVector<std::tuple<llvm::Triple, StringRef, StringRef, StringRef>, 4>
      HelpArgs;
  // Populate the vector with the tools and help options
  if (Arg *A = C.getArgs().getLastArg(options::OPT_fsycl_help_EQ)) {
    StringRef AV(A->getValue());
    llvm::Triple T;
    if (AV == "gen" || AV == "all")
      HelpArgs.push_back(std::make_tuple(MakeSYCLDeviceTriple("spir64_gen"),
                                         "ocloc", "--help", ""));
    if (AV == "fpga" || AV == "all")
      HelpArgs.push_back(std::make_tuple(MakeSYCLDeviceTriple("spir64_fpga"),
                                         "aoc", "-help", "-sycl"));
    if (AV == "x86_64" || AV == "all")
      HelpArgs.push_back(std::make_tuple(MakeSYCLDeviceTriple("spir64_x86_64"),
                                         "opencl-aot", "--help", ""));
    if (HelpArgs.empty()) {
      C.getDriver().Diag(diag::err_drv_unsupported_option_argument)
                         << A->getSpelling() << AV;
      return;
    }
  }

  // Go through the args and emit the help information for each.
  for (auto &HA : HelpArgs) {
    llvm::outs() << "Emitting help information for " << std::get<1>(HA) << '\n'
        << "Use triple of '" << std::get<0>(HA).normalize() <<
        "' to enable ahead of time compilation\n";
    // Flush out the buffer before calling the external tool.
    llvm::outs().flush();
    std::vector<StringRef> ToolArgs = {std::get<1>(HA), std::get<2>(HA),
                                       std::get<3>(HA)};
    SmallString<128> ExecPath(
        C.getDefaultToolChain().GetProgramPath(std::get<1>(HA).data()));
    // do not run the tools with -###.
    if (C.getArgs().hasArg(options::OPT__HASH_HASH_HASH)) {
      llvm::errs() << "\"" << ExecPath << "\" \"" << ToolArgs[1] << "\"";
      if (!ToolArgs[2].empty())
        llvm::errs() << " \"" << ToolArgs[2] << "\"";
      llvm::errs() << "\n";
      continue;
    }
    auto ToolBinary = llvm::sys::findProgramByName(ExecPath);
    if (ToolBinary.getError()) {
      C.getDriver().Diag(diag::err_drv_command_failure) << ExecPath;
      continue;
    }
    // Run the Tool.
    llvm::sys::ExecuteAndWait(ToolBinary.get(), ToolArgs);
  }
}

void Driver::PrintVersion(const Compilation &C, raw_ostream &OS) const {
  if (IsFlangMode()) {
    OS << getClangToolFullVersion("flang-new") << '\n';
  } else {
    // FIXME: The following handlers should use a callback mechanism, we don't
    // know what the client would like to do.
    OS << getClangFullVersion() << '\n';
  }
  const ToolChain &TC = C.getDefaultToolChain();
  OS << "Target: " << TC.getTripleString() << '\n';

  // Print the threading model.
  if (Arg *A = C.getArgs().getLastArg(options::OPT_mthread_model)) {
    // Don't print if the ToolChain would have barfed on it already
    if (TC.isThreadModelSupported(A->getValue()))
      OS << "Thread model: " << A->getValue();
  } else
    OS << "Thread model: " << TC.getThreadModel();
  OS << '\n';

  // Print out the install directory.
  OS << "InstalledDir: " << InstalledDir << '\n';

  // If configuration files were used, print their paths.
  for (auto ConfigFile : ConfigFiles)
    OS << "Configuration file: " << ConfigFile << '\n';
}

/// PrintDiagnosticCategories - Implement the --print-diagnostic-categories
/// option.
static void PrintDiagnosticCategories(raw_ostream &OS) {
  // Skip the empty category.
  for (unsigned i = 1, max = DiagnosticIDs::getNumberOfCategories(); i != max;
       ++i)
    OS << i << ',' << DiagnosticIDs::getCategoryNameFromID(i) << '\n';
}

void Driver::HandleAutocompletions(StringRef PassedFlags) const {
  if (PassedFlags == "")
    return;
  // Print out all options that start with a given argument. This is used for
  // shell autocompletion.
  std::vector<std::string> SuggestedCompletions;
  std::vector<std::string> Flags;

  unsigned int DisableFlags =
      options::NoDriverOption | options::Unsupported | options::Ignored;

  // Make sure that Flang-only options don't pollute the Clang output
  // TODO: Make sure that Clang-only options don't pollute Flang output
  if (!IsFlangMode())
    DisableFlags |= options::FlangOnlyOption;

  // Distinguish "--autocomplete=-someflag" and "--autocomplete=-someflag,"
  // because the latter indicates that the user put space before pushing tab
  // which should end up in a file completion.
  const bool HasSpace = PassedFlags.endswith(",");

  // Parse PassedFlags by "," as all the command-line flags are passed to this
  // function separated by ","
  StringRef TargetFlags = PassedFlags;
  while (TargetFlags != "") {
    StringRef CurFlag;
    std::tie(CurFlag, TargetFlags) = TargetFlags.split(",");
    Flags.push_back(std::string(CurFlag));
  }

  // We want to show cc1-only options only when clang is invoked with -cc1 or
  // -Xclang.
  if (llvm::is_contained(Flags, "-Xclang") || llvm::is_contained(Flags, "-cc1"))
    DisableFlags &= ~options::NoDriverOption;

  const llvm::opt::OptTable &Opts = getOpts();
  StringRef Cur;
  Cur = Flags.at(Flags.size() - 1);
  StringRef Prev;
  if (Flags.size() >= 2) {
    Prev = Flags.at(Flags.size() - 2);
    SuggestedCompletions = Opts.suggestValueCompletions(Prev, Cur);
  }

  if (SuggestedCompletions.empty())
    SuggestedCompletions = Opts.suggestValueCompletions(Cur, "");

  // If Flags were empty, it means the user typed `clang [tab]` where we should
  // list all possible flags. If there was no value completion and the user
  // pressed tab after a space, we should fall back to a file completion.
  // We're printing a newline to be consistent with what we print at the end of
  // this function.
  if (SuggestedCompletions.empty() && HasSpace && !Flags.empty()) {
    llvm::outs() << '\n';
    return;
  }

  // When flag ends with '=' and there was no value completion, return empty
  // string and fall back to the file autocompletion.
  if (SuggestedCompletions.empty() && !Cur.endswith("=")) {
    // If the flag is in the form of "--autocomplete=-foo",
    // we were requested to print out all option names that start with "-foo".
    // For example, "--autocomplete=-fsyn" is expanded to "-fsyntax-only".
    SuggestedCompletions = Opts.findByPrefix(Cur, DisableFlags);

    // We have to query the -W flags manually as they're not in the OptTable.
    // TODO: Find a good way to add them to OptTable instead and them remove
    // this code.
    for (StringRef S : DiagnosticIDs::getDiagnosticFlags())
      if (S.startswith(Cur))
        SuggestedCompletions.push_back(std::string(S));
  }

  // Sort the autocomplete candidates so that shells print them out in a
  // deterministic order. We could sort in any way, but we chose
  // case-insensitive sorting for consistency with the -help option
  // which prints out options in the case-insensitive alphabetical order.
  llvm::sort(SuggestedCompletions, [](StringRef A, StringRef B) {
    if (int X = A.compare_insensitive(B))
      return X < 0;
    return A.compare(B) > 0;
  });

  llvm::outs() << llvm::join(SuggestedCompletions, "\n") << '\n';
}

bool Driver::HandleImmediateArgs(const Compilation &C) {
  // The order these options are handled in gcc is all over the place, but we
  // don't expect inconsistencies w.r.t. that to matter in practice.

  if (C.getArgs().hasArg(options::OPT_dumpmachine)) {
    llvm::outs() << C.getDefaultToolChain().getTripleString() << '\n';
    return false;
  }

  if (C.getArgs().hasArg(options::OPT_dumpversion)) {
    // Since -dumpversion is only implemented for pedantic GCC compatibility, we
    // return an answer which matches our definition of __VERSION__.
    llvm::outs() << CLANG_VERSION_STRING << "\n";
    return false;
  }

  if (C.getArgs().hasArg(options::OPT__print_diagnostic_categories)) {
    PrintDiagnosticCategories(llvm::outs());
    return false;
  }

  if (C.getArgs().hasArg(options::OPT_help) ||
      C.getArgs().hasArg(options::OPT__help_hidden)) {
    PrintHelp(C.getArgs().hasArg(options::OPT__help_hidden));
    return false;
  }

  if (C.getArgs().hasArg(options::OPT_fsycl_help_EQ)) {
    PrintSYCLToolHelp(C);
    return false;
  }

  if (C.getArgs().hasArg(options::OPT__version)) {
    // Follow gcc behavior and use stdout for --version and stderr for -v.
    PrintVersion(C, llvm::outs());
    return false;
  }

  if (C.getArgs().hasArg(options::OPT_v) ||
      C.getArgs().hasArg(options::OPT__HASH_HASH_HASH) ||
      C.getArgs().hasArg(options::OPT_print_supported_cpus)) {
    PrintVersion(C, llvm::errs());
    SuppressMissingInputWarning = true;
  }

  if (C.getArgs().hasArg(options::OPT_v)) {
    if (!SystemConfigDir.empty())
      llvm::errs() << "System configuration file directory: "
                   << SystemConfigDir << "\n";
    if (!UserConfigDir.empty())
      llvm::errs() << "User configuration file directory: "
                   << UserConfigDir << "\n";
  }

  const ToolChain &TC = C.getDefaultToolChain();

  if (C.getArgs().hasArg(options::OPT_v))
    TC.printVerboseInfo(llvm::errs());

  if (C.getArgs().hasArg(options::OPT_print_resource_dir)) {
    llvm::outs() << ResourceDir << '\n';
    return false;
  }

  if (C.getArgs().hasArg(options::OPT_print_search_dirs)) {
    llvm::outs() << "programs: =";
    bool separator = false;
    // Print -B and COMPILER_PATH.
    for (const std::string &Path : PrefixDirs) {
      if (separator)
        llvm::outs() << llvm::sys::EnvPathSeparator;
      llvm::outs() << Path;
      separator = true;
    }
    for (const std::string &Path : TC.getProgramPaths()) {
      if (separator)
        llvm::outs() << llvm::sys::EnvPathSeparator;
      llvm::outs() << Path;
      separator = true;
    }
    llvm::outs() << "\n";
    llvm::outs() << "libraries: =" << ResourceDir;

    StringRef sysroot = C.getSysRoot();

    for (const std::string &Path : TC.getFilePaths()) {
      // Always print a separator. ResourceDir was the first item shown.
      llvm::outs() << llvm::sys::EnvPathSeparator;
      // Interpretation of leading '=' is needed only for NetBSD.
      if (Path[0] == '=')
        llvm::outs() << sysroot << Path.substr(1);
      else
        llvm::outs() << Path;
    }
    llvm::outs() << "\n";
    return false;
  }

  if (C.getArgs().hasArg(options::OPT_print_runtime_dir)) {
    std::string RuntimePath;
    // Get the first existing path, if any.
    for (auto Path : TC.getRuntimePaths()) {
      if (getVFS().exists(Path)) {
        RuntimePath = Path;
        break;
      }
    }
    if (!RuntimePath.empty())
      llvm::outs() << RuntimePath << '\n';
    else
      llvm::outs() << TC.getCompilerRTPath() << '\n';
    return false;
  }

  if (C.getArgs().hasArg(options::OPT_print_diagnostic_options)) {
    std::vector<std::string> Flags = DiagnosticIDs::getDiagnosticFlags();
    for (std::size_t I = 0; I != Flags.size(); I += 2)
      llvm::outs() << "  " << Flags[I] << "\n  " << Flags[I + 1] << "\n\n";
    return false;
  }

  // FIXME: The following handlers should use a callback mechanism, we don't
  // know what the client would like to do.
  if (Arg *A = C.getArgs().getLastArg(options::OPT_print_file_name_EQ)) {
    llvm::outs() << GetFilePath(A->getValue(), TC) << "\n";
    return false;
  }

  if (Arg *A = C.getArgs().getLastArg(options::OPT_print_prog_name_EQ)) {
    StringRef ProgName = A->getValue();

    // Null program name cannot have a path.
    if (! ProgName.empty())
      llvm::outs() << GetProgramPath(ProgName, TC);

    llvm::outs() << "\n";
    return false;
  }

  if (Arg *A = C.getArgs().getLastArg(options::OPT_autocomplete)) {
    StringRef PassedFlags = A->getValue();
    HandleAutocompletions(PassedFlags);
    return false;
  }

  if (C.getArgs().hasArg(options::OPT_print_libgcc_file_name)) {
    ToolChain::RuntimeLibType RLT = TC.GetRuntimeLibType(C.getArgs());
    const llvm::Triple Triple(TC.ComputeEffectiveClangTriple(C.getArgs()));
    RegisterEffectiveTriple TripleRAII(TC, Triple);
    switch (RLT) {
    case ToolChain::RLT_CompilerRT:
      llvm::outs() << TC.getCompilerRT(C.getArgs(), "builtins") << "\n";
      break;
    case ToolChain::RLT_Libgcc:
      llvm::outs() << GetFilePath("libgcc.a", TC) << "\n";
      break;
    }
    return false;
  }

  if (C.getArgs().hasArg(options::OPT_print_multi_lib)) {
    for (const Multilib &Multilib : TC.getMultilibs())
      llvm::outs() << Multilib << "\n";
    return false;
  }

  if (C.getArgs().hasArg(options::OPT_print_multi_flags)) {
    Multilib::flags_list ArgFlags = TC.getMultilibFlags(C.getArgs());
    llvm::StringSet<> ExpandedFlags = TC.getMultilibs().expandFlags(ArgFlags);
    std::set<llvm::StringRef> SortedFlags;
    for (const auto &FlagEntry : ExpandedFlags)
      SortedFlags.insert(FlagEntry.getKey());
    for (auto Flag : SortedFlags)
      llvm::outs() << Flag << '\n';
    return false;
  }

  if (C.getArgs().hasArg(options::OPT_print_multi_directory)) {
    for (const Multilib &Multilib : TC.getSelectedMultilibs()) {
      if (Multilib.gccSuffix().empty())
        llvm::outs() << ".\n";
      else {
        StringRef Suffix(Multilib.gccSuffix());
        assert(Suffix.front() == '/');
        llvm::outs() << Suffix.substr(1) << "\n";
      }
    }
    return false;
  }

  if (C.getArgs().hasArg(options::OPT_print_target_triple)) {
    llvm::outs() << TC.getTripleString() << "\n";
    return false;
  }

  if (C.getArgs().hasArg(options::OPT_print_effective_triple)) {
    const llvm::Triple Triple(TC.ComputeEffectiveClangTriple(C.getArgs()));
    llvm::outs() << Triple.getTriple() << "\n";
    return false;
  }

  if (C.getArgs().hasArg(options::OPT_print_targets)) {
    llvm::TargetRegistry::printRegisteredTargetsForVersion(llvm::outs());
    return false;
  }

  return true;
}

enum {
  TopLevelAction = 0,
  HeadSibAction = 1,
  OtherSibAction = 2,
};

// Display an action graph human-readably.  Action A is the "sink" node
// and latest-occuring action. Traversal is in pre-order, visiting the
// inputs to each action before printing the action itself.
static unsigned PrintActions1(const Compilation &C, Action *A,
                              std::map<Action *, unsigned> &Ids,
                              Twine Indent = {}, int Kind = TopLevelAction) {
  if (Ids.count(A)) // A was already visited.
    return Ids[A];

  std::string str;
  llvm::raw_string_ostream os(str);

  auto getSibIndent = [](int K) -> Twine {
    return (K == HeadSibAction) ? "   " : (K == OtherSibAction) ? "|  " : "";
  };

  Twine SibIndent = Indent + getSibIndent(Kind);
  int SibKind = HeadSibAction;
  os << Action::getClassName(A->getKind()) << ", ";
  if (InputAction *IA = dyn_cast<InputAction>(A)) {
    os << "\"" << IA->getInputArg().getValue() << "\"";
  } else if (BindArchAction *BIA = dyn_cast<BindArchAction>(A)) {
    os << '"' << BIA->getArchName() << '"' << ", {"
       << PrintActions1(C, *BIA->input_begin(), Ids, SibIndent, SibKind) << "}";
  } else if (OffloadAction *OA = dyn_cast<OffloadAction>(A)) {
    bool IsFirst = true;
    OA->doOnEachDependence(
        [&](Action *A, const ToolChain *TC, const char *BoundArch) {
          assert(TC && "Unknown host toolchain");
          // E.g. for two CUDA device dependences whose bound arch is sm_20 and
          // sm_35 this will generate:
          // "cuda-device" (nvptx64-nvidia-cuda:sm_20) {#ID}, "cuda-device"
          // (nvptx64-nvidia-cuda:sm_35) {#ID}
          if (!IsFirst)
            os << ", ";
          os << '"';
          os << A->getOffloadingKindPrefix();
          os << " (";
          os << TC->getTriple().normalize();
          if (BoundArch)
            os << ":" << BoundArch;
          os << ")";
          os << '"';
          os << " {" << PrintActions1(C, A, Ids, SibIndent, SibKind) << "}";
          IsFirst = false;
          SibKind = OtherSibAction;
        });
  } else {
    const ActionList *AL = &A->getInputs();

    if (AL->size()) {
      const char *Prefix = "{";
      for (Action *PreRequisite : *AL) {
        os << Prefix << PrintActions1(C, PreRequisite, Ids, SibIndent, SibKind);
        Prefix = ", ";
        SibKind = OtherSibAction;
      }
      os << "}";
    } else
      os << "{}";
  }

  // Append offload info for all options other than the offloading action
  // itself (e.g. (cuda-device, sm_20) or (cuda-host)).
  std::string offload_str;
  llvm::raw_string_ostream offload_os(offload_str);
  if (!isa<OffloadAction>(A)) {
    auto S = A->getOffloadingKindPrefix();
    if (!S.empty()) {
      offload_os << ", (" << S;
      if (A->getOffloadingArch())
        offload_os << ", " << A->getOffloadingArch();
      offload_os << ")";
    }
  }

  auto getSelfIndent = [](int K) -> Twine {
    return (K == HeadSibAction) ? "+- " : (K == OtherSibAction) ? "|- " : "";
  };

  unsigned Id = Ids.size();
  Ids[A] = Id;
  llvm::errs() << Indent + getSelfIndent(Kind) << Id << ": " << os.str() << ", "
               << types::getTypeName(A->getType()) << offload_os.str() << "\n";

  return Id;
}

// Print the action graphs in a compilation C.
// For example "clang -c file1.c file2.c" is composed of two subgraphs.
void Driver::PrintActions(const Compilation &C) const {
  std::map<Action *, unsigned> Ids;
  for (Action *A : C.getActions())
    PrintActions1(C, A, Ids);
}

/// Check whether the given input tree contains any compilation or
/// assembly actions.
static bool ContainsCompileOrAssembleAction(const Action *A) {
  if (isa<CompileJobAction>(A) || isa<BackendJobAction>(A) ||
      isa<AssembleJobAction>(A))
    return true;

  return llvm::any_of(A->inputs(), ContainsCompileOrAssembleAction);
}

void Driver::BuildUniversalActions(Compilation &C, const ToolChain &TC,
                                   const InputList &BAInputs) const {
  DerivedArgList &Args = C.getArgs();
  ActionList &Actions = C.getActions();
  llvm::PrettyStackTraceString CrashInfo("Building universal build actions");
  // Collect the list of architectures. Duplicates are allowed, but should only
  // be handled once (in the order seen).
  llvm::StringSet<> ArchNames;
  SmallVector<const char *, 4> Archs;
  for (Arg *A : Args) {
    if (A->getOption().matches(options::OPT_arch)) {
      // Validate the option here; we don't save the type here because its
      // particular spelling may participate in other driver choices.
      llvm::Triple::ArchType Arch =
          tools::darwin::getArchTypeForMachOArchName(A->getValue());
      if (Arch == llvm::Triple::UnknownArch) {
        Diag(clang::diag::err_drv_invalid_arch_name) << A->getAsString(Args);
        continue;
      }

      A->claim();
      if (ArchNames.insert(A->getValue()).second)
        Archs.push_back(A->getValue());
    }
  }

  // When there is no explicit arch for this platform, make sure we still bind
  // the architecture (to the default) so that -Xarch_ is handled correctly.
  if (!Archs.size())
    Archs.push_back(Args.MakeArgString(TC.getDefaultUniversalArchName()));

  ActionList SingleActions;
  BuildActions(C, Args, BAInputs, SingleActions);

  // Add in arch bindings for every top level action, as well as lipo and
  // dsymutil steps if needed.
  for (Action* Act : SingleActions) {
    // Make sure we can lipo this kind of output. If not (and it is an actual
    // output) then we disallow, since we can't create an output file with the
    // right name without overwriting it. We could remove this oddity by just
    // changing the output names to include the arch, which would also fix
    // -save-temps. Compatibility wins for now.

    if (Archs.size() > 1 && !types::canLipoType(Act->getType()))
      Diag(clang::diag::err_drv_invalid_output_with_multiple_archs)
          << types::getTypeName(Act->getType());

    ActionList Inputs;
    for (unsigned i = 0, e = Archs.size(); i != e; ++i)
      Inputs.push_back(C.MakeAction<BindArchAction>(Act, Archs[i]));

    // Lipo if necessary, we do it this way because we need to set the arch flag
    // so that -Xarch_ gets overwritten.
    if (Inputs.size() == 1 || Act->getType() == types::TY_Nothing)
      Actions.append(Inputs.begin(), Inputs.end());
    else
      Actions.push_back(C.MakeAction<LipoJobAction>(Inputs, Act->getType()));

    // Handle debug info queries.
    Arg *A = Args.getLastArg(options::OPT_g_Group);
    bool enablesDebugInfo = A && !A->getOption().matches(options::OPT_g0) &&
                            !A->getOption().matches(options::OPT_gstabs);
    if ((enablesDebugInfo || willEmitRemarks(Args)) &&
        ContainsCompileOrAssembleAction(Actions.back())) {

      // Add a 'dsymutil' step if necessary, when debug info is enabled and we
      // have a compile input. We need to run 'dsymutil' ourselves in such cases
      // because the debug info will refer to a temporary object file which
      // will be removed at the end of the compilation process.
      if (Act->getType() == types::TY_Image) {
        ActionList Inputs;
        Inputs.push_back(Actions.back());
        Actions.pop_back();
        Actions.push_back(
            C.MakeAction<DsymutilJobAction>(Inputs, types::TY_dSYM));
      }

      // Verify the debug info output.
      if (Args.hasArg(options::OPT_verify_debug_info)) {
        Action* LastAction = Actions.back();
        Actions.pop_back();
        Actions.push_back(C.MakeAction<VerifyDebugInfoJobAction>(
            LastAction, types::TY_Nothing));
      }
    }
  }
}

bool Driver::DiagnoseInputExistence(const DerivedArgList &Args, StringRef Value,
                                    types::ID Ty, bool TypoCorrect) const {
  if (!getCheckInputsExist())
    return true;

  // stdin always exists.
  if (Value == "-")
    return true;

  // If it's a header to be found in the system or user search path, then defer
  // complaints about its absence until those searches can be done.  When we
  // are definitely processing headers for C++20 header units, extend this to
  // allow the user to put "-fmodule-header -xc++-header vector" for example.
  if (Ty == types::TY_CXXSHeader || Ty == types::TY_CXXUHeader ||
      (ModulesModeCXX20 && Ty == types::TY_CXXHeader))
    return true;

  if (getVFS().exists(Value))
    return true;

  if (TypoCorrect) {
    // Check if the filename is a typo for an option flag. OptTable thinks
    // that all args that are not known options and that start with / are
    // filenames, but e.g. `/diagnostic:caret` is more likely a typo for
    // the option `/diagnostics:caret` than a reference to a file in the root
    // directory.
    unsigned IncludedFlagsBitmask;
    unsigned ExcludedFlagsBitmask;
    std::tie(IncludedFlagsBitmask, ExcludedFlagsBitmask) =
        getIncludeExcludeOptionFlagMasks(IsCLMode());
    std::string Nearest;
    if (getOpts().findNearest(Value, Nearest, IncludedFlagsBitmask,
                              ExcludedFlagsBitmask) <= 1) {
      Diag(clang::diag::err_drv_no_such_file_with_suggestion)
          << Value << Nearest;
      return false;
    }
  }

  // In CL mode, don't error on apparently non-existent linker inputs, because
  // they can be influenced by linker flags the clang driver might not
  // understand.
  // Examples:
  // - `clang-cl main.cc ole32.lib` in a non-MSVC shell will make the driver
  //   module look for an MSVC installation in the registry. (We could ask
  //   the MSVCToolChain object if it can find `ole32.lib`, but the logic to
  //   look in the registry might move into lld-link in the future so that
  //   lld-link invocations in non-MSVC shells just work too.)
  // - `clang-cl ... /link ...` can pass arbitrary flags to the linker,
  //   including /libpath:, which is used to find .lib and .obj files.
  // So do not diagnose this on the driver level. Rely on the linker diagnosing
  // it. (If we don't end up invoking the linker, this means we'll emit a
  // "'linker' input unused [-Wunused-command-line-argument]" warning instead
  // of an error.)
  //
  // Only do this skip after the typo correction step above. `/Brepo` is treated
  // as TY_Object, but it's clearly a typo for `/Brepro`. It seems fine to emit
  // an error if we have a flag that's within an edit distance of 1 from a
  // flag. (Users can use `-Wl,` or `/linker` to launder the flag past the
  // driver in the unlikely case they run into this.)
  //
  // Don't do this for inputs that start with a '/', else we'd pass options
  // like /libpath: through to the linker silently.
  //
  // Emitting an error for linker inputs can also cause incorrect diagnostics
  // with the gcc driver. The command
  //     clang -fuse-ld=lld -Wl,--chroot,some/dir /file.o
  // will make lld look for some/dir/file.o, while we will diagnose here that
  // `/file.o` does not exist. However, configure scripts check if
  // `clang /GR-` compiles without error to see if the compiler is cl.exe,
  // so we can't downgrade diagnostics for `/GR-` from an error to a warning
  // in cc mode. (We can in cl mode because cl.exe itself only warns on
  // unknown flags.)
  if (IsCLMode() && Ty == types::TY_Object && !Value.startswith("/"))
    return true;

  Diag(clang::diag::err_drv_no_such_file) << Value;
  return false;
}

// Get the C++20 Header Unit type corresponding to the input type.
static types::ID CXXHeaderUnitType(ModuleHeaderMode HM) {
  switch (HM) {
  case HeaderMode_User:
    return types::TY_CXXUHeader;
  case HeaderMode_System:
    return types::TY_CXXSHeader;
  case HeaderMode_Default:
    break;
  case HeaderMode_None:
    llvm_unreachable("should not be called in this case");
  }
  return types::TY_CXXHUHeader;
}

// Construct a the list of inputs and their types.
void Driver::BuildInputs(const ToolChain &TC, DerivedArgList &Args,
                         InputList &Inputs) const {
  const llvm::opt::OptTable &Opts = getOpts();
  // Track the current user specified (-x) input. We also explicitly track the
  // argument used to set the type; we only want to claim the type when we
  // actually use it, so we warn about unused -x arguments.
  types::ID InputType = types::TY_Nothing;
  Arg *InputTypeArg = nullptr;
  bool IsSYCL =
      Args.hasFlag(options::OPT_fsycl, options::OPT_fno_sycl, false) ||
      Args.hasArg(options::OPT_fsycl_device_only);

  // The last /TC or /TP option sets the input type to C or C++ globally.
  if (Arg *TCTP = Args.getLastArgNoClaim(options::OPT__SLASH_TC,
                                         options::OPT__SLASH_TP)) {
    InputTypeArg = TCTP;
    InputType = TCTP->getOption().matches(options::OPT__SLASH_TC) && !IsSYCL
                    ? types::TY_C
                    : types::TY_CXX;

    Arg *Previous = nullptr;
    bool ShowNote = false;
    for (Arg *A :
         Args.filtered(options::OPT__SLASH_TC, options::OPT__SLASH_TP)) {
      if (Previous) {
        Diag(clang::diag::warn_drv_overriding_flag_option)
          << Previous->getSpelling() << A->getSpelling();
        ShowNote = true;
      }
      Previous = A;
    }
    if (ShowNote)
      Diag(clang::diag::note_drv_t_option_is_global);
  }

  // Warn -x after last input file has no effect
  if (!IsCLMode()) {
    Arg *LastXArg = Args.getLastArgNoClaim(options::OPT_x);
    Arg *LastInputArg = Args.getLastArgNoClaim(options::OPT_INPUT);
    if (LastXArg && LastInputArg &&
        LastInputArg->getIndex() < LastXArg->getIndex())
      Diag(clang::diag::warn_drv_unused_x) << LastXArg->getValue();
  } else {
    // In CL mode suggest /TC or /TP since -x doesn't make sense if passed via
    // /clang:.
    if (auto *A = Args.getLastArg(options::OPT_x))
      Diag(diag::err_drv_unsupported_opt_with_suggestion)
          << A->getAsString(Args) << "/TC' or '/TP";
  }

  for (Arg *A : Args) {
    if (A->getOption().getKind() == Option::InputClass) {
      const char *Value = A->getValue();
      types::ID Ty = types::TY_INVALID;

      // Infer the input type if necessary.
      if (InputType == types::TY_Nothing) {
        // If there was an explicit arg for this, claim it.
        if (InputTypeArg)
          InputTypeArg->claim();

        types::ID CType = types::TY_C;
        // For SYCL, all source file inputs are considered C++.
        if (IsSYCL)
          CType = types::TY_CXX;

        // stdin must be handled specially.
        if (memcmp(Value, "-", 2) == 0) {
          if (IsFlangMode()) {
            Ty = types::TY_Fortran;
          } else {
            // If running with -E, treat as a C input (this changes the
            // builtin macros, for example). This may be overridden by -ObjC
            // below.
            //
            // Otherwise emit an error but still use a valid type to avoid
            // spurious errors (e.g., no inputs).
            assert(!CCGenDiagnostics && "stdin produces no crash reproducer");
            if (!Args.hasArgNoClaim(options::OPT_E) && !CCCIsCPP())
              Diag(IsCLMode() ? clang::diag::err_drv_unknown_stdin_type_clang_cl
                              : clang::diag::err_drv_unknown_stdin_type);
            Ty = types::TY_C;
          }
        } else {
          // Otherwise lookup by extension.
          // Fallback is C if invoked as C preprocessor, C++ if invoked with
          // clang-cl /E, or Object otherwise.
          // We use a host hook here because Darwin at least has its own
          // idea of what .s is.
          if (const char *Ext = strrchr(Value, '.'))
            Ty = TC.LookupTypeForExtension(Ext + 1);

          // For SYCL, convert C-type sources to C++-type sources.
          if (IsSYCL) {
            types::ID OldTy = Ty;
            switch (Ty) {
            case types::TY_C:
              Ty = types::TY_CXX;
              break;
            case types::TY_CHeader:
              Ty = types::TY_CXXHeader;
              break;
            case types::TY_PP_C:
              Ty = types::TY_PP_CXX;
              break;
            case types::TY_PP_CHeader:
              Ty = types::TY_PP_CXXHeader;
              break;
            default:
              break;
            }
            if (OldTy != Ty) {
              Diag(clang::diag::warn_drv_fsycl_with_c_type)
                  << getTypeName(OldTy) << getTypeName(Ty);
            }
          }

          if (Ty == types::TY_INVALID) {
            if (IsCLMode() && (Args.hasArgNoClaim(options::OPT_E) || CCGenDiagnostics))
              Ty = types::TY_CXX;
            else if (CCCIsCPP() || CCGenDiagnostics)
              Ty = CType;
            else
              Ty = types::TY_Object;
          }

          // If the driver is invoked as C++ compiler (like clang++ or c++) it
          // should autodetect some input files as C++ for g++ compatibility.
          if (CCCIsCXX()) {
            types::ID OldTy = Ty;
            Ty = types::lookupCXXTypeForCType(Ty);

            // Do not complain about foo.h, when we are known to be processing
            // it as a C++20 header unit.
            if (Ty != OldTy && !(OldTy == types::TY_CHeader && hasHeaderMode()))
              Diag(clang::diag::warn_drv_treating_input_as_cxx)
                  << getTypeName(OldTy) << getTypeName(Ty);
          }

          // If running with -fthinlto-index=, extensions that normally identify
          // native object files actually identify LLVM bitcode files.
          if (Args.hasArgNoClaim(options::OPT_fthinlto_index_EQ) &&
              Ty == types::TY_Object)
            Ty = types::TY_LLVM_BC;
        }

        // -ObjC and -ObjC++ override the default language, but only for "source
        // files". We just treat everything that isn't a linker input as a
        // source file.
        //
        // FIXME: Clean this up if we move the phase sequence into the type.
        if (Ty != types::TY_Object) {
          if (Args.hasArg(options::OPT_ObjC))
            Ty = types::TY_ObjC;
          else if (Args.hasArg(options::OPT_ObjCXX))
            Ty = types::TY_ObjCXX;
        }

        // Disambiguate headers that are meant to be header units from those
        // intended to be PCH.  Avoid missing '.h' cases that are counted as
        // C headers by default - we know we are in C++ mode and we do not
        // want to issue a complaint about compiling things in the wrong mode.
        if ((Ty == types::TY_CXXHeader || Ty == types::TY_CHeader) &&
            hasHeaderMode())
          Ty = CXXHeaderUnitType(CXX20HeaderType);
      } else {
        assert(InputTypeArg && "InputType set w/o InputTypeArg");
        if (!InputTypeArg->getOption().matches(options::OPT_x)) {
          // If emulating cl.exe, make sure that /TC and /TP don't affect input
          // object files.
          const char *Ext = strrchr(Value, '.');
          if (Ext && TC.LookupTypeForExtension(Ext + 1) == types::TY_Object)
            Ty = types::TY_Object;
        }
        if (Ty == types::TY_INVALID) {
          Ty = InputType;
          InputTypeArg->claim();
        }
      }

      if (DiagnoseInputExistence(Args, Value, Ty, /*TypoCorrect=*/true))
        Inputs.push_back(std::make_pair(Ty, A));

    } else if (A->getOption().matches(options::OPT__SLASH_Tc)) {
      StringRef Value = A->getValue();
      if (DiagnoseInputExistence(Args, Value, types::TY_C,
                                 /*TypoCorrect=*/false)) {
        Arg *InputArg = MakeInputArg(Args, Opts, A->getValue());
        Inputs.push_back(
            std::make_pair(IsSYCL ? types::TY_CXX : types::TY_C, InputArg));
      }
      A->claim();
    } else if (A->getOption().matches(options::OPT__SLASH_Tp)) {
      StringRef Value = A->getValue();
      if (DiagnoseInputExistence(Args, Value, types::TY_CXX,
                                 /*TypoCorrect=*/false)) {
        Arg *InputArg = MakeInputArg(Args, Opts, A->getValue());
        Inputs.push_back(std::make_pair(types::TY_CXX, InputArg));
      }
      A->claim();
    } else if (A->getOption().hasFlag(options::LinkerInput)) {
      // Just treat as object type, we could make a special type for this if
      // necessary.
      Inputs.push_back(std::make_pair(types::TY_Object, A));

    } else if (A->getOption().matches(options::OPT_x)) {
      InputTypeArg = A;
      InputType = types::lookupTypeForTypeSpecifier(A->getValue());
      A->claim();

      // Follow gcc behavior and treat as linker input for invalid -x
      // options. Its not clear why we shouldn't just revert to unknown; but
      // this isn't very important, we might as well be bug compatible.
      if (!InputType) {
        Diag(clang::diag::err_drv_unknown_language) << A->getValue();
        InputType = types::TY_Object;
      }
      // Emit an error if c-compilation is forced in -fsycl mode
      if (IsSYCL && (InputType == types::TY_C || InputType == types::TY_PP_C ||
                     InputType == types::TY_CHeader))
        Diag(clang::diag::err_drv_fsycl_with_c_type) << A->getAsString(Args);

      // If the user has put -fmodule-header{,=} then we treat C++ headers as
      // header unit inputs.  So we 'promote' -xc++-header appropriately.
      if (InputType == types::TY_CXXHeader && hasHeaderMode())
        InputType = CXXHeaderUnitType(CXX20HeaderType);
    } else if (A->getOption().getID() == options::OPT_U) {
      assert(A->getNumValues() == 1 && "The /U option has one value.");
      StringRef Val = A->getValue(0);
      if (Val.find_first_of("/\\") != StringRef::npos) {
        // Warn about e.g. "/Users/me/myfile.c".
        Diag(diag::warn_slash_u_filename) << Val;
        Diag(diag::note_use_dashdash);
      }
    }
    // TODO: remove when -foffload-static-lib support is dropped.
    else if (A->getOption().matches(options::OPT_offload_lib_Group)) {
      // Add the foffload-static-lib library to the command line to allow
      // processing when no source or object is supplied as well as proper
      // host link.
      Arg *InputArg = MakeInputArg(Args, Opts, A->getValue());
      Inputs.push_back(std::make_pair(types::TY_Object, InputArg));
      A->claim();
      // Use of -foffload-static-lib and -foffload-whole-static-lib are
      // deprecated with the updated functionality to scan the static libs.
      Diag(clang::diag::warn_drv_deprecated_option)
          << A->getAsString(Args) << A->getValue();
    }
  }
  if (CCCIsCPP() && Inputs.empty()) {
    // If called as standalone preprocessor, stdin is processed
    // if no other input is present.
    Arg *A = MakeInputArg(Args, Opts, "-");
    Inputs.push_back(std::make_pair(types::TY_C, A));
  }
}

static bool runBundler(const SmallVectorImpl<StringRef> &InputArgs,
                       Compilation &C) {
  // Find bundler.
  StringRef ExecPath(C.getArgs().MakeArgString(C.getDriver().Dir));
  llvm::ErrorOr<std::string> BundlerBinary =
      llvm::sys::findProgramByName("clang-offload-bundler", ExecPath);
  SmallVector<StringRef, 6> BundlerArgs;
  BundlerArgs.push_back(BundlerBinary.getError() ? "clang-offload-bundler"
                                                 : BundlerBinary.get().c_str());
  BundlerArgs.append(InputArgs);
  // Since this is run in real time and not in the toolchain, output the
  // command line if requested.
  bool OutputOnly = C.getArgs().hasArg(options::OPT__HASH_HASH_HASH);
  if (C.getArgs().hasArg(options::OPT_v) || OutputOnly) {
    for (StringRef A : BundlerArgs)
      if (OutputOnly)
        llvm::errs() << "\"" << A << "\" ";
      else
        llvm::errs() << A << " ";
    llvm::errs() << '\n';
  }
  if (BundlerBinary.getError())
    return false;

  return !llvm::sys::ExecuteAndWait(BundlerBinary.get(), BundlerArgs);
}

static bool hasFPGABinary(Compilation &C, std::string Object, types::ID Type) {
  assert(types::isFPGA(Type) && "unexpected Type for FPGA binary check");
  // Do not do the check if the file doesn't exist
  if (!llvm::sys::fs::exists(Object))
    return false;

  // Only static archives are valid FPGA Binaries for unbundling.
  if (!isStaticArchiveFile(Object))
    return false;

  // Temporary names for the output.
  llvm::Triple TT;
  TT.setArchName(types::getTypeName(Type));
  TT.setVendorName("intel");
  TT.setOS(llvm::Triple::UnknownOS);

  // Checking uses -check-section option with the input file, no output
  // file and the target triple being looked for.
  const char *Targets =
      C.getArgs().MakeArgString(Twine("-targets=sycl-") + TT.str());
  const char *Inputs = C.getArgs().MakeArgString(Twine("-input=") + Object);
  // Always use -type=ao for aocx/aocr bundle checking.  The 'bundles' are
  // actually archives.
  SmallVector<StringRef, 6> BundlerArgs = {"-type=ao", Targets, Inputs,
                                           "-check-section"};
  return runBundler(BundlerArgs, C);
}

static SmallVector<std::string, 4> getOffloadSections(Compilation &C,
                                                      const StringRef &File) {
  // Do not do the check if the file doesn't exist
  if (!llvm::sys::fs::exists(File))
    return {};

  bool IsArchive = isStaticArchiveFile(File);
  if (!(IsArchive || isObjectFile(File.str())))
    return {};

  // Use the bundler to grab the list of sections from the given archive
  // or object.
  StringRef ExecPath(C.getArgs().MakeArgString(C.getDriver().Dir));
  llvm::ErrorOr<std::string> BundlerBinary =
      llvm::sys::findProgramByName("clang-offload-bundler", ExecPath);
  const char *Input = C.getArgs().MakeArgString(Twine("-input=") + File.str());
  // Always use -type=ao for bundle checking.  The 'bundles' are
  // actually archives.
  SmallVector<StringRef, 6> BundlerArgs = {
      BundlerBinary.get(), IsArchive ? "-type=ao" : "-type=o", Input, "-list"};
  // Since this is run in real time and not in the toolchain, output the
  // command line if requested.
  bool OutputOnly = C.getArgs().hasArg(options::OPT__HASH_HASH_HASH);
  if (C.getArgs().hasArg(options::OPT_v) || OutputOnly) {
    for (StringRef A : BundlerArgs)
      if (OutputOnly)
        llvm::errs() << "\"" << A << "\" ";
      else
        llvm::errs() << A << " ";
    llvm::errs() << '\n';
  }
  if (BundlerBinary.getError())
    return {};
  llvm::SmallString<64> OutputFile(
      C.getDriver().GetTemporaryPath("bundle-list", "txt"));
  llvm::FileRemover OutputRemover(OutputFile.c_str());
  std::optional<llvm::StringRef> Redirects[] = {
      {""},
      OutputFile.str(),
      OutputFile.str(),
  };

  std::string ErrorMessage;
  if (llvm::sys::ExecuteAndWait(BundlerBinary.get(), BundlerArgs, {}, Redirects,
                                /*SecondsToWait*/ 0, /*MemoryLimit*/ 0,
                                &ErrorMessage)) {
    // Could not get the information, return false
    return {};
  }

  llvm::ErrorOr<std::unique_ptr<llvm::MemoryBuffer>> OutputBuf =
      llvm::MemoryBuffer::getFile(OutputFile.c_str());
  if (!OutputBuf) {
    // Could not capture output, return false
    return {};
  }

  SmallVector<std::string, 4> Sections;
  for (llvm::line_iterator LineIt(**OutputBuf); !LineIt.is_at_end(); ++LineIt)
    Sections.push_back(LineIt->str());
  if (Sections.empty())
    return {};

  return Sections;
}

static bool hasSYCLDefaultSection(Compilation &C, const StringRef &File) {
  // Do not do the check if the file doesn't exist
  if (!llvm::sys::fs::exists(File))
    return false;

  bool IsArchive = isStaticArchiveFile(File);
  if (!(IsArchive || isObjectFile(File.str())))
    return false;

  llvm::Triple TT(C.getDriver().MakeSYCLDeviceTriple(getDefaultSYCLArch(C)));
  // Checking uses -check-section option with the input file, no output
  // file and the target triple being looked for.
  const char *Targets =
      C.getArgs().MakeArgString(Twine("-targets=sycl-") + TT.str());
  const char *Inputs = C.getArgs().MakeArgString(Twine("-input=") + File.str());
  SmallVector<StringRef, 6> BundlerArgs = {IsArchive ? "-type=ao" : "-type=o",
                                           Targets, Inputs, "-check-section"};
  return runBundler(BundlerArgs, C);
}

static bool hasOffloadSections(Compilation &C, const StringRef &File,
                               DerivedArgList &Args) {
  // Do not do the check if the file doesn't exist
  if (!llvm::sys::fs::exists(File))
    return false;

  bool IsArchive = isStaticArchiveFile(File);
  if (!(IsArchive || isObjectFile(File.str())))
    return false;

  llvm::Triple TT(C.getDefaultToolChain().getTriple());
  // Checking uses -check-section option with the input file, no output
  // file and the target triple being looked for.
  // TODO - Improve checking to check for explicit offload target instead
  // of the generic host availability.
  const char *Targets = Args.MakeArgString(Twine("-targets=host-") + TT.str());
  const char *Inputs = Args.MakeArgString(Twine("-input=") + File.str());
  SmallVector<StringRef, 6> BundlerArgs = {IsArchive ? "-type=ao" : "-type=o",
                                           Targets, Inputs, "-check-section"};
  return runBundler(BundlerArgs, C);
}

// Simple helper function for Linker options, where the option is valid if
// it has '-' or '--' as the designator.
static bool optionMatches(const std::string &Option,
                          const std::string &OptCheck) {
  return (Option == OptCheck || ("-" + Option) == OptCheck);
}

// Process linker inputs for use with offload static libraries.  We are only
// handling options and explicitly named static archives as these need to be
// partially linked.
static SmallVector<const char *, 16>
getLinkerArgs(Compilation &C, DerivedArgList &Args, bool IncludeObj = false) {
  SmallVector<const char *, 16> LibArgs;
  SmallVector<std::string, 8> LibPaths;
  bool IsMSVC = C.getDefaultToolChain().getTriple().isWindowsMSVCEnvironment();
  // Add search directories from LIBRARY_PATH/LIB env variable
  std::optional<std::string> LibPath =
      llvm::sys::Process::GetEnv(IsMSVC ? "LIB" : "LIBRARY_PATH");
  if (LibPath) {
    SmallVector<StringRef, 8> SplitPaths;
    const char EnvPathSeparatorStr[] = {llvm::sys::EnvPathSeparator, '\0'};
    llvm::SplitString(*LibPath, SplitPaths, EnvPathSeparatorStr);
    for (StringRef Path : SplitPaths)
      LibPaths.emplace_back(Path.trim());
  }
  // Add directories from user-specified -L options
  for (std::string LibDirs : Args.getAllArgValues(options::OPT_L))
    LibPaths.emplace_back(LibDirs);

  // Do processing for any -l<arg> options passed and see if any static
  // libraries representing the name exists.  If so, convert the name and
  // use that inline with the rest of the libraries.
  // TODO: The static archive processing for SYCL is done in a different
  // manner than the OpenMP processing.  We should try and refactor this
  // to use the OpenMP flow (adding -l<name> to the llvm-link step)
  auto resolveStaticLib = [&](StringRef LibName, bool IsStatic) -> bool {
    if (!LibName.startswith("-l"))
      return false;
    for (auto &LPath : LibPaths) {
      if (!IsStatic) {
        // Current linking state is dynamic.  We will first check for the
        // shared object and not pull in the static library if it is found.
        SmallString<128> SoLibName(LPath);
        llvm::sys::path::append(SoLibName,
                                Twine("lib" + LibName.substr(2) + ".so").str());
        if (llvm::sys::fs::exists(SoLibName))
          return false;
      }
      SmallString<128> FullName(LPath);
      llvm::sys::path::append(FullName,
                              Twine("lib" + LibName.substr(2) + ".a").str());
      if (llvm::sys::fs::exists(FullName)) {
        LibArgs.push_back(Args.MakeArgString(FullName));
        return true;
      }
    }
    return false;
  };
  for (const auto *A : Args) {
    std::string FileName = A->getAsString(Args);
    static bool IsLinkStateStatic(Args.hasArg(options::OPT_static));
    auto addLibArg = [&](StringRef LibName) -> bool {
      if (isStaticArchiveFile(LibName) ||
          (IncludeObj && isObjectFile(LibName.str()))) {
        LibArgs.push_back(Args.MakeArgString(LibName));
        return true;
      }
      return false;
    };
    if (A->getOption().getKind() == Option::InputClass) {
      if (addLibArg(FileName))
        continue;
    }
    // Evaluate any libraries passed along after /link. These are typically
    // ignored by the driver and sent directly to the linker. When performing
    // offload, we should evaluate them at the driver level.
    if (A->getOption().matches(options::OPT__SLASH_link)) {
      for (StringRef Value : A->getValues()) {
        // Add any libpath values.
        if (Value.starts_with_insensitive("-libpath:") ||
            Value.starts_with_insensitive("/libpath:"))
          LibPaths.emplace_back(Value.substr(std::string("-libpath:").size()));
        if (addLibArg(Value))
          continue;
        for (auto LPath : LibPaths) {
          SmallString<128> FullLib(LPath);
          llvm::sys::path::append(FullLib, Value);
          if (addLibArg(FullLib))
            continue;
        }
      }
    }
    if (A->getOption().matches(options::OPT_Wl_COMMA) ||
        A->getOption().matches(options::OPT_Xlinker)) {
      // Parse through additional linker arguments that are meant to go
      // directly to the linker.
      // Keep the previous arg even if it is a new argument, for example:
      //   -Xlinker -rpath -Xlinker <dir>.
      // Without this history, we do not know that <dir> was assocated with
      // -rpath and is processed incorrectly.
      static std::string PrevArg;
      for (StringRef Value : A->getValues()) {
        auto addKnownValues = [&](const StringRef &V) {
          // Only add named static libs objects and --whole-archive options.
          if (optionMatches("-whole-archive", V.str()) ||
              optionMatches("-no-whole-archive", V.str()) ||
              isStaticArchiveFile(V) || (IncludeObj && isObjectFile(V.str()))) {
            LibArgs.push_back(Args.MakeArgString(V));
            return;
          }
          // Probably not the best way to handle this, but there are options
          // that take arguments which we should not add to the known values.
          // Handle -z and -rpath for now - can be expanded if/when usage shows
          // the need.
          if (PrevArg != "-z" && PrevArg != "-rpath" && V[0] != '-' &&
              isObjectFile(V.str())) {
            LibArgs.push_back(Args.MakeArgString(V));
            return;
          }
          if (optionMatches("-Bstatic", V.str()) ||
              optionMatches("-dn", V.str()) ||
              optionMatches("-non_shared", V.str()) ||
              optionMatches("-static", V.str())) {
            IsLinkStateStatic = true;
            return;
          }
          if (optionMatches("-Bdynamic", V.str()) ||
              optionMatches("-dy", V.str()) ||
              optionMatches("-call_shared", V.str())) {
            IsLinkStateStatic = false;
            return;
          }
          resolveStaticLib(V, IsLinkStateStatic);
        };
        if (Value[0] == '@') {
          // Found a response file, we want to expand contents to try and
          // discover more libraries and options.
          SmallVector<const char *, 20> ExpandArgs;
          ExpandArgs.push_back(Value.data());

          llvm::BumpPtrAllocator A;
          llvm::StringSaver S(A);
          llvm::cl::ExpandResponseFiles(
              S,
              IsMSVC ? llvm::cl::TokenizeWindowsCommandLine
                     : llvm::cl::TokenizeGNUCommandLine,
              ExpandArgs);
          for (StringRef EA : ExpandArgs)
            addKnownValues(EA);
        } else
          addKnownValues(Value);
        PrevArg = Value;
      }
      continue;
    }
    // Use of -foffload-static-lib and -foffload-whole-static-lib is
    // considered deprecated.  Usage should move to passing in the static
    // library name on the command line, encapsulating with
    // -Wl,--whole-archive <lib> -Wl,--no-whole-archive as needed.
    if (A->getOption().matches(options::OPT_foffload_static_lib_EQ)) {
      LibArgs.push_back(Args.MakeArgString(A->getValue()));
      continue;
    }
    if (A->getOption().matches(options::OPT_foffload_whole_static_lib_EQ)) {
      // For -foffload-whole-static-lib, we add the --whole-archive wrap
      // around the library which will be used during the partial link step.
      LibArgs.push_back("--whole-archive");
      LibArgs.push_back(Args.MakeArgString(A->getValue()));
      LibArgs.push_back("--no-whole-archive");
      continue;
    }
    if (A->getOption().matches(options::OPT_l))
      resolveStaticLib(A->getAsString(Args), IsLinkStateStatic);
  }
  return LibArgs;
}

static bool IsSYCLDeviceLibObj(std::string ObjFilePath, bool isMSVCEnv) {
  StringRef ObjFileName = llvm::sys::path::filename(ObjFilePath);
  StringRef ObjSuffix = isMSVCEnv ? ".obj" : ".o";
  bool Ret =
      (ObjFileName.startswith("libsycl-") && ObjFileName.endswith(ObjSuffix))
          ? true
          : false;
  return Ret;
}

// Goes through all of the arguments, including inputs expected for the
// linker directly, to determine if we need to potentially add the SYCL
// default triple.
bool Driver::checkForSYCLDefaultDevice(Compilation &C,
                                       DerivedArgList &Args) const {
  // Check only if enabled with -fsycl
  if (!Args.hasFlag(options::OPT_fsycl, options::OPT_fno_sycl, false))
    return false;

  if (Args.hasArg(options::OPT_fno_sycl_link_spirv))
    return false;

  // Do not do the check if the default device is passed in -fsycl-targets
  // or if -fsycl-targets isn't passed (that implies default device)
  if (const Arg *A = Args.getLastArg(options::OPT_fsycl_targets_EQ)) {
    for (const char *Val : A->getValues()) {
      llvm::Triple TT(C.getDriver().MakeSYCLDeviceTriple(Val));
      if (TT.isSPIR() && TT.getSubArch() == llvm::Triple::NoSubArch)
        // Default triple found
        return false;
    }
  } else if (!Args.hasArg(options::OPT_fintelfpga))
    return false;

  SmallVector<const char *, 16> AllArgs(getLinkerArgs(C, Args, true));
  for (StringRef Arg : AllArgs) {
    if (hasSYCLDefaultSection(C, Arg))
      return true;
  }
  return false;
}

// Goes through all of the arguments, including inputs expected for the
// linker directly, to determine if we need to perform additional work for
// static offload libraries.
bool Driver::checkForOffloadStaticLib(Compilation &C,
                                      DerivedArgList &Args) const {
  // Check only if enabled with -fsycl or -fopenmp-targets
  if (!Args.hasFlag(options::OPT_fsycl, options::OPT_fno_sycl, false) &&
      !Args.hasArg(options::OPT_fopenmp_targets_EQ))
    return false;

  // Right off the bat, assume the presence of -foffload-static-lib means
  // the need to perform linking steps for fat static archive offloading.
  // TODO: remove when -foffload-static-lib support is dropped.
  if (Args.hasArg(options::OPT_offload_lib_Group))
    return true;
  SmallVector<const char *, 16> OffloadLibArgs(getLinkerArgs(C, Args));
  for (StringRef OLArg : OffloadLibArgs)
    if (isStaticArchiveFile(OLArg) && hasOffloadSections(C, OLArg, Args)) {
      // FPGA binaries with AOCX or AOCR sections are not considered fat
      // static archives.
      return !(hasFPGABinary(C, OLArg.str(), types::TY_FPGA_AOCR) ||
               hasFPGABinary(C, OLArg.str(), types::TY_FPGA_AOCX));
    }
  return false;
}

/// Check whether the given input tree contains any clang-offload-dependency
/// actions.
static bool ContainsOffloadDepsAction(const Action *A) {
  if (isa<OffloadDepsJobAction>(A))
    return true;
  return llvm::any_of(A->inputs(), ContainsOffloadDepsAction);
}

namespace {
/// Provides a convenient interface for different programming models to generate
/// the required device actions.
class OffloadingActionBuilder final {
  /// Flag used to trace errors in the builder.
  bool IsValid = false;

  /// The compilation that is using this builder.
  Compilation &C;

  /// Map between an input argument and the offload kinds used to process it.
  std::map<const Arg *, unsigned> InputArgToOffloadKindMap;

  /// Map between a host action and its originating input argument.
  std::map<Action *, const Arg *> HostActionToInputArgMap;

  /// Builder interface. It doesn't build anything or keep any state.
  class DeviceActionBuilder {
  public:
    typedef const llvm::SmallVectorImpl<phases::ID> PhasesTy;

    enum ActionBuilderReturnCode {
      // The builder acted successfully on the current action.
      ABRT_Success,
      // The builder didn't have to act on the current action.
      ABRT_Inactive,
      // The builder was successful and requested the host action to not be
      // generated.
      ABRT_Ignore_Host,
    };

  protected:
    /// Compilation associated with this builder.
    Compilation &C;

    /// Tool chains associated with this builder. The same programming
    /// model may have associated one or more tool chains.
    SmallVector<const ToolChain *, 2> ToolChains;

    /// The derived arguments associated with this builder.
    DerivedArgList &Args;

    /// The inputs associated with this builder.
    const Driver::InputList &Inputs;

    /// The associated offload kind.
    Action::OffloadKind AssociatedOffloadKind = Action::OFK_None;

    /// The OffloadingActionBuilder reference.
    OffloadingActionBuilder &OffloadingActionBuilderRef;

  public:
    DeviceActionBuilder(Compilation &C, DerivedArgList &Args,
                        const Driver::InputList &Inputs,
                        Action::OffloadKind AssociatedOffloadKind,
                        OffloadingActionBuilder &OAB)
        : C(C), Args(Args), Inputs(Inputs),
          AssociatedOffloadKind(AssociatedOffloadKind),
          OffloadingActionBuilderRef(OAB) {}
    virtual ~DeviceActionBuilder() {}

    /// Fill up the array \a DA with all the device dependences that should be
    /// added to the provided host action \a HostAction. By default it is
    /// inactive.
    virtual ActionBuilderReturnCode
    getDeviceDependences(OffloadAction::DeviceDependences &DA,
                         phases::ID CurPhase, phases::ID FinalPhase,
                         PhasesTy &Phases) {
      return ABRT_Inactive;
    }

    /// Update the state to include the provided host action \a HostAction as a
    /// dependency of the current device action. By default it is inactive.
    virtual ActionBuilderReturnCode addDeviceDependences(Action *HostAction) {
      return ABRT_Inactive;
    }

    /// Append top level actions generated by the builder.
    virtual void appendTopLevelActions(ActionList &AL) {}

    /// Append top level actions specific for certain link situations.
    virtual void appendTopLevelLinkAction(ActionList &AL) {}

    /// Append linker device actions generated by the builder.
    virtual void appendLinkDeviceActions(ActionList &AL) {}

    /// Append linker host action generated by the builder.
    virtual Action* appendLinkHostActions(ActionList &AL) { return nullptr; }

    /// Append linker actions generated by the builder.
    virtual void appendLinkDependences(OffloadAction::DeviceDependences &DA) {}

    /// Append linker actions generated by the builder.
    virtual void addDeviceLinkDependencies(OffloadDepsJobAction *DA) {}

    /// Initialize the builder. Return true if any initialization errors are
    /// found.
    virtual bool initialize() { return false; }

    /// Return true if the builder can use bundling/unbundling.
    virtual bool canUseBundlerUnbundler() const { return false; }

    /// Return true if this builder is valid. We have a valid builder if we have
    /// associated device tool chains.
    bool isValid() { return !ToolChains.empty(); }

    /// Return the associated offload kind.
    Action::OffloadKind getAssociatedOffloadKind() {
      return AssociatedOffloadKind;
    }

    /// Push an action from a different DeviceActionBuilder (i.e., foreign
    /// action) in the current one
    virtual void pushForeignAction(Action *A) {}
  };

  /// Base class for CUDA/HIP action builder. It injects device code in
  /// the host backend action.
  class CudaActionBuilderBase : public DeviceActionBuilder {
  protected:
    /// Flags to signal if the user requested host-only or device-only
    /// compilation.
    bool CompileHostOnly = false;
    bool CompileDeviceOnly = false;
    bool EmitLLVM = false;
    bool EmitAsm = false;

    /// ID to identify each device compilation. For CUDA it is simply the
    /// GPU arch string. For HIP it is either the GPU arch string or GPU
    /// arch string plus feature strings delimited by a plus sign, e.g.
    /// gfx906+xnack.
    struct TargetID {
      /// Target ID string which is persistent throughout the compilation.
      const char *ID;
      TargetID(CudaArch Arch) { ID = CudaArchToString(Arch); }
      TargetID(const char *ID) : ID(ID) {}
      operator const char *() { return ID; }
      operator StringRef() { return StringRef(ID); }
    };
    /// List of GPU architectures to use in this compilation.
    SmallVector<TargetID, 4> GpuArchList;

    /// The CUDA actions for the current input.
    ActionList CudaDeviceActions;

    /// The CUDA fat binary if it was generated for the current input.
    Action *CudaFatBinary = nullptr;

    /// Flag that is set to true if this builder acted on the current input.
    bool IsActive = false;

    /// Flag for -fgpu-rdc.
    bool Relocatable = false;

    /// Default GPU architecture if there's no one specified.
    CudaArch DefaultCudaArch = CudaArch::UNKNOWN;

    /// Method to generate compilation unit ID specified by option
    /// '-fuse-cuid='.
    enum UseCUIDKind { CUID_Hash, CUID_Random, CUID_None, CUID_Invalid };
    UseCUIDKind UseCUID = CUID_Hash;

    /// Compilation unit ID specified by option '-cuid='.
    StringRef FixedCUID;

  public:
    CudaActionBuilderBase(Compilation &C, DerivedArgList &Args,
                          const Driver::InputList &Inputs,
                          Action::OffloadKind OFKind,
                          OffloadingActionBuilder &OAB)
        : DeviceActionBuilder(C, Args, Inputs, OFKind, OAB) {

      CompileDeviceOnly = C.getDriver().offloadDeviceOnly();
      Relocatable = Args.hasFlag(options::OPT_fgpu_rdc,
                                 options::OPT_fno_gpu_rdc, /*Default=*/false);
    }

    ActionBuilderReturnCode addDeviceDependences(Action *HostAction) override {
      // While generating code for CUDA, we only depend on the host input action
      // to trigger the creation of all the CUDA device actions.

      // If we are dealing with an input action, replicate it for each GPU
      // architecture. If we are in host-only mode we return 'success' so that
      // the host uses the CUDA offload kind.
      if (auto *IA = dyn_cast<InputAction>(HostAction)) {
        assert(!GpuArchList.empty() &&
               "We should have at least one GPU architecture.");

        // If the host input is not CUDA or HIP, we don't need to bother about
        // this input.
        if (!(IA->getType() == types::TY_CUDA ||
              IA->getType() == types::TY_HIP ||
              IA->getType() == types::TY_PP_HIP)) {
          // The builder will ignore this input.
          IsActive = false;
          return ABRT_Inactive;
        }

        // Set the flag to true, so that the builder acts on the current input.
        IsActive = true;

        if (CompileHostOnly)
          return ABRT_Success;

        // Replicate inputs for each GPU architecture.
        auto Ty = IA->getType() == types::TY_HIP ? types::TY_HIP_DEVICE
                                                 : types::TY_CUDA_DEVICE;
        std::string CUID = FixedCUID.str();
        if (CUID.empty()) {
          if (UseCUID == CUID_Random)
            CUID = llvm::utohexstr(llvm::sys::Process::GetRandomNumber(),
                                   /*LowerCase=*/true);
          else if (UseCUID == CUID_Hash) {
            llvm::MD5 Hasher;
            llvm::MD5::MD5Result Hash;
            SmallString<256> RealPath;
            llvm::sys::fs::real_path(IA->getInputArg().getValue(), RealPath,
                                     /*expand_tilde=*/true);
            Hasher.update(RealPath);
            for (auto *A : Args) {
              if (A->getOption().matches(options::OPT_INPUT))
                continue;
              Hasher.update(A->getAsString(Args));
            }
            Hasher.final(Hash);
            CUID = llvm::utohexstr(Hash.low(), /*LowerCase=*/true);
          }
        }
        IA->setId(CUID);

        for (unsigned I = 0, E = GpuArchList.size(); I != E; ++I) {
          CudaDeviceActions.push_back(
              C.MakeAction<InputAction>(IA->getInputArg(), Ty, IA->getId()));
        }

        return ABRT_Success;
      }

      // If this is an unbundling action use it as is for each CUDA toolchain.
      if (auto *UA = dyn_cast<OffloadUnbundlingJobAction>(HostAction)) {

        // If -fgpu-rdc is disabled, should not unbundle since there is no
        // device code to link.
        if (UA->getType() == types::TY_Object && !Relocatable)
          return ABRT_Inactive;

        CudaDeviceActions.clear();
        auto *IA = cast<InputAction>(UA->getInputs().back());
        std::string FileName = IA->getInputArg().getAsString(Args);
        // Check if the type of the file is the same as the action. Do not
        // unbundle it if it is not. Do not unbundle .so files, for example,
        // which are not object files. Files with extension ".lib" is classified
        // as TY_Object but they are actually archives, therefore should not be
        // unbundled here as objects. They will be handled at other places.
        const StringRef LibFileExt = ".lib";
        if (IA->getType() == types::TY_Object &&
            (!llvm::sys::path::has_extension(FileName) ||
             types::lookupTypeForExtension(
                 llvm::sys::path::extension(FileName).drop_front()) !=
                 types::TY_Object ||
             llvm::sys::path::extension(FileName) == LibFileExt))
          return ABRT_Inactive;

        for (auto Arch : GpuArchList) {
          CudaDeviceActions.push_back(UA);
          UA->registerDependentActionInfo(ToolChains[0], Arch,
                                          AssociatedOffloadKind);
        }
        IsActive = true;
        return ABRT_Success;
      }

      return IsActive ? ABRT_Success : ABRT_Inactive;
    }

    void appendTopLevelActions(ActionList &AL) override {
      // Utility to append actions to the top level list.
      auto AddTopLevel = [&](Action *A, TargetID TargetID) {
        OffloadAction::DeviceDependences Dep;
        Dep.add(*A, *ToolChains.front(), TargetID, AssociatedOffloadKind);
        AL.push_back(C.MakeAction<OffloadAction>(Dep, A->getType()));
      };

      // If we have a fat binary, add it to the list.
      if (CudaFatBinary) {
        AddTopLevel(CudaFatBinary, CudaArch::UNUSED);
        CudaDeviceActions.clear();
        CudaFatBinary = nullptr;
        return;
      }

      if (CudaDeviceActions.empty())
        return;

      // If we have CUDA actions at this point, that's because we have a have
      // partial compilation, so we should have an action for each GPU
      // architecture.
      assert(CudaDeviceActions.size() == GpuArchList.size() &&
             "Expecting one action per GPU architecture.");
      assert(ToolChains.size() == 1 &&
             "Expecting to have a single CUDA toolchain.");
      for (unsigned I = 0, E = GpuArchList.size(); I != E; ++I)
        AddTopLevel(CudaDeviceActions[I], GpuArchList[I]);

      CudaDeviceActions.clear();
    }

    /// Get canonicalized offload arch option. \returns empty StringRef if the
    /// option is invalid.
    virtual StringRef getCanonicalOffloadArch(StringRef Arch) = 0;

    virtual std::optional<std::pair<llvm::StringRef, llvm::StringRef>>
    getConflictOffloadArchCombination(const std::set<StringRef> &GpuArchs) = 0;

    bool initialize() override {
      assert(AssociatedOffloadKind == Action::OFK_Cuda ||
             AssociatedOffloadKind == Action::OFK_HIP);

      // We don't need to support CUDA.
      if (AssociatedOffloadKind == Action::OFK_Cuda &&
          !C.hasOffloadToolChain<Action::OFK_Cuda>())
        return false;

      // We don't need to support HIP.
      if (AssociatedOffloadKind == Action::OFK_HIP &&
          !C.hasOffloadToolChain<Action::OFK_HIP>())
        return false;

      const ToolChain *HostTC = C.getSingleOffloadToolChain<Action::OFK_Host>();
      assert(HostTC && "No toolchain for host compilation.");
      if (HostTC->getTriple().isNVPTX() ||
          HostTC->getTriple().getArch() == llvm::Triple::amdgcn) {
        // We do not support targeting NVPTX/AMDGCN for host compilation. Throw
        // an error and abort pipeline construction early so we don't trip
        // asserts that assume device-side compilation.
        C.getDriver().Diag(diag::err_drv_cuda_host_arch)
            << HostTC->getTriple().getArchName();
        return true;
      }

      ToolChains.push_back(
          AssociatedOffloadKind == Action::OFK_Cuda
              ? C.getSingleOffloadToolChain<Action::OFK_Cuda>()
              : C.getSingleOffloadToolChain<Action::OFK_HIP>());

      CompileHostOnly = C.getDriver().offloadHostOnly();
      EmitLLVM = Args.getLastArg(options::OPT_emit_llvm);
      EmitAsm = Args.getLastArg(options::OPT_S);
      FixedCUID = Args.getLastArgValue(options::OPT_cuid_EQ);
      if (Arg *A = Args.getLastArg(options::OPT_fuse_cuid_EQ)) {
        StringRef UseCUIDStr = A->getValue();
        UseCUID = llvm::StringSwitch<UseCUIDKind>(UseCUIDStr)
                      .Case("hash", CUID_Hash)
                      .Case("random", CUID_Random)
                      .Case("none", CUID_None)
                      .Default(CUID_Invalid);
        if (UseCUID == CUID_Invalid) {
          C.getDriver().Diag(diag::err_drv_invalid_value)
              << A->getAsString(Args) << UseCUIDStr;
          C.setContainsError();
          return true;
        }
      }

      // --offload and --offload-arch options are mutually exclusive.
      if (Args.hasArgNoClaim(options::OPT_offload_EQ) &&
          Args.hasArgNoClaim(options::OPT_offload_arch_EQ,
                             options::OPT_no_offload_arch_EQ)) {
        C.getDriver().Diag(diag::err_opt_not_valid_with_opt) << "--offload-arch"
                                                             << "--offload";
      }

      // Collect all offload arch parameters, removing duplicates.
      std::set<StringRef> GpuArchs;
      bool Error = false;
      for (Arg *A : Args) {
        if (!(A->getOption().matches(options::OPT_offload_arch_EQ) ||
              A->getOption().matches(options::OPT_no_offload_arch_EQ)))
          continue;
        A->claim();

        for (StringRef ArchStr : llvm::split(A->getValue(), ",")) {
          if (A->getOption().matches(options::OPT_no_offload_arch_EQ) &&
              ArchStr == "all") {
            GpuArchs.clear();
          } else if (ArchStr == "native") {
            const ToolChain &TC = *ToolChains.front();
            auto GPUsOrErr = ToolChains.front()->getSystemGPUArchs(Args);
            if (!GPUsOrErr) {
              TC.getDriver().Diag(diag::err_drv_undetermined_gpu_arch)
                  << llvm::Triple::getArchTypeName(TC.getArch())
                  << llvm::toString(GPUsOrErr.takeError()) << "--offload-arch";
              continue;
            }

            for (auto GPU : *GPUsOrErr) {
              GpuArchs.insert(Args.MakeArgString(GPU));
            }
          } else {
            ArchStr = getCanonicalOffloadArch(ArchStr);
            if (ArchStr.empty()) {
              Error = true;
            } else if (A->getOption().matches(options::OPT_offload_arch_EQ))
              GpuArchs.insert(ArchStr);
            else if (A->getOption().matches(options::OPT_no_offload_arch_EQ))
              GpuArchs.erase(ArchStr);
            else
              llvm_unreachable("Unexpected option.");
          }
        }
      }

      auto &&ConflictingArchs = getConflictOffloadArchCombination(GpuArchs);
      if (ConflictingArchs) {
        C.getDriver().Diag(clang::diag::err_drv_bad_offload_arch_combo)
            << ConflictingArchs->first << ConflictingArchs->second;
        C.setContainsError();
        return true;
      }

      // Collect list of GPUs remaining in the set.
      for (auto Arch : GpuArchs)
        GpuArchList.push_back(Arch.data());

      // Default to sm_20 which is the lowest common denominator for
      // supported GPUs.  sm_20 code should work correctly, if
      // suboptimally, on all newer GPUs.
      if (GpuArchList.empty()) {
        if (ToolChains.front()->getTriple().isSPIRV())
          GpuArchList.push_back(CudaArch::Generic);
        else
          GpuArchList.push_back(DefaultCudaArch);
      }

      return Error;
    }
  };

  /// \brief CUDA action builder. It injects device code in the host backend
  /// action.
  class CudaActionBuilder final : public CudaActionBuilderBase {
  public:
    CudaActionBuilder(Compilation &C, DerivedArgList &Args,
                      const Driver::InputList &Inputs,
                      OffloadingActionBuilder &OAB)
        : CudaActionBuilderBase(C, Args, Inputs, Action::OFK_Cuda, OAB) {
      DefaultCudaArch = CudaArch::SM_35;
    }

    StringRef getCanonicalOffloadArch(StringRef ArchStr) override {
      CudaArch Arch = StringToCudaArch(ArchStr);
      if (Arch == CudaArch::UNKNOWN || !IsNVIDIAGpuArch(Arch)) {
        C.getDriver().Diag(clang::diag::err_drv_cuda_bad_gpu_arch) << ArchStr;
        return StringRef();
      }
      return CudaArchToString(Arch);
    }

    std::optional<std::pair<llvm::StringRef, llvm::StringRef>>
    getConflictOffloadArchCombination(
        const std::set<StringRef> &GpuArchs) override {
      return std::nullopt;
    }

    bool canUseBundlerUnbundler() const override {
      return Args.hasFlag(options::OPT_fsycl, options::OPT_fno_sycl, false);
    }

    ActionBuilderReturnCode
    getDeviceDependences(OffloadAction::DeviceDependences &DA,
                         phases::ID CurPhase, phases::ID FinalPhase,
                         PhasesTy &Phases) override {
      if (!IsActive)
        return ABRT_Inactive;

      // If we don't have more CUDA actions, we don't have any dependences to
      // create for the host.
      if (CudaDeviceActions.empty())
        return ABRT_Success;

      assert(CudaDeviceActions.size() == GpuArchList.size() &&
             "Expecting one action per GPU architecture.");
      assert(!CompileHostOnly &&
             "Not expecting CUDA actions in host-only compilation.");

      // If we are generating code for the device or we are in a backend phase,
      // we attempt to generate the fat binary. We compile each arch to ptx and
      // assemble to cubin, then feed the cubin *and* the ptx into a device
      // "link" action, which uses fatbinary to combine these cubins into one
      // fatbin.  The fatbin is then an input to the host action if not in
      // device-only mode.
      if (CompileDeviceOnly || CurPhase == phases::Backend) {
        ActionList DeviceActions;
        for (unsigned I = 0, E = GpuArchList.size(); I != E; ++I) {
          // Produce the device action from the current phase up to the assemble
          // phase.
          for (auto Ph : Phases) {
            // Skip the phases that were already dealt with.
            if (Ph < CurPhase)
              continue;
            // We have to be consistent with the host final phase.
            if (Ph > FinalPhase)
              break;

            CudaDeviceActions[I] = C.getDriver().ConstructPhaseAction(
                C, Args, Ph, CudaDeviceActions[I], Action::OFK_Cuda);

            if (Ph == phases::Assemble)
              break;
          }

          // If we didn't reach the assemble phase, we can't generate the fat
          // binary. We don't need to generate the fat binary if we are not in
          // device-only mode.
          if (!isa<AssembleJobAction>(CudaDeviceActions[I]) ||
              CompileDeviceOnly)
            continue;

          Action *AssembleAction = CudaDeviceActions[I];
          assert(AssembleAction->getType() == types::TY_Object);
          assert(AssembleAction->getInputs().size() == 1);

          Action *BackendAction = AssembleAction->getInputs()[0];
          assert(BackendAction->getType() == types::TY_PP_Asm);

          for (auto &A : {AssembleAction, BackendAction}) {
            OffloadAction::DeviceDependences DDep;
            DDep.add(*A, *ToolChains.front(), GpuArchList[I], Action::OFK_Cuda);
            DeviceActions.push_back(
                C.MakeAction<OffloadAction>(DDep, A->getType()));
          }
        }

        // We generate the fat binary if we have device input actions.
        if (!DeviceActions.empty()) {
          CudaFatBinary =
              C.MakeAction<LinkJobAction>(DeviceActions, types::TY_CUDA_FATBIN);

          if (!CompileDeviceOnly) {
            DA.add(*CudaFatBinary, *ToolChains.front(), /*BoundArch=*/nullptr,
                   Action::OFK_Cuda);
            // Clear the fat binary, it is already a dependence to an host
            // action.
            CudaFatBinary = nullptr;
          }

          // Remove the CUDA actions as they are already connected to an host
          // action or fat binary.
          CudaDeviceActions.clear();
        }

        // We avoid creating host action in device-only mode.
        return CompileDeviceOnly ? ABRT_Ignore_Host : ABRT_Success;
      } else if (CurPhase > phases::Backend) {
        // If we are past the backend phase and still have a device action, we
        // don't have to do anything as this action is already a device
        // top-level action.
        return ABRT_Success;
      }

      assert(CurPhase < phases::Backend && "Generating single CUDA "
                                           "instructions should only occur "
                                           "before the backend phase!");

      // By default, we produce an action for each device arch.
      for (unsigned I = 0, E = GpuArchList.size(); I != E; ++I) {

        CudaDeviceActions[I] = C.getDriver().ConstructPhaseAction(
            C, Args, CurPhase, CudaDeviceActions[I]);

        if (CurPhase == phases::Compile) {
          OffloadAction::DeviceDependences DDep;
          DDep.add(*CudaDeviceActions[I], *ToolChains.front(), GpuArchList[I],
                   Action::OFK_Cuda);

          OffloadingActionBuilderRef.pushForeignAction(
              C.MakeAction<OffloadAction>(
                  DDep, DDep.getActions().front()->getType()));
        }
      }

      return ABRT_Success;
    }
  };
  /// \brief HIP action builder. It injects device code in the host backend
  /// action.
  class HIPActionBuilder final : public CudaActionBuilderBase {
    /// The linker inputs obtained for each device arch.
    SmallVector<ActionList, 8> DeviceLinkerInputs;
    // The default bundling behavior depends on the type of output, therefore
    // BundleOutput needs to be tri-value: None, true, or false.
    // Bundle code objects except --no-gpu-output is specified for device
    // only compilation. Bundle other type of output files only if
    // --gpu-bundle-output is specified for device only compilation.
    std::optional<bool> BundleOutput;
    std::optional<bool> EmitReloc;

  public:
    HIPActionBuilder(Compilation &C, DerivedArgList &Args,
                     const Driver::InputList &Inputs,
                     OffloadingActionBuilder &OAB)
        : CudaActionBuilderBase(C, Args, Inputs, Action::OFK_HIP, OAB) {

      DefaultCudaArch = CudaArch::GFX906;

      if (Args.hasArg(options::OPT_fhip_emit_relocatable,
                      options::OPT_fno_hip_emit_relocatable)) {
        EmitReloc = Args.hasFlag(options::OPT_fhip_emit_relocatable,
                                 options::OPT_fno_hip_emit_relocatable, false);

        if (*EmitReloc) {
          if (Relocatable) {
            C.getDriver().Diag(diag::err_opt_not_valid_with_opt)
                << "-fhip-emit-relocatable"
                << "-fgpu-rdc";
          }

          if (!CompileDeviceOnly) {
            C.getDriver().Diag(diag::err_opt_not_valid_without_opt)
                << "-fhip-emit-relocatable"
                << "--cuda-device-only";
          }
        }
      }

      if (Args.hasArg(options::OPT_gpu_bundle_output,
                      options::OPT_no_gpu_bundle_output))
        BundleOutput = Args.hasFlag(options::OPT_gpu_bundle_output,
                                    options::OPT_no_gpu_bundle_output, true) &&
                       (!EmitReloc || !*EmitReloc);
    }

    bool canUseBundlerUnbundler() const override { return true; }

    StringRef getCanonicalOffloadArch(StringRef IdStr) override {
      llvm::StringMap<bool> Features;
      // getHIPOffloadTargetTriple() is known to return valid value as it has
      // been called successfully in the CreateOffloadingDeviceToolChains().
      auto ArchStr = parseTargetID(
          *getHIPOffloadTargetTriple(C.getDriver(), C.getInputArgs()), IdStr,
          &Features);
      if (!ArchStr) {
        C.getDriver().Diag(clang::diag::err_drv_bad_target_id) << IdStr;
        C.setContainsError();
        return StringRef();
      }
      auto CanId = getCanonicalTargetID(*ArchStr, Features);
      return Args.MakeArgStringRef(CanId);
    };

    std::optional<std::pair<llvm::StringRef, llvm::StringRef>>
    getConflictOffloadArchCombination(
        const std::set<StringRef> &GpuArchs) override {
      return getConflictTargetIDCombination(GpuArchs);
    }

    ActionBuilderReturnCode
    getDeviceDependences(OffloadAction::DeviceDependences &DA,
                         phases::ID CurPhase, phases::ID FinalPhase,
                         PhasesTy &Phases) override {
      if (!IsActive)
        return ABRT_Inactive;

      // amdgcn does not support linking of object files, therefore we skip
      // backend and assemble phases to output LLVM IR. Except for generating
      // non-relocatable device code, where we generate fat binary for device
      // code and pass to host in Backend phase.
      if (CudaDeviceActions.empty())
        return ABRT_Success;

      assert(((CurPhase == phases::Link && Relocatable) ||
              CudaDeviceActions.size() == GpuArchList.size()) &&
             "Expecting one action per GPU architecture.");
      assert(!CompileHostOnly &&
             "Not expecting HIP actions in host-only compilation.");

      bool ShouldLink = !EmitReloc || !*EmitReloc;

      if (!Relocatable && CurPhase == phases::Backend && !EmitLLVM &&
          !EmitAsm && ShouldLink) {
        // If we are in backend phase, we attempt to generate the fat binary.
        // We compile each arch to IR and use a link action to generate code
        // object containing ISA. Then we use a special "link" action to create
        // a fat binary containing all the code objects for different GPU's.
        // The fat binary is then an input to the host action.
        for (unsigned I = 0, E = GpuArchList.size(); I != E; ++I) {
          if (C.getDriver().isUsingLTO(/*IsOffload=*/true)) {
            // When LTO is enabled, skip the backend and assemble phases and
            // use lld to link the bitcode.
            ActionList AL;
            AL.push_back(CudaDeviceActions[I]);
            // Create a link action to link device IR with device library
            // and generate ISA.
            CudaDeviceActions[I] =
                C.MakeAction<LinkJobAction>(AL, types::TY_Image);
          } else {
            // When LTO is not enabled, we follow the conventional
            // compiler phases, including backend and assemble phases.
            ActionList AL;
            Action *BackendAction = nullptr;
            if (ToolChains.front()->getTriple().isSPIRV()) {
              // Emit LLVM bitcode for SPIR-V targets. SPIR-V device tool chain
              // (HIPSPVToolChain) runs post-link LLVM IR passes.
              types::ID Output = Args.hasArg(options::OPT_S)
                                     ? types::TY_LLVM_IR
                                     : types::TY_LLVM_BC;
              BackendAction =
                  C.MakeAction<BackendJobAction>(CudaDeviceActions[I], Output);
            } else
              BackendAction = C.getDriver().ConstructPhaseAction(
                  C, Args, phases::Backend, CudaDeviceActions[I],
                  AssociatedOffloadKind);
            auto AssembleAction = C.getDriver().ConstructPhaseAction(
                C, Args, phases::Assemble, BackendAction,
                AssociatedOffloadKind);
            AL.push_back(AssembleAction);
            // Create a link action to link device IR with device library
            // and generate ISA.
            CudaDeviceActions[I] =
                C.MakeAction<LinkJobAction>(AL, types::TY_Image);
          }

          // OffloadingActionBuilder propagates device arch until an offload
          // action. Since the next action for creating fatbin does
          // not have device arch, whereas the above link action and its input
          // have device arch, an offload action is needed to stop the null
          // device arch of the next action being propagated to the above link
          // action.
          OffloadAction::DeviceDependences DDep;
          DDep.add(*CudaDeviceActions[I], *ToolChains.front(), GpuArchList[I],
                   AssociatedOffloadKind);
          CudaDeviceActions[I] = C.MakeAction<OffloadAction>(
              DDep, CudaDeviceActions[I]->getType());
        }

        if (!CompileDeviceOnly || !BundleOutput || *BundleOutput) {
          // Create HIP fat binary with a special "link" action.
          CudaFatBinary = C.MakeAction<LinkJobAction>(CudaDeviceActions,
                                                      types::TY_HIP_FATBIN);

          if (!CompileDeviceOnly) {
            DA.add(*CudaFatBinary, *ToolChains.front(), /*BoundArch=*/nullptr,
                   AssociatedOffloadKind);
            // Clear the fat binary, it is already a dependence to an host
            // action.
            CudaFatBinary = nullptr;
          }

          // Remove the CUDA actions as they are already connected to an host
          // action or fat binary.
          CudaDeviceActions.clear();
        }

        return CompileDeviceOnly ? ABRT_Ignore_Host : ABRT_Success;
      } else if (CurPhase == phases::Link) {
        if (!ShouldLink)
          return ABRT_Success;
        // Save CudaDeviceActions to DeviceLinkerInputs for each GPU subarch.
        // This happens to each device action originated from each input file.
        // Later on, device actions in DeviceLinkerInputs are used to create
        // device link actions in appendLinkDependences and the created device
        // link actions are passed to the offload action as device dependence.
        DeviceLinkerInputs.resize(CudaDeviceActions.size());
        auto LI = DeviceLinkerInputs.begin();
        for (auto *A : CudaDeviceActions) {
          LI->push_back(A);
          ++LI;
        }

        // We will pass the device action as a host dependence, so we don't
        // need to do anything else with them.
        CudaDeviceActions.clear();
        return CompileDeviceOnly ? ABRT_Ignore_Host : ABRT_Success;
      }

      // By default, we produce an action for each device arch.
      for (Action *&A : CudaDeviceActions)
        A = C.getDriver().ConstructPhaseAction(C, Args, CurPhase, A,
                                               AssociatedOffloadKind);

      if (CompileDeviceOnly && CurPhase == FinalPhase && BundleOutput &&
          *BundleOutput) {
        for (unsigned I = 0, E = GpuArchList.size(); I != E; ++I) {
          OffloadAction::DeviceDependences DDep;
          DDep.add(*CudaDeviceActions[I], *ToolChains.front(), GpuArchList[I],
                   AssociatedOffloadKind);
          CudaDeviceActions[I] = C.MakeAction<OffloadAction>(
              DDep, CudaDeviceActions[I]->getType());
        }
        CudaFatBinary =
            C.MakeAction<OffloadBundlingJobAction>(CudaDeviceActions);
        CudaDeviceActions.clear();
      }

      return (CompileDeviceOnly &&
              (CurPhase == FinalPhase ||
               (!ShouldLink && CurPhase == phases::Assemble)))
                 ? ABRT_Ignore_Host
                 : ABRT_Success;
    }

    void appendLinkDeviceActions(ActionList &AL) override {
      if (DeviceLinkerInputs.size() == 0)
        return;

      assert(DeviceLinkerInputs.size() == GpuArchList.size() &&
             "Linker inputs and GPU arch list sizes do not match.");

      ActionList Actions;
      unsigned I = 0;
      // Append a new link action for each device.
      // Each entry in DeviceLinkerInputs corresponds to a GPU arch.
      for (auto &LI : DeviceLinkerInputs) {

        types::ID Output = Args.hasArg(options::OPT_emit_llvm)
                                   ? types::TY_LLVM_BC
                                   : types::TY_Image;

        auto *DeviceLinkAction = C.MakeAction<LinkJobAction>(LI, Output);
        // Linking all inputs for the current GPU arch.
        // LI contains all the inputs for the linker.
        OffloadAction::DeviceDependences DeviceLinkDeps;
        DeviceLinkDeps.add(*DeviceLinkAction, *ToolChains[0],
            GpuArchList[I], AssociatedOffloadKind);
        Actions.push_back(C.MakeAction<OffloadAction>(
            DeviceLinkDeps, DeviceLinkAction->getType()));
        ++I;
      }
      DeviceLinkerInputs.clear();

      // If emitting LLVM, do not generate final host/device compilation action
      if (Args.hasArg(options::OPT_emit_llvm)) {
          AL.append(Actions);
          return;
      }

      // Create a host object from all the device images by embedding them
      // in a fat binary for mixed host-device compilation. For device-only
      // compilation, creates a fat binary.
      OffloadAction::DeviceDependences DDeps;
      if (!CompileDeviceOnly || !BundleOutput || *BundleOutput) {
        auto *TopDeviceLinkAction = C.MakeAction<LinkJobAction>(
            Actions,
            CompileDeviceOnly ? types::TY_HIP_FATBIN : types::TY_Object);
        DDeps.add(*TopDeviceLinkAction, *ToolChains[0], nullptr,
                  AssociatedOffloadKind);
        // Offload the host object to the host linker.
        AL.push_back(
            C.MakeAction<OffloadAction>(DDeps, TopDeviceLinkAction->getType()));
      } else {
        AL.append(Actions);
      }
    }

    Action* appendLinkHostActions(ActionList &AL) override { return AL.back(); }

    void appendLinkDependences(OffloadAction::DeviceDependences &DA) override {}
  };

  /// OpenMP action builder. The host bitcode is passed to the device frontend
  /// and all the device linked images are passed to the host link phase.
  class OpenMPActionBuilder final : public DeviceActionBuilder {
    /// The OpenMP actions for the current input.
    ActionList OpenMPDeviceActions;

    /// The linker inputs obtained for each toolchain.
    SmallVector<ActionList, 8> DeviceLinkerInputs;

  public:
    OpenMPActionBuilder(Compilation &C, DerivedArgList &Args,
                        const Driver::InputList &Inputs,
                        OffloadingActionBuilder &OAB)
        : DeviceActionBuilder(C, Args, Inputs, Action::OFK_OpenMP, OAB) {}

    ActionBuilderReturnCode
    getDeviceDependences(OffloadAction::DeviceDependences &DA,
                         phases::ID CurPhase, phases::ID FinalPhase,
                         PhasesTy &Phases) override {
      if (OpenMPDeviceActions.empty())
        return ABRT_Inactive;

      // We should always have an action for each input.
      assert(OpenMPDeviceActions.size() == ToolChains.size() &&
             "Number of OpenMP actions and toolchains do not match.");

      // The host only depends on device action in the linking phase, when all
      // the device images have to be embedded in the host image.
      if (CurPhase == phases::Link) {
        assert(ToolChains.size() == DeviceLinkerInputs.size() &&
               "Toolchains and linker inputs sizes do not match.");
        auto LI = DeviceLinkerInputs.begin();
        for (auto *A : OpenMPDeviceActions) {
          LI->push_back(A);
          ++LI;
        }

        // We passed the device action as a host dependence, so we don't need to
        // do anything else with them.
        OpenMPDeviceActions.clear();
        return ABRT_Success;
      }

      // By default, we produce an action for each device arch.
      for (Action *&A : OpenMPDeviceActions)
        A = C.getDriver().ConstructPhaseAction(C, Args, CurPhase, A);

      return ABRT_Success;
    }

    ActionBuilderReturnCode addDeviceDependences(Action *HostAction) override {

      // If this is an input action replicate it for each OpenMP toolchain.
      if (auto *IA = dyn_cast<InputAction>(HostAction)) {
        OpenMPDeviceActions.clear();
        for (unsigned I = 0; I < ToolChains.size(); ++I)
          OpenMPDeviceActions.push_back(
              C.MakeAction<InputAction>(IA->getInputArg(), IA->getType()));
        return ABRT_Success;
      }

      // If this is an unbundling action use it as is for each OpenMP toolchain.
      if (auto *UA = dyn_cast<OffloadUnbundlingJobAction>(HostAction)) {
        OpenMPDeviceActions.clear();
        if (auto *IA = dyn_cast<InputAction>(UA->getInputs().back())) {
          std::string FileName = IA->getInputArg().getAsString(Args);
          // Check if the type of the file is the same as the action. Do not
          // unbundle it if it is not. Do not unbundle .so files, for example,
          // which are not object files.
          if (IA->getType() == types::TY_Object &&
              (!llvm::sys::path::has_extension(FileName) ||
               types::lookupTypeForExtension(
                   llvm::sys::path::extension(FileName).drop_front()) !=
                   types::TY_Object))
            return ABRT_Inactive;
        }
        for (unsigned I = 0; I < ToolChains.size(); ++I) {
          OpenMPDeviceActions.push_back(UA);
          UA->registerDependentActionInfo(
              ToolChains[I], /*BoundArch=*/StringRef(), Action::OFK_OpenMP);
        }
        return ABRT_Success;
      }

      // When generating code for OpenMP we use the host compile phase result as
      // a dependence to the device compile phase so that it can learn what
      // declarations should be emitted. However, this is not the only use for
      // the host action, so we prevent it from being collapsed.
      if (isa<CompileJobAction>(HostAction)) {
        HostAction->setCannotBeCollapsedWithNextDependentAction();
        assert(ToolChains.size() == OpenMPDeviceActions.size() &&
               "Toolchains and device action sizes do not match.");
        OffloadAction::HostDependence HDep(
            *HostAction, *C.getSingleOffloadToolChain<Action::OFK_Host>(),
            /*BoundArch=*/nullptr, Action::OFK_OpenMP);
        auto TC = ToolChains.begin();
        for (Action *&A : OpenMPDeviceActions) {
          assert(isa<CompileJobAction>(A));
          OffloadAction::DeviceDependences DDep;
          DDep.add(*A, **TC, /*BoundArch=*/nullptr, Action::OFK_OpenMP);
          A = C.MakeAction<OffloadAction>(HDep, DDep);
          ++TC;
        }
      }
      return ABRT_Success;
    }

    void appendTopLevelActions(ActionList &AL) override {
      if (OpenMPDeviceActions.empty())
        return;

      // We should always have an action for each input.
      assert(OpenMPDeviceActions.size() == ToolChains.size() &&
             "Number of OpenMP actions and toolchains do not match.");

      // Append all device actions followed by the proper offload action.
      auto TI = ToolChains.begin();
      for (auto *A : OpenMPDeviceActions) {
        OffloadAction::DeviceDependences Dep;
        Dep.add(*A, **TI, /*BoundArch=*/nullptr, Action::OFK_OpenMP);
        AL.push_back(C.MakeAction<OffloadAction>(Dep, A->getType()));
        ++TI;
      }
      // We no longer need the action stored in this builder.
      OpenMPDeviceActions.clear();
    }

    void appendLinkDeviceActions(ActionList &AL) override {
      assert(ToolChains.size() == DeviceLinkerInputs.size() &&
             "Toolchains and linker inputs sizes do not match.");

      // Append a new link action for each device.
      auto TC = ToolChains.begin();
      for (auto &LI : DeviceLinkerInputs) {
        auto *DeviceLinkAction =
            C.MakeAction<LinkJobAction>(LI, types::TY_Image);
        OffloadAction::DeviceDependences DeviceLinkDeps;
        DeviceLinkDeps.add(*DeviceLinkAction, **TC, /*BoundArch=*/nullptr,
		        Action::OFK_OpenMP);
        AL.push_back(C.MakeAction<OffloadAction>(DeviceLinkDeps,
            DeviceLinkAction->getType()));
        ++TC;
      }
      DeviceLinkerInputs.clear();
    }

    Action* appendLinkHostActions(ActionList &AL) override {
      // Create wrapper bitcode from the result of device link actions and compile
      // it to an object which will be added to the host link command.
      auto *BC = C.MakeAction<OffloadWrapperJobAction>(AL, types::TY_LLVM_BC);
      auto *ASM = C.MakeAction<BackendJobAction>(BC, types::TY_PP_Asm);
      return C.MakeAction<AssembleJobAction>(ASM, types::TY_Object);
    }

    void appendLinkDependences(OffloadAction::DeviceDependences &DA) override {}

    void addDeviceLinkDependencies(OffloadDepsJobAction *DA) override {
      for (unsigned I = 0; I < ToolChains.size(); ++I) {
        // Register dependent toolchain.
        DA->registerDependentActionInfo(
            ToolChains[I], /*BoundArch=*/StringRef(), Action::OFK_OpenMP);

        if (!ToolChains[I]->getTriple().isSPIR()) {
          // Create object from the deps bitcode.
          auto *BA = C.MakeAction<BackendJobAction>(DA, types::TY_PP_Asm);
          auto *AA = C.MakeAction<AssembleJobAction>(BA, types::TY_Object);

          // Add deps object to linker inputs.
          DeviceLinkerInputs[I].push_back(AA);
        } else
          DeviceLinkerInputs[I].push_back(DA);
      }
    }

    bool initialize() override {
      // Get the OpenMP toolchains. If we don't get any, the action builder will
      // know there is nothing to do related to OpenMP offloading.
      auto OpenMPTCRange = C.getOffloadToolChains<Action::OFK_OpenMP>();
      for (auto TI = OpenMPTCRange.first, TE = OpenMPTCRange.second; TI != TE;
           ++TI)
        ToolChains.push_back(TI->second);

      DeviceLinkerInputs.resize(ToolChains.size());
      return false;
    }

    bool canUseBundlerUnbundler() const override {
      // OpenMP should use bundled files whenever possible.
      return true;
    }
  };

  /// SYCL action builder. The host bitcode is passed to the device frontend
  /// and all the device linked images are passed to the host link phase.
  /// SPIR related are wrapped before added to the fat binary
  class SYCLActionBuilder final : public DeviceActionBuilder {
    /// Flag to signal if the user requested device-only compilation.
    bool CompileDeviceOnly = false;

    /// Flag to signal if the user requested the device object to be wrapped.
    bool WrapDeviceOnlyBinary = false;

    /// Flag to signal if the user requested device code split.
    bool DeviceCodeSplit = false;

    /// Flag to signal this builder's purpose is to produce the stub file to be
    /// used by the host compilation.
    bool OnlyCreateStubFile = false;

    /// List of offload device toolchain, bound arch needed to track for
    /// different binary constructions.
    /// POD to hold information about a SYCL device action.
    /// Each Action is bound to a <TC, arch> pair,
    /// we keep them together under a struct for clarity.
    struct DeviceTargetInfo {
      DeviceTargetInfo(const ToolChain *TC, const char *BA)
          : TC(TC), BoundArch(BA) {}

      const ToolChain *TC;
      const char *BoundArch;
    };
    SmallVector<DeviceTargetInfo, 4> SYCLTargetInfoList;

    /// The SYCL actions for the current input.
    /// One action per triple/boundarch.
    SmallVector<Action *, 4> SYCLDeviceActions;

    /// The linker inputs obtained for each input/toolchain/arch.
    SmallVector<ActionList, 4> DeviceLinkerInputs;

    /// The SYCL link binary if it was generated for the current input.
    Action *SYCLLinkBinary = nullptr;

    /// Running list of SYCL actions specific for device linking.
    ActionList SYCLLinkBinaryList;

    /// SYCL ahead of time compilation inputs
    SmallVector<std::pair<llvm::Triple, const char *>, 8> SYCLAOTInputs;

    /// List of offload device triples as provided on the CLI.
    /// Does not track AOT binary inputs triples.
    SmallVector<llvm::Triple, 4> SYCLTripleList;

    /// Type of output file for FPGA device compilation.
    types::ID FPGAOutType = types::TY_FPGA_AOCX;

    /// List of objects to extract FPGA dependency info from
    ActionList FPGAObjectInputs;

    /// List of static archives to extract FPGA dependency info from
    ActionList FPGAArchiveInputs;

    // SYCLInstallation is needed in order to link SYCLDeviceLibs
    SYCLInstallationDetector SYCLInstallation;

    /// List of GPU architectures to use in this compilation with NVPTX/AMDGCN
    /// targets.
    SmallVector<std::pair<llvm::Triple, const char *>, 8> GpuArchList;

    /// Build the last steps for CUDA after all BC files have been linked.
    JobAction *finalizeNVPTXDependences(Action *Input, const llvm::Triple &TT) {
      auto *BA = C.getDriver().ConstructPhaseAction(
          C, Args, phases::Backend, Input, AssociatedOffloadKind);
      if (TT.getOS() != llvm::Triple::NVCL) {
        auto *AA = C.getDriver().ConstructPhaseAction(
            C, Args, phases::Assemble, BA, AssociatedOffloadKind);
        ActionList DeviceActions = {BA, AA};
        return C.MakeAction<LinkJobAction>(DeviceActions,
                                           types::TY_CUDA_FATBIN);
      }
      return cast<JobAction>(BA);
    }

    JobAction *finalizeAMDGCNDependences(Action *Input,
                                         const llvm::Triple &TT) {
      auto *BA = C.getDriver().ConstructPhaseAction(
          C, Args, phases::Backend, Input, AssociatedOffloadKind);

      auto *AA = C.getDriver().ConstructPhaseAction(C, Args, phases::Assemble,
                                                    BA, AssociatedOffloadKind);

      ActionList AL = {AA};
      Action *LinkAction = C.MakeAction<LinkJobAction>(AL, types::TY_Image);
      ActionList HIPActions = {LinkAction};
      JobAction *HIPFatBinary =
          C.MakeAction<LinkJobAction>(HIPActions, types::TY_HIP_FATBIN);
      return HIPFatBinary;
    }

    constexpr bool shouldRaiseHost() const {
      return OffloadingActionBuilderRef.ShouldRaiseSYCLHost;
    }

    Action *ExternalCudaAction = nullptr;

  public:
    SYCLActionBuilder(Compilation &C, DerivedArgList &Args,
                      const Driver::InputList &Inputs,
                      OffloadingActionBuilder &OAB,
                      bool OnlyCreateStubFile = false)
        : DeviceActionBuilder(C, Args, Inputs, Action::OFK_SYCL, OAB),
          OnlyCreateStubFile(OnlyCreateStubFile),
          SYCLInstallation(C.getDriver()) {
      assert((!OnlyCreateStubFile || OAB.ShouldRaiseSYCLHost) &&
             "An action builder that only creates the stub file is needed only "
             "if the host code is raised");
    }

    void withBoundArchForToolChain(const ToolChain *TC,
                                   llvm::function_ref<void(const char *)> Op) {
      for (auto &A : GpuArchList) {
        if (TC->getTriple() == A.first) {
          Op(A.second ? Args.MakeArgString(A.second) : nullptr);
          return;
        }
      }

      // no bound arch for this toolchain
      Op(nullptr);
    }

    void pushForeignAction(Action *A) override {
      // Accept a foreign action from the CudaActionBuilder for compiling CUDA
      // sources
      if (A->getOffloadingDeviceKind() == Action::OFK_Cuda)
        ExternalCudaAction = A;
    }

    ActionBuilderReturnCode
    getDeviceDependences(OffloadAction::DeviceDependences &DA,
                         phases::ID CurPhase, phases::ID FinalPhase,
                         PhasesTy &Phases) override {
      bool SYCLDeviceOnly = Args.hasArg(options::OPT_fsycl_device_only);
      if (CurPhase == phases::Preprocess) {
        // Do not perform the host compilation when doing preprocessing only
        // with -fsycl-device-only.
        bool IsPreprocessOnly =
            Args.getLastArg(options::OPT_E) ||
            Args.getLastArg(options::OPT__SLASH_EP, options::OPT__SLASH_P) ||
            Args.getLastArg(options::OPT_M, options::OPT_MM);
        if (IsPreprocessOnly) {
          for (auto TargetActionInfo :
               llvm::zip(SYCLDeviceActions, SYCLTargetInfoList)) {
            Action *&A = std::get<0>(TargetActionInfo);
            auto &TargetInfo = std::get<1>(TargetActionInfo);
            A = C.getDriver().ConstructPhaseAction(C, Args, CurPhase, A,
                                                   AssociatedOffloadKind);
            if (SYCLDeviceOnly)
              continue;
            // Add an additional compile action to generate the integration
            // header.
            Action *CompileAction =
                C.MakeAction<CompileJobAction>(A, types::TY_Nothing);
            DA.add(*CompileAction, *TargetInfo.TC, TargetInfo.BoundArch,
                   Action::OFK_SYCL);
          }
          return SYCLDeviceOnly ? ABRT_Ignore_Host : ABRT_Success;
        }
      }

      // Device compilation generates LLVM BC.
      if (CurPhase == phases::Compile && !SYCLTargetInfoList.empty()) {
        // TODO: handle stubfile handling when mix and matching programming
        // model.
        if (SYCLDeviceActions.empty())
          return ABRT_Success;

        Action *DeviceCompilerInput = nullptr;
        for (auto TargetActionInfo :
             llvm::zip(SYCLDeviceActions, SYCLTargetInfoList)) {
          Action *&A = std::get<0>(TargetActionInfo);
          types::ID OutputType = types::TY_LLVM_BC;
          if ((SYCLDeviceOnly || Args.hasArg(options::OPT_emit_llvm)) &&
              Args.hasArg(options::OPT_S))
            OutputType = types::TY_LLVM_IR;
          if (!OnlyCreateStubFile && Args.hasArg(options::OPT_emit_mlir)) {
            OutputType = types::TY_MLIR_IR;
          }
          // Use of -fsycl-device-obj=spirv converts the original LLVM-IR
          // file to SPIR-V for later consumption.
          if ((SYCLDeviceOnly || FinalPhase != phases::Link) &&
              Args.getLastArgValue(options::OPT_fsycl_device_obj_EQ)
                  .equals_insensitive("spirv")) {
            auto *CompileAction =
                C.MakeAction<CompileJobAction>(A, types::TY_LLVM_BC);
            A = C.MakeAction<SPIRVTranslatorJobAction>(CompileAction,
                                                       types::TY_SPIRV);
            if (SYCLDeviceOnly)
              continue;
          } else {
            if (Args.hasArg(options::OPT_fsyntax_only))
              OutputType = types::TY_Nothing;
            A = C.MakeAction<CompileJobAction>(A, OutputType);
          }
          DeviceCompilerInput = A;
        }
        const DeviceTargetInfo &DevTarget = SYCLTargetInfoList.back();
        bool ShouldRaiseHost = shouldRaiseHost();
        if (!ShouldRaiseHost || OnlyCreateStubFile)
          DA.add(*DeviceCompilerInput, *DevTarget.TC, DevTarget.BoundArch,
                 Action::OFK_SYCL);
        return (SYCLDeviceOnly && !ShouldRaiseHost) ? ABRT_Ignore_Host
                                                    : ABRT_Success;
      }

      // Backend/Assemble actions are obsolete for the SYCL device side
      if (CurPhase == phases::Backend || CurPhase == phases::Assemble)
        return ABRT_Inactive;

      // The host only depends on device action in the linking phase, when all
      // the device images have to be embedded in the host image.
      if (CurPhase == phases::Link) {
        if (!SYCLDeviceActions.empty()) {
          assert(SYCLDeviceActions.size() == DeviceLinkerInputs.size() &&
                 "Device action and device linker inputs sizes do not match.");

          for (auto TargetAction :
               llvm::zip(DeviceLinkerInputs, SYCLDeviceActions)) {
            ActionList &LinkerList = std::get<0>(TargetAction);
            Action *A = std::get<1>(TargetAction);

            LinkerList.push_back(A);
          }
        }

        if (ExternalCudaAction) {
          assert(DeviceLinkerInputs.size() == 1 &&
                 "Number of SYCL actions and toolchains/boundarch pairs do not "
                 "match.");
          DeviceLinkerInputs[0].push_back(ExternalCudaAction);
          ExternalCudaAction = nullptr;
        }

        // With -fsycl-link-targets, we will take the unbundled binaries
        // for each device and link them together to a single binary that will
        // be used in a split compilation step.
        if (CompileDeviceOnly && !SYCLDeviceActions.empty()) {
          for (auto SDA : SYCLDeviceActions)
            SYCLLinkBinaryList.push_back(SDA);
          if (WrapDeviceOnlyBinary) {
            // -fsycl-link behavior does the following to the unbundled device
            // binaries:
            //   1) Link them together using llvm-link
            //   2) Pass the linked binary through sycl-post-link
            //   3) Translate final .bc file to .spv
            //   4) Wrap the binary with the offload wrapper which can be used
            //      by any compilation link step.
            auto *DeviceLinkAction = C.MakeAction<LinkJobAction>(
                SYCLLinkBinaryList, types::TY_Image);
            ActionList FullSYCLLinkBinaryList;
            bool SYCLDeviceLibLinked = false;
            FullSYCLLinkBinaryList.push_back(DeviceLinkAction);
            // If used without the FPGA target, -fsycl-link is used to wrap
            // device objects for future host link. Device libraries should
            // be linked by default to resolve any undefined reference.
            const auto *TC = ToolChains.front();
            llvm::Triple TT(TC->getTriple());
            bool isAOT = TT.getSubArch() == llvm::Triple::SPIRSubArch_fpga ||
                         TT.getSubArch() == llvm::Triple::SPIRSubArch_gen ||
                         TT.getSubArch() == llvm::Triple::SPIRSubArch_x86_64;
            if (TT.getSubArch() != llvm::Triple::SPIRSubArch_fpga) {
              SYCLDeviceLibLinked =
                  addSYCLDeviceLibs(TC, FullSYCLLinkBinaryList, true,
                                    C.getDefaultToolChain()
                                        .getTriple()
                                        .isWindowsMSVCEnvironment());
            }

            Action *FullDeviceLinkAction = nullptr;
            if (SYCLDeviceLibLinked)
              FullDeviceLinkAction = C.MakeAction<LinkJobAction>(
                  FullSYCLLinkBinaryList, types::TY_LLVM_BC);
            else
              FullDeviceLinkAction = DeviceLinkAction;
            auto *PostLinkAction = C.MakeAction<SYCLPostLinkJobAction>(
                FullDeviceLinkAction, types::TY_LLVM_BC,
                types::TY_Tempfiletable);
            PostLinkAction->setRTSetsSpecConstants(!isAOT);
            auto *ExtractIRFilesAction = C.MakeAction<FileTableTformJobAction>(
                PostLinkAction, types::TY_Tempfilelist, types::TY_Tempfilelist);
            // single column w/o title fits TY_Tempfilelist format
            ExtractIRFilesAction->addExtractColumnTform(
                FileTableTformJobAction::COL_CODE, false /*drop titles*/);
            auto *TranslateAction = C.MakeAction<SPIRVTranslatorJobAction>(
                ExtractIRFilesAction, types::TY_Tempfilelist);

            ActionList TformInputs{PostLinkAction, TranslateAction};
            auto *ReplaceFilesAction = C.MakeAction<FileTableTformJobAction>(
                TformInputs, types::TY_Tempfiletable, types::TY_Tempfiletable);
            ReplaceFilesAction->addReplaceColumnTform(
                FileTableTformJobAction::COL_CODE,
                FileTableTformJobAction::COL_CODE);

            SYCLLinkBinary = C.MakeAction<OffloadWrapperJobAction>(
                ReplaceFilesAction, types::TY_Object);
          } else {
            auto *Link = C.MakeAction<LinkJobAction>(SYCLLinkBinaryList,
                                                         types::TY_Image);
            SYCLLinkBinary = C.MakeAction<SPIRVTranslatorJobAction>(
                Link, types::TY_Image);
          }

          // Remove the SYCL actions as they are already connected to an host
          // action or fat binary.
          SYCLDeviceActions.clear();
          // We avoid creating host action in device-only mode.
          return ABRT_Ignore_Host;
        }

        // We passed the device action as a host dependence, so we don't need to
        // do anything else with them.
        SYCLDeviceActions.clear();
        return ABRT_Success;
      }

      // By default, we produce an action for each device arch.
      auto TC = ToolChains.begin();
      for (Action *&A : SYCLDeviceActions) {
        if ((*TC)->getTriple().isNVPTX() && CurPhase >= phases::Backend) {
          // For CUDA, stop to emit LLVM IR so it can be linked later on.
          ++TC;
          continue;
        }

        A = C.getDriver().ConstructPhaseAction(C, Args, CurPhase, A,
                                               AssociatedOffloadKind);
        ++TC;
      }

      return ABRT_Success;
    }

    ActionBuilderReturnCode addDeviceDependences(Action *HostAction) override {

      // If this is an input action replicate it for each SYCL toolchain.
      if (auto *IA = dyn_cast<InputAction>(HostAction)) {
        SYCLDeviceActions.clear();

        // Options that are considered LinkerInput are not valid input actions
        // to the device tool chain.
        if (IA->getInputArg().getOption().hasFlag(options::LinkerInput))
          return ABRT_Inactive;

        std::string InputName = IA->getInputArg().getAsString(Args);
        // Objects will be consumed as part of the partial link step when
        // dealing with offload static libraries
        if (C.getDriver().getOffloadStaticLibSeen() &&
            IA->getType() == types::TY_Object && isObjectFile(InputName))
          return ABRT_Inactive;

        // Libraries are not processed in the SYCL toolchain
        if (IA->getType() == types::TY_Object && !isObjectFile(InputName))
          return ABRT_Inactive;

        for (auto &TargetInfo : SYCLTargetInfoList) {
          (void)TargetInfo;
          SYCLDeviceActions.push_back(
              C.MakeAction<InputAction>(IA->getInputArg(), IA->getType()));
        }
        return ABRT_Success;
      }

      if (OnlyCreateStubFile)
        return ABRT_Success;

      if (!SYCLDeviceActions.empty() && shouldRaiseHost() &&
          isa<CompileJobAction>(SYCLDeviceActions.back()) &&
          isa<CompileJobAction>(HostAction)) {
        // Remove compile action from the list
        Action *A = SYCLDeviceActions.back();
        SYCLDeviceActions.pop_back();
        // Create new compile action using host module
        HostAction =
            C.MakeAction<CompileJobAction>(HostAction, types::TY_MLIR_IR);
        OffloadAction::HostDependence HDep(
            *HostAction, *C.getSingleOffloadToolChain<Action::OFK_Host>(),
            /*BoundArch=*/nullptr, Action::OFK_SYCL);
        const DeviceTargetInfo &TargetInfo = SYCLTargetInfoList.front();
        OffloadAction::DeviceDependences DDep;
        DDep.add(*A->getInputs().front(), *TargetInfo.TC, TargetInfo.BoundArch,
                 Action::OFK_SYCL);
        HostAction = C.MakeAction<OffloadAction>(HDep, DDep);
        SYCLDeviceActions.push_back(
            C.MakeAction<CompileJobAction>(HostAction, A->getType()));
        return ABRT_Success;
      }

      // If this is an unbundling action use it as is for each SYCL toolchain.
      if (auto *UA = dyn_cast<OffloadUnbundlingJobAction>(HostAction)) {
        SYCLDeviceActions.clear();
        if (auto *IA = dyn_cast<InputAction>(UA->getInputs().back())) {
          // Options that are considered LinkerInput are not valid input actions
          // to the device tool chain.
          if (IA->getInputArg().getOption().hasFlag(options::LinkerInput))
            return ABRT_Inactive;

          std::string FileName = IA->getInputArg().getAsString(Args);
          // Check if the type of the file is the same as the action. Do not
          // unbundle it if it is not. Do not unbundle .so files, for example,
          // which are not object files.
          if (IA->getType() == types::TY_Object) {
            if (!isObjectFile(FileName))
              return ABRT_Inactive;
            // For SYCL device libraries, don't need to add them to
            // FPGAObjectInputs as there is no FPGA dep files inside.
            const auto *TC = ToolChains.front();
            if (TC->getTriple().getSubArch() ==
                    llvm::Triple::SPIRSubArch_fpga &&
                !IsSYCLDeviceLibObj(FileName, C.getDefaultToolChain()
                                                  .getTriple()
                                                  .isWindowsMSVCEnvironment()))
              FPGAObjectInputs.push_back(IA);
          }
        }
        // Create 1 device action per triple/bound arch
        for (auto &TargetInfo : SYCLTargetInfoList) {
          SYCLDeviceActions.push_back(UA);
          UA->registerDependentActionInfo(TargetInfo.TC, TargetInfo.BoundArch,
                                          Action::OFK_SYCL);
        }
        return ABRT_Success;
      }
      return ABRT_Success;
    }

    // Actions that can only be appended after all Inputs have been processed
    // occur here.  Not all offload actions are against single files.
    void appendTopLevelLinkAction(ActionList &AL) override {
      if (!SYCLLinkBinary)
        return;

      OffloadAction::DeviceDependences Dep;
      withBoundArchForToolChain(ToolChains.front(), [&](const char *BoundArch) {
        Dep.add(*SYCLLinkBinary, *ToolChains.front(), BoundArch,
                Action::OFK_SYCL);
      });
      AL.push_back(C.MakeAction<OffloadAction>(Dep, SYCLLinkBinary->getType()));
      SYCLLinkBinary = nullptr;
    }

    void appendTopLevelActions(ActionList &AL) override {
      // We should always have an action for each input unless the only purpose
      // of this builder was to create the stub file.
      if (!OnlyCreateStubFile && !SYCLDeviceActions.empty()) {
        assert(SYCLDeviceActions.size() == SYCLTargetInfoList.size() &&
               "Number of SYCL actions and toolchains/boundarch pairs do not "
               "match.");

        // Append all device actions followed by the proper offload action.
        for (auto TargetActionInfo :
             llvm::zip(SYCLDeviceActions, SYCLTargetInfoList)) {
          Action *A = std::get<0>(TargetActionInfo);
          DeviceTargetInfo &TargetInfo = std::get<1>(TargetActionInfo);

          OffloadAction::DeviceDependences Dep;
          Dep.add(*A, *TargetInfo.TC, TargetInfo.BoundArch, Action::OFK_SYCL);
          if (ExternalCudaAction) {
            assert(
                SYCLTargetInfoList.size() == 1 &&
                "Number of SYCL actions and toolchains/boundarch pairs do not "
                "match.");

            // Link with external CUDA action.
            ActionList LinkObjects;
            LinkObjects.push_back(
                C.MakeAction<OffloadAction>(Dep, A->getType()));
            LinkObjects.push_back(ExternalCudaAction);
            Action *DeviceLinkAction =
                C.MakeAction<LinkJobAction>(LinkObjects, types::TY_LLVM_BC);

            OffloadAction::DeviceDependences DDep;
            DDep.add(*DeviceLinkAction, *TargetInfo.TC, TargetInfo.BoundArch,
                     Action::OFK_SYCL);
            AL.push_back(C.MakeAction<OffloadAction>(DDep, A->getType()));

            ExternalCudaAction = nullptr;
          } else {
            AL.push_back(C.MakeAction<OffloadAction>(Dep, A->getType()));
          }
        }
        // We no longer need the action stored in this builder.
        SYCLDeviceActions.clear();
      }
    }

    // Return whether to use native bfloat16 library.
    bool selectBfloatLibs(const ToolChain *TC, bool &useNative) {
      const char *TargetOpt = nullptr;
      const char *DeviceOpt = nullptr;
      bool needLibs = false;
      for (auto *A : Args) {
        llvm::Triple *TargetBE = nullptr;

        auto GetTripleIt = [&, this](llvm::StringRef Triple) {
          llvm::Triple TargetTriple{Triple};
          auto TripleIt = llvm::find_if(SYCLTripleList, [&](auto &SYCLTriple) {
            return SYCLTriple == TargetTriple;
          });
          return TripleIt != SYCLTripleList.end() ? &*TripleIt : nullptr;
        };

        if (A->getOption().matches(options::OPT_fsycl_targets_EQ)) {
          // spir64 target is actually JIT compilation, so we defer selection of
          // bfloat16 libraries to runtime. For AOT we need libraries, but skip
          // for Nvidia.
          needLibs = TC->getTriple().getSubArch() != llvm::Triple::NoSubArch &&
                     !TC->getTriple().isNVPTX();
          TargetBE = GetTripleIt(A->getValue(0));
          if (TargetBE)
            TargetOpt = A->getValue(0);
          else
            continue;
        } else if (A->getOption().matches(options::OPT_Xsycl_backend_EQ)) {
          // Passing device args: -Xsycl-target-backend=<triple> <opt>
          TargetBE = GetTripleIt(A->getValue(0));
          if (TargetBE)
            DeviceOpt = A->getValue(1);
          else
            continue;
        } else if (A->getOption().matches(options::OPT_Xsycl_backend)) {
          // Passing device args: -Xsycl-target-backend <opt>
          TargetBE = &SYCLTripleList.front();
          DeviceOpt = A->getValue(0);
        } else if (A->getOption().matches(options::OPT_Xs_separate)) {
          // Passing device args: -Xs <opt>
          DeviceOpt = A->getValue(0);
        } else {
          continue;
        };
      }
      useNative = false;
      if (needLibs)
        if (TC->getTriple().getSubArch() == llvm::Triple::SPIRSubArch_gen &&
            TargetOpt && DeviceOpt) {

          auto checkBF = [=](std::string &Dev) {
            static const std::regex BFFs("pvc.*|ats.*");
            return std::regex_match(Dev, BFFs);
          };

          needLibs = true;
          std::string Params{DeviceOpt};
          size_t DevicesPos = Params.find("-device ");
          useNative = false;
          if (DevicesPos != std::string::npos) {
            useNative = true;
            std::istringstream Devices(Params.substr(DevicesPos + 8));
            for (std::string S; std::getline(Devices, S, ',');) {
              useNative &= checkBF(S);
            }
          }
        }

      return needLibs;
    }

    bool addSYCLDeviceLibs(const ToolChain *TC, ActionList &DeviceLinkObjects,
                           bool isSpirvAOT, bool isMSVCEnv) {
      struct DeviceLibOptInfo {
        StringRef devicelib_name;
        StringRef devicelib_option;
      };

      bool NoDeviceLibs = false;
      int NumOfDeviceLibLinked = 0;
      // Currently, all SYCL device libraries will be linked by default. Linkage
      // of "internal" libraries cannot be affected via -fno-sycl-device-lib.
      llvm::StringMap<bool> devicelib_link_info = {
          {"libc", true},          {"libm-fp32", true},   {"libm-fp64", true},
          {"libimf-fp32", true},   {"libimf-fp64", true}, {"libimf-bf16", true},
          {"libm-bfloat16", true}, {"internal", true}};
      if (Arg *A = Args.getLastArg(options::OPT_fsycl_device_lib_EQ,
                                   options::OPT_fno_sycl_device_lib_EQ)) {
        if (A->getValues().size() == 0)
          C.getDriver().Diag(diag::warn_drv_empty_joined_argument)
              << A->getAsString(Args);
        else {
          if (A->getOption().matches(options::OPT_fno_sycl_device_lib_EQ))
            NoDeviceLibs = true;

          for (StringRef Val : A->getValues()) {
            if (Val == "all") {
              for (const auto &K : devicelib_link_info.keys())
                devicelib_link_info[K] =
                    true && (!NoDeviceLibs || K.equals("internal"));
              break;
            }
            auto LinkInfoIter = devicelib_link_info.find(Val);
            if (LinkInfoIter == devicelib_link_info.end() ||
                Val.equals("internal")) {
              // TODO: Move the diagnostic to the SYCL section of
              // Driver::CreateOffloadingDeviceToolChains() to minimize code
              // duplication.
              C.getDriver().Diag(diag::err_drv_unsupported_option_argument)
                  << A->getSpelling() << Val;
            }
            devicelib_link_info[Val] = true && !NoDeviceLibs;
          }
        }
      }

      SmallVector<SmallString<128>, 4> LibLocCandidates;
      SYCLInstallation.getSYCLDeviceLibPath(LibLocCandidates);
      StringRef LibSuffix = isMSVCEnv ? ".obj" : ".o";
      using SYCLDeviceLibsList = SmallVector<DeviceLibOptInfo, 5>;

      const SYCLDeviceLibsList sycl_device_wrapper_libs = {
        {"libsycl-crt", "libc"},
        {"libsycl-complex", "libm-fp32"},
        {"libsycl-complex-fp64", "libm-fp64"},
        {"libsycl-cmath", "libm-fp32"},
        {"libsycl-cmath-fp64", "libm-fp64"},
#if defined(_WIN32)
        {"libsycl-msvc-math", "libm-fp32"},
#endif
        {"libsycl-imf", "libimf-fp32"},
        {"libsycl-imf-fp64", "libimf-fp64"},
        {"libsycl-imf-bf16", "libimf-bf16"},
      };
      // For AOT compilation, we need to link sycl_device_fallback_libs as
      // default too.
      const SYCLDeviceLibsList sycl_device_fallback_libs = {
          {"libsycl-fallback-cassert", "libc"},
          {"libsycl-fallback-cstring", "libc"},
          {"libsycl-fallback-complex", "libm-fp32"},
          {"libsycl-fallback-complex-fp64", "libm-fp64"},
          {"libsycl-fallback-cmath", "libm-fp32"},
          {"libsycl-fallback-cmath-fp64", "libm-fp64"},
          {"libsycl-fallback-imf", "libimf-fp32"},
          {"libsycl-fallback-imf-fp64", "libimf-fp64"},
          {"libsycl-fallback-imf-bf16", "libimf-bf16"}};
      const SYCLDeviceLibsList sycl_device_bfloat16_fallback_lib = {
          {"libsycl-fallback-bfloat16", "libm-bfloat16"}};
      const SYCLDeviceLibsList sycl_device_bfloat16_native_lib = {
          {"libsycl-native-bfloat16", "libm-bfloat16"}};
      // ITT annotation libraries are linked in separately whenever the device
      // code instrumentation is enabled.
      const SYCLDeviceLibsList sycl_device_annotation_libs = {
          {"libsycl-itt-user-wrappers", "internal"},
          {"libsycl-itt-compiler-wrappers", "internal"},
          {"libsycl-itt-stubs", "internal"}};
      auto addInputs = [&](const SYCLDeviceLibsList &LibsList) {
        bool LibLocSelected = false;
        for (const auto &LLCandidate : LibLocCandidates) {
          if (LibLocSelected)
            break;
          for (const DeviceLibOptInfo &Lib : LibsList) {
            if (!devicelib_link_info[Lib.devicelib_option])
              continue;
            SmallString<128> LibName(LLCandidate);
            llvm::sys::path::append(LibName, Lib.devicelib_name);
            llvm::sys::path::replace_extension(LibName, LibSuffix);
            if (llvm::sys::fs::exists(LibName)) {
              ++NumOfDeviceLibLinked;
              Arg *InputArg = MakeInputArg(Args, C.getDriver().getOpts(),
                                           Args.MakeArgString(LibName));
              auto *SYCLDeviceLibsInputAction =
                  C.MakeAction<InputAction>(*InputArg, types::TY_Object);
              auto *SYCLDeviceLibsUnbundleAction =
                  C.MakeAction<OffloadUnbundlingJobAction>(
                      SYCLDeviceLibsInputAction);

              // We are using BoundArch="" here since the NVPTX bundles in
              // the devicelib .o files do not contain any arch information
              SYCLDeviceLibsUnbundleAction->registerDependentActionInfo(
                  TC, /*BoundArch=*/"", Action::OFK_SYCL);
              OffloadAction::DeviceDependences Dep;
              Dep.add(*SYCLDeviceLibsUnbundleAction, *TC, /*BoundArch=*/"",
                      Action::OFK_SYCL);
              auto *SYCLDeviceLibsDependenciesAction =
                  C.MakeAction<OffloadAction>(
                      Dep, SYCLDeviceLibsUnbundleAction->getType());

              DeviceLinkObjects.push_back(SYCLDeviceLibsDependenciesAction);
              if (!LibLocSelected)
                LibLocSelected = !LibLocSelected;
            }
          }
        }
      };

      addInputs(sycl_device_wrapper_libs);
      if (isSpirvAOT || TC->getTriple().isNVPTX())
        addInputs(sycl_device_fallback_libs);

      bool nativeBfloatLibs;
      bool needBfloatLibs = selectBfloatLibs(TC, nativeBfloatLibs);
      if (needBfloatLibs) {
        // Add native or fallback bfloat16 library.
        if (nativeBfloatLibs)
          addInputs(sycl_device_bfloat16_native_lib);
        else
          addInputs(sycl_device_bfloat16_fallback_lib);
      }

      if (Args.hasFlag(options::OPT_fsycl_instrument_device_code,
                       options::OPT_fno_sycl_instrument_device_code, true))
        addInputs(sycl_device_annotation_libs);

      // For NVPTX backend we need to also link libclc and CUDA libdevice
      // at the same stage that we link all of the unbundled SYCL libdevice
      // objects together.
      if (TC->getTriple().isNVPTX() && NumOfDeviceLibLinked) {
        std::string LibSpirvFile;
        if (Args.hasArg(options::OPT_fsycl_libspirv_path_EQ)) {
          auto ProvidedPath =
              Args.getLastArgValue(options::OPT_fsycl_libspirv_path_EQ).str();
          if (llvm::sys::fs::exists(ProvidedPath))
            LibSpirvFile = ProvidedPath;
        } else {
          SmallVector<StringRef, 8> LibraryPaths;

          // Expected path w/out install.
          SmallString<256> WithoutInstallPath(C.getDriver().ResourceDir);
          llvm::sys::path::append(WithoutInstallPath, Twine("../../clc"));
          LibraryPaths.emplace_back(WithoutInstallPath.c_str());

          // Expected path w/ install.
          SmallString<256> WithInstallPath(C.getDriver().ResourceDir);
          llvm::sys::path::append(WithInstallPath, Twine("../../../share/clc"));
          LibraryPaths.emplace_back(WithInstallPath.c_str());

          // Select remangled libclc variant
          std::string LibSpirvTargetName =
              (TC->getAuxTriple()->isOSWindows())
                  ? "remangled-l32-signed_char.libspirv-nvptx64-nvidia-cuda."
                    "bc"
                  : "remangled-l64-signed_char.libspirv-nvptx64-nvidia-cuda."
                    "bc";

          for (StringRef LibraryPath : LibraryPaths) {
            SmallString<128> LibSpirvTargetFile(LibraryPath);
            llvm::sys::path::append(LibSpirvTargetFile, LibSpirvTargetName);
            if (llvm::sys::fs::exists(LibSpirvTargetFile) ||
                Args.hasArg(options::OPT__HASH_HASH_HASH)) {
              LibSpirvFile = std::string(LibSpirvTargetFile.str());
              break;
            }
          }
        }

        if (!LibSpirvFile.empty()) {
          Arg *LibClcInputArg = MakeInputArg(Args, C.getDriver().getOpts(),
                                             Args.MakeArgString(LibSpirvFile));
          auto *SYCLLibClcInputAction =
              C.MakeAction<InputAction>(*LibClcInputArg, types::TY_LLVM_BC);
          DeviceLinkObjects.push_back(SYCLLibClcInputAction);
        }

        const toolchains::CudaToolChain *CudaTC =
            static_cast<const toolchains::CudaToolChain *>(TC);
        for (const auto &LinkInputEnum : enumerate(DeviceLinkerInputs)) {
          const char *BoundArch =
              SYCLTargetInfoList[LinkInputEnum.index()].BoundArch;
          std::string LibDeviceFile =
              CudaTC->CudaInstallation.getLibDeviceFile(BoundArch);
          if (!LibDeviceFile.empty()) {
            Arg *CudaDeviceLibInputArg =
                MakeInputArg(Args, C.getDriver().getOpts(),
                             Args.MakeArgString(LibDeviceFile));
            auto *SYCLDeviceLibInputAction = C.MakeAction<InputAction>(
                *CudaDeviceLibInputArg, types::TY_LLVM_BC);
            DeviceLinkObjects.push_back(SYCLDeviceLibInputAction);
          }
        }
      }
      return NumOfDeviceLibLinked != 0;
    }

    void appendLinkDependences(OffloadAction::DeviceDependences &DA) override {
      // This action's output should not be used to generate the final image
      if (OnlyCreateStubFile)
        return;
      // DeviceLinkerInputs holds binaries per ToolChain (TC) / bound-arch pair
      // The following will loop link and post process for each TC / bound-arch
      // to produce a final binary.
      // They will be bundled per TC before being sent to the Offload Wrapper.
      llvm::MapVector<const ToolChain *, ActionList> LinkedInputs;
      for (const auto &LinkInputEnum : enumerate(DeviceLinkerInputs)) {
        auto &LI = LinkInputEnum.value();
        const ToolChain *TC = SYCLTargetInfoList[LinkInputEnum.index()].TC;
        const char *BoundArch =
            SYCLTargetInfoList[LinkInputEnum.index()].BoundArch;

        auto TripleIt = llvm::find_if(SYCLTripleList, [&](auto &SYCLTriple) {
          return SYCLTriple == TC->getTriple();
        });
        if (TripleIt == SYCLTripleList.end()) {
          // If the toolchain's triple is absent in this "main" triple
          // collection, this means it was created specifically for one of
          // the SYCL AOT inputs. Those will be handled separately.
          continue;
        }
        if (LI.empty())
          // Current list is empty, nothing to process.
          continue;

        ActionList DeviceLibs;
        ActionList DeviceLibObjects;
        ActionList LinkObjects;
        auto TT = TC->getTriple();
        auto isNVPTX = TT.isNVPTX();
        auto isAMDGCN = TT.isAMDGCN();
        auto isSPIR = TT.isSPIR();
        bool isSpirvAOT = TT.getSubArch() == llvm::Triple::SPIRSubArch_fpga ||
                          TT.getSubArch() == llvm::Triple::SPIRSubArch_gen ||
                          TT.getSubArch() == llvm::Triple::SPIRSubArch_x86_64;
        const bool isSYCLNativeCPU =
            TC->getAuxTriple() &&
            driver::isSYCLNativeCPU(TT, *TC->getAuxTriple());
        for (const auto &Input : LI) {
          if (TT.getSubArch() == llvm::Triple::SPIRSubArch_fpga &&
              types::isFPGA(Input->getType())) {
            assert(BoundArch == nullptr &&
                   "fpga triple bounded arch not nullptr");
            // FPGA aoco does not go through the link, everything else does.
            if (Input->getType() == types::TY_FPGA_AOCO) {
              DeviceLibObjects.push_back(Input);
              continue;
            }
            // FPGA aocr/aocx does not go through the link and is passed
            // directly to the backend compilation step (aocr) or wrapper (aocx)
            Action *FPGAAOTAction;
            if (Input->getType() == types::TY_FPGA_AOCR ||
                Input->getType() == types::TY_FPGA_AOCR_EMU)
              // Generate AOCX/AOCR
              FPGAAOTAction =
                  C.MakeAction<BackendCompileJobAction>(Input, FPGAOutType);
            else if (Input->getType() == types::TY_FPGA_AOCX)
              FPGAAOTAction = Input;
            else
              llvm_unreachable("Unexpected FPGA input type.");
            auto *RenameAction = C.MakeAction<FileTableTformJobAction>(
                FPGAAOTAction, types::TY_Tempfilelist, types::TY_Tempfilelist);
            RenameAction->addRenameColumnTform(
                FileTableTformJobAction::COL_ZERO,
                FileTableTformJobAction::COL_CODE);
            auto *DeviceWrappingAction = C.MakeAction<OffloadWrapperJobAction>(
                RenameAction, types::TY_Object);
            DA.add(*DeviceWrappingAction, *TC, BoundArch, Action::OFK_SYCL);
            continue;
          } else if (!types::isFPGA(Input->getType())) {
            // No need for any conversion if we are coming in from the
            // clang-offload-deps or regular compilation path.
            if (isNVPTX || isAMDGCN || ContainsOffloadDepsAction(Input) ||
                ContainsCompileOrAssembleAction(Input)) {
              LinkObjects.push_back(Input);
              continue;
            }
            Action *ConvertSPIRVAction =
                C.MakeAction<SpirvToIrWrapperJobAction>(
                    Input, Input->getType() == types::TY_Tempfilelist
                               ? types::TY_Tempfilelist
                               : types::TY_LLVM_BC);
            LinkObjects.push_back(ConvertSPIRVAction);
          }
        }
        if (LinkObjects.empty())
          continue;

        // The linkage actions subgraph leading to the offload wrapper.
        // [cond] Means incoming/outgoing dependence is created only when cond
        //        is true. A function of:
        //   n - target is NVPTX/AMDGCN
        //   a - SPIRV AOT compilation is requested
        //   s - device code split requested
        //   r - relocatable device code is requested
        //   f - link object output type is TY_Tempfilelist (fat archive)
        //   e - Embedded IR for fusion (-fsycl-embed-ir) was requested
        //       and target is NVPTX.
        //   * - "all other cases"
        //     - no condition means output/input is "always" present
        // First symbol indicates output/input type
        //   . - single file output (TY_SPIRV, TY_LLVM_BC,...)
        //   - - TY_Tempfilelist
        //   + - TY_Tempfiletable
        //
        //                   .-----------------.
        //                   |Link(LinkObjects)|
        //                   .-----------------.
        //                ----[-!rf]   [*]
        //               [-!rf]         |
        //         .-------------.      |
        //         | llvm-foreach|      |
        //         .-------------.      |
        //               [.]            |
        //                |             |
        //                |             |
        //         .---------------------------------------.
        //         |               PostLink                |[+e]----------------
        //         .---------------------------------------.                   |
        //                           [+*]                [+]                   |
        //                             |                  |                    |
        //                             |                  |                    |
        //                             |---------         |                    |
        //                             |        |         |                    |
        //                             |        |         |                    |
        //                             |      [+!rf]      |                    |
        //                             |  .-------------. |                    |
        //                             |  | llvm-foreach| |                    |
        //                             |  .-------------. |                    |
        //                             |        |         |                    |
        //                            [+*]    [+!rf]      |                    |
        //                      .-----------------.       |                    |
        //                      | FileTableTform  |       |                    |
        //                      | (extract "Code")|       |                    |
        //                      .-----------------.       |                    |
        //                              [-]               |-----------         |
        //           --------------------|                           |         |
        //           |                   |                           |         |
        //           |                   |-----------------          |         |
        //           |                   |                |          |         |
        //           |                   |               [-!rf]      |         |
        //           |                   |         .--------------.  |         |
        //           |                   |         |FileTableTform|  |         |
        //           |                   |         |   (merge)    |  |         |
        //           |                   |         .--------------.  |         |
        //           |                   |               [-]         |-------  |
        //           |                   |                |          |      |  |
        //           |                   |                |    ------|      |  |
        //           |                   |        --------|    |            |  |
        //          [.]                 [-*]   [-!rf]        [+!rf]         |  |
        //   .---------------.  .-------------------. .--------------.      |  |
        //   | finalizeNVPTX  | |  SPIRVTranslator  | |FileTableTform|      |  |
        //   | finalizeAMDGCN | |                   | |   (merge)    |      |  |
        //   .---------------.  .-------------------. . -------------.      |  |
        //          [.]             [-as]      [-!a]         |              |  |
        //           |                |          |           |              |  |
        //           |              [-s]         |           |              |  |
        //           |       .----------------.  |           |              |  |
        //           |       | BackendCompile |  |           |              |  |
        //           |       .----------------.  |     ------|              |  |
        //           |              [-s]         |     |                    |  |
        //           |                |          |     |                    |  |
        //           |              [-a]      [-!a]  [-!rf]                 |  |
        //           |              .--------------------.                  |  |
        //           -----------[-n]|   FileTableTform   |[+*]--------------|  |
        //                          |  (replace "Code")  |                     |
        //                          .--------------------.                     |
        //                                      |      -------------------------
        //                                    [+*]     | [+e]
        //         .--------------------------------------.
        //         |            OffloadWrapper            |
        //         .--------------------------------------.
        //
        ActionList FullLinkObjects;
        bool IsRDC = !tools::SYCL::shouldDoPerObjectFileLinking(C);
        if (IsRDC) {
          Action *DeviceLinkAction =
              C.MakeAction<LinkJobAction>(LinkObjects, types::TY_LLVM_BC);
          FullLinkObjects.push_back(DeviceLinkAction);
        } else
          FullLinkObjects = LinkObjects;

        // FIXME: Link all wrapper and fallback device libraries as default,
        // When spv online link is supported by all backends, the fallback
        // device libraries are only needed when current toolchain is using
        // AOT compilation.
        bool SYCLDeviceLibLinked = false;
        if (isSPIR || isNVPTX) {
          bool UseJitLink =
              isSPIR &&
              Args.hasFlag(options::OPT_fsycl_device_lib_jit_link,
                           options::OPT_fno_sycl_device_lib_jit_link, false);
          bool UseAOTLink = isSPIR && (isSpirvAOT || !UseJitLink);
          SYCLDeviceLibLinked = addSYCLDeviceLibs(
              TC, DeviceLibs, UseAOTLink,
              C.getDefaultToolChain().getTriple().isWindowsMSVCEnvironment());
        }
        JobAction *LinkSYCLLibs =
            C.MakeAction<LinkJobAction>(DeviceLibs, types::TY_LLVM_BC);
        for (Action *FullLinkObject : FullLinkObjects) {
          if (FullLinkObject->getKind() ==
              clang::driver::Action::OffloadDepsJobClass)
            continue;
          Action *FullDeviceLinkAction = nullptr;
          ActionList WrapperInputs;

          if (SYCLDeviceLibLinked) {
            if (IsRDC) {
              // First object has to be non-DeviceLib for only-needed to be
              // passed.
              DeviceLibs.insert(DeviceLibs.begin(), FullLinkObject);
              FullDeviceLinkAction =
                  C.MakeAction<LinkJobAction>(DeviceLibs, types::TY_LLVM_BC);
            } else {
              FullDeviceLinkAction = FullLinkObject;

              ActionList DeviceCodeAndSYCLLibs{FullDeviceLinkAction, LinkSYCLLibs};
              JobAction *LinkDeviceCode =
                  C.MakeAction<LinkJobAction>(DeviceCodeAndSYCLLibs, types::TY_LLVM_BC);

              if (FullDeviceLinkAction->getType() == types::TY_Tempfilelist) {
                // If our compiler input outputs a temp file list (eg. fat
                // static archive), we need to link the device code against
                // each entry in the static archive.
                auto *ParallelLinkDeviceCode =
                    C.MakeAction<ForEachWrappingAction>(
                        cast<JobAction>(FullDeviceLinkAction), LinkDeviceCode);
                // The SYCL device library action tree should not be
                // for-eached, it only needs to happen once total. The
                // for-each action should start linking device code with the
                // device libraries.
                std::function<void(const Action *)> traverseActionTree =
                    [&](const Action *Act) {
                      ParallelLinkDeviceCode->addSerialAction(Act);
                      for (const auto &Input : Act->getInputs()) {
                        traverseActionTree(Input);
                      }
                    };
                traverseActionTree(LinkSYCLLibs);
                ActionList TformInputs{FullDeviceLinkAction,
                                       ParallelLinkDeviceCode};
                auto *ReplaceFilesAction =
                    C.MakeAction<FileTableTformJobAction>(
                        TformInputs, types::TY_Tempfilelist,
                        types::TY_Tempfilelist);
                ReplaceFilesAction->addReplaceColumnTform(
                    FileTableTformJobAction::COL_ZERO,
                    FileTableTformJobAction::COL_ZERO);
                ReplaceFilesAction->addExtractColumnTform(
                    FileTableTformJobAction::COL_ZERO, false /*drop titles*/);
                FullDeviceLinkAction = ReplaceFilesAction;
              } else {
                // If our compiler input is singular, just do a single link.
                FullDeviceLinkAction = LinkDeviceCode;
              }
            }
          } else
            FullDeviceLinkAction = FullLinkObject;

          // reflects whether current target is ahead-of-time and can't
          // support runtime setting of specialization constants
          bool isAOT = isNVPTX || isAMDGCN || isSpirvAOT || isSYCLNativeCPU;

          // post link is not optional - even if not splitting, always need to
          // process specialization constants
          types::ID PostLinkOutType = isSPIR || isSYCLNativeCPU
                                          ? types::TY_Tempfiletable
                                          : types::TY_LLVM_BC;
          auto createPostLinkAction = [&]() {
            // For SPIR-V targets, force TY_Tempfiletable.
            auto TypedPostLinkAction = C.MakeAction<SYCLPostLinkJobAction>(
                FullDeviceLinkAction, PostLinkOutType, types::TY_Tempfiletable);
            TypedPostLinkAction->setRTSetsSpecConstants(!isAOT);
            return TypedPostLinkAction;
          };
          Action *PostLinkAction = createPostLinkAction();
          if (isSYCLNativeCPU) {
            // for SYCL Native CPU, we just take the linked device
            // modules, lower them to an object file , and link it to the host
            // object file.
            auto *backendAct = C.MakeAction<BackendJobAction>(
                FullDeviceLinkAction, types::TY_PP_Asm);
            auto *asmAct =
                C.MakeAction<AssembleJobAction>(backendAct, types::TY_Object);
            DA.add(*asmAct, *TC, BoundArch, Action::OFK_SYCL);
            auto *DeviceWrappingAction = C.MakeAction<OffloadWrapperJobAction>(
                PostLinkAction, types::TY_Object);
            DA.add(*DeviceWrappingAction, *TC, BoundArch, Action::OFK_SYCL);
            continue;
          }
          if (isNVPTX && Args.hasArg(options::OPT_fsycl_embed_ir)) {
            // When compiling for Nvidia/CUDA devices and the user requested the
            // IR to be embedded in the application (via option), run the output
            // of sycl-post-link (filetable referencing LLVM Bitcode + symbols)
            // through the offload wrapper and link the resulting object to the
            // application.
            auto *WrapBitcodeAction = C.MakeAction<OffloadWrapperJobAction>(
                PostLinkAction, types::TY_Object, true);
            DA.add(*WrapBitcodeAction, *TC, BoundArch, Action::OFK_SYCL);
          }
          bool NoRDCFatStaticArchive =
              !IsRDC &&
              FullDeviceLinkAction->getType() == types::TY_Tempfilelist;
          if (NoRDCFatStaticArchive)
            PostLinkAction = C.MakeAction<ForEachWrappingAction>(
                cast<JobAction>(FullDeviceLinkAction),
                cast<JobAction>(PostLinkAction));

          auto createExtractIRFilesAction = [&]() {
            auto *TypedExtractIRFilesAction =
                C.MakeAction<FileTableTformJobAction>(
                    PostLinkAction,
                    isSPIR ? types::TY_Tempfilelist : PostLinkAction->getType(),
                    types::TY_Tempfilelist);
            // single column w/o title fits TY_Tempfilelist format
            TypedExtractIRFilesAction->addExtractColumnTform(
                FileTableTformJobAction::COL_CODE, false /*drop titles*/);
            return TypedExtractIRFilesAction;
          };

          Action *ExtractIRFilesAction = createExtractIRFilesAction();

          if (isNVPTX || isAMDGCN) {
            JobAction *FinAction =
                isNVPTX ? finalizeNVPTXDependences(ExtractIRFilesAction,
                                                   TC->getTriple())
                        : finalizeAMDGCNDependences(ExtractIRFilesAction,
                                                    TC->getTriple());
            auto *ForEachWrapping = C.MakeAction<ForEachWrappingAction>(
                cast<JobAction>(ExtractIRFilesAction), FinAction);

            ActionList TformInputs{PostLinkAction, ForEachWrapping};
            auto *ReplaceFilesAction = C.MakeAction<FileTableTformJobAction>(
                TformInputs, types::TY_Tempfiletable, types::TY_Tempfiletable);
            ReplaceFilesAction->addReplaceColumnTform(
                FileTableTformJobAction::COL_CODE,
                FileTableTformJobAction::COL_CODE);

            WrapperInputs.push_back(ReplaceFilesAction);
          } else {
            if (NoRDCFatStaticArchive) {
              ExtractIRFilesAction = C.MakeAction<ForEachWrappingAction>(
                  cast<JobAction>(FullDeviceLinkAction),
                  cast<JobAction>(ExtractIRFilesAction));

              auto *MergeAllTablesIntoOne =
                  C.MakeAction<FileTableTformJobAction>(ExtractIRFilesAction,
                                                        types::TY_Tempfilelist,
                                                        types::TY_Tempfilelist);
              MergeAllTablesIntoOne->addMergeTform(
                  FileTableTformJobAction::COL_ZERO);
              ExtractIRFilesAction = MergeAllTablesIntoOne;
            }
            // For SPIRV-based targets - translate to SPIRV then optionally
            // compile ahead-of-time to native architecture
            Action *BuildCodeAction = C.MakeAction<SPIRVTranslatorJobAction>(
                ExtractIRFilesAction, types::TY_Tempfilelist);

            // After the Link, wrap the files before the final host link
            if (isAOT) {
              types::ID OutType = types::TY_Tempfilelist;
              if (!DeviceCodeSplit) {
                OutType = (TT.getSubArch() == llvm::Triple::SPIRSubArch_fpga)
                              ? FPGAOutType
                              : types::TY_Image;
              }
              // Do the additional Ahead of Time compilation when the specific
              // triple calls for it (provided a valid subarch).
              ActionList BEInputs;
              BEInputs.push_back(BuildCodeAction);
              auto unbundleAdd = [&](Action *A, types::ID T) {
                ActionList AL;
                AL.push_back(A);
                Action *UnbundleAction =
                    C.MakeAction<OffloadUnbundlingJobAction>(AL, T);
                BEInputs.push_back(UnbundleAction);
              };
              // Send any known objects/archives through the unbundler to grab
              // the dependency file associated.  This is only done for
              // -fintelfpga.
              for (Action *A : FPGAObjectInputs)
                unbundleAdd(A, types::TY_FPGA_Dependencies);
              for (Action *A : FPGAArchiveInputs)
                unbundleAdd(A, types::TY_FPGA_Dependencies_List);
              for (const auto &A : DeviceLibObjects)
                BEInputs.push_back(A);
              BuildCodeAction =
                  C.MakeAction<BackendCompileJobAction>(BEInputs, OutType);
            }
            if (NoRDCFatStaticArchive) {
              auto *MergeAllTablesIntoOne =
                  C.MakeAction<FileTableTformJobAction>(PostLinkAction,
                                                        types::TY_Tempfilelist,
                                                        types::TY_Tempfilelist);
              MergeAllTablesIntoOne->addMergeTform(
                  FileTableTformJobAction::COL_ZERO);
              PostLinkAction = MergeAllTablesIntoOne;
            }
            ActionList TformInputs{PostLinkAction, BuildCodeAction};
            auto *ReplaceFilesAction = C.MakeAction<FileTableTformJobAction>(
                TformInputs, types::TY_Tempfiletable, types::TY_Tempfiletable);
            ReplaceFilesAction->addReplaceColumnTform(
                FileTableTformJobAction::COL_CODE,
                FileTableTformJobAction::COL_CODE);
            WrapperInputs.push_back(ReplaceFilesAction);
          }

          // After the Link, wrap the files before the final host link
          auto *DeviceWrappingAction = C.MakeAction<OffloadWrapperJobAction>(
              WrapperInputs, types::TY_Object);

          if (isSpirvAOT) {
            bool AddBA = (TT.getSubArch() == llvm::Triple::SPIRSubArch_gen &&
                          BoundArch != nullptr);
            DA.add(*DeviceWrappingAction, *TC, AddBA ? BoundArch : nullptr,
                   Action::OFK_SYCL);
          } else
            withBoundArchForToolChain(TC, [&](const char *BoundArch) {
              DA.add(*DeviceWrappingAction, *TC, BoundArch, Action::OFK_SYCL);
            });
        }
      }
      for (auto &SAI : SYCLAOTInputs) {
        // Extract binary file name
        std::string FN(SAI.second);
        const char *FNStr = Args.MakeArgString(FN);
        Arg *myArg = Args.MakeSeparateArg(
            nullptr, C.getDriver().getOpts().getOption(options::OPT_INPUT),
            FNStr);
        auto *SYCLAdd =
            C.MakeAction<InputAction>(*myArg, types::TY_SYCL_FATBIN);
        auto *DeviceWrappingAction =
            C.MakeAction<OffloadWrapperJobAction>(SYCLAdd, types::TY_Object);

        // Extract the target triple for this binary
        llvm::Triple TT(SAI.first);
        // Extract the toolchain for this target triple
        auto SYCLDeviceTC = llvm::find_if(
            ToolChains, [&](auto &TC) { return TC->getTriple() == TT; });
        assert(SYCLDeviceTC != ToolChains.end() &&
               "No toolchain found for this AOT input");

        DA.add(*DeviceWrappingAction, **SYCLDeviceTC,
               /*BoundArch=*/nullptr, Action::OFK_SYCL);
      }
    }

    void addDeviceLinkDependencies(OffloadDepsJobAction *DA) override {
      unsigned I = 0;
      for (auto &TargetInfo : SYCLTargetInfoList) {
        DA->registerDependentActionInfo(TargetInfo.TC, TargetInfo.BoundArch,
                                        Action::OFK_SYCL);
        DeviceLinkerInputs[I++].push_back(DA);
      }
    }

    /// Initialize the GPU architecture list from arguments - this populates
    /// `GpuArchList` from `--offload-arch` flags. Only relevant if compiling to
    /// CUDA or AMDGCN. Return true if any initialization errors are found.
    /// FIXME: "offload-arch" and the BoundArch mechanism should also be
    // used in the SYCLToolChain for SPIR-V AOT to track the offload
    // architecture instead of the Triple sub-arch it currently uses.
    bool initializeGpuArchMap() {
      const OptTable &Opts = C.getDriver().getOpts();
      for (auto *A : Args) {
        unsigned Index;
        llvm::Triple *TargetBE = nullptr;

        auto GetTripleIt = [&, this](llvm::StringRef Triple) {
          llvm::Triple TargetTriple{Triple};
          auto TripleIt = llvm::find_if(SYCLTripleList, [&](auto &SYCLTriple) {
            return SYCLTriple == TargetTriple;
          });
          return TripleIt != SYCLTripleList.end() ? &*TripleIt : nullptr;
        };

        if (A->getOption().matches(options::OPT_Xsycl_backend_EQ)) {
          TargetBE = GetTripleIt(A->getValue(0));
          // Passing device args: -Xsycl-target-backend=<triple> -opt=val.
          if (TargetBE)
            Index = Args.getBaseArgs().MakeIndex(A->getValue(1));
          else
            continue;
        } else if (A->getOption().matches(options::OPT_Xsycl_backend)) {
          if (SYCLTripleList.size() > 1) {
            C.getDriver().Diag(diag::err_drv_Xsycl_target_missing_triple)
                << A->getSpelling();
            continue;
          }
          // Passing device args: -Xsycl-target-backend -opt=val.
          TargetBE = &SYCLTripleList.front();
          Index = Args.getBaseArgs().MakeIndex(A->getValue(0));
        } else
          continue;

        auto ParsedArg = Opts.ParseOneArg(Args, Index);

        // TODO: Support --no-cuda-gpu-arch, --{,no-}cuda-gpu-arch=all.
        if (ParsedArg &&
            ParsedArg->getOption().matches(options::OPT_offload_arch_EQ)) {
          const char *ArchStr = ParsedArg->getValue(0);
          if (TargetBE->isNVPTX()) {
            // CUDA arch also applies to AMDGCN ...
            CudaArch Arch = StringToCudaArch(ArchStr);
            if (Arch == CudaArch::UNKNOWN || !IsNVIDIAGpuArch(Arch)) {
              C.getDriver().Diag(clang::diag::err_drv_cuda_bad_gpu_arch)
                  << ArchStr;
              continue;
            }
            ArchStr = CudaArchToString(Arch);
          } else if (TargetBE->isAMDGCN()) {
            llvm::StringMap<bool> Features;
            auto Arch = parseTargetID(
                *getHIPOffloadTargetTriple(C.getDriver(), C.getInputArgs()),
                ArchStr, &Features);
            if (!Arch) {
              C.getDriver().Diag(clang::diag::err_drv_bad_target_id) << ArchStr;
              continue;
            }
            auto CanId = getCanonicalTargetID(Arch.value(), Features);
            ArchStr = Args.MakeArgStringRef(CanId);
          }
          ParsedArg->claim();
          GpuArchList.emplace_back(*TargetBE, ArchStr);
          A->claim();
        }
      }

      // Handle defaults architectures
      for (auto &Triple : SYCLTripleList) {
        // For NVIDIA use SM_50 as a default
        if (Triple.isNVPTX() && llvm::none_of(GpuArchList, [&](auto &P) {
              return P.first.isNVPTX();
            })) {
          const char *DefaultArch = CudaArchToString(CudaArch::SM_50);
          GpuArchList.emplace_back(Triple, DefaultArch);
        }

        // For AMD require the architecture to be set by the user
        if (Triple.isAMDGCN() && llvm::none_of(GpuArchList, [&](auto &P) {
              return P.first.isAMDGCN();
            })) {
          C.getDriver().Diag(clang::diag::err_drv_sycl_missing_amdgpu_arch);
          return true;
        }
      }

      return false;
    }

    // Goes through all of the arguments, including inputs expected for the
    // linker directly, to determine if the targets contained in the objects and
    // archives match target expectations being performed.
    void
    checkForOffloadMismatch(Compilation &C, DerivedArgList &Args,
                            SmallVector<DeviceTargetInfo, 4> &Targets) const {
      if (Targets.empty())
        return;

      SmallVector<const char *, 16> OffloadLibArgs(
          getLinkerArgs(C, Args, true));
      // Gather all of the sections seen in the offload objects/archives
      SmallVector<std::string, 4> UniqueSections;
      for (StringRef OLArg : OffloadLibArgs) {
        SmallVector<std::string, 4> Sections(getOffloadSections(C, OLArg));
        for (auto &Section : Sections) {
          // We only care about sections that start with 'sycl-'.  Also remove
          // the prefix before adding it.
          std::string Prefix("sycl-");
          if (Section.compare(0, Prefix.length(), Prefix) != 0)
            continue;

          std::string Arch = Section.substr(Prefix.length());

          // There are a few different variants for FPGA, if we see one, just
          // use the default FPGA triple to reduce possible match confusion.
          if (Arch.compare(0, 4, "fpga") == 0)
            Arch = C.getDriver().MakeSYCLDeviceTriple("spir64_fpga").str();

          if (std::find(UniqueSections.begin(), UniqueSections.end(), Arch) ==
              UniqueSections.end())
            UniqueSections.push_back(Arch);
        }
      }

      if (!UniqueSections.size())
        return;

      for (auto &SyclTarget : Targets) {
        std::string SectionTriple = SyclTarget.TC->getTriple().str();
        if (SyclTarget.BoundArch) {
          SectionTriple += "-";
          SectionTriple += SyclTarget.BoundArch;
        }
        // If any matching section is found, we are good.
        if (std::find(UniqueSections.begin(), UniqueSections.end(),
                      SectionTriple) != UniqueSections.end())
          continue;
        // Didn't find any matches, return the full list for the diagnostic.
        SmallString<128> ArchListStr;
        int Cnt = 0;
        for (std::string Section : UniqueSections) {
          if (Cnt)
            ArchListStr += ", ";
          ArchListStr += Section;
          Cnt++;
        }
        if (tools::SYCL::shouldDoPerObjectFileLinking(C)) {
          C.getDriver().Diag(diag::err_drv_no_rdc_sycl_target_missing)
              << SectionTriple << ArchListStr;
          C.setContainsError();
        } else {
          C.getDriver().Diag(diag::warn_drv_sycl_target_missing)
              << SectionTriple << ArchListStr;
        }
      }
    }

    bool initialize() override {
      using namespace tools::SYCL;
      // Get the SYCL toolchains. If we don't get any, the action builder will
      // know there is nothing to do related to SYCL offloading.
      auto SYCLTCRange = C.getOffloadToolChains<Action::OFK_SYCL>();
      for (auto TI = SYCLTCRange.first, TE = SYCLTCRange.second; TI != TE;
           ++TI)
        ToolChains.push_back(TI->second);

      // Nothing to offload if no SYCL Toolchain
      if (ToolChains.empty())
        return false;

      Arg *SYCLLinkTargets = Args.getLastArg(
                                  options::OPT_fsycl_link_targets_EQ);
      WrapDeviceOnlyBinary = Args.hasArg(options::OPT_fsycl_link_EQ);
      auto *DeviceCodeSplitArg =
          Args.getLastArg(options::OPT_fsycl_device_code_split_EQ);
      // -fsycl-device-code-split is an alias to
      // -fsycl-device-code-split=auto
      DeviceCodeSplit = DeviceCodeSplitArg &&
                        DeviceCodeSplitArg->getValue() != StringRef("off");
      // Gather information about the SYCL Ahead of Time targets.  The targets
      // are determined on the SubArch values passed along in the triple.
      Arg *SYCLTargets =
              C.getInputArgs().getLastArg(options::OPT_fsycl_targets_EQ);
      Arg *SYCLAddTargets = Args.getLastArg(options::OPT_fsycl_add_targets_EQ);
      bool HasValidSYCLRuntime = C.getInputArgs().hasFlag(
          options::OPT_fsycl, options::OPT_fno_sycl, false);
      bool SYCLfpgaTriple = false;
      bool ShouldAddDefaultTriple = true;
      bool GpuInitHasErrors = false;
      bool HasSYCLTargetsOption =
          SYCLAddTargets || SYCLTargets || SYCLLinkTargets;

      if (HasSYCLTargetsOption) {
        if (SYCLTargets || SYCLLinkTargets) {
          Arg *SYCLTargetsValues = SYCLTargets ? SYCLTargets : SYCLLinkTargets;
          // Fill SYCLTripleList
          llvm::StringMap<StringRef> FoundNormalizedTriples;
          for (StringRef Val : SYCLTargetsValues->getValues()) {
            StringRef UserTargetName(Val);
            if (auto ValidDevice = gen::isGPUTarget<gen::IntelGPU>(Val)) {
              if (ValidDevice->empty())
                // Unrecognized, we have already diagnosed this earlier; skip.
                continue;
              // Add the proper -device value to the list.
              GpuArchList.emplace_back(C.getDriver().MakeSYCLDeviceTriple(
                                       "spir64_gen"), ValidDevice->data());
              UserTargetName = "spir64_gen";
            } else if (auto ValidDevice =
                           gen::isGPUTarget<gen::NvidiaGPU>(Val)) {
              if (ValidDevice->empty())
                // Unrecognized, we have already diagnosed this earlier; skip.
                continue;
              // Add the proper -device value to the list.
              GpuArchList.emplace_back(
                  C.getDriver().MakeSYCLDeviceTriple("nvptx64-nvidia-cuda"),
                  ValidDevice->data());
              UserTargetName = "nvptx64-nvidia-cuda";
            } else if (auto ValidDevice = gen::isGPUTarget<gen::AmdGPU>(Val)) {
              if (ValidDevice->empty())
                // Unrecognized, we have already diagnosed this earlier; skip.
                continue;
              // Add the proper -device value to the list.
              GpuArchList.emplace_back(
                  C.getDriver().MakeSYCLDeviceTriple("amdgcn-amd-amdhsa"),
                  ValidDevice->data());
              UserTargetName = "amdgcn-amd-amdhsa";
            } else if (Val == "native_cpu") {
              const ToolChain *HostTC =
                  C.getSingleOffloadToolChain<Action::OFK_Host>();
              llvm::Triple TT = HostTC->getTriple();
              SYCLTripleList.push_back(TT);
              continue;
            }

            llvm::Triple TT(C.getDriver().MakeSYCLDeviceTriple(Val));
            std::string NormalizedName = TT.normalize();

            // Make sure we don't have a duplicate triple.
            auto Duplicate = FoundNormalizedTriples.find(NormalizedName);
            if (Duplicate != FoundNormalizedTriples.end())
              continue;

            // Store the current triple so that we can check for duplicates in
            // the following iterations.
            FoundNormalizedTriples[NormalizedName] = Val;

            SYCLTripleList.push_back(
                C.getDriver().MakeSYCLDeviceTriple(UserTargetName));
            if (TT.getSubArch() == llvm::Triple::SPIRSubArch_fpga)
              SYCLfpgaTriple = true;
            // For user specified spir64_gen, add an empty device value as a
            // placeholder.
            if (TT.getSubArch() == llvm::Triple::SPIRSubArch_gen)
              GpuArchList.emplace_back(TT, nullptr);
          }

          // Fill GpuArchList, end if there are issues in initializingGpuArchMap
          GpuInitHasErrors = initializeGpuArchMap();
          if (GpuInitHasErrors)
            return true;

          int I = 0;
          // Fill SYCLTargetInfoList
          for (auto &TT : SYCLTripleList) {
            auto TCIt = llvm::find_if(
                ToolChains, [&](auto &TC) { return TT == TC->getTriple(); });
            assert(TCIt != ToolChains.end() &&
                   "Toolchain was not created for this platform");
            if (!TT.isNVPTX() && !TT.isAMDGCN()) {
              // When users specify the target as 'intel_gpu_*', the proper
              // triple is 'spir64_gen'.  The given string from intel_gpu_*
              // is the target device.
              if (TT.isSPIR() &&
                  TT.getSubArch() == llvm::Triple::SPIRSubArch_gen) {
                StringRef Device(GpuArchList[I].second);
                SYCLTargetInfoList.emplace_back(
                    *TCIt, Device.empty() ? nullptr : Device.data());
                ++I;
                continue;
              }
              SYCLTargetInfoList.emplace_back(*TCIt, nullptr);
            } else {
              const char *OffloadArch = nullptr;
              for (auto &A : GpuArchList) {
                if (TT == A.first) {
                  OffloadArch = A.second;
                  break;
                }
              }
              assert(OffloadArch && "Failed to find matching arch.");
              SYCLTargetInfoList.emplace_back(*TCIt, OffloadArch);
              ++I;
            }
          }
        }
        if (SYCLAddTargets) {
          for (StringRef Val : SYCLAddTargets->getValues()) {
            // Parse out the Triple and Input (triple:binary). At this point,
            // the format has already been validated at the Driver level.
            // Populate the pairs. Each of these will be wrapped and fed
            // into the final binary.
            std::pair<StringRef, StringRef> I = Val.split(':');
            llvm::Triple TT(I.first);

            auto TCIt = llvm::find_if(
                ToolChains, [&](auto &TC) { return TT == TC->getTriple(); });
            assert(TCIt != ToolChains.end() &&
                   "Toolchain was not created for this platform");

            const char *TF = C.getArgs().MakeArgString(I.second);
            // populate the AOT binary inputs vector.
            SYCLAOTInputs.push_back(std::make_pair(TT, TF));
            ShouldAddDefaultTriple = false;
            // Add an empty entry to the Device list
            if (TT.getSubArch() == llvm::Triple::SPIRSubArch_gen)
              GpuArchList.emplace_back(TT, nullptr);
          }
        }
      } else if (HasValidSYCLRuntime) {
        // -fsycl is provided without -fsycl-*targets.
        bool SYCLfpga = C.getInputArgs().hasArg(options::OPT_fintelfpga);
        // -fsycl -fintelfpga implies spir64_fpga
        const char *SYCLTargetArch =
            SYCLfpga ? "spir64_fpga" : getDefaultSYCLArch(C);
        llvm::Triple TT = C.getDriver().MakeSYCLDeviceTriple(SYCLTargetArch);
        auto TCIt = llvm::find_if(
            ToolChains, [&](auto &TC) { return TT == TC->getTriple(); });
        assert(TCIt != ToolChains.end() &&
               "Toolchain was not created for this platform");
        SYCLTripleList.push_back(TT);
        SYCLTargetInfoList.emplace_back(*TCIt, nullptr);
        if (SYCLfpga)
          SYCLfpgaTriple = true;
      }

      // Device only compilation for -fsycl-link (no FPGA) and
      // -fsycl-link-targets
      CompileDeviceOnly =
          (SYCLLinkTargets || (WrapDeviceOnlyBinary && !SYCLfpgaTriple));

      // Set the FPGA output type based on command line (-fsycl-link).
      if (auto *A = C.getInputArgs().getLastArg(options::OPT_fsycl_link_EQ)) {
        FPGAOutType = (A->getValue() == StringRef("early"))
                          ? types::TY_FPGA_AOCR
                          : types::TY_FPGA_AOCX;
        if (C.getDriver().IsFPGAEmulationMode())
          FPGAOutType = (A->getValue() == StringRef("early"))
                            ? types::TY_FPGA_AOCR_EMU
                            : types::TY_FPGA_AOCX;
      }

      // Populate FPGA static archives that could contain dep files to be
      // incorporated into the aoc compilation
      if (SYCLfpgaTriple && Args.hasArg(options::OPT_fintelfpga)) {
        SmallVector<const char *, 16> LinkArgs(getLinkerArgs(C, Args));
        for (StringRef LA : LinkArgs) {
          if (isStaticArchiveFile(LA) && hasOffloadSections(C, LA, Args)) {
            const llvm::opt::OptTable &Opts = C.getDriver().getOpts();
            Arg *InputArg = MakeInputArg(Args, Opts, Args.MakeArgString(LA));
            Action *Current =
                C.MakeAction<InputAction>(*InputArg, types::TY_Archive);
            FPGAArchiveInputs.push_back(Current);
          }
        }
      }

      if (ShouldAddDefaultTriple && addSYCLDefaultTriple(C, SYCLTripleList)) {
        // If a SYCLDefaultTriple is added to SYCLTripleList,
        // add new target to SYCLTargetInfoList
        llvm::Triple TT = SYCLTripleList.front();
        auto TCIt = llvm::find_if(
            ToolChains, [&](auto &TC) { return TT == TC->getTriple(); });
        SYCLTargetInfoList.emplace_back(*TCIt, nullptr);
      }
      if (SYCLTargetInfoList.empty()) {
        // If there are no SYCL Targets add the front toolchain, this is for
        // `-fsycl-device-only` is provided with no `fsycl` or when all dummy
        // targets are given
        const auto *TC = ToolChains.front();
        SYCLTargetInfoList.emplace_back(TC, nullptr);
      }

      checkForOffloadMismatch(C, Args, SYCLTargetInfoList);

      DeviceLinkerInputs.resize(SYCLTargetInfoList.size());
      return false;
    }

    bool canUseBundlerUnbundler() const override {
      // SYCL should use bundled files whenever possible.
      return true;
    }
  };

  ///
  /// TODO: Add the implementation for other specialized builders here.
  ///

  /// Specialized builders being used by this offloading action builder.
  SmallVector<DeviceActionBuilder *, 4> SpecializedBuilders;

  /// Flag set to true if all valid builders allow file bundling/unbundling.
  bool CanUseBundler;

  /// Flag set to true if the SYCL host should be raised to MLIR to be used
  /// during device compilation.
  bool ShouldRaiseSYCLHost;

public:
  OffloadingActionBuilder(Compilation &C, DerivedArgList &Args,
                          const Driver::InputList &Inputs)
      : C(C) {
    // Create a specialized builder for each device toolchain.

    IsValid = true;

    // Create a specialized builder for CUDA.
    SpecializedBuilders.push_back(
        new CudaActionBuilder(C, Args, Inputs, *this));

    // Create a specialized builder for HIP.
    SpecializedBuilders.push_back(new HIPActionBuilder(C, Args, Inputs, *this));

    // Create a specialized builder for OpenMP.
    SpecializedBuilders.push_back(
        new OpenMPActionBuilder(C, Args, Inputs, *this));

    // Create a specialized builder for SYCL.
    SpecializedBuilders.push_back(
        new SYCLActionBuilder(C, Args, Inputs, *this));

    // We will need two specialized SYCL builders: one will run before host
    // compilation just to produce the device stub and other to perform the
    // actual compilation.
    ShouldRaiseSYCLHost = shouldRaiseHost(C, Args, /*Diagnose=*/true);
    if (ShouldRaiseSYCLHost)
      SpecializedBuilders.push_back(
          new SYCLActionBuilder(C, Args, Inputs, *this,
                                /*OnlyCreateStubFile=*/true));

    //
    // TODO: Build other specialized builders here.
    //

    // Initialize all the builders, keeping track of errors. If all valid
    // builders agree that we can use bundling, set the flag to true.
    unsigned ValidBuilders = 0u;
    unsigned ValidBuildersSupportingBundling = 0u;
    for (auto *SB : SpecializedBuilders) {
      IsValid = IsValid && !SB->initialize();

      // Update the counters if the builder is valid.
      if (SB->isValid()) {
        ++ValidBuilders;
        if (SB->canUseBundlerUnbundler())
          ++ValidBuildersSupportingBundling;
      }
    }
    CanUseBundler =
        ValidBuilders && ValidBuilders == ValidBuildersSupportingBundling;
  }

  ~OffloadingActionBuilder() {
    for (auto *SB : SpecializedBuilders)
      delete SB;
  }

  /// Push an action coming from a specialized DeviceActionBuilder (i.e.,
  /// foreign action) to the other ones
  void pushForeignAction(Action *A) {
    for (auto *SB : SpecializedBuilders) {
      if (SB->isValid())
        SB->pushForeignAction(A);
    }
  }

  /// Record a host action and its originating input argument.
  void recordHostAction(Action *HostAction, const Arg *InputArg) {
    assert(HostAction && "Invalid host action");
    assert(InputArg && "Invalid input argument");
    auto Loc = HostActionToInputArgMap.find(HostAction);
    if (Loc == HostActionToInputArgMap.end())
      HostActionToInputArgMap[HostAction] = InputArg;
    assert(HostActionToInputArgMap[HostAction] == InputArg &&
           "host action mapped to multiple input arguments");
  }

  /// Generate an action that adds device dependences (if any) to a host action.
  /// If no device dependence actions exist, just return the host action \a
  /// HostAction. If an error is found or if no builder requires the host action
  /// to be generated, return nullptr.
  Action *
  addDeviceDependencesToHostAction(Action *HostAction, const Arg *InputArg,
                                   phases::ID CurPhase, phases::ID FinalPhase,
                                   DeviceActionBuilder::PhasesTy &Phases) {
    if (!IsValid)
      return nullptr;

    if (SpecializedBuilders.empty())
      return HostAction;

    assert(HostAction && "Invalid host action!");
    recordHostAction(HostAction, InputArg);

    OffloadAction::DeviceDependences DDeps;
    // Check if all the programming models agree we should not emit the host
    // action. Also, keep track of the offloading kinds employed.
    auto &OffloadKind = InputArgToOffloadKindMap[InputArg];
    unsigned InactiveBuilders = 0u;
    unsigned IgnoringBuilders = 0u;
    for (auto *SB : SpecializedBuilders) {
      if (!SB->isValid()) {
        ++InactiveBuilders;
        continue;
      }
      auto RetCode =
          SB->getDeviceDependences(DDeps, CurPhase, FinalPhase, Phases);

      // If the builder explicitly says the host action should be ignored,
      // we need to increment the variable that tracks the builders that request
      // the host object to be ignored.
      if (RetCode == DeviceActionBuilder::ABRT_Ignore_Host)
        ++IgnoringBuilders;

      // Unless the builder was inactive for this action, we have to record the
      // offload kind because the host will have to use it.
      if (RetCode != DeviceActionBuilder::ABRT_Inactive)
        OffloadKind |= SB->getAssociatedOffloadKind();
    }

    // If all builders agree that the host object should be ignored, just return
    // nullptr.
    if (IgnoringBuilders &&
        SpecializedBuilders.size() == (InactiveBuilders + IgnoringBuilders))
      return nullptr;

    if (DDeps.getActions().empty())
      return HostAction;

    // Add host-cuda-sycl offload kind for the SYCL compilation of .cu files
    if (OffloadKind == (Action::OFK_Cuda | Action::OFK_SYCL)) {
      OffloadAction::HostDependence HDep(
          *HostAction, *C.getSingleOffloadToolChain<Action::OFK_Host>(),
          /*BoundArch=*/nullptr, Action::OFK_SYCL | Action::OFK_Cuda);
      return C.MakeAction<OffloadAction>(HDep, DDeps);
    }

    // We have dependences we need to bundle together. We use an offload action
    // for that.
    OffloadAction::HostDependence HDep(
        *HostAction, *C.getSingleOffloadToolChain<Action::OFK_Host>(),
        /*BoundArch=*/nullptr, DDeps);
    return C.MakeAction<OffloadAction>(HDep, DDeps);
  }

  // Update Input action to reflect FPGA device archive specifics based
  // on archive contents.
  bool updateInputForFPGA(Action *&A, const Arg *InputArg,
                          DerivedArgList &Args) {
    std::string InputName = InputArg->getAsString(Args);
    const Driver &D = C.getDriver();
    // Only check for FPGA device information when using fpga SubArch.
    if (A->getType() == types::TY_Object && isObjectFile(InputName))
      return true;

    auto ArchiveTypeMismatch = [&D, &InputName](bool EmitDiag) {
      if (EmitDiag)
        D.Diag(clang::diag::warn_drv_mismatch_fpga_archive) << InputName;
    };
    // Type FPGA aoco is a special case for static archives
    if (A->getType() == types::TY_FPGA_AOCO) {
      if (!hasFPGABinary(C, InputName, types::TY_FPGA_AOCO))
        return false;
      A = C.MakeAction<InputAction>(*InputArg, types::TY_FPGA_AOCO);
      return true;
    }

    // Type FPGA aocx is considered the same way for Hardware and Emulation.
    if (hasFPGABinary(C, InputName, types::TY_FPGA_AOCX)) {
      A = C.MakeAction<InputAction>(*InputArg, types::TY_FPGA_AOCX);
      return true;
    }

    SmallVector<std::pair<types::ID, bool>, 4> FPGAAOCTypes = {
        {types::TY_FPGA_AOCR, false},
        {types::TY_FPGA_AOCR_EMU, true}};
    for (const auto &ArchiveType : FPGAAOCTypes) {
      bool BinaryFound = hasFPGABinary(C, InputName, ArchiveType.first);
      if (BinaryFound && ArchiveType.second == D.IsFPGAEmulationMode()) {
        // Binary matches check and emulation type, we keep this one.
        A = C.MakeAction<InputAction>(*InputArg, ArchiveType.first);
        return true;
      }
      ArchiveTypeMismatch(BinaryFound &&
                          ArchiveType.second == D.IsFPGAHWMode());
    }
    return true;
  }

  /// Generate an action that adds a host dependence to a device action. The
  /// results will be kept in this action builder. Return true if an error was
  /// found.
  bool addHostDependenceToDeviceActions(Action *&HostAction,
                                        const Arg *InputArg,
                                        DerivedArgList &Args) {
    if (!IsValid)
      return true;

    // An FPGA AOCX input does not have a host dependence to the unbundler
    if (HostAction->getType() == types::TY_FPGA_AOCX)
      return false;

    recordHostAction(HostAction, InputArg);

    // If we are supporting bundling/unbundling and the current action is an
    // input action of non-source file, we replace the host action by the
    // unbundling action. The bundler tool has the logic to detect if an input
    // is a bundle or not and if the input is not a bundle it assumes it is a
    // host file. Therefore it is safe to create an unbundling action even if
    // the input is not a bundle.
    bool HasFPGATarget = false;
    if (CanUseBundler && isa<InputAction>(HostAction) &&
        InputArg->getOption().getKind() == llvm::opt::Option::InputClass &&
        !InputArg->getOption().hasFlag(options::LinkerInput) &&
        (!types::isSrcFile(HostAction->getType()) ||
         HostAction->getType() == types::TY_PP_HIP)) {
      ActionList HostActionList;
      Action *A(HostAction);
      bool HasSPIRTarget = false;
      // Only check for FPGA device information when using fpga SubArch.
      auto SYCLTCRange = C.getOffloadToolChains<Action::OFK_SYCL>();
      for (auto TI = SYCLTCRange.first, TE = SYCLTCRange.second; TI != TE;
           ++TI) {
        HasFPGATarget |= TI->second->getTriple().getSubArch() ==
                         llvm::Triple::SPIRSubArch_fpga;
        HasSPIRTarget |= TI->second->getTriple().isSPIR();
      }
      bool isArchive = !(HostAction->getType() == types::TY_Object &&
                         isObjectFile(InputArg->getAsString(Args)));
      if (!HasFPGATarget && isArchive &&
          HostAction->getType() == types::TY_FPGA_AOCO)
        // Archive with Non-FPGA target with AOCO type should not be unbundled.
        return false;
      if (HasFPGATarget && !updateInputForFPGA(A, InputArg, Args))
        return false;
      auto UnbundlingHostAction = C.MakeAction<OffloadUnbundlingJobAction>(
          A, (HasSPIRTarget && HostAction->getType() == types::TY_Archive)
                 ? types::TY_Tempfilelist
                 : A->getType());
      UnbundlingHostAction->registerDependentActionInfo(
          C.getSingleOffloadToolChain<Action::OFK_Host>(),
          /*BoundArch=*/StringRef(), Action::OFK_Host);
      HostAction = UnbundlingHostAction;
      recordHostAction(HostAction, InputArg);
    }

    assert(HostAction && "Invalid host action!");

    // Register the offload kinds that are used.
    auto &OffloadKind = InputArgToOffloadKindMap[InputArg];
    for (auto *SB : SpecializedBuilders) {
      if (!SB->isValid())
        continue;

      auto RetCode = SB->addDeviceDependences(HostAction);

      // Host dependences for device actions are not compatible with that same
      // action being ignored.
      assert(RetCode != DeviceActionBuilder::ABRT_Ignore_Host &&
             "Host dependence not expected to be ignored.!");

      // Unless the builder was inactive for this action, we have to record the
      // offload kind because the host will have to use it.
      if (RetCode != DeviceActionBuilder::ABRT_Inactive)
        OffloadKind |= SB->getAssociatedOffloadKind();
    }

    // Do not use unbundler if the Host does not depend on device action.
    // Now that we have unbundled the object, when doing -fsycl-link we
    // want to continue the host link with the input object.
    // For unbundling of an FPGA AOCX binary, we want to link with the original
    // FPGA device archive.
    if ((OffloadKind == Action::OFK_None && CanUseBundler) ||
        (HasFPGATarget && ((Args.hasArg(options::OPT_fsycl_link_EQ) &&
                            HostAction->getType() == types::TY_Object) ||
                           HostAction->getType() == types::TY_FPGA_AOCX)))
      if (auto *UA = dyn_cast<OffloadUnbundlingJobAction>(HostAction))
        HostAction = UA->getInputs().back();

    return false;
  }

  /// Add the offloading top level actions that are specific for unique
  /// linking situations where objects are used at only the device link
  /// with no intermedate steps.
  bool appendTopLevelLinkAction(ActionList &AL) {
    // Get the device actions to be appended.
    ActionList OffloadAL;
    for (auto *SB : SpecializedBuilders) {
      if (!SB->isValid())
        continue;
      SB->appendTopLevelLinkAction(OffloadAL);
    }
    // Append the device actions.
    AL.append(OffloadAL.begin(), OffloadAL.end());
    return false;
  }

  /// Add the offloading top level actions to the provided action list. This
  /// function can replace the host action by a bundling action if the
  /// programming models allow it.
  bool appendTopLevelActions(ActionList &AL, Action *HostAction,
                             const Arg *InputArg) {
    if (HostAction)
      recordHostAction(HostAction, InputArg);

    // Get the device actions to be appended.
    ActionList OffloadAL;
    for (auto *SB : SpecializedBuilders) {
      if (!SB->isValid())
        continue;
      SB->appendTopLevelActions(OffloadAL);
    }

    if (const llvm::opt::DerivedArgList &Args = C.getArgs();
        ShouldRaiseSYCLHost && (Args.hasArg(options::OPT_fsycl_device_only) ||
                                Args.hasArg(options::OPT_emit_mlir))) {
      // The host action will be discarded if it was created for instrumentation
      // and it is not needed in the output
      HostAction = nullptr;
      AL = OffloadAL;
    } else if (CanUseBundler && HostAction &&
               HostAction->getType() != types::TY_Nothing &&
               !OffloadAL.empty()) {
      // If we can use the bundler, replace the host action by the bundling one
      // in the resulting list. Otherwise, just append the device actions. For
      // device only compilation, HostAction is a null pointer, therefore only
      // do this when HostAction is not a null pointer.
      bool UseHostActionInput =
          HostAction->getType() == types::TY_MLIR_IR && ShouldRaiseSYCLHost;

      if (UseHostActionInput) {
        assert(isa<CompileJobAction>(HostAction) &&
               HostAction->getInputs().front()->getType() ==
                   types::TY_LLVM_IR &&
               HostAction->getType() == types::TY_MLIR_IR &&
               "Expecting an MLIR raising action here");
        HostAction = HostAction->getInputs().front();
      }

      // Add the host action to the list in order to create the bundling
      // action.
      OffloadAL.push_back(HostAction);

      // We expect that the host action was just appended to the action list
      // before this method was called.
      assert((UseHostActionInput || HostAction == AL.back()) &&
             "Host action not in the list??");
      HostAction = C.MakeAction<OffloadBundlingJobAction>(OffloadAL);
      recordHostAction(HostAction, InputArg);
      AL.back() = HostAction;
    } else
      AL.append(OffloadAL.begin(), OffloadAL.end());

    // Propagate to the current host action (if any) the offload information
    // associated with the current input.
    if (HostAction)
      HostAction->propagateHostOffloadInfo(InputArgToOffloadKindMap[InputArg],
                                           /*BoundArch=*/nullptr);
    return false;
  }

  /// Create link job from the given host inputs and feed the result to offload
  /// deps job which fetches device dependencies from the linked host image.
  /// Offload deps output is then forwarded to active device action builders so
  /// they can add it to the device linker inputs.
  void addDeviceLinkDependenciesFromHost(ActionList &LinkerInputs) {
    // Link image for reading dependencies from it.
    auto *LA = C.MakeAction<LinkJobAction>(LinkerInputs,
                                           types::TY_Host_Dependencies_Image);

    // Calculate all the offload kinds used in the current compilation.
    unsigned ActiveOffloadKinds = 0u;
    for (auto &I : InputArgToOffloadKindMap)
      ActiveOffloadKinds |= I.second;

    OffloadAction::HostDependence HDep(
        *LA, *C.getSingleOffloadToolChain<Action::OFK_Host>(),
        /*BoundArch*/ nullptr, ActiveOffloadKinds);

    auto *DA = C.MakeAction<OffloadDepsJobAction>(HDep, types::TY_LLVM_BC);

    for (auto *SB : SpecializedBuilders) {
      if (!SB->isValid())
        continue;
      SB->addDeviceLinkDependencies(DA);
    }
  }

  void appendDeviceLinkActions(ActionList &AL) {
    for (DeviceActionBuilder *SB : SpecializedBuilders) {
      if (!SB->isValid())
        continue;
      SB->appendLinkDeviceActions(AL);
    }
  }

  void makeHostLinkAction(ActionList &LinkerInputs) {

    bool IsCUinSYCL = false;
    for (auto &I : InputArgToOffloadKindMap) {
      if (I.second == (Action::OFK_Cuda | Action::OFK_SYCL)) {
        IsCUinSYCL = true;
      }
    }

    // Add offload action for the SYCL compilation of .cu files
    if (IsCUinSYCL) {
      for (size_t i = 0; i < LinkerInputs.size(); ++i) {
        OffloadAction::HostDependence HDep(
            *LinkerInputs[i], *C.getSingleOffloadToolChain<Action::OFK_Host>(),
            nullptr,
            InputArgToOffloadKindMap[HostActionToInputArgMap[LinkerInputs[i]]]);
        LinkerInputs[i] = C.MakeAction<OffloadAction>(HDep);
      }
    }

    // Build a list of device linking actions.
    ActionList DeviceAL;
    appendDeviceLinkActions(DeviceAL);
    if (DeviceAL.empty())
      return;

    // Let builders add host linking actions.
    Action* HA = nullptr;
    for (DeviceActionBuilder *SB : SpecializedBuilders) {
      if (!SB->isValid())
        continue;
      HA = SB->appendLinkHostActions(DeviceAL);
      // This created host action has no originating input argument, therefore
      // needs to set its offloading kind directly.
      if (HA) {
        HA->propagateHostOffloadInfo(SB->getAssociatedOffloadKind(),
                                     /*BoundArch=*/nullptr);
        LinkerInputs.push_back(HA);
      }
    }
  }

  /// Processes the host linker action. This currently consists of replacing it
  /// with an offload action if there are device link objects and propagate to
  /// the host action all the offload kinds used in the current compilation. The
  /// resulting action is returned.
  Action *processHostLinkAction(Action *HostAction) {
    // Add all the dependences from the device linking actions.
    OffloadAction::DeviceDependences DDeps;
    for (auto *SB : SpecializedBuilders) {
      if (!SB->isValid())
        continue;

      SB->appendLinkDependences(DDeps);
    }

    // Calculate all the offload kinds used in the current compilation.
    unsigned ActiveOffloadKinds = 0u;
    for (auto &I : InputArgToOffloadKindMap)
      ActiveOffloadKinds |= I.second;

    // If we don't have device dependencies, we don't have to create an offload
    // action.
    if (DDeps.getActions().empty()) {
      // Set all the active offloading kinds to the link action. Given that it
      // is a link action it is assumed to depend on all actions generated so
      // far.
      HostAction->setHostOffloadInfo(ActiveOffloadKinds,
                                     /*BoundArch=*/nullptr);
      // Propagate active offloading kinds for each input to the link action.
      // Each input may have different active offloading kind.
      for (auto *A : HostAction->inputs()) {
        auto ArgLoc = HostActionToInputArgMap.find(A);
        if (ArgLoc == HostActionToInputArgMap.end())
          continue;
        auto OFKLoc = InputArgToOffloadKindMap.find(ArgLoc->second);
        if (OFKLoc == InputArgToOffloadKindMap.end())
          continue;
        A->propagateHostOffloadInfo(OFKLoc->second, /*BoundArch=*/nullptr);
      }
      return HostAction;
    }

    // Create the offload action with all dependences. When an offload action
    // is created the kinds are propagated to the host action, so we don't have
    // to do that explicitly here.
    OffloadAction::HostDependence HDep(
        *HostAction, *C.getSingleOffloadToolChain<Action::OFK_Host>(),
        /*BoundArch*/ nullptr, ActiveOffloadKinds);
    return C.MakeAction<OffloadAction>(HDep, DDeps);
  }

  void unbundleStaticArchives(Compilation &C, DerivedArgList &Args) {
    if (!Args.hasFlag(options::OPT_fsycl, options::OPT_fno_sycl, false))
      return;

    // Go through all of the args, and create a Linker specific argument list.
    // When dealing with fat static archives each archive is individually
    // unbundled.
    SmallVector<const char *, 16> LinkArgs(getLinkerArgs(C, Args));
    const llvm::opt::OptTable &Opts = C.getDriver().getOpts();
    auto unbundleStaticLib = [&](types::ID T, const StringRef &A) {
      Arg *InputArg = MakeInputArg(Args, Opts, Args.MakeArgString(A));
      Action *Current = C.MakeAction<InputAction>(*InputArg, T);
      addHostDependenceToDeviceActions(Current, InputArg, Args);
      auto PL = types::getCompilationPhases(T);
      addDeviceDependencesToHostAction(Current, InputArg, phases::Link,
                                       PL.back(), PL);
    };
    for (StringRef LA : LinkArgs) {
      // At this point, we will process the archives for FPGA AOCO and
      // individual archive unbundling for Windows.
      if (!isStaticArchiveFile(LA))
        continue;
      // FPGA AOCX/AOCR files are archives, but we do not want to unbundle them
      // here as they have already been unbundled and processed for linking.
      // TODO: The multiple binary checks for FPGA types getting a little out
      // of hand. Improve this by doing a single scan of the args and holding
      // that in a data structure for reference.
      if (hasFPGABinary(C, LA.str(), types::TY_FPGA_AOCX) ||
          hasFPGABinary(C, LA.str(), types::TY_FPGA_AOCR) ||
          hasFPGABinary(C, LA.str(), types::TY_FPGA_AOCR_EMU))
        continue;
      // For offload-static-libs we add an unbundling action for each static
      // archive which produces list files with extracted objects. Device lists
      // are then added to the appropriate device link actions and host list is
      // ignored since we are adding offload-static-libs as normal libraries to
      // the host link command.
      if (hasOffloadSections(C, LA, Args)) {
        // Pass along the static libraries to check if we need to add them for
        // unbundling for FPGA AOT static lib usage.  Uses FPGA aoco type to
        // differentiate if aoco unbundling is needed.  Unbundling of aoco is
        // not needed for emulation, as these are treated as regular archives.
        if (C.getDriver().IsFPGAHWMode())
          unbundleStaticLib(types::TY_FPGA_AOCO, LA);
        unbundleStaticLib(types::TY_Archive, LA);
      }
    }
  }
};
} // anonymous namespace.

void Driver::handleArguments(Compilation &C, DerivedArgList &Args,
                             const InputList &Inputs,
                             ActionList &Actions) const {

  // Ignore /Yc/Yu if both /Yc and /Yu passed but with different filenames.
  Arg *YcArg = Args.getLastArg(options::OPT__SLASH_Yc);
  Arg *YuArg = Args.getLastArg(options::OPT__SLASH_Yu);
  if (YcArg && YuArg && strcmp(YcArg->getValue(), YuArg->getValue()) != 0) {
    Diag(clang::diag::warn_drv_ycyu_different_arg_clang_cl);
    Args.eraseArg(options::OPT__SLASH_Yc);
    Args.eraseArg(options::OPT__SLASH_Yu);
    YcArg = YuArg = nullptr;
  }
  if (YcArg && Inputs.size() > 1) {
    Diag(clang::diag::warn_drv_yc_multiple_inputs_clang_cl);
    Args.eraseArg(options::OPT__SLASH_Yc);
    YcArg = nullptr;
  }

  Arg *FinalPhaseArg;
  phases::ID FinalPhase = getFinalPhase(Args, &FinalPhaseArg);

  if (FinalPhase == phases::Link) {
    // Emitting LLVM while linking disabled except in HIPAMD Toolchain
    if (Args.hasArg(options::OPT_emit_llvm) && !Args.hasArg(options::OPT_hip_link))
      Diag(clang::diag::err_drv_emit_llvm_link);
    if (IsCLMode() && LTOMode != LTOK_None &&
        !Args.getLastArgValue(options::OPT_fuse_ld_EQ)
             .equals_insensitive("lld"))
      Diag(clang::diag::err_drv_lto_without_lld);

    // If -dumpdir is not specified, give a default prefix derived from the link
    // output filename. For example, `clang -g -gsplit-dwarf a.c -o x` passes
    // `-dumpdir x-` to cc1. If -o is unspecified, use
    // stem(getDefaultImageName()) (usually stem("a.out") = "a").
    if (!Args.hasArg(options::OPT_dumpdir)) {
      Arg *FinalOutput = Args.getLastArg(options::OPT_o, options::OPT__SLASH_o);
      Arg *Arg = Args.MakeSeparateArg(
          nullptr, getOpts().getOption(options::OPT_dumpdir),
          Args.MakeArgString(
              (FinalOutput ? FinalOutput->getValue()
                           : llvm::sys::path::stem(getDefaultImageName())) +
              "-"));
      Arg->claim();
      Args.append(Arg);
    }
  }

  if (FinalPhase == phases::Preprocess || Args.hasArg(options::OPT__SLASH_Y_)) {
    // If only preprocessing or /Y- is used, all pch handling is disabled.
    // Rather than check for it everywhere, just remove clang-cl pch-related
    // flags here.
    Args.eraseArg(options::OPT__SLASH_Fp);
    Args.eraseArg(options::OPT__SLASH_Yc);
    Args.eraseArg(options::OPT__SLASH_Yu);
    YcArg = YuArg = nullptr;
  }

  unsigned LastPLSize = 0;
  for (auto &I : Inputs) {
    types::ID InputType = I.first;
    const Arg *InputArg = I.second;

    auto PL = types::getCompilationPhases(InputType);
    LastPLSize = PL.size();

    // If the first step comes after the final phase we are doing as part of
    // this compilation, warn the user about it.
    phases::ID InitialPhase = PL[0];
    if (InitialPhase > FinalPhase) {
      if (InputArg->isClaimed())
        continue;

      // Claim here to avoid the more general unused warning.
      InputArg->claim();

      // Suppress all unused style warnings with -Qunused-arguments
      if (Args.hasArg(options::OPT_Qunused_arguments))
        continue;

      // Special case when final phase determined by binary name, rather than
      // by a command-line argument with a corresponding Arg.
      if (CCCIsCPP())
        Diag(clang::diag::warn_drv_input_file_unused_by_cpp)
            << InputArg->getAsString(Args) << getPhaseName(InitialPhase);
      // Special case '-E' warning on a previously preprocessed file to make
      // more sense.
      else if (InitialPhase == phases::Compile &&
               (Args.getLastArg(options::OPT__SLASH_EP,
                                options::OPT__SLASH_P) ||
                Args.getLastArg(options::OPT_E) ||
                Args.getLastArg(options::OPT_M, options::OPT_MM)) &&
               getPreprocessedType(InputType) == types::TY_INVALID)
        Diag(clang::diag::warn_drv_preprocessed_input_file_unused)
            << InputArg->getAsString(Args) << !!FinalPhaseArg
            << (FinalPhaseArg ? FinalPhaseArg->getOption().getName() : "");
      else
        Diag(clang::diag::warn_drv_input_file_unused)
            << InputArg->getAsString(Args) << getPhaseName(InitialPhase)
            << !!FinalPhaseArg
            << (FinalPhaseArg ? FinalPhaseArg->getOption().getName() : "");
      continue;
    }

    if (YcArg) {
      // Add a separate precompile phase for the compile phase.
      if (FinalPhase >= phases::Compile) {
        const types::ID HeaderType = lookupHeaderTypeForSourceType(InputType);
        // Build the pipeline for the pch file.
        Action *ClangClPch = C.MakeAction<InputAction>(*InputArg, HeaderType);
        for (phases::ID Phase : types::getCompilationPhases(HeaderType))
          ClangClPch = ConstructPhaseAction(C, Args, Phase, ClangClPch);
        assert(ClangClPch);
        Actions.push_back(ClangClPch);
        // The driver currently exits after the first failed command.  This
        // relies on that behavior, to make sure if the pch generation fails,
        // the main compilation won't run.
        // FIXME: If the main compilation fails, the PCH generation should
        // probably not be considered successful either.
      }
    }
  }

  // If we are linking, claim any options which are obviously only used for
  // compilation.
  // FIXME: Understand why the last Phase List length is used here.
  if (FinalPhase == phases::Link && LastPLSize == 1) {
    Args.ClaimAllArgs(options::OPT_CompileOnly_Group);
    Args.ClaimAllArgs(options::OPT_cl_compile_Group);
  }
}

void Driver::BuildActions(Compilation &C, DerivedArgList &Args,
                          const InputList &Inputs, ActionList &Actions) const {
  llvm::PrettyStackTraceString CrashInfo("Building compilation actions");

  if (!SuppressMissingInputWarning && Inputs.empty()) {
    Diag(clang::diag::err_drv_no_input_files);
    return;
  }

  // Diagnose misuse of /Fo.
  if (Arg *A = Args.getLastArg(options::OPT__SLASH_Fo)) {
    StringRef V = A->getValue();
    if (Inputs.size() > 1 && !V.empty() &&
        !llvm::sys::path::is_separator(V.back())) {
      // Check whether /Fo tries to name an output file for multiple inputs.
      Diag(clang::diag::err_drv_out_file_argument_with_multiple_sources)
          << A->getSpelling() << V;
      Args.eraseArg(options::OPT__SLASH_Fo);
    }
  }

  // Diagnose misuse of /Fa.
  if (Arg *A = Args.getLastArg(options::OPT__SLASH_Fa)) {
    StringRef V = A->getValue();
    if (Inputs.size() > 1 && !V.empty() &&
        !llvm::sys::path::is_separator(V.back())) {
      // Check whether /Fa tries to name an asm file for multiple inputs.
      Diag(clang::diag::err_drv_out_file_argument_with_multiple_sources)
          << A->getSpelling() << V;
      Args.eraseArg(options::OPT__SLASH_Fa);
    }
  }

  // Diagnose misuse of /o.
  if (Arg *A = Args.getLastArg(options::OPT__SLASH_o)) {
    if (A->getValue()[0] == '\0') {
      // It has to have a value.
      Diag(clang::diag::err_drv_missing_argument) << A->getSpelling() << 1;
      Args.eraseArg(options::OPT__SLASH_o);
    }
  }

  handleArguments(C, Args, Inputs, Actions);

  // When compiling for -fsycl, generate the integration header files and the
  // Unique ID that will be used during the compilation.
  if (Args.hasFlag(options::OPT_fsycl, options::OPT_fno_sycl, false)) {
    const bool IsSaveTemps = isSaveTempsEnabled();
    SmallString<128> OutFileDir;
    if (IsSaveTemps) {
      if (SaveTemps == SaveTempsObj) {
        auto *OptO = C.getArgs().getLastArg(options::OPT_o);
        OutFileDir = (OptO ? OptO->getValues()[0] : "");
        llvm::sys::path::remove_filename(OutFileDir);
        if (!OutFileDir.empty())
          OutFileDir.append(llvm::sys::path::get_separator());
      }
    }
    for (auto &I : Inputs) {
      std::string SrcFileName(I.second->getAsString(Args));
      if ((I.first == types::TY_PP_C || I.first == types::TY_PP_CXX ||
           types::isSrcFile(I.first))) {
        // Unique ID is generated for source files and preprocessed files.
        SmallString<128> ResultID;
        llvm::sys::fs::createUniquePath("uid%%%%%%%%%%%%%%%%", ResultID, false);
        addSYCLUniqueID(Args.MakeArgString(ResultID.str()), SrcFileName);
      }
      if (!types::isSrcFile(I.first))
        continue;

      std::string TmpFileNameHeader;
      std::string TmpFileNameFooter;
      auto StemmedSrcFileName = llvm::sys::path::stem(SrcFileName).str();
      if (IsSaveTemps) {
        TmpFileNameHeader.append(C.getDriver().GetUniquePath(
            OutFileDir.c_str() + StemmedSrcFileName + "-header", "h"));
        TmpFileNameFooter.append(C.getDriver().GetUniquePath(
            OutFileDir.c_str() + StemmedSrcFileName + "-footer", "h"));
      } else {
        TmpFileNameHeader.assign(C.getDriver().GetTemporaryPath(
            StemmedSrcFileName + "-header", "h"));
        TmpFileNameFooter =
            C.getDriver().GetTemporaryPath(StemmedSrcFileName + "-footer", "h");
      }
      StringRef TmpFileHeader =
          C.addTempFile(C.getArgs().MakeArgString(TmpFileNameHeader));
      StringRef TmpFileFooter =
          C.addTempFile(C.getArgs().MakeArgString(TmpFileNameFooter));
      // Use of -fsycl-footer-path puts the integration footer into that
      // specified location.
      if (Arg *A = C.getArgs().getLastArg(options::OPT_fsycl_footer_path_EQ)) {
        SmallString<128> OutName(A->getValue());
        llvm::sys::path::append(OutName,
                                llvm::sys::path::filename(TmpFileNameFooter));
        TmpFileFooter = C.addTempFile(C.getArgs().MakeArgString(OutName));
      }
      addIntegrationFiles(TmpFileHeader, TmpFileFooter, SrcFileName);
    }
  }

  bool UseNewOffloadingDriver =
      C.isOffloadingHostKind(Action::OFK_OpenMP) ||
      Args.hasFlag(options::OPT_offload_new_driver,
                   options::OPT_no_offload_new_driver, false);

  // Builder to be used to build offloading actions.
  std::unique_ptr<OffloadingActionBuilder> OffloadBuilder =
      !UseNewOffloadingDriver
          ? std::make_unique<OffloadingActionBuilder>(C, Args, Inputs)
          : nullptr;

  // Construct the actions to perform.
  ExtractAPIJobAction *ExtractAPIAction = nullptr;
  ActionList LinkerInputs;
  ActionList MergerInputs;
  llvm::SmallVector<phases::ID, phases::MaxNumberOfPhases> PL;

  for (auto &I : Inputs) {
    types::ID InputType = I.first;
    const Arg *InputArg = I.second;

    PL = types::getCompilationPhases(*this, Args, InputType);
    if (PL.empty())
      continue;

    auto FullPL = types::getCompilationPhases(InputType);

    // Build the pipeline for this file.
    Action *Current = C.MakeAction<InputAction>(*InputArg, InputType);

    // Use the current host action in any of the offloading actions, if
    // required.
    if (!UseNewOffloadingDriver)
      if (OffloadBuilder->addHostDependenceToDeviceActions(Current, InputArg, Args))
        break;

    for (phases::ID Phase : PL) {

      // Add any offload action the host action depends on.
      if (!UseNewOffloadingDriver)
        Current = OffloadBuilder->addDeviceDependencesToHostAction(
            Current, InputArg, Phase, PL.back(), FullPL);
      if (!Current)
        break;

      // Queue linker inputs.
      if (Phase == phases::Link) {
        assert(Phase == PL.back() && "linking must be final compilation step.");
        // We don't need to generate additional link commands if emitting AMD
        // bitcode or compiling only for the offload device
        if (!(C.getInputArgs().hasArg(options::OPT_hip_link) &&
              (C.getInputArgs().hasArg(options::OPT_emit_llvm))) &&
            !offloadDeviceOnly())
          LinkerInputs.push_back(Current);
        Current = nullptr;
        break;
      }

      // TODO: Consider removing this because the merged may not end up being
      // the final Phase in the pipeline. Perhaps the merged could just merge
      // and then pass an artifact of some sort to the Link Phase.
      // Queue merger inputs.
      if (Phase == phases::IfsMerge) {
        assert(Phase == PL.back() && "merging must be final compilation step.");
        MergerInputs.push_back(Current);
        Current = nullptr;
        break;
      }

      // When performing -fsycl based compilations and generating dependency
      // information, perform a specific dependency generation compilation which
      // is not based on the source + footer compilation.
      if (Phase == phases::Preprocess && Args.hasArg(options::OPT_fsycl) &&
          Args.hasArg(options::OPT_M_Group) &&
          !Args.hasArg(options::OPT_fno_sycl_use_footer)) {
        Action *PreprocessAction =
            C.MakeAction<PreprocessJobAction>(Current, types::TY_Dependencies);
        PreprocessAction->propagateHostOffloadInfo(Action::OFK_SYCL,
                                                   /*BoundArch=*/nullptr);
        Actions.push_back(PreprocessAction);
      }

      if (Phase == phases::Precompile && ExtractAPIAction) {
        ExtractAPIAction->addHeaderInput(Current);
        Current = nullptr;
        break;
      }

      // FIXME: Should we include any prior module file outputs as inputs of
      // later actions in the same command line?

      // Otherwise construct the appropriate action.
      Action *NewCurrent = ConstructPhaseAction(C, Args, Phase, Current);

      // We didn't create a new action, so we will just move to the next phase.
      if (NewCurrent == Current)
        continue;

      if (auto *EAA = dyn_cast<ExtractAPIJobAction>(NewCurrent))
        ExtractAPIAction = EAA;

      Current = NewCurrent;

      // Try to build the offloading actions and add the result as a dependency
      // to the host.
      if (UseNewOffloadingDriver)
        Current = BuildOffloadingActions(C, Args, I, Current);
      // Use the current host action in any of the offloading actions, if
      // required.
      else if (OffloadBuilder->addHostDependenceToDeviceActions(Current,
                                                                InputArg,
                                                                Args))
        break;

      if (Current->getType() == types::TY_Nothing)
        break;
    }

    // If we ended with something, add to the output list.
    if (Current)
      Actions.push_back(Current);

    // Add any top level actions generated for offloading.
    if (!UseNewOffloadingDriver)
      OffloadBuilder->appendTopLevelActions(Actions, Current, InputArg);
    else if (Current)
      Current->propagateHostOffloadInfo(C.getActiveOffloadKinds(),
                                        /*BoundArch=*/nullptr);
  }

  if (!UseNewOffloadingDriver) {
    OffloadBuilder->appendTopLevelLinkAction(Actions);

    // With static fat archives we need to create additional steps for
    // generating dependence objects for device link actions.
    if (!LinkerInputs.empty() && C.getDriver().getOffloadStaticLibSeen())
      OffloadBuilder->addDeviceLinkDependenciesFromHost(LinkerInputs);

    OffloadBuilder->unbundleStaticArchives(C, Args);
  }

  // For an FPGA archive, we add the unbundling step above to take care of
  // the device side, but also unbundle here to extract the host side
  bool EarlyLink = false;
  if (const Arg *A = Args.getLastArg(options::OPT_fsycl_link_EQ))
    EarlyLink = A->getValue() == StringRef("early");
  for (auto &LI : LinkerInputs) {
    Action *UnbundlerInput = nullptr;
    auto wrapObject = [&] {
      if (EarlyLink && Args.hasArg(options::OPT_fintelfpga)) {
        // Only wrap the object with -fsycl-link=early
        auto *BC = C.MakeAction<OffloadWrapperJobAction>(LI, types::TY_LLVM_BC);
        auto *ASM = C.MakeAction<BackendJobAction>(BC, types::TY_PP_Asm);
        LI = C.MakeAction<AssembleJobAction>(ASM, types::TY_Object);
      }
    };
    if (auto *IA = dyn_cast<InputAction>(LI)) {
      if (IA->getType() == types::TY_FPGA_AOCR ||
          IA->getType() == types::TY_FPGA_AOCX ||
          IA->getType() == types::TY_FPGA_AOCR_EMU) {
        // Add to unbundler.
        UnbundlerInput = LI;
      } else {
        std::string FileName = IA->getInputArg().getAsString(Args);
        if ((IA->getType() == types::TY_Object && !isObjectFile(FileName)) ||
            IA->getInputArg().getOption().hasFlag(options::LinkerInput))
          continue;
        wrapObject();
      }
    } else {
      wrapObject();
    }
    if (UnbundlerInput && !PL.empty()) {
      if (auto *IA = dyn_cast<InputAction>(UnbundlerInput)) {
        std::string FileName = IA->getInputArg().getAsString(Args);
        Arg *InputArg = MakeInputArg(Args, getOpts(), FileName);
        if (!UseNewOffloadingDriver)
          OffloadBuilder->addHostDependenceToDeviceActions(UnbundlerInput,
                                                           InputArg, Args);
      }
    }
  }

  // Add a link action if necessary.

  if (LinkerInputs.empty()) {
    Arg *FinalPhaseArg;
    if (getFinalPhase(Args, &FinalPhaseArg) == phases::Link)
      if (!UseNewOffloadingDriver)
        OffloadBuilder->appendDeviceLinkActions(Actions);
  }

  if (!LinkerInputs.empty()) {
    if (!UseNewOffloadingDriver)
      OffloadBuilder->makeHostLinkAction(LinkerInputs);
    types::ID LinkType(types::TY_Image);
    if (Args.hasArg(options::OPT_fsycl_link_EQ))
      LinkType = types::TY_Archive;
    Action *LA;
    // Check if this Linker Job should emit a static library.
    if (ShouldEmitStaticLibrary(Args)) {
      LA = C.MakeAction<StaticLibJobAction>(LinkerInputs, LinkType);
    } else if (UseNewOffloadingDriver ||
               Args.hasArg(options::OPT_offload_link)) {
      LA = C.MakeAction<LinkerWrapperJobAction>(LinkerInputs, types::TY_Image);
      LA->propagateHostOffloadInfo(C.getActiveOffloadKinds(),
                                   /*BoundArch=*/nullptr);
    } else {
      LA = C.MakeAction<LinkJobAction>(LinkerInputs, LinkType);
    }
    if (!UseNewOffloadingDriver)
      LA = OffloadBuilder->processHostLinkAction(LA);
    Actions.push_back(LA);
  }

  // Add an interface stubs merge action if necessary.
  if (!MergerInputs.empty())
    Actions.push_back(
        C.MakeAction<IfsMergeJobAction>(MergerInputs, types::TY_Image));

  if (Args.hasArg(options::OPT_emit_interface_stubs)) {
    auto PhaseList = types::getCompilationPhases(
        types::TY_IFS_CPP,
        Args.hasArg(options::OPT_c) ? phases::Compile : phases::IfsMerge);

    ActionList MergerInputs;

    for (auto &I : Inputs) {
      types::ID InputType = I.first;
      const Arg *InputArg = I.second;

      // Currently clang and the llvm assembler do not support generating symbol
      // stubs from assembly, so we skip the input on asm files. For ifs files
      // we rely on the normal pipeline setup in the pipeline setup code above.
      if (InputType == types::TY_IFS || InputType == types::TY_PP_Asm ||
          InputType == types::TY_Asm)
        continue;

      Action *Current = C.MakeAction<InputAction>(*InputArg, InputType);

      for (auto Phase : PhaseList) {
        switch (Phase) {
        default:
          llvm_unreachable(
              "IFS Pipeline can only consist of Compile followed by IfsMerge.");
        case phases::Compile: {
          // Only IfsMerge (llvm-ifs) can handle .o files by looking for ifs
          // files where the .o file is located. The compile action can not
          // handle this.
          if (InputType == types::TY_Object)
            break;

          Current = C.MakeAction<CompileJobAction>(Current, types::TY_IFS_CPP);
          break;
        }
        case phases::IfsMerge: {
          assert(Phase == PhaseList.back() &&
                 "merging must be final compilation step.");
          MergerInputs.push_back(Current);
          Current = nullptr;
          break;
        }
        }
      }

      // If we ended with something, add to the output list.
      if (Current)
        Actions.push_back(Current);
    }

    // Add an interface stubs merge action if necessary.
    if (!MergerInputs.empty())
      Actions.push_back(
          C.MakeAction<IfsMergeJobAction>(MergerInputs, types::TY_Image));
  }

  // If --print-supported-cpus, -mcpu=? or -mtune=? is specified, build a custom
  // Compile phase that prints out supported cpu models and quits.
  if (Arg *A = Args.getLastArg(options::OPT_print_supported_cpus)) {
    // Use the -mcpu=? flag as the dummy input to cc1.
    Actions.clear();
    Action *InputAc = C.MakeAction<InputAction>(*A, types::TY_C);
    Actions.push_back(
        C.MakeAction<PrecompileJobAction>(InputAc, types::TY_Nothing));
    for (auto &I : Inputs)
      I.second->claim();
  }

  // Call validator for dxil when -Vd not in Args.
  if (C.getDefaultToolChain().getTriple().isDXIL()) {
    // Only add action when needValidation.
    const auto &TC =
        static_cast<const toolchains::HLSLToolChain &>(C.getDefaultToolChain());
    if (TC.requiresValidation(Args)) {
      Action *LastAction = Actions.back();
      Actions.push_back(C.MakeAction<BinaryAnalyzeJobAction>(
          LastAction, types::TY_DX_CONTAINER));
    }
  }

  // Claim ignored clang-cl options.
  Args.ClaimAllArgs(options::OPT_cl_ignored_Group);
}

/// Returns the canonical name for the offloading architecture when using a HIP
/// or CUDA architecture.
static StringRef getCanonicalArchString(Compilation &C,
                                        const llvm::opt::DerivedArgList &Args,
                                        StringRef ArchStr,
                                        const llvm::Triple &Triple,
                                        bool SuppressError = false) {
  // Lookup the CUDA / HIP architecture string. Only report an error if we were
  // expecting the triple to be only NVPTX / AMDGPU.
  CudaArch Arch = StringToCudaArch(getProcessorFromTargetID(Triple, ArchStr));
  if (!SuppressError && Triple.isNVPTX() &&
      (Arch == CudaArch::UNKNOWN || !IsNVIDIAGpuArch(Arch))) {
    C.getDriver().Diag(clang::diag::err_drv_offload_bad_gpu_arch)
        << "CUDA" << ArchStr;
    return StringRef();
  } else if (!SuppressError && Triple.isAMDGPU() &&
             (Arch == CudaArch::UNKNOWN || !IsAMDGpuArch(Arch))) {
    C.getDriver().Diag(clang::diag::err_drv_offload_bad_gpu_arch)
        << "HIP" << ArchStr;
    return StringRef();
  }

  if (IsNVIDIAGpuArch(Arch))
    return Args.MakeArgStringRef(CudaArchToString(Arch));

  if (IsAMDGpuArch(Arch)) {
    llvm::StringMap<bool> Features;
    auto HIPTriple = getHIPOffloadTargetTriple(C.getDriver(), C.getInputArgs());
    if (!HIPTriple)
      return StringRef();
    auto Arch = parseTargetID(*HIPTriple, ArchStr, &Features);
    if (!Arch) {
      C.getDriver().Diag(clang::diag::err_drv_bad_target_id) << ArchStr;
      C.setContainsError();
      return StringRef();
    }
    return Args.MakeArgStringRef(getCanonicalTargetID(*Arch, Features));
  }

  // If the input isn't CUDA or HIP just return the architecture.
  return ArchStr;
}

/// Checks if the set offloading architectures does not conflict. Returns the
/// incompatible pair if a conflict occurs.
static std::optional<std::pair<llvm::StringRef, llvm::StringRef>>
getConflictOffloadArchCombination(const llvm::DenseSet<StringRef> &Archs,
                                  llvm::Triple Triple) {
  if (!Triple.isAMDGPU())
    return std::nullopt;

  std::set<StringRef> ArchSet;
  llvm::copy(Archs, std::inserter(ArchSet, ArchSet.begin()));
  return getConflictTargetIDCombination(ArchSet);
}

llvm::DenseSet<StringRef>
Driver::getOffloadArchs(Compilation &C, const llvm::opt::DerivedArgList &Args,
                        Action::OffloadKind Kind, const ToolChain *TC,
                        bool SuppressError) const {
  if (!TC)
    TC = &C.getDefaultToolChain();

  // --offload and --offload-arch options are mutually exclusive.
  if (Args.hasArgNoClaim(options::OPT_offload_EQ) &&
      Args.hasArgNoClaim(options::OPT_offload_arch_EQ,
                         options::OPT_no_offload_arch_EQ)) {
    C.getDriver().Diag(diag::err_opt_not_valid_with_opt)
        << "--offload"
        << (Args.hasArgNoClaim(options::OPT_offload_arch_EQ)
                ? "--offload-arch"
                : "--no-offload-arch");
  }

  if (KnownArchs.contains(TC))
    return KnownArchs.lookup(TC);

  llvm::DenseSet<StringRef> Archs;
  for (auto *Arg : Args) {
    // Extract any '--[no-]offload-arch' arguments intended for this toolchain.
    std::unique_ptr<llvm::opt::Arg> ExtractedArg = nullptr;
    if (Arg->getOption().matches(options::OPT_Xopenmp_target_EQ) &&
        ToolChain::getOpenMPTriple(Arg->getValue(0)) == TC->getTriple()) {
      Arg->claim();
      unsigned Index = Args.getBaseArgs().MakeIndex(Arg->getValue(1));
      ExtractedArg = getOpts().ParseOneArg(Args, Index);
      Arg = ExtractedArg.get();
    }

    // Add or remove the seen architectures in order of appearance. If an
    // invalid architecture is given we simply exit.
    if (Arg->getOption().matches(options::OPT_offload_arch_EQ)) {
      for (StringRef Arch : llvm::split(Arg->getValue(), ",")) {
        if (Arch == "native" || Arch.empty()) {
          auto GPUsOrErr = TC->getSystemGPUArchs(Args);
          if (!GPUsOrErr) {
            if (SuppressError)
              llvm::consumeError(GPUsOrErr.takeError());
            else
              TC->getDriver().Diag(diag::err_drv_undetermined_gpu_arch)
                  << llvm::Triple::getArchTypeName(TC->getArch())
                  << llvm::toString(GPUsOrErr.takeError()) << "--offload-arch";
            continue;
          }

          for (auto ArchStr : *GPUsOrErr) {
            Archs.insert(
                getCanonicalArchString(C, Args, Args.MakeArgString(ArchStr),
                                       TC->getTriple(), SuppressError));
          }
        } else {
          StringRef ArchStr = getCanonicalArchString(
              C, Args, Arch, TC->getTriple(), SuppressError);
          if (ArchStr.empty())
            return Archs;
          Archs.insert(ArchStr);
        }
      }
    } else if (Arg->getOption().matches(options::OPT_no_offload_arch_EQ)) {
      for (StringRef Arch : llvm::split(Arg->getValue(), ",")) {
        if (Arch == "all") {
          Archs.clear();
        } else {
          StringRef ArchStr = getCanonicalArchString(
              C, Args, Arch, TC->getTriple(), SuppressError);
          if (ArchStr.empty())
            return Archs;
          Archs.erase(ArchStr);
        }
      }
    }
  }

  if (auto ConflictingArchs =
          getConflictOffloadArchCombination(Archs, TC->getTriple())) {
    C.getDriver().Diag(clang::diag::err_drv_bad_offload_arch_combo)
        << ConflictingArchs->first << ConflictingArchs->second;
    C.setContainsError();
  }

  // Skip filling defaults if we're just querying what is availible.
  if (SuppressError)
    return Archs;

  if (Archs.empty()) {
    if (Kind == Action::OFK_Cuda)
      Archs.insert(CudaArchToString(CudaArch::CudaDefault));
    else if (Kind == Action::OFK_HIP)
      Archs.insert(CudaArchToString(CudaArch::HIPDefault));
    else if (Kind == Action::OFK_OpenMP)
      Archs.insert(StringRef());
    else if (Kind == Action::OFK_SYCL)
      Archs.insert(StringRef());
  } else {
    Args.ClaimAllArgs(options::OPT_offload_arch_EQ);
    Args.ClaimAllArgs(options::OPT_no_offload_arch_EQ);
  }

  return Archs;
}

Action *Driver::BuildOffloadingActions(Compilation &C,
                                       llvm::opt::DerivedArgList &Args,
                                       const InputTy &Input,
                                       Action *HostAction) const {
  // Don't build offloading actions if explicitly disabled or we do not have a
  // valid source input and compile action to embed it in. If preprocessing only
  // ignore embedding.
  if (offloadHostOnly() || !types::isSrcFile(Input.first) ||
      !(isa<CompileJobAction>(HostAction) ||
        getFinalPhase(Args) == phases::Preprocess))
    return HostAction;

  ActionList OffloadActions;
  OffloadAction::DeviceDependences DDeps;

  const Action::OffloadKind OffloadKinds[] = {
      Action::OFK_OpenMP, Action::OFK_Cuda, Action::OFK_HIP, Action::OFK_SYCL};

  for (Action::OffloadKind Kind : OffloadKinds) {
    SmallVector<const ToolChain *, 2> ToolChains;
    ActionList DeviceActions;

    auto TCRange = C.getOffloadToolChains(Kind);
    for (auto TI = TCRange.first, TE = TCRange.second; TI != TE; ++TI)
      ToolChains.push_back(TI->second);

    if (ToolChains.empty())
      continue;

    types::ID InputType = Input.first;
    const Arg *InputArg = Input.second;

    // The toolchain can be active for unsupported file types.
    if ((Kind == Action::OFK_Cuda && !types::isCuda(InputType)) ||
        (Kind == Action::OFK_HIP && !types::isHIP(InputType)))
      continue;

    // Get the product of all bound architectures and toolchains.
    SmallVector<std::pair<const ToolChain *, StringRef>> TCAndArchs;
    for (const ToolChain *TC : ToolChains)
      for (StringRef Arch : getOffloadArchs(C, Args, Kind, TC))
        TCAndArchs.push_back(std::make_pair(TC, Arch));

    for (unsigned I = 0, E = TCAndArchs.size(); I != E; ++I)
      DeviceActions.push_back(C.MakeAction<InputAction>(*InputArg, InputType));

    if (DeviceActions.empty())
      return HostAction;

    auto PL = types::getCompilationPhases(*this, Args, InputType);

    for (phases::ID Phase : PL) {
      if (Phase == phases::Link) {
        assert(Phase == PL.back() && "linking must be final compilation step.");
        break;
      }

      auto TCAndArch = TCAndArchs.begin();
      for (Action *&A : DeviceActions) {
        if (A->getType() == types::TY_Nothing)
          continue;

        // Propagate the ToolChain so we can use it in ConstructPhaseAction.
        A->propagateDeviceOffloadInfo(Kind, TCAndArch->second.data(),
                                      TCAndArch->first);
        A = ConstructPhaseAction(C, Args, Phase, A, Kind);

        if (isa<CompileJobAction>(A) && isa<CompileJobAction>(HostAction) &&
            Kind == Action::OFK_OpenMP &&
            HostAction->getType() != types::TY_Nothing) {
          // OpenMP offloading has a dependency on the host compile action to
          // identify which declarations need to be emitted. This shouldn't be
          // collapsed with any other actions so we can use it in the device.
          HostAction->setCannotBeCollapsedWithNextDependentAction();
          OffloadAction::HostDependence HDep(
              *HostAction, *C.getSingleOffloadToolChain<Action::OFK_Host>(),
              TCAndArch->second.data(), Kind);
          OffloadAction::DeviceDependences DDep;
          DDep.add(*A, *TCAndArch->first, TCAndArch->second.data(), Kind);
          A = C.MakeAction<OffloadAction>(HDep, DDep);
        }

        ++TCAndArch;
      }
    }

    // Compiling HIP in non-RDC mode requires linking each action individually.
    for (Action *&A : DeviceActions) {
      if ((A->getType() != types::TY_Object &&
           A->getType() != types::TY_LTO_BC) ||
          Kind != Action::OFK_HIP ||
          Args.hasFlag(options::OPT_fgpu_rdc, options::OPT_fno_gpu_rdc, false))
        continue;
      ActionList LinkerInput = {A};
      A = C.MakeAction<LinkJobAction>(LinkerInput, types::TY_Image);
    }

    auto TCAndArch = TCAndArchs.begin();
    for (Action *A : DeviceActions) {
      DDeps.add(*A, *TCAndArch->first, TCAndArch->second.data(), Kind);
      OffloadAction::DeviceDependences DDep;
      DDep.add(*A, *TCAndArch->first, TCAndArch->second.data(), Kind);
      OffloadActions.push_back(C.MakeAction<OffloadAction>(DDep, A->getType()));
      ++TCAndArch;
    }
  }

  if (offloadDeviceOnly())
    return C.MakeAction<OffloadAction>(DDeps, types::TY_Nothing);

  if (OffloadActions.empty())
    return HostAction;

  OffloadAction::DeviceDependences DDep;
  if (C.isOffloadingHostKind(Action::OFK_Cuda) &&
      !Args.hasFlag(options::OPT_fgpu_rdc, options::OPT_fno_gpu_rdc, false)) {
    // If we are not in RDC-mode we just emit the final CUDA fatbinary for
    // each translation unit without requiring any linking.
    Action *FatbinAction =
        C.MakeAction<LinkJobAction>(OffloadActions, types::TY_CUDA_FATBIN);
    DDep.add(*FatbinAction, *C.getSingleOffloadToolChain<Action::OFK_Cuda>(),
             nullptr, Action::OFK_Cuda);
  } else if (C.isOffloadingHostKind(Action::OFK_HIP) &&
             !Args.hasFlag(options::OPT_fgpu_rdc, options::OPT_fno_gpu_rdc,
                           false)) {
    // If we are not in RDC-mode we just emit the final HIP fatbinary for each
    // translation unit, linking each input individually.
    Action *FatbinAction =
        C.MakeAction<LinkJobAction>(OffloadActions, types::TY_HIP_FATBIN);
    DDep.add(*FatbinAction, *C.getSingleOffloadToolChain<Action::OFK_HIP>(),
             nullptr, Action::OFK_HIP);
  } else {
    // Package all the offloading actions into a single output that can be
    // embedded in the host and linked.
    Action *PackagerAction =
        C.MakeAction<OffloadPackagerJobAction>(OffloadActions, types::TY_Image);
    DDep.add(*PackagerAction, *C.getSingleOffloadToolChain<Action::OFK_Host>(),
             nullptr, C.getActiveOffloadKinds());
  }

  // If we are unable to embed a single device output into the host, we need to
  // add each device output as a host dependency to ensure they are still built.
  bool SingleDeviceOutput = !llvm::any_of(OffloadActions, [](Action *A) {
    return A->getType() == types::TY_Nothing;
  }) && isa<CompileJobAction>(HostAction);
  OffloadAction::HostDependence HDep(
      *HostAction, *C.getSingleOffloadToolChain<Action::OFK_Host>(),
      /*BoundArch=*/nullptr, SingleDeviceOutput ? DDep : DDeps);
  return C.MakeAction<OffloadAction>(HDep, SingleDeviceOutput ? DDep : DDeps);
}

Action *Driver::ConstructPhaseAction(
    Compilation &C, const ArgList &Args, phases::ID Phase, Action *Input,
    Action::OffloadKind TargetDeviceOffloadKind) const {
  llvm::PrettyStackTraceString CrashInfo("Constructing phase actions");

  // Some types skip the assembler phase (e.g., llvm-bc), but we can't
  // encode this in the steps because the intermediate type depends on
  // arguments. Just special case here.
  if (Phase == phases::Assemble && Input->getType() != types::TY_PP_Asm)
    return Input;

  // Build the appropriate action.
  switch (Phase) {
  case phases::Link:
    llvm_unreachable("link action invalid here.");
  case phases::IfsMerge:
    llvm_unreachable("ifsmerge action invalid here.");
  case phases::Preprocess: {
    types::ID OutputTy;
    // -M and -MM specify the dependency file name by altering the output type,
    // -if -MD and -MMD are not specified.
    if (Args.hasArg(options::OPT_M, options::OPT_MM) &&
        !Args.hasArg(options::OPT_MD, options::OPT_MMD)) {
      OutputTy = types::TY_Dependencies;
    } else {
      OutputTy = Input->getType();
      // For these cases, the preprocessor is only translating forms, the Output
      // still needs preprocessing.
      if (!Args.hasFlag(options::OPT_frewrite_includes,
                        options::OPT_fno_rewrite_includes, false) &&
          !Args.hasFlag(options::OPT_frewrite_imports,
                        options::OPT_fno_rewrite_imports, false) &&
          !Args.hasFlag(options::OPT_fdirectives_only,
                        options::OPT_fno_directives_only, false) &&
          !CCGenDiagnostics)
        OutputTy = types::getPreprocessedType(OutputTy);
      assert(OutputTy != types::TY_INVALID &&
             "Cannot preprocess this input type!");
    }
    types::ID HostPPType = types::getPreprocessedType(Input->getType());
    if (Args.hasArg(options::OPT_fsycl) && HostPPType != types::TY_INVALID &&
        !Args.hasArg(options::OPT_fno_sycl_use_footer) &&
        TargetDeviceOffloadKind == Action::OFK_None &&
        Input->getType() != types::TY_CUDA_DEVICE) {
      // Performing a host compilation with -fsycl.  Append the integration
      // footer to the source file.
      auto *AppendFooter =
          C.MakeAction<AppendFooterJobAction>(Input, Input->getType());
      // FIXME: There are 2 issues with dependency generation in regards to
      // the integration footer that need to be addressed.
      // 1) Input file referenced on the RHS of a dependency is based on the
      //    input src, which is a temporary.  We want this to be the true
      //    user input src file.
      // 2) When generating dependencies against a preprocessed file, header
      //    file information (using -MD or-MMD) is not provided.
      return C.MakeAction<PreprocessJobAction>(AppendFooter, OutputTy);
    }
    return C.MakeAction<PreprocessJobAction>(Input, OutputTy);
  }
  case phases::Precompile: {
    // API extraction should not generate an actual precompilation action.
    if (Args.hasArg(options::OPT_extract_api))
      return C.MakeAction<ExtractAPIJobAction>(Input, types::TY_API_INFO);

    types::ID OutputTy = getPrecompiledType(Input->getType());
    assert(OutputTy != types::TY_INVALID &&
           "Cannot precompile this input type!");

    // If we're given a module name, precompile header file inputs as a
    // module, not as a precompiled header.
    const char *ModName = nullptr;
    if (OutputTy == types::TY_PCH) {
      if (Arg *A = Args.getLastArg(options::OPT_fmodule_name_EQ))
        ModName = A->getValue();
      if (ModName)
        OutputTy = types::TY_ModuleFile;
    }

    if (Args.hasArg(options::OPT_fsyntax_only)) {
      // Syntax checks should not emit a PCH file
      OutputTy = types::TY_Nothing;
    }

    return C.MakeAction<PrecompileJobAction>(Input, OutputTy);
  }
  case phases::Compile: {
    if (Args.hasArg(options::OPT_fsyntax_only))
      return C.MakeAction<CompileJobAction>(Input, types::TY_Nothing);
    if (Args.hasArg(options::OPT_rewrite_objc))
      return C.MakeAction<CompileJobAction>(Input, types::TY_RewrittenObjC);
    if (Args.hasArg(options::OPT_rewrite_legacy_objc))
      return C.MakeAction<CompileJobAction>(Input,
                                            types::TY_RewrittenLegacyObjC);
    if (Args.hasArg(options::OPT__analyze))
      return C.MakeAction<AnalyzeJobAction>(Input, types::TY_Plist);
    if (Args.hasArg(options::OPT__migrate))
      return C.MakeAction<MigrateJobAction>(Input, types::TY_Remap);
    if (Args.hasArg(options::OPT_emit_ast))
      return C.MakeAction<CompileJobAction>(Input, types::TY_AST);
    if (Args.hasArg(options::OPT_module_file_info))
      return C.MakeAction<CompileJobAction>(Input, types::TY_ModuleFile);
    if (Args.hasArg(options::OPT_verify_pch))
      return C.MakeAction<VerifyPCHJobAction>(Input, types::TY_Nothing);
    if (Args.hasArg(options::OPT_extract_api))
      return C.MakeAction<ExtractAPIJobAction>(Input, types::TY_API_INFO);
    return C.MakeAction<CompileJobAction>(Input, types::TY_LLVM_BC);
  }
  case phases::Backend: {
    if (isUsingLTO() && TargetDeviceOffloadKind == Action::OFK_None) {
      types::ID Output;
      if (Args.hasArg(options::OPT_S))
        Output = types::TY_LTO_IR;
      else if (Args.hasArg(options::OPT_ffat_lto_objects))
        Output = types::TY_PP_Asm;
      else
        Output = types::TY_LTO_BC;
      return C.MakeAction<BackendJobAction>(Input, Output);
    }
    if (isUsingLTO(/* IsOffload */ true) &&
        TargetDeviceOffloadKind != Action::OFK_None) {
      types::ID Output =
          Args.hasArg(options::OPT_S) ? types::TY_LTO_IR : types::TY_LTO_BC;
      return C.MakeAction<BackendJobAction>(Input, Output);
    }
    if (Args.hasArg(options::OPT_emit_llvm) ||
        (((Input->getOffloadingToolChain() &&
           Input->getOffloadingToolChain()->getTriple().isAMDGPU()) ||
          TargetDeviceOffloadKind == Action::OFK_HIP) &&
         (Args.hasFlag(options::OPT_fgpu_rdc, options::OPT_fno_gpu_rdc,
                       false) ||
          TargetDeviceOffloadKind == Action::OFK_OpenMP))) {
      types::ID Output =
          Args.hasArg(options::OPT_S) &&
                  (TargetDeviceOffloadKind == Action::OFK_None ||
                   offloadDeviceOnly() ||
                   (TargetDeviceOffloadKind == Action::OFK_HIP &&
                    !Args.hasFlag(options::OPT_offload_new_driver,
                                  options::OPT_no_offload_new_driver, false)))
              ? types::TY_LLVM_IR
              : types::TY_LLVM_BC;
      return C.MakeAction<BackendJobAction>(Input, Output);
    }
    // We will need a compile action before to avoid compiling the host code
    // twice in this scenario.
    if (shouldRaiseHost(C, Args, /*Diagnose=*/false))
      Input = C.MakeAction<CompileJobAction>(Input, types::TY_PP_Asm);
    return C.MakeAction<BackendJobAction>(Input, types::TY_PP_Asm);
  }
  case phases::Assemble:
    return C.MakeAction<AssembleJobAction>(std::move(Input), types::TY_Object);
  }

  llvm_unreachable("invalid phase in ConstructPhaseAction");
}

void Driver::BuildJobs(Compilation &C) const {
  llvm::PrettyStackTraceString CrashInfo("Building compilation jobs");

  Arg *FinalOutput = C.getArgs().getLastArg(options::OPT_o);

  // It is an error to provide a -o option if we are making multiple output
  // files. There are exceptions:
  //
  // IfsMergeJob: when generating interface stubs enabled we want to be able to
  // generate the stub file at the same time that we generate the real
  // library/a.out. So when a .o, .so, etc are the output, with clang interface
  // stubs there will also be a .ifs and .ifso at the same location.
  //
  // CompileJob of type TY_IFS_CPP: when generating interface stubs is enabled
  // and -c is passed, we still want to be able to generate a .ifs file while
  // we are also generating .o files. So we allow more than one output file in
  // this case as well.
  //
  // Preprocessing job performed for -fsycl enabled compilation specifically
  // for dependency generation (TY_Dependencies)
  //
  // OffloadClass of type TY_Nothing: device-only output will place many outputs
  // into a single offloading action. We should count all inputs to the action
  // as outputs. Also ignore device-only outputs if we're compiling with
  // -fsyntax-only.
  if (FinalOutput) {
    unsigned NumOutputs = 0;
    unsigned NumIfsOutputs = 0;
    for (const Action *A : C.getActions()) {
      if (A->getType() != types::TY_Nothing &&
          A->getType() != types::TY_DX_CONTAINER &&
          !(A->getKind() == Action::IfsMergeJobClass ||
            (A->getType() == clang::driver::types::TY_IFS_CPP &&
             A->getKind() == clang::driver::Action::CompileJobClass &&
             0 == NumIfsOutputs++) ||
            (A->getKind() == Action::BindArchClass && A->getInputs().size() &&
             A->getInputs().front()->getKind() == Action::IfsMergeJobClass) ||
            (A->getKind() == Action::PreprocessJobClass &&
             A->getType() == types::TY_Dependencies &&
             C.getArgs().hasArg(options::OPT_fsycl))))
        ++NumOutputs;
      else if (A->getKind() == Action::OffloadClass &&
               A->getType() == types::TY_Nothing &&
               !C.getArgs().hasArg(options::OPT_fsyntax_only))
        NumOutputs += A->size();
    }

    if (NumOutputs > 1) {
      Diag(clang::diag::err_drv_output_argument_with_multiple_files);
      FinalOutput = nullptr;
    }
  }

  const llvm::Triple &RawTriple = C.getDefaultToolChain().getTriple();

  // Collect the list of architectures.
  llvm::StringSet<> ArchNames;
  if (RawTriple.isOSBinFormatMachO())
    for (const Arg *A : C.getArgs())
      if (A->getOption().matches(options::OPT_arch))
        ArchNames.insert(A->getValue());

  // Set of (Action, canonical ToolChain triple) pairs we've built jobs for.
  std::map<std::pair<const Action *, std::string>, InputInfoList> CachedResults;
  for (Action *A : C.getActions()) {
    // If we are linking an image for multiple archs then the linker wants
    // -arch_multiple and -final_output <final image name>. Unfortunately, this
    // doesn't fit in cleanly because we have to pass this information down.
    //
    // FIXME: This is a hack; find a cleaner way to integrate this into the
    // process.
    const char *LinkingOutput = nullptr;
    if (isa<LipoJobAction>(A)) {
      if (FinalOutput)
        LinkingOutput = FinalOutput->getValue();
      else
        LinkingOutput = getDefaultImageName();
    }

    BuildJobsForAction(C, A, &C.getDefaultToolChain(),
                       /*BoundArch*/ StringRef(),
                       /*AtTopLevel*/ true,
                       /*MultipleArchs*/ ArchNames.size() > 1,
                       /*LinkingOutput*/ LinkingOutput, CachedResults,
                       /*TargetDeviceOffloadKind*/ Action::OFK_None);
  }

  // If we have more than one job, then disable integrated-cc1 for now. Do this
  // also when we need to report process execution statistics.
  if (C.getJobs().size() > 1 || CCPrintProcessStats)
    for (auto &J : C.getJobs())
      J.InProcess = false;

  if (CCPrintProcessStats) {
    C.setPostCallback([=](const Command &Cmd, int Res) {
      std::optional<llvm::sys::ProcessStatistics> ProcStat =
          Cmd.getProcessStatistics();
      if (!ProcStat)
        return;

      const char *LinkingOutput = nullptr;
      if (FinalOutput)
        LinkingOutput = FinalOutput->getValue();
      else if (!Cmd.getOutputFilenames().empty())
        LinkingOutput = Cmd.getOutputFilenames().front().c_str();
      else
        LinkingOutput = getDefaultImageName();

      if (CCPrintStatReportFilename.empty()) {
        using namespace llvm;
        // Human readable output.
        outs() << sys::path::filename(Cmd.getExecutable()) << ": "
               << "output=" << LinkingOutput;
        outs() << ", total="
               << format("%.3f", ProcStat->TotalTime.count() / 1000.) << " ms"
               << ", user="
               << format("%.3f", ProcStat->UserTime.count() / 1000.) << " ms"
               << ", mem=" << ProcStat->PeakMemory << " Kb\n";
      } else {
        // CSV format.
        std::string Buffer;
        llvm::raw_string_ostream Out(Buffer);
        llvm::sys::printArg(Out, llvm::sys::path::filename(Cmd.getExecutable()),
                            /*Quote*/ true);
        Out << ',';
        llvm::sys::printArg(Out, LinkingOutput, true);
        Out << ',' << ProcStat->TotalTime.count() << ','
            << ProcStat->UserTime.count() << ',' << ProcStat->PeakMemory
            << '\n';
        Out.flush();
        std::error_code EC;
        llvm::raw_fd_ostream OS(CCPrintStatReportFilename, EC,
                                llvm::sys::fs::OF_Append |
                                    llvm::sys::fs::OF_Text);
        if (EC)
          return;
        auto L = OS.lock();
        if (!L) {
          llvm::errs() << "ERROR: Cannot lock file "
                       << CCPrintStatReportFilename << ": "
                       << toString(L.takeError()) << "\n";
          return;
        }
        OS << Buffer;
        OS.flush();
      }
    });
  }

  // If the user passed -Qunused-arguments or there were errors, don't warn
  // about any unused arguments.
  if (Diags.hasErrorOccurred() ||
      C.getArgs().hasArg(options::OPT_Qunused_arguments))
    return;

  // Claim -fdriver-only here.
  (void)C.getArgs().hasArg(options::OPT_fdriver_only);
  // Claim -### here.
  (void)C.getArgs().hasArg(options::OPT__HASH_HASH_HASH);

  // Claim --driver-mode, --rsp-quoting, it was handled earlier.
  (void)C.getArgs().hasArg(options::OPT_driver_mode);
  (void)C.getArgs().hasArg(options::OPT_rsp_quoting);

  for (Arg *A : C.getArgs()) {
    // FIXME: It would be nice to be able to send the argument to the
    // DiagnosticsEngine, so that extra values, position, and so on could be
    // printed.
    if (!A->isClaimed()) {
      if (A->getOption().hasFlag(options::NoArgumentUnused))
        continue;

      // Suppress the warning automatically if this is just a flag, and it is an
      // instance of an argument we already claimed.
      const Option &Opt = A->getOption();
      if (Opt.getKind() == Option::FlagClass) {
        bool DuplicateClaimed = false;

        for (const Arg *AA : C.getArgs().filtered(&Opt)) {
          if (AA->isClaimed()) {
            DuplicateClaimed = true;
            break;
          }
        }

        if (DuplicateClaimed)
          continue;
      }

      // In clang-cl, don't mention unknown arguments here since they have
      // already been warned about.
      if (!IsCLMode() || !A->getOption().matches(options::OPT_UNKNOWN)) {
        if (A->getOption().hasFlag(options::TargetSpecific) &&
            !A->isIgnoredTargetSpecific()) {
          Diag(diag::err_drv_unsupported_opt_for_target)
              << A->getSpelling() << getTargetTriple();
        } else {
          Diag(clang::diag::warn_drv_unused_argument)
              << A->getAsString(C.getArgs());
        }
      }
    }
  }
}

namespace {
/// Utility class to control the collapse of dependent actions and select the
/// tools accordingly.
class ToolSelector final {
  /// The tool chain this selector refers to.
  const ToolChain &TC;

  /// The compilation this selector refers to.
  const Compilation &C;

  /// The base action this selector refers to.
  const JobAction *BaseAction;

  /// Set to true if the current toolchain refers to host actions.
  bool IsHostSelector;

  /// Set to true if save-temps and embed-bitcode functionalities are active.
  bool SaveTemps;
  bool EmbedBitcode;

  /// Get previous dependent action or null if that does not exist. If
  /// \a CanBeCollapsed is false, that action must be legal to collapse or
  /// null will be returned.
  const JobAction *getPrevDependentAction(const ActionList &Inputs,
                                          ActionList &SavedOffloadAction,
                                          bool CanBeCollapsed = true) {
    // An option can be collapsed only if it has a single input.
    if (Inputs.size() != 1)
      return nullptr;

    Action *CurAction = *Inputs.begin();
    if (CanBeCollapsed &&
        !CurAction->isCollapsingWithNextDependentActionLegal())
      return nullptr;

    // If the input action is an offload action. Look through it and save any
    // offload action that can be dropped in the event of a collapse.
    if (auto *OA = dyn_cast<OffloadAction>(CurAction)) {
      // If the dependent action is a device action, we will attempt to collapse
      // only with other device actions. Otherwise, we would do the same but
      // with host actions only.
      if (!IsHostSelector) {
        if (OA->hasSingleDeviceDependence(/*DoNotConsiderHostActions=*/true)) {
          CurAction =
              OA->getSingleDeviceDependence(/*DoNotConsiderHostActions=*/true);
          if (CanBeCollapsed &&
              !CurAction->isCollapsingWithNextDependentActionLegal())
            return nullptr;
          SavedOffloadAction.push_back(OA);
          return dyn_cast<JobAction>(CurAction);
        }
      } else if (OA->hasHostDependence()) {
        CurAction = OA->getHostDependence();
        if (CanBeCollapsed &&
            !CurAction->isCollapsingWithNextDependentActionLegal())
          return nullptr;
        SavedOffloadAction.push_back(OA);
        return dyn_cast<JobAction>(CurAction);
      }
      return nullptr;
    }

    return dyn_cast<JobAction>(CurAction);
  }

  /// Return true if an assemble action can be collapsed.
  bool canCollapseAssembleAction() const {
    return TC.useIntegratedAs() && !SaveTemps &&
           !C.getArgs().hasArg(options::OPT_via_file_asm) &&
           !C.getArgs().hasArg(options::OPT__SLASH_FA) &&
           !C.getArgs().hasArg(options::OPT__SLASH_Fa);
  }

  /// Return true if a preprocessor action can be collapsed.
  bool canCollapsePreprocessorAction() const {
    return !C.getArgs().hasArg(options::OPT_no_integrated_cpp) &&
           !C.getArgs().hasArg(options::OPT_traditional_cpp) && !SaveTemps &&
           !C.getArgs().hasArg(options::OPT_rewrite_objc);
  }

  /// Struct that relates an action with the offload actions that would be
  /// collapsed with it.
  struct JobActionInfo final {
    /// The action this info refers to.
    const JobAction *JA = nullptr;
    /// The offload actions we need to take care off if this action is
    /// collapsed.
    ActionList SavedOffloadAction;
  };

  /// Append collapsed offload actions from the give nnumber of elements in the
  /// action info array.
  static void AppendCollapsedOffloadAction(ActionList &CollapsedOffloadAction,
                                           ArrayRef<JobActionInfo> &ActionInfo,
                                           unsigned ElementNum) {
    assert(ElementNum <= ActionInfo.size() && "Invalid number of elements.");
    for (unsigned I = 0; I < ElementNum; ++I)
      CollapsedOffloadAction.append(ActionInfo[I].SavedOffloadAction.begin(),
                                    ActionInfo[I].SavedOffloadAction.end());
  }

  /// Functions that attempt to perform the combining. They detect if that is
  /// legal, and if so they update the inputs \a Inputs and the offload action
  /// that were collapsed in \a CollapsedOffloadAction. A tool that deals with
  /// the combined action is returned. If the combining is not legal or if the
  /// tool does not exist, null is returned.
  /// Currently three kinds of collapsing are supported:
  ///  - Assemble + Backend + Compile;
  ///  - Assemble + Backend ;
  ///  - Backend + Compile.
  const Tool *
  combineAssembleBackendCompile(ArrayRef<JobActionInfo> ActionInfo,
                                ActionList &Inputs,
                                ActionList &CollapsedOffloadAction) {
    if (ActionInfo.size() < 3 || !canCollapseAssembleAction())
      return nullptr;
    auto *AJ = dyn_cast<AssembleJobAction>(ActionInfo[0].JA);
    auto *BJ = dyn_cast<BackendJobAction>(ActionInfo[1].JA);
    auto *CJ = dyn_cast<CompileJobAction>(ActionInfo[2].JA);
    if (!AJ || !BJ || !CJ)
      return nullptr;

    // Get compiler tool.
    const Tool *T = TC.SelectTool(*CJ);
    if (!T)
      return nullptr;

    // Can't collapse if we don't have codegen support unless we are
    // emitting LLVM IR.
    bool OutputIsLLVM = types::isLLVMIR(ActionInfo[0].JA->getType());
    if (!T->hasIntegratedBackend() && !(OutputIsLLVM && T->canEmitIR()))
      return nullptr;

    // When using -fembed-bitcode, it is required to have the same tool (clang)
    // for both CompilerJA and BackendJA. Otherwise, combine two stages.
    if (EmbedBitcode) {
      const Tool *BT = TC.SelectTool(*BJ);
      if (BT == T)
        return nullptr;
    }

    if (!T->hasIntegratedAssembler())
      return nullptr;

    Inputs = CJ->getInputs();
    AppendCollapsedOffloadAction(CollapsedOffloadAction, ActionInfo,
                                 /*NumElements=*/3);
    return T;
  }
  const Tool *combineAssembleBackend(ArrayRef<JobActionInfo> ActionInfo,
                                     ActionList &Inputs,
                                     ActionList &CollapsedOffloadAction) {
    if (ActionInfo.size() < 2 || !canCollapseAssembleAction())
      return nullptr;
    auto *AJ = dyn_cast<AssembleJobAction>(ActionInfo[0].JA);
    auto *BJ = dyn_cast<BackendJobAction>(ActionInfo[1].JA);
    if (!AJ || !BJ)
      return nullptr;

    // Get backend tool.
    const Tool *T = TC.SelectTool(*BJ);
    if (!T)
      return nullptr;

    if (!T->hasIntegratedAssembler())
      return nullptr;

    Inputs = BJ->getInputs();
    AppendCollapsedOffloadAction(CollapsedOffloadAction, ActionInfo,
                                 /*NumElements=*/2);
    return T;
  }
  const Tool *combineBackendCompile(ArrayRef<JobActionInfo> ActionInfo,
                                    ActionList &Inputs,
                                    ActionList &CollapsedOffloadAction) {
    if (ActionInfo.size() < 2)
      return nullptr;
    auto *BJ = dyn_cast<BackendJobAction>(ActionInfo[0].JA);
    auto *CJ = dyn_cast<CompileJobAction>(ActionInfo[1].JA);
    if (!BJ || !CJ)
      return nullptr;

    // Check if the initial input (to the compile job or its predessor if one
    // exists) is LLVM bitcode. In that case, no preprocessor step is required
    // and we can still collapse the compile and backend jobs when we have
    // -save-temps. I.e. there is no need for a separate compile job just to
    // emit unoptimized bitcode.
    bool InputIsBitcode = true;
    for (size_t i = 1; i < ActionInfo.size(); i++)
      if (ActionInfo[i].JA->getType() != types::TY_LLVM_BC &&
          ActionInfo[i].JA->getType() != types::TY_LTO_BC) {
        InputIsBitcode = false;
        break;
      }
    if (!InputIsBitcode && !canCollapsePreprocessorAction())
      return nullptr;

    // Get compiler tool.
    const Tool *T = TC.SelectTool(*CJ);
    if (!T)
      return nullptr;

    // Can't collapse if we don't have codegen support unless we are
    // emitting LLVM IR.
    bool OutputIsLLVM = types::isLLVMIR(ActionInfo[0].JA->getType());
    if (!T->hasIntegratedBackend() && !(OutputIsLLVM && T->canEmitIR()))
      return nullptr;

    if (T->canEmitIR() && ((SaveTemps && !InputIsBitcode) || EmbedBitcode))
      return nullptr;

    Inputs = CJ->getInputs();
    AppendCollapsedOffloadAction(CollapsedOffloadAction, ActionInfo,
                                 /*NumElements=*/2);
    return T;
  }

  /// Updates the inputs if the obtained tool supports combining with
  /// preprocessor action, and the current input is indeed a preprocessor
  /// action. If combining results in the collapse of offloading actions, those
  /// are appended to \a CollapsedOffloadAction.
  void combineWithPreprocessor(const Tool *T, ActionList &Inputs,
                               ActionList &CollapsedOffloadAction) {
    if (!T || !canCollapsePreprocessorAction() || !T->hasIntegratedCPP())
      return;

    // Attempt to get a preprocessor action dependence.
    ActionList PreprocessJobOffloadActions;
    ActionList NewInputs;
    for (Action *A : Inputs) {
      auto *PJ = getPrevDependentAction({A}, PreprocessJobOffloadActions);
      if (!PJ || !isa<PreprocessJobAction>(PJ)) {
        NewInputs.push_back(A);
        continue;
      }

      // This is legal to combine. Append any offload action we found and add the
      // current input to preprocessor inputs.
      CollapsedOffloadAction.append(PreprocessJobOffloadActions.begin(),
                                    PreprocessJobOffloadActions.end());
      NewInputs.append(PJ->input_begin(), PJ->input_end());
    }
    Inputs = NewInputs;
  }

public:
  ToolSelector(const JobAction *BaseAction, const ToolChain &TC,
               const Compilation &C, bool SaveTemps, bool EmbedBitcode)
      : TC(TC), C(C), BaseAction(BaseAction), SaveTemps(SaveTemps),
        EmbedBitcode(EmbedBitcode) {
    assert(BaseAction && "Invalid base action.");
    IsHostSelector = BaseAction->getOffloadingDeviceKind() == Action::OFK_None;
  }

  /// Check if a chain of actions can be combined and return the tool that can
  /// handle the combination of actions. The pointer to the current inputs \a
  /// Inputs and the list of offload actions \a CollapsedOffloadActions
  /// connected to collapsed actions are updated accordingly. The latter enables
  /// the caller of the selector to process them afterwards instead of just
  /// dropping them. If no suitable tool is found, null will be returned.
  const Tool *getTool(ActionList &Inputs,
                      ActionList &CollapsedOffloadAction) {
    //
    // Get the largest chain of actions that we could combine.
    //

    SmallVector<JobActionInfo, 5> ActionChain(1);
    ActionChain.back().JA = BaseAction;
    while (ActionChain.back().JA) {
      const Action *CurAction = ActionChain.back().JA;

      // Grow the chain by one element.
      ActionChain.resize(ActionChain.size() + 1);
      JobActionInfo &AI = ActionChain.back();

      // Attempt to fill it with the
      AI.JA =
          getPrevDependentAction(CurAction->getInputs(), AI.SavedOffloadAction);
    }

    // Pop the last action info as it could not be filled.
    ActionChain.pop_back();

    //
    // Attempt to combine actions. If all combining attempts failed, just return
    // the tool of the provided action. At the end we attempt to combine the
    // action with any preprocessor action it may depend on.
    //

    const Tool *T = combineAssembleBackendCompile(ActionChain, Inputs,
                                                  CollapsedOffloadAction);
    if (!T)
      T = combineAssembleBackend(ActionChain, Inputs, CollapsedOffloadAction);
    if (!T)
      T = combineBackendCompile(ActionChain, Inputs, CollapsedOffloadAction);
    if (!T) {
      Inputs = BaseAction->getInputs();
      T = TC.SelectTool(*BaseAction);
    }

    combineWithPreprocessor(T, Inputs, CollapsedOffloadAction);
    return T;
  }
};
}

/// Return a string that uniquely identifies the result of a job. The bound arch
/// is not necessarily represented in the toolchain's triple -- for example,
/// armv7 and armv7s both map to the same triple -- so we need both in our map.
/// Also, we need to add the offloading device kind, as the same tool chain can
/// be used for host and device for some programming models, e.g. OpenMP.
static std::string GetTriplePlusArchString(const ToolChain *TC,
                                           StringRef BoundArch,
                                           Action::OffloadKind OffloadKind) {
  std::string TriplePlusArch = TC->getTriple().normalize();
  if (!BoundArch.empty()) {
    TriplePlusArch += "-";
    TriplePlusArch += BoundArch;
  }
  TriplePlusArch += "-";
  TriplePlusArch += Action::GetOffloadKindName(OffloadKind);
  return TriplePlusArch;
}

static void CollectForEachInputs(
    InputInfoList &InputInfos, const Action *SourceAction, const ToolChain *TC,
    StringRef BoundArch, Action::OffloadKind TargetDeviceOffloadKind,
    const std::map<std::pair<const Action *, std::string>, InputInfoList>
        &CachedResults,
    const ForEachWrappingAction *FEA) {
  for (const Action *Input : SourceAction->getInputs()) {
    // Search for the Input, if not in the cache assume actions were collapsed
    // so recurse.
    auto Lookup = CachedResults.find(
        {Input,
         GetTriplePlusArchString(TC, BoundArch, TargetDeviceOffloadKind)});
    if (Lookup != CachedResults.end()) {
      if (!FEA->getSerialActions().count(Input)) {
        InputInfos.append(Lookup->second);
      }
    } else {
      CollectForEachInputs(InputInfos, Input, TC, BoundArch,
                           TargetDeviceOffloadKind, CachedResults, FEA);
    }
  }
}

InputInfoList Driver::BuildJobsForAction(
    Compilation &C, const Action *A, const ToolChain *TC, StringRef BoundArch,
    bool AtTopLevel, bool MultipleArchs, const char *LinkingOutput,
    std::map<std::pair<const Action *, std::string>, InputInfoList>
        &CachedResults,
    Action::OffloadKind TargetDeviceOffloadKind) const {
  std::pair<const Action *, std::string> ActionTC = {
      A, GetTriplePlusArchString(TC, BoundArch, TargetDeviceOffloadKind)};
  auto CachedResult = CachedResults.find(ActionTC);
  if (CachedResult != CachedResults.end()) {
    return CachedResult->second;
  }
  InputInfoList Result = BuildJobsForActionNoCache(
      C, A, TC, BoundArch, AtTopLevel, MultipleArchs, LinkingOutput,
      CachedResults, TargetDeviceOffloadKind);
  CachedResults[ActionTC] = Result;
  return Result;
}

static void handleTimeTrace(Compilation &C, const ArgList &Args,
                            const JobAction *JA, const char *BaseInput,
                            const InputInfo &Result) {
  Arg *A =
      Args.getLastArg(options::OPT_ftime_trace, options::OPT_ftime_trace_EQ);
  if (!A)
    return;
  SmallString<128> Path;
  if (A->getOption().matches(options::OPT_ftime_trace_EQ)) {
    Path = A->getValue();
    if (llvm::sys::fs::is_directory(Path)) {
      SmallString<128> Tmp(Result.getFilename());
      llvm::sys::path::replace_extension(Tmp, "json");
      llvm::sys::path::append(Path, llvm::sys::path::filename(Tmp));
    }
  } else {
    if (Arg *DumpDir = Args.getLastArgNoClaim(options::OPT_dumpdir)) {
      // The trace file is ${dumpdir}${basename}.json. Note that dumpdir may not
      // end with a path separator.
      Path = DumpDir->getValue();
      Path += llvm::sys::path::filename(BaseInput);
    } else {
      Path = Result.getFilename();
    }
    llvm::sys::path::replace_extension(Path, "json");
  }
  const char *ResultFile = C.getArgs().MakeArgString(Path);
  C.addTimeTraceFile(ResultFile, JA);
  C.addResultFile(ResultFile, JA);
}

InputInfoList Driver::BuildJobsForActionNoCache(
    Compilation &C, const Action *A, const ToolChain *TC, StringRef BoundArch,
    bool AtTopLevel, bool MultipleArchs, const char *LinkingOutput,
    std::map<std::pair<const Action *, std::string>, InputInfoList>
        &CachedResults,
    Action::OffloadKind TargetDeviceOffloadKind) const {
  llvm::PrettyStackTraceString CrashInfo("Building compilation jobs");

  InputInfoList OffloadDependencesInputInfo;
  bool BuildingForOffloadDevice = TargetDeviceOffloadKind != Action::OFK_None;
  if (const OffloadAction *OA = dyn_cast<OffloadAction>(A)) {
    // The 'Darwin' toolchain is initialized only when its arguments are
    // computed. Get the default arguments for OFK_None to ensure that
    // initialization is performed before processing the offload action.
    // FIXME: Remove when darwin's toolchain is initialized during construction.
    C.getArgsForToolChain(TC, BoundArch, Action::OFK_None);

    // The offload action is expected to be used in four different situations.
    //
    // a) Set a toolchain/architecture/kind for a host action:
    //    Host Action 1 -> OffloadAction -> Host Action 2
    //
    // b) Set a toolchain/architecture/kind for a device action;
    //    Device Action 1 -> OffloadAction -> Device Action 2
    //
    // c) Specify a device dependence to a host action;
    //    Device Action 1  _
    //                      \
    //      Host Action 1  ---> OffloadAction -> Host Action 2
    //
    // d) Specify a host dependence to a device action.
    //      Host Action 1  _
    //                      \
    //    Device Action 1  ---> OffloadAction -> Device Action 2
    //
    // For a) and b), we just return the job generated for the dependences. For
    // c) and d) we override the current action with the host/device dependence
    // if the current toolchain is host/device and set the offload dependences
    // info with the jobs obtained from the device/host dependence(s).

    // If there is a single device option or has no host action, just generate
    // the job for it.
    if (OA->hasSingleDeviceDependence() || !OA->hasHostDependence()) {
      InputInfoList DevA;
      OA->doOnEachDeviceDependence([&](Action *DepA, const ToolChain *DepTC,
                                       const char *DepBoundArch) {
        DevA.append(BuildJobsForAction(C, DepA, DepTC, DepBoundArch, AtTopLevel,
                                       /*MultipleArchs*/ !!DepBoundArch,
                                       LinkingOutput, CachedResults,
                                       DepA->getOffloadingDeviceKind()));
      });
      return DevA;
    }

    // If 'Action 2' is host, we generate jobs for the device dependences and
    // override the current action with the host dependence. Otherwise, we
    // generate the host dependences and override the action with the device
    // dependence. The dependences can't therefore be a top-level action.
    OA->doOnEachDependence(
        /*IsHostDependence=*/BuildingForOffloadDevice,
        [&](Action *DepA, const ToolChain *DepTC, const char *DepBoundArch) {
          OffloadDependencesInputInfo.append(BuildJobsForAction(
              C, DepA, DepTC, DepBoundArch, /*AtTopLevel=*/false,
              /*MultipleArchs*/ !!DepBoundArch, LinkingOutput, CachedResults,
              DepA->getOffloadingDeviceKind()));
        });

    A = BuildingForOffloadDevice
            ? OA->getSingleDeviceDependence(/*DoNotConsiderHostActions=*/true)
            : OA->getHostDependence();

    // We may have already built this action as a part of the offloading
    // toolchain, return the cached input if so.
    std::pair<const Action *, std::string> ActionTC = {
        OA->getHostDependence(),
        GetTriplePlusArchString(TC, BoundArch, TargetDeviceOffloadKind)};
    if (CachedResults.find(ActionTC) != CachedResults.end()) {
      InputInfoList Inputs = CachedResults[ActionTC];
      Inputs.append(OffloadDependencesInputInfo);
      return Inputs;
    }
  }

  if (const InputAction *IA = dyn_cast<InputAction>(A)) {
    // FIXME: It would be nice to not claim this here; maybe the old scheme of
    // just using Args was better?
    const Arg &Input = IA->getInputArg();
    Input.claim();
    if (Input.getOption().matches(options::OPT_INPUT)) {
      const char *Name = Input.getValue();
      return {InputInfo(A, Name, /* _BaseInput = */ Name)};
    }
    return {InputInfo(A, &Input, /* _BaseInput = */ "")};
  }
  if (const BindArchAction *BAA = dyn_cast<BindArchAction>(A)) {
    const ToolChain *TC;
    StringRef ArchName = BAA->getArchName();

    if (!ArchName.empty())
      TC = &getToolChain(C.getArgs(),
                         computeTargetTriple(*this, TargetTriple,
                                             C.getArgs(), ArchName));
    else
      TC = &C.getDefaultToolChain();

    return BuildJobsForAction(C, *BAA->input_begin(), TC, ArchName, AtTopLevel,
                              MultipleArchs, LinkingOutput, CachedResults,
                              TargetDeviceOffloadKind);
  }

  if (const ForEachWrappingAction *FEA = dyn_cast<ForEachWrappingAction>(A)) {
    // Check that the main action wasn't already processed.
    auto MainActionOutput = CachedResults.find(
        {FEA->getJobAction(),
         GetTriplePlusArchString(TC, BoundArch, TargetDeviceOffloadKind)});
    if (MainActionOutput != CachedResults.end()) {
      // The input was processed on behalf of another foreach.
      // Add entry in cache and return.
      CachedResults[{FEA, GetTriplePlusArchString(TC, BoundArch,
                                                  TargetDeviceOffloadKind)}] =
          MainActionOutput->second;
      return MainActionOutput->second;
    }

    // Build commands for the TFormInput then take any command added after as
    // needing a llvm-foreach wrapping.
    BuildJobsForAction(C, FEA->getTFormInput(), TC, BoundArch,
                       /*AtTopLevel=*/false, MultipleArchs, LinkingOutput,
                       CachedResults, TargetDeviceOffloadKind);
    unsigned OffsetIdx = C.getJobs().size();
    BuildJobsForAction(C, FEA->getJobAction(), TC, BoundArch,
                       /*AtTopLevel=*/false, MultipleArchs, LinkingOutput,
                       CachedResults, TargetDeviceOffloadKind);

    auto begin = C.getJobs().getJobsForOverride().begin() + OffsetIdx;
    auto end = C.getJobs().getJobsForOverride().end();

    // Steal the commands.
    llvm::SmallVector<std::unique_ptr<Command>, 4> JobsToWrap(
        std::make_move_iterator(begin), std::make_move_iterator(end));
    C.getJobs().getJobsForOverride().erase(begin, end);

    InputInfo ActionResult;
    for (std::unique_ptr<Command> Cmd :
         llvm::make_range(std::make_move_iterator(JobsToWrap.begin()),
                          std::make_move_iterator(JobsToWrap.end()))) {
      const JobAction *SourceAction = cast<JobAction>(&Cmd->getSource());
      if (FEA->getSerialActions().count(SourceAction)) {
        C.addCommand(std::move(Cmd));
        continue;
      }
      ActionResult = CachedResults.at(
          {SourceAction,
           GetTriplePlusArchString(TC, BoundArch, TargetDeviceOffloadKind)}).front();
      InputInfoList InputInfos;
      CollectForEachInputs(InputInfos, SourceAction, TC, BoundArch,
                           TargetDeviceOffloadKind, CachedResults, FEA);
      const Tool *Creator = &Cmd->getCreator();
      StringRef ParallelJobs;
      if (TargetDeviceOffloadKind == Action::OFK_SYCL)
        ParallelJobs = C.getArgs().getLastArgValue(
            options::OPT_fsycl_max_parallel_jobs_EQ);

      tools::SYCL::constructLLVMForeachCommand(
          C, *SourceAction, std::move(Cmd), InputInfos, ActionResult, Creator,
          "", types::getTypeTempSuffix(ActionResult.getType()), ParallelJobs);
    }
    return { ActionResult };
  }

  ActionList Inputs = A->getInputs();

  const JobAction *JA = cast<JobAction>(A);
  ActionList CollapsedOffloadActions;

  auto *DA = dyn_cast<OffloadDepsJobAction>(JA);
  const ToolChain *JATC = DA ? DA->getHostTC() : TC;

  ToolSelector TS(JA, *JATC, C, isSaveTempsEnabled(),
                  embedBitcodeInObject() && !isUsingLTO());
  const Tool *T = TS.getTool(Inputs, CollapsedOffloadActions);

  if (!T)
    return {InputInfo()};

  // If we've collapsed action list that contained OffloadAction we
  // need to build jobs for host/device-side inputs it may have held.
  for (const auto *OA : CollapsedOffloadActions)
    cast<OffloadAction>(OA)->doOnEachDependence(
        /*IsHostDependence=*/BuildingForOffloadDevice,
        [&](Action *DepA, const ToolChain *DepTC, const char *DepBoundArch) {
          OffloadDependencesInputInfo.append(BuildJobsForAction(
              C, DepA, DepTC, DepBoundArch, /* AtTopLevel */ false,
              /*MultipleArchs=*/!!DepBoundArch, LinkingOutput, CachedResults,
              DepA->getOffloadingDeviceKind()));
        });

  // Only use pipes when there is exactly one input.
  InputInfoList InputInfos;
  for (const Action *Input : Inputs) {
    // Treat dsymutil and verify sub-jobs as being at the top-level too, they
    // shouldn't get temporary output names.
    // FIXME: Clean this up.
    bool SubJobAtTopLevel =
        AtTopLevel && (isa<DsymutilJobAction>(A) || isa<VerifyJobAction>(A));
    InputInfos.append(BuildJobsForAction(
        C, Input, JATC, DA ? DA->getOffloadingArch() : BoundArch,
        SubJobAtTopLevel, MultipleArchs, LinkingOutput, CachedResults,
        A->getOffloadingDeviceKind()));
  }

  // Always use the first file input as the base input.
  const char *BaseInput = InputInfos[0].getBaseInput();
  for (auto &Info : InputInfos) {
    if (Info.isFilename()) {
      BaseInput = Info.getBaseInput();
      break;
    }
  }

  // ... except dsymutil actions, which use their actual input as the base
  // input.
  if (JA->getType() == types::TY_dSYM)
    BaseInput = InputInfos[0].getFilename();

  // Append outputs of offload device jobs to the input list
  if (!OffloadDependencesInputInfo.empty())
    InputInfos.append(OffloadDependencesInputInfo.begin(),
                      OffloadDependencesInputInfo.end());

  // Set the effective triple of the toolchain for the duration of this job.
  llvm::Triple EffectiveTriple;
  const ToolChain &ToolTC = T->getToolChain();
  const ArgList &Args =
      C.getArgsForToolChain(TC, BoundArch, A->getOffloadingDeviceKind());
  if (InputInfos.size() != 1) {
    EffectiveTriple = llvm::Triple(ToolTC.ComputeEffectiveClangTriple(Args));
  } else {
    // Pass along the input type if it can be unambiguously determined.
    EffectiveTriple = llvm::Triple(
        ToolTC.ComputeEffectiveClangTriple(Args, InputInfos[0].getType()));
  }
  RegisterEffectiveTriple TripleRAII(ToolTC, EffectiveTriple);

  // Determine the place to write output to, if any.
  InputInfo Result;
  InputInfoList UnbundlingResults;
  if (auto *UA = dyn_cast<OffloadUnbundlingJobAction>(JA)) {
    // If we have an unbundling job, we need to create results for all the
    // outputs. We also update the results cache so that other actions using
    // this unbundling action can get the right results.
    for (auto &UI : UA->getDependentActionsInfo()) {
      assert(UI.DependentOffloadKind != Action::OFK_None &&
             "Unbundling with no offloading??");

      // Unbundling actions are never at the top level. When we generate the
      // offloading prefix, we also do that for the host file because the
      // unbundling action does not change the type of the output which can
      // cause a overwrite.
      InputInfo CurI;
      bool IsFPGAObjLink =
          (JA->getType() == types::TY_Object &&
           EffectiveTriple.getSubArch() == llvm::Triple::SPIRSubArch_fpga &&
           C.getInputArgs().hasArg(options::OPT_fsycl_link_EQ));
      if (C.getDriver().getOffloadStaticLibSeen() &&
          (JA->getType() == types::TY_Archive ||
           JA->getType() == types::TY_Tempfilelist)) {
        // Host part of the unbundled static archive is not used.
        if (UI.DependentOffloadKind == Action::OFK_Host)
          continue;
        // Host part of the unbundled object is not used when using the
        // FPGA target and -fsycl-link is enabled.
        if (UI.DependentOffloadKind == Action::OFK_Host && IsFPGAObjLink)
          continue;
        std::string TmpFileName = C.getDriver().GetTemporaryPath(
            llvm::sys::path::stem(BaseInput),
            JA->getType() == types::TY_Archive ? "a" : "txt");
        const char *TmpFile = C.addTempFile(
            C.getArgs().MakeArgString(TmpFileName), JA->getType());
        CurI = InputInfo(JA->getType(), TmpFile, TmpFile);
      } else if (types::isFPGA(JA->getType())) {
        std::string Ext(types::getTypeTempSuffix(JA->getType()));
        types::ID TI = types::TY_Object;
        if (EffectiveTriple.isSPIR()) {
          if (!UI.DependentToolChain->getTriple().isSPIR())
            continue;
          // Output file from unbundle is FPGA device. Name the file
          // accordingly.
          if (UI.DependentOffloadKind == Action::OFK_Host) {
            // Do not add the current info for Host with FPGA device.  The host
            // side isn't used
            continue;
          }
          if (JA->getType() == types::TY_FPGA_AOCO) {
            TI = types::TY_TempAOCOfilelist;
            Ext = "txt";
          }
          if (JA->getType() == types::TY_FPGA_AOCR ||
              JA->getType() == types::TY_FPGA_AOCR_EMU)
            // AOCR files are always unbundled into a list file.
            TI = types::TY_Tempfilelist;
        } else {
          if (UI.DependentOffloadKind == Action::OFK_SYCL)
            // Do not add the current info for device with FPGA device.  The
            // device side isn't used
            continue;
          TI = types::TY_Tempfilelist;
          Ext = "txt";
        }
        std::string TmpFileName = C.getDriver().GetTemporaryPath(
            llvm::sys::path::stem(BaseInput), Ext);
        const char *TmpFile =
            C.addTempFile(C.getArgs().MakeArgString(TmpFileName), TI);
        CurI = InputInfo(TI, TmpFile, TmpFile);
      } else {
        // Host part of the unbundled object is not used when -fsycl-link is
        // enabled with FPGA target
        if (UI.DependentOffloadKind == Action::OFK_Host && IsFPGAObjLink)
          continue;
        std::string OffloadingPrefix = Action::GetOffloadingFileNamePrefix(
          UI.DependentOffloadKind,
          UI.DependentToolChain->getTriple().normalize(),
          /*CreatePrefixForHost=*/true);
        CurI = InputInfo(
          UA,
          GetNamedOutputPath(C, *UA, BaseInput, UI.DependentBoundArch,
                             /*AtTopLevel=*/false,
                             MultipleArchs ||
                                 UI.DependentOffloadKind == Action::OFK_HIP,
                             OffloadingPrefix),
          BaseInput);
      }
      // Save the unbundling result.
      UnbundlingResults.push_back(CurI);

      // Get the unique string identifier for this dependence and cache the
      // result.
      StringRef Arch;
      if (TargetDeviceOffloadKind == Action::OFK_HIP ||
          TargetDeviceOffloadKind == Action::OFK_SYCL) {
        if (UI.DependentOffloadKind == Action::OFK_Host)
          Arch = StringRef();
        else
          Arch = UI.DependentBoundArch;
      } else
        Arch = BoundArch;
      // When unbundling for SYCL and there is no Target offload, assume
      // Host as the dependent offload, as the host path has been stripped
      // in this instance
      Action::OffloadKind DependentOffloadKind;
      if (UI.DependentOffloadKind == Action::OFK_SYCL &&
          TargetDeviceOffloadKind == Action::OFK_None)
        DependentOffloadKind = Action::OFK_Host;
      else
        DependentOffloadKind = UI.DependentOffloadKind;

      CachedResults[{A, GetTriplePlusArchString(UI.DependentToolChain, Arch,
                                                DependentOffloadKind)}] = {
          CurI};
    }
    // Do a check for a dependency file unbundle for FPGA.  This is out of line
    // from a regular unbundle, so just create and return the name of the
    // unbundled file.
    if (JA->getType() == types::TY_FPGA_Dependencies ||
        JA->getType() == types::TY_FPGA_Dependencies_List) {
      std::string Ext(types::getTypeTempSuffix(JA->getType()));
      std::string TmpFileName =
          C.getDriver().GetTemporaryPath(llvm::sys::path::stem(BaseInput), Ext);
      const char *TmpFile =
          C.addTempFile(C.getArgs().MakeArgString(TmpFileName), JA->getType());
      Result = InputInfo(JA->getType(), TmpFile, TmpFile);
      UnbundlingResults.push_back(Result);
    } else {
      // Now that we have all the results generated, select the one that should
      // be returned for the current depending action.
      std::pair<const Action *, std::string> ActionTC = {
          A, GetTriplePlusArchString(TC, BoundArch, TargetDeviceOffloadKind)};
      assert(CachedResults.find(ActionTC) != CachedResults.end() &&
             "Result does not exist??");
      Result = CachedResults[ActionTC].front();
    }
  } else if (auto *DA = dyn_cast<OffloadDepsJobAction>(JA)) {
    for (auto &DI : DA->getDependentActionsInfo()) {
      assert(DI.DependentOffloadKind != Action::OFK_None &&
             "Deps job with no offloading");

      std::string OffloadingPrefix = Action::GetOffloadingFileNamePrefix(
          DI.DependentOffloadKind,
          DI.DependentToolChain->getTriple().normalize(),
          /*CreatePrefixForHost=*/true);
      auto CurI = InputInfo(
          DA,
          GetNamedOutputPath(C, *DA, BaseInput, DI.DependentBoundArch,
                             /*AtTopLevel=*/false,
                             MultipleArchs ||
                                 DI.DependentOffloadKind == Action::OFK_HIP,
                             OffloadingPrefix),
          BaseInput);
      // Save the result.
      UnbundlingResults.push_back(CurI);

      // Get the unique string identifier for this dependence and cache the
      // result.
      StringRef Arch = TargetDeviceOffloadKind == Action::OFK_HIP
                           ? DI.DependentOffloadKind == Action::OFK_Host
                                 ? StringRef()
                                 : DI.DependentBoundArch
                           : BoundArch;

      CachedResults[{A, GetTriplePlusArchString(DI.DependentToolChain, Arch,
                                                DI.DependentOffloadKind)}] = {
          CurI};
    }

    // Now that we have all the results generated, select the one that should be
    // returned for the current depending action.
    std::pair<const Action *, std::string> ActionTC = {
        A, GetTriplePlusArchString(TC, BoundArch, TargetDeviceOffloadKind)};
    auto It = CachedResults.find(ActionTC);
    assert(It != CachedResults.end() && "Result does not exist??");
    Result = It->second.front();
  } else if (JA->getType() == types::TY_Nothing)
    Result = {InputInfo(A, BaseInput)};
  else {
    std::string OffloadingPrefix;
    // When generating binaries with -fsycl-link-target or -fsycl-link, the
    // output file prefix is the triple arch only.  Do not add the arch when
    // compiling for host.
    if (!A->getOffloadingHostActiveKinds() &&
        (Args.getLastArg(options::OPT_fsycl_link_targets_EQ) ||
         Args.hasArg(options::OPT_fsycl_link_EQ))) {
      OffloadingPrefix = "-";
      OffloadingPrefix += TC->getTriple().getArchName();
    } else {
      // We only have to generate a prefix for the host if this is not a
      // top-level action.
      OffloadingPrefix = Action::GetOffloadingFileNamePrefix(
        A->getOffloadingDeviceKind(), TC->getTriple().normalize(),
        /*CreatePrefixForHost=*/isa<OffloadPackagerJobAction>(A) ||
            !(A->getOffloadingHostActiveKinds() == Action::OFK_None ||
              AtTopLevel));
    }
    if (isa<OffloadWrapperJobAction>(JA)) {
      if (Arg *FinalOutput = C.getArgs().getLastArg(options::OPT_o))
        BaseInput = FinalOutput->getValue();
      else
        BaseInput = getDefaultImageName();
      BaseInput =
          C.getArgs().MakeArgString(std::string(BaseInput) + "-wrapper");
    }
    Result = InputInfo(A, GetNamedOutputPath(C, *JA, BaseInput, BoundArch,
                                             AtTopLevel, MultipleArchs,
                                             OffloadingPrefix),
                       BaseInput);
    if (T->canEmitIR() && OffloadingPrefix.empty())
      handleTimeTrace(C, Args, JA, BaseInput, Result);
  }

  if (CCCPrintBindings && !CCGenDiagnostics) {
    llvm::errs() << "# \"" << T->getToolChain().getTripleString() << '"'
                 << " - \"" << T->getName() << "\", inputs: [";
    for (unsigned i = 0, e = InputInfos.size(); i != e; ++i) {
      llvm::errs() << InputInfos[i].getAsString();
      if (i + 1 != e)
        llvm::errs() << ", ";
    }
    if (UnbundlingResults.empty())
      llvm::errs() << "], output: " << Result.getAsString() << "\n";
    else {
      llvm::errs() << "], outputs: [";
      for (unsigned i = 0, e = UnbundlingResults.size(); i != e; ++i) {
        llvm::errs() << UnbundlingResults[i].getAsString();
        if (i + 1 != e)
          llvm::errs() << ", ";
      }
      llvm::errs() << "] \n";
    }
  } else {
    if (UnbundlingResults.empty())
      T->ConstructJob(
          C, *JA, Result, InputInfos,
          C.getArgsForToolChain(TC, BoundArch, JA->getOffloadingDeviceKind()),
          LinkingOutput);
    else
      T->ConstructJobMultipleOutputs(
          C, *JA, UnbundlingResults, InputInfos,
          C.getArgsForToolChain(TC, BoundArch, JA->getOffloadingDeviceKind()),
          LinkingOutput);
  }
  return {Result};
}

const char *Driver::getDefaultImageName() const {
  llvm::Triple Target(llvm::Triple::normalize(TargetTriple));
  return Target.isOSWindows() ? "a.exe" : "a.out";
}

/// Create output filename based on ArgValue, which could either be a
/// full filename, filename without extension, or a directory. If ArgValue
/// does not provide a filename, then use BaseName, and use the extension
/// suitable for FileType.
static const char *MakeCLOutputFilename(const ArgList &Args, StringRef ArgValue,
                                        StringRef BaseName,
                                        types::ID FileType) {
  SmallString<128> Filename = ArgValue;

  if (ArgValue.empty()) {
    // If the argument is empty, output to BaseName in the current dir.
    Filename = BaseName;
  } else if (llvm::sys::path::is_separator(Filename.back())) {
    // If the argument is a directory, output to BaseName in that dir.
    llvm::sys::path::append(Filename, BaseName);
  }

  if (!llvm::sys::path::has_extension(ArgValue)) {
    // If the argument didn't provide an extension, then set it.
    const char *Extension = types::getTypeTempSuffix(FileType, true);

    if (FileType == types::TY_Image &&
        Args.hasArg(options::OPT__SLASH_LD, options::OPT__SLASH_LDd)) {
      // The output file is a dll.
      Extension = "dll";
    }

    llvm::sys::path::replace_extension(Filename, Extension);
  }

  return Args.MakeArgString(Filename.c_str());
}

static bool HasPreprocessOutput(const Action &JA) {
  if (isa<PreprocessJobAction>(JA))
    return true;
  if (isa<OffloadAction>(JA) && isa<PreprocessJobAction>(JA.getInputs()[0]))
    return true;
  if (isa<OffloadBundlingJobAction>(JA) &&
      HasPreprocessOutput(*(JA.getInputs()[0])))
    return true;
  return false;
}

const char *Driver::CreateTempFile(Compilation &C, StringRef Prefix,
                                   StringRef Suffix, bool MultipleArchs,
                                   StringRef BoundArch,
                                   types::ID Type,
                                   bool NeedUniqueDirectory) const {
  SmallString<128> TmpName;
  Arg *A = C.getArgs().getLastArg(options::OPT_fcrash_diagnostics_dir);
  std::optional<std::string> CrashDirectory =
      CCGenDiagnostics && A
          ? std::string(A->getValue())
          : llvm::sys::Process::GetEnv("CLANG_CRASH_DIAGNOSTICS_DIR");
  if (CrashDirectory) {
    if (!getVFS().exists(*CrashDirectory))
      llvm::sys::fs::create_directories(*CrashDirectory);
    SmallString<128> Path(*CrashDirectory);
    llvm::sys::path::append(Path, Prefix);
    const char *Middle = !Suffix.empty() ? "-%%%%%%." : "-%%%%%%";
    if (std::error_code EC =
            llvm::sys::fs::createUniqueFile(Path + Middle + Suffix, TmpName)) {
      Diag(clang::diag::err_unable_to_make_temp) << EC.message();
      return "";
    }
  } else {
    if (MultipleArchs && !BoundArch.empty()) {
      if (NeedUniqueDirectory) {
        TmpName = GetTemporaryDirectory(Prefix);
        llvm::sys::path::append(TmpName,
                                Twine(Prefix) + "-" + BoundArch + "." + Suffix);
      } else {
        TmpName =
            GetTemporaryPath((Twine(Prefix) + "-" + BoundArch).str(), Suffix);
      }

    } else {
      TmpName = GetTemporaryPath(Prefix, Suffix);
    }
  }
  return C.addTempFile(C.getArgs().MakeArgString(TmpName), Type);
}

// Calculate the output path of the module file when compiling a module unit
// with the `-fmodule-output` option or `-fmodule-output=` option specified.
// The behavior is:
// - If `-fmodule-output=` is specfied, then the module file is
//   writing to the value.
// - Otherwise if the output object file of the module unit is specified, the
// output path
//   of the module file should be the same with the output object file except
//   the corresponding suffix. This requires both `-o` and `-c` are specified.
// - Otherwise, the output path of the module file will be the same with the
//   input with the corresponding suffix.
static const char *GetModuleOutputPath(Compilation &C, const JobAction &JA,
                                       const char *BaseInput) {
  assert(isa<PrecompileJobAction>(JA) && JA.getType() == types::TY_ModuleFile &&
         (C.getArgs().hasArg(options::OPT_fmodule_output) ||
          C.getArgs().hasArg(options::OPT_fmodule_output_EQ)));

  if (Arg *ModuleOutputEQ =
          C.getArgs().getLastArg(options::OPT_fmodule_output_EQ))
    return C.addResultFile(ModuleOutputEQ->getValue(), &JA);

  SmallString<64> OutputPath;
  Arg *FinalOutput = C.getArgs().getLastArg(options::OPT_o);
  if (FinalOutput && C.getArgs().hasArg(options::OPT_c))
    OutputPath = FinalOutput->getValue();
  else
    OutputPath = BaseInput;

  const char *Extension = types::getTypeTempSuffix(JA.getType());
  llvm::sys::path::replace_extension(OutputPath, Extension);
  return C.addResultFile(C.getArgs().MakeArgString(OutputPath.c_str()), &JA);
}

const char *Driver::GetNamedOutputPath(Compilation &C, const JobAction &JA,
                                       const char *BaseInput,
                                       StringRef OrigBoundArch, bool AtTopLevel,
                                       bool MultipleArchs,
                                       StringRef OffloadingPrefix) const {
  std::string BoundArch = OrigBoundArch.str();
  if (is_style_windows(llvm::sys::path::Style::native)) {
    // BoundArch may contains ':', which is invalid in file names on Windows,
    // therefore replace it with '%'.
    std::replace(BoundArch.begin(), BoundArch.end(), ':', '@');
  }

  llvm::PrettyStackTraceString CrashInfo("Computing output path");
  // Output to a user requested destination?
  if (AtTopLevel && !isa<DsymutilJobAction>(JA) && !isa<VerifyJobAction>(JA)) {
    if (Arg *FinalOutput = C.getArgs().getLastArg(options::OPT_o))
      return C.addResultFile(FinalOutput->getValue(), &JA);
    // Output to destination for -fsycl-device-only and Windows -o
    if (C.getArgs().hasArg(options::OPT_fsycl_device_only))
      if (Arg *FinalOutput = C.getArgs().getLastArg(options::OPT__SLASH_o))
        return C.addResultFile(FinalOutput->getValue(), &JA);
  }

  // For /P, preprocess to file named after BaseInput.
  if (C.getArgs().hasArg(options::OPT__SLASH_P) &&
      ((AtTopLevel && isa<PreprocessJobAction>(JA)) ||
       isa<OffloadBundlingJobAction>(JA))) {
    StringRef BaseName = llvm::sys::path::filename(BaseInput);
    StringRef NameArg;
    if (Arg *A = C.getArgs().getLastArg(options::OPT__SLASH_Fi))
      NameArg = A->getValue();
    return C.addResultFile(
        MakeCLOutputFilename(C.getArgs(), NameArg, BaseName, types::TY_PP_C),
        &JA);
  }

  // Redirect output for the generated source + integration footer.
  if (isa<AppendFooterJobAction>(JA)) {
    if (Arg *A = C.getArgs().getLastArg(options::OPT_fsycl_footer_path_EQ)) {
      SmallString<128> OutName(A->getValue());
      StringRef BaseName = llvm::sys::path::filename(BaseInput);
      if (isSaveTempsEnabled()) {
        // Retain the location specified by the user with -save-temps.
        const char *Suffix = types::getTypeTempSuffix(JA.getType());
        std::string::size_type End = std::string::npos;
        if (!types::appendSuffixForType(JA.getType()))
          End = BaseName.rfind('.');
        SmallString<128> Suffixed(BaseName.substr(0, End));
        Suffixed += OffloadingPrefix;
        Suffixed += '.';
        Suffixed += Suffix;
        llvm::sys::path::append(OutName, Suffixed.c_str());
      } else {
        std::string TmpName =
            GetTemporaryPath(llvm::sys::path::stem(BaseName),
                             types::getTypeTempSuffix(JA.getType()));
        llvm::sys::path::append(OutName, llvm::sys::path::filename(TmpName));
      }
      return C.addTempFile(C.getArgs().MakeArgString(OutName));
    }
  }

  // Default to writing to stdout?
  if (AtTopLevel && !CCGenDiagnostics && HasPreprocessOutput(JA)) {
    return "-";
  }

  if (JA.getType() == types::TY_ModuleFile &&
      C.getArgs().getLastArg(options::OPT_module_file_info)) {
    return "-";
  }

  if (IsDXCMode() && !C.getArgs().hasArg(options::OPT_o))
    return "-";

  // Is this the assembly listing for /FA?
  if (JA.getType() == types::TY_PP_Asm &&
      (C.getArgs().hasArg(options::OPT__SLASH_FA) ||
       C.getArgs().hasArg(options::OPT__SLASH_Fa))) {
    // Use /Fa and the input filename to determine the asm file name.
    StringRef BaseName = llvm::sys::path::filename(BaseInput);
    StringRef FaValue = C.getArgs().getLastArgValue(options::OPT__SLASH_Fa);
    return C.addResultFile(
        MakeCLOutputFilename(C.getArgs(), FaValue, BaseName, JA.getType()),
        &JA);
  }

  bool SpecifiedModuleOutput =
      C.getArgs().hasArg(options::OPT_fmodule_output) ||
      C.getArgs().hasArg(options::OPT_fmodule_output_EQ);
  if (MultipleArchs && SpecifiedModuleOutput)
    Diag(clang::diag::err_drv_module_output_with_multiple_arch);

  // If we're emitting a module output with the specified option
  // `-fmodule-output`.
  if (!AtTopLevel && isa<PrecompileJobAction>(JA) &&
      JA.getType() == types::TY_ModuleFile && SpecifiedModuleOutput)
    return GetModuleOutputPath(C, JA, BaseInput);

  // Output to a temporary file?
  if ((!AtTopLevel && !isSaveTempsEnabled() &&
       (!C.getArgs().hasArg(options::OPT__SLASH_Fo) ||
        // FIXME - The use of /Fo is limited when offloading is enabled.  When
        // compiling to exe use of /Fo does not produce the named obj.  We also
        // should not use the named output when performing unbundling.
        (C.getArgs().hasArg(options::OPT__SLASH_Fo) &&
         (!JA.isOffloading(Action::OFK_None) ||
          isa<OffloadUnbundlingJobAction>(JA) ||
          JA.getOffloadingHostActiveKinds() > Action::OFK_Host)))) ||
      CCGenDiagnostics) {
    StringRef Name = llvm::sys::path::filename(BaseInput);
    std::pair<StringRef, StringRef> Split = Name.split('.');
    const char *Suffix = types::getTypeTempSuffix(JA.getType(), IsCLMode());
    // The non-offloading toolchain on Darwin requires deterministic input
    // file name for binaries to be deterministic, therefore it needs unique
    // directory.
    llvm::Triple Triple(C.getDriver().getTargetTriple());
    bool NeedUniqueDirectory =
        (JA.getOffloadingDeviceKind() == Action::OFK_None ||
         JA.getOffloadingDeviceKind() == Action::OFK_Host) &&
        Triple.isOSDarwin();
    return CreateTempFile(C, Split.first, Suffix, MultipleArchs, BoundArch,
                          JA.getType(), NeedUniqueDirectory);
  }

  SmallString<128> BasePath(BaseInput);
  SmallString<128> ExternalPath("");
  StringRef BaseName;

  // Dsymutil actions should use the full path.
  if (isa<DsymutilJobAction>(JA) && C.getArgs().hasArg(options::OPT_dsym_dir)) {
    ExternalPath += C.getArgs().getLastArg(options::OPT_dsym_dir)->getValue();
    // We use posix style here because the tests (specifically
    // darwin-dsymutil.c) demonstrate that posix style paths are acceptable
    // even on Windows and if we don't then the similar test covering this
    // fails.
    llvm::sys::path::append(ExternalPath, llvm::sys::path::Style::posix,
                            llvm::sys::path::filename(BasePath));
    BaseName = ExternalPath;
  } else if (isa<DsymutilJobAction>(JA) || isa<VerifyJobAction>(JA))
    BaseName = BasePath;
  else
    BaseName = llvm::sys::path::filename(BasePath);

  // Determine what the derived output name should be.
  const char *NamedOutput;

  if ((JA.getType() == types::TY_Object || JA.getType() == types::TY_LTO_BC ||
       JA.getType() == types::TY_Archive) &&
      C.getArgs().hasArg(options::OPT__SLASH_Fo, options::OPT__SLASH_o)) {
    // The /Fo or /o flag decides the object filename.
    StringRef Val =
        C.getArgs()
            .getLastArg(options::OPT__SLASH_Fo, options::OPT__SLASH_o)
            ->getValue();
    NamedOutput =
        MakeCLOutputFilename(C.getArgs(), Val, BaseName, types::TY_Object);
  } else if (JA.getType() == types::TY_Image &&
             C.getArgs().hasArg(options::OPT__SLASH_Fe,
                                options::OPT__SLASH_o)) {
    // The /Fe or /o flag names the linked file.
    StringRef Val =
        C.getArgs()
            .getLastArg(options::OPT__SLASH_Fe, options::OPT__SLASH_o)
            ->getValue();
    NamedOutput =
        MakeCLOutputFilename(C.getArgs(), Val, BaseName, types::TY_Image);
  } else if (JA.getType() == types::TY_Image) {
    if (IsCLMode()) {
      // clang-cl uses BaseName for the executable name.
      NamedOutput =
          MakeCLOutputFilename(C.getArgs(), "", BaseName, types::TY_Image);
    } else {
      SmallString<128> Output(getDefaultImageName());
      // HIP image for device compilation with -fno-gpu-rdc is per compilation
      // unit.
      bool IsHIPNoRDC = JA.getOffloadingDeviceKind() == Action::OFK_HIP &&
                        !C.getArgs().hasFlag(options::OPT_fgpu_rdc,
                                             options::OPT_fno_gpu_rdc, false);
      bool UseOutExtension = IsHIPNoRDC || isa<OffloadPackagerJobAction>(JA);
      if (UseOutExtension) {
        Output = BaseName;
        llvm::sys::path::replace_extension(Output, "");
      }
      Output += OffloadingPrefix;
      if (MultipleArchs && !BoundArch.empty()) {
        Output += "-";
        Output.append(BoundArch);
      }
      if (UseOutExtension)
        Output += ".out";
      NamedOutput = C.getArgs().MakeArgString(Output.c_str());
    }
  } else if (JA.getType() == types::TY_PCH && IsCLMode()) {
    NamedOutput = C.getArgs().MakeArgString(GetClPchPath(C, BaseName));
  } else if ((JA.getType() == types::TY_Plist || JA.getType() == types::TY_AST) &&
             C.getArgs().hasArg(options::OPT__SLASH_o)) {
    StringRef Val =
        C.getArgs()
            .getLastArg(options::OPT__SLASH_o)
            ->getValue();
    NamedOutput =
        MakeCLOutputFilename(C.getArgs(), Val, BaseName, types::TY_Object);
  } else {
    const char *Suffix = types::getTypeTempSuffix(JA.getType(), IsCLMode());
    assert(Suffix && "All types used for output should have a suffix.");

    std::string::size_type End = std::string::npos;
    if (!types::appendSuffixForType(JA.getType()))
      End = BaseName.rfind('.');
    SmallString<128> Suffixed(BaseName.substr(0, End));
    Suffixed += OffloadingPrefix;
    if (MultipleArchs && !BoundArch.empty()) {
      Suffixed += "-";
      Suffixed.append(BoundArch);
    }
    // When using both -save-temps and -emit-llvm, use a ".tmp.bc" suffix for
    // the unoptimized bitcode so that it does not get overwritten by the ".bc"
    // optimized bitcode output.
    auto IsAMDRDCInCompilePhase = [](const JobAction &JA,
                                     const llvm::opt::DerivedArgList &Args) {
      // The relocatable compilation in HIP and OpenMP implies -emit-llvm.
      // Similarly, use a ".tmp.bc" suffix for the unoptimized bitcode
      // (generated in the compile phase.)
      const ToolChain *TC = JA.getOffloadingToolChain();
      return isa<CompileJobAction>(JA) &&
             ((JA.getOffloadingDeviceKind() == Action::OFK_HIP &&
               Args.hasFlag(options::OPT_fgpu_rdc, options::OPT_fno_gpu_rdc,
                            false)) ||
              (JA.getOffloadingDeviceKind() == Action::OFK_OpenMP && TC &&
               TC->getTriple().isAMDGPU()));
    };
    if (!AtTopLevel && JA.getType() == types::TY_LLVM_BC &&
        (C.getArgs().hasArg(options::OPT_emit_llvm) ||
         IsAMDRDCInCompilePhase(JA, C.getArgs())))
      Suffixed += ".tmp";
    Suffixed += '.';
    Suffixed += Suffix;
    NamedOutput = C.getArgs().MakeArgString(Suffixed.c_str());
  }

  // Prepend object file path if -save-temps=obj
  if (!AtTopLevel && isSaveTempsObj() && C.getArgs().hasArg(options::OPT_o) &&
      JA.getType() != types::TY_PCH) {
    Arg *FinalOutput = C.getArgs().getLastArg(options::OPT_o);
    SmallString<128> TempPath(FinalOutput->getValue());
    llvm::sys::path::remove_filename(TempPath);
    StringRef OutputFileName = llvm::sys::path::filename(NamedOutput);
    llvm::sys::path::append(TempPath, OutputFileName);
    NamedOutput = C.getArgs().MakeArgString(TempPath.c_str());
  }

  if (isSaveTempsEnabled()) {
    // If we're saving temps and the temp file conflicts with any
    // input/resulting file, then avoid overwriting.
    if (!AtTopLevel && NamedOutput == BaseName) {
      bool SameFile = false;
      SmallString<256> Result;
      llvm::sys::fs::current_path(Result);
      llvm::sys::path::append(Result, BaseName);
      llvm::sys::fs::equivalent(BaseInput, Result.c_str(), SameFile);
      // Must share the same path to conflict.
      if (SameFile) {
        StringRef Name = llvm::sys::path::filename(BaseInput);
        std::pair<StringRef, StringRef> Split = Name.split('.');
        std::string TmpName = GetTemporaryPath(
            Split.first, types::getTypeTempSuffix(JA.getType(), IsCLMode()));
        return C.addTempFile(C.getArgs().MakeArgString(TmpName));
      }
    }

    const auto &ResultFiles = C.getResultFiles();
    const auto CollidingFilenameIt =
        llvm::find_if(ResultFiles, [NamedOutput](const auto &It) {
          return StringRef(NamedOutput).equals(It.second);
        });
    if (CollidingFilenameIt != ResultFiles.end()) {
      // Upon any collision, a unique hash will be appended to the filename,
      // similar to what is done for temporary files in the regular flow.
      StringRef CollidingName(CollidingFilenameIt->second);
      std::pair<StringRef, StringRef> Split = CollidingName.split('.');
      std::string UniqueName = GetUniquePath(
          Split.first, types::getTypeTempSuffix(JA.getType(), IsCLMode()));
      return C.addTempFile(C.getArgs().MakeArgString(UniqueName));
    }
  }

  // Emit an error if PCH(Pre-Compiled Header) file generation is forced in
  // -fsycl mode.
  if (C.getArgs().hasFlag(options::OPT_fsycl, options::OPT_fno_sycl, false) &&
      JA.getType() == types::TY_PCH)
    Diag(clang::diag::err_drv_fsycl_with_pch);
  // As an annoying special case, PCH generation doesn't strip the pathname.
  if (JA.getType() == types::TY_PCH && !IsCLMode()) {
    llvm::sys::path::remove_filename(BasePath);
    if (BasePath.empty())
      BasePath = NamedOutput;
    else
      llvm::sys::path::append(BasePath, NamedOutput);
    return C.addResultFile(C.getArgs().MakeArgString(BasePath.c_str()), &JA);
  }

  return C.addResultFile(NamedOutput, &JA);
}

std::string Driver::GetFilePath(StringRef Name, const ToolChain &TC) const {
  // Search for Name in a list of paths.
  auto SearchPaths = [&](const llvm::SmallVectorImpl<std::string> &P)
      -> std::optional<std::string> {
    // Respect a limited subset of the '-Bprefix' functionality in GCC by
    // attempting to use this prefix when looking for file paths.
    for (const auto &Dir : P) {
      if (Dir.empty())
        continue;
      SmallString<128> P(Dir[0] == '=' ? SysRoot + Dir.substr(1) : Dir);
      llvm::sys::path::append(P, Name);
      if (llvm::sys::fs::exists(Twine(P)))
        return std::string(P);
    }
    return std::nullopt;
  };

  if (auto P = SearchPaths(PrefixDirs))
    return *P;

  SmallString<128> R(ResourceDir);
  llvm::sys::path::append(R, Name);
  if (llvm::sys::fs::exists(Twine(R)))
    return std::string(R.str());

  SmallString<128> P(TC.getCompilerRTPath());
  llvm::sys::path::append(P, Name);
  if (llvm::sys::fs::exists(Twine(P)))
    return std::string(P.str());

  SmallString<128> D(Dir);
  llvm::sys::path::append(D, "..", Name);
  if (llvm::sys::fs::exists(Twine(D)))
    return std::string(D.str());

  if (auto P = SearchPaths(TC.getLibraryPaths()))
    return *P;

  if (auto P = SearchPaths(TC.getFilePaths()))
    return *P;

  return std::string(Name);
}

void Driver::generatePrefixedToolNames(
    StringRef Tool, const ToolChain &TC,
    SmallVectorImpl<std::string> &Names) const {
  // FIXME: Needs a better variable than TargetTriple
  Names.emplace_back((TargetTriple + "-" + Tool).str());
  Names.emplace_back(Tool);
}

static bool ScanDirForExecutable(SmallString<128> &Dir, StringRef Name) {
  llvm::sys::path::append(Dir, Name);
  if (llvm::sys::fs::can_execute(Twine(Dir)))
    return true;
  llvm::sys::path::remove_filename(Dir);
  return false;
}

std::string Driver::GetProgramPath(StringRef Name, const ToolChain &TC) const {
  SmallVector<std::string, 2> TargetSpecificExecutables;
  generatePrefixedToolNames(Name, TC, TargetSpecificExecutables);

  // Respect a limited subset of the '-Bprefix' functionality in GCC by
  // attempting to use this prefix when looking for program paths.
  for (const auto &PrefixDir : PrefixDirs) {
    if (llvm::sys::fs::is_directory(PrefixDir)) {
      SmallString<128> P(PrefixDir);
      if (ScanDirForExecutable(P, Name))
        return std::string(P.str());
    } else {
      SmallString<128> P((PrefixDir + Name).str());
      if (llvm::sys::fs::can_execute(Twine(P)))
        return std::string(P.str());
    }
  }

  const ToolChain::path_list &List = TC.getProgramPaths();
  for (const auto &TargetSpecificExecutable : TargetSpecificExecutables) {
    // For each possible name of the tool look for it in
    // program paths first, then the path.
    // Higher priority names will be first, meaning that
    // a higher priority name in the path will be found
    // instead of a lower priority name in the program path.
    // E.g. <triple>-gcc on the path will be found instead
    // of gcc in the program path
    for (const auto &Path : List) {
      SmallString<128> P(Path);
      if (ScanDirForExecutable(P, TargetSpecificExecutable))
        return std::string(P.str());
    }

    // Fall back to the path
    if (llvm::ErrorOr<std::string> P =
            llvm::sys::findProgramByName(TargetSpecificExecutable))
      return *P;
  }

  return std::string(Name);
}

std::string Driver::GetTemporaryPath(StringRef Prefix, StringRef Suffix) const {
  SmallString<128> Path;
  std::error_code EC = llvm::sys::fs::createTemporaryFile(Prefix, Suffix, Path);
  if (EC) {
    Diag(clang::diag::err_unable_to_make_temp) << EC.message();
    return "";
  }

  return std::string(Path.str());
}

std::string Driver::GetUniquePath(StringRef BaseName, StringRef Ext) const {
  SmallString<128> Path;
  std::error_code EC = llvm::sys::fs::getPotentiallyUniqueFileName(
      Twine(BaseName) + Twine("-%%%%%%.") + Ext, Path);
  if (EC) {
    Diag(clang::diag::err_unable_to_make_temp) << EC.message();
    return "";
  }

  return std::string(Path.str());
}

std::string Driver::GetTemporaryDirectory(StringRef Prefix) const {
  SmallString<128> Path;
  std::error_code EC = llvm::sys::fs::createUniqueDirectory(Prefix, Path);
  if (EC) {
    Diag(clang::diag::err_unable_to_make_temp) << EC.message();
    return "";
  }

  return std::string(Path.str());
}

std::string Driver::GetClPchPath(Compilation &C, StringRef BaseName) const {
  SmallString<128> Output;
  if (Arg *FpArg = C.getArgs().getLastArg(options::OPT__SLASH_Fp)) {
    // FIXME: If anybody needs it, implement this obscure rule:
    // "If you specify a directory without a file name, the default file name
    // is VCx0.pch., where x is the major version of Visual C++ in use."
    Output = FpArg->getValue();

    // "If you do not specify an extension as part of the path name, an
    // extension of .pch is assumed. "
    if (!llvm::sys::path::has_extension(Output))
      Output += ".pch";
  } else {
    if (Arg *YcArg = C.getArgs().getLastArg(options::OPT__SLASH_Yc))
      Output = YcArg->getValue();
    if (Output.empty())
      Output = BaseName;
    llvm::sys::path::replace_extension(Output, ".pch");
  }
  return std::string(Output.str());
}

const ToolChain &Driver::getToolChain(const ArgList &Args,
                                      const llvm::Triple &Target) const {

  auto &TC = ToolChains[Target.str()];
  if (!TC) {
    switch (Target.getOS()) {
    case llvm::Triple::AIX:
      TC = std::make_unique<toolchains::AIX>(*this, Target, Args);
      break;
    case llvm::Triple::Haiku:
      TC = std::make_unique<toolchains::Haiku>(*this, Target, Args);
      break;
    case llvm::Triple::Ananas:
      TC = std::make_unique<toolchains::Ananas>(*this, Target, Args);
      break;
    case llvm::Triple::CloudABI:
      TC = std::make_unique<toolchains::CloudABI>(*this, Target, Args);
      break;
    case llvm::Triple::Darwin:
    case llvm::Triple::MacOSX:
    case llvm::Triple::IOS:
    case llvm::Triple::TvOS:
    case llvm::Triple::WatchOS:
    case llvm::Triple::DriverKit:
      TC = std::make_unique<toolchains::DarwinClang>(*this, Target, Args);
      break;
    case llvm::Triple::DragonFly:
      TC = std::make_unique<toolchains::DragonFly>(*this, Target, Args);
      break;
    case llvm::Triple::OpenBSD:
      TC = std::make_unique<toolchains::OpenBSD>(*this, Target, Args);
      break;
    case llvm::Triple::NetBSD:
      TC = std::make_unique<toolchains::NetBSD>(*this, Target, Args);
      break;
    case llvm::Triple::FreeBSD:
      if (Target.isPPC())
        TC = std::make_unique<toolchains::PPCFreeBSDToolChain>(*this, Target,
                                                               Args);
      else
        TC = std::make_unique<toolchains::FreeBSD>(*this, Target, Args);
      break;
    case llvm::Triple::Minix:
      TC = std::make_unique<toolchains::Minix>(*this, Target, Args);
      break;
    case llvm::Triple::Linux:
    case llvm::Triple::ELFIAMCU:
      if (Target.getArch() == llvm::Triple::hexagon)
        TC = std::make_unique<toolchains::HexagonToolChain>(*this, Target,
                                                             Args);
      else if ((Target.getVendor() == llvm::Triple::MipsTechnologies) &&
               !Target.hasEnvironment())
        TC = std::make_unique<toolchains::MipsLLVMToolChain>(*this, Target,
                                                              Args);
      else if (Target.isPPC())
        TC = std::make_unique<toolchains::PPCLinuxToolChain>(*this, Target,
                                                              Args);
      else if (Target.getArch() == llvm::Triple::ve)
        TC = std::make_unique<toolchains::VEToolChain>(*this, Target, Args);
      else if (Target.isOHOSFamily())
        TC = std::make_unique<toolchains::OHOS>(*this, Target, Args);
      else
        TC = std::make_unique<toolchains::Linux>(*this, Target, Args);
      break;
    case llvm::Triple::NaCl:
      TC = std::make_unique<toolchains::NaClToolChain>(*this, Target, Args);
      break;
    case llvm::Triple::Fuchsia:
      TC = std::make_unique<toolchains::Fuchsia>(*this, Target, Args);
      break;
    case llvm::Triple::Solaris:
      TC = std::make_unique<toolchains::Solaris>(*this, Target, Args);
      break;
    case llvm::Triple::CUDA:
      TC = std::make_unique<toolchains::NVPTXToolChain>(*this, Target, Args);
      break;
    case llvm::Triple::AMDHSA:
      TC = std::make_unique<toolchains::ROCMToolChain>(*this, Target, Args);
      break;
    case llvm::Triple::AMDPAL:
    case llvm::Triple::Mesa3D:
      TC = std::make_unique<toolchains::AMDGPUToolChain>(*this, Target, Args);
      break;
    case llvm::Triple::Win32:
      switch (Target.getEnvironment()) {
      default:
        if (Target.isOSBinFormatELF())
          TC = std::make_unique<toolchains::Generic_ELF>(*this, Target, Args);
        else if (Target.isOSBinFormatMachO())
          TC = std::make_unique<toolchains::MachO>(*this, Target, Args);
        else
          TC = std::make_unique<toolchains::Generic_GCC>(*this, Target, Args);
        break;
      case llvm::Triple::GNU:
        TC = std::make_unique<toolchains::MinGW>(*this, Target, Args);
        break;
      case llvm::Triple::Itanium:
        TC = std::make_unique<toolchains::CrossWindowsToolChain>(*this, Target,
                                                                  Args);
        break;
      case llvm::Triple::MSVC:
      case llvm::Triple::UnknownEnvironment:
        if (Args.getLastArgValue(options::OPT_fuse_ld_EQ)
                .starts_with_insensitive("bfd"))
          TC = std::make_unique<toolchains::CrossWindowsToolChain>(
              *this, Target, Args);
        else
          TC =
              std::make_unique<toolchains::MSVCToolChain>(*this, Target, Args);
        break;
      }
      break;
    case llvm::Triple::PS4:
      TC = std::make_unique<toolchains::PS4CPU>(*this, Target, Args);
      break;
    case llvm::Triple::PS5:
      TC = std::make_unique<toolchains::PS5CPU>(*this, Target, Args);
      break;
    case llvm::Triple::Contiki:
      TC = std::make_unique<toolchains::Contiki>(*this, Target, Args);
      break;
    case llvm::Triple::Hurd:
      TC = std::make_unique<toolchains::Hurd>(*this, Target, Args);
      break;
    case llvm::Triple::LiteOS:
      TC = std::make_unique<toolchains::OHOS>(*this, Target, Args);
      break;
    case llvm::Triple::ZOS:
      TC = std::make_unique<toolchains::ZOS>(*this, Target, Args);
      break;
    case llvm::Triple::ShaderModel:
      TC = std::make_unique<toolchains::HLSLToolChain>(*this, Target, Args);
      break;
    default:
      // Of these targets, Hexagon is the only one that might have
      // an OS of Linux, in which case it got handled above already.
      switch (Target.getArch()) {
      case llvm::Triple::tce:
        TC = std::make_unique<toolchains::TCEToolChain>(*this, Target, Args);
        break;
      case llvm::Triple::tcele:
        TC = std::make_unique<toolchains::TCELEToolChain>(*this, Target, Args);
        break;
      case llvm::Triple::hexagon:
        TC = std::make_unique<toolchains::HexagonToolChain>(*this, Target,
                                                             Args);
        break;
      case llvm::Triple::lanai:
        TC = std::make_unique<toolchains::LanaiToolChain>(*this, Target, Args);
        break;
      case llvm::Triple::xcore:
        TC = std::make_unique<toolchains::XCoreToolChain>(*this, Target, Args);
        break;
      case llvm::Triple::wasm32:
      case llvm::Triple::wasm64:
        TC = std::make_unique<toolchains::WebAssembly>(*this, Target, Args);
        break;
      case llvm::Triple::avr:
        TC = std::make_unique<toolchains::AVRToolChain>(*this, Target, Args);
        break;
      case llvm::Triple::msp430:
        TC =
            std::make_unique<toolchains::MSP430ToolChain>(*this, Target, Args);
        break;
      case llvm::Triple::riscv32:
      case llvm::Triple::riscv64:
        if (toolchains::RISCVToolChain::hasGCCToolchain(*this, Args))
          TC =
              std::make_unique<toolchains::RISCVToolChain>(*this, Target, Args);
        else
          TC = std::make_unique<toolchains::BareMetal>(*this, Target, Args);
        break;
      case llvm::Triple::ve:
        TC = std::make_unique<toolchains::VEToolChain>(*this, Target, Args);
        break;
      case llvm::Triple::spirv32:
      case llvm::Triple::spirv64:
        TC = std::make_unique<toolchains::SPIRVToolChain>(*this, Target, Args);
        break;
      case llvm::Triple::csky:
        TC = std::make_unique<toolchains::CSKYToolChain>(*this, Target, Args);
        break;
      default:
        if (Target.getVendor() == llvm::Triple::Myriad)
          TC = std::make_unique<toolchains::MyriadToolChain>(*this, Target,
                                                              Args);
        else if (toolchains::BareMetal::handlesTarget(Target))
          TC = std::make_unique<toolchains::BareMetal>(*this, Target, Args);
        else if (Target.isOSBinFormatELF())
          TC = std::make_unique<toolchains::Generic_ELF>(*this, Target, Args);
        else if (Target.isOSBinFormatMachO())
          TC = std::make_unique<toolchains::MachO>(*this, Target, Args);
        else
          TC = std::make_unique<toolchains::Generic_GCC>(*this, Target, Args);
      }
    }
  }

  return *TC;
}

const ToolChain &Driver::getOffloadingDeviceToolChain(
    const ArgList &Args, const llvm::Triple &Target, const ToolChain &HostTC,
    const Action::OffloadKind &TargetDeviceOffloadKind) const {
  // Use device / host triples offload kind as the key into the ToolChains map
  // because the device ToolChain we create depends on both.
  auto &TC = ToolChains[Target.str() + "/" + HostTC.getTriple().str() +
                        std::to_string(TargetDeviceOffloadKind)];
  if (!TC) {
    // Categorized by offload kind > arch rather than OS > arch like
    // the normal getToolChain call, as it seems a reasonable way to categorize
    // things.
    switch (TargetDeviceOffloadKind) {
    case Action::OFK_Cuda:
      TC = std::make_unique<toolchains::CudaToolChain>(
          *this, Target, HostTC, Args, TargetDeviceOffloadKind);
      break;
    case Action::OFK_HIP: {
      if (Target.getArch() == llvm::Triple::amdgcn &&
          Target.getVendor() == llvm::Triple::AMD &&
          Target.getOS() == llvm::Triple::AMDHSA)
        TC = std::make_unique<toolchains::HIPAMDToolChain>(
            *this, Target, HostTC, Args, TargetDeviceOffloadKind);
      else if (Target.getArch() == llvm::Triple::spirv64 &&
               Target.getVendor() == llvm::Triple::UnknownVendor &&
               Target.getOS() == llvm::Triple::UnknownOS)
        TC = std::make_unique<toolchains::HIPSPVToolChain>(*this, Target,
                                                           HostTC, Args);
      break;
    }
    case Action::OFK_OpenMP:
      // omp + nvptx
      TC = std::make_unique<toolchains::CudaToolChain>(
          *this, Target, HostTC, Args, TargetDeviceOffloadKind);
      break;
    case Action::OFK_SYCL:
      switch (Target.getArch()) {
      case llvm::Triple::spir:
      case llvm::Triple::spir64:
        TC = std::make_unique<toolchains::SYCLToolChain>(*this, Target, HostTC,
                                                         Args);
        break;
      case llvm::Triple::nvptx:
      case llvm::Triple::nvptx64:
        TC = std::make_unique<toolchains::CudaToolChain>(
            *this, Target, HostTC, Args, TargetDeviceOffloadKind);
        break;
      case llvm::Triple::amdgcn:
        TC = std::make_unique<toolchains::HIPAMDToolChain>(
            *this, Target, HostTC, Args, TargetDeviceOffloadKind);
        break;
      default:
        if (isSYCLNativeCPU(Args)) {
          TC = std::make_unique<toolchains::SYCLToolChain>(*this, Target,
                                                           HostTC, Args);
        }
        break;
      }
      break;
    default:
      break;
    }
  }

  return *TC;
}

bool Driver::ShouldUseClangCompiler(const JobAction &JA) const {
  // Say "no" if there is not exactly one input of a type clang understands.
  if (JA.size() != 1 ||
      !types::isAcceptedByClang((*JA.input_begin())->getType()))
    return false;

  // And say "no" if this is not a kind of action clang understands.
  if (!isa<PreprocessJobAction>(JA) && !isa<PrecompileJobAction>(JA) &&
      !isa<CompileJobAction>(JA) && !isa<BackendJobAction>(JA) &&
      !isa<ExtractAPIJobAction>(JA))
    return false;

  return true;
}

bool Driver::ShouldUseFlangCompiler(const JobAction &JA) const {
  // Say "no" if there is not exactly one input of a type flang understands.
  if (JA.size() != 1 ||
      !types::isAcceptedByFlang((*JA.input_begin())->getType()))
    return false;

  // And say "no" if this is not a kind of action flang understands.
  if (!isa<PreprocessJobAction>(JA) && !isa<CompileJobAction>(JA) &&
      !isa<BackendJobAction>(JA))
    return false;

  return true;
}

bool Driver::ShouldEmitStaticLibrary(const ArgList &Args) const {
  // Only emit static library if the flag is set explicitly.
  if (Args.hasArg(options::OPT_emit_static_lib))
    return true;
  return false;
}

/// GetReleaseVersion - Parse (([0-9]+)(.([0-9]+)(.([0-9]+)?))?)? and return the
/// grouped values as integers. Numbers which are not provided are set to 0.
///
/// \return True if the entire string was parsed (9.2), or all groups were
/// parsed (10.3.5extrastuff).
bool Driver::GetReleaseVersion(StringRef Str, unsigned &Major, unsigned &Minor,
                               unsigned &Micro, bool &HadExtra) {
  HadExtra = false;

  Major = Minor = Micro = 0;
  if (Str.empty())
    return false;

  if (Str.consumeInteger(10, Major))
    return false;
  if (Str.empty())
    return true;
  if (Str[0] != '.')
    return false;

  Str = Str.drop_front(1);

  if (Str.consumeInteger(10, Minor))
    return false;
  if (Str.empty())
    return true;
  if (Str[0] != '.')
    return false;
  Str = Str.drop_front(1);

  if (Str.consumeInteger(10, Micro))
    return false;
  if (!Str.empty())
    HadExtra = true;
  return true;
}

/// Parse digits from a string \p Str and fulfill \p Digits with
/// the parsed numbers. This method assumes that the max number of
/// digits to look for is equal to Digits.size().
///
/// \return True if the entire string was parsed and there are
/// no extra characters remaining at the end.
bool Driver::GetReleaseVersion(StringRef Str,
                               MutableArrayRef<unsigned> Digits) {
  if (Str.empty())
    return false;

  unsigned CurDigit = 0;
  while (CurDigit < Digits.size()) {
    unsigned Digit;
    if (Str.consumeInteger(10, Digit))
      return false;
    Digits[CurDigit] = Digit;
    if (Str.empty())
      return true;
    if (Str[0] != '.')
      return false;
    Str = Str.drop_front(1);
    CurDigit++;
  }

  // More digits than requested, bail out...
  return false;
}

std::pair<unsigned, unsigned>
Driver::getIncludeExcludeOptionFlagMasks(bool IsClCompatMode) const {
  unsigned IncludedFlagsBitmask = 0;
  unsigned ExcludedFlagsBitmask = options::NoDriverOption;

  if (IsClCompatMode) {
    // Include CL and Core options.
    IncludedFlagsBitmask |= options::CLOption;
    IncludedFlagsBitmask |= options::CLDXCOption;
    IncludedFlagsBitmask |= options::CoreOption;
  } else {
    ExcludedFlagsBitmask |= options::CLOption;
  }
  if (IsDXCMode()) {
    // Include DXC and Core options.
    IncludedFlagsBitmask |= options::DXCOption;
    IncludedFlagsBitmask |= options::CLDXCOption;
    IncludedFlagsBitmask |= options::CoreOption;
  } else {
    ExcludedFlagsBitmask |= options::DXCOption;
  }
  if (!IsClCompatMode && !IsDXCMode())
    ExcludedFlagsBitmask |= options::CLDXCOption;

  return std::make_pair(IncludedFlagsBitmask, ExcludedFlagsBitmask);
}

const char *Driver::getExecutableForDriverMode(DriverMode Mode) {
  switch (Mode) {
  case GCCMode:
    return "clang";
  case GXXMode:
    return "clang++";
  case CPPMode:
    return "clang-cpp";
  case CLMode:
    return "clang-cl";
  case FlangMode:
    return "flang";
  case DXCMode:
    return "clang-dxc";
  }

  llvm_unreachable("Unhandled Mode");
}

bool clang::driver::isOptimizationLevelFast(const ArgList &Args) {
  return Args.hasFlag(options::OPT_Ofast, options::OPT_O_Group, false);
}

bool clang::driver::isObjectFile(std::string FileName) {
  if (llvm::sys::fs::is_directory(FileName))
    return false;
  if (!llvm::sys::path::has_extension(FileName))
    // Any file with no extension should be considered an Object. Take into
    // account -lsomelib library filenames.
    return FileName.rfind("-l", 0) != 0;
  std::string Ext(llvm::sys::path::extension(FileName).drop_front());
  // We cannot rely on lookupTypeForExtension solely as that has 'lib'
  // marked as an object.
  return (Ext != "lib" &&
          types::lookupTypeForExtension(Ext) == types::TY_Object);
}

bool clang::driver::isStaticArchiveFile(const StringRef &FileName) {
  if (!llvm::sys::path::has_extension(FileName))
    // Any file with no extension should not be considered an Archive.
    return false;
  llvm::file_magic Magic;
  llvm::identify_magic(FileName, Magic);
  // Only .lib and archive files are to be considered.
  return (Magic == llvm::file_magic::archive);
}

bool clang::driver::willEmitRemarks(const ArgList &Args) {
  // -fsave-optimization-record enables it.
  if (Args.hasFlag(options::OPT_fsave_optimization_record,
                   options::OPT_fno_save_optimization_record, false))
    return true;

  // -fsave-optimization-record=<format> enables it as well.
  if (Args.hasFlag(options::OPT_fsave_optimization_record_EQ,
                   options::OPT_fno_save_optimization_record, false))
    return true;

  // -foptimization-record-file alone enables it too.
  if (Args.hasFlag(options::OPT_foptimization_record_file_EQ,
                   options::OPT_fno_save_optimization_record, false))
    return true;

  // -foptimization-record-passes alone enables it too.
  if (Args.hasFlag(options::OPT_foptimization_record_passes_EQ,
                   options::OPT_fno_save_optimization_record, false))
    return true;
  return false;
}

llvm::StringRef clang::driver::getDriverMode(StringRef ProgName,
                                             ArrayRef<const char *> Args) {
  static const std::string OptName =
      getDriverOptTable().getOption(options::OPT_driver_mode).getPrefixedName();
  llvm::StringRef Opt;
  for (StringRef Arg : Args) {
    if (!Arg.startswith(OptName))
      continue;
    Opt = Arg;
  }
  if (Opt.empty())
    Opt = ToolChain::getTargetAndModeFromProgramName(ProgName).DriverMode;
  return Opt.consume_front(OptName) ? Opt : "";
}

bool driver::IsClangCL(StringRef DriverMode) { return DriverMode.equals("cl"); }

llvm::Error driver::expandResponseFiles(SmallVectorImpl<const char *> &Args,
                                        bool ClangCLMode,
                                        llvm::BumpPtrAllocator &Alloc,
                                        llvm::vfs::FileSystem *FS) {
  // Parse response files using the GNU syntax, unless we're in CL mode. There
  // are two ways to put clang in CL compatibility mode: ProgName is either
  // clang-cl or cl, or --driver-mode=cl is on the command line. The normal
  // command line parsing can't happen until after response file parsing, so we
  // have to manually search for a --driver-mode=cl argument the hard way.
  // Finally, our -cc1 tools don't care which tokenization mode we use because
  // response files written by clang will tokenize the same way in either mode.
  enum { Default, POSIX, Windows } RSPQuoting = Default;
  for (const char *F : Args) {
    if (strcmp(F, "--rsp-quoting=posix") == 0)
      RSPQuoting = POSIX;
    else if (strcmp(F, "--rsp-quoting=windows") == 0)
      RSPQuoting = Windows;
  }

  // Determines whether we want nullptr markers in Args to indicate response
  // files end-of-lines. We only use this for the /LINK driver argument with
  // clang-cl.exe on Windows.
  bool MarkEOLs = ClangCLMode;

  llvm::cl::TokenizerCallback Tokenizer;
  if (RSPQuoting == Windows || (RSPQuoting == Default && ClangCLMode))
    Tokenizer = &llvm::cl::TokenizeWindowsCommandLine;
  else
    Tokenizer = &llvm::cl::TokenizeGNUCommandLine;

  if (MarkEOLs && Args.size() > 1 && StringRef(Args[1]).startswith("-cc1"))
    MarkEOLs = false;

  llvm::cl::ExpansionContext ECtx(Alloc, Tokenizer);
  ECtx.setMarkEOLs(MarkEOLs);
  if (FS)
    ECtx.setVFS(FS);

  if (llvm::Error Err = ECtx.expandResponseFiles(Args))
    return Err;

  // If -cc1 came from a response file, remove the EOL sentinels.
  auto FirstArg = llvm::find_if(llvm::drop_begin(Args),
                                [](const char *A) { return A != nullptr; });
  if (FirstArg != Args.end() && StringRef(*FirstArg).startswith("-cc1")) {
    // If -cc1 came from a response file, remove the EOL sentinels.
    if (MarkEOLs) {
      auto newEnd = std::remove(Args.begin(), Args.end(), nullptr);
      Args.resize(newEnd - Args.begin());
    }
  }

  return llvm::Error::success();
}

void Driver::populateSYCLDeviceTraitsMacrosArgs(
    const llvm::opt::ArgList &Args,
    const llvm::SmallVector<llvm::Triple, 4> &UniqueSYCLTriplesVec) {
  const auto &TargetTable = DeviceConfigFile::TargetTable;
  std::map<StringRef, unsigned int> AllDevicesHave;
  std::map<StringRef, bool> AnyDeviceHas;
  bool AnyDeviceHasAnyAspect = false;
  unsigned int ValidTargets = 0;
  for (const auto &TargetTriple : UniqueSYCLTriplesVec) {
    // Try and find the whole triple, if there's no match, remove parts of the
    // triple from the end to find partial matches.
    auto TargetTripleStr = TargetTriple.getTriple();
    bool Found = false;
    bool EmptyTriple = false;
    auto TripleIt = TargetTable.end();
    while (!Found && !EmptyTriple) {
      TripleIt = TargetTable.find(TargetTripleStr);
      Found = (TripleIt != TargetTable.end());
      if (!Found) {
        auto Pos = TargetTripleStr.find_last_of('-');
        EmptyTriple = (Pos == std::string::npos);
        TargetTripleStr =
            EmptyTriple ? TargetTripleStr : TargetTripleStr.substr(0, Pos);
      }
    }
    if (Found) {
      assert(TripleIt != TargetTable.end());
      const auto &TargetInfo = (*TripleIt).second;
      ++ValidTargets;
      const auto &AspectList = TargetInfo.aspects;
      const auto &MaySupportOtherAspects = TargetInfo.maySupportOtherAspects;
      if (!AnyDeviceHasAnyAspect)
        AnyDeviceHasAnyAspect = MaySupportOtherAspects;
      for (const auto &aspect : AspectList) {
        // If target has an entry in the config file, the set of aspects
        // supported by all devices supporting the target is 'AspectList'. If
        // there's no entry, such set is empty.
        const auto &AspectIt = AllDevicesHave.find(aspect);
        if (AspectIt != AllDevicesHave.end())
          ++AllDevicesHave[aspect];
        else
          AllDevicesHave[aspect] = 1;
        // If target has an entry in the config file AND
        // 'MaySupportOtherAspects' is false, the set of aspects supported by
        // any device supporting the target is 'AspectList'. If there's no
        // entry OR 'MaySupportOtherAspects' is true, such set contains all
        // the aspects.
        AnyDeviceHas[aspect] = true;
      }
    }
  }

  if (ValidTargets == 0) {
    // If there's no entry for the target in the device config file, the set
    // of aspects supported by any device supporting the target contains all
    // the aspects.
    AnyDeviceHasAnyAspect = true;
  }

  if (AnyDeviceHasAnyAspect) {
    // There exists some target that supports any given aspect.
    SmallString<64> MacroAnyDeviceAnyAspect(
        "-D__SYCL_ANY_DEVICE_HAS_ANY_ASPECT__=1");
    SYCLDeviceTraitsMacrosArgs.push_back(
        Args.MakeArgString(MacroAnyDeviceAnyAspect));
  } else {
    // Some of the aspects are not supported at all by any of the targets.
    // Thus, we need to define individual macros for each supported aspect.
    for (const auto &[TargetKey, SupportedTarget] : AnyDeviceHas) {
      assert(SupportedTarget);
      SmallString<64> MacroAnyDevice("-D__SYCL_ANY_DEVICE_HAS_");
      MacroAnyDevice += TargetKey;
      MacroAnyDevice += "__=1";
      SYCLDeviceTraitsMacrosArgs.push_back(Args.MakeArgString(MacroAnyDevice));
    }
  }
  for (const auto &[TargetKey, SupportedTargets] : AllDevicesHave) {
    if (SupportedTargets != ValidTargets)
      continue;
    SmallString<64> MacroAllDevices("-D__SYCL_ALL_DEVICES_HAVE_");
    MacroAllDevices += TargetKey;
    MacroAllDevices += "__=1";
    SYCLDeviceTraitsMacrosArgs.push_back(Args.MakeArgString(MacroAllDevices));
  }
}<|MERGE_RESOLUTION|>--- conflicted
+++ resolved
@@ -116,7 +116,6 @@
 using namespace clang;
 using namespace llvm::opt;
 
-<<<<<<< HEAD
 // Return true if no flag passed by the user is incompatible with raising the
 // host. This function diagnoses incompatible options.
 static bool shouldRaiseHost(Compilation &C, const ArgList &Args,
@@ -159,21 +158,6 @@
   return ShouldRaise;
 }
 
-// clang-offload-bundler is currently generating a 'standardized' target triple.
-// Triple's format - Architecture-Vendor-OS-Environment.
-// Bundle sections created by clang-offload-bundler contain the 'standardized'
-// triple. This routine transforms the triple specified by user as input to this
-// 'standardized' format to facilitate checks.
-static std::string standardizedTriple(std::string OrigTriple) {
-  llvm::Triple t = llvm::Triple(OrigTriple);
-  return llvm::Triple(t.getArchName(), t.getVendorName(), t.getOSName(),
-                      t.getEnvironmentName())
-             .str() +
-         "-";
-}
-
-=======
->>>>>>> 3cec71f8
 static std::optional<llvm::Triple> getOffloadTargetTriple(const Driver &D,
                                                           const ArgList &Args) {
   auto OffloadTargets = Args.getAllArgValues(options::OPT_offload_EQ);
