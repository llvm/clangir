--- conflicted
+++ resolved
@@ -1285,21 +1285,6 @@
                                          mlir::TypeConverter &converter) {
   patterns.add<CIRReturnLowering, CIRBrOpLowering>(patterns.getContext());
 
-<<<<<<< HEAD
-  patterns.add<CIRCmpOpLowering, CIRCallOpLowering, CIRUnaryOpLowering,
-               CIRBinOpLowering, CIRLoadOpLowering, CIRConstantOpLowering,
-               CIRStoreOpLowering, CIRAllocaOpLowering, CIRFuncOpLowering,
-               CIRScopeOpLowering, CIRBrCondOpLowering, CIRTernaryOpLowering,
-               CIRYieldOpLowering, CIRCosOpLowering, CIRGlobalOpLowering,
-               CIRGetGlobalOpLowering, CIRCastOpLowering,
-               CIRPtrStrideOpLowering, CIRSqrtOpLowering, CIRCeilOpLowering,
-               CIRExp2OpLowering, CIRExpOpLowering, CIRFAbsOpLowering,
-               CIRFloorOpLowering, CIRLog10OpLowering, CIRLog2OpLowering,
-               CIRLogOpLowering, CIRRoundOpLowering, CIRPtrStrideOpLowering,
-               CIRSinOpLowering, CIRShiftOpLowering, CIRBitClzOpLowering,
-               CIRBitCtzOpLowering, CIRConditionOpLowering>(
-      converter, patterns.getContext());
-=======
   patterns.add<
       CIRCmpOpLowering, CIRCallOpLowering, CIRUnaryOpLowering, CIRBinOpLowering,
       CIRLoadOpLowering, CIRConstantOpLowering, CIRStoreOpLowering,
@@ -1312,9 +1297,8 @@
       CIRLogOpLowering, CIRRoundOpLowering, CIRPtrStrideOpLowering,
       CIRSinOpLowering, CIRShiftOpLowering, CIRBitClzOpLowering,
       CIRBitCtzOpLowering, CIRBitPopcountOpLowering, CIRBitClrsbOpLowering,
-      CIRBitFfsOpLowering, CIRBitParityOpLowering>(converter,
-                                                   patterns.getContext());
->>>>>>> c8ba55bd
+      CIRBitFfsOpLowering, CIRBitParityOpLowering, CIRConditionOpLowering>(
+      converter, patterns.getContext());
 }
 
 static mlir::TypeConverter prepareTypeConverter() {
