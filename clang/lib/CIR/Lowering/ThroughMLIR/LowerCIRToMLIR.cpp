//====- LowerCIRToMLIR.cpp - Lowering from CIR to MLIR --------------------===//
//
// Part of the LLVM Project, under the Apache License v2.0 with LLVM Exceptions.
// See https://llvm.org/LICENSE.txt for license information.
// SPDX-License-Identifier: Apache-2.0 WITH LLVM-exception
//
//===----------------------------------------------------------------------===//
//
// This file implements lowering of CIR operations to MLIR.
//
//===----------------------------------------------------------------------===//

#include "mlir/Conversion/AffineToStandard/AffineToStandard.h"
#include "mlir/Conversion/ArithToLLVM/ArithToLLVM.h"
#include "mlir/Conversion/ControlFlowToLLVM/ControlFlowToLLVM.h"
#include "mlir/Conversion/FuncToLLVM/ConvertFuncToLLVM.h"
#include "mlir/Conversion/FuncToLLVM/ConvertFuncToLLVMPass.h"
#include "mlir/Conversion/LLVMCommon/ConversionTarget.h"
#include "mlir/Conversion/LLVMCommon/TypeConverter.h"
#include "mlir/Conversion/MemRefToLLVM/MemRefToLLVM.h"
#include "mlir/Conversion/SCFToControlFlow/SCFToControlFlow.h"
#include "mlir/Dialect/Affine/IR/AffineOps.h"
#include "mlir/Dialect/Arith/IR/Arith.h"
#include "mlir/Dialect/ControlFlow/IR/ControlFlowOps.h"
#include "mlir/Dialect/Func/IR/FuncOps.h"
#include "mlir/Dialect/LLVMIR/LLVMDialect.h"
#include "mlir/Dialect/Math/IR/Math.h"
#include "mlir/Dialect/MemRef/IR/MemRef.h"
#include "mlir/Dialect/SCF/IR/SCF.h"
#include "mlir/Dialect/SCF/Transforms/Passes.h"
#include "mlir/IR/BuiltinDialect.h"
#include "mlir/IR/BuiltinTypes.h"
#include "mlir/IR/Operation.h"
#include "mlir/IR/Region.h"
#include "mlir/IR/TypeRange.h"
#include "mlir/IR/ValueRange.h"
#include "mlir/Pass/Pass.h"
#include "mlir/Pass/PassManager.h"
#include "mlir/Support/LogicalResult.h"
#include "mlir/Target/LLVMIR/Dialect/Builtin/BuiltinToLLVMIRTranslation.h"
#include "mlir/Target/LLVMIR/Dialect/LLVMIR/LLVMToLLVMIRTranslation.h"
#include "mlir/Target/LLVMIR/Dialect/OpenMP/OpenMPToLLVMIRTranslation.h"
#include "mlir/Target/LLVMIR/Export.h"
#include "mlir/Transforms/DialectConversion.h"
#include "clang/CIR/Dialect/IR/CIRDialect.h"
#include "clang/CIR/Dialect/IR/CIRTypes.h"
#include "clang/CIR/LowerToMLIR.h"
#include "clang/CIR/Passes.h"
#include "llvm/ADT/STLExtras.h"
#include "llvm/ADT/Sequence.h"
#include "llvm/ADT/SmallVector.h"
#include "llvm/ADT/TypeSwitch.h"
#include "llvm/Analysis/RegionInfo.h"
#include "llvm/IR/Type.h"
#include "llvm/IR/Value.h"
#include "llvm/Support/Casting.h"

using namespace cir;
using namespace llvm;

namespace cir {

class CIRReturnLowering
    : public mlir::OpConversionPattern<mlir::cir::ReturnOp> {
public:
  using OpConversionPattern<mlir::cir::ReturnOp>::OpConversionPattern;

  mlir::LogicalResult
  matchAndRewrite(mlir::cir::ReturnOp op, OpAdaptor adaptor,
                  mlir::ConversionPatternRewriter &rewriter) const override {
    rewriter.replaceOpWithNewOp<mlir::func::ReturnOp>(op,
                                                      adaptor.getOperands());
    return mlir::LogicalResult::success();
  }
};

struct ConvertCIRToMLIRPass
    : public mlir::PassWrapper<ConvertCIRToMLIRPass,
                               mlir::OperationPass<mlir::ModuleOp>> {
  void getDependentDialects(mlir::DialectRegistry &registry) const override {
    registry.insert<mlir::BuiltinDialect, mlir::func::FuncDialect,
                    mlir::affine::AffineDialect, mlir::memref::MemRefDialect,
                    mlir::arith::ArithDialect, mlir::cf::ControlFlowDialect,
                    mlir::scf::SCFDialect, mlir::math::MathDialect>();
  }
  void runOnOperation() final;

  virtual StringRef getArgument() const override { return "cir-to-mlir"; }
};

class CIRCallOpLowering : public mlir::OpConversionPattern<mlir::cir::CallOp> {
public:
  using OpConversionPattern<mlir::cir::CallOp>::OpConversionPattern;

  mlir::LogicalResult
  matchAndRewrite(mlir::cir::CallOp op, OpAdaptor adaptor,
                  mlir::ConversionPatternRewriter &rewriter) const override {
    SmallVector<mlir::Type> types;
    if (mlir::failed(
            getTypeConverter()->convertTypes(op.getResultTypes(), types)))
      return mlir::failure();
    rewriter.replaceOpWithNewOp<mlir::func::CallOp>(
        op, mlir::SymbolRefAttr::get(op), types, adaptor.getOperands());
    return mlir::LogicalResult::success();
  }
};

class CIRAllocaOpLowering
    : public mlir::OpConversionPattern<mlir::cir::AllocaOp> {
public:
  using OpConversionPattern<mlir::cir::AllocaOp>::OpConversionPattern;

  mlir::LogicalResult
  matchAndRewrite(mlir::cir::AllocaOp op, OpAdaptor adaptor,
                  mlir::ConversionPatternRewriter &rewriter) const override {
    auto type = adaptor.getAllocaType();
    auto mlirType = getTypeConverter()->convertType(type);

    // FIXME: Some types can not be converted yet (e.g. struct)
    if (!mlirType)
      return mlir::LogicalResult::failure();

    auto memreftype = mlir::MemRefType::get({}, mlirType);
    rewriter.replaceOpWithNewOp<mlir::memref::AllocaOp>(op, memreftype,
                                                        op.getAlignmentAttr());
    return mlir::LogicalResult::success();
  }
};

// Find base and indices from memref.reinterpret_cast
// and put it into eraseList.
static bool findBaseAndIndices(mlir::Value addr, mlir::Value &base,
                               SmallVector<mlir::Value> &indices,
                               SmallVector<mlir::Operation *> &eraseList,
                               mlir::ConversionPatternRewriter &rewriter) {
  while (mlir::Operation *addrOp = addr.getDefiningOp()) {
    if (!isa<mlir::memref::ReinterpretCastOp>(addrOp))
      break;
    indices.push_back(addrOp->getOperand(1));
    addr = addrOp->getOperand(0);
    eraseList.push_back(addrOp);
  }
  base = addr;
  if (indices.size() == 0)
    return false;
  std::reverse(indices.begin(), indices.end());
  return true;
}

// For memref.reinterpret_cast has multiple users, erasing the operation
// after the last load or store been generated.
static void eraseIfSafe(mlir::Value oldAddr, mlir::Value newAddr,
                        SmallVector<mlir::Operation *> &eraseList,
                        mlir::ConversionPatternRewriter &rewriter) {
  unsigned oldUsedNum =
      std::distance(oldAddr.getUses().begin(), oldAddr.getUses().end());
  unsigned newUsedNum = 0;
  for (auto *user : newAddr.getUsers()) {
    if (isa<mlir::memref::LoadOp>(*user) || isa<mlir::memref::StoreOp>(*user))
      ++newUsedNum;
  }
  if (oldUsedNum == newUsedNum) {
    for (auto op : eraseList)
      rewriter.eraseOp(op);
  }
}

class CIRLoadOpLowering : public mlir::OpConversionPattern<mlir::cir::LoadOp> {
public:
  using OpConversionPattern<mlir::cir::LoadOp>::OpConversionPattern;

  mlir::LogicalResult
  matchAndRewrite(mlir::cir::LoadOp op, OpAdaptor adaptor,
                  mlir::ConversionPatternRewriter &rewriter) const override {
    mlir::Value base;
    SmallVector<mlir::Value> indices;
    SmallVector<mlir::Operation *> eraseList;
    if (findBaseAndIndices(adaptor.getAddr(), base, indices, eraseList,
                           rewriter)) {
      rewriter.replaceOpWithNewOp<mlir::memref::LoadOp>(op, base, indices);
      eraseIfSafe(op.getAddr(), base, eraseList, rewriter);
    } else
      rewriter.replaceOpWithNewOp<mlir::memref::LoadOp>(op, adaptor.getAddr());
    return mlir::LogicalResult::success();
  }
};

class CIRStoreOpLowering
    : public mlir::OpConversionPattern<mlir::cir::StoreOp> {
public:
  using OpConversionPattern<mlir::cir::StoreOp>::OpConversionPattern;

  mlir::LogicalResult
  matchAndRewrite(mlir::cir::StoreOp op, OpAdaptor adaptor,
                  mlir::ConversionPatternRewriter &rewriter) const override {
    mlir::Value base;
    SmallVector<mlir::Value> indices;
    SmallVector<mlir::Operation *> eraseList;
    if (findBaseAndIndices(adaptor.getAddr(), base, indices, eraseList,
                           rewriter)) {
      rewriter.replaceOpWithNewOp<mlir::memref::StoreOp>(op, adaptor.getValue(),
                                                         base, indices);
      eraseIfSafe(op.getAddr(), base, eraseList, rewriter);
    } else
      rewriter.replaceOpWithNewOp<mlir::memref::StoreOp>(op, adaptor.getValue(),
                                                         adaptor.getAddr());
    return mlir::LogicalResult::success();
  }
};

class CIRCosOpLowering : public mlir::OpConversionPattern<mlir::cir::CosOp> {
public:
  using OpConversionPattern<mlir::cir::CosOp>::OpConversionPattern;

  mlir::LogicalResult
  matchAndRewrite(mlir::cir::CosOp op, OpAdaptor adaptor,
                  mlir::ConversionPatternRewriter &rewriter) const override {
    rewriter.replaceOpWithNewOp<mlir::math::CosOp>(op, adaptor.getSrc());
    return mlir::LogicalResult::success();
  }
};

class CIRSqrtOpLowering : public mlir::OpConversionPattern<mlir::cir::SqrtOp> {
public:
  using mlir::OpConversionPattern<mlir::cir::SqrtOp>::OpConversionPattern;

  mlir::LogicalResult
  matchAndRewrite(mlir::cir::SqrtOp op, OpAdaptor adaptor,
                  mlir::ConversionPatternRewriter &rewriter) const override {
    rewriter.replaceOpWithNewOp<mlir::math::SqrtOp>(op, adaptor.getSrc());
    return mlir::LogicalResult::success();
  }
};

class CIRFAbsOpLowering : public mlir::OpConversionPattern<mlir::cir::FAbsOp> {
public:
  using mlir::OpConversionPattern<mlir::cir::FAbsOp>::OpConversionPattern;

  mlir::LogicalResult
  matchAndRewrite(mlir::cir::FAbsOp op, OpAdaptor adaptor,
                  mlir::ConversionPatternRewriter &rewriter) const override {
    rewriter.replaceOpWithNewOp<mlir::math::AbsFOp>(op, adaptor.getSrc());
    return mlir::LogicalResult::success();
  }
};

class CIRFloorOpLowering
    : public mlir::OpConversionPattern<mlir::cir::FloorOp> {
public:
  using mlir::OpConversionPattern<mlir::cir::FloorOp>::OpConversionPattern;

  mlir::LogicalResult
  matchAndRewrite(mlir::cir::FloorOp op, OpAdaptor adaptor,
                  mlir::ConversionPatternRewriter &rewriter) const override {
    rewriter.replaceOpWithNewOp<mlir::math::FloorOp>(op, adaptor.getSrc());
    return mlir::LogicalResult::success();
  }
};

class CIRCeilOpLowering : public mlir::OpConversionPattern<mlir::cir::CeilOp> {
public:
  using mlir::OpConversionPattern<mlir::cir::CeilOp>::OpConversionPattern;

  mlir::LogicalResult
  matchAndRewrite(mlir::cir::CeilOp op, OpAdaptor adaptor,
                  mlir::ConversionPatternRewriter &rewriter) const override {
    rewriter.replaceOpWithNewOp<mlir::math::CeilOp>(op, adaptor.getSrc());
    return mlir::LogicalResult::success();
  }
};

class CIRLog10OpLowering
    : public mlir::OpConversionPattern<mlir::cir::Log10Op> {
public:
  using mlir::OpConversionPattern<mlir::cir::Log10Op>::OpConversionPattern;

  mlir::LogicalResult
  matchAndRewrite(mlir::cir::Log10Op op, OpAdaptor adaptor,
                  mlir::ConversionPatternRewriter &rewriter) const override {
    rewriter.replaceOpWithNewOp<mlir::math::Log10Op>(op, adaptor.getSrc());
    return mlir::LogicalResult::success();
  }
};

class CIRLogOpLowering : public mlir::OpConversionPattern<mlir::cir::LogOp> {
public:
  using mlir::OpConversionPattern<mlir::cir::LogOp>::OpConversionPattern;

  mlir::LogicalResult
  matchAndRewrite(mlir::cir::LogOp op, OpAdaptor adaptor,
                  mlir::ConversionPatternRewriter &rewriter) const override {
    rewriter.replaceOpWithNewOp<mlir::math::LogOp>(op, adaptor.getSrc());
    return mlir::LogicalResult::success();
  }
};

class CIRLog2OpLowering : public mlir::OpConversionPattern<mlir::cir::Log2Op> {
public:
  using mlir::OpConversionPattern<mlir::cir::Log2Op>::OpConversionPattern;

  mlir::LogicalResult
  matchAndRewrite(mlir::cir::Log2Op op, OpAdaptor adaptor,
                  mlir::ConversionPatternRewriter &rewriter) const override {
    rewriter.replaceOpWithNewOp<mlir::math::Log2Op>(op, adaptor.getSrc());
    return mlir::LogicalResult::success();
  }
};

class CIRRoundOpLowering
    : public mlir::OpConversionPattern<mlir::cir::RoundOp> {
public:
  using mlir::OpConversionPattern<mlir::cir::RoundOp>::OpConversionPattern;

  mlir::LogicalResult
  matchAndRewrite(mlir::cir::RoundOp op, OpAdaptor adaptor,
                  mlir::ConversionPatternRewriter &rewriter) const override {
    rewriter.replaceOpWithNewOp<mlir::math::RoundOp>(op, adaptor.getSrc());
    return mlir::LogicalResult::success();
  }
};

class CIRExpOpLowering : public mlir::OpConversionPattern<mlir::cir::ExpOp> {
public:
  using mlir::OpConversionPattern<mlir::cir::ExpOp>::OpConversionPattern;

  mlir::LogicalResult
  matchAndRewrite(mlir::cir::ExpOp op, OpAdaptor adaptor,
                  mlir::ConversionPatternRewriter &rewriter) const override {
    rewriter.replaceOpWithNewOp<mlir::math::ExpOp>(op, adaptor.getSrc());
    return mlir::LogicalResult::success();
  }
};

static mlir::Value createIntCast(mlir::ConversionPatternRewriter &rewriter,
                                 mlir::Value src, mlir::Type dstTy,
                                 bool isSigned = false) {
  auto srcTy = src.getType();
  assert(isa<mlir::IntegerType>(srcTy));
  assert(isa<mlir::IntegerType>(dstTy));

  auto srcWidth = srcTy.cast<mlir::IntegerType>().getWidth();
  auto dstWidth = dstTy.cast<mlir::IntegerType>().getWidth();
  auto loc = src.getLoc();

  if (dstWidth > srcWidth && isSigned)
    return rewriter.create<mlir::arith::ExtSIOp>(loc, dstTy, src);
  else if (dstWidth > srcWidth)
    return rewriter.create<mlir::arith::ExtUIOp>(loc, dstTy, src);
  else if (dstWidth < srcWidth)
    return rewriter.create<mlir::arith::TruncIOp>(loc, dstTy, src);
  else
    return rewriter.create<mlir::arith::BitcastOp>(loc, dstTy, src);
}

class CIRShiftOpLowering
    : public mlir::OpConversionPattern<mlir::cir::ShiftOp> {
public:
  using mlir::OpConversionPattern<mlir::cir::ShiftOp>::OpConversionPattern;
  mlir::LogicalResult
  matchAndRewrite(mlir::cir::ShiftOp op, OpAdaptor adaptor,
                  mlir::ConversionPatternRewriter &rewriter) const override {
    auto cirAmtTy = op.getAmount().getType().dyn_cast<mlir::cir::IntType>();
    auto cirValTy = op.getValue().getType().dyn_cast<mlir::cir::IntType>();
    auto mlirTy = getTypeConverter()->convertType(op.getType());
    mlir::Value amt = adaptor.getAmount();
    mlir::Value val = adaptor.getValue();

    assert(cirValTy && cirAmtTy && "non-integer shift is NYI");
    assert(cirValTy == op.getType() && "inconsistent operands' types NYI");

    // Ensure shift amount is the same type as the value. Some undefined
    // behavior might occur in the casts below as per [C99 6.5.7.3].
    amt = createIntCast(rewriter, amt, mlirTy, cirAmtTy.isSigned());

    // Lower to the proper arith shift operation.
    if (op.getIsShiftleft())
      rewriter.replaceOpWithNewOp<mlir::arith::ShLIOp>(op, mlirTy, val, amt);
    else {
      if (cirValTy.isUnsigned())
        rewriter.replaceOpWithNewOp<mlir::arith::ShRUIOp>(op, mlirTy, val, amt);
      else
        rewriter.replaceOpWithNewOp<mlir::arith::ShRSIOp>(op, mlirTy, val, amt);
    }

    return mlir::success();
  }
};

class CIRExp2OpLowering : public mlir::OpConversionPattern<mlir::cir::Exp2Op> {
public:
  using mlir::OpConversionPattern<mlir::cir::Exp2Op>::OpConversionPattern;

  mlir::LogicalResult
  matchAndRewrite(mlir::cir::Exp2Op op, OpAdaptor adaptor,
                  mlir::ConversionPatternRewriter &rewriter) const override {
    rewriter.replaceOpWithNewOp<mlir::math::Exp2Op>(op, adaptor.getSrc());
    return mlir::LogicalResult::success();
  }
};

class CIRSinOpLowering : public mlir::OpConversionPattern<mlir::cir::SinOp> {
public:
  using mlir::OpConversionPattern<mlir::cir::SinOp>::OpConversionPattern;

  mlir::LogicalResult
  matchAndRewrite(mlir::cir::SinOp op, OpAdaptor adaptor,
                  mlir::ConversionPatternRewriter &rewriter) const override {
    rewriter.replaceOpWithNewOp<mlir::math::SinOp>(op, adaptor.getSrc());
    return mlir::LogicalResult::success();
  }
};

class CIRConstantOpLowering
    : public mlir::OpConversionPattern<mlir::cir::ConstantOp> {
public:
  using OpConversionPattern<mlir::cir::ConstantOp>::OpConversionPattern;

  mlir::LogicalResult
  matchAndRewrite(mlir::cir::ConstantOp op, OpAdaptor adaptor,
                  mlir::ConversionPatternRewriter &rewriter) const override {
    auto ty = getTypeConverter()->convertType(op.getType());
    mlir::TypedAttr value;
    if (mlir::isa<mlir::cir::BoolType>(op.getType())) {
      auto boolValue = mlir::cast<mlir::cir::BoolAttr>(op.getValue());
      value = rewriter.getIntegerAttr(ty, boolValue.getValue());
    } else if (op.getType().isa<mlir::cir::CIRFPTypeInterface>()) {
      value = rewriter.getFloatAttr(
          ty, op.getValue().cast<mlir::cir::FPAttr>().getValue());
    } else {
      auto cirIntAttr = mlir::dyn_cast<mlir::cir::IntAttr>(op.getValue());
      assert(cirIntAttr && "NYI non cir.int attr");
      value = rewriter.getIntegerAttr(
          ty, cast<mlir::cir::IntAttr>(op.getValue()).getValue());
    }
    rewriter.replaceOpWithNewOp<mlir::arith::ConstantOp>(op, ty, value);
    return mlir::LogicalResult::success();
  }
};

class CIRFuncOpLowering : public mlir::OpConversionPattern<mlir::cir::FuncOp> {
public:
  using OpConversionPattern<mlir::cir::FuncOp>::OpConversionPattern;

  mlir::LogicalResult
  matchAndRewrite(mlir::cir::FuncOp op, OpAdaptor adaptor,
                  mlir::ConversionPatternRewriter &rewriter) const override {

    auto fnType = op.getFunctionType();
    mlir::TypeConverter::SignatureConversion signatureConversion(
        fnType.getNumInputs());

    for (const auto &argType : enumerate(fnType.getInputs())) {
      auto convertedType = typeConverter->convertType(argType.value());
      if (!convertedType)
        return mlir::failure();
      signatureConversion.addInputs(argType.index(), convertedType);
    }

    mlir::Type resultType =
        getTypeConverter()->convertType(fnType.getReturnType());
    auto fn = rewriter.create<mlir::func::FuncOp>(
        op.getLoc(), op.getName(),
        rewriter.getFunctionType(signatureConversion.getConvertedTypes(),
                                 resultType ? mlir::TypeRange(resultType)
                                            : mlir::TypeRange()));

    rewriter.inlineRegionBefore(op.getBody(), fn.getBody(), fn.end());
    if (failed(rewriter.convertRegionTypes(&fn.getBody(), *typeConverter,
                                           &signatureConversion)))
      return mlir::failure();

    rewriter.eraseOp(op);
    return mlir::LogicalResult::success();
  }
};

class CIRUnaryOpLowering
    : public mlir::OpConversionPattern<mlir::cir::UnaryOp> {
public:
  using OpConversionPattern<mlir::cir::UnaryOp>::OpConversionPattern;

  mlir::LogicalResult
  matchAndRewrite(mlir::cir::UnaryOp op, OpAdaptor adaptor,
                  mlir::ConversionPatternRewriter &rewriter) const override {
    auto input = adaptor.getInput();
    auto type = getTypeConverter()->convertType(op.getType());

    switch (op.getKind()) {
    case mlir::cir::UnaryOpKind::Inc: {
      auto One = rewriter.create<mlir::arith::ConstantOp>(
          op.getLoc(), type, mlir::IntegerAttr::get(type, 1));
      rewriter.replaceOpWithNewOp<mlir::arith::AddIOp>(op, type, input, One);
      break;
    }
    case mlir::cir::UnaryOpKind::Dec: {
      auto One = rewriter.create<mlir::arith::ConstantOp>(
          op.getLoc(), type, mlir::IntegerAttr::get(type, 1));
      rewriter.replaceOpWithNewOp<mlir::arith::SubIOp>(op, type, input, One);
      break;
    }
    case mlir::cir::UnaryOpKind::Plus: {
      rewriter.replaceOp(op, op.getInput());
      break;
    }
    case mlir::cir::UnaryOpKind::Minus: {
      auto Zero = rewriter.create<mlir::arith::ConstantOp>(
          op.getLoc(), type, mlir::IntegerAttr::get(type, 0));
      rewriter.replaceOpWithNewOp<mlir::arith::SubIOp>(op, type, Zero, input);
      break;
    }
    case mlir::cir::UnaryOpKind::Not: {
      auto MinusOne = rewriter.create<mlir::arith::ConstantOp>(
          op.getLoc(), type, mlir::IntegerAttr::get(type, -1));
      rewriter.replaceOpWithNewOp<mlir::arith::XOrIOp>(op, type, MinusOne,
                                                       input);
      break;
    }
    }

    return mlir::LogicalResult::success();
  }
};

class CIRBinOpLowering : public mlir::OpConversionPattern<mlir::cir::BinOp> {
public:
  using OpConversionPattern<mlir::cir::BinOp>::OpConversionPattern;

  mlir::LogicalResult
  matchAndRewrite(mlir::cir::BinOp op, OpAdaptor adaptor,
                  mlir::ConversionPatternRewriter &rewriter) const override {
    assert((adaptor.getLhs().getType() == adaptor.getRhs().getType()) &&
           "inconsistent operands' types not supported yet");
    mlir::Type mlirType = getTypeConverter()->convertType(op.getType());
    assert((mlirType.isa<mlir::IntegerType>() ||
            mlirType.isa<mlir::FloatType>()) &&
           "operand type not supported yet");

    switch (op.getKind()) {
    case mlir::cir::BinOpKind::Add:
      if (mlirType.isa<mlir::IntegerType>())
        rewriter.replaceOpWithNewOp<mlir::arith::AddIOp>(
            op, mlirType, adaptor.getLhs(), adaptor.getRhs());
      else
        rewriter.replaceOpWithNewOp<mlir::arith::AddFOp>(
            op, mlirType, adaptor.getLhs(), adaptor.getRhs());
      break;
    case mlir::cir::BinOpKind::Sub:
      if (mlirType.isa<mlir::IntegerType>())
        rewriter.replaceOpWithNewOp<mlir::arith::SubIOp>(
            op, mlirType, adaptor.getLhs(), adaptor.getRhs());
      else
        rewriter.replaceOpWithNewOp<mlir::arith::SubFOp>(
            op, mlirType, adaptor.getLhs(), adaptor.getRhs());
      break;
    case mlir::cir::BinOpKind::Mul:
      if (mlirType.isa<mlir::IntegerType>())
        rewriter.replaceOpWithNewOp<mlir::arith::MulIOp>(
            op, mlirType, adaptor.getLhs(), adaptor.getRhs());
      else
        rewriter.replaceOpWithNewOp<mlir::arith::MulFOp>(
            op, mlirType, adaptor.getLhs(), adaptor.getRhs());
      break;
    case mlir::cir::BinOpKind::Div:
      if (mlirType.isa<mlir::IntegerType>()) {
        if (mlirType.isSignlessInteger())
          rewriter.replaceOpWithNewOp<mlir::arith::DivUIOp>(
              op, mlirType, adaptor.getLhs(), adaptor.getRhs());
        else
          llvm_unreachable("integer mlirType not supported in CIR yet");
      } else
        rewriter.replaceOpWithNewOp<mlir::arith::DivFOp>(
            op, mlirType, adaptor.getLhs(), adaptor.getRhs());
      break;
    case mlir::cir::BinOpKind::Rem:
      if (mlirType.isa<mlir::IntegerType>()) {
        if (mlirType.isSignlessInteger())
          rewriter.replaceOpWithNewOp<mlir::arith::RemUIOp>(
              op, mlirType, adaptor.getLhs(), adaptor.getRhs());
        else
          llvm_unreachable("integer mlirType not supported in CIR yet");
      } else
        rewriter.replaceOpWithNewOp<mlir::arith::RemFOp>(
            op, mlirType, adaptor.getLhs(), adaptor.getRhs());
      break;
    case mlir::cir::BinOpKind::And:
      rewriter.replaceOpWithNewOp<mlir::arith::AndIOp>(
          op, mlirType, adaptor.getLhs(), adaptor.getRhs());
      break;
    case mlir::cir::BinOpKind::Or:
      rewriter.replaceOpWithNewOp<mlir::arith::OrIOp>(
          op, mlirType, adaptor.getLhs(), adaptor.getRhs());
      break;
    case mlir::cir::BinOpKind::Xor:
      rewriter.replaceOpWithNewOp<mlir::arith::XOrIOp>(
          op, mlirType, adaptor.getLhs(), adaptor.getRhs());
      break;
    }

    return mlir::LogicalResult::success();
  }
};

class CIRCmpOpLowering : public mlir::OpConversionPattern<mlir::cir::CmpOp> {
public:
  using OpConversionPattern<mlir::cir::CmpOp>::OpConversionPattern;

  mlir::LogicalResult
  matchAndRewrite(mlir::cir::CmpOp op, OpAdaptor adaptor,
                  mlir::ConversionPatternRewriter &rewriter) const override {
    auto type = adaptor.getLhs().getType();
    auto integerType =
        mlir::IntegerType::get(getContext(), 1, mlir::IntegerType::Signless);

    mlir::Value mlirResult;
    switch (op.getKind()) {
    case mlir::cir::CmpOpKind::gt: {
      if (type.isa<mlir::IntegerType>()) {
        mlir::arith::CmpIPredicate cmpIType;
        if (!type.isSignlessInteger())
          llvm_unreachable("integer type not supported in CIR yet");
        cmpIType = mlir::arith::CmpIPredicate::ugt;
        mlirResult = rewriter.create<mlir::arith::CmpIOp>(
            op.getLoc(), integerType,
            mlir::arith::CmpIPredicateAttr::get(getContext(), cmpIType),
            adaptor.getLhs(), adaptor.getRhs());
      } else if (type.isa<mlir::FloatType>()) {
        mlirResult = rewriter.create<mlir::arith::CmpFOp>(
            op.getLoc(), integerType,
            mlir::arith::CmpFPredicateAttr::get(
                getContext(), mlir::arith::CmpFPredicate::UGT),
            adaptor.getLhs(), adaptor.getRhs(),
            mlir::arith::FastMathFlagsAttr::get(
                getContext(), mlir::arith::FastMathFlags::none));
      } else {
        llvm_unreachable("Unknown Operand Type");
      }
      break;
    }
    case mlir::cir::CmpOpKind::ge: {
      if (type.isa<mlir::IntegerType>()) {
        mlir::arith::CmpIPredicate cmpIType;
        if (!type.isSignlessInteger())
          llvm_unreachable("integer type not supported in CIR yet");
        cmpIType = mlir::arith::CmpIPredicate::uge;
        mlirResult = rewriter.create<mlir::arith::CmpIOp>(
            op.getLoc(), integerType,
            mlir::arith::CmpIPredicateAttr::get(getContext(), cmpIType),
            adaptor.getLhs(), adaptor.getRhs());
      } else if (type.isa<mlir::FloatType>()) {
        mlirResult = rewriter.create<mlir::arith::CmpFOp>(
            op.getLoc(), integerType,
            mlir::arith::CmpFPredicateAttr::get(
                getContext(), mlir::arith::CmpFPredicate::UGE),
            adaptor.getLhs(), adaptor.getRhs(),
            mlir::arith::FastMathFlagsAttr::get(
                getContext(), mlir::arith::FastMathFlags::none));
      } else {
        llvm_unreachable("Unknown Operand Type");
      }
      break;
    }
    case mlir::cir::CmpOpKind::lt: {
      if (type.isa<mlir::IntegerType>()) {
        mlir::arith::CmpIPredicate cmpIType;
        if (!type.isSignlessInteger())
          llvm_unreachable("integer type not supported in CIR yet");
        cmpIType = mlir::arith::CmpIPredicate::ult;
        mlirResult = rewriter.create<mlir::arith::CmpIOp>(
            op.getLoc(), integerType,
            mlir::arith::CmpIPredicateAttr::get(getContext(), cmpIType),
            adaptor.getLhs(), adaptor.getRhs());
      } else if (type.isa<mlir::FloatType>()) {
        mlirResult = rewriter.create<mlir::arith::CmpFOp>(
            op.getLoc(), integerType,
            mlir::arith::CmpFPredicateAttr::get(
                getContext(), mlir::arith::CmpFPredicate::ULT),
            adaptor.getLhs(), adaptor.getRhs(),
            mlir::arith::FastMathFlagsAttr::get(
                getContext(), mlir::arith::FastMathFlags::none));
      } else {
        llvm_unreachable("Unknown Operand Type");
      }
      break;
    }
    case mlir::cir::CmpOpKind::le: {
      if (type.isa<mlir::IntegerType>()) {
        mlir::arith::CmpIPredicate cmpIType;
        if (!type.isSignlessInteger())
          llvm_unreachable("integer type not supported in CIR yet");
        cmpIType = mlir::arith::CmpIPredicate::ule;
        mlirResult = rewriter.create<mlir::arith::CmpIOp>(
            op.getLoc(), integerType,
            mlir::arith::CmpIPredicateAttr::get(getContext(), cmpIType),
            adaptor.getLhs(), adaptor.getRhs());
      } else if (type.isa<mlir::FloatType>()) {
        mlirResult = rewriter.create<mlir::arith::CmpFOp>(
            op.getLoc(), integerType,
            mlir::arith::CmpFPredicateAttr::get(
                getContext(), mlir::arith::CmpFPredicate::ULE),
            adaptor.getLhs(), adaptor.getRhs(),
            mlir::arith::FastMathFlagsAttr::get(
                getContext(), mlir::arith::FastMathFlags::none));
      } else {
        llvm_unreachable("Unknown Operand Type");
      }
      break;
    }
    case mlir::cir::CmpOpKind::eq: {
      if (type.isa<mlir::IntegerType>()) {
        mlirResult = rewriter.create<mlir::arith::CmpIOp>(
            op.getLoc(), integerType,
            mlir::arith::CmpIPredicateAttr::get(getContext(),
                                                mlir::arith::CmpIPredicate::eq),
            adaptor.getLhs(), adaptor.getRhs());
      } else if (type.isa<mlir::FloatType>()) {
        mlirResult = rewriter.create<mlir::arith::CmpFOp>(
            op.getLoc(), integerType,
            mlir::arith::CmpFPredicateAttr::get(
                getContext(), mlir::arith::CmpFPredicate::UEQ),
            adaptor.getLhs(), adaptor.getRhs(),
            mlir::arith::FastMathFlagsAttr::get(
                getContext(), mlir::arith::FastMathFlags::none));
      } else {
        llvm_unreachable("Unknown Operand Type");
      }
      break;
    }
    case mlir::cir::CmpOpKind::ne: {
      if (type.isa<mlir::IntegerType>()) {
        mlirResult = rewriter.create<mlir::arith::CmpIOp>(
            op.getLoc(), integerType,
            mlir::arith::CmpIPredicateAttr::get(getContext(),
                                                mlir::arith::CmpIPredicate::ne),
            adaptor.getLhs(), adaptor.getRhs());
      } else if (type.isa<mlir::FloatType>()) {
        mlirResult = rewriter.create<mlir::arith::CmpFOp>(
            op.getLoc(), integerType,
            mlir::arith::CmpFPredicateAttr::get(
                getContext(), mlir::arith::CmpFPredicate::UNE),
            adaptor.getLhs(), adaptor.getRhs(),
            mlir::arith::FastMathFlagsAttr::get(
                getContext(), mlir::arith::FastMathFlags::none));
      } else {
        llvm_unreachable("Unknown Operand Type");
      }
      break;
    }
    }

    // MLIR comparison ops return i1, but cir::CmpOp returns the same type as
    // the LHS value. Since this return value can be used later, we need to
    // restore the type with the extension below.
    auto mlirResultTy = getTypeConverter()->convertType(op.getType());
    rewriter.replaceOpWithNewOp<mlir::arith::ExtUIOp>(op, mlirResultTy,
                                                      mlirResult);

    return mlir::LogicalResult::success();
  }
};

class CIRBrOpLowering : public mlir::OpRewritePattern<mlir::cir::BrOp> {
public:
  using OpRewritePattern<mlir::cir::BrOp>::OpRewritePattern;

  mlir::LogicalResult
  matchAndRewrite(mlir::cir::BrOp op,
                  mlir::PatternRewriter &rewriter) const override {
    rewriter.replaceOpWithNewOp<mlir::cf::BranchOp>(op, op.getDest());
    return mlir::LogicalResult::success();
  }
};

class CIRScopeOpLowering
    : public mlir::OpConversionPattern<mlir::cir::ScopeOp> {
  using mlir::OpConversionPattern<mlir::cir::ScopeOp>::OpConversionPattern;

  mlir::LogicalResult
  matchAndRewrite(mlir::cir::ScopeOp scopeOp, OpAdaptor adaptor,
                  mlir::ConversionPatternRewriter &rewriter) const override {
    // Empty scope: just remove it.
    if (scopeOp.getRegion().empty()) {
      rewriter.eraseOp(scopeOp);
      return mlir::success();
    }

    for (auto &block : scopeOp.getRegion()) {
      rewriter.setInsertionPointToEnd(&block);
      auto *terminator = block.getTerminator();
      rewriter.replaceOpWithNewOp<mlir::memref::AllocaScopeReturnOp>(
          terminator, terminator->getOperands());
    }

    SmallVector<mlir::Type> mlirResultTypes;
    if (mlir::failed(getTypeConverter()->convertTypes(scopeOp->getResultTypes(),
                                                      mlirResultTypes)))
      return mlir::LogicalResult::failure();
    rewriter.setInsertionPoint(scopeOp);
    auto newScopeOp = rewriter.create<mlir::memref::AllocaScopeOp>(
        scopeOp.getLoc(), mlirResultTypes);
    rewriter.inlineRegionBefore(scopeOp.getScopeRegion(),
                                newScopeOp.getBodyRegion(),
                                newScopeOp.getBodyRegion().end());
    rewriter.replaceOp(scopeOp, newScopeOp);

    return mlir::LogicalResult::success();
  }
};

struct CIRBrCondOpLowering
    : public mlir::OpConversionPattern<mlir::cir::BrCondOp> {
  using mlir::OpConversionPattern<mlir::cir::BrCondOp>::OpConversionPattern;

  mlir::LogicalResult
  matchAndRewrite(mlir::cir::BrCondOp brOp, OpAdaptor adaptor,
                  mlir::ConversionPatternRewriter &rewriter) const override {

    auto condition = adaptor.getCond();
    auto i1Condition = rewriter.create<mlir::arith::TruncIOp>(
        brOp.getLoc(), rewriter.getI1Type(), condition);
    rewriter.replaceOpWithNewOp<mlir::cf::CondBranchOp>(
        brOp, i1Condition.getResult(), brOp.getDestTrue(),
        adaptor.getDestOperandsTrue(), brOp.getDestFalse(),
        adaptor.getDestOperandsFalse());

    return mlir::success();
  }
};

class CIRTernaryOpLowering
    : public mlir::OpConversionPattern<mlir::cir::TernaryOp> {
public:
  using OpConversionPattern<mlir::cir::TernaryOp>::OpConversionPattern;

  mlir::LogicalResult
  matchAndRewrite(mlir::cir::TernaryOp op, OpAdaptor adaptor,
                  mlir::ConversionPatternRewriter &rewriter) const override {
    rewriter.setInsertionPoint(op);
    auto condition = adaptor.getCond();
    auto i1Condition = rewriter.create<mlir::arith::TruncIOp>(
        op.getLoc(), rewriter.getI1Type(), condition);
    SmallVector<mlir::Type> resultTypes;
    if (mlir::failed(getTypeConverter()->convertTypes(op->getResultTypes(),
                                                      resultTypes)))
      return mlir::failure();

    auto ifOp = rewriter.create<mlir::scf::IfOp>(op.getLoc(), resultTypes,
                                                 i1Condition.getResult(), true);
    auto *thenBlock = &ifOp.getThenRegion().front();
    auto *elseBlock = &ifOp.getElseRegion().front();
    rewriter.inlineBlockBefore(&op.getTrueRegion().front(), thenBlock,
                               thenBlock->end());
    rewriter.inlineBlockBefore(&op.getFalseRegion().front(), elseBlock,
                               elseBlock->end());

    rewriter.replaceOp(op, ifOp);
    return mlir::success();
  }
};

class CIRYieldOpLowering
    : public mlir::OpConversionPattern<mlir::cir::YieldOp> {
public:
  using OpConversionPattern<mlir::cir::YieldOp>::OpConversionPattern;
  mlir::LogicalResult
  matchAndRewrite(mlir::cir::YieldOp op, OpAdaptor adaptor,
                  mlir::ConversionPatternRewriter &rewriter) const override {
    auto *parentOp = op->getParentOp();
    return llvm::TypeSwitch<mlir::Operation *, mlir::LogicalResult>(parentOp)
<<<<<<< HEAD
        .Case<mlir::scf::IfOp, mlir::scf::WhileOp>([&](auto) {
=======
        .Case<mlir::scf::IfOp, mlir::scf::ForOp>([&](auto) {
>>>>>>> eaae0257
          rewriter.replaceOpWithNewOp<mlir::scf::YieldOp>(
              op, adaptor.getOperands());
          return mlir::success();
        })
        .Default([](auto) { return mlir::failure(); });
  }
};

class CIRConditionOpLowering
    : public mlir::OpConversionPattern<mlir::cir::ConditionOp> {
public:
  using OpConversionPattern<mlir::cir::ConditionOp>::OpConversionPattern;
  mlir::LogicalResult
  matchAndRewrite(mlir::cir::ConditionOp op, OpAdaptor adaptor,
                  mlir::ConversionPatternRewriter &rewriter) const override {
    auto *parentOp = op->getParentOp();
    return llvm::TypeSwitch<mlir::Operation *, mlir::LogicalResult>(parentOp)
        .Case<mlir::scf::WhileOp>([&](auto) {
          auto condition = adaptor.getCondition();
          auto i1Condition = rewriter.create<mlir::arith::TruncIOp>(
              op.getLoc(), rewriter.getI1Type(), condition);
          rewriter.replaceOpWithNewOp<mlir::scf::ConditionOp>(
              op, i1Condition, parentOp->getOperands());
          return mlir::success();
        })
        .Default([](auto) { return mlir::failure(); });
  }
};

class CIRWhileOpLowering
    : public mlir::OpConversionPattern<mlir::cir::WhileOp> {
public:
  using OpConversionPattern<mlir::cir::WhileOp>::OpConversionPattern;

  mlir::LogicalResult
  matchAndRewrite(mlir::cir::WhileOp whileOp, OpAdaptor adaptor,
                  mlir::ConversionPatternRewriter &rewriter) const override {
    auto newWhile = rewriter.create<mlir::scf::WhileOp>(
        whileOp->getLoc(), whileOp->getResultTypes(), adaptor.getOperands());
    rewriter.createBlock(&newWhile.getBefore());
    rewriter.createBlock(&newWhile.getAfter());

    rewriter.cloneRegionBefore(whileOp.getCond(), &newWhile.getBefore().back());
    rewriter.eraseBlock(&newWhile.getBefore().back());

    rewriter.cloneRegionBefore(whileOp.getBody(), &newWhile.getAfter().back());
    rewriter.eraseBlock(&newWhile.getAfter().back());

    rewriter.replaceOp(whileOp, newWhile->getResults());
    return mlir::success();
  }
};

class CIRGlobalOpLowering
    : public mlir::OpConversionPattern<mlir::cir::GlobalOp> {
public:
  using OpConversionPattern<mlir::cir::GlobalOp>::OpConversionPattern;
  mlir::LogicalResult
  matchAndRewrite(mlir::cir::GlobalOp op, OpAdaptor adaptor,
                  mlir::ConversionPatternRewriter &rewriter) const override {
    auto moduleOp = op->getParentOfType<mlir::ModuleOp>();
    if (!moduleOp)
      return mlir::failure();

    mlir::OpBuilder b(moduleOp.getContext());

    const auto CIRSymType = op.getSymType();
    auto convertedType = getTypeConverter()->convertType(CIRSymType);
    if (!convertedType)
      return mlir::failure();
    auto memrefType = dyn_cast<mlir::MemRefType>(convertedType);
    if (!memrefType)
      memrefType = mlir::MemRefType::get({}, convertedType);
    // Add an optional alignment to the global memref.
    mlir::IntegerAttr memrefAlignment =
        op.getAlignment()
            ? mlir::IntegerAttr::get(b.getI64Type(), op.getAlignment().value())
            : mlir::IntegerAttr();
    // Add an optional initial value to the global memref.
    mlir::Attribute initialValue = mlir::Attribute();
    std::optional<mlir::Attribute> init = op.getInitialValue();
    if (init.has_value()) {
      if (auto constArr = init.value().dyn_cast<mlir::cir::ZeroAttr>()) {
        if (memrefType.getShape().size()) {
          auto rtt = mlir::RankedTensorType::get(memrefType.getShape(),
                                                 memrefType.getElementType());
          initialValue = mlir::DenseIntElementsAttr::get(rtt, 0);
        } else {
          auto rtt = mlir::RankedTensorType::get({}, convertedType);
          initialValue = mlir::DenseIntElementsAttr::get(rtt, 0);
        }
      } else if (auto intAttr = init.value().dyn_cast<mlir::cir::IntAttr>()) {
        auto rtt = mlir::RankedTensorType::get({}, convertedType);
        initialValue = mlir::DenseIntElementsAttr::get(rtt, intAttr.getValue());
      } else if (auto fltAttr = init.value().dyn_cast<mlir::cir::FPAttr>()) {
        auto rtt = mlir::RankedTensorType::get({}, convertedType);
        initialValue = mlir::DenseFPElementsAttr::get(rtt, fltAttr.getValue());
      } else if (auto boolAttr = init.value().dyn_cast<mlir::cir::BoolAttr>()) {
        auto rtt = mlir::RankedTensorType::get({}, convertedType);
        initialValue =
            mlir::DenseIntElementsAttr::get(rtt, (char)boolAttr.getValue());
      } else
        llvm_unreachable(
            "GlobalOp lowering with initial value is not fully supported yet");
    }

    // Add symbol visibility
    std::string sym_visibility = op.isPrivate() ? "private" : "public";

    rewriter.replaceOpWithNewOp<mlir::memref::GlobalOp>(
        op, b.getStringAttr(op.getSymName()),
        /*sym_visibility=*/b.getStringAttr(sym_visibility),
        /*type=*/memrefType, initialValue,
        /*constant=*/op.getConstant(),
        /*alignment=*/memrefAlignment);

    return mlir::success();
  }
};

class CIRGetGlobalOpLowering
    : public mlir::OpConversionPattern<mlir::cir::GetGlobalOp> {
public:
  using OpConversionPattern<mlir::cir::GetGlobalOp>::OpConversionPattern;

  mlir::LogicalResult
  matchAndRewrite(mlir::cir::GetGlobalOp op, OpAdaptor adaptor,
                  mlir::ConversionPatternRewriter &rewriter) const override {
    // FIXME(cir): Premature DCE to avoid lowering stuff we're not using.
    // CIRGen should mitigate this and not emit the get_global.
    if (op->getUses().empty()) {
      rewriter.eraseOp(op);
      return mlir::success();
    }

    auto type = getTypeConverter()->convertType(op.getType());
    auto symbol = op.getName();
    rewriter.replaceOpWithNewOp<mlir::memref::GetGlobalOp>(op, type, symbol);
    return mlir::success();
  }
};

class CIRCastOpLowering : public mlir::OpConversionPattern<mlir::cir::CastOp> {
public:
  using OpConversionPattern<mlir::cir::CastOp>::OpConversionPattern;

  inline mlir::Type convertTy(mlir::Type ty) const {
    return getTypeConverter()->convertType(ty);
  }

  mlir::LogicalResult
  matchAndRewrite(mlir::cir::CastOp op, OpAdaptor adaptor,
                  mlir::ConversionPatternRewriter &rewriter) const override {
    if (isa<mlir::cir::VectorType>(op.getSrc().getType()))
      llvm_unreachable("CastOp lowering for vector type is not supported yet");
    auto src = adaptor.getSrc();
    auto dstType = op.getResult().getType();
    using CIR = mlir::cir::CastKind;
    switch (op.getKind()) {
    case CIR::array_to_ptrdecay: {
      auto newDstType = convertTy(dstType).cast<mlir::MemRefType>();
      rewriter.replaceOpWithNewOp<mlir::memref::ReinterpretCastOp>(
          op, newDstType, src, 0, std::nullopt, std::nullopt);
      return mlir::success();
    }
    case CIR::int_to_bool: {
      auto zero = rewriter.create<mlir::cir::ConstantOp>(
          src.getLoc(), op.getSrc().getType(),
          mlir::cir::IntAttr::get(op.getSrc().getType(), 0));
      rewriter.replaceOpWithNewOp<mlir::cir::CmpOp>(
          op, mlir::cir::BoolType::get(getContext()), mlir::cir::CmpOpKind::ne,
          op.getSrc(), zero);
      return mlir::success();
    }
    case CIR::integral: {
      auto newDstType = convertTy(dstType);
      auto srcType = op.getSrc().getType();
      mlir::cir::IntType srcIntType = srcType.cast<mlir::cir::IntType>();
      auto newOp =
          createIntCast(rewriter, src, newDstType, srcIntType.isSigned());
      rewriter.replaceOp(op, newOp);
      return mlir::success();
    }
    case CIR::floating: {
      auto newDstType = convertTy(dstType);
      auto srcTy = op.getSrc().getType();
      auto dstTy = op.getResult().getType();

      if (!dstTy.isa<mlir::cir::CIRFPTypeInterface>() ||
          !srcTy.isa<mlir::cir::CIRFPTypeInterface>())
        return op.emitError() << "NYI cast from " << srcTy << " to " << dstTy;

      auto getFloatWidth = [](mlir::Type ty) -> unsigned {
        return ty.cast<mlir::cir::CIRFPTypeInterface>().getWidth();
      };

      if (getFloatWidth(srcTy) > getFloatWidth(dstTy))
        rewriter.replaceOpWithNewOp<mlir::arith::TruncFOp>(op, newDstType, src);
      else
        rewriter.replaceOpWithNewOp<mlir::arith::ExtFOp>(op, newDstType, src);
      return mlir::success();
    }
    case CIR::float_to_bool: {
      auto dstTy = op.getType().cast<mlir::cir::BoolType>();
      auto newDstType = convertTy(dstTy);
      auto kind = mlir::arith::CmpFPredicate::UNE;

      // Check if float is not equal to zero.
      auto zeroFloat = rewriter.create<mlir::arith::ConstantOp>(
          op.getLoc(), src.getType(), mlir::FloatAttr::get(src.getType(), 0.0));

      // Extend comparison result to either bool (C++) or int (C).
      mlir::Value cmpResult = rewriter.create<mlir::arith::CmpFOp>(
          op.getLoc(), kind, src, zeroFloat);
      rewriter.replaceOpWithNewOp<mlir::arith::ExtUIOp>(op, newDstType,
                                                        cmpResult);
      return mlir::success();
    }
    case CIR::bool_to_int: {
      auto dstTy = op.getType().cast<mlir::cir::IntType>();
      auto newDstType = convertTy(dstTy).cast<mlir::IntegerType>();
      auto newOp = createIntCast(rewriter, src, newDstType);
      rewriter.replaceOp(op, newOp);
      return mlir::success();
    }
    case CIR::bool_to_float: {
      auto dstTy = op.getType();
      auto newDstType = convertTy(dstTy);
      rewriter.replaceOpWithNewOp<mlir::arith::UIToFPOp>(op, newDstType, src);
      return mlir::success();
    }
    case CIR::int_to_float: {
      auto dstTy = op.getType();
      auto newDstType = convertTy(dstTy);
      if (op.getSrc().getType().cast<mlir::cir::IntType>().isSigned())
        rewriter.replaceOpWithNewOp<mlir::arith::SIToFPOp>(op, newDstType, src);
      else
        rewriter.replaceOpWithNewOp<mlir::arith::UIToFPOp>(op, newDstType, src);
      return mlir::success();
    }
    case CIR::float_to_int: {
      auto dstTy = op.getType();
      auto newDstType = convertTy(dstTy);
      if (op.getResult().getType().cast<mlir::cir::IntType>().isSigned())
        rewriter.replaceOpWithNewOp<mlir::arith::FPToSIOp>(op, newDstType, src);
      else
        rewriter.replaceOpWithNewOp<mlir::arith::FPToUIOp>(op, newDstType, src);
      return mlir::success();
    }
    default:
      break;
    }
    return mlir::failure();
  }
};

class CIRPtrStrideOpLowering
    : public mlir::OpConversionPattern<mlir::cir::PtrStrideOp> {
public:
  using mlir::OpConversionPattern<mlir::cir::PtrStrideOp>::OpConversionPattern;

  // Return true if PtrStrideOp is produced by cast with array_to_ptrdecay kind
  // and they are in the same block.
  inline bool isCastArrayToPtrConsumer(mlir::cir::PtrStrideOp op) const {
    auto defOp = op->getOperand(0).getDefiningOp();
    if (!defOp)
      return false;
    auto castOp = dyn_cast<mlir::cir::CastOp>(defOp);
    if (!castOp)
      return false;
    if (castOp.getKind() != mlir::cir::CastKind::array_to_ptrdecay)
      return false;
    if (!castOp->hasOneUse())
      return false;
    if (!castOp->isBeforeInBlock(op))
      return false;
    return true;
  }

  // Return true if all the PtrStrideOp users are load, store or cast
  // with array_to_ptrdecay kind and they are in the same block.
  inline bool
  isLoadStoreOrCastArrayToPtrProduer(mlir::cir::PtrStrideOp op) const {
    if (op.use_empty())
      return false;
    for (auto *user : op->getUsers()) {
      if (!op->isBeforeInBlock(user))
        return false;
      if (isa<mlir::cir::LoadOp>(*user) || isa<mlir::cir::StoreOp>(*user))
        continue;
      auto castOp = dyn_cast<mlir::cir::CastOp>(*user);
      if (castOp &&
          (castOp.getKind() == mlir::cir::CastKind::array_to_ptrdecay))
        continue;
      return false;
    }
    return true;
  }

  inline mlir::Type convertTy(mlir::Type ty) const {
    return getTypeConverter()->convertType(ty);
  }

  // Rewrite
  //        %0 = cir.cast(array_to_ptrdecay, %base)
  //        cir.ptr_stride(%0, %stride)
  // to
  //        memref.reinterpret_cast (%base, %stride)
  //
  // MemRef Dialect doesn't have GEP-like operation. memref.reinterpret_cast
  // only been used to propogate %base and %stride to memref.load/store and
  // should be erased after the conversion.
  mlir::LogicalResult
  matchAndRewrite(mlir::cir::PtrStrideOp op, OpAdaptor adaptor,
                  mlir::ConversionPatternRewriter &rewriter) const override {
    if (!isCastArrayToPtrConsumer(op))
      return mlir::failure();
    if (!isLoadStoreOrCastArrayToPtrProduer(op))
      return mlir::failure();
    auto baseOp = adaptor.getBase().getDefiningOp();
    if (!baseOp)
      return mlir::failure();
    if (!isa<mlir::memref::ReinterpretCastOp>(baseOp))
      return mlir::failure();
    auto base = baseOp->getOperand(0);
    auto dstType = op.getResult().getType();
    auto newDstType = convertTy(dstType).cast<mlir::MemRefType>();
    auto stride = adaptor.getStride();
    auto indexType = rewriter.getIndexType();
    // Generate casting if the stride is not index type.
    if (stride.getType() != indexType)
      stride = rewriter.create<mlir::arith::IndexCastOp>(op.getLoc(), indexType,
                                                         stride);
    rewriter.replaceOpWithNewOp<mlir::memref::ReinterpretCastOp>(
        op, newDstType, base, stride, std::nullopt, std::nullopt);
    rewriter.eraseOp(baseOp);
    return mlir::success();
  }
};

void populateCIRToMLIRConversionPatterns(mlir::RewritePatternSet &patterns,
                                         mlir::TypeConverter &converter) {
  patterns.add<CIRReturnLowering, CIRBrOpLowering>(patterns.getContext());

  patterns.add<CIRCmpOpLowering, CIRCallOpLowering, CIRUnaryOpLowering,
               CIRBinOpLowering, CIRLoadOpLowering, CIRConstantOpLowering,
               CIRStoreOpLowering, CIRAllocaOpLowering, CIRFuncOpLowering,
               CIRScopeOpLowering, CIRBrCondOpLowering, CIRTernaryOpLowering,
               CIRYieldOpLowering, CIRCosOpLowering, CIRGlobalOpLowering,
               CIRGetGlobalOpLowering, CIRCastOpLowering,
               CIRPtrStrideOpLowering, CIRSqrtOpLowering, CIRCeilOpLowering,
               CIRExp2OpLowering, CIRExpOpLowering, CIRFAbsOpLowering,
               CIRFloorOpLowering, CIRLog10OpLowering, CIRLog2OpLowering,
               CIRLogOpLowering, CIRRoundOpLowering, CIRPtrStrideOpLowering,
<<<<<<< HEAD
               CIRSinOpLowering, CIRConditionOpLowering, CIRWhileOpLowering>(
      converter, patterns.getContext());
=======
               CIRSinOpLowering, CIRShiftOpLowering>(converter,
                                                     patterns.getContext());
>>>>>>> eaae0257
}

static mlir::TypeConverter prepareTypeConverter() {
  mlir::TypeConverter converter;
  converter.addConversion([&](mlir::cir::PointerType type) -> mlir::Type {
    auto ty = converter.convertType(type.getPointee());
    // FIXME: The pointee type might not be converted (e.g. struct)
    if (!ty)
      return nullptr;
    if (isa<mlir::cir::ArrayType>(type.getPointee()))
      return ty;
    return mlir::MemRefType::get({}, ty);
  });
  converter.addConversion(
      [&](mlir::IntegerType type) -> mlir::Type { return type; });
  converter.addConversion(
      [&](mlir::FloatType type) -> mlir::Type { return type; });
  converter.addConversion(
      [&](mlir::cir::VoidType type) -> mlir::Type { return {}; });
  converter.addConversion([&](mlir::cir::IntType type) -> mlir::Type {
    // arith dialect ops doesn't take signed integer -- drop cir sign here
    return mlir::IntegerType::get(
        type.getContext(), type.getWidth(),
        mlir::IntegerType::SignednessSemantics::Signless);
  });
  converter.addConversion([&](mlir::cir::BoolType type) -> mlir::Type {
    return mlir::IntegerType::get(type.getContext(), 8);
  });
  converter.addConversion([&](mlir::cir::SingleType type) -> mlir::Type {
    return mlir::FloatType::getF32(type.getContext());
  });
  converter.addConversion([&](mlir::cir::DoubleType type) -> mlir::Type {
    return mlir::FloatType::getF64(type.getContext());
  });
  converter.addConversion([&](mlir::cir::FP80Type type) -> mlir::Type {
    return mlir::FloatType::getF80(type.getContext());
  });
  converter.addConversion([&](mlir::cir::LongDoubleType type) -> mlir::Type {
    return converter.convertType(type.getUnderlying());
  });
  converter.addConversion([&](mlir::cir::ArrayType type) -> mlir::Type {
    SmallVector<int64_t> shape;
    mlir::Type curType = type;
    while (auto arrayType = dyn_cast<mlir::cir::ArrayType>(curType)) {
      shape.push_back(arrayType.getSize());
      curType = arrayType.getEltType();
    }
    auto elementType = converter.convertType(curType);
    // FIXME: The element type might not be converted (e.g. struct)
    if (!elementType)
      return nullptr;
    return mlir::MemRefType::get(shape, elementType);
  });

  return converter;
}

void ConvertCIRToMLIRPass::runOnOperation() {
  auto module = getOperation();

  auto converter = prepareTypeConverter();

  mlir::RewritePatternSet patterns(&getContext());

  populateCIRLoopToSCFConversionPatterns(patterns, converter);
  populateCIRToMLIRConversionPatterns(patterns, converter);

  mlir::ConversionTarget target(getContext());
  target.addLegalOp<mlir::ModuleOp>();
  target.addLegalDialect<mlir::affine::AffineDialect, mlir::arith::ArithDialect,
                         mlir::memref::MemRefDialect, mlir::func::FuncDialect,
                         mlir::scf::SCFDialect, mlir::cf::ControlFlowDialect,
                         mlir::math::MathDialect>();
  target.addIllegalDialect<mlir::cir::CIRDialect>();

  if (failed(applyPartialConversion(module, target, std::move(patterns))))
    signalPassFailure();
}

std::unique_ptr<llvm::Module>
lowerFromCIRToMLIRToLLVMIR(mlir::ModuleOp theModule,
                           std::unique_ptr<mlir::MLIRContext> mlirCtx,
                           LLVMContext &llvmCtx) {
  mlir::PassManager pm(mlirCtx.get());

  pm.addPass(createConvertCIRToMLIRPass());
  pm.addPass(createConvertMLIRToLLVMPass());

  auto result = !mlir::failed(pm.run(theModule));
  if (!result)
    report_fatal_error(
        "The pass manager failed to lower CIR to LLVMIR dialect!");

  // Now that we ran all the lowering passes, verify the final output.
  if (theModule.verify().failed())
    report_fatal_error("Verification of the final LLVMIR dialect failed!");

  mlir::registerBuiltinDialectTranslation(*mlirCtx);
  mlir::registerLLVMDialectTranslation(*mlirCtx);
  mlir::registerOpenMPDialectTranslation(*mlirCtx);

  auto llvmModule = mlir::translateModuleToLLVMIR(theModule, llvmCtx);

  if (!llvmModule)
    report_fatal_error("Lowering from LLVMIR dialect to llvm IR failed!");

  return llvmModule;
}

std::unique_ptr<mlir::Pass> createConvertCIRToMLIRPass() {
  return std::make_unique<ConvertCIRToMLIRPass>();
}

mlir::ModuleOp lowerFromCIRToMLIR(mlir::ModuleOp theModule,
                                  mlir::MLIRContext *mlirCtx) {
  mlir::PassManager pm(mlirCtx);

  pm.addPass(createConvertCIRToMLIRPass());

  auto result = !mlir::failed(pm.run(theModule));
  if (!result)
    report_fatal_error(
        "The pass manager failed to lower CIR to LLVMIR dialect!");

  // Now that we ran all the lowering passes, verify the final output.
  if (theModule.verify().failed())
    report_fatal_error("Verification of the final LLVMIR dialect failed!");

  return theModule;
}

} // namespace cir<|MERGE_RESOLUTION|>--- conflicted
+++ resolved
@@ -866,11 +866,7 @@
                   mlir::ConversionPatternRewriter &rewriter) const override {
     auto *parentOp = op->getParentOp();
     return llvm::TypeSwitch<mlir::Operation *, mlir::LogicalResult>(parentOp)
-<<<<<<< HEAD
-        .Case<mlir::scf::IfOp, mlir::scf::WhileOp>([&](auto) {
-=======
-        .Case<mlir::scf::IfOp, mlir::scf::ForOp>([&](auto) {
->>>>>>> eaae0257
+        .Case<mlir::scf::IfOp, mlir::scf::ForOp, mlir::scf::WhileOp>([&](auto) {
           rewriter.replaceOpWithNewOp<mlir::scf::YieldOp>(
               op, adaptor.getOperands());
           return mlir::success();
@@ -1215,23 +1211,19 @@
                                          mlir::TypeConverter &converter) {
   patterns.add<CIRReturnLowering, CIRBrOpLowering>(patterns.getContext());
 
-  patterns.add<CIRCmpOpLowering, CIRCallOpLowering, CIRUnaryOpLowering,
-               CIRBinOpLowering, CIRLoadOpLowering, CIRConstantOpLowering,
-               CIRStoreOpLowering, CIRAllocaOpLowering, CIRFuncOpLowering,
-               CIRScopeOpLowering, CIRBrCondOpLowering, CIRTernaryOpLowering,
-               CIRYieldOpLowering, CIRCosOpLowering, CIRGlobalOpLowering,
-               CIRGetGlobalOpLowering, CIRCastOpLowering,
-               CIRPtrStrideOpLowering, CIRSqrtOpLowering, CIRCeilOpLowering,
-               CIRExp2OpLowering, CIRExpOpLowering, CIRFAbsOpLowering,
-               CIRFloorOpLowering, CIRLog10OpLowering, CIRLog2OpLowering,
-               CIRLogOpLowering, CIRRoundOpLowering, CIRPtrStrideOpLowering,
-<<<<<<< HEAD
-               CIRSinOpLowering, CIRConditionOpLowering, CIRWhileOpLowering>(
-      converter, patterns.getContext());
-=======
-               CIRSinOpLowering, CIRShiftOpLowering>(converter,
-                                                     patterns.getContext());
->>>>>>> eaae0257
+  patterns
+      .add<CIRCmpOpLowering, CIRCallOpLowering, CIRUnaryOpLowering,
+           CIRBinOpLowering, CIRLoadOpLowering, CIRConstantOpLowering,
+           CIRStoreOpLowering, CIRAllocaOpLowering, CIRFuncOpLowering,
+           CIRScopeOpLowering, CIRBrCondOpLowering, CIRTernaryOpLowering,
+           CIRYieldOpLowering, CIRCosOpLowering, CIRGlobalOpLowering,
+           CIRGetGlobalOpLowering, CIRCastOpLowering, CIRPtrStrideOpLowering,
+           CIRSqrtOpLowering, CIRCeilOpLowering, CIRExp2OpLowering,
+           CIRExpOpLowering, CIRFAbsOpLowering, CIRFloorOpLowering,
+           CIRLog10OpLowering, CIRLog2OpLowering, CIRLogOpLowering,
+           CIRRoundOpLowering, CIRPtrStrideOpLowering, CIRSinOpLowering,
+           CIRShiftOpLowering, CIRConditionOpLowering, CIRWhileOpLowering>(
+          converter, patterns.getContext());
 }
 
 static mlir::TypeConverter prepareTypeConverter() {
