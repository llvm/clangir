//====- LowerCIRToMLIR.cpp - Lowering from CIR to MLIR --------------------===//
//
// Part of the LLVM Project, under the Apache License v2.0 with LLVM Exceptions.
// See https://llvm.org/LICENSE.txt for license information.
// SPDX-License-Identifier: Apache-2.0 WITH LLVM-exception
//
//===----------------------------------------------------------------------===//
//
// This file implements lowering of CIR operations to MLIR.
//
//===----------------------------------------------------------------------===//

#include "mlir/Conversion/AffineToStandard/AffineToStandard.h"
#include "mlir/Conversion/ArithToLLVM/ArithToLLVM.h"
#include "mlir/Conversion/ControlFlowToLLVM/ControlFlowToLLVM.h"
#include "mlir/Conversion/FuncToLLVM/ConvertFuncToLLVM.h"
#include "mlir/Conversion/FuncToLLVM/ConvertFuncToLLVMPass.h"
#include "mlir/Conversion/LLVMCommon/ConversionTarget.h"
#include "mlir/Conversion/LLVMCommon/TypeConverter.h"
#include "mlir/Conversion/MemRefToLLVM/MemRefToLLVM.h"
#include "mlir/Conversion/SCFToControlFlow/SCFToControlFlow.h"
#include "mlir/Dialect/Affine/IR/AffineOps.h"
#include "mlir/Dialect/Arith/IR/Arith.h"
#include "mlir/Dialect/ControlFlow/IR/ControlFlowOps.h"
#include "mlir/Dialect/Func/IR/FuncOps.h"
#include "mlir/Dialect/LLVMIR/LLVMDialect.h"
#include "mlir/Dialect/Math/IR/Math.h"
#include "mlir/Dialect/MemRef/IR/MemRef.h"
#include "mlir/Dialect/SCF/IR/SCF.h"
#include "mlir/Dialect/SCF/Transforms/Passes.h"
#include "mlir/IR/BuiltinDialect.h"
#include "mlir/IR/BuiltinTypes.h"
#include "mlir/Pass/Pass.h"
#include "mlir/Pass/PassManager.h"
#include "mlir/Support/LogicalResult.h"
#include "mlir/Target/LLVMIR/Dialect/Builtin/BuiltinToLLVMIRTranslation.h"
#include "mlir/Target/LLVMIR/Dialect/LLVMIR/LLVMToLLVMIRTranslation.h"
#include "mlir/Target/LLVMIR/Dialect/OpenMP/OpenMPToLLVMIRTranslation.h"
#include "mlir/Target/LLVMIR/Export.h"
#include "mlir/Transforms/DialectConversion.h"
#include "clang/CIR/Dialect/IR/CIRDialect.h"
#include "clang/CIR/Dialect/IR/CIRTypes.h"
#include "clang/CIR/Passes.h"
#include "llvm/ADT/Sequence.h"
#include "llvm/ADT/TypeSwitch.h"

using namespace cir;
using namespace llvm;

namespace cir {

class CIRReturnLowering
    : public mlir::OpConversionPattern<mlir::cir::ReturnOp> {
public:
  using OpConversionPattern<mlir::cir::ReturnOp>::OpConversionPattern;

  mlir::LogicalResult
  matchAndRewrite(mlir::cir::ReturnOp op, OpAdaptor adaptor,
                  mlir::ConversionPatternRewriter &rewriter) const override {
    rewriter.replaceOpWithNewOp<mlir::func::ReturnOp>(op,
                                                      adaptor.getOperands());
    return mlir::LogicalResult::success();
  }
};

struct ConvertCIRToMLIRPass
    : public mlir::PassWrapper<ConvertCIRToMLIRPass,
                               mlir::OperationPass<mlir::ModuleOp>> {
  void getDependentDialects(mlir::DialectRegistry &registry) const override {
    registry.insert<mlir::BuiltinDialect, mlir::func::FuncDialect,
                    mlir::affine::AffineDialect, mlir::memref::MemRefDialect,
                    mlir::arith::ArithDialect, mlir::cf::ControlFlowDialect,
                    mlir::scf::SCFDialect, mlir::math::MathDialect>();
  }
  void runOnOperation() final;

  virtual StringRef getArgument() const override { return "cir-to-mlir"; }
};

class CIRCallOpLowering : public mlir::OpConversionPattern<mlir::cir::CallOp> {
public:
  using OpConversionPattern<mlir::cir::CallOp>::OpConversionPattern;

  mlir::LogicalResult
  matchAndRewrite(mlir::cir::CallOp op, OpAdaptor adaptor,
                  mlir::ConversionPatternRewriter &rewriter) const override {
    SmallVector<mlir::Type> types;
    if (mlir::failed(
            getTypeConverter()->convertTypes(op.getResultTypes(), types)))
      return mlir::failure();
    rewriter.replaceOpWithNewOp<mlir::func::CallOp>(
        op, mlir::SymbolRefAttr::get(op), types, adaptor.getOperands());
    return mlir::LogicalResult::success();
  }
};

class CIRAllocaOpLowering
    : public mlir::OpConversionPattern<mlir::cir::AllocaOp> {
public:
  using OpConversionPattern<mlir::cir::AllocaOp>::OpConversionPattern;

  mlir::LogicalResult
  matchAndRewrite(mlir::cir::AllocaOp op, OpAdaptor adaptor,
                  mlir::ConversionPatternRewriter &rewriter) const override {
    auto type = adaptor.getAllocaType();
    auto mlirType = getTypeConverter()->convertType(type);

    // FIXME: Some types can not be converted yet (e.g. struct)
    if (!mlirType)
      return mlir::LogicalResult::failure();

    auto memreftype = mlir::MemRefType::get({}, mlirType);
    rewriter.replaceOpWithNewOp<mlir::memref::AllocaOp>(op, memreftype,
                                                        op.getAlignmentAttr());
    return mlir::LogicalResult::success();
  }
};

// Find base and indices from memref.reinterpret_cast
// and put it into eraseList.
static bool findBaseAndIndices(mlir::Value addr, mlir::Value &base,
                               SmallVector<mlir::Value> &indices,
                               SmallVector<mlir::Operation *> &eraseList,
                               mlir::ConversionPatternRewriter &rewriter) {
  while (mlir::Operation *addrOp = addr.getDefiningOp()) {
    if (!isa<mlir::memref::ReinterpretCastOp>(addrOp))
      break;
    indices.push_back(addrOp->getOperand(1));
    addr = addrOp->getOperand(0);
    eraseList.push_back(addrOp);
  }
  base = addr;
  if (indices.size() == 0)
    return false;
  std::reverse(indices.begin(), indices.end());
  return true;
}

// For memref.reinterpret_cast has multiple users, erasing the operation
// after the last load or store been generated.
static void eraseIfSafe(mlir::Value oldAddr, mlir::Value newAddr,
                        SmallVector<mlir::Operation *> &eraseList,
                        mlir::ConversionPatternRewriter &rewriter) {
  unsigned oldUsedNum =
      std::distance(oldAddr.getUses().begin(), oldAddr.getUses().end());
  unsigned newUsedNum = 0;
  for (auto *user : newAddr.getUsers()) {
    if (isa<mlir::memref::LoadOp>(*user) || isa<mlir::memref::StoreOp>(*user))
      ++newUsedNum;
  }
  if (oldUsedNum == newUsedNum) {
    for (auto op : eraseList)
      rewriter.eraseOp(op);
  }
}

class CIRLoadOpLowering : public mlir::OpConversionPattern<mlir::cir::LoadOp> {
public:
  using OpConversionPattern<mlir::cir::LoadOp>::OpConversionPattern;

  mlir::LogicalResult
  matchAndRewrite(mlir::cir::LoadOp op, OpAdaptor adaptor,
                  mlir::ConversionPatternRewriter &rewriter) const override {
    mlir::Value base;
    SmallVector<mlir::Value> indices;
    SmallVector<mlir::Operation *> eraseList;
    if (findBaseAndIndices(adaptor.getAddr(), base, indices, eraseList,
                           rewriter)) {
      rewriter.replaceOpWithNewOp<mlir::memref::LoadOp>(op, base, indices);
      eraseIfSafe(op.getAddr(), base, eraseList, rewriter);
    } else
      rewriter.replaceOpWithNewOp<mlir::memref::LoadOp>(op, adaptor.getAddr());
    return mlir::LogicalResult::success();
  }
};

class CIRStoreOpLowering
    : public mlir::OpConversionPattern<mlir::cir::StoreOp> {
public:
  using OpConversionPattern<mlir::cir::StoreOp>::OpConversionPattern;

  mlir::LogicalResult
  matchAndRewrite(mlir::cir::StoreOp op, OpAdaptor adaptor,
                  mlir::ConversionPatternRewriter &rewriter) const override {
    mlir::Value base;
    SmallVector<mlir::Value> indices;
    SmallVector<mlir::Operation *> eraseList;
    if (findBaseAndIndices(adaptor.getAddr(), base, indices, eraseList,
                           rewriter)) {
      rewriter.replaceOpWithNewOp<mlir::memref::StoreOp>(op, adaptor.getValue(),
                                                         base, indices);
      eraseIfSafe(op.getAddr(), base, eraseList, rewriter);
    } else
      rewriter.replaceOpWithNewOp<mlir::memref::StoreOp>(op, adaptor.getValue(),
                                                         adaptor.getAddr());
    return mlir::LogicalResult::success();
  }
};

class CIRCosOpLowering : public mlir::OpConversionPattern<mlir::cir::CosOp> {
public:
  using OpConversionPattern<mlir::cir::CosOp>::OpConversionPattern;

  mlir::LogicalResult
  matchAndRewrite(mlir::cir::CosOp op, OpAdaptor adaptor,
                  mlir::ConversionPatternRewriter &rewriter) const override {
    rewriter.replaceOpWithNewOp<mlir::math::CosOp>(op, adaptor.getSrc());
    return mlir::LogicalResult::success();
  }
};

<<<<<<< HEAD
class CIRSqrtOpLowering : public mlir::OpConversionPattern<mlir::cir::SqrtOp> {
public:
  using mlir::OpConversionPattern<mlir::cir::SqrtOp>::OpConversionPattern;

  mlir::LogicalResult
  matchAndRewrite(mlir::cir::SqrtOp op, OpAdaptor adaptor,
                  mlir::ConversionPatternRewriter &rewriter) const override {
    rewriter.replaceOpWithNewOp<mlir::math::SqrtOp>(op, adaptor.getSrc());
    return mlir::LogicalResult::success();
  }
};

class CIRFAbsOpLowering : public mlir::OpConversionPattern<mlir::cir::FAbsOp> {
public:
  using mlir::OpConversionPattern<mlir::cir::FAbsOp>::OpConversionPattern;

  mlir::LogicalResult
  matchAndRewrite(mlir::cir::FAbsOp op, OpAdaptor adaptor,
                  mlir::ConversionPatternRewriter &rewriter) const override {
    rewriter.replaceOpWithNewOp<mlir::math::AbsFOp>(op, adaptor.getSrc());
    return mlir::LogicalResult::success();
  }
};

class CIRFloorOpLowering
    : public mlir::OpConversionPattern<mlir::cir::FloorOp> {
public:
  using mlir::OpConversionPattern<mlir::cir::FloorOp>::OpConversionPattern;

  mlir::LogicalResult
  matchAndRewrite(mlir::cir::FloorOp op, OpAdaptor adaptor,
                  mlir::ConversionPatternRewriter &rewriter) const override {
    rewriter.replaceOpWithNewOp<mlir::math::FloorOp>(op, adaptor.getSrc());
    return mlir::LogicalResult::success();
  }
};

class CIRCeilOpLowering : public mlir::OpConversionPattern<mlir::cir::CeilOp> {
public:
  using mlir::OpConversionPattern<mlir::cir::CeilOp>::OpConversionPattern;

  mlir::LogicalResult
  matchAndRewrite(mlir::cir::CeilOp op, OpAdaptor adaptor,
                  mlir::ConversionPatternRewriter &rewriter) const override {
    rewriter.replaceOpWithNewOp<mlir::math::CeilOp>(op, adaptor.getSrc());
    return mlir::LogicalResult::success();
  }
};

class CIRLog10OpLowering
    : public mlir::OpConversionPattern<mlir::cir::Log10Op> {
public:
  using mlir::OpConversionPattern<mlir::cir::Log10Op>::OpConversionPattern;

  mlir::LogicalResult
  matchAndRewrite(mlir::cir::Log10Op op, OpAdaptor adaptor,
                  mlir::ConversionPatternRewriter &rewriter) const override {
    rewriter.replaceOpWithNewOp<mlir::math::Log10Op>(op, adaptor.getSrc());
    return mlir::LogicalResult::success();
  }
};

class CIRLogOpLowering : public mlir::OpConversionPattern<mlir::cir::LogOp> {
public:
  using mlir::OpConversionPattern<mlir::cir::LogOp>::OpConversionPattern;

  mlir::LogicalResult
  matchAndRewrite(mlir::cir::LogOp op, OpAdaptor adaptor,
                  mlir::ConversionPatternRewriter &rewriter) const override {
    rewriter.replaceOpWithNewOp<mlir::math::LogOp>(op, adaptor.getSrc());
    return mlir::LogicalResult::success();
  }
};

class CIRLog2OpLowering : public mlir::OpConversionPattern<mlir::cir::Log2Op> {
public:
  using mlir::OpConversionPattern<mlir::cir::Log2Op>::OpConversionPattern;

  mlir::LogicalResult
  matchAndRewrite(mlir::cir::Log2Op op, OpAdaptor adaptor,
                  mlir::ConversionPatternRewriter &rewriter) const override {
    rewriter.replaceOpWithNewOp<mlir::math::Log2Op>(op, adaptor.getSrc());
    return mlir::LogicalResult::success();
  }
};

class CIRRoundOpLowering
    : public mlir::OpConversionPattern<mlir::cir::RoundOp> {
public:
  using mlir::OpConversionPattern<mlir::cir::RoundOp>::OpConversionPattern;

  mlir::LogicalResult
  matchAndRewrite(mlir::cir::RoundOp op, OpAdaptor adaptor,
                  mlir::ConversionPatternRewriter &rewriter) const override {
    rewriter.replaceOpWithNewOp<mlir::math::RoundOp>(op, adaptor.getSrc());
    return mlir::LogicalResult::success();
  }
};

class CIRExpOpLowering : public mlir::OpConversionPattern<mlir::cir::ExpOp> {
public:
  using mlir::OpConversionPattern<mlir::cir::ExpOp>::OpConversionPattern;

  mlir::LogicalResult
  matchAndRewrite(mlir::cir::ExpOp op, OpAdaptor adaptor,
                  mlir::ConversionPatternRewriter &rewriter) const override {
    rewriter.replaceOpWithNewOp<mlir::math::ExpOp>(op, adaptor.getSrc());
    return mlir::LogicalResult::success();
  }
};

class CIRExp2OpLowering : public mlir::OpConversionPattern<mlir::cir::Exp2Op> {
public:
  using mlir::OpConversionPattern<mlir::cir::Exp2Op>::OpConversionPattern;

  mlir::LogicalResult
  matchAndRewrite(mlir::cir::Exp2Op op, OpAdaptor adaptor,
                  mlir::ConversionPatternRewriter &rewriter) const override {
    rewriter.replaceOpWithNewOp<mlir::math::Exp2Op>(op, adaptor.getSrc());
=======
class CIRSinOpLowering : public mlir::OpConversionPattern<mlir::cir::SinOp> {
public:
  using mlir::OpConversionPattern<mlir::cir::SinOp>::OpConversionPattern;

  mlir::LogicalResult
  matchAndRewrite(mlir::cir::SinOp op, OpAdaptor adaptor,
                  mlir::ConversionPatternRewriter &rewriter) const override {
    rewriter.replaceOpWithNewOp<mlir::math::SinOp>(op, adaptor.getSrc());
>>>>>>> d92b5839
    return mlir::LogicalResult::success();
  }
};

class CIRConstantOpLowering
    : public mlir::OpConversionPattern<mlir::cir::ConstantOp> {
public:
  using OpConversionPattern<mlir::cir::ConstantOp>::OpConversionPattern;

  mlir::LogicalResult
  matchAndRewrite(mlir::cir::ConstantOp op, OpAdaptor adaptor,
                  mlir::ConversionPatternRewriter &rewriter) const override {
    auto ty = getTypeConverter()->convertType(op.getType());
    mlir::TypedAttr value;
    if (mlir::isa<mlir::cir::BoolType>(op.getType())) {
      auto boolValue = mlir::cast<mlir::cir::BoolAttr>(op.getValue());
      value = rewriter.getIntegerAttr(ty, boolValue.getValue());
    } else if (op.getType().isa<mlir::cir::CIRFPTypeInterface>()) {
      value = rewriter.getFloatAttr(
          ty, op.getValue().cast<mlir::cir::FPAttr>().getValue());
    } else {
      auto cirIntAttr = mlir::dyn_cast<mlir::cir::IntAttr>(op.getValue());
      assert(cirIntAttr && "NYI non cir.int attr");
      value = rewriter.getIntegerAttr(
          ty, cast<mlir::cir::IntAttr>(op.getValue()).getValue());
    }
    rewriter.replaceOpWithNewOp<mlir::arith::ConstantOp>(op, ty, value);
    return mlir::LogicalResult::success();
  }
};

class CIRFuncOpLowering : public mlir::OpConversionPattern<mlir::cir::FuncOp> {
public:
  using OpConversionPattern<mlir::cir::FuncOp>::OpConversionPattern;

  mlir::LogicalResult
  matchAndRewrite(mlir::cir::FuncOp op, OpAdaptor adaptor,
                  mlir::ConversionPatternRewriter &rewriter) const override {

    auto fnType = op.getFunctionType();
    mlir::TypeConverter::SignatureConversion signatureConversion(
        fnType.getNumInputs());

    for (const auto &argType : enumerate(fnType.getInputs())) {
      auto convertedType = typeConverter->convertType(argType.value());
      if (!convertedType)
        return mlir::failure();
      signatureConversion.addInputs(argType.index(), convertedType);
    }

    mlir::Type resultType =
        getTypeConverter()->convertType(fnType.getReturnType());
    auto fn = rewriter.create<mlir::func::FuncOp>(
        op.getLoc(), op.getName(),
        rewriter.getFunctionType(signatureConversion.getConvertedTypes(),
                                 resultType ? mlir::TypeRange(resultType)
                                            : mlir::TypeRange()));

    rewriter.inlineRegionBefore(op.getBody(), fn.getBody(), fn.end());
    if (failed(rewriter.convertRegionTypes(&fn.getBody(), *typeConverter,
                                           &signatureConversion)))
      return mlir::failure();

    rewriter.eraseOp(op);

    return mlir::LogicalResult::success();
  }
};

class CIRUnaryOpLowering
    : public mlir::OpConversionPattern<mlir::cir::UnaryOp> {
public:
  using OpConversionPattern<mlir::cir::UnaryOp>::OpConversionPattern;

  mlir::LogicalResult
  matchAndRewrite(mlir::cir::UnaryOp op, OpAdaptor adaptor,
                  mlir::ConversionPatternRewriter &rewriter) const override {
    auto input = adaptor.getInput();
    auto type = getTypeConverter()->convertType(op.getType());

    switch (op.getKind()) {
    case mlir::cir::UnaryOpKind::Inc: {
      auto One = rewriter.create<mlir::arith::ConstantOp>(
          op.getLoc(), type, mlir::IntegerAttr::get(type, 1));
      rewriter.replaceOpWithNewOp<mlir::arith::AddIOp>(op, type, input, One);
      break;
    }
    case mlir::cir::UnaryOpKind::Dec: {
      auto One = rewriter.create<mlir::arith::ConstantOp>(
          op.getLoc(), type, mlir::IntegerAttr::get(type, 1));
      rewriter.replaceOpWithNewOp<mlir::arith::SubIOp>(op, type, input, One);
      break;
    }
    case mlir::cir::UnaryOpKind::Plus: {
      rewriter.replaceOp(op, op.getInput());
      break;
    }
    case mlir::cir::UnaryOpKind::Minus: {
      auto Zero = rewriter.create<mlir::arith::ConstantOp>(
          op.getLoc(), type, mlir::IntegerAttr::get(type, 0));
      rewriter.replaceOpWithNewOp<mlir::arith::SubIOp>(op, type, Zero, input);
      break;
    }
    case mlir::cir::UnaryOpKind::Not: {
      auto MinusOne = rewriter.create<mlir::arith::ConstantOp>(
          op.getLoc(), type, mlir::IntegerAttr::get(type, -1));
      rewriter.replaceOpWithNewOp<mlir::arith::XOrIOp>(op, type, MinusOne,
                                                       input);
      break;
    }
    }

    return mlir::LogicalResult::success();
  }
};

class CIRBinOpLowering : public mlir::OpConversionPattern<mlir::cir::BinOp> {
public:
  using OpConversionPattern<mlir::cir::BinOp>::OpConversionPattern;

  mlir::LogicalResult
  matchAndRewrite(mlir::cir::BinOp op, OpAdaptor adaptor,
                  mlir::ConversionPatternRewriter &rewriter) const override {
    assert((adaptor.getLhs().getType() == adaptor.getRhs().getType()) &&
           "inconsistent operands' types not supported yet");
    mlir::Type mlirType = getTypeConverter()->convertType(op.getType());
    assert((mlirType.isa<mlir::IntegerType>() ||
            mlirType.isa<mlir::FloatType>()) &&
           "operand type not supported yet");

    switch (op.getKind()) {
    case mlir::cir::BinOpKind::Add:
      if (mlirType.isa<mlir::IntegerType>())
        rewriter.replaceOpWithNewOp<mlir::arith::AddIOp>(
            op, mlirType, adaptor.getLhs(), adaptor.getRhs());
      else
        rewriter.replaceOpWithNewOp<mlir::arith::AddFOp>(
            op, mlirType, adaptor.getLhs(), adaptor.getRhs());
      break;
    case mlir::cir::BinOpKind::Sub:
      if (mlirType.isa<mlir::IntegerType>())
        rewriter.replaceOpWithNewOp<mlir::arith::SubIOp>(
            op, mlirType, adaptor.getLhs(), adaptor.getRhs());
      else
        rewriter.replaceOpWithNewOp<mlir::arith::SubFOp>(
            op, mlirType, adaptor.getLhs(), adaptor.getRhs());
      break;
    case mlir::cir::BinOpKind::Mul:
      if (mlirType.isa<mlir::IntegerType>())
        rewriter.replaceOpWithNewOp<mlir::arith::MulIOp>(
            op, mlirType, adaptor.getLhs(), adaptor.getRhs());
      else
        rewriter.replaceOpWithNewOp<mlir::arith::MulFOp>(
            op, mlirType, adaptor.getLhs(), adaptor.getRhs());
      break;
    case mlir::cir::BinOpKind::Div:
      if (mlirType.isa<mlir::IntegerType>()) {
        if (mlirType.isSignlessInteger())
          rewriter.replaceOpWithNewOp<mlir::arith::DivUIOp>(
              op, mlirType, adaptor.getLhs(), adaptor.getRhs());
        else
          llvm_unreachable("integer mlirType not supported in CIR yet");
      } else
        rewriter.replaceOpWithNewOp<mlir::arith::DivFOp>(
            op, mlirType, adaptor.getLhs(), adaptor.getRhs());
      break;
    case mlir::cir::BinOpKind::Rem:
      if (mlirType.isa<mlir::IntegerType>()) {
        if (mlirType.isSignlessInteger())
          rewriter.replaceOpWithNewOp<mlir::arith::RemUIOp>(
              op, mlirType, adaptor.getLhs(), adaptor.getRhs());
        else
          llvm_unreachable("integer mlirType not supported in CIR yet");
      } else
        rewriter.replaceOpWithNewOp<mlir::arith::RemFOp>(
            op, mlirType, adaptor.getLhs(), adaptor.getRhs());
      break;
    case mlir::cir::BinOpKind::And:
      rewriter.replaceOpWithNewOp<mlir::arith::AndIOp>(
          op, mlirType, adaptor.getLhs(), adaptor.getRhs());
      break;
    case mlir::cir::BinOpKind::Or:
      rewriter.replaceOpWithNewOp<mlir::arith::OrIOp>(
          op, mlirType, adaptor.getLhs(), adaptor.getRhs());
      break;
    case mlir::cir::BinOpKind::Xor:
      rewriter.replaceOpWithNewOp<mlir::arith::XOrIOp>(
          op, mlirType, adaptor.getLhs(), adaptor.getRhs());
      break;
    }

    return mlir::LogicalResult::success();
  }
};

class CIRCmpOpLowering : public mlir::OpConversionPattern<mlir::cir::CmpOp> {
public:
  using OpConversionPattern<mlir::cir::CmpOp>::OpConversionPattern;

  mlir::LogicalResult
  matchAndRewrite(mlir::cir::CmpOp op, OpAdaptor adaptor,
                  mlir::ConversionPatternRewriter &rewriter) const override {
    auto type = adaptor.getLhs().getType();
    auto integerType =
        mlir::IntegerType::get(getContext(), 1, mlir::IntegerType::Signless);

    mlir::Value mlirResult;
    switch (op.getKind()) {
    case mlir::cir::CmpOpKind::gt: {
      if (type.isa<mlir::IntegerType>()) {
        mlir::arith::CmpIPredicate cmpIType;
        if (!type.isSignlessInteger())
          llvm_unreachable("integer type not supported in CIR yet");
        cmpIType = mlir::arith::CmpIPredicate::ugt;
        mlirResult = rewriter.create<mlir::arith::CmpIOp>(
            op.getLoc(), integerType,
            mlir::arith::CmpIPredicateAttr::get(getContext(), cmpIType),
            adaptor.getLhs(), adaptor.getRhs());
      } else if (type.isa<mlir::FloatType>()) {
        mlirResult = rewriter.create<mlir::arith::CmpFOp>(
            op.getLoc(), integerType,
            mlir::arith::CmpFPredicateAttr::get(
                getContext(), mlir::arith::CmpFPredicate::UGT),
            adaptor.getLhs(), adaptor.getRhs(),
            mlir::arith::FastMathFlagsAttr::get(
                getContext(), mlir::arith::FastMathFlags::none));
      } else {
        llvm_unreachable("Unknown Operand Type");
      }
      break;
    }
    case mlir::cir::CmpOpKind::ge: {
      if (type.isa<mlir::IntegerType>()) {
        mlir::arith::CmpIPredicate cmpIType;
        if (!type.isSignlessInteger())
          llvm_unreachable("integer type not supported in CIR yet");
        cmpIType = mlir::arith::CmpIPredicate::uge;
        mlirResult = rewriter.create<mlir::arith::CmpIOp>(
            op.getLoc(), integerType,
            mlir::arith::CmpIPredicateAttr::get(getContext(), cmpIType),
            adaptor.getLhs(), adaptor.getRhs());
      } else if (type.isa<mlir::FloatType>()) {
        mlirResult = rewriter.create<mlir::arith::CmpFOp>(
            op.getLoc(), integerType,
            mlir::arith::CmpFPredicateAttr::get(
                getContext(), mlir::arith::CmpFPredicate::UGE),
            adaptor.getLhs(), adaptor.getRhs(),
            mlir::arith::FastMathFlagsAttr::get(
                getContext(), mlir::arith::FastMathFlags::none));
      } else {
        llvm_unreachable("Unknown Operand Type");
      }
      break;
    }
    case mlir::cir::CmpOpKind::lt: {
      if (type.isa<mlir::IntegerType>()) {
        mlir::arith::CmpIPredicate cmpIType;
        if (!type.isSignlessInteger())
          llvm_unreachable("integer type not supported in CIR yet");
        cmpIType = mlir::arith::CmpIPredicate::ult;
        mlirResult = rewriter.create<mlir::arith::CmpIOp>(
            op.getLoc(), integerType,
            mlir::arith::CmpIPredicateAttr::get(getContext(), cmpIType),
            adaptor.getLhs(), adaptor.getRhs());
      } else if (type.isa<mlir::FloatType>()) {
        mlirResult = rewriter.create<mlir::arith::CmpFOp>(
            op.getLoc(), integerType,
            mlir::arith::CmpFPredicateAttr::get(
                getContext(), mlir::arith::CmpFPredicate::ULT),
            adaptor.getLhs(), adaptor.getRhs(),
            mlir::arith::FastMathFlagsAttr::get(
                getContext(), mlir::arith::FastMathFlags::none));
      } else {
        llvm_unreachable("Unknown Operand Type");
      }
      break;
    }
    case mlir::cir::CmpOpKind::le: {
      if (type.isa<mlir::IntegerType>()) {
        mlir::arith::CmpIPredicate cmpIType;
        if (!type.isSignlessInteger())
          llvm_unreachable("integer type not supported in CIR yet");
        cmpIType = mlir::arith::CmpIPredicate::ule;
        mlirResult = rewriter.create<mlir::arith::CmpIOp>(
            op.getLoc(), integerType,
            mlir::arith::CmpIPredicateAttr::get(getContext(), cmpIType),
            adaptor.getLhs(), adaptor.getRhs());
      } else if (type.isa<mlir::FloatType>()) {
        mlirResult = rewriter.create<mlir::arith::CmpFOp>(
            op.getLoc(), integerType,
            mlir::arith::CmpFPredicateAttr::get(
                getContext(), mlir::arith::CmpFPredicate::ULE),
            adaptor.getLhs(), adaptor.getRhs(),
            mlir::arith::FastMathFlagsAttr::get(
                getContext(), mlir::arith::FastMathFlags::none));
      } else {
        llvm_unreachable("Unknown Operand Type");
      }
      break;
    }
    case mlir::cir::CmpOpKind::eq: {
      if (type.isa<mlir::IntegerType>()) {
        mlirResult = rewriter.create<mlir::arith::CmpIOp>(
            op.getLoc(), integerType,
            mlir::arith::CmpIPredicateAttr::get(getContext(),
                                                mlir::arith::CmpIPredicate::eq),
            adaptor.getLhs(), adaptor.getRhs());
      } else if (type.isa<mlir::FloatType>()) {
        mlirResult = rewriter.create<mlir::arith::CmpFOp>(
            op.getLoc(), integerType,
            mlir::arith::CmpFPredicateAttr::get(
                getContext(), mlir::arith::CmpFPredicate::UEQ),
            adaptor.getLhs(), adaptor.getRhs(),
            mlir::arith::FastMathFlagsAttr::get(
                getContext(), mlir::arith::FastMathFlags::none));
      } else {
        llvm_unreachable("Unknown Operand Type");
      }
      break;
    }
    case mlir::cir::CmpOpKind::ne: {
      if (type.isa<mlir::IntegerType>()) {
        mlirResult = rewriter.create<mlir::arith::CmpIOp>(
            op.getLoc(), integerType,
            mlir::arith::CmpIPredicateAttr::get(getContext(),
                                                mlir::arith::CmpIPredicate::ne),
            adaptor.getLhs(), adaptor.getRhs());
      } else if (type.isa<mlir::FloatType>()) {
        mlirResult = rewriter.create<mlir::arith::CmpFOp>(
            op.getLoc(), integerType,
            mlir::arith::CmpFPredicateAttr::get(
                getContext(), mlir::arith::CmpFPredicate::UNE),
            adaptor.getLhs(), adaptor.getRhs(),
            mlir::arith::FastMathFlagsAttr::get(
                getContext(), mlir::arith::FastMathFlags::none));
      } else {
        llvm_unreachable("Unknown Operand Type");
      }
      break;
    }
    }

    // MLIR comparison ops return i1, but cir::CmpOp returns the same type as
    // the LHS value. Since this return value can be used later, we need to
    // restore the type with the extension below.
    auto mlirResultTy = getTypeConverter()->convertType(op.getType());
    rewriter.replaceOpWithNewOp<mlir::arith::ExtUIOp>(op, mlirResultTy,
                                                      mlirResult);

    return mlir::LogicalResult::success();
  }
};

class CIRBrOpLowering : public mlir::OpRewritePattern<mlir::cir::BrOp> {
public:
  using OpRewritePattern<mlir::cir::BrOp>::OpRewritePattern;

  mlir::LogicalResult
  matchAndRewrite(mlir::cir::BrOp op,
                  mlir::PatternRewriter &rewriter) const override {
    rewriter.replaceOpWithNewOp<mlir::cf::BranchOp>(op, op.getDest());
    return mlir::LogicalResult::success();
  }
};

class CIRScopeOpLowering
    : public mlir::OpConversionPattern<mlir::cir::ScopeOp> {
  using mlir::OpConversionPattern<mlir::cir::ScopeOp>::OpConversionPattern;

  mlir::LogicalResult
  matchAndRewrite(mlir::cir::ScopeOp scopeOp, OpAdaptor adaptor,
                  mlir::ConversionPatternRewriter &rewriter) const override {
    // Empty scope: just remove it.
    if (scopeOp.getRegion().empty()) {
      rewriter.eraseOp(scopeOp);
      return mlir::success();
    }

    for (auto &block : scopeOp.getRegion()) {
      rewriter.setInsertionPointToEnd(&block);
      auto *terminator = block.getTerminator();
      rewriter.replaceOpWithNewOp<mlir::memref::AllocaScopeReturnOp>(
          terminator, terminator->getOperands());
    }

    SmallVector<mlir::Type> mlirResultTypes;
    if (mlir::failed(getTypeConverter()->convertTypes(scopeOp->getResultTypes(),
                                                      mlirResultTypes)))
      return mlir::LogicalResult::failure();

    rewriter.setInsertionPoint(scopeOp);
    auto newScopeOp = rewriter.create<mlir::memref::AllocaScopeOp>(
        scopeOp.getLoc(), mlirResultTypes);
    rewriter.inlineRegionBefore(scopeOp.getScopeRegion(),
                                newScopeOp.getBodyRegion(),
                                newScopeOp.getBodyRegion().end());
    rewriter.replaceOp(scopeOp, newScopeOp);

    return mlir::LogicalResult::success();
  }
};

struct CIRBrCondOpLowering
    : public mlir::OpConversionPattern<mlir::cir::BrCondOp> {
  using mlir::OpConversionPattern<mlir::cir::BrCondOp>::OpConversionPattern;

  mlir::LogicalResult
  matchAndRewrite(mlir::cir::BrCondOp brOp, OpAdaptor adaptor,
                  mlir::ConversionPatternRewriter &rewriter) const override {

    auto condition = adaptor.getCond();
    auto i1Condition = rewriter.create<mlir::arith::TruncIOp>(
        brOp.getLoc(), rewriter.getI1Type(), condition);
    rewriter.replaceOpWithNewOp<mlir::cf::CondBranchOp>(
        brOp, i1Condition.getResult(), brOp.getDestTrue(),
        adaptor.getDestOperandsTrue(), brOp.getDestFalse(),
        adaptor.getDestOperandsFalse());

    return mlir::success();
  }
};

class CIRTernaryOpLowering
    : public mlir::OpConversionPattern<mlir::cir::TernaryOp> {
public:
  using OpConversionPattern<mlir::cir::TernaryOp>::OpConversionPattern;

  mlir::LogicalResult
  matchAndRewrite(mlir::cir::TernaryOp op, OpAdaptor adaptor,
                  mlir::ConversionPatternRewriter &rewriter) const override {
    rewriter.setInsertionPoint(op);
    auto condition = adaptor.getCond();
    auto i1Condition = rewriter.create<mlir::arith::TruncIOp>(
        op.getLoc(), rewriter.getI1Type(), condition);
    SmallVector<mlir::Type> resultTypes;
    if (mlir::failed(getTypeConverter()->convertTypes(op->getResultTypes(),
                                                      resultTypes)))
      return mlir::failure();

    auto ifOp = rewriter.create<mlir::scf::IfOp>(op.getLoc(), resultTypes,
                                                 i1Condition.getResult(), true);
    auto *thenBlock = &ifOp.getThenRegion().front();
    auto *elseBlock = &ifOp.getElseRegion().front();
    rewriter.inlineBlockBefore(&op.getTrueRegion().front(), thenBlock,
                               thenBlock->end());
    rewriter.inlineBlockBefore(&op.getFalseRegion().front(), elseBlock,
                               elseBlock->end());

    rewriter.replaceOp(op, ifOp);
    return mlir::success();
  }
};

class CIRYieldOpLowering
    : public mlir::OpConversionPattern<mlir::cir::YieldOp> {
public:
  using OpConversionPattern<mlir::cir::YieldOp>::OpConversionPattern;
  mlir::LogicalResult
  matchAndRewrite(mlir::cir::YieldOp op, OpAdaptor adaptor,
                  mlir::ConversionPatternRewriter &rewriter) const override {
    auto *parentOp = op->getParentOp();
    return llvm::TypeSwitch<mlir::Operation *, mlir::LogicalResult>(parentOp)
        .Case<mlir::scf::IfOp>([&](auto) {
          rewriter.replaceOpWithNewOp<mlir::scf::YieldOp>(
              op, adaptor.getOperands());
          return mlir::success();
        })
        .Default([](auto) { return mlir::failure(); });
  }
};

class CIRGlobalOpLowering
    : public mlir::OpConversionPattern<mlir::cir::GlobalOp> {
public:
  using OpConversionPattern<mlir::cir::GlobalOp>::OpConversionPattern;
  mlir::LogicalResult
  matchAndRewrite(mlir::cir::GlobalOp op, OpAdaptor adaptor,
                  mlir::ConversionPatternRewriter &rewriter) const override {
    auto moduleOp = op->getParentOfType<mlir::ModuleOp>();
    if (!moduleOp)
      return mlir::failure();

    mlir::OpBuilder b(moduleOp.getContext());

    const auto CIRSymType = op.getSymType();
    auto convertedType = getTypeConverter()->convertType(CIRSymType);
    if (!convertedType)
      return mlir::failure();
    auto memrefType = dyn_cast<mlir::MemRefType>(convertedType);
    if (!memrefType)
      memrefType = mlir::MemRefType::get({}, convertedType);
    // Add an optional alignment to the global memref.
    mlir::IntegerAttr memrefAlignment =
        op.getAlignment()
            ? mlir::IntegerAttr::get(b.getI64Type(), op.getAlignment().value())
            : mlir::IntegerAttr();
    // Add an optional initial value to the global memref.
    mlir::Attribute initialValue = mlir::Attribute();
    std::optional<mlir::Attribute> init = op.getInitialValue();
    if (init.has_value()) {
      if (auto constArr = init.value().dyn_cast<mlir::cir::ZeroAttr>()) {
        if (memrefType.getShape().size()) {
          auto rtt = mlir::RankedTensorType::get(memrefType.getShape(),
                                                 memrefType.getElementType());
          initialValue = mlir::DenseIntElementsAttr::get(rtt, 0);
        } else {
          auto rtt = mlir::RankedTensorType::get({}, convertedType);
          initialValue = mlir::DenseIntElementsAttr::get(rtt, 0);
        }
      } else if (auto intAttr = init.value().dyn_cast<mlir::cir::IntAttr>()) {
        auto rtt = mlir::RankedTensorType::get({}, convertedType);
        initialValue = mlir::DenseIntElementsAttr::get(rtt, intAttr.getValue());
      } else if (auto fltAttr = init.value().dyn_cast<mlir::cir::FPAttr>()) {
        auto rtt = mlir::RankedTensorType::get({}, convertedType);
        initialValue = mlir::DenseFPElementsAttr::get(rtt, fltAttr.getValue());
      } else if (auto boolAttr = init.value().dyn_cast<mlir::cir::BoolAttr>()) {
        auto rtt = mlir::RankedTensorType::get({}, convertedType);
        initialValue =
            mlir::DenseIntElementsAttr::get(rtt, (char)boolAttr.getValue());
      } else
        llvm_unreachable(
            "GlobalOp lowering with initial value is not fully supported yet");
    }

    // Add symbol visibility
    std::string sym_visibility = op.isPrivate() ? "private" : "public";

    rewriter.replaceOpWithNewOp<mlir::memref::GlobalOp>(
        op, b.getStringAttr(op.getSymName()),
        /*sym_visibility=*/b.getStringAttr(sym_visibility),
        /*type=*/memrefType, initialValue,
        /*constant=*/op.getConstant(),
        /*alignment=*/memrefAlignment);

    return mlir::success();
  }
};

class CIRGetGlobalOpLowering
    : public mlir::OpConversionPattern<mlir::cir::GetGlobalOp> {
public:
  using OpConversionPattern<mlir::cir::GetGlobalOp>::OpConversionPattern;

  mlir::LogicalResult
  matchAndRewrite(mlir::cir::GetGlobalOp op, OpAdaptor adaptor,
                  mlir::ConversionPatternRewriter &rewriter) const override {
    // FIXME(cir): Premature DCE to avoid lowering stuff we're not using.
    // CIRGen should mitigate this and not emit the get_global.
    if (op->getUses().empty()) {
      rewriter.eraseOp(op);
      return mlir::success();
    }

    auto type = getTypeConverter()->convertType(op.getType());
    auto symbol = op.getName();
    rewriter.replaceOpWithNewOp<mlir::memref::GetGlobalOp>(op, type, symbol);
    return mlir::success();
  }
};

static mlir::Value createIntCast(mlir::ConversionPatternRewriter &rewriter,
                                 mlir::Value src, mlir::Type dstTy,
                                 bool isSigned = false) {
  auto srcTy = src.getType();
  assert(isa<mlir::IntegerType>(srcTy));
  assert(isa<mlir::IntegerType>(dstTy));

  auto srcWidth = srcTy.cast<mlir::IntegerType>().getWidth();
  auto dstWidth = dstTy.cast<mlir::IntegerType>().getWidth();
  auto loc = src.getLoc();

  if (dstWidth > srcWidth && isSigned)
    return rewriter.create<mlir::arith::ExtSIOp>(loc, dstTy, src);
  else if (dstWidth > srcWidth)
    return rewriter.create<mlir::arith::ExtUIOp>(loc, dstTy, src);
  else if (dstWidth < srcWidth)
    return rewriter.create<mlir::arith::TruncIOp>(loc, dstTy, src);
  else
    return rewriter.create<mlir::arith::BitcastOp>(loc, dstTy, src);
}

class CIRCastOpLowering : public mlir::OpConversionPattern<mlir::cir::CastOp> {
public:
  using OpConversionPattern<mlir::cir::CastOp>::OpConversionPattern;

  inline mlir::Type convertTy(mlir::Type ty) const {
    return getTypeConverter()->convertType(ty);
  }

  mlir::LogicalResult
  matchAndRewrite(mlir::cir::CastOp op, OpAdaptor adaptor,
                  mlir::ConversionPatternRewriter &rewriter) const override {
    if (isa<mlir::cir::VectorType>(op.getSrc().getType()))
      llvm_unreachable("CastOp lowering for vector type is not supported yet");
    auto src = adaptor.getSrc();
    auto dstType = op.getResult().getType();
    using CIR = mlir::cir::CastKind;
    switch (op.getKind()) {
    case CIR::array_to_ptrdecay: {
      auto newDstType = convertTy(dstType).cast<mlir::MemRefType>();
      rewriter.replaceOpWithNewOp<mlir::memref::ReinterpretCastOp>(
          op, newDstType, src, 0, std::nullopt, std::nullopt);
      return mlir::success();
    }
    case CIR::int_to_bool: {
      auto zero = rewriter.create<mlir::cir::ConstantOp>(
          src.getLoc(), op.getSrc().getType(),
          mlir::cir::IntAttr::get(op.getSrc().getType(), 0));
      rewriter.replaceOpWithNewOp<mlir::cir::CmpOp>(
          op, mlir::cir::BoolType::get(getContext()), mlir::cir::CmpOpKind::ne,
          op.getSrc(), zero);
      return mlir::success();
    }
    case CIR::integral: {
      auto newDstType = convertTy(dstType);
      auto srcType = op.getSrc().getType();
      mlir::cir::IntType srcIntType = srcType.cast<mlir::cir::IntType>();
      auto newOp =
          createIntCast(rewriter, src, newDstType, srcIntType.isSigned());
      rewriter.replaceOp(op, newOp);
      return mlir::success();
    }
    case CIR::floating: {
      auto newDstType = convertTy(dstType);
      auto srcTy = op.getSrc().getType();
      auto dstTy = op.getResult().getType();

      if (!dstTy.isa<mlir::cir::CIRFPTypeInterface>() ||
          !srcTy.isa<mlir::cir::CIRFPTypeInterface>())
        return op.emitError() << "NYI cast from " << srcTy << " to " << dstTy;

      auto getFloatWidth = [](mlir::Type ty) -> unsigned {
        return ty.cast<mlir::cir::CIRFPTypeInterface>().getWidth();
      };

      if (getFloatWidth(srcTy) > getFloatWidth(dstTy))
        rewriter.replaceOpWithNewOp<mlir::arith::TruncFOp>(op, newDstType, src);
      else
        rewriter.replaceOpWithNewOp<mlir::arith::ExtFOp>(op, newDstType, src);
      return mlir::success();
    }
    case CIR::float_to_bool: {
      auto dstTy = op.getType().cast<mlir::cir::BoolType>();
      auto newDstType = convertTy(dstTy);
      auto kind = mlir::arith::CmpFPredicate::UNE;

      // Check if float is not equal to zero.
      auto zeroFloat = rewriter.create<mlir::arith::ConstantOp>(
          op.getLoc(), src.getType(), mlir::FloatAttr::get(src.getType(), 0.0));

      // Extend comparison result to either bool (C++) or int (C).
      mlir::Value cmpResult = rewriter.create<mlir::arith::CmpFOp>(
          op.getLoc(), kind, src, zeroFloat);
      rewriter.replaceOpWithNewOp<mlir::arith::ExtUIOp>(op, newDstType,
                                                        cmpResult);
      return mlir::success();
    }
    case CIR::bool_to_int: {
      auto dstTy = op.getType().cast<mlir::cir::IntType>();
      auto newDstType = convertTy(dstTy).cast<mlir::IntegerType>();
      auto newOp = createIntCast(rewriter, src, newDstType);
      rewriter.replaceOp(op, newOp);
      return mlir::success();
    }
    case CIR::bool_to_float: {
      auto dstTy = op.getType();
      auto newDstType = convertTy(dstTy);
      rewriter.replaceOpWithNewOp<mlir::arith::UIToFPOp>(op, newDstType, src);
      return mlir::success();
    }
    case CIR::int_to_float: {
      auto dstTy = op.getType();
      auto newDstType = convertTy(dstTy);
      if (op.getSrc().getType().cast<mlir::cir::IntType>().isSigned())
        rewriter.replaceOpWithNewOp<mlir::arith::SIToFPOp>(op, newDstType, src);
      else
        rewriter.replaceOpWithNewOp<mlir::arith::UIToFPOp>(op, newDstType, src);
      return mlir::success();
    }
    case CIR::float_to_int: {
      auto dstTy = op.getType();
      auto newDstType = convertTy(dstTy);
      if (op.getResult().getType().cast<mlir::cir::IntType>().isSigned())
        rewriter.replaceOpWithNewOp<mlir::arith::FPToSIOp>(op, newDstType, src);
      else
        rewriter.replaceOpWithNewOp<mlir::arith::FPToUIOp>(op, newDstType, src);
      return mlir::success();
    }
    default:
      break;
    }
    return mlir::failure();
  }
};

class CIRPtrStrideOpLowering
    : public mlir::OpConversionPattern<mlir::cir::PtrStrideOp> {
public:
  using mlir::OpConversionPattern<mlir::cir::PtrStrideOp>::OpConversionPattern;

  // Return true if PtrStrideOp is produced by cast with array_to_ptrdecay kind
  // and they are in the same block.
  inline bool isCastArrayToPtrConsumer(mlir::cir::PtrStrideOp op) const {
    auto defOp = op->getOperand(0).getDefiningOp();
    if (!defOp)
      return false;
    auto castOp = dyn_cast<mlir::cir::CastOp>(defOp);
    if (!castOp)
      return false;
    if (castOp.getKind() != mlir::cir::CastKind::array_to_ptrdecay)
      return false;
    if (!castOp->hasOneUse())
      return false;
    if (!castOp->isBeforeInBlock(op))
      return false;
    return true;
  }

  // Return true if all the PtrStrideOp users are load, store or cast
  // with array_to_ptrdecay kind and they are in the same block.
  inline bool
  isLoadStoreOrCastArrayToPtrProduer(mlir::cir::PtrStrideOp op) const {
    if (op.use_empty())
      return false;
    for (auto *user : op->getUsers()) {
      if (!op->isBeforeInBlock(user))
        return false;
      if (isa<mlir::cir::LoadOp>(*user) || isa<mlir::cir::StoreOp>(*user))
        continue;
      auto castOp = dyn_cast<mlir::cir::CastOp>(*user);
      if (castOp &&
          (castOp.getKind() == mlir::cir::CastKind::array_to_ptrdecay))
        continue;
      return false;
    }
    return true;
  }

  inline mlir::Type convertTy(mlir::Type ty) const {
    return getTypeConverter()->convertType(ty);
  }

  // Rewrite
  //        %0 = cir.cast(array_to_ptrdecay, %base)
  //        cir.ptr_stride(%0, %stride)
  // to
  //        memref.reinterpret_cast (%base, %stride)
  //
  // MemRef Dialect doesn't have GEP-like operation. memref.reinterpret_cast
  // only been used to propogate %base and %stride to memref.load/store and
  // should be erased after the conversion.
  mlir::LogicalResult
  matchAndRewrite(mlir::cir::PtrStrideOp op, OpAdaptor adaptor,
                  mlir::ConversionPatternRewriter &rewriter) const override {
    if (!isCastArrayToPtrConsumer(op))
      return mlir::failure();
    if (!isLoadStoreOrCastArrayToPtrProduer(op))
      return mlir::failure();
    auto baseOp = adaptor.getBase().getDefiningOp();
    if (!baseOp)
      return mlir::failure();
    if (!isa<mlir::memref::ReinterpretCastOp>(baseOp))
      return mlir::failure();
    auto base = baseOp->getOperand(0);
    auto dstType = op.getResult().getType();
    auto newDstType = convertTy(dstType).cast<mlir::MemRefType>();
    auto stride = adaptor.getStride();
    auto indexType = rewriter.getIndexType();
    // Generate casting if the stride is not index type.
    if (stride.getType() != indexType)
      stride = rewriter.create<mlir::arith::IndexCastOp>(op.getLoc(), indexType,
                                                         stride);
    rewriter.replaceOpWithNewOp<mlir::memref::ReinterpretCastOp>(
        op, newDstType, base, stride, std::nullopt, std::nullopt);
    rewriter.eraseOp(baseOp);
    return mlir::success();
  }
};

void populateCIRToMLIRConversionPatterns(mlir::RewritePatternSet &patterns,
                                         mlir::TypeConverter &converter) {
  patterns.add<CIRReturnLowering, CIRBrOpLowering>(patterns.getContext());

  patterns.add<CIRCmpOpLowering, CIRCallOpLowering, CIRUnaryOpLowering,
               CIRBinOpLowering, CIRLoadOpLowering, CIRConstantOpLowering,
               CIRStoreOpLowering, CIRAllocaOpLowering, CIRFuncOpLowering,
               CIRScopeOpLowering, CIRBrCondOpLowering, CIRTernaryOpLowering,
               CIRYieldOpLowering, CIRCosOpLowering, CIRGlobalOpLowering,
               CIRGetGlobalOpLowering, CIRCastOpLowering,
<<<<<<< HEAD
               CIRPtrStrideOpLowering, CIRSqrtOpLowering, CIRCeilOpLowering,
               CIRExp2OpLowering, CIRExpOpLowering, CIRFAbsOpLowering,
               CIRFloorOpLowering, CIRLog10OpLowering, CIRLog2OpLowering,
               CIRLogOpLowering, CIRRoundOpLowering>(converter,
                                                     patterns.getContext());
=======
               CIRPtrStrideOpLowering, CIRSinOpLowering>(converter,
                                                         patterns.getContext());
>>>>>>> d92b5839
}

static mlir::TypeConverter prepareTypeConverter() {
  mlir::TypeConverter converter;
  converter.addConversion([&](mlir::cir::PointerType type) -> mlir::Type {
    auto ty = converter.convertType(type.getPointee());
    // FIXME: The pointee type might not be converted (e.g. struct)
    if (!ty)
      return nullptr;
    if (isa<mlir::cir::ArrayType>(type.getPointee()))
      return ty;
    return mlir::MemRefType::get({}, ty);
  });
  converter.addConversion(
      [&](mlir::IntegerType type) -> mlir::Type { return type; });
  converter.addConversion(
      [&](mlir::FloatType type) -> mlir::Type { return type; });
  converter.addConversion(
      [&](mlir::cir::VoidType type) -> mlir::Type { return {}; });
  converter.addConversion([&](mlir::cir::IntType type) -> mlir::Type {
    // arith dialect ops doesn't take signed integer -- drop cir sign here
    return mlir::IntegerType::get(
        type.getContext(), type.getWidth(),
        mlir::IntegerType::SignednessSemantics::Signless);
  });
  converter.addConversion([&](mlir::cir::BoolType type) -> mlir::Type {
    return mlir::IntegerType::get(type.getContext(), 8);
  });
  converter.addConversion([&](mlir::cir::SingleType type) -> mlir::Type {
    return mlir::FloatType::getF32(type.getContext());
  });
  converter.addConversion([&](mlir::cir::DoubleType type) -> mlir::Type {
    return mlir::FloatType::getF64(type.getContext());
  });
  converter.addConversion([&](mlir::cir::FP80Type type) -> mlir::Type {
    return mlir::FloatType::getF80(type.getContext());
  });
  converter.addConversion([&](mlir::cir::LongDoubleType type) -> mlir::Type {
    return converter.convertType(type.getUnderlying());
  });
  converter.addConversion([&](mlir::cir::ArrayType type) -> mlir::Type {
    SmallVector<int64_t> shape;
    mlir::Type curType = type;
    while (auto arrayType = dyn_cast<mlir::cir::ArrayType>(curType)) {
      shape.push_back(arrayType.getSize());
      curType = arrayType.getEltType();
    }
    auto elementType = converter.convertType(curType);
    // FIXME: The element type might not be converted (e.g. struct)
    if (!elementType)
      return nullptr;
    return mlir::MemRefType::get(shape, elementType);
  });

  return converter;
}

void ConvertCIRToMLIRPass::runOnOperation() {
  auto module = getOperation();

  auto converter = prepareTypeConverter();

  mlir::RewritePatternSet patterns(&getContext());

  populateCIRToMLIRConversionPatterns(patterns, converter);

  mlir::ConversionTarget target(getContext());
  target.addLegalOp<mlir::ModuleOp>();
  target.addLegalDialect<mlir::affine::AffineDialect, mlir::arith::ArithDialect,
                         mlir::memref::MemRefDialect, mlir::func::FuncDialect,
                         mlir::scf::SCFDialect, mlir::cf::ControlFlowDialect,
                         mlir::math::MathDialect>();
  target.addIllegalDialect<mlir::cir::CIRDialect>();

  if (failed(applyPartialConversion(module, target, std::move(patterns))))
    signalPassFailure();
}

std::unique_ptr<llvm::Module>
lowerFromCIRToMLIRToLLVMIR(mlir::ModuleOp theModule,
                           std::unique_ptr<mlir::MLIRContext> mlirCtx,
                           LLVMContext &llvmCtx) {
  mlir::PassManager pm(mlirCtx.get());

  pm.addPass(createConvertCIRToMLIRPass());
  pm.addPass(createConvertMLIRToLLVMPass());

  auto result = !mlir::failed(pm.run(theModule));
  if (!result)
    report_fatal_error(
        "The pass manager failed to lower CIR to LLVMIR dialect!");

  // Now that we ran all the lowering passes, verify the final output.
  if (theModule.verify().failed())
    report_fatal_error("Verification of the final LLVMIR dialect failed!");

  mlir::registerBuiltinDialectTranslation(*mlirCtx);
  mlir::registerLLVMDialectTranslation(*mlirCtx);
  mlir::registerOpenMPDialectTranslation(*mlirCtx);

  auto llvmModule = mlir::translateModuleToLLVMIR(theModule, llvmCtx);

  if (!llvmModule)
    report_fatal_error("Lowering from LLVMIR dialect to llvm IR failed!");

  return llvmModule;
}

std::unique_ptr<mlir::Pass> createConvertCIRToMLIRPass() {
  return std::make_unique<ConvertCIRToMLIRPass>();
}

mlir::ModuleOp lowerFromCIRToMLIR(mlir::ModuleOp theModule,
                                  mlir::MLIRContext *mlirCtx) {
  mlir::PassManager pm(mlirCtx);

  pm.addPass(createConvertCIRToMLIRPass());

  auto result = !mlir::failed(pm.run(theModule));
  if (!result)
    report_fatal_error(
        "The pass manager failed to lower CIR to LLVMIR dialect!");

  // Now that we ran all the lowering passes, verify the final output.
  if (theModule.verify().failed())
    report_fatal_error("Verification of the final LLVMIR dialect failed!");

  return theModule;
}

} // namespace cir<|MERGE_RESOLUTION|>--- conflicted
+++ resolved
@@ -209,7 +209,6 @@
   }
 };
 
-<<<<<<< HEAD
 class CIRSqrtOpLowering : public mlir::OpConversionPattern<mlir::cir::SqrtOp> {
 public:
   using mlir::OpConversionPattern<mlir::cir::SqrtOp>::OpConversionPattern;
@@ -329,7 +328,6 @@
   matchAndRewrite(mlir::cir::Exp2Op op, OpAdaptor adaptor,
                   mlir::ConversionPatternRewriter &rewriter) const override {
     rewriter.replaceOpWithNewOp<mlir::math::Exp2Op>(op, adaptor.getSrc());
-=======
 class CIRSinOpLowering : public mlir::OpConversionPattern<mlir::cir::SinOp> {
 public:
   using mlir::OpConversionPattern<mlir::cir::SinOp>::OpConversionPattern;
@@ -338,7 +336,6 @@
   matchAndRewrite(mlir::cir::SinOp op, OpAdaptor adaptor,
                   mlir::ConversionPatternRewriter &rewriter) const override {
     rewriter.replaceOpWithNewOp<mlir::math::SinOp>(op, adaptor.getSrc());
->>>>>>> d92b5839
     return mlir::LogicalResult::success();
   }
 };
@@ -1128,16 +1125,11 @@
                CIRScopeOpLowering, CIRBrCondOpLowering, CIRTernaryOpLowering,
                CIRYieldOpLowering, CIRCosOpLowering, CIRGlobalOpLowering,
                CIRGetGlobalOpLowering, CIRCastOpLowering,
-<<<<<<< HEAD
                CIRPtrStrideOpLowering, CIRSqrtOpLowering, CIRCeilOpLowering,
                CIRExp2OpLowering, CIRExpOpLowering, CIRFAbsOpLowering,
                CIRFloorOpLowering, CIRLog10OpLowering, CIRLog2OpLowering,
-               CIRLogOpLowering, CIRRoundOpLowering>(converter,
-                                                     patterns.getContext());
-=======
-               CIRPtrStrideOpLowering, CIRSinOpLowering>(converter,
-                                                         patterns.getContext());
->>>>>>> d92b5839
+               CIRLogOpLowering, CIRRoundOpLowering, CIRPtrStrideOpLowering, 
+               CIRSinOpLowering>(converter,patterns.getContext());
 }
 
 static mlir::TypeConverter prepareTypeConverter() {
