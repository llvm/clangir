--- conflicted
+++ resolved
@@ -217,7 +217,7 @@
   matchAndRewrite(mlir::cir::SqrtOp op, OpAdaptor adaptor,
                   mlir::ConversionPatternRewriter &rewriter) const override {
     rewriter.replaceOpWithNewOp<mlir::math::SqrtOp>(op, adaptor.getSrc());
-    return mlir::LogicalResult::success();                
+    return mlir::LogicalResult::success();
   }
 };
 
@@ -233,7 +233,8 @@
   }
 };
 
-class CIRFloorOpLowering : public mlir::OpConversionPattern<mlir::cir::FloorOp> {
+class CIRFloorOpLowering
+    : public mlir::OpConversionPattern<mlir::cir::FloorOp> {
 public:
   using mlir::OpConversionPattern<mlir::cir::FloorOp>::OpConversionPattern;
 
@@ -257,7 +258,8 @@
   }
 };
 
-class CIRLog10OpLowering : public mlir::OpConversionPattern<mlir::cir::Log10Op> {
+class CIRLog10OpLowering
+    : public mlir::OpConversionPattern<mlir::cir::Log10Op> {
 public:
   using mlir::OpConversionPattern<mlir::cir::Log10Op>::OpConversionPattern;
 
@@ -293,7 +295,8 @@
   }
 };
 
-class CIRRoundOpLowering : public mlir::OpConversionPattern<mlir::cir::RoundOp> {
+class CIRRoundOpLowering
+    : public mlir::OpConversionPattern<mlir::cir::RoundOp> {
 public:
   using mlir::OpConversionPattern<mlir::cir::RoundOp>::OpConversionPattern;
 
@@ -1108,27 +1111,17 @@
                                          mlir::TypeConverter &converter) {
   patterns.add<CIRReturnLowering, CIRBrOpLowering>(patterns.getContext());
 
-<<<<<<< HEAD
   patterns.add<CIRCmpOpLowering, CIRCallOpLowering, CIRUnaryOpLowering,
                CIRBinOpLowering, CIRLoadOpLowering, CIRConstantOpLowering,
                CIRStoreOpLowering, CIRAllocaOpLowering, CIRFuncOpLowering,
                CIRScopeOpLowering, CIRBrCondOpLowering, CIRTernaryOpLowering,
                CIRYieldOpLowering, CIRCosOpLowering, CIRGlobalOpLowering,
-               CIRGetGlobalOpLowering, CIRCastOpLowering, CIRSqrtOpLowering,
-               CIRCeilOpLowering, CIRExp2OpLowering, CIRExpOpLowering,
-               CIRFAbsOpLowering, CIRFloorOpLowering, CIRLog10OpLowering,
-               CIRLog2OpLowering, CIRLogOpLowering, CIRRoundOpLowering>(
-      converter, patterns.getContext());
-=======
-  patterns
-      .add<CIRCmpOpLowering, CIRCallOpLowering, CIRUnaryOpLowering,
-           CIRBinOpLowering, CIRLoadOpLowering, CIRConstantOpLowering,
-           CIRStoreOpLowering, CIRAllocaOpLowering, CIRFuncOpLowering,
-           CIRScopeOpLowering, CIRBrCondOpLowering, CIRTernaryOpLowering,
-           CIRYieldOpLowering, CIRCosOpLowering, CIRGlobalOpLowering,
-           CIRGetGlobalOpLowering, CIRCastOpLowering, CIRPtrStrideOpLowering>(
-          converter, patterns.getContext());
->>>>>>> 91a4e150
+               CIRGetGlobalOpLowering, CIRCastOpLowering,
+               CIRPtrStrideOpLowering, CIRSqrtOpLowering, CIRCeilOpLowering,
+               CIRExp2OpLowering, CIRExpOpLowering, CIRFAbsOpLowering,
+               CIRFloorOpLowering, CIRLog10OpLowering, CIRLog2OpLowering,
+               CIRLogOpLowering, CIRRoundOpLowering>(converter,
+                                                     patterns.getContext());
 }
 
 static mlir::TypeConverter prepareTypeConverter() {
