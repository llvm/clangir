//====- LowerCIRToMLIR.cpp - Lowering from CIR to MLIR --------------------===//
//
// Part of the LLVM Project, under the Apache License v2.0 with LLVM Exceptions.
// See https://llvm.org/LICENSE.txt for license information.
// SPDX-License-Identifier: Apache-2.0 WITH LLVM-exception
//
//===----------------------------------------------------------------------===//
//
// This file implements lowering of CIR operations to MLIR.
//
//===----------------------------------------------------------------------===//

#include "LowerToMLIRHelpers.h"
#include "mlir/Conversion/AffineToStandard/AffineToStandard.h"
#include "mlir/Conversion/ArithToLLVM/ArithToLLVM.h"
#include "mlir/Conversion/ControlFlowToLLVM/ControlFlowToLLVM.h"
#include "mlir/Conversion/FuncToLLVM/ConvertFuncToLLVM.h"
#include "mlir/Conversion/FuncToLLVM/ConvertFuncToLLVMPass.h"
#include "mlir/Conversion/LLVMCommon/ConversionTarget.h"
#include "mlir/Conversion/LLVMCommon/TypeConverter.h"
#include "mlir/Conversion/MemRefToLLVM/MemRefToLLVM.h"
#include "mlir/Conversion/SCFToControlFlow/SCFToControlFlow.h"
#include "mlir/Dialect/Affine/IR/AffineOps.h"
#include "mlir/Dialect/Arith/IR/Arith.h"
#include "mlir/Dialect/ControlFlow/IR/ControlFlowOps.h"
#include "mlir/Dialect/Func/IR/FuncOps.h"
#include "mlir/Dialect/LLVMIR/LLVMDialect.h"
#include "mlir/Dialect/Math/IR/Math.h"
#include "mlir/Dialect/MemRef/IR/MemRef.h"
#include "mlir/Dialect/SCF/IR/SCF.h"
#include "mlir/Dialect/SCF/Transforms/Passes.h"
#include "mlir/Dialect/Vector/IR/VectorOps.h"
#include "mlir/IR/BuiltinDialect.h"
#include "mlir/IR/BuiltinTypes.h"
#include "mlir/IR/Operation.h"
#include "mlir/IR/Region.h"
#include "mlir/IR/TypeRange.h"
#include "mlir/IR/ValueRange.h"
#include "mlir/Pass/Pass.h"
#include "mlir/Pass/PassManager.h"
#include "mlir/Support/LogicalResult.h"
#include "mlir/Target/LLVMIR/Dialect/Builtin/BuiltinToLLVMIRTranslation.h"
#include "mlir/Target/LLVMIR/Dialect/LLVMIR/LLVMToLLVMIRTranslation.h"
#include "mlir/Target/LLVMIR/Dialect/OpenMP/OpenMPToLLVMIRTranslation.h"
#include "mlir/Target/LLVMIR/Export.h"
#include "mlir/Transforms/DialectConversion.h"
#include "clang/CIR/Dialect/IR/CIRDialect.h"
#include "clang/CIR/Dialect/IR/CIRTypes.h"
#include "clang/CIR/LowerToMLIR.h"
#include "clang/CIR/Passes.h"
#include "llvm/ADT/STLExtras.h"
#include "llvm/ADT/Sequence.h"
#include "llvm/ADT/SmallVector.h"
#include "llvm/ADT/TypeSwitch.h"

using namespace cir;
using namespace llvm;

namespace cir {

class CIRReturnLowering
    : public mlir::OpConversionPattern<mlir::cir::ReturnOp> {
public:
  using OpConversionPattern<mlir::cir::ReturnOp>::OpConversionPattern;

  mlir::LogicalResult
  matchAndRewrite(mlir::cir::ReturnOp op, OpAdaptor adaptor,
                  mlir::ConversionPatternRewriter &rewriter) const override {
    rewriter.replaceOpWithNewOp<mlir::func::ReturnOp>(op,
                                                      adaptor.getOperands());
    return mlir::LogicalResult::success();
  }
};

struct ConvertCIRToMLIRPass
    : public mlir::PassWrapper<ConvertCIRToMLIRPass,
                               mlir::OperationPass<mlir::ModuleOp>> {
  void getDependentDialects(mlir::DialectRegistry &registry) const override {
    registry.insert<mlir::BuiltinDialect, mlir::func::FuncDialect,
                    mlir::affine::AffineDialect, mlir::memref::MemRefDialect,
                    mlir::arith::ArithDialect, mlir::cf::ControlFlowDialect,
                    mlir::scf::SCFDialect, mlir::math::MathDialect,
                    mlir::vector::VectorDialect>();
  }
  void runOnOperation() final;

  virtual StringRef getArgument() const override { return "cir-to-mlir"; }
};

class CIRCallOpLowering : public mlir::OpConversionPattern<mlir::cir::CallOp> {
public:
  using OpConversionPattern<mlir::cir::CallOp>::OpConversionPattern;

  mlir::LogicalResult
  matchAndRewrite(mlir::cir::CallOp op, OpAdaptor adaptor,
                  mlir::ConversionPatternRewriter &rewriter) const override {
    SmallVector<mlir::Type> types;
    if (mlir::failed(
            getTypeConverter()->convertTypes(op.getResultTypes(), types)))
      return mlir::failure();
    rewriter.replaceOpWithNewOp<mlir::func::CallOp>(
        op, mlir::SymbolRefAttr::get(op), types, adaptor.getOperands());
    return mlir::LogicalResult::success();
  }
};

class CIRAllocaOpLowering
    : public mlir::OpConversionPattern<mlir::cir::AllocaOp> {
public:
  using OpConversionPattern<mlir::cir::AllocaOp>::OpConversionPattern;

  mlir::LogicalResult
  matchAndRewrite(mlir::cir::AllocaOp op, OpAdaptor adaptor,
                  mlir::ConversionPatternRewriter &rewriter) const override {
    auto type = adaptor.getAllocaType();
    auto mlirType = getTypeConverter()->convertType(type);

    // FIXME: Some types can not be converted yet (e.g. struct)
    if (!mlirType)
      return mlir::LogicalResult::failure();

    auto memreftype = mlir::MemRefType::get({}, mlirType);
    rewriter.replaceOpWithNewOp<mlir::memref::AllocaOp>(op, memreftype,
                                                        op.getAlignmentAttr());
    return mlir::LogicalResult::success();
  }
};

// Find base and indices from memref.reinterpret_cast
// and put it into eraseList.
static bool findBaseAndIndices(mlir::Value addr, mlir::Value &base,
                               SmallVector<mlir::Value> &indices,
                               SmallVector<mlir::Operation *> &eraseList,
                               mlir::ConversionPatternRewriter &rewriter) {
  while (mlir::Operation *addrOp = addr.getDefiningOp()) {
    if (!isa<mlir::memref::ReinterpretCastOp>(addrOp))
      break;
    indices.push_back(addrOp->getOperand(1));
    addr = addrOp->getOperand(0);
    eraseList.push_back(addrOp);
  }
  base = addr;
  if (indices.size() == 0)
    return false;
  std::reverse(indices.begin(), indices.end());
  return true;
}

// For memref.reinterpret_cast has multiple users, erasing the operation
// after the last load or store been generated.
static void eraseIfSafe(mlir::Value oldAddr, mlir::Value newAddr,
                        SmallVector<mlir::Operation *> &eraseList,
                        mlir::ConversionPatternRewriter &rewriter) {
  unsigned oldUsedNum =
      std::distance(oldAddr.getUses().begin(), oldAddr.getUses().end());
  unsigned newUsedNum = 0;
  for (auto *user : newAddr.getUsers()) {
    if (isa<mlir::memref::LoadOp>(*user) || isa<mlir::memref::StoreOp>(*user))
      ++newUsedNum;
  }
  if (oldUsedNum == newUsedNum) {
    for (auto op : eraseList)
      rewriter.eraseOp(op);
  }
}

class CIRLoadOpLowering : public mlir::OpConversionPattern<mlir::cir::LoadOp> {
public:
  using OpConversionPattern<mlir::cir::LoadOp>::OpConversionPattern;

  mlir::LogicalResult
  matchAndRewrite(mlir::cir::LoadOp op, OpAdaptor adaptor,
                  mlir::ConversionPatternRewriter &rewriter) const override {
    mlir::Value base;
    SmallVector<mlir::Value> indices;
    SmallVector<mlir::Operation *> eraseList;
    if (findBaseAndIndices(adaptor.getAddr(), base, indices, eraseList,
                           rewriter)) {
      rewriter.replaceOpWithNewOp<mlir::memref::LoadOp>(op, base, indices);
      eraseIfSafe(op.getAddr(), base, eraseList, rewriter);
    } else
      rewriter.replaceOpWithNewOp<mlir::memref::LoadOp>(op, adaptor.getAddr());
    return mlir::LogicalResult::success();
  }
};

class CIRStoreOpLowering
    : public mlir::OpConversionPattern<mlir::cir::StoreOp> {
public:
  using OpConversionPattern<mlir::cir::StoreOp>::OpConversionPattern;

  mlir::LogicalResult
  matchAndRewrite(mlir::cir::StoreOp op, OpAdaptor adaptor,
                  mlir::ConversionPatternRewriter &rewriter) const override {
    mlir::Value base;
    SmallVector<mlir::Value> indices;
    SmallVector<mlir::Operation *> eraseList;
    if (findBaseAndIndices(adaptor.getAddr(), base, indices, eraseList,
                           rewriter)) {
      rewriter.replaceOpWithNewOp<mlir::memref::StoreOp>(op, adaptor.getValue(),
                                                         base, indices);
      eraseIfSafe(op.getAddr(), base, eraseList, rewriter);
    } else
      rewriter.replaceOpWithNewOp<mlir::memref::StoreOp>(op, adaptor.getValue(),
                                                         adaptor.getAddr());
    return mlir::LogicalResult::success();
  }
};

class CIRCosOpLowering : public mlir::OpConversionPattern<mlir::cir::CosOp> {
public:
  using OpConversionPattern<mlir::cir::CosOp>::OpConversionPattern;

  mlir::LogicalResult
  matchAndRewrite(mlir::cir::CosOp op, OpAdaptor adaptor,
                  mlir::ConversionPatternRewriter &rewriter) const override {
    rewriter.replaceOpWithNewOp<mlir::math::CosOp>(op, adaptor.getSrc());
    return mlir::LogicalResult::success();
  }
};

class CIRSqrtOpLowering : public mlir::OpConversionPattern<mlir::cir::SqrtOp> {
public:
  using mlir::OpConversionPattern<mlir::cir::SqrtOp>::OpConversionPattern;

  mlir::LogicalResult
  matchAndRewrite(mlir::cir::SqrtOp op, OpAdaptor adaptor,
                  mlir::ConversionPatternRewriter &rewriter) const override {
    rewriter.replaceOpWithNewOp<mlir::math::SqrtOp>(op, adaptor.getSrc());
    return mlir::LogicalResult::success();
  }
};

class CIRFAbsOpLowering : public mlir::OpConversionPattern<mlir::cir::FAbsOp> {
public:
  using mlir::OpConversionPattern<mlir::cir::FAbsOp>::OpConversionPattern;

  mlir::LogicalResult
  matchAndRewrite(mlir::cir::FAbsOp op, OpAdaptor adaptor,
                  mlir::ConversionPatternRewriter &rewriter) const override {
    rewriter.replaceOpWithNewOp<mlir::math::AbsFOp>(op, adaptor.getSrc());
    return mlir::LogicalResult::success();
  }
};

class CIRFloorOpLowering
    : public mlir::OpConversionPattern<mlir::cir::FloorOp> {
public:
  using mlir::OpConversionPattern<mlir::cir::FloorOp>::OpConversionPattern;

  mlir::LogicalResult
  matchAndRewrite(mlir::cir::FloorOp op, OpAdaptor adaptor,
                  mlir::ConversionPatternRewriter &rewriter) const override {
    rewriter.replaceOpWithNewOp<mlir::math::FloorOp>(op, adaptor.getSrc());
    return mlir::LogicalResult::success();
  }
};

class CIRCeilOpLowering : public mlir::OpConversionPattern<mlir::cir::CeilOp> {
public:
  using mlir::OpConversionPattern<mlir::cir::CeilOp>::OpConversionPattern;

  mlir::LogicalResult
  matchAndRewrite(mlir::cir::CeilOp op, OpAdaptor adaptor,
                  mlir::ConversionPatternRewriter &rewriter) const override {
    rewriter.replaceOpWithNewOp<mlir::math::CeilOp>(op, adaptor.getSrc());
    return mlir::LogicalResult::success();
  }
};

class CIRLog10OpLowering
    : public mlir::OpConversionPattern<mlir::cir::Log10Op> {
public:
  using mlir::OpConversionPattern<mlir::cir::Log10Op>::OpConversionPattern;

  mlir::LogicalResult
  matchAndRewrite(mlir::cir::Log10Op op, OpAdaptor adaptor,
                  mlir::ConversionPatternRewriter &rewriter) const override {
    rewriter.replaceOpWithNewOp<mlir::math::Log10Op>(op, adaptor.getSrc());
    return mlir::LogicalResult::success();
  }
};

class CIRLogOpLowering : public mlir::OpConversionPattern<mlir::cir::LogOp> {
public:
  using mlir::OpConversionPattern<mlir::cir::LogOp>::OpConversionPattern;

  mlir::LogicalResult
  matchAndRewrite(mlir::cir::LogOp op, OpAdaptor adaptor,
                  mlir::ConversionPatternRewriter &rewriter) const override {
    rewriter.replaceOpWithNewOp<mlir::math::LogOp>(op, adaptor.getSrc());
    return mlir::LogicalResult::success();
  }
};

class CIRLog2OpLowering : public mlir::OpConversionPattern<mlir::cir::Log2Op> {
public:
  using mlir::OpConversionPattern<mlir::cir::Log2Op>::OpConversionPattern;

  mlir::LogicalResult
  matchAndRewrite(mlir::cir::Log2Op op, OpAdaptor adaptor,
                  mlir::ConversionPatternRewriter &rewriter) const override {
    rewriter.replaceOpWithNewOp<mlir::math::Log2Op>(op, adaptor.getSrc());
    return mlir::LogicalResult::success();
  }
};

class CIRRoundOpLowering
    : public mlir::OpConversionPattern<mlir::cir::RoundOp> {
public:
  using mlir::OpConversionPattern<mlir::cir::RoundOp>::OpConversionPattern;

  mlir::LogicalResult
  matchAndRewrite(mlir::cir::RoundOp op, OpAdaptor adaptor,
                  mlir::ConversionPatternRewriter &rewriter) const override {
    rewriter.replaceOpWithNewOp<mlir::math::RoundOp>(op, adaptor.getSrc());
    return mlir::LogicalResult::success();
  }
};

class CIRExpOpLowering : public mlir::OpConversionPattern<mlir::cir::ExpOp> {
public:
  using mlir::OpConversionPattern<mlir::cir::ExpOp>::OpConversionPattern;

  mlir::LogicalResult
  matchAndRewrite(mlir::cir::ExpOp op, OpAdaptor adaptor,
                  mlir::ConversionPatternRewriter &rewriter) const override {
    rewriter.replaceOpWithNewOp<mlir::math::ExpOp>(op, adaptor.getSrc());
    return mlir::LogicalResult::success();
  }
};

class CIRShiftOpLowering
    : public mlir::OpConversionPattern<mlir::cir::ShiftOp> {
public:
  using mlir::OpConversionPattern<mlir::cir::ShiftOp>::OpConversionPattern;
  mlir::LogicalResult
  matchAndRewrite(mlir::cir::ShiftOp op, OpAdaptor adaptor,
                  mlir::ConversionPatternRewriter &rewriter) const override {
    auto cirAmtTy =
        mlir::dyn_cast<mlir::cir::IntType>(op.getAmount().getType());
    auto cirValTy = mlir::dyn_cast<mlir::cir::IntType>(op.getValue().getType());
    auto mlirTy = getTypeConverter()->convertType(op.getType());
    mlir::Value amt = adaptor.getAmount();
    mlir::Value val = adaptor.getValue();

    assert(cirValTy && cirAmtTy && "non-integer shift is NYI");
    assert(cirValTy == op.getType() && "inconsistent operands' types NYI");

    // Ensure shift amount is the same type as the value. Some undefined
    // behavior might occur in the casts below as per [C99 6.5.7.3].
    amt = createIntCast(rewriter, amt, mlirTy, cirAmtTy.isSigned());

    // Lower to the proper arith shift operation.
    if (op.getIsShiftleft())
      rewriter.replaceOpWithNewOp<mlir::arith::ShLIOp>(op, mlirTy, val, amt);
    else {
      if (cirValTy.isUnsigned())
        rewriter.replaceOpWithNewOp<mlir::arith::ShRUIOp>(op, mlirTy, val, amt);
      else
        rewriter.replaceOpWithNewOp<mlir::arith::ShRSIOp>(op, mlirTy, val, amt);
    }

    return mlir::success();
  }
};

class CIRExp2OpLowering : public mlir::OpConversionPattern<mlir::cir::Exp2Op> {
public:
  using mlir::OpConversionPattern<mlir::cir::Exp2Op>::OpConversionPattern;

  mlir::LogicalResult
  matchAndRewrite(mlir::cir::Exp2Op op, OpAdaptor adaptor,
                  mlir::ConversionPatternRewriter &rewriter) const override {
    rewriter.replaceOpWithNewOp<mlir::math::Exp2Op>(op, adaptor.getSrc());
    return mlir::LogicalResult::success();
  }
};

class CIRSinOpLowering : public mlir::OpConversionPattern<mlir::cir::SinOp> {
public:
  using mlir::OpConversionPattern<mlir::cir::SinOp>::OpConversionPattern;

  mlir::LogicalResult
  matchAndRewrite(mlir::cir::SinOp op, OpAdaptor adaptor,
                  mlir::ConversionPatternRewriter &rewriter) const override {
    rewriter.replaceOpWithNewOp<mlir::math::SinOp>(op, adaptor.getSrc());
    return mlir::LogicalResult::success();
  }
};

template <typename CIROp, typename MLIROp>
class CIRBitOpLowering : public mlir::OpConversionPattern<CIROp> {
public:
  using mlir::OpConversionPattern<CIROp>::OpConversionPattern;

  mlir::LogicalResult
  matchAndRewrite(CIROp op,
                  typename mlir::OpConversionPattern<CIROp>::OpAdaptor adaptor,
                  mlir::ConversionPatternRewriter &rewriter) const override {
    auto resultIntTy = mlir::cast<mlir::IntegerType>(
        this->getTypeConverter()->convertType(op.getType()));
    auto res = rewriter.create<MLIROp>(op->getLoc(), adaptor.getInput());
    auto newOp = createIntCast(rewriter, res->getResult(0), resultIntTy,
                               /*isSigned=*/false);
    rewriter.replaceOp(op, newOp);
    return mlir::LogicalResult::success();
  }
};

using CIRBitClzOpLowering =
    CIRBitOpLowering<mlir::cir::BitClzOp, mlir::math::CountLeadingZerosOp>;
using CIRBitCtzOpLowering =
    CIRBitOpLowering<mlir::cir::BitCtzOp, mlir::math::CountTrailingZerosOp>;
using CIRBitPopcountOpLowering =
    CIRBitOpLowering<mlir::cir::BitPopcountOp, mlir::math::CtPopOp>;

class CIRBitClrsbOpLowering
    : public mlir::OpConversionPattern<mlir::cir::BitClrsbOp> {
public:
  using OpConversionPattern<mlir::cir::BitClrsbOp>::OpConversionPattern;

  mlir::LogicalResult
  matchAndRewrite(mlir::cir::BitClrsbOp op, OpAdaptor adaptor,
                  mlir::ConversionPatternRewriter &rewriter) const override {
    auto inputTy = adaptor.getInput().getType();
    auto zero = getConst(rewriter, op.getLoc(), inputTy, 0);
    auto isNeg = rewriter.create<mlir::arith::CmpIOp>(
        op.getLoc(),
        mlir::arith::CmpIPredicateAttr::get(rewriter.getContext(),
                                            mlir::arith::CmpIPredicate::slt),
        adaptor.getInput(), zero);

    auto negOne = getConst(rewriter, op.getLoc(), inputTy, -1);
    auto flipped = rewriter.create<mlir::arith::XOrIOp>(
        op.getLoc(), adaptor.getInput(), negOne);

    auto select = rewriter.create<mlir::arith::SelectOp>(
        op.getLoc(), isNeg, flipped, adaptor.getInput());

    auto resTy = mlir::cast<mlir::IntegerType>(
        getTypeConverter()->convertType(op.getType()));
    auto clz =
        rewriter.create<mlir::math::CountLeadingZerosOp>(op->getLoc(), select);
    auto newClz = createIntCast(rewriter, clz, resTy);

    auto one = getConst(rewriter, op.getLoc(), resTy, 1);
    auto res = rewriter.create<mlir::arith::SubIOp>(op.getLoc(), newClz, one);
    rewriter.replaceOp(op, res);

    return mlir::LogicalResult::success();
  }
};

class CIRBitFfsOpLowering
    : public mlir::OpConversionPattern<mlir::cir::BitFfsOp> {
public:
  using OpConversionPattern<mlir::cir::BitFfsOp>::OpConversionPattern;

  mlir::LogicalResult
  matchAndRewrite(mlir::cir::BitFfsOp op, OpAdaptor adaptor,
                  mlir::ConversionPatternRewriter &rewriter) const override {
    auto resTy = getTypeConverter()->convertType(op.getType());
    auto inputTy = adaptor.getInput().getType();
    auto ctz = rewriter.create<mlir::math::CountTrailingZerosOp>(
        op.getLoc(), adaptor.getInput());
    auto newCtz = createIntCast(rewriter, ctz, resTy);

    auto one = getConst(rewriter, op.getLoc(), resTy, 1);
    auto ctzAddOne =
        rewriter.create<mlir::arith::AddIOp>(op.getLoc(), newCtz, one);

    auto zeroInputTy = getConst(rewriter, op.getLoc(), inputTy, 0);
    auto isZero = rewriter.create<mlir::arith::CmpIOp>(
        op.getLoc(),
        mlir::arith::CmpIPredicateAttr::get(rewriter.getContext(),
                                            mlir::arith::CmpIPredicate::eq),
        adaptor.getInput(), zeroInputTy);

    auto zeroResTy = getConst(rewriter, op.getLoc(), resTy, 0);
    auto res = rewriter.create<mlir::arith::SelectOp>(op.getLoc(), isZero,
                                                      zeroResTy, ctzAddOne);
    rewriter.replaceOp(op, res);

    return mlir::LogicalResult::success();
  }
};

class CIRBitParityOpLowering
    : public mlir::OpConversionPattern<mlir::cir::BitParityOp> {
public:
  using OpConversionPattern<mlir::cir::BitParityOp>::OpConversionPattern;

  mlir::LogicalResult
  matchAndRewrite(mlir::cir::BitParityOp op, OpAdaptor adaptor,
                  mlir::ConversionPatternRewriter &rewriter) const override {
    auto resTy = getTypeConverter()->convertType(op.getType());
    auto count =
        rewriter.create<mlir::math::CtPopOp>(op.getLoc(), adaptor.getInput());
    auto countMod2 = rewriter.create<mlir::arith::AndIOp>(
        op.getLoc(), count,
        getConst(rewriter, op.getLoc(), count.getType(), 1));
    auto res = createIntCast(rewriter, countMod2, resTy);
    rewriter.replaceOp(op, res);
    return mlir::LogicalResult::success();
  }
};

class CIRConstantOpLowering
    : public mlir::OpConversionPattern<mlir::cir::ConstantOp> {
public:
  using OpConversionPattern<mlir::cir::ConstantOp>::OpConversionPattern;

private:
  // This code is in a separate function rather than part of matchAndRewrite
  // because it is recursive.  There is currently only one level of recursion;
  // when lowing a vector attribute the attributes for the elements also need
  // to be lowered.
  mlir::TypedAttr
  lowerCirAttrToMlirAttr(mlir::Attribute cirAttr,
                         mlir::ConversionPatternRewriter &rewriter) const {
    assert(cirAttr.isa<mlir::TypedAttr>() &&
           "Can't lower a non-typed attribute");
    auto mlirType = getTypeConverter()->convertType(
        cirAttr.cast<mlir::TypedAttr>().getType());
    if (auto vecAttr = cirAttr.dyn_cast<mlir::cir::ConstVectorAttr>()) {
      assert(mlirType.isa<mlir::VectorType>() &&
             "MLIR type for CIR vector attribute is not mlir::VectorType");
      assert(mlirType.isa<mlir::ShapedType>() &&
             "mlir::VectorType is not a mlir::ShapedType ??");
      SmallVector<mlir::Attribute> mlirValues;
      for (auto elementAttr : vecAttr.getElts().cast<mlir::ArrayAttr>()) {
        mlirValues.push_back(
            this->lowerCirAttrToMlirAttr(elementAttr, rewriter));
      }
      return mlir::DenseElementsAttr::get(mlirType.cast<mlir::ShapedType>(),
                                          mlirValues);
    } else if (auto boolAttr = cirAttr.dyn_cast<mlir::cir::BoolAttr>()) {
      return rewriter.getIntegerAttr(mlirType, boolAttr.getValue());
    } else if (auto floatAttr = cirAttr.dyn_cast<mlir::cir::FPAttr>()) {
      return rewriter.getFloatAttr(mlirType, floatAttr.getValue());
    } else if (auto intAttr = cirAttr.dyn_cast<mlir::cir::IntAttr>()) {
      return rewriter.getIntegerAttr(mlirType, intAttr.getValue());
    } else {
      llvm_unreachable("NYI: unsupported attribute kind lowering to MLIR");
      return {};
    }
  }

public:
  mlir::LogicalResult
  matchAndRewrite(mlir::cir::ConstantOp op, OpAdaptor adaptor,
                  mlir::ConversionPatternRewriter &rewriter) const override {
<<<<<<< HEAD
    rewriter.replaceOpWithNewOp<mlir::arith::ConstantOp>(
        op, getTypeConverter()->convertType(op.getType()),
        this->lowerCirAttrToMlirAttr(op.getValue(), rewriter));
=======
    auto ty = getTypeConverter()->convertType(op.getType());
    mlir::TypedAttr value;
    if (mlir::isa<mlir::cir::BoolType>(op.getType())) {
      auto boolValue = mlir::cast<mlir::cir::BoolAttr>(op.getValue());
      value = rewriter.getIntegerAttr(ty, boolValue.getValue());
    } else if (mlir::isa<mlir::cir::CIRFPTypeInterface>(op.getType())) {
      value = rewriter.getFloatAttr(
          ty, mlir::cast<mlir::cir::FPAttr>(op.getValue()).getValue());
    } else {
      auto cirIntAttr = mlir::dyn_cast<mlir::cir::IntAttr>(op.getValue());
      assert(cirIntAttr && "NYI non cir.int attr");
      value = rewriter.getIntegerAttr(
          ty, cast<mlir::cir::IntAttr>(op.getValue()).getValue());
    }
    rewriter.replaceOpWithNewOp<mlir::arith::ConstantOp>(op, ty, value);
>>>>>>> 94274123
    return mlir::LogicalResult::success();
  }
};

class CIRFuncOpLowering : public mlir::OpConversionPattern<mlir::cir::FuncOp> {
public:
  using OpConversionPattern<mlir::cir::FuncOp>::OpConversionPattern;

  mlir::LogicalResult
  matchAndRewrite(mlir::cir::FuncOp op, OpAdaptor adaptor,
                  mlir::ConversionPatternRewriter &rewriter) const override {

    auto fnType = op.getFunctionType();
    mlir::TypeConverter::SignatureConversion signatureConversion(
        fnType.getNumInputs());

    for (const auto &argType : enumerate(fnType.getInputs())) {
      auto convertedType = typeConverter->convertType(argType.value());
      if (!convertedType)
        return mlir::failure();
      signatureConversion.addInputs(argType.index(), convertedType);
    }

    mlir::Type resultType =
        getTypeConverter()->convertType(fnType.getReturnType());
    auto fn = rewriter.create<mlir::func::FuncOp>(
        op.getLoc(), op.getName(),
        rewriter.getFunctionType(signatureConversion.getConvertedTypes(),
                                 resultType ? mlir::TypeRange(resultType)
                                            : mlir::TypeRange()));

    if (failed(rewriter.convertRegionTypes(&op.getBody(), *typeConverter,
                                           &signatureConversion)))
      return mlir::failure();
    rewriter.inlineRegionBefore(op.getBody(), fn.getBody(), fn.end());

    rewriter.eraseOp(op);
    return mlir::LogicalResult::success();
  }
};

class CIRUnaryOpLowering
    : public mlir::OpConversionPattern<mlir::cir::UnaryOp> {
public:
  using OpConversionPattern<mlir::cir::UnaryOp>::OpConversionPattern;

  mlir::LogicalResult
  matchAndRewrite(mlir::cir::UnaryOp op, OpAdaptor adaptor,
                  mlir::ConversionPatternRewriter &rewriter) const override {
    auto input = adaptor.getInput();
    auto type = getTypeConverter()->convertType(op.getType());

    switch (op.getKind()) {
    case mlir::cir::UnaryOpKind::Inc: {
      auto One = rewriter.create<mlir::arith::ConstantOp>(
          op.getLoc(), type, mlir::IntegerAttr::get(type, 1));
      rewriter.replaceOpWithNewOp<mlir::arith::AddIOp>(op, type, input, One);
      break;
    }
    case mlir::cir::UnaryOpKind::Dec: {
      auto One = rewriter.create<mlir::arith::ConstantOp>(
          op.getLoc(), type, mlir::IntegerAttr::get(type, 1));
      rewriter.replaceOpWithNewOp<mlir::arith::SubIOp>(op, type, input, One);
      break;
    }
    case mlir::cir::UnaryOpKind::Plus: {
      rewriter.replaceOp(op, op.getInput());
      break;
    }
    case mlir::cir::UnaryOpKind::Minus: {
      auto Zero = rewriter.create<mlir::arith::ConstantOp>(
          op.getLoc(), type, mlir::IntegerAttr::get(type, 0));
      rewriter.replaceOpWithNewOp<mlir::arith::SubIOp>(op, type, Zero, input);
      break;
    }
    case mlir::cir::UnaryOpKind::Not: {
      auto MinusOne = rewriter.create<mlir::arith::ConstantOp>(
          op.getLoc(), type, mlir::IntegerAttr::get(type, -1));
      rewriter.replaceOpWithNewOp<mlir::arith::XOrIOp>(op, type, MinusOne,
                                                       input);
      break;
    }
    }

    return mlir::LogicalResult::success();
  }
};

class CIRBinOpLowering : public mlir::OpConversionPattern<mlir::cir::BinOp> {
public:
  using OpConversionPattern<mlir::cir::BinOp>::OpConversionPattern;

  mlir::LogicalResult
  matchAndRewrite(mlir::cir::BinOp op, OpAdaptor adaptor,
                  mlir::ConversionPatternRewriter &rewriter) const override {
    assert((adaptor.getLhs().getType() == adaptor.getRhs().getType()) &&
           "inconsistent operands' types not supported yet");
    mlir::Type mlirType = getTypeConverter()->convertType(op.getType());
    assert((mlir::isa<mlir::IntegerType>(mlirType) ||
            mlir::isa<mlir::FloatType>(mlirType) ||
            mlir::isa<mlir::VectorType>(mlirType)) &&
           "operand type not supported yet");

    auto type = op.getLhs().getType();
    if (auto VecType = mlir::dyn_cast<mlir::cir::VectorType>(type)) {
      type = VecType.getEltType();
    }

    switch (op.getKind()) {
    case mlir::cir::BinOpKind::Add:
      if (mlir::isa<mlir::cir::IntType>(type))
        rewriter.replaceOpWithNewOp<mlir::arith::AddIOp>(
            op, mlirType, adaptor.getLhs(), adaptor.getRhs());
      else
        rewriter.replaceOpWithNewOp<mlir::arith::AddFOp>(
            op, mlirType, adaptor.getLhs(), adaptor.getRhs());
      break;
    case mlir::cir::BinOpKind::Sub:
      if (mlir::isa<mlir::cir::IntType>(type))
        rewriter.replaceOpWithNewOp<mlir::arith::SubIOp>(
            op, mlirType, adaptor.getLhs(), adaptor.getRhs());
      else
        rewriter.replaceOpWithNewOp<mlir::arith::SubFOp>(
            op, mlirType, adaptor.getLhs(), adaptor.getRhs());
      break;
    case mlir::cir::BinOpKind::Mul:
      if (mlir::isa<mlir::cir::IntType>(type))
        rewriter.replaceOpWithNewOp<mlir::arith::MulIOp>(
            op, mlirType, adaptor.getLhs(), adaptor.getRhs());
      else
        rewriter.replaceOpWithNewOp<mlir::arith::MulFOp>(
            op, mlirType, adaptor.getLhs(), adaptor.getRhs());
      break;
    case mlir::cir::BinOpKind::Div:
      if (auto ty = mlir::dyn_cast<mlir::cir::IntType>(type)) {
        if (ty.isUnsigned())
          rewriter.replaceOpWithNewOp<mlir::arith::DivUIOp>(
              op, mlirType, adaptor.getLhs(), adaptor.getRhs());
        else
          rewriter.replaceOpWithNewOp<mlir::arith::DivSIOp>(
              op, mlirType, adaptor.getLhs(), adaptor.getRhs());
      } else
        rewriter.replaceOpWithNewOp<mlir::arith::DivFOp>(
            op, mlirType, adaptor.getLhs(), adaptor.getRhs());
      break;
    case mlir::cir::BinOpKind::Rem:
      if (auto ty = mlir::dyn_cast<mlir::cir::IntType>(type)) {
        if (ty.isUnsigned())
          rewriter.replaceOpWithNewOp<mlir::arith::RemUIOp>(
              op, mlirType, adaptor.getLhs(), adaptor.getRhs());
        else
          rewriter.replaceOpWithNewOp<mlir::arith::RemSIOp>(
              op, mlirType, adaptor.getLhs(), adaptor.getRhs());
      } else
        rewriter.replaceOpWithNewOp<mlir::arith::RemFOp>(
            op, mlirType, adaptor.getLhs(), adaptor.getRhs());
      break;
    case mlir::cir::BinOpKind::And:
      rewriter.replaceOpWithNewOp<mlir::arith::AndIOp>(
          op, mlirType, adaptor.getLhs(), adaptor.getRhs());
      break;
    case mlir::cir::BinOpKind::Or:
      rewriter.replaceOpWithNewOp<mlir::arith::OrIOp>(
          op, mlirType, adaptor.getLhs(), adaptor.getRhs());
      break;
    case mlir::cir::BinOpKind::Xor:
      rewriter.replaceOpWithNewOp<mlir::arith::XOrIOp>(
          op, mlirType, adaptor.getLhs(), adaptor.getRhs());
      break;
    }

    return mlir::LogicalResult::success();
  }
};

class CIRCmpOpLowering : public mlir::OpConversionPattern<mlir::cir::CmpOp> {
public:
  using OpConversionPattern<mlir::cir::CmpOp>::OpConversionPattern;

  mlir::LogicalResult
  matchAndRewrite(mlir::cir::CmpOp op, OpAdaptor adaptor,
                  mlir::ConversionPatternRewriter &rewriter) const override {
    auto type = op.getLhs().getType();

    mlir::Value mlirResult;

    if (auto ty = mlir::dyn_cast<mlir::cir::IntType>(type)) {
      auto kind = convertCmpKindToCmpIPredicate(op.getKind(), ty.isSigned());
      mlirResult = rewriter.create<mlir::arith::CmpIOp>(
          op.getLoc(), kind, adaptor.getLhs(), adaptor.getRhs());
    } else if (auto ty = mlir::dyn_cast<mlir::cir::CIRFPTypeInterface>(type)) {
      auto kind = convertCmpKindToCmpFPredicate(op.getKind());
      mlirResult = rewriter.create<mlir::arith::CmpFOp>(
          op.getLoc(), kind, adaptor.getLhs(), adaptor.getRhs());
    } else if (auto ty = mlir::dyn_cast<mlir::cir::PointerType>(type)) {
      llvm_unreachable("pointer comparison not supported yet");
    } else {
      return op.emitError() << "unsupported type for CmpOp: " << type;
    }

    // MLIR comparison ops return i1, but cir::CmpOp returns the same type as
    // the LHS value. Since this return value can be used later, we need to
    // restore the type with the extension below.
    auto mlirResultTy = getTypeConverter()->convertType(op.getType());
    rewriter.replaceOpWithNewOp<mlir::arith::ExtUIOp>(op, mlirResultTy,
                                                      mlirResult);

    return mlir::LogicalResult::success();
  }
};

class CIRBrOpLowering : public mlir::OpRewritePattern<mlir::cir::BrOp> {
public:
  using OpRewritePattern<mlir::cir::BrOp>::OpRewritePattern;

  mlir::LogicalResult
  matchAndRewrite(mlir::cir::BrOp op,
                  mlir::PatternRewriter &rewriter) const override {
    rewriter.replaceOpWithNewOp<mlir::cf::BranchOp>(op, op.getDest());
    return mlir::LogicalResult::success();
  }
};

class CIRScopeOpLowering
    : public mlir::OpConversionPattern<mlir::cir::ScopeOp> {
  using mlir::OpConversionPattern<mlir::cir::ScopeOp>::OpConversionPattern;

  mlir::LogicalResult
  matchAndRewrite(mlir::cir::ScopeOp scopeOp, OpAdaptor adaptor,
                  mlir::ConversionPatternRewriter &rewriter) const override {
    // Empty scope: just remove it.
    if (scopeOp.getRegion().empty()) {
      rewriter.eraseOp(scopeOp);
      return mlir::success();
    }

    for (auto &block : scopeOp.getRegion()) {
      rewriter.setInsertionPointToEnd(&block);
      auto *terminator = block.getTerminator();
      rewriter.replaceOpWithNewOp<mlir::memref::AllocaScopeReturnOp>(
          terminator, terminator->getOperands());
    }

    SmallVector<mlir::Type> mlirResultTypes;
    if (mlir::failed(getTypeConverter()->convertTypes(scopeOp->getResultTypes(),
                                                      mlirResultTypes)))
      return mlir::LogicalResult::failure();
    rewriter.setInsertionPoint(scopeOp);
    auto newScopeOp = rewriter.create<mlir::memref::AllocaScopeOp>(
        scopeOp.getLoc(), mlirResultTypes);
    rewriter.inlineRegionBefore(scopeOp.getScopeRegion(),
                                newScopeOp.getBodyRegion(),
                                newScopeOp.getBodyRegion().end());
    rewriter.replaceOp(scopeOp, newScopeOp);

    return mlir::LogicalResult::success();
  }
};

struct CIRBrCondOpLowering
    : public mlir::OpConversionPattern<mlir::cir::BrCondOp> {
  using mlir::OpConversionPattern<mlir::cir::BrCondOp>::OpConversionPattern;

  mlir::LogicalResult
  matchAndRewrite(mlir::cir::BrCondOp brOp, OpAdaptor adaptor,
                  mlir::ConversionPatternRewriter &rewriter) const override {

    auto condition = adaptor.getCond();
    auto i1Condition = rewriter.create<mlir::arith::TruncIOp>(
        brOp.getLoc(), rewriter.getI1Type(), condition);
    rewriter.replaceOpWithNewOp<mlir::cf::CondBranchOp>(
        brOp, i1Condition.getResult(), brOp.getDestTrue(),
        adaptor.getDestOperandsTrue(), brOp.getDestFalse(),
        adaptor.getDestOperandsFalse());

    return mlir::success();
  }
};

class CIRTernaryOpLowering
    : public mlir::OpConversionPattern<mlir::cir::TernaryOp> {
public:
  using OpConversionPattern<mlir::cir::TernaryOp>::OpConversionPattern;

  mlir::LogicalResult
  matchAndRewrite(mlir::cir::TernaryOp op, OpAdaptor adaptor,
                  mlir::ConversionPatternRewriter &rewriter) const override {
    rewriter.setInsertionPoint(op);
    auto condition = adaptor.getCond();
    auto i1Condition = rewriter.create<mlir::arith::TruncIOp>(
        op.getLoc(), rewriter.getI1Type(), condition);
    SmallVector<mlir::Type> resultTypes;
    if (mlir::failed(getTypeConverter()->convertTypes(op->getResultTypes(),
                                                      resultTypes)))
      return mlir::failure();

    auto ifOp = rewriter.create<mlir::scf::IfOp>(op.getLoc(), resultTypes,
                                                 i1Condition.getResult(), true);
    auto *thenBlock = &ifOp.getThenRegion().front();
    auto *elseBlock = &ifOp.getElseRegion().front();
    rewriter.inlineBlockBefore(&op.getTrueRegion().front(), thenBlock,
                               thenBlock->end());
    rewriter.inlineBlockBefore(&op.getFalseRegion().front(), elseBlock,
                               elseBlock->end());

    rewriter.replaceOp(op, ifOp);
    return mlir::success();
  }
};

class CIRYieldOpLowering
    : public mlir::OpConversionPattern<mlir::cir::YieldOp> {
public:
  using OpConversionPattern<mlir::cir::YieldOp>::OpConversionPattern;
  mlir::LogicalResult
  matchAndRewrite(mlir::cir::YieldOp op, OpAdaptor adaptor,
                  mlir::ConversionPatternRewriter &rewriter) const override {
    auto *parentOp = op->getParentOp();
    return llvm::TypeSwitch<mlir::Operation *, mlir::LogicalResult>(parentOp)
        .Case<mlir::scf::IfOp, mlir::scf::ForOp, mlir::scf::WhileOp>([&](auto) {
          rewriter.replaceOpWithNewOp<mlir::scf::YieldOp>(
              op, adaptor.getOperands());
          return mlir::success();
        })
        .Default([](auto) { return mlir::failure(); });
  }
};

class CIRIfOpLowering : public mlir::OpConversionPattern<mlir::cir::IfOp> {
public:
  using mlir::OpConversionPattern<mlir::cir::IfOp>::OpConversionPattern;

  mlir::LogicalResult
  matchAndRewrite(mlir::cir::IfOp ifop, OpAdaptor adaptor,
                  mlir::ConversionPatternRewriter &rewriter) const override {
    auto condition = adaptor.getCondition();
    auto i1Condition = rewriter.create<mlir::arith::TruncIOp>(
        ifop->getLoc(), rewriter.getI1Type(), condition);
    auto newIfOp = rewriter.create<mlir::scf::IfOp>(
        ifop->getLoc(), ifop->getResultTypes(), i1Condition);
    auto *thenBlock = rewriter.createBlock(&newIfOp.getThenRegion());
    rewriter.inlineBlockBefore(&ifop.getThenRegion().front(), thenBlock,
                               thenBlock->end());
    if (!ifop.getElseRegion().empty()) {
      auto *elseBlock = rewriter.createBlock(&newIfOp.getElseRegion());
      rewriter.inlineBlockBefore(&ifop.getElseRegion().front(), elseBlock,
                                 elseBlock->end());
    }
    rewriter.replaceOp(ifop, newIfOp);
    return mlir::success();
  }
};

class CIRGlobalOpLowering
    : public mlir::OpConversionPattern<mlir::cir::GlobalOp> {
public:
  using OpConversionPattern<mlir::cir::GlobalOp>::OpConversionPattern;
  mlir::LogicalResult
  matchAndRewrite(mlir::cir::GlobalOp op, OpAdaptor adaptor,
                  mlir::ConversionPatternRewriter &rewriter) const override {
    auto moduleOp = op->getParentOfType<mlir::ModuleOp>();
    if (!moduleOp)
      return mlir::failure();

    mlir::OpBuilder b(moduleOp.getContext());

    const auto CIRSymType = op.getSymType();
    auto convertedType = getTypeConverter()->convertType(CIRSymType);
    if (!convertedType)
      return mlir::failure();
    auto memrefType = dyn_cast<mlir::MemRefType>(convertedType);
    if (!memrefType)
      memrefType = mlir::MemRefType::get({}, convertedType);
    // Add an optional alignment to the global memref.
    mlir::IntegerAttr memrefAlignment =
        op.getAlignment()
            ? mlir::IntegerAttr::get(b.getI64Type(), op.getAlignment().value())
            : mlir::IntegerAttr();
    // Add an optional initial value to the global memref.
    mlir::Attribute initialValue = mlir::Attribute();
    std::optional<mlir::Attribute> init = op.getInitialValue();
    if (init.has_value()) {
      if (auto constArr = mlir::dyn_cast<mlir::cir::ZeroAttr>(init.value())) {
        if (memrefType.getShape().size()) {
          auto rtt = mlir::RankedTensorType::get(memrefType.getShape(),
                                                 memrefType.getElementType());
          initialValue = mlir::DenseIntElementsAttr::get(rtt, 0);
        } else {
          auto rtt = mlir::RankedTensorType::get({}, convertedType);
          initialValue = mlir::DenseIntElementsAttr::get(rtt, 0);
        }
      } else if (auto intAttr =
                     mlir::dyn_cast<mlir::cir::IntAttr>(init.value())) {
        auto rtt = mlir::RankedTensorType::get({}, convertedType);
        initialValue = mlir::DenseIntElementsAttr::get(rtt, intAttr.getValue());
      } else if (auto fltAttr =
                     mlir::dyn_cast<mlir::cir::FPAttr>(init.value())) {
        auto rtt = mlir::RankedTensorType::get({}, convertedType);
        initialValue = mlir::DenseFPElementsAttr::get(rtt, fltAttr.getValue());
      } else if (auto boolAttr =
                     mlir::dyn_cast<mlir::cir::BoolAttr>(init.value())) {
        auto rtt = mlir::RankedTensorType::get({}, convertedType);
        initialValue =
            mlir::DenseIntElementsAttr::get(rtt, (char)boolAttr.getValue());
      } else
        llvm_unreachable(
            "GlobalOp lowering with initial value is not fully supported yet");
    }

    // Add symbol visibility
    std::string sym_visibility = op.isPrivate() ? "private" : "public";

    rewriter.replaceOpWithNewOp<mlir::memref::GlobalOp>(
        op, b.getStringAttr(op.getSymName()),
        /*sym_visibility=*/b.getStringAttr(sym_visibility),
        /*type=*/memrefType, initialValue,
        /*constant=*/op.getConstant(),
        /*alignment=*/memrefAlignment);

    return mlir::success();
  }
};

class CIRGetGlobalOpLowering
    : public mlir::OpConversionPattern<mlir::cir::GetGlobalOp> {
public:
  using OpConversionPattern<mlir::cir::GetGlobalOp>::OpConversionPattern;

  mlir::LogicalResult
  matchAndRewrite(mlir::cir::GetGlobalOp op, OpAdaptor adaptor,
                  mlir::ConversionPatternRewriter &rewriter) const override {
    // FIXME(cir): Premature DCE to avoid lowering stuff we're not using.
    // CIRGen should mitigate this and not emit the get_global.
    if (op->getUses().empty()) {
      rewriter.eraseOp(op);
      return mlir::success();
    }

    auto type = getTypeConverter()->convertType(op.getType());
    auto symbol = op.getName();
    rewriter.replaceOpWithNewOp<mlir::memref::GetGlobalOp>(op, type, symbol);
    return mlir::success();
  }
};

class CIRVectorCreateLowering
    : public mlir::OpConversionPattern<mlir::cir::VecCreateOp> {
public:
  using OpConversionPattern<mlir::cir::VecCreateOp>::OpConversionPattern;

  mlir::LogicalResult
  matchAndRewrite(mlir::cir::VecCreateOp op, OpAdaptor adaptor,
                  mlir::ConversionPatternRewriter &rewriter) const override {
    auto vecTy = mlir::dyn_cast<mlir::cir::VectorType>(op.getType());
    assert(vecTy && "result type of cir.vec.create op is not VectorType");
    auto elementTy = typeConverter->convertType(vecTy.getEltType());
    auto loc = op.getLoc();
    auto zeroElement = rewriter.getZeroAttr(elementTy);
    mlir::Value result = rewriter.create<mlir::arith::ConstantOp>(
        loc,
        mlir::DenseElementsAttr::get(
            mlir::VectorType::get(vecTy.getSize(), elementTy), zeroElement));
    assert(vecTy.getSize() == op.getElements().size() &&
           "cir.vec.create op count doesn't match vector type elements count");
    for (uint64_t i = 0; i < vecTy.getSize(); ++i) {
      mlir::Value indexValue =
          getConst(rewriter, loc, rewriter.getI64Type(), i);
      result = rewriter.create<mlir::vector::InsertElementOp>(
          loc, adaptor.getElements()[i], result, indexValue);
    }
    rewriter.replaceOp(op, result);
    return mlir::success();
  }
};

class CIRVectorInsertLowering
    : public mlir::OpConversionPattern<mlir::cir::VecInsertOp> {
public:
  using OpConversionPattern<mlir::cir::VecInsertOp>::OpConversionPattern;

  mlir::LogicalResult
  matchAndRewrite(mlir::cir::VecInsertOp op, OpAdaptor adaptor,
                  mlir::ConversionPatternRewriter &rewriter) const override {
    rewriter.replaceOpWithNewOp<mlir::vector::InsertElementOp>(
        op, adaptor.getValue(), adaptor.getVec(), adaptor.getIndex());
    return mlir::success();
  }
};

class CIRVectorExtractLowering
    : public mlir::OpConversionPattern<mlir::cir::VecExtractOp> {
public:
  using OpConversionPattern<mlir::cir::VecExtractOp>::OpConversionPattern;

  mlir::LogicalResult
  matchAndRewrite(mlir::cir::VecExtractOp op, OpAdaptor adaptor,
                  mlir::ConversionPatternRewriter &rewriter) const override {
    rewriter.replaceOpWithNewOp<mlir::vector::ExtractElementOp>(
        op, adaptor.getVec(), adaptor.getIndex());
    return mlir::success();
  }
};

class CIRVectorCmpOpLowering
    : public mlir::OpConversionPattern<mlir::cir::VecCmpOp> {
public:
  using OpConversionPattern<mlir::cir::VecCmpOp>::OpConversionPattern;

  mlir::LogicalResult
  matchAndRewrite(mlir::cir::VecCmpOp op, OpAdaptor adaptor,
                  mlir::ConversionPatternRewriter &rewriter) const override {
    assert(mlir::isa<mlir::cir::VectorType>(op.getType()) &&
           mlir::isa<mlir::cir::VectorType>(op.getLhs().getType()) &&
           mlir::isa<mlir::cir::VectorType>(op.getRhs().getType()) &&
           "Vector compare with non-vector type");
    auto elementType =
        mlir::cast<mlir::cir::VectorType>(op.getLhs().getType()).getEltType();
    mlir::Value bitResult;
    if (auto intType = mlir::dyn_cast<mlir::cir::IntType>(elementType)) {
      bitResult = rewriter.create<mlir::arith::CmpIOp>(
          op.getLoc(),
          convertCmpKindToCmpIPredicate(op.getKind(), intType.isSigned()),
          adaptor.getLhs(), adaptor.getRhs());
    } else if (mlir::isa<mlir::cir::CIRFPTypeInterface>(elementType)) {
      bitResult = rewriter.create<mlir::arith::CmpFOp>(
          op.getLoc(), convertCmpKindToCmpFPredicate(op.getKind()),
          adaptor.getLhs(), adaptor.getRhs());
    } else {
      return op.emitError() << "unsupported type for VecCmpOp: " << elementType;
    }
    rewriter.replaceOpWithNewOp<mlir::arith::ExtSIOp>(
        op, typeConverter->convertType(op.getType()), bitResult);
    return mlir::success();
  }
};

class CIRCastOpLowering : public mlir::OpConversionPattern<mlir::cir::CastOp> {
public:
  using OpConversionPattern<mlir::cir::CastOp>::OpConversionPattern;

  inline mlir::Type convertTy(mlir::Type ty) const {
    return getTypeConverter()->convertType(ty);
  }

  mlir::LogicalResult
  matchAndRewrite(mlir::cir::CastOp op, OpAdaptor adaptor,
                  mlir::ConversionPatternRewriter &rewriter) const override {
    if (isa<mlir::cir::VectorType>(op.getSrc().getType()))
      llvm_unreachable("CastOp lowering for vector type is not supported yet");
    auto src = adaptor.getSrc();
    auto dstType = op.getResult().getType();
    using CIR = mlir::cir::CastKind;
    switch (op.getKind()) {
    case CIR::array_to_ptrdecay: {
      auto newDstType = mlir::cast<mlir::MemRefType>(convertTy(dstType));
      rewriter.replaceOpWithNewOp<mlir::memref::ReinterpretCastOp>(
          op, newDstType, src, 0, std::nullopt, std::nullopt);
      return mlir::success();
    }
    case CIR::int_to_bool: {
      auto zero = rewriter.create<mlir::cir::ConstantOp>(
          src.getLoc(), op.getSrc().getType(),
          mlir::cir::IntAttr::get(op.getSrc().getType(), 0));
      rewriter.replaceOpWithNewOp<mlir::cir::CmpOp>(
          op, mlir::cir::BoolType::get(getContext()), mlir::cir::CmpOpKind::ne,
          op.getSrc(), zero);
      return mlir::success();
    }
    case CIR::integral: {
      auto newDstType = convertTy(dstType);
      auto srcType = op.getSrc().getType();
      mlir::cir::IntType srcIntType = mlir::cast<mlir::cir::IntType>(srcType);
      auto newOp =
          createIntCast(rewriter, src, newDstType, srcIntType.isSigned());
      rewriter.replaceOp(op, newOp);
      return mlir::success();
    }
    case CIR::floating: {
      auto newDstType = convertTy(dstType);
      auto srcTy = op.getSrc().getType();
      auto dstTy = op.getResult().getType();

      if (!mlir::isa<mlir::cir::CIRFPTypeInterface>(dstTy) ||
          !mlir::isa<mlir::cir::CIRFPTypeInterface>(srcTy))
        return op.emitError() << "NYI cast from " << srcTy << " to " << dstTy;

      auto getFloatWidth = [](mlir::Type ty) -> unsigned {
        return mlir::cast<mlir::cir::CIRFPTypeInterface>(ty).getWidth();
      };

      if (getFloatWidth(srcTy) > getFloatWidth(dstTy))
        rewriter.replaceOpWithNewOp<mlir::arith::TruncFOp>(op, newDstType, src);
      else
        rewriter.replaceOpWithNewOp<mlir::arith::ExtFOp>(op, newDstType, src);
      return mlir::success();
    }
    case CIR::float_to_bool: {
      auto dstTy = mlir::cast<mlir::cir::BoolType>(op.getType());
      auto newDstType = convertTy(dstTy);
      auto kind = mlir::arith::CmpFPredicate::UNE;

      // Check if float is not equal to zero.
      auto zeroFloat = rewriter.create<mlir::arith::ConstantOp>(
          op.getLoc(), src.getType(), mlir::FloatAttr::get(src.getType(), 0.0));

      // Extend comparison result to either bool (C++) or int (C).
      mlir::Value cmpResult = rewriter.create<mlir::arith::CmpFOp>(
          op.getLoc(), kind, src, zeroFloat);
      rewriter.replaceOpWithNewOp<mlir::arith::ExtUIOp>(op, newDstType,
                                                        cmpResult);
      return mlir::success();
    }
    case CIR::bool_to_int: {
      auto dstTy = mlir::cast<mlir::cir::IntType>(op.getType());
      auto newDstType = mlir::cast<mlir::IntegerType>(convertTy(dstTy));
      auto newOp = createIntCast(rewriter, src, newDstType);
      rewriter.replaceOp(op, newOp);
      return mlir::success();
    }
    case CIR::bool_to_float: {
      auto dstTy = op.getType();
      auto newDstType = convertTy(dstTy);
      rewriter.replaceOpWithNewOp<mlir::arith::UIToFPOp>(op, newDstType, src);
      return mlir::success();
    }
    case CIR::int_to_float: {
      auto dstTy = op.getType();
      auto newDstType = convertTy(dstTy);
      if (mlir::cast<mlir::cir::IntType>(op.getSrc().getType()).isSigned())
        rewriter.replaceOpWithNewOp<mlir::arith::SIToFPOp>(op, newDstType, src);
      else
        rewriter.replaceOpWithNewOp<mlir::arith::UIToFPOp>(op, newDstType, src);
      return mlir::success();
    }
    case CIR::float_to_int: {
      auto dstTy = op.getType();
      auto newDstType = convertTy(dstTy);
      if (mlir::cast<mlir::cir::IntType>(op.getResult().getType()).isSigned())
        rewriter.replaceOpWithNewOp<mlir::arith::FPToSIOp>(op, newDstType, src);
      else
        rewriter.replaceOpWithNewOp<mlir::arith::FPToUIOp>(op, newDstType, src);
      return mlir::success();
    }
    default:
      break;
    }
    return mlir::failure();
  }
};

class CIRPtrStrideOpLowering
    : public mlir::OpConversionPattern<mlir::cir::PtrStrideOp> {
public:
  using mlir::OpConversionPattern<mlir::cir::PtrStrideOp>::OpConversionPattern;

  // Return true if PtrStrideOp is produced by cast with array_to_ptrdecay kind
  // and they are in the same block.
  inline bool isCastArrayToPtrConsumer(mlir::cir::PtrStrideOp op) const {
    auto defOp = op->getOperand(0).getDefiningOp();
    if (!defOp)
      return false;
    auto castOp = dyn_cast<mlir::cir::CastOp>(defOp);
    if (!castOp)
      return false;
    if (castOp.getKind() != mlir::cir::CastKind::array_to_ptrdecay)
      return false;
    if (!castOp->hasOneUse())
      return false;
    if (!castOp->isBeforeInBlock(op))
      return false;
    return true;
  }

  // Return true if all the PtrStrideOp users are load, store or cast
  // with array_to_ptrdecay kind and they are in the same block.
  inline bool
  isLoadStoreOrCastArrayToPtrProduer(mlir::cir::PtrStrideOp op) const {
    if (op.use_empty())
      return false;
    for (auto *user : op->getUsers()) {
      if (!op->isBeforeInBlock(user))
        return false;
      if (isa<mlir::cir::LoadOp>(*user) || isa<mlir::cir::StoreOp>(*user))
        continue;
      auto castOp = dyn_cast<mlir::cir::CastOp>(*user);
      if (castOp &&
          (castOp.getKind() == mlir::cir::CastKind::array_to_ptrdecay))
        continue;
      return false;
    }
    return true;
  }

  inline mlir::Type convertTy(mlir::Type ty) const {
    return getTypeConverter()->convertType(ty);
  }

  // Rewrite
  //        %0 = cir.cast(array_to_ptrdecay, %base)
  //        cir.ptr_stride(%0, %stride)
  // to
  //        memref.reinterpret_cast (%base, %stride)
  //
  // MemRef Dialect doesn't have GEP-like operation. memref.reinterpret_cast
  // only been used to propogate %base and %stride to memref.load/store and
  // should be erased after the conversion.
  mlir::LogicalResult
  matchAndRewrite(mlir::cir::PtrStrideOp op, OpAdaptor adaptor,
                  mlir::ConversionPatternRewriter &rewriter) const override {
    if (!isCastArrayToPtrConsumer(op))
      return mlir::failure();
    if (!isLoadStoreOrCastArrayToPtrProduer(op))
      return mlir::failure();
    auto baseOp = adaptor.getBase().getDefiningOp();
    if (!baseOp)
      return mlir::failure();
    if (!isa<mlir::memref::ReinterpretCastOp>(baseOp))
      return mlir::failure();
    auto base = baseOp->getOperand(0);
    auto dstType = op.getResult().getType();
    auto newDstType = mlir::cast<mlir::MemRefType>(convertTy(dstType));
    auto stride = adaptor.getStride();
    auto indexType = rewriter.getIndexType();
    // Generate casting if the stride is not index type.
    if (stride.getType() != indexType)
      stride = rewriter.create<mlir::arith::IndexCastOp>(op.getLoc(), indexType,
                                                         stride);
    rewriter.replaceOpWithNewOp<mlir::memref::ReinterpretCastOp>(
        op, newDstType, base, stride, std::nullopt, std::nullopt);
    rewriter.eraseOp(baseOp);
    return mlir::success();
  }
};

void populateCIRToMLIRConversionPatterns(mlir::RewritePatternSet &patterns,
                                         mlir::TypeConverter &converter) {
  patterns.add<CIRReturnLowering, CIRBrOpLowering>(patterns.getContext());

  patterns.add<
      CIRCmpOpLowering, CIRCallOpLowering, CIRUnaryOpLowering, CIRBinOpLowering,
      CIRLoadOpLowering, CIRConstantOpLowering, CIRStoreOpLowering,
      CIRAllocaOpLowering, CIRFuncOpLowering, CIRScopeOpLowering,
      CIRBrCondOpLowering, CIRTernaryOpLowering, CIRYieldOpLowering,
      CIRCosOpLowering, CIRGlobalOpLowering, CIRGetGlobalOpLowering,
      CIRCastOpLowering, CIRPtrStrideOpLowering, CIRSqrtOpLowering,
      CIRCeilOpLowering, CIRExp2OpLowering, CIRExpOpLowering, CIRFAbsOpLowering,
      CIRFloorOpLowering, CIRLog10OpLowering, CIRLog2OpLowering,
      CIRLogOpLowering, CIRRoundOpLowering, CIRPtrStrideOpLowering,
      CIRSinOpLowering, CIRShiftOpLowering, CIRBitClzOpLowering,
      CIRBitCtzOpLowering, CIRBitPopcountOpLowering, CIRBitClrsbOpLowering,
      CIRBitFfsOpLowering, CIRBitParityOpLowering, CIRIfOpLowering,
      CIRVectorCreateLowering, CIRVectorInsertLowering,
      CIRVectorExtractLowering, CIRVectorCmpOpLowering>(converter,
                                                        patterns.getContext());
}

static mlir::TypeConverter prepareTypeConverter() {
  mlir::TypeConverter converter;
  converter.addConversion([&](mlir::cir::PointerType type) -> mlir::Type {
    auto ty = converter.convertType(type.getPointee());
    // FIXME: The pointee type might not be converted (e.g. struct)
    if (!ty)
      return nullptr;
    if (isa<mlir::cir::ArrayType>(type.getPointee()))
      return ty;
    return mlir::MemRefType::get({}, ty);
  });
  converter.addConversion(
      [&](mlir::IntegerType type) -> mlir::Type { return type; });
  converter.addConversion(
      [&](mlir::FloatType type) -> mlir::Type { return type; });
  converter.addConversion(
      [&](mlir::cir::VoidType type) -> mlir::Type { return {}; });
  converter.addConversion([&](mlir::cir::IntType type) -> mlir::Type {
    // arith dialect ops doesn't take signed integer -- drop cir sign here
    return mlir::IntegerType::get(
        type.getContext(), type.getWidth(),
        mlir::IntegerType::SignednessSemantics::Signless);
  });
  converter.addConversion([&](mlir::cir::BoolType type) -> mlir::Type {
    return mlir::IntegerType::get(type.getContext(), 8);
  });
  converter.addConversion([&](mlir::cir::SingleType type) -> mlir::Type {
    return mlir::FloatType::getF32(type.getContext());
  });
  converter.addConversion([&](mlir::cir::DoubleType type) -> mlir::Type {
    return mlir::FloatType::getF64(type.getContext());
  });
  converter.addConversion([&](mlir::cir::FP80Type type) -> mlir::Type {
    return mlir::FloatType::getF80(type.getContext());
  });
  converter.addConversion([&](mlir::cir::LongDoubleType type) -> mlir::Type {
    return converter.convertType(type.getUnderlying());
  });
  converter.addConversion([&](mlir::cir::ArrayType type) -> mlir::Type {
    SmallVector<int64_t> shape;
    mlir::Type curType = type;
    while (auto arrayType = dyn_cast<mlir::cir::ArrayType>(curType)) {
      shape.push_back(arrayType.getSize());
      curType = arrayType.getEltType();
    }
    auto elementType = converter.convertType(curType);
    // FIXME: The element type might not be converted (e.g. struct)
    if (!elementType)
      return nullptr;
    return mlir::MemRefType::get(shape, elementType);
  });
  converter.addConversion([&](mlir::cir::VectorType type) -> mlir::Type {
    auto ty = converter.convertType(type.getEltType());
    return mlir::VectorType::get(type.getSize(), ty);
  });

  return converter;
}

void ConvertCIRToMLIRPass::runOnOperation() {
  auto module = getOperation();

  auto converter = prepareTypeConverter();

  mlir::RewritePatternSet patterns(&getContext());

  populateCIRLoopToSCFConversionPatterns(patterns, converter);
  populateCIRToMLIRConversionPatterns(patterns, converter);

  mlir::ConversionTarget target(getContext());
  target.addLegalOp<mlir::ModuleOp>();
  target
      .addLegalDialect<mlir::affine::AffineDialect, mlir::arith::ArithDialect,
                       mlir::memref::MemRefDialect, mlir::func::FuncDialect,
                       mlir::scf::SCFDialect, mlir::cf::ControlFlowDialect,
                       mlir::math::MathDialect, mlir::vector::VectorDialect>();
  target.addIllegalDialect<mlir::cir::CIRDialect>();

  if (failed(applyPartialConversion(module, target, std::move(patterns))))
    signalPassFailure();
}

std::unique_ptr<llvm::Module>
lowerFromCIRToMLIRToLLVMIR(mlir::ModuleOp theModule,
                           std::unique_ptr<mlir::MLIRContext> mlirCtx,
                           LLVMContext &llvmCtx) {
  mlir::PassManager pm(mlirCtx.get());

  pm.addPass(createConvertCIRToMLIRPass());
  pm.addPass(createConvertMLIRToLLVMPass());

  auto result = !mlir::failed(pm.run(theModule));
  if (!result)
    report_fatal_error(
        "The pass manager failed to lower CIR to LLVMIR dialect!");

  // Now that we ran all the lowering passes, verify the final output.
  if (theModule.verify().failed())
    report_fatal_error("Verification of the final LLVMIR dialect failed!");

  mlir::registerBuiltinDialectTranslation(*mlirCtx);
  mlir::registerLLVMDialectTranslation(*mlirCtx);
  mlir::registerOpenMPDialectTranslation(*mlirCtx);

  auto llvmModule = mlir::translateModuleToLLVMIR(theModule, llvmCtx);

  if (!llvmModule)
    report_fatal_error("Lowering from LLVMIR dialect to llvm IR failed!");

  return llvmModule;
}

std::unique_ptr<mlir::Pass> createConvertCIRToMLIRPass() {
  return std::make_unique<ConvertCIRToMLIRPass>();
}

mlir::ModuleOp lowerFromCIRToMLIR(mlir::ModuleOp theModule,
                                  mlir::MLIRContext *mlirCtx) {
  mlir::PassManager pm(mlirCtx);

  pm.addPass(createConvertCIRToMLIRPass());

  auto result = !mlir::failed(pm.run(theModule));
  if (!result)
    report_fatal_error(
        "The pass manager failed to lower CIR to LLVMIR dialect!");

  // Now that we ran all the lowering passes, verify the final output.
  if (theModule.verify().failed())
    report_fatal_error("Verification of the final LLVMIR dialect failed!");

  return theModule;
}

} // namespace cir<|MERGE_RESOLUTION|>--- conflicted
+++ resolved
@@ -519,27 +519,27 @@
   mlir::TypedAttr
   lowerCirAttrToMlirAttr(mlir::Attribute cirAttr,
                          mlir::ConversionPatternRewriter &rewriter) const {
-    assert(cirAttr.isa<mlir::TypedAttr>() &&
+    assert(mlir::isa<mlir::TypedAttr>(cirAttr) &&
            "Can't lower a non-typed attribute");
     auto mlirType = getTypeConverter()->convertType(
-        cirAttr.cast<mlir::TypedAttr>().getType());
-    if (auto vecAttr = cirAttr.dyn_cast<mlir::cir::ConstVectorAttr>()) {
-      assert(mlirType.isa<mlir::VectorType>() &&
+        mlir::cast<mlir::TypedAttr>(cirAttr).getType());
+    if (auto vecAttr = mlir::dyn_cast<mlir::cir::ConstVectorAttr>(cirAttr)) {
+      assert(mlir::isa<mlir::VectorType>(mlirType) &&
              "MLIR type for CIR vector attribute is not mlir::VectorType");
-      assert(mlirType.isa<mlir::ShapedType>() &&
+      assert(mlir::isa<mlir::ShapedType>(mlirType) &&
              "mlir::VectorType is not a mlir::ShapedType ??");
       SmallVector<mlir::Attribute> mlirValues;
-      for (auto elementAttr : vecAttr.getElts().cast<mlir::ArrayAttr>()) {
+      for (auto elementAttr : vecAttr.getElts()) {
         mlirValues.push_back(
             this->lowerCirAttrToMlirAttr(elementAttr, rewriter));
       }
-      return mlir::DenseElementsAttr::get(mlirType.cast<mlir::ShapedType>(),
-                                          mlirValues);
-    } else if (auto boolAttr = cirAttr.dyn_cast<mlir::cir::BoolAttr>()) {
+      return mlir::DenseElementsAttr::get(
+          mlir::cast<mlir::ShapedType>(mlirType), mlirValues);
+    } else if (auto boolAttr = mlir::dyn_cast<mlir::cir::BoolAttr>(cirAttr)) {
       return rewriter.getIntegerAttr(mlirType, boolAttr.getValue());
-    } else if (auto floatAttr = cirAttr.dyn_cast<mlir::cir::FPAttr>()) {
+    } else if (auto floatAttr = mlir::dyn_cast<mlir::cir::FPAttr>(cirAttr)) {
       return rewriter.getFloatAttr(mlirType, floatAttr.getValue());
-    } else if (auto intAttr = cirAttr.dyn_cast<mlir::cir::IntAttr>()) {
+    } else if (auto intAttr = mlir::dyn_cast<mlir::cir::IntAttr>(cirAttr)) {
       return rewriter.getIntegerAttr(mlirType, intAttr.getValue());
     } else {
       llvm_unreachable("NYI: unsupported attribute kind lowering to MLIR");
@@ -551,27 +551,9 @@
   mlir::LogicalResult
   matchAndRewrite(mlir::cir::ConstantOp op, OpAdaptor adaptor,
                   mlir::ConversionPatternRewriter &rewriter) const override {
-<<<<<<< HEAD
     rewriter.replaceOpWithNewOp<mlir::arith::ConstantOp>(
         op, getTypeConverter()->convertType(op.getType()),
         this->lowerCirAttrToMlirAttr(op.getValue(), rewriter));
-=======
-    auto ty = getTypeConverter()->convertType(op.getType());
-    mlir::TypedAttr value;
-    if (mlir::isa<mlir::cir::BoolType>(op.getType())) {
-      auto boolValue = mlir::cast<mlir::cir::BoolAttr>(op.getValue());
-      value = rewriter.getIntegerAttr(ty, boolValue.getValue());
-    } else if (mlir::isa<mlir::cir::CIRFPTypeInterface>(op.getType())) {
-      value = rewriter.getFloatAttr(
-          ty, mlir::cast<mlir::cir::FPAttr>(op.getValue()).getValue());
-    } else {
-      auto cirIntAttr = mlir::dyn_cast<mlir::cir::IntAttr>(op.getValue());
-      assert(cirIntAttr && "NYI non cir.int attr");
-      value = rewriter.getIntegerAttr(
-          ty, cast<mlir::cir::IntAttr>(op.getValue()).getValue());
-    }
-    rewriter.replaceOpWithNewOp<mlir::arith::ConstantOp>(op, ty, value);
->>>>>>> 94274123
     return mlir::LogicalResult::success();
   }
 };
