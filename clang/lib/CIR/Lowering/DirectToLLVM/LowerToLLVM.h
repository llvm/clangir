--- conflicted
+++ resolved
@@ -45,8 +45,6 @@
     llvm::function_ref<std::pair<mlir::StringRef, int>(mlir::Attribute)>
         createXtor);
 
-<<<<<<< HEAD
-=======
 struct LLVMBlockAddressInfo {
   // Get the next tag index
   uint32_t getTagIndex() { return blockTagOpIndex++; }
@@ -94,18 +92,13 @@
   int32_t blockTagOpIndex;
 };
 
->>>>>>> 6ce3969b
 void populateCIRToLLVMConversionPatterns(
     mlir::RewritePatternSet &patterns, mlir::TypeConverter &converter,
     mlir::DataLayout &dataLayout,
     llvm::StringMap<mlir::LLVM::GlobalOp> &stringGlobalsMap,
     llvm::StringMap<mlir::LLVM::GlobalOp> &argStringGlobalsMap,
-<<<<<<< HEAD
-    llvm::MapVector<mlir::ArrayAttr, mlir::LLVM::GlobalOp> &argsVarMap);
-=======
     llvm::MapVector<mlir::ArrayAttr, mlir::LLVM::GlobalOp> &argsVarMap,
     LLVMBlockAddressInfo &blockAddrInfo);
->>>>>>> 6ce3969b
 
 std::unique_ptr<cir::LowerModule> prepareLowerModule(mlir::ModuleOp module);
 
@@ -213,8 +206,6 @@
                   mlir::ConversionPatternRewriter &) const override;
 };
 
-<<<<<<< HEAD
-=======
 class CIRToLLVMGetElementOpLowering
     : public mlir::OpConversionPattern<cir::GetElementOp> {
   mlir::DataLayout const &dataLayout;
@@ -231,7 +222,6 @@
                   mlir::ConversionPatternRewriter &) const override;
 };
 
->>>>>>> 6ce3969b
 class CIRToLLVMBaseClassAddrOpLowering
     : public mlir::OpConversionPattern<cir::BaseClassAddrOp> {
 public:
@@ -484,7 +474,6 @@
     : public mlir::OpConversionPattern<cir::VecCreateOp> {
 public:
   using mlir::OpConversionPattern<cir::VecCreateOp>::OpConversionPattern;
-<<<<<<< HEAD
 
   mlir::LogicalResult
   matchAndRewrite(cir::VecCreateOp op, OpAdaptor,
@@ -584,31 +573,27 @@
 
 class CIRToLLVMFuncOpLowering : public mlir::OpConversionPattern<cir::FuncOp> {
   static mlir::StringRef getLinkageAttrNameString();
-=======
->>>>>>> 6ce3969b
-
-  mlir::LogicalResult
-  matchAndRewrite(cir::VecCreateOp op, OpAdaptor,
-                  mlir::ConversionPatternRewriter &) const override;
-};
-
-<<<<<<< HEAD
+
+  void lowerFuncAttributes(
+      cir::FuncOp func, bool filterArgAndResAttrs,
+      mlir::SmallVectorImpl<mlir::NamedAttribute> &result) const;
+
   void
   lowerFuncOpenCLKernelMetadata(mlir::NamedAttribute &extraAttrsEntry) const;
 
-=======
-class CIRToLLVMVecCmpOpLowering
-    : public mlir::OpConversionPattern<cir::VecCmpOp> {
->>>>>>> 6ce3969b
-public:
-  using mlir::OpConversionPattern<cir::VecCmpOp>::OpConversionPattern;
-
-  mlir::LogicalResult
-  matchAndRewrite(cir::VecCmpOp op, OpAdaptor,
-                  mlir::ConversionPatternRewriter &) const override;
-};
-
-<<<<<<< HEAD
+  mlir::LogicalResult
+  matchAndRewriteAlias(cir::FuncOp op, mlir::FlatSymbolRefAttr aliasee,
+                       mlir::Type ty, OpAdaptor adaptor,
+                       mlir::ConversionPatternRewriter &rewriter) const;
+
+public:
+  using mlir::OpConversionPattern<cir::FuncOp>::OpConversionPattern;
+
+  mlir::LogicalResult
+  matchAndRewrite(cir::FuncOp op, OpAdaptor,
+                  mlir::ConversionPatternRewriter &) const override;
+};
+
 class CIRToLLVMGetGlobalOpLowering
     : public mlir::OpConversionPattern<cir::GetGlobalOp> {
 public:
@@ -684,187 +669,6 @@
   cir::LowerModule *lowerMod;
   mlir::DataLayout const &dataLayout;
 
-=======
-class CIRToLLVMVecSplatOpLowering
-    : public mlir::OpConversionPattern<cir::VecSplatOp> {
-public:
-  using mlir::OpConversionPattern<cir::VecSplatOp>::OpConversionPattern;
-
-  mlir::LogicalResult
-  matchAndRewrite(cir::VecSplatOp op, OpAdaptor,
-                  mlir::ConversionPatternRewriter &) const override;
-};
-
-class CIRToLLVMVecTernaryOpLowering
-    : public mlir::OpConversionPattern<cir::VecTernaryOp> {
-public:
-  using mlir::OpConversionPattern<cir::VecTernaryOp>::OpConversionPattern;
-
-  mlir::LogicalResult
-  matchAndRewrite(cir::VecTernaryOp op, OpAdaptor,
-                  mlir::ConversionPatternRewriter &) const override;
-};
-
-class CIRToLLVMVecShuffleOpLowering
-    : public mlir::OpConversionPattern<cir::VecShuffleOp> {
-public:
-  using mlir::OpConversionPattern<cir::VecShuffleOp>::OpConversionPattern;
-
-  mlir::LogicalResult
-  matchAndRewrite(cir::VecShuffleOp op, OpAdaptor,
-                  mlir::ConversionPatternRewriter &) const override;
-};
-
-class CIRToLLVMVecShuffleDynamicOpLowering
-    : public mlir::OpConversionPattern<cir::VecShuffleDynamicOp> {
-public:
-  using mlir::OpConversionPattern<
-      cir::VecShuffleDynamicOp>::OpConversionPattern;
-
-  mlir::LogicalResult
-  matchAndRewrite(cir::VecShuffleDynamicOp op, OpAdaptor,
-                  mlir::ConversionPatternRewriter &) const override;
-};
-
-class CIRToLLVMVAStartOpLowering
-    : public mlir::OpConversionPattern<cir::VAStartOp> {
-public:
-  using mlir::OpConversionPattern<cir::VAStartOp>::OpConversionPattern;
-
-  mlir::LogicalResult
-  matchAndRewrite(cir::VAStartOp op, OpAdaptor,
-                  mlir::ConversionPatternRewriter &) const override;
-};
-
-class CIRToLLVMVAEndOpLowering
-    : public mlir::OpConversionPattern<cir::VAEndOp> {
-public:
-  using mlir::OpConversionPattern<cir::VAEndOp>::OpConversionPattern;
-
-  mlir::LogicalResult
-  matchAndRewrite(cir::VAEndOp op, OpAdaptor,
-                  mlir::ConversionPatternRewriter &) const override;
-};
-
-class CIRToLLVMVACopyOpLowering
-    : public mlir::OpConversionPattern<cir::VACopyOp> {
-public:
-  using mlir::OpConversionPattern<cir::VACopyOp>::OpConversionPattern;
-
-  mlir::LogicalResult
-  matchAndRewrite(cir::VACopyOp op, OpAdaptor,
-                  mlir::ConversionPatternRewriter &) const override;
-};
-
-class CIRToLLVMVAArgOpLowering
-    : public mlir::OpConversionPattern<cir::VAArgOp> {
-public:
-  using mlir::OpConversionPattern<cir::VAArgOp>::OpConversionPattern;
-
-  mlir::LogicalResult
-  matchAndRewrite(cir::VAArgOp op, OpAdaptor,
-                  mlir::ConversionPatternRewriter &) const override;
-};
-
-class CIRToLLVMFuncOpLowering : public mlir::OpConversionPattern<cir::FuncOp> {
-  static mlir::StringRef getLinkageAttrNameString();
-
-  void lowerFuncAttributes(
-      cir::FuncOp func, bool filterArgAndResAttrs,
-      mlir::SmallVectorImpl<mlir::NamedAttribute> &result) const;
-
-  void
-  lowerFuncOpenCLKernelMetadata(mlir::NamedAttribute &extraAttrsEntry) const;
-
-  mlir::LogicalResult
-  matchAndRewriteAlias(cir::FuncOp op, mlir::FlatSymbolRefAttr aliasee,
-                       mlir::Type ty, OpAdaptor adaptor,
-                       mlir::ConversionPatternRewriter &rewriter) const;
-
-public:
-  using mlir::OpConversionPattern<cir::FuncOp>::OpConversionPattern;
-
-  mlir::LogicalResult
-  matchAndRewrite(cir::FuncOp op, OpAdaptor,
-                  mlir::ConversionPatternRewriter &) const override;
-};
-
-class CIRToLLVMGetGlobalOpLowering
-    : public mlir::OpConversionPattern<cir::GetGlobalOp> {
-public:
-  using mlir::OpConversionPattern<cir::GetGlobalOp>::OpConversionPattern;
-
-  mlir::LogicalResult
-  matchAndRewrite(cir::GetGlobalOp op, OpAdaptor,
-                  mlir::ConversionPatternRewriter &) const override;
-};
-
-class CIRToLLVMComplexCreateOpLowering
-    : public mlir::OpConversionPattern<cir::ComplexCreateOp> {
-public:
-  using mlir::OpConversionPattern<cir::ComplexCreateOp>::OpConversionPattern;
-
-  mlir::LogicalResult
-  matchAndRewrite(cir::ComplexCreateOp op, OpAdaptor,
-                  mlir::ConversionPatternRewriter &) const override;
-};
-
-class CIRToLLVMComplexRealOpLowering
-    : public mlir::OpConversionPattern<cir::ComplexRealOp> {
-public:
-  using mlir::OpConversionPattern<cir::ComplexRealOp>::OpConversionPattern;
-
-  mlir::LogicalResult
-  matchAndRewrite(cir::ComplexRealOp op, OpAdaptor,
-                  mlir::ConversionPatternRewriter &) const override;
-};
-
-class CIRToLLVMComplexImagOpLowering
-    : public mlir::OpConversionPattern<cir::ComplexImagOp> {
-public:
-  using mlir::OpConversionPattern<cir::ComplexImagOp>::OpConversionPattern;
-
-  mlir::LogicalResult
-  matchAndRewrite(cir::ComplexImagOp op, OpAdaptor,
-                  mlir::ConversionPatternRewriter &) const override;
-};
-
-class CIRToLLVMComplexRealPtrOpLowering
-    : public mlir::OpConversionPattern<cir::ComplexRealPtrOp> {
-public:
-  using mlir::OpConversionPattern<cir::ComplexRealPtrOp>::OpConversionPattern;
-
-  mlir::LogicalResult
-  matchAndRewrite(cir::ComplexRealPtrOp op, OpAdaptor,
-                  mlir::ConversionPatternRewriter &) const override;
-};
-
-class CIRToLLVMComplexImagPtrOpLowering
-    : public mlir::OpConversionPattern<cir::ComplexImagPtrOp> {
-public:
-  using mlir::OpConversionPattern<cir::ComplexImagPtrOp>::OpConversionPattern;
-
-  mlir::LogicalResult
-  matchAndRewrite(cir::ComplexImagPtrOp op, OpAdaptor,
-                  mlir::ConversionPatternRewriter &) const override;
-};
-
-class CIRToLLVMSwitchFlatOpLowering
-    : public mlir::OpConversionPattern<cir::SwitchFlatOp> {
-public:
-  using mlir::OpConversionPattern<cir::SwitchFlatOp>::OpConversionPattern;
-
-  mlir::LogicalResult
-  matchAndRewrite(cir::SwitchFlatOp op, OpAdaptor,
-                  mlir::ConversionPatternRewriter &) const override;
-};
-
-class CIRToLLVMGlobalOpLowering
-    : public mlir::OpConversionPattern<cir::GlobalOp> {
-  cir::LowerModule *lowerMod;
-  mlir::DataLayout const &dataLayout;
-
->>>>>>> 6ce3969b
 public:
   CIRToLLVMGlobalOpLowering(const mlir::TypeConverter &typeConverter,
                             mlir::MLIRContext *context,
@@ -1278,8 +1082,6 @@
                   mlir::ConversionPatternRewriter &) const override;
 };
 
-<<<<<<< HEAD
-=======
 class CIRToLLVMVTableGetVPtrOpLowering
     : public mlir::OpConversionPattern<cir::VTableGetVPtrOp> {
 public:
@@ -1301,7 +1103,6 @@
                   mlir::ConversionPatternRewriter &) const override;
 };
 
->>>>>>> 6ce3969b
 class CIRToLLVMStackSaveOpLowering
     : public mlir::OpConversionPattern<cir::StackSaveOp> {
 public:
@@ -1467,8 +1268,6 @@
                   mlir::ConversionPatternRewriter &) const override;
 };
 
-<<<<<<< HEAD
-=======
 class CIRToLLVMEhSetjmpOpLowering
     : public mlir::OpConversionPattern<cir::EhSetjmpOp> {
 public:
@@ -1479,7 +1278,6 @@
                   mlir::ConversionPatternRewriter &) const override;
 };
 
->>>>>>> 6ce3969b
 class CIRToLLVMCatchParamOpLowering
     : public mlir::OpConversionPattern<cir::CatchParamOp> {
 public:
@@ -1579,8 +1377,6 @@
                   mlir::ConversionPatternRewriter &rewriter) const override;
 };
 
-<<<<<<< HEAD
-=======
 class CIRToLLVMLabelOpLowering
     : public mlir::OpConversionPattern<cir::LabelOp> {
   LLVMBlockAddressInfo &blockInfoAddr;
@@ -1615,7 +1411,6 @@
                   mlir::ConversionPatternRewriter &) const override;
 };
 
->>>>>>> 6ce3969b
 mlir::ArrayAttr lowerCIRTBAAAttr(mlir::Attribute tbaa,
                                  mlir::ConversionPatternRewriter &rewriter,
                                  cir::LowerModule *lowerMod);
