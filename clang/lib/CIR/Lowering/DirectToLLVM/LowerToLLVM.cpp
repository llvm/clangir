//====- LowerToLLVM.cpp - Lowering from CIR to LLVMIR ---------------------===//
//
// Part of the LLVM Project, under the Apache License v2.0 with LLVM Exceptions.
// See https://llvm.org/LICENSE.txt for license information.
// SPDX-License-Identifier: Apache-2.0 WITH LLVM-exception
//
//===----------------------------------------------------------------------===//
//
// This file implements lowering of CIR operations to LLVMIR.
//
//===----------------------------------------------------------------------===//
#include "LoweringHelpers.h"
#include "mlir/Conversion/AffineToStandard/AffineToStandard.h"
#include "mlir/Conversion/ControlFlowToLLVM/ControlFlowToLLVM.h"
#include "mlir/Conversion/FuncToLLVM/ConvertFuncToLLVM.h"
#include "mlir/Conversion/FuncToLLVM/ConvertFuncToLLVMPass.h"
#include "mlir/Conversion/LLVMCommon/TypeConverter.h"
#include "mlir/Conversion/ReconcileUnrealizedCasts/ReconcileUnrealizedCasts.h"
#include "mlir/Conversion/SCFToControlFlow/SCFToControlFlow.h"
#include "mlir/Dialect/DLTI/DLTI.h"
#include "mlir/Dialect/Func/IR/FuncOps.h"
#include "mlir/Dialect/LLVMIR/LLVMAttrs.h"
#include "mlir/Dialect/LLVMIR/LLVMDialect.h"
#include "mlir/Dialect/LLVMIR/LLVMTypes.h"
#include "mlir/Dialect/LLVMIR/Transforms/Passes.h"
#include "mlir/IR/Attributes.h"
#include "mlir/IR/Builders.h"
#include "mlir/IR/BuiltinAttributeInterfaces.h"
#include "mlir/IR/BuiltinAttributes.h"
#include "mlir/IR/BuiltinDialect.h"
#include "mlir/IR/BuiltinOps.h"
#include "mlir/IR/BuiltinTypes.h"
#include "mlir/IR/OpDefinition.h"
#include "mlir/IR/Operation.h"
#include "mlir/IR/Types.h"
#include "mlir/IR/Value.h"
#include "mlir/IR/ValueRange.h"
#include "mlir/IR/Visitors.h"
#include "mlir/Interfaces/DataLayoutInterfaces.h"
#include "mlir/Pass/Pass.h"
#include "mlir/Pass/PassManager.h"
#include "mlir/Support/LLVM.h"
#include "mlir/Support/LogicalResult.h"
#include "mlir/Target/LLVMIR/Dialect/Builtin/BuiltinToLLVMIRTranslation.h"
#include "mlir/Target/LLVMIR/Dialect/LLVMIR/LLVMToLLVMIRTranslation.h"
#include "mlir/Target/LLVMIR/Dialect/OpenMP/OpenMPToLLVMIRTranslation.h"
#include "mlir/Target/LLVMIR/Export.h"
#include "mlir/Transforms/DialectConversion.h"
#include "clang/CIR/Dialect/IR/CIRAttrs.h"
#include "clang/CIR/Dialect/IR/CIRDialect.h"
#include "clang/CIR/Dialect/IR/CIROpsEnums.h"
#include "clang/CIR/Dialect/IR/CIRTypes.h"
#include "clang/CIR/Passes.h"
#include "llvm/ADT/APInt.h"
#include "llvm/ADT/ArrayRef.h"
#include "llvm/ADT/STLExtras.h"
#include "llvm/ADT/SmallVector.h"
#include "llvm/ADT/StringRef.h"
#include "llvm/IR/DataLayout.h"
#include "llvm/IR/DerivedTypes.h"
#include "llvm/Support/Casting.h"
#include "llvm/Support/ErrorHandling.h"
#include <cstdint>
#include <optional>

using namespace cir;
using namespace llvm;

namespace cir {
namespace direct {

//===----------------------------------------------------------------------===//
// Helper Methods
//===----------------------------------------------------------------------===//

namespace {

/// Lowers operations with the terminator trait that have a single successor.
void lowerTerminator(mlir::Operation *op, mlir::Block *dest,
                     mlir::ConversionPatternRewriter &rewriter) {
  assert(op->hasTrait<mlir::OpTrait::IsTerminator>() && "not a terminator");
  mlir::OpBuilder::InsertionGuard guard(rewriter);
  rewriter.setInsertionPoint(op);
  rewriter.replaceOpWithNewOp<mlir::cir::BrOp>(op, dest);
}

/// Walks a region while skipping operations of type `Ops`. This ensures the
/// callback is not applied to said operations and its children.
template <typename... Ops>
void walkRegionSkipping(mlir::Region &region,
                        mlir::function_ref<void(mlir::Operation *)> callback) {
  region.walk<mlir::WalkOrder::PreOrder>([&](mlir::Operation *op) {
    if (isa<Ops...>(op))
      return mlir::WalkResult::skip();
    callback(op);
    return mlir::WalkResult::advance();
  });
}

/// Convert from a CIR comparison kind to an LLVM IR integral comparison kind.
mlir::LLVM::ICmpPredicate
convertCmpKindToICmpPredicate(mlir::cir::CmpOpKind kind, bool isSigned) {
  using CIR = mlir::cir::CmpOpKind;
  using LLVMICmp = mlir::LLVM::ICmpPredicate;
  switch (kind) {
  case CIR::eq:
    return LLVMICmp::eq;
  case CIR::ne:
    return LLVMICmp::ne;
  case CIR::lt:
    return (isSigned ? LLVMICmp::slt : LLVMICmp::ult);
  case CIR::le:
    return (isSigned ? LLVMICmp::sle : LLVMICmp::ule);
  case CIR::gt:
    return (isSigned ? LLVMICmp::sgt : LLVMICmp::ugt);
  case CIR::ge:
    return (isSigned ? LLVMICmp::sge : LLVMICmp::uge);
  }
  llvm_unreachable("Unknown CmpOpKind");
}

/// Convert from a CIR comparison kind to an LLVM IR floating-point comparison
/// kind.
mlir::LLVM::FCmpPredicate
convertCmpKindToFCmpPredicate(mlir::cir::CmpOpKind kind) {
  using CIR = mlir::cir::CmpOpKind;
  using LLVMFCmp = mlir::LLVM::FCmpPredicate;
  switch (kind) {
  case CIR::eq:
    return LLVMFCmp::oeq;
  case CIR::ne:
    return LLVMFCmp::une;
  case CIR::lt:
    return LLVMFCmp::olt;
  case CIR::le:
    return LLVMFCmp::ole;
  case CIR::gt:
    return LLVMFCmp::ogt;
  case CIR::ge:
    return LLVMFCmp::oge;
  }
  llvm_unreachable("Unknown CmpOpKind");
}

} // namespace

//===----------------------------------------------------------------------===//
// Visitors for Lowering CIR Const Attributes
//===----------------------------------------------------------------------===//

/// Switches on the type of attribute and calls the appropriate conversion.
inline mlir::Value
lowerCirAttrAsValue(mlir::Operation *parentOp, mlir::Attribute attr,
                    mlir::ConversionPatternRewriter &rewriter,
                    const mlir::TypeConverter *converter);

/// IntAttr visitor.
inline mlir::Value
lowerCirAttrAsValue(mlir::Operation *parentOp, mlir::cir::IntAttr intAttr,
                    mlir::ConversionPatternRewriter &rewriter,
                    const mlir::TypeConverter *converter) {
  auto loc = parentOp->getLoc();
  return rewriter.create<mlir::LLVM::ConstantOp>(
      loc, converter->convertType(intAttr.getType()), intAttr.getValue());
}

/// BoolAttr visitor.
inline mlir::Value
lowerCirAttrAsValue(mlir::Operation *parentOp, mlir::cir::BoolAttr boolAttr,
                    mlir::ConversionPatternRewriter &rewriter,
                    const mlir::TypeConverter *converter) {
  auto loc = parentOp->getLoc();
  return rewriter.create<mlir::LLVM::ConstantOp>(
      loc, converter->convertType(boolAttr.getType()), boolAttr.getValue());
}

/// ConstPtrAttr visitor.
inline mlir::Value
lowerCirAttrAsValue(mlir::Operation *parentOp, mlir::cir::ConstPtrAttr ptrAttr,
                    mlir::ConversionPatternRewriter &rewriter,
                    const mlir::TypeConverter *converter) {
  auto loc = parentOp->getLoc();
  if (ptrAttr.isNullValue()) {
    return rewriter.create<mlir::LLVM::ZeroOp>(
        loc, converter->convertType(ptrAttr.getType()));
  }
  mlir::Value ptrVal = rewriter.create<mlir::LLVM::ConstantOp>(
      loc, rewriter.getI64Type(), ptrAttr.getValue());
  return rewriter.create<mlir::LLVM::IntToPtrOp>(
      loc, converter->convertType(ptrAttr.getType()), ptrVal);
}

/// FPAttr visitor.
inline mlir::Value
lowerCirAttrAsValue(mlir::Operation *parentOp, mlir::cir::FPAttr fltAttr,
                    mlir::ConversionPatternRewriter &rewriter,
                    const mlir::TypeConverter *converter) {
  auto loc = parentOp->getLoc();
  return rewriter.create<mlir::LLVM::ConstantOp>(
      loc, converter->convertType(fltAttr.getType()), fltAttr.getValue());
}

/// ZeroAttr visitor.
inline mlir::Value
lowerCirAttrAsValue(mlir::Operation *parentOp, mlir::cir::ZeroAttr zeroAttr,
                    mlir::ConversionPatternRewriter &rewriter,
                    const mlir::TypeConverter *converter) {
  auto loc = parentOp->getLoc();
  return rewriter.create<mlir::cir::ZeroInitConstOp>(
      loc, converter->convertType(zeroAttr.getType()));
}

/// ConstStruct visitor.
mlir::Value lowerCirAttrAsValue(mlir::Operation *parentOp,
                                mlir::cir::ConstStructAttr constStruct,
                                mlir::ConversionPatternRewriter &rewriter,
                                const mlir::TypeConverter *converter) {
  auto llvmTy = converter->convertType(constStruct.getType());
  auto loc = parentOp->getLoc();
  mlir::Value result = rewriter.create<mlir::LLVM::UndefOp>(loc, llvmTy);

  // Iteratively lower each constant element of the struct.
  for (auto [idx, elt] : llvm::enumerate(constStruct.getMembers())) {
    mlir::Value init = lowerCirAttrAsValue(parentOp, elt, rewriter, converter);
    result = rewriter.create<mlir::LLVM::InsertValueOp>(loc, result, init, idx);
  }

  return result;
}

// VTableAttr visitor.
mlir::Value lowerCirAttrAsValue(mlir::Operation *parentOp,
                                mlir::cir::VTableAttr vtableArr,
                                mlir::ConversionPatternRewriter &rewriter,
                                const mlir::TypeConverter *converter) {
  auto llvmTy = converter->convertType(vtableArr.getType());
  auto loc = parentOp->getLoc();
  mlir::Value result = rewriter.create<mlir::LLVM::UndefOp>(loc, llvmTy);

  for (auto [idx, elt] : llvm::enumerate(vtableArr.getVtableData())) {
    mlir::Value init = lowerCirAttrAsValue(parentOp, elt, rewriter, converter);
    result = rewriter.create<mlir::LLVM::InsertValueOp>(loc, result, init, idx);
  }

  return result;
}

// TypeInfoAttr visitor.
mlir::Value lowerCirAttrAsValue(mlir::Operation *parentOp,
                                mlir::cir::TypeInfoAttr typeinfoArr,
                                mlir::ConversionPatternRewriter &rewriter,
                                const mlir::TypeConverter *converter) {
  auto llvmTy = converter->convertType(typeinfoArr.getType());
  auto loc = parentOp->getLoc();
  mlir::Value result = rewriter.create<mlir::LLVM::UndefOp>(loc, llvmTy);

  for (auto [idx, elt] : llvm::enumerate(typeinfoArr.getData())) {
    mlir::Value init = lowerCirAttrAsValue(parentOp, elt, rewriter, converter);
    result = rewriter.create<mlir::LLVM::InsertValueOp>(loc, result, init, idx);
  }

  return result;
}

// ConstArrayAttr visitor
mlir::Value lowerCirAttrAsValue(mlir::Operation *parentOp,
                                mlir::cir::ConstArrayAttr constArr,
                                mlir::ConversionPatternRewriter &rewriter,
                                const mlir::TypeConverter *converter) {
  auto llvmTy = converter->convertType(constArr.getType());
  auto loc = parentOp->getLoc();
  mlir::Value result;

  if (auto zeros = constArr.getTrailingZerosNum()) {
    auto arrayTy = constArr.getType();
    result = rewriter.create<mlir::cir::ZeroInitConstOp>(
        loc, converter->convertType(arrayTy));
  } else {
    result = rewriter.create<mlir::LLVM::UndefOp>(loc, llvmTy);
  }

  // Iteratively lower each constant element of the array.
  if (auto arrayAttr = constArr.getElts().dyn_cast<mlir::ArrayAttr>()) {
    for (auto [idx, elt] : llvm::enumerate(arrayAttr)) {
      mlir::Value init =
          lowerCirAttrAsValue(parentOp, elt, rewriter, converter);
      result =
          rewriter.create<mlir::LLVM::InsertValueOp>(loc, result, init, idx);
    }
  }
  // TODO(cir): this diverges from traditional lowering. Normally the string
  // would be a global constant that is memcopied.
  else if (auto strAttr = constArr.getElts().dyn_cast<mlir::StringAttr>()) {
    auto arrayTy = strAttr.getType().dyn_cast<mlir::cir::ArrayType>();
    assert(arrayTy && "String attribute must have an array type");
    auto eltTy = arrayTy.getEltType();
    for (auto [idx, elt] : llvm::enumerate(strAttr)) {
      auto init = rewriter.create<mlir::LLVM::ConstantOp>(
          loc, converter->convertType(eltTy), elt);
      result =
          rewriter.create<mlir::LLVM::InsertValueOp>(loc, result, init, idx);
    }
  } else {
    llvm_unreachable("unexpected ConstArrayAttr elements");
  }

  return result;
}

// GlobalViewAttr visitor.
mlir::Value lowerCirAttrAsValue(mlir::Operation *parentOp,
                                mlir::cir::GlobalViewAttr globalAttr,
                                mlir::ConversionPatternRewriter &rewriter,
                                const mlir::TypeConverter *converter) {
  auto module = parentOp->getParentOfType<mlir::ModuleOp>();
  mlir::Type sourceType;
  llvm::StringRef symName;
  auto *sourceSymbol =
      mlir::SymbolTable::lookupSymbolIn(module, globalAttr.getSymbol());
  if (auto llvmSymbol = dyn_cast<mlir::LLVM::GlobalOp>(sourceSymbol)) {
    sourceType = llvmSymbol.getType();
    symName = llvmSymbol.getSymName();
  } else if (auto cirSymbol = dyn_cast<mlir::cir::GlobalOp>(sourceSymbol)) {
    sourceType = converter->convertType(cirSymbol.getSymType());
    symName = cirSymbol.getSymName();
  } else if (auto llvmFun = dyn_cast<mlir::LLVM::LLVMFuncOp>(sourceSymbol)) {
    sourceType = llvmFun.getFunctionType();
    symName = llvmFun.getSymName();
  } else if (auto fun = dyn_cast<mlir::cir::FuncOp>(sourceSymbol)) {
    sourceType = converter->convertType(fun.getFunctionType());
    symName = fun.getSymName();
  } else {
    llvm_unreachable("Unexpected GlobalOp type");
  }

  auto loc = parentOp->getLoc();
  mlir::Value addrOp = rewriter.create<mlir::LLVM::AddressOfOp>(
      loc, mlir::LLVM::LLVMPointerType::get(rewriter.getContext()), symName);

  if (globalAttr.getIndices()) {
    llvm::SmallVector<mlir::LLVM::GEPArg> indices;
    for (auto idx : globalAttr.getIndices()) {
      auto intAttr = dyn_cast<mlir::IntegerAttr>(idx);
      assert(intAttr && "index must be integers");
      indices.push_back(intAttr.getValue().getSExtValue());
    }
    auto resTy = addrOp.getType();
    auto eltTy = converter->convertType(sourceType);
    addrOp = rewriter.create<mlir::LLVM::GEPOp>(loc, resTy, eltTy, addrOp,
                                                indices, true);
  }

  auto ptrTy = globalAttr.getType().dyn_cast<mlir::cir::PointerType>();
  assert(ptrTy && "Expecting pointer type in GlobalViewAttr");
  auto llvmEltTy = converter->convertType(ptrTy.getPointee());

  if (llvmEltTy == sourceType)
    return addrOp;

  auto llvmDstTy = converter->convertType(globalAttr.getType());
  return rewriter.create<mlir::LLVM::BitcastOp>(parentOp->getLoc(), llvmDstTy,
                                                addrOp);
}

/// Switches on the type of attribute and calls the appropriate conversion.
inline mlir::Value
lowerCirAttrAsValue(mlir::Operation *parentOp, mlir::Attribute attr,
                    mlir::ConversionPatternRewriter &rewriter,
                    const mlir::TypeConverter *converter) {
  if (const auto intAttr = attr.dyn_cast<mlir::cir::IntAttr>())
    return lowerCirAttrAsValue(parentOp, intAttr, rewriter, converter);
  if (const auto fltAttr = attr.dyn_cast<mlir::cir::FPAttr>())
    return lowerCirAttrAsValue(parentOp, fltAttr, rewriter, converter);
  if (const auto ptrAttr = attr.dyn_cast<mlir::cir::ConstPtrAttr>())
    return lowerCirAttrAsValue(parentOp, ptrAttr, rewriter, converter);
  if (const auto constStruct = attr.dyn_cast<mlir::cir::ConstStructAttr>())
    return lowerCirAttrAsValue(parentOp, constStruct, rewriter, converter);
  if (const auto constArr = attr.dyn_cast<mlir::cir::ConstArrayAttr>())
    return lowerCirAttrAsValue(parentOp, constArr, rewriter, converter);
  if (const auto boolAttr = attr.dyn_cast<mlir::cir::BoolAttr>())
    return lowerCirAttrAsValue(parentOp, boolAttr, rewriter, converter);
  if (const auto zeroAttr = attr.dyn_cast<mlir::cir::ZeroAttr>())
    return lowerCirAttrAsValue(parentOp, zeroAttr, rewriter, converter);
  if (const auto globalAttr = attr.dyn_cast<mlir::cir::GlobalViewAttr>())
    return lowerCirAttrAsValue(parentOp, globalAttr, rewriter, converter);
  if (const auto vtableAttr = attr.dyn_cast<mlir::cir::VTableAttr>())
    return lowerCirAttrAsValue(parentOp, vtableAttr, rewriter, converter);
  if (const auto typeinfoAttr = attr.dyn_cast<mlir::cir::TypeInfoAttr>())
    return lowerCirAttrAsValue(parentOp, typeinfoAttr, rewriter, converter);

  llvm_unreachable("unhandled attribute type");
}

//===----------------------------------------------------------------------===//

mlir::LLVM::Linkage convertLinkage(mlir::cir::GlobalLinkageKind linkage) {
  using CIR = mlir::cir::GlobalLinkageKind;
  using LLVM = mlir::LLVM::Linkage;

  switch (linkage) {
  case CIR::AvailableExternallyLinkage:
    return LLVM::AvailableExternally;
  case CIR::CommonLinkage:
    return LLVM::Common;
  case CIR::ExternalLinkage:
    return LLVM::External;
  case CIR::ExternalWeakLinkage:
    return LLVM::ExternWeak;
  case CIR::InternalLinkage:
    return LLVM::Internal;
  case CIR::LinkOnceAnyLinkage:
    return LLVM::Linkonce;
  case CIR::LinkOnceODRLinkage:
    return LLVM::LinkonceODR;
  case CIR::PrivateLinkage:
    return LLVM::Private;
  case CIR::WeakAnyLinkage:
    return LLVM::Weak;
  case CIR::WeakODRLinkage:
    return LLVM::WeakODR;
  };
}

class CIRCopyOpLowering : public mlir::OpConversionPattern<mlir::cir::CopyOp> {
public:
  using mlir::OpConversionPattern<mlir::cir::CopyOp>::OpConversionPattern;

  mlir::LogicalResult
  matchAndRewrite(mlir::cir::CopyOp op, OpAdaptor adaptor,
                  mlir::ConversionPatternRewriter &rewriter) const override {
    const mlir::Value length = rewriter.create<mlir::LLVM::ConstantOp>(
        op.getLoc(), rewriter.getI32Type(), op.getLength());
    rewriter.replaceOpWithNewOp<mlir::LLVM::MemcpyOp>(
        op, adaptor.getDst(), adaptor.getSrc(), length, /*isVolatile=*/false);
    return mlir::success();
  }
};

class CIRMemCpyOpLowering
    : public mlir::OpConversionPattern<mlir::cir::MemCpyOp> {
public:
  using mlir::OpConversionPattern<mlir::cir::MemCpyOp>::OpConversionPattern;

  mlir::LogicalResult
  matchAndRewrite(mlir::cir::MemCpyOp op, OpAdaptor adaptor,
                  mlir::ConversionPatternRewriter &rewriter) const override {
    rewriter.replaceOpWithNewOp<mlir::LLVM::MemcpyOp>(
        op, adaptor.getDst(), adaptor.getSrc(), adaptor.getLen(),
        /*isVolatile=*/false);
    return mlir::success();
  }
};

class CIRPtrStrideOpLowering
    : public mlir::OpConversionPattern<mlir::cir::PtrStrideOp> {
public:
  using mlir::OpConversionPattern<mlir::cir::PtrStrideOp>::OpConversionPattern;

  mlir::LogicalResult
  matchAndRewrite(mlir::cir::PtrStrideOp ptrStrideOp, OpAdaptor adaptor,
                  mlir::ConversionPatternRewriter &rewriter) const override {
    auto *tc = getTypeConverter();
    const auto resultTy = tc->convertType(ptrStrideOp.getType());
    const auto elementTy = tc->convertType(ptrStrideOp.getElementTy());
    rewriter.replaceOpWithNewOp<mlir::LLVM::GEPOp>(ptrStrideOp, resultTy,
                                                   elementTy, adaptor.getBase(),
                                                   adaptor.getStride());
    return mlir::success();
  }
};

class CIRLoopOpInterfaceLowering
    : public mlir::OpInterfaceConversionPattern<mlir::cir::LoopOpInterface> {
public:
  using mlir::OpInterfaceConversionPattern<
      mlir::cir::LoopOpInterface>::OpInterfaceConversionPattern;

  inline void
  lowerConditionOp(mlir::cir::ConditionOp op, mlir::Block *body,
                   mlir::Block *exit,
                   mlir::ConversionPatternRewriter &rewriter) const {
    mlir::OpBuilder::InsertionGuard guard(rewriter);
    rewriter.setInsertionPoint(op);
    rewriter.replaceOpWithNewOp<mlir::cir::BrCondOp>(op, op.getCondition(),
                                                     body, exit);
  }

  mlir::LogicalResult
  matchAndRewrite(mlir::cir::LoopOpInterface op,
                  mlir::ArrayRef<mlir::Value> operands,
                  mlir::ConversionPatternRewriter &rewriter) const final {
    // Setup CFG blocks.
    auto *entry = rewriter.getInsertionBlock();
    auto *exit = rewriter.splitBlock(entry, rewriter.getInsertionPoint());
    auto *cond = &op.getCond().front();
    auto *body = &op.getBody().front();
    auto *step = (op.maybeGetStep() ? &op.maybeGetStep()->front() : nullptr);

    // Setup loop entry branch.
    rewriter.setInsertionPointToEnd(entry);
    rewriter.create<mlir::LLVM::BrOp>(op.getLoc(), &op.getEntry().front());

    // Branch from condition region to body or exit.
    auto conditionOp = cast<mlir::cir::ConditionOp>(cond->getTerminator());
    lowerConditionOp(conditionOp, body, exit, rewriter);

    // TODO(cir): Remove the walks below. It visits operations unnecessarily,
    // however, to solve this we would likely need a custom DialecConversion
    // driver to customize the order that operations are visited.

    // Lower continue statements.
    mlir::Block *dest = (step ? step : cond);
    op.walkBodySkippingNestedLoops([&](mlir::Operation *op) {
      if (isa<mlir::cir::ContinueOp>(op))
        lowerTerminator(op, dest, rewriter);
    });

    // Lower break statements.
    walkRegionSkipping<mlir::cir::LoopOpInterface, mlir::cir::SwitchOp>(
        op.getBody(), [&](mlir::Operation *op) {
          if (isa<mlir::cir::BreakOp>(op))
            lowerTerminator(op, exit, rewriter);
        });

    // Lower optional body region yield.
    auto bodyYield = dyn_cast<mlir::cir::YieldOp>(body->getTerminator());
    if (bodyYield)
      lowerTerminator(bodyYield, (step ? step : cond), rewriter);

    // Lower mandatory step region yield.
    if (step)
      lowerTerminator(cast<mlir::cir::YieldOp>(step->getTerminator()), cond,
                      rewriter);

    // Move region contents out of the loop op.
    rewriter.inlineRegionBefore(op.getCond(), exit);
    rewriter.inlineRegionBefore(op.getBody(), exit);
    if (step)
      rewriter.inlineRegionBefore(*op.maybeGetStep(), exit);

    rewriter.eraseOp(op);
    return mlir::success();
  }
};

class CIRBrCondOpLowering
    : public mlir::OpConversionPattern<mlir::cir::BrCondOp> {
public:
  using mlir::OpConversionPattern<mlir::cir::BrCondOp>::OpConversionPattern;

  mlir::LogicalResult
  matchAndRewrite(mlir::cir::BrCondOp brOp, OpAdaptor adaptor,
                  mlir::ConversionPatternRewriter &rewriter) const override {
    auto condition = adaptor.getCond();
    auto i1Condition = rewriter.create<mlir::LLVM::TruncOp>(
        brOp.getLoc(), rewriter.getI1Type(), condition);
    rewriter.replaceOpWithNewOp<mlir::LLVM::CondBrOp>(
        brOp, i1Condition.getResult(), brOp.getDestTrue(),
        adaptor.getDestOperandsTrue(), brOp.getDestFalse(),
        adaptor.getDestOperandsFalse());

    return mlir::success();
  }
};

class CIRCastOpLowering : public mlir::OpConversionPattern<mlir::cir::CastOp> {
public:
  using mlir::OpConversionPattern<mlir::cir::CastOp>::OpConversionPattern;

  inline mlir::Type convertTy(mlir::Type ty) const {
    return getTypeConverter()->convertType(ty);
  }

  mlir::LogicalResult
  matchAndRewrite(mlir::cir::CastOp castOp, OpAdaptor adaptor,
                  mlir::ConversionPatternRewriter &rewriter) const override {
    auto src = adaptor.getSrc();

    switch (castOp.getKind()) {
    case mlir::cir::CastKind::array_to_ptrdecay: {
      const auto ptrTy = castOp.getType().cast<mlir::cir::PointerType>();
      auto sourceValue = adaptor.getOperands().front();
      auto targetType = convertTy(ptrTy);
      auto elementTy = convertTy(ptrTy.getPointee());
      auto offset = llvm::SmallVector<mlir::LLVM::GEPArg>{0};
      rewriter.replaceOpWithNewOp<mlir::LLVM::GEPOp>(
          castOp, targetType, elementTy, sourceValue, offset);
      break;
    }
    case mlir::cir::CastKind::int_to_bool: {
      auto zero = rewriter.create<mlir::cir::ConstantOp>(
          src.getLoc(), castOp.getSrc().getType(),
          mlir::cir::IntAttr::get(castOp.getSrc().getType(), 0));
      rewriter.replaceOpWithNewOp<mlir::cir::CmpOp>(
          castOp, mlir::cir::BoolType::get(getContext()),
          mlir::cir::CmpOpKind::ne, castOp.getSrc(), zero);
      break;
    }
    case mlir::cir::CastKind::integral: {
      auto dstType = castOp.getResult().getType().cast<mlir::cir::IntType>();
      auto srcType = castOp.getSrc().getType().dyn_cast<mlir::cir::IntType>();
      auto llvmSrcVal = adaptor.getOperands().front();
      auto llvmDstTy =
          getTypeConverter()->convertType(dstType).cast<mlir::IntegerType>();

      // Target integer is smaller: truncate source value.
      if (dstType.getWidth() < srcType.getWidth()) {
        rewriter.replaceOpWithNewOp<mlir::LLVM::TruncOp>(castOp, llvmDstTy,
                                                         llvmSrcVal);
      }
      // Target integer is larger: sign extend or zero extend.
      else if (dstType.getWidth() > srcType.getWidth()) {
        if (srcType.isUnsigned())
          rewriter.replaceOpWithNewOp<mlir::LLVM::ZExtOp>(castOp, llvmDstTy,
                                                          llvmSrcVal);
        else
          rewriter.replaceOpWithNewOp<mlir::LLVM::SExtOp>(castOp, llvmDstTy,
                                                          llvmSrcVal);
      } else { // Target integer is of the same size: do nothing.
        rewriter.replaceOp(castOp, llvmSrcVal);
      }
      break;
    }
    case mlir::cir::CastKind::floating: {
      auto dstTy = castOp.getResult().getType();
      auto srcTy = castOp.getSrc().getType();

      if (!dstTy.isa<mlir::cir::CIRFPTypeInterface>() ||
          !srcTy.isa<mlir::cir::CIRFPTypeInterface>())
        return castOp.emitError()
               << "NYI cast from " << srcTy << " to " << dstTy;

      auto llvmSrcVal = adaptor.getOperands().front();
      auto llvmDstTy =
          getTypeConverter()->convertType(dstTy).cast<mlir::FloatType>();

      auto getFloatWidth = [](mlir::Type ty) -> unsigned {
        return ty.cast<mlir::cir::CIRFPTypeInterface>().getWidth();
      };

      if (getFloatWidth(srcTy) > getFloatWidth(dstTy))
        rewriter.replaceOpWithNewOp<mlir::LLVM::FPTruncOp>(castOp, llvmDstTy,
                                                           llvmSrcVal);
      else
        rewriter.replaceOpWithNewOp<mlir::LLVM::FPExtOp>(castOp, llvmDstTy,
                                                         llvmSrcVal);
      return mlir::success();
    }
    case mlir::cir::CastKind::int_to_ptr: {
      auto dstTy = castOp.getType().cast<mlir::cir::PointerType>();
      auto llvmSrcVal = adaptor.getOperands().front();
      auto llvmDstTy = getTypeConverter()->convertType(dstTy);
      rewriter.replaceOpWithNewOp<mlir::LLVM::IntToPtrOp>(castOp, llvmDstTy,
                                                          llvmSrcVal);
      return mlir::success();
    }
    case mlir::cir::CastKind::ptr_to_int: {
      auto dstTy = castOp.getType().cast<mlir::cir::IntType>();
      auto llvmSrcVal = adaptor.getOperands().front();
      auto llvmDstTy = getTypeConverter()->convertType(dstTy);
      rewriter.replaceOpWithNewOp<mlir::LLVM::PtrToIntOp>(castOp, llvmDstTy,
                                                          llvmSrcVal);
      return mlir::success();
    }
    case mlir::cir::CastKind::float_to_bool: {
      auto dstTy = castOp.getType().cast<mlir::cir::BoolType>();
      auto llvmSrcVal = adaptor.getOperands().front();
      auto llvmDstTy = getTypeConverter()->convertType(dstTy);
      auto kind = mlir::LLVM::FCmpPredicate::une;

      // Check if float is not equal to zero.
      auto zeroFloat = rewriter.create<mlir::LLVM::ConstantOp>(
          castOp.getLoc(), llvmSrcVal.getType(),
          mlir::FloatAttr::get(llvmSrcVal.getType(), 0.0));

      // Extend comparison result to either bool (C++) or int (C).
      mlir::Value cmpResult = rewriter.create<mlir::LLVM::FCmpOp>(
          castOp.getLoc(), kind, llvmSrcVal, zeroFloat);
      rewriter.replaceOpWithNewOp<mlir::LLVM::ZExtOp>(castOp, llvmDstTy,
                                                      cmpResult);
      return mlir::success();
    }
    case mlir::cir::CastKind::bool_to_int: {
      auto dstTy = castOp.getType().cast<mlir::cir::IntType>();
      auto llvmSrcVal = adaptor.getOperands().front();
      auto llvmSrcTy = llvmSrcVal.getType().cast<mlir::IntegerType>();
      auto llvmDstTy =
          getTypeConverter()->convertType(dstTy).cast<mlir::IntegerType>();
      if (llvmSrcTy.getWidth() == llvmDstTy.getWidth())
        rewriter.replaceOpWithNewOp<mlir::LLVM::BitcastOp>(castOp, llvmDstTy,
                                                           llvmSrcVal);
      else
        rewriter.replaceOpWithNewOp<mlir::LLVM::ZExtOp>(castOp, llvmDstTy,
                                                        llvmSrcVal);
      return mlir::success();
    }
    case mlir::cir::CastKind::bool_to_float: {
      auto dstTy = castOp.getType();
      auto llvmSrcVal = adaptor.getOperands().front();
      auto llvmDstTy = getTypeConverter()->convertType(dstTy);
      rewriter.replaceOpWithNewOp<mlir::LLVM::UIToFPOp>(castOp, llvmDstTy,
                                                        llvmSrcVal);
      return mlir::success();
    }
    case mlir::cir::CastKind::int_to_float: {
      auto dstTy = castOp.getType();
      auto llvmSrcVal = adaptor.getOperands().front();
      auto llvmDstTy = getTypeConverter()->convertType(dstTy);
      if (castOp.getSrc().getType().cast<mlir::cir::IntType>().isSigned())
        rewriter.replaceOpWithNewOp<mlir::LLVM::SIToFPOp>(castOp, llvmDstTy,
                                                          llvmSrcVal);
      else
        rewriter.replaceOpWithNewOp<mlir::LLVM::UIToFPOp>(castOp, llvmDstTy,
                                                          llvmSrcVal);
      return mlir::success();
    }
    case mlir::cir::CastKind::float_to_int: {
      auto dstTy = castOp.getType();
      auto llvmSrcVal = adaptor.getOperands().front();
      auto llvmDstTy = getTypeConverter()->convertType(dstTy);
      if (castOp.getResult().getType().cast<mlir::cir::IntType>().isSigned())
        rewriter.replaceOpWithNewOp<mlir::LLVM::FPToSIOp>(castOp, llvmDstTy,
                                                          llvmSrcVal);
      else
        rewriter.replaceOpWithNewOp<mlir::LLVM::FPToUIOp>(castOp, llvmDstTy,
                                                          llvmSrcVal);
      return mlir::success();
    }
    case mlir::cir::CastKind::bitcast: {
      auto dstTy = castOp.getType();
      auto llvmSrcVal = adaptor.getOperands().front();
      auto llvmDstTy = getTypeConverter()->convertType(dstTy);
      rewriter.replaceOpWithNewOp<mlir::LLVM::BitcastOp>(castOp, llvmDstTy,
                                                         llvmSrcVal);
      return mlir::success();
    }
    case mlir::cir::CastKind::ptr_to_bool: {
      auto null = rewriter.create<mlir::cir::ConstantOp>(
          src.getLoc(), castOp.getSrc().getType(),
          mlir::cir::ConstPtrAttr::get(getContext(), castOp.getSrc().getType(),
                                       0));
      rewriter.replaceOpWithNewOp<mlir::cir::CmpOp>(
          castOp, mlir::cir::BoolType::get(getContext()),
          mlir::cir::CmpOpKind::ne, castOp.getSrc(), null);
      break;
    }
    }

    return mlir::success();
  }
};

class CIRIfLowering : public mlir::OpConversionPattern<mlir::cir::IfOp> {
public:
  using mlir::OpConversionPattern<mlir::cir::IfOp>::OpConversionPattern;

  mlir::LogicalResult
  matchAndRewrite(mlir::cir::IfOp ifOp, OpAdaptor adaptor,
                  mlir::ConversionPatternRewriter &rewriter) const override {
    mlir::OpBuilder::InsertionGuard guard(rewriter);
    auto loc = ifOp.getLoc();
    auto emptyElse = ifOp.getElseRegion().empty();

    auto *currentBlock = rewriter.getInsertionBlock();
    auto *remainingOpsBlock =
        rewriter.splitBlock(currentBlock, rewriter.getInsertionPoint());
    mlir::Block *continueBlock;
    if (ifOp->getResults().size() == 0)
      continueBlock = remainingOpsBlock;
    else
      llvm_unreachable("NYI");

    // Inline then region
    auto *thenBeforeBody = &ifOp.getThenRegion().front();
    auto *thenAfterBody = &ifOp.getThenRegion().back();
    rewriter.inlineRegionBefore(ifOp.getThenRegion(), continueBlock);

    rewriter.setInsertionPointToEnd(thenAfterBody);
    if (auto thenYieldOp =
            dyn_cast<mlir::cir::YieldOp>(thenAfterBody->getTerminator())) {
      rewriter.replaceOpWithNewOp<mlir::cir::BrOp>(
          thenYieldOp, thenYieldOp.getArgs(), continueBlock);
    }

    rewriter.setInsertionPointToEnd(continueBlock);

    // Has else region: inline it.
    mlir::Block *elseBeforeBody = nullptr;
    mlir::Block *elseAfterBody = nullptr;
    if (!emptyElse) {
      elseBeforeBody = &ifOp.getElseRegion().front();
      elseAfterBody = &ifOp.getElseRegion().back();
      rewriter.inlineRegionBefore(ifOp.getElseRegion(), thenAfterBody);
    } else {
      elseBeforeBody = elseAfterBody = continueBlock;
    }

    rewriter.setInsertionPointToEnd(currentBlock);

    // FIXME: CIR always lowers !cir.bool to i8 type.
    // In this reason CIR CodeGen often emits the redundant zext + trunc
    // sequence that prevents lowering of llvm.expect in
    // LowerExpectIntrinsicPass.
    // We should fix that in a more appropriate way. But as a temporary solution
    // just avoid the redundant casts here.
    mlir::Value condition;
    auto zext =
        dyn_cast<mlir::LLVM::ZExtOp>(adaptor.getCondition().getDefiningOp());
    if (zext && zext->getOperand(0).getType() == rewriter.getI1Type()) {
      condition = zext->getOperand(0);
      if (zext->use_empty())
        rewriter.eraseOp(zext);
    } else {
      auto trunc = rewriter.create<mlir::LLVM::TruncOp>(
          loc, rewriter.getI1Type(), adaptor.getCondition());
      condition = trunc.getRes();
    }

    rewriter.create<mlir::LLVM::CondBrOp>(loc, condition, thenBeforeBody,
                                          elseBeforeBody);

    if (!emptyElse) {
      rewriter.setInsertionPointToEnd(elseAfterBody);
      if (auto elseYieldOp =
              dyn_cast<mlir::cir::YieldOp>(elseAfterBody->getTerminator())) {
        rewriter.replaceOpWithNewOp<mlir::cir::BrOp>(
            elseYieldOp, elseYieldOp.getArgs(), continueBlock);
      }
    }

    rewriter.replaceOp(ifOp, continueBlock->getArguments());

    return mlir::success();
  }
};

class CIRScopeOpLowering
    : public mlir::OpConversionPattern<mlir::cir::ScopeOp> {
public:
  using OpConversionPattern<mlir::cir::ScopeOp>::OpConversionPattern;

  mlir::LogicalResult
  matchAndRewrite(mlir::cir::ScopeOp scopeOp, OpAdaptor adaptor,
                  mlir::ConversionPatternRewriter &rewriter) const override {
    mlir::OpBuilder::InsertionGuard guard(rewriter);
    auto loc = scopeOp.getLoc();

    // Empty scope: just remove it.
    if (scopeOp.getRegion().empty()) {
      rewriter.eraseOp(scopeOp);
      return mlir::success();
    }

    // Split the current block before the ScopeOp to create the inlining
    // point.
    auto *currentBlock = rewriter.getInsertionBlock();
    auto *remainingOpsBlock =
        rewriter.splitBlock(currentBlock, rewriter.getInsertionPoint());
    mlir::Block *continueBlock;
    if (scopeOp.getNumResults() == 0)
      continueBlock = remainingOpsBlock;
    else
      llvm_unreachable("NYI");

    // Inline body region.
    auto *beforeBody = &scopeOp.getRegion().front();
    auto *afterBody = &scopeOp.getRegion().back();
    rewriter.inlineRegionBefore(scopeOp.getRegion(), continueBlock);

    // Save stack and then branch into the body of the region.
    rewriter.setInsertionPointToEnd(currentBlock);
    // TODO(CIR): stackSaveOp
    // auto stackSaveOp = rewriter.create<mlir::LLVM::StackSaveOp>(
    //     loc, mlir::LLVM::LLVMPointerType::get(
    //              mlir::IntegerType::get(scopeOp.getContext(), 8)));
    rewriter.create<mlir::cir::BrOp>(loc, mlir::ValueRange(), beforeBody);

    // Replace the scopeop return with a branch that jumps out of the body.
    // Stack restore before leaving the body region.
    rewriter.setInsertionPointToEnd(afterBody);
    if (auto yieldOp =
            dyn_cast<mlir::cir::YieldOp>(afterBody->getTerminator())) {
      rewriter.replaceOpWithNewOp<mlir::cir::BrOp>(yieldOp, yieldOp.getArgs(),
                                                   continueBlock);
    }

    // TODO(cir): stackrestore?

    // Replace the op with values return from the body region.
    rewriter.replaceOp(scopeOp, continueBlock->getArguments());

    return mlir::success();
  }
};

class CIRReturnLowering
    : public mlir::OpConversionPattern<mlir::cir::ReturnOp> {
public:
  using OpConversionPattern<mlir::cir::ReturnOp>::OpConversionPattern;

  mlir::LogicalResult
  matchAndRewrite(mlir::cir::ReturnOp op, OpAdaptor adaptor,
                  mlir::ConversionPatternRewriter &rewriter) const override {
    rewriter.replaceOpWithNewOp<mlir::func::ReturnOp>(op,
                                                      adaptor.getOperands());
    return mlir::LogicalResult::success();
  }
};

struct ConvertCIRToLLVMPass
    : public mlir::PassWrapper<ConvertCIRToLLVMPass,
                               mlir::OperationPass<mlir::ModuleOp>> {
  void getDependentDialects(mlir::DialectRegistry &registry) const override {
    registry.insert<mlir::BuiltinDialect, mlir::DLTIDialect,
                    mlir::LLVM::LLVMDialect, mlir::func::FuncDialect>();
  }
  void runOnOperation() final;

  virtual StringRef getArgument() const override { return "cir-to-llvm"; }
};

class CIRCallLowering : public mlir::OpConversionPattern<mlir::cir::CallOp> {
public:
  using OpConversionPattern<mlir::cir::CallOp>::OpConversionPattern;

  mlir::LogicalResult
  matchAndRewrite(mlir::cir::CallOp op, OpAdaptor adaptor,
                  mlir::ConversionPatternRewriter &rewriter) const override {
    llvm::SmallVector<mlir::Type, 8> llvmResults;
    auto cirResults = op.getResultTypes();
    auto *converter = getTypeConverter();

    if (converter->convertTypes(cirResults, llvmResults).failed())
      return mlir::failure();

    if (auto callee = op.getCalleeAttr()) { // direct call
      rewriter.replaceOpWithNewOp<mlir::LLVM::CallOp>(
          op, llvmResults, op.getCalleeAttr(), adaptor.getOperands());
    } else { // indirect call
      assert(op.getOperands().size() &&
             "operands list must no be empty for the indirect call");
      auto typ = op.getOperands().front().getType();
      assert(isa<mlir::cir::PointerType>(typ) && "expected pointer type");
      auto ptyp = dyn_cast<mlir::cir::PointerType>(typ);
      auto ftyp = dyn_cast<mlir::cir::FuncType>(ptyp.getPointee());
      assert(ftyp && "expected a pointer to a function as the first operand");

      rewriter.replaceOpWithNewOp<mlir::LLVM::CallOp>(
          op,
          dyn_cast<mlir::LLVM::LLVMFunctionType>(converter->convertType(ftyp)),
          adaptor.getOperands());
    }
    return mlir::success();
  }
};

class CIRAllocaLowering
    : public mlir::OpConversionPattern<mlir::cir::AllocaOp> {
public:
  using OpConversionPattern<mlir::cir::AllocaOp>::OpConversionPattern;

  mlir::LogicalResult
  matchAndRewrite(mlir::cir::AllocaOp op, OpAdaptor adaptor,
                  mlir::ConversionPatternRewriter &rewriter) const override {
    mlir::Value size =
        op.isDynamic()
            ? adaptor.getDynAllocSize()
            : rewriter.create<mlir::LLVM::ConstantOp>(
                  op.getLoc(),
                  typeConverter->convertType(rewriter.getIndexType()),
                  rewriter.getIntegerAttr(rewriter.getIndexType(), 1));
    auto elementTy = getTypeConverter()->convertType(op.getAllocaType());
    auto resultTy = mlir::LLVM::LLVMPointerType::get(getContext());
    rewriter.replaceOpWithNewOp<mlir::LLVM::AllocaOp>(
        op, resultTy, elementTy, size, op.getAlignmentAttr().getInt());
    return mlir::success();
  }
};

class CIRLoadLowering : public mlir::OpConversionPattern<mlir::cir::LoadOp> {
public:
  using OpConversionPattern<mlir::cir::LoadOp>::OpConversionPattern;

  mlir::LogicalResult
  matchAndRewrite(mlir::cir::LoadOp op, OpAdaptor adaptor,
                  mlir::ConversionPatternRewriter &rewriter) const override {
    const auto llvmTy =
        getTypeConverter()->convertType(op.getResult().getType());
    rewriter.replaceOpWithNewOp<mlir::LLVM::LoadOp>(
        op, llvmTy, adaptor.getAddr(), /* alignment */ 0,
        /* volatile */ op.getIsVolatile());
    return mlir::LogicalResult::success();
  }
};

class CIRStoreLowering : public mlir::OpConversionPattern<mlir::cir::StoreOp> {
public:
  using OpConversionPattern<mlir::cir::StoreOp>::OpConversionPattern;

  mlir::LogicalResult
  matchAndRewrite(mlir::cir::StoreOp op, OpAdaptor adaptor,
                  mlir::ConversionPatternRewriter &rewriter) const override {
    rewriter.replaceOpWithNewOp<mlir::LLVM::StoreOp>(
        op, adaptor.getValue(), adaptor.getAddr(),
        /* alignment */ 0, /* volatile */ op.getIsVolatile());
    return mlir::LogicalResult::success();
  }
};

mlir::DenseElementsAttr
convertStringAttrToDenseElementsAttr(mlir::cir::ConstArrayAttr attr,
                                     mlir::Type type) {
  auto values = llvm::SmallVector<mlir::APInt, 8>{};
  auto stringAttr = attr.getElts().dyn_cast<mlir::StringAttr>();
  assert(stringAttr && "expected string attribute here");
  for (auto element : stringAttr)
    values.push_back({8, (uint64_t)element});
  return mlir::DenseElementsAttr::get(
      mlir::RankedTensorType::get({(int64_t)values.size()}, type),
      llvm::ArrayRef(values));
}

template <typename StorageTy> StorageTy getZeroInitFromType(mlir::Type Ty);

template <> mlir::APInt getZeroInitFromType(mlir::Type Ty) {
  assert(Ty.isa<mlir::cir::IntType>() && "expected int type");
  auto IntTy = Ty.cast<mlir::cir::IntType>();
  return mlir::APInt::getZero(IntTy.getWidth());
}

template <> mlir::APFloat getZeroInitFromType(mlir::Type Ty) {
  assert((Ty.isa<mlir::cir::SingleType, mlir::cir::DoubleType>()) &&
         "only float and double supported");
  if (Ty.isF32() || Ty.isa<mlir::cir::SingleType>())
    return mlir::APFloat(0.f);
  if (Ty.isF64() || Ty.isa<mlir::cir::DoubleType>())
    return mlir::APFloat(0.0);
  llvm_unreachable("NYI");
}

// return the nested type and quiantity of elements for cir.array type.
// e.g: for !cir.array<!cir.array<!s32i x 3> x 1>
// it returns !s32i as return value and stores 3 to elemQuantity.
mlir::Type getNestedTypeAndElemQuantity(mlir::Type Ty, unsigned &elemQuantity) {
  assert(Ty.isa<mlir::cir::ArrayType>() && "expected ArrayType");

  elemQuantity = 1;
  mlir::Type nestTy = Ty;
  while (auto ArrTy = nestTy.dyn_cast<mlir::cir::ArrayType>()) {
    nestTy = ArrTy.getEltType();
    elemQuantity *= ArrTy.getSize();
  }

  return nestTy;
}

template <typename AttrTy, typename StorageTy>
void convertToDenseElementsAttrImpl(mlir::cir::ConstArrayAttr attr,
                                    llvm::SmallVectorImpl<StorageTy> &values) {
  auto arrayAttr = attr.getElts().cast<mlir::ArrayAttr>();
  for (auto eltAttr : arrayAttr) {
    if (auto valueAttr = eltAttr.dyn_cast<AttrTy>()) {
      values.push_back(valueAttr.getValue());
    } else if (auto subArrayAttr =
                   eltAttr.dyn_cast<mlir::cir::ConstArrayAttr>()) {
      convertToDenseElementsAttrImpl<AttrTy>(subArrayAttr, values);
    } else if (auto zeroAttr = eltAttr.dyn_cast<mlir::cir::ZeroAttr>()) {
      unsigned numStoredZeros = 0;
      auto nestTy =
          getNestedTypeAndElemQuantity(zeroAttr.getType(), numStoredZeros);
      values.insert(values.end(), numStoredZeros,
                    getZeroInitFromType<StorageTy>(nestTy));
    } else {
      llvm_unreachable("unknown element in ConstArrayAttr");
    }
  }
}

template <typename AttrTy, typename StorageTy>
mlir::DenseElementsAttr
convertToDenseElementsAttr(mlir::cir::ConstArrayAttr attr,
                           const llvm::SmallVectorImpl<int64_t> &dims,
                           mlir::Type type) {
  auto values = llvm::SmallVector<StorageTy, 8>{};
  convertToDenseElementsAttrImpl<AttrTy>(attr, values);
  return mlir::DenseElementsAttr::get(mlir::RankedTensorType::get(dims, type),
                                      llvm::ArrayRef(values));
}

std::optional<mlir::Attribute>
lowerConstArrayAttr(mlir::cir::ConstArrayAttr constArr,
                    const mlir::TypeConverter *converter) {

  // Ensure ConstArrayAttr has a type.
  auto typedConstArr = constArr.dyn_cast<mlir::TypedAttr>();
  assert(typedConstArr && "cir::ConstArrayAttr is not a mlir::TypedAttr");

  // Ensure ConstArrayAttr type is a ArrayType.
  auto cirArrayType = typedConstArr.getType().dyn_cast<mlir::cir::ArrayType>();
  assert(cirArrayType && "cir::ConstArrayAttr is not a cir::ArrayType");

  // Is a ConstArrayAttr with an cir::ArrayType: fetch element type.
  mlir::Type type = cirArrayType;
  auto dims = llvm::SmallVector<int64_t, 2>{};
  while (auto arrayType = type.dyn_cast<mlir::cir::ArrayType>()) {
    dims.push_back(arrayType.getSize());
    type = arrayType.getEltType();
  }

  // Convert array attr to LLVM compatible dense elements attr.
  if (constArr.getElts().isa<mlir::StringAttr>())
    return convertStringAttrToDenseElementsAttr(constArr,
                                                converter->convertType(type));
  if (type.isa<mlir::cir::IntType>())
    return convertToDenseElementsAttr<mlir::cir::IntAttr, mlir::APInt>(
        constArr, dims, converter->convertType(type));
  if (type.isa<mlir::cir::CIRFPTypeInterface>())
    return convertToDenseElementsAttr<mlir::cir::FPAttr, mlir::APFloat>(
        constArr, dims, converter->convertType(type));

  return std::nullopt;
}

bool hasTrailingZeros(mlir::cir::ConstArrayAttr attr) {
  auto array = attr.getElts().dyn_cast<mlir::ArrayAttr>();
  return attr.hasTrailingZeros() ||
         (array && std::count_if(array.begin(), array.end(), [](auto elt) {
            auto ar = dyn_cast<mlir::cir::ConstArrayAttr>(elt);
            return ar && hasTrailingZeros(ar);
          }));
}

class CIRConstantLowering
    : public mlir::OpConversionPattern<mlir::cir::ConstantOp> {
public:
  using OpConversionPattern<mlir::cir::ConstantOp>::OpConversionPattern;

  mlir::LogicalResult
  matchAndRewrite(mlir::cir::ConstantOp op, OpAdaptor adaptor,
                  mlir::ConversionPatternRewriter &rewriter) const override {
    mlir::Attribute attr = op.getValue();

    if (op.getType().isa<mlir::cir::BoolType>()) {
      int value =
          (op.getValue() ==
           mlir::cir::BoolAttr::get(
               getContext(), ::mlir::cir::BoolType::get(getContext()), true));
      attr = rewriter.getIntegerAttr(typeConverter->convertType(op.getType()),
                                     value);
    } else if (op.getType().isa<mlir::cir::IntType>()) {
      attr = rewriter.getIntegerAttr(
          typeConverter->convertType(op.getType()),
          op.getValue().cast<mlir::cir::IntAttr>().getValue());
    } else if (op.getType().isa<mlir::cir::CIRFPTypeInterface>()) {
      attr = rewriter.getFloatAttr(
          typeConverter->convertType(op.getType()),
          op.getValue().cast<mlir::cir::FPAttr>().getValue());
    } else if (op.getType().isa<mlir::cir::PointerType>()) {
      // Optimize with dedicated LLVM op for null pointers.
      if (op.getValue().isa<mlir::cir::ConstPtrAttr>()) {
        if (op.getValue().cast<mlir::cir::ConstPtrAttr>().isNullValue()) {
          rewriter.replaceOpWithNewOp<mlir::LLVM::ZeroOp>(
              op, typeConverter->convertType(op.getType()));
          return mlir::success();
        }
      }
      // Lower GlobalViewAttr to llvm.mlir.addressof
      if (auto gv = op.getValue().dyn_cast<mlir::cir::GlobalViewAttr>()) {
        auto newOp = lowerCirAttrAsValue(op, gv, rewriter, getTypeConverter());
        rewriter.replaceOp(op, newOp);
        return mlir::success();
      }
      attr = op.getValue();
    }
    // TODO(cir): constant arrays are currently just pushed into the stack using
    // the store instruction, instead of being stored as global variables and
    // then memcopyied into the stack (as done in Clang).
    else if (auto arrTy = op.getType().dyn_cast<mlir::cir::ArrayType>()) {
      // Fetch operation constant array initializer.

      auto constArr = op.getValue().dyn_cast<mlir::cir::ConstArrayAttr>();
      if (!constArr && !isa<mlir::cir::ZeroAttr>(op.getValue()))
        return op.emitError() << "array does not have a constant initializer";

      std::optional<mlir::Attribute> denseAttr;
      if (constArr && hasTrailingZeros(constArr)) {
        auto newOp =
            lowerCirAttrAsValue(op, constArr, rewriter, getTypeConverter());
        rewriter.replaceOp(op, newOp);
        return mlir::success();
      } else if (constArr &&
                 (denseAttr = lowerConstArrayAttr(constArr, typeConverter))) {
        attr = denseAttr.value();
      } else {
        auto initVal =
            lowerCirAttrAsValue(op, op.getValue(), rewriter, typeConverter);
        rewriter.replaceAllUsesWith(op, initVal);
        rewriter.eraseOp(op);
        return mlir::success();
      }
    } else if (const auto structAttr =
                   op.getValue().dyn_cast<mlir::cir::ConstStructAttr>()) {
      // TODO(cir): this diverges from traditional lowering. Normally the
      // initializer would be a global constant that is memcopied. Here we just
      // define a local constant with llvm.undef that will be stored into the
      // stack.
      auto initVal =
          lowerCirAttrAsValue(op, structAttr, rewriter, typeConverter);
      rewriter.replaceAllUsesWith(op, initVal);
      rewriter.eraseOp(op);
      return mlir::success();
    } else if (auto strTy = op.getType().dyn_cast<mlir::cir::StructType>()) {
      if (auto zero = op.getValue().dyn_cast<mlir::cir::ZeroAttr>()) {
        auto initVal = lowerCirAttrAsValue(op, zero, rewriter, typeConverter);
        rewriter.replaceAllUsesWith(op, initVal);
        rewriter.eraseOp(op);
        return mlir::success();
      }

      return op.emitError() << "unsupported lowering for struct constant type "
                            << op.getType();
    } else
      return op.emitError() << "unsupported constant type " << op.getType();

    rewriter.replaceOpWithNewOp<mlir::LLVM::ConstantOp>(
        op, getTypeConverter()->convertType(op.getType()), attr);

    return mlir::success();
  }
};

class CIRVectorCreateLowering
    : public mlir::OpConversionPattern<mlir::cir::VecCreateOp> {
public:
  using OpConversionPattern<mlir::cir::VecCreateOp>::OpConversionPattern;

  mlir::LogicalResult
  matchAndRewrite(mlir::cir::VecCreateOp op, OpAdaptor adaptor,
                  mlir::ConversionPatternRewriter &rewriter) const override {
    // Start with an 'undef' value for the vector.  Then 'insertelement' for
    // each of the vector elements.
    auto vecTy = op.getType().dyn_cast<mlir::cir::VectorType>();
    assert(vecTy && "result type of cir.vec.create op is not VectorType");
    auto llvmTy = typeConverter->convertType(vecTy);
    auto loc = op.getLoc();
    mlir::Value result = rewriter.create<mlir::LLVM::UndefOp>(loc, llvmTy);
    assert(vecTy.getSize() == op.getElements().size() &&
           "cir.vec.create op count doesn't match vector type elements count");
    for (uint64_t i = 0; i < vecTy.getSize(); ++i) {
      mlir::Value indexValue = rewriter.create<mlir::LLVM::ConstantOp>(
          loc, rewriter.getI64Type(), i);
      result = rewriter.create<mlir::LLVM::InsertElementOp>(
          loc, result, adaptor.getElements()[i], indexValue);
    }
    rewriter.replaceOp(op, result);
    return mlir::success();
  }
};

class CIRVectorInsertLowering
    : public mlir::OpConversionPattern<mlir::cir::VecInsertOp> {
public:
  using OpConversionPattern<mlir::cir::VecInsertOp>::OpConversionPattern;

  mlir::LogicalResult
  matchAndRewrite(mlir::cir::VecInsertOp op, OpAdaptor adaptor,
                  mlir::ConversionPatternRewriter &rewriter) const override {
    rewriter.replaceOpWithNewOp<mlir::LLVM::InsertElementOp>(
        op, adaptor.getVec(), adaptor.getValue(), adaptor.getIndex());
    return mlir::success();
  }
};

class CIRVectorExtractLowering
    : public mlir::OpConversionPattern<mlir::cir::VecExtractOp> {
public:
  using OpConversionPattern<mlir::cir::VecExtractOp>::OpConversionPattern;

  mlir::LogicalResult
  matchAndRewrite(mlir::cir::VecExtractOp op, OpAdaptor adaptor,
                  mlir::ConversionPatternRewriter &rewriter) const override {
    rewriter.replaceOpWithNewOp<mlir::LLVM::ExtractElementOp>(
        op, adaptor.getVec(), adaptor.getIndex());
    return mlir::success();
  }
};

class CIRVectorCmpOpLowering
    : public mlir::OpConversionPattern<mlir::cir::VecCmpOp> {
public:
  using OpConversionPattern<mlir::cir::VecCmpOp>::OpConversionPattern;

  mlir::LogicalResult
  matchAndRewrite(mlir::cir::VecCmpOp op, OpAdaptor adaptor,
                  mlir::ConversionPatternRewriter &rewriter) const override {
    assert(op.getType().isa<mlir::cir::VectorType>() &&
           op.getLhs().getType().isa<mlir::cir::VectorType>() &&
           op.getRhs().getType().isa<mlir::cir::VectorType>() &&
           "Vector compare with non-vector type");
    // LLVM IR vector comparison returns a vector of i1.  This one-bit vector
    // must be sign-extended to the correct result type.
    auto elementType =
        op.getLhs().getType().dyn_cast<mlir::cir::VectorType>().getEltType();
    mlir::Value bitResult;
    if (auto intType = elementType.dyn_cast<mlir::cir::IntType>()) {
      bitResult = rewriter.create<mlir::LLVM::ICmpOp>(
          op.getLoc(),
          convertCmpKindToICmpPredicate(op.getKind(), intType.isSigned()),
          adaptor.getLhs(), adaptor.getRhs());
    } else if (elementType.isa<mlir::cir::CIRFPTypeInterface>()) {
      bitResult = rewriter.create<mlir::LLVM::FCmpOp>(
          op.getLoc(), convertCmpKindToFCmpPredicate(op.getKind()),
          adaptor.getLhs(), adaptor.getRhs());
    } else {
      return op.emitError() << "unsupported type for VecCmpOp: " << elementType;
    }
    rewriter.replaceOpWithNewOp<mlir::LLVM::SExtOp>(
        op, typeConverter->convertType(op.getType()), bitResult);
    return mlir::success();
  }
};

class CIRVectorTernaryLowering
    : public mlir::OpConversionPattern<mlir::cir::VecTernaryOp> {
public:
  using OpConversionPattern<mlir::cir::VecTernaryOp>::OpConversionPattern;

  mlir::LogicalResult
  matchAndRewrite(mlir::cir::VecTernaryOp op, OpAdaptor adaptor,
                  mlir::ConversionPatternRewriter &rewriter) const override {
    assert(op.getType().isa<mlir::cir::VectorType>() &&
           op.getCond().getType().isa<mlir::cir::VectorType>() &&
           op.getVec1().getType().isa<mlir::cir::VectorType>() &&
           op.getVec2().getType().isa<mlir::cir::VectorType>() &&
           "Vector ternary op with non-vector type");
    // Convert `cond` into a vector of i1, then use that in a `select` op.
    mlir::Value bitVec = rewriter.create<mlir::LLVM::ICmpOp>(
        op.getLoc(), mlir::LLVM::ICmpPredicate::ne, adaptor.getCond(),
        rewriter.create<mlir::LLVM::ZeroOp>(
            op.getCond().getLoc(),
            typeConverter->convertType(op.getCond().getType())));
    rewriter.replaceOpWithNewOp<mlir::LLVM::SelectOp>(
        op, bitVec, adaptor.getVec1(), adaptor.getVec2());
    return mlir::success();
  }
};

class CIRVAStartLowering
    : public mlir::OpConversionPattern<mlir::cir::VAStartOp> {
public:
  using OpConversionPattern<mlir::cir::VAStartOp>::OpConversionPattern;

  mlir::LogicalResult
  matchAndRewrite(mlir::cir::VAStartOp op, OpAdaptor adaptor,
                  mlir::ConversionPatternRewriter &rewriter) const override {
    auto opaquePtr = mlir::LLVM::LLVMPointerType::get(getContext());
    auto vaList = rewriter.create<mlir::LLVM::BitcastOp>(
        op.getLoc(), opaquePtr, adaptor.getOperands().front());
    rewriter.replaceOpWithNewOp<mlir::LLVM::VaStartOp>(op, vaList);
    return mlir::success();
  }
};

class CIRVAEndLowering : public mlir::OpConversionPattern<mlir::cir::VAEndOp> {
public:
  using OpConversionPattern<mlir::cir::VAEndOp>::OpConversionPattern;

  mlir::LogicalResult
  matchAndRewrite(mlir::cir::VAEndOp op, OpAdaptor adaptor,
                  mlir::ConversionPatternRewriter &rewriter) const override {
    auto opaquePtr = mlir::LLVM::LLVMPointerType::get(getContext());
    auto vaList = rewriter.create<mlir::LLVM::BitcastOp>(
        op.getLoc(), opaquePtr, adaptor.getOperands().front());
    rewriter.replaceOpWithNewOp<mlir::LLVM::VaEndOp>(op, vaList);
    return mlir::success();
  }
};

class CIRVACopyLowering
    : public mlir::OpConversionPattern<mlir::cir::VACopyOp> {
public:
  using OpConversionPattern<mlir::cir::VACopyOp>::OpConversionPattern;

  mlir::LogicalResult
  matchAndRewrite(mlir::cir::VACopyOp op, OpAdaptor adaptor,
                  mlir::ConversionPatternRewriter &rewriter) const override {
    auto opaquePtr = mlir::LLVM::LLVMPointerType::get(getContext());
    auto dstList = rewriter.create<mlir::LLVM::BitcastOp>(
        op.getLoc(), opaquePtr, adaptor.getOperands().front());
    auto srcList = rewriter.create<mlir::LLVM::BitcastOp>(
        op.getLoc(), opaquePtr, adaptor.getOperands().back());
    rewriter.replaceOpWithNewOp<mlir::LLVM::VaCopyOp>(op, dstList, srcList);
    return mlir::success();
  }
};

class CIRVAArgLowering : public mlir::OpConversionPattern<mlir::cir::VAArgOp> {
public:
  using OpConversionPattern<mlir::cir::VAArgOp>::OpConversionPattern;

  mlir::LogicalResult
  matchAndRewrite(mlir::cir::VAArgOp op, OpAdaptor adaptor,
                  mlir::ConversionPatternRewriter &rewriter) const override {
    return op.emitError("cir.vaarg lowering is NYI");
  }
};

class CIRFuncLowering : public mlir::OpConversionPattern<mlir::cir::FuncOp> {
public:
  using OpConversionPattern<mlir::cir::FuncOp>::OpConversionPattern;

  /// Returns the name used for the linkage attribute. This *must* correspond
  /// to the name of the attribute in ODS.
  static StringRef getLinkageAttrNameString() { return "linkage"; }

  /// Only retain those attributes that are not constructed by
  /// `LLVMFuncOp::build`. If `filterArgAttrs` is set, also filter out
  /// argument attributes.
  void
  filterFuncAttributes(mlir::cir::FuncOp func, bool filterArgAndResAttrs,
                       SmallVectorImpl<mlir::NamedAttribute> &result) const {
    for (auto attr : func->getAttrs()) {
      if (attr.getName() == mlir::SymbolTable::getSymbolAttrName() ||
          attr.getName() == func.getFunctionTypeAttrName() ||
          attr.getName() == getLinkageAttrNameString() ||
          (filterArgAndResAttrs &&
           (attr.getName() == func.getArgAttrsAttrName() ||
            attr.getName() == func.getResAttrsAttrName())))
        continue;

      // `CIRDialectLLVMIRTranslationInterface` requires "cir." prefix for
      // dialect specific attributes, rename them.
      if (attr.getName() == func.getExtraAttrsAttrName()) {
        std::string cirName = "cir." + func.getExtraAttrsAttrName().str();
        attr.setName(mlir::StringAttr::get(getContext(), cirName));
      }
      result.push_back(attr);
    }
  }

  mlir::LogicalResult
  matchAndRewrite(mlir::cir::FuncOp op, OpAdaptor adaptor,
                  mlir::ConversionPatternRewriter &rewriter) const override {

    auto fnType = op.getFunctionType();
    mlir::TypeConverter::SignatureConversion signatureConversion(
        fnType.getNumInputs());

    for (const auto &argType : enumerate(fnType.getInputs())) {
      auto convertedType = typeConverter->convertType(argType.value());
      if (!convertedType)
        return mlir::failure();
      signatureConversion.addInputs(argType.index(), convertedType);
    }

    mlir::Type resultType =
        getTypeConverter()->convertType(fnType.getReturnType());

    // Create the LLVM function operation.
    auto llvmFnTy = mlir::LLVM::LLVMFunctionType::get(
        resultType ? resultType : mlir::LLVM::LLVMVoidType::get(getContext()),
        signatureConversion.getConvertedTypes(),
        /*isVarArg=*/fnType.isVarArg());
    // LLVMFuncOp expects a single FileLine Location instead of a fused
    // location.
    auto Loc = op.getLoc();
    if (Loc.isa<mlir::FusedLoc>()) {
      auto FusedLoc = Loc.cast<mlir::FusedLoc>();
      Loc = FusedLoc.getLocations()[0];
    }
    assert((Loc.isa<mlir::FileLineColLoc>() || Loc.isa<mlir::UnknownLoc>()) &&
           "expected single location or unknown location here");

    auto linkage = convertLinkage(op.getLinkage());
    SmallVector<mlir::NamedAttribute, 4> attributes;
    filterFuncAttributes(op, /*filterArgAndResAttrs=*/false, attributes);

    auto fn = rewriter.create<mlir::LLVM::LLVMFuncOp>(
        Loc, op.getName(), llvmFnTy, linkage, false, mlir::LLVM::CConv::C,
        mlir::SymbolRefAttr(), attributes);

    rewriter.inlineRegionBefore(op.getBody(), fn.getBody(), fn.end());
    if (failed(rewriter.convertRegionTypes(&fn.getBody(), *typeConverter,
                                           &signatureConversion)))
      return mlir::failure();

    rewriter.eraseOp(op);

    return mlir::LogicalResult::success();
  }
};

class CIRGetGlobalOpLowering
    : public mlir::OpConversionPattern<mlir::cir::GetGlobalOp> {
public:
  using OpConversionPattern<mlir::cir::GetGlobalOp>::OpConversionPattern;

  mlir::LogicalResult
  matchAndRewrite(mlir::cir::GetGlobalOp op, OpAdaptor adaptor,
                  mlir::ConversionPatternRewriter &rewriter) const override {
    // FIXME(cir): Premature DCE to avoid lowering stuff we're not using.
    // CIRGen should mitigate this and not emit the get_global.
    if (op->getUses().empty()) {
      rewriter.eraseOp(op);
      return mlir::success();
    }

    auto type = getTypeConverter()->convertType(op.getType());
    auto symbol = op.getName();
    rewriter.replaceOpWithNewOp<mlir::LLVM::AddressOfOp>(op, type, symbol);
    return mlir::success();
  }
};

class CIRSwitchOpLowering
    : public mlir::OpConversionPattern<mlir::cir::SwitchOp> {
public:
  using OpConversionPattern<mlir::cir::SwitchOp>::OpConversionPattern;

  inline void rewriteYieldOp(mlir::ConversionPatternRewriter &rewriter,
                             mlir::cir::YieldOp yieldOp,
                             mlir::Block *destination) const {
    rewriter.setInsertionPoint(yieldOp);
    rewriter.replaceOpWithNewOp<mlir::cir::BrOp>(yieldOp, yieldOp.getOperands(),
                                                 destination);
  }

  mlir::LogicalResult
  matchAndRewrite(mlir::cir::SwitchOp op, OpAdaptor adaptor,
                  mlir::ConversionPatternRewriter &rewriter) const override {
    // Empty switch statement: just erase it.
    if (!op.getCases().has_value() || op.getCases()->empty()) {
      rewriter.eraseOp(op);
      return mlir::success();
    }

    // Create exit block.
    rewriter.setInsertionPointAfter(op);
    auto *exitBlock =
        rewriter.splitBlock(rewriter.getBlock(), rewriter.getInsertionPoint());

    // Allocate required data structures (disconsider default case in
    // vectors).
    llvm::SmallVector<mlir::APInt, 8> caseValues;
    llvm::SmallVector<mlir::Block *, 8> caseDestinations;
    llvm::SmallVector<mlir::ValueRange, 8> caseOperands;

    // Initialize default case as optional.
    mlir::Block *defaultDestination = exitBlock;
    mlir::ValueRange defaultOperands = exitBlock->getArguments();

    // Track fallthrough between cases.
    mlir::cir::YieldOp fallthroughYieldOp = nullptr;

    // Digest the case statements values and bodies.
    for (size_t i = 0; i < op.getCases()->size(); ++i) {
      auto &region = op.getRegion(i);
      auto caseAttr = op.getCases()->getValue()[i].cast<mlir::cir::CaseAttr>();

      // Found default case: save destination and operands.
      if (caseAttr.getKind().getValue() == mlir::cir::CaseOpKind::Default) {
        defaultDestination = &region.front();
        defaultOperands = region.getArguments();
      } else {
        // AnyOf cases kind can have multiple values, hence the loop below.
        for (auto &value : caseAttr.getValue()) {
          caseValues.push_back(value.cast<mlir::cir::IntAttr>().getValue());
          caseOperands.push_back(region.getArguments());
          caseDestinations.push_back(&region.front());
        }
      }

      // Previous case is a fallthrough: branch it to this case.
      if (fallthroughYieldOp) {
        rewriteYieldOp(rewriter, fallthroughYieldOp, &region.front());
        fallthroughYieldOp = nullptr;
      }

      for (auto &blk : region.getBlocks()) {
        if (blk.getNumSuccessors())
          continue;

        // Handle switch-case yields.
        if (auto yieldOp = dyn_cast<mlir::cir::YieldOp>(blk.getTerminator()))
          fallthroughYieldOp = yieldOp;
      }

      // Handle break statements.
      walkRegionSkipping<mlir::cir::LoopOpInterface, mlir::cir::SwitchOp>(
          region, [&](mlir::Operation *op) {
            if (isa<mlir::cir::BreakOp>(op))
              lowerTerminator(op, exitBlock, rewriter);
          });

      // Extract region contents before erasing the switch op.
      rewriter.inlineRegionBefore(region, exitBlock);
    }

    // Last case is a fallthrough: branch it to exit.
    if (fallthroughYieldOp) {
      rewriteYieldOp(rewriter, fallthroughYieldOp, exitBlock);
      fallthroughYieldOp = nullptr;
    }

    // Set switch op to branch to the newly created blocks.
    rewriter.setInsertionPoint(op);
    rewriter.replaceOpWithNewOp<mlir::LLVM::SwitchOp>(
        op, adaptor.getCondition(), defaultDestination, defaultOperands,
        caseValues, caseDestinations, caseOperands);
    return mlir::success();
  }
};

class CIRGlobalOpLowering
    : public mlir::OpConversionPattern<mlir::cir::GlobalOp> {
public:
  using OpConversionPattern<mlir::cir::GlobalOp>::OpConversionPattern;

  /// Replace CIR global with a region initialized LLVM global and update
  /// insertion point to the end of the initializer block.
  inline void setupRegionInitializedLLVMGlobalOp(
      mlir::cir::GlobalOp op, mlir::ConversionPatternRewriter &rewriter) const {
    const auto llvmType = getTypeConverter()->convertType(op.getSymType());
    auto newGlobalOp = rewriter.replaceOpWithNewOp<mlir::LLVM::GlobalOp>(
        op, llvmType, op.getConstant(), convertLinkage(op.getLinkage()),
        op.getSymName(), nullptr);
    newGlobalOp.getRegion().push_back(new mlir::Block());
    rewriter.setInsertionPointToEnd(newGlobalOp.getInitializerBlock());
  }

  mlir::LogicalResult
  matchAndRewrite(mlir::cir::GlobalOp op, OpAdaptor adaptor,
                  mlir::ConversionPatternRewriter &rewriter) const override {

    // Fetch required values to create LLVM op.
    const auto llvmType = getTypeConverter()->convertType(op.getSymType());
    const auto isConst = op.getConstant();
    const auto linkage = convertLinkage(op.getLinkage());
    const auto symbol = op.getSymName();
    const auto loc = op.getLoc();
    std::optional<mlir::StringRef> section = op.getSection();
    std::optional<mlir::Attribute> init = op.getInitialValue();

    SmallVector<mlir::NamedAttribute> attributes;
    if (section.has_value())
      attributes.push_back(rewriter.getNamedAttr(
          "section", rewriter.getStringAttr(section.value())));

    // Check for missing funcionalities.
    if (!init.has_value()) {
      rewriter.replaceOpWithNewOp<mlir::LLVM::GlobalOp>(
          op, llvmType, isConst, linkage, symbol, mlir::Attribute(),
          /*alignment*/ 0, /*addrSpace*/ 0,
          /*dsoLocal*/ false, /*threadLocal*/ false,
          /*comdat*/ mlir::SymbolRefAttr(), attributes);
      return mlir::success();
    }

    // Initializer is a constant array: convert it to a compatible llvm init.
    if (auto constArr = init.value().dyn_cast<mlir::cir::ConstArrayAttr>()) {
      if (auto attr = constArr.getElts().dyn_cast<mlir::StringAttr>()) {
        init = rewriter.getStringAttr(attr.getValue());
      } else if (auto attr = constArr.getElts().dyn_cast<mlir::ArrayAttr>()) {
        // Failed to use a compact attribute as an initializer:
        // initialize elements individually.
        if (!(init = lowerConstArrayAttr(constArr, getTypeConverter()))) {
          setupRegionInitializedLLVMGlobalOp(op, rewriter);
          rewriter.create<mlir::LLVM::ReturnOp>(
              op->getLoc(),
              lowerCirAttrAsValue(op, constArr, rewriter, typeConverter));
          return mlir::success();
        }
      } else {
        op.emitError()
            << "unsupported lowering for #cir.const_array with value "
            << constArr.getElts();
        return mlir::failure();
      }
    } else if (auto fltAttr = init.value().dyn_cast<mlir::cir::FPAttr>()) {
      // Initializer is a constant floating-point number: convert to MLIR
      // builtin constant.
      init = rewriter.getFloatAttr(llvmType, fltAttr.getValue());
    }
    // Initializer is a constant integer: convert to MLIR builtin constant.
    else if (auto intAttr = init.value().dyn_cast<mlir::cir::IntAttr>()) {
      init = rewriter.getIntegerAttr(llvmType, intAttr.getValue());
    } else if (auto boolAttr = init.value().dyn_cast<mlir::cir::BoolAttr>()) {
      init = rewriter.getBoolAttr(boolAttr.getValue());
    } else if (isa<mlir::cir::ZeroAttr, mlir::cir::ConstPtrAttr>(
                   init.value())) {
      // TODO(cir): once LLVM's dialect has a proper zeroinitializer attribute
      // this should be updated. For now, we use a custom op to initialize
      // globals to zero.
      setupRegionInitializedLLVMGlobalOp(op, rewriter);
      auto value =
          lowerCirAttrAsValue(op, init.value(), rewriter, typeConverter);
      rewriter.create<mlir::LLVM::ReturnOp>(loc, value);
      return mlir::success();
    } else if (const auto structAttr =
                   init.value().dyn_cast<mlir::cir::ConstStructAttr>()) {
      setupRegionInitializedLLVMGlobalOp(op, rewriter);
      rewriter.create<mlir::LLVM::ReturnOp>(
          op->getLoc(),
          lowerCirAttrAsValue(op, structAttr, rewriter, typeConverter));
      return mlir::success();
    } else if (auto attr = init.value().dyn_cast<mlir::cir::GlobalViewAttr>()) {
      setupRegionInitializedLLVMGlobalOp(op, rewriter);
      rewriter.create<mlir::LLVM::ReturnOp>(
          loc, lowerCirAttrAsValue(op, attr, rewriter, typeConverter));
      return mlir::success();
    } else if (const auto vtableAttr =
                   init.value().dyn_cast<mlir::cir::VTableAttr>()) {
      setupRegionInitializedLLVMGlobalOp(op, rewriter);
      rewriter.create<mlir::LLVM::ReturnOp>(
          op->getLoc(),
          lowerCirAttrAsValue(op, vtableAttr, rewriter, typeConverter));
      return mlir::success();
    } else if (const auto typeinfoAttr =
                   init.value().dyn_cast<mlir::cir::TypeInfoAttr>()) {
      setupRegionInitializedLLVMGlobalOp(op, rewriter);
      rewriter.create<mlir::LLVM::ReturnOp>(
          op->getLoc(),
          lowerCirAttrAsValue(op, typeinfoAttr, rewriter, typeConverter));
      return mlir::success();
    } else {
      op.emitError() << "usupported initializer '" << init.value() << "'";
      return mlir::failure();
    }

    // Rewrite op.
    rewriter.replaceOpWithNewOp<mlir::LLVM::GlobalOp>(
        op, llvmType, isConst, linkage, symbol, init.value(),
        /*alignment*/ 0, /*addrSpace*/ 0,
        /*dsoLocal*/ false, /*threadLocal*/ false,
        /*comdat*/ mlir::SymbolRefAttr(), attributes);
    return mlir::success();
  }
};

class CIRUnaryOpLowering
    : public mlir::OpConversionPattern<mlir::cir::UnaryOp> {
public:
  using OpConversionPattern<mlir::cir::UnaryOp>::OpConversionPattern;

  mlir::LogicalResult
  matchAndRewrite(mlir::cir::UnaryOp op, OpAdaptor adaptor,
                  mlir::ConversionPatternRewriter &rewriter) const override {
    assert(op.getType() == op.getInput().getType() &&
           "Unary operation's operand type and result type are different");
    mlir::Type type = op.getType();
    mlir::Type elementType = type;
    bool IsVector = false;
    if (auto VecType = type.dyn_cast<mlir::cir::VectorType>()) {
      IsVector = true;
      elementType = VecType.getEltType();
    }
    auto llvmType = getTypeConverter()->convertType(type);
    auto loc = op.getLoc();

    // Integer unary operations: + - ~ ++ --
    if (elementType.isa<mlir::cir::IntType>()) {
      switch (op.getKind()) {
      case mlir::cir::UnaryOpKind::Inc: {
        assert(!IsVector && "++ not allowed on vector types");
        auto One = rewriter.create<mlir::LLVM::ConstantOp>(
            loc, llvmType, mlir::IntegerAttr::get(llvmType, 1));
        rewriter.replaceOpWithNewOp<mlir::LLVM::AddOp>(op, llvmType,
                                                       adaptor.getInput(), One);
        return mlir::success();
      }
      case mlir::cir::UnaryOpKind::Dec: {
        assert(!IsVector && "-- not allowed on vector types");
        auto One = rewriter.create<mlir::LLVM::ConstantOp>(
            loc, llvmType, mlir::IntegerAttr::get(llvmType, 1));
        rewriter.replaceOpWithNewOp<mlir::LLVM::SubOp>(op, llvmType,
                                                       adaptor.getInput(), One);
        return mlir::success();
      }
      case mlir::cir::UnaryOpKind::Plus: {
        rewriter.replaceOp(op, adaptor.getInput());
        return mlir::success();
      }
      case mlir::cir::UnaryOpKind::Minus: {
        mlir::Value Zero;
        if (IsVector)
          Zero = rewriter.create<mlir::LLVM::ZeroOp>(loc, llvmType);
        else
          Zero = rewriter.create<mlir::LLVM::ConstantOp>(
              loc, llvmType, mlir::IntegerAttr::get(llvmType, 0));
        rewriter.replaceOpWithNewOp<mlir::LLVM::SubOp>(op, llvmType, Zero,
                                                       adaptor.getInput());
        return mlir::success();
      }
      case mlir::cir::UnaryOpKind::Not: {
        // bit-wise compliment operator, implemented as an XOR with -1.
        mlir::Value MinusOne;
        if (IsVector) {
          // Creating a vector object with all -1 values is easier said than
          // done. It requires a series of insertelement ops.
          mlir::Type llvmElementType =
              getTypeConverter()->convertType(elementType);
          auto MinusOneInt = rewriter.create<mlir::LLVM::ConstantOp>(
              loc, llvmElementType,
              mlir::IntegerAttr::get(llvmElementType, -1));
          MinusOne = rewriter.create<mlir::LLVM::UndefOp>(loc, llvmType);
          auto NumElements = type.dyn_cast<mlir::cir::VectorType>().getSize();
          for (uint64_t i = 0; i < NumElements; ++i) {
            mlir::Value indexValue = rewriter.create<mlir::LLVM::ConstantOp>(
                loc, rewriter.getI64Type(), i);
            MinusOne = rewriter.create<mlir::LLVM::InsertElementOp>(
                loc, MinusOne, MinusOneInt, indexValue);
          }
        } else {
          MinusOne = rewriter.create<mlir::LLVM::ConstantOp>(
              loc, llvmType, mlir::IntegerAttr::get(llvmType, -1));
        }
        rewriter.replaceOpWithNewOp<mlir::LLVM::XOrOp>(op, llvmType, MinusOne,
                                                       adaptor.getInput());
        return mlir::success();
      }
      }
    }

    // Floating point unary operations: + - ++ --
    if (elementType.isa<mlir::cir::CIRFPTypeInterface>()) {
      switch (op.getKind()) {
      case mlir::cir::UnaryOpKind::Inc: {
        assert(!IsVector && "++ not allowed on vector types");
        auto oneAttr = rewriter.getFloatAttr(llvmType, 1.0);
        auto oneConst =
            rewriter.create<mlir::LLVM::ConstantOp>(loc, llvmType, oneAttr);
        rewriter.replaceOpWithNewOp<mlir::LLVM::FAddOp>(op, llvmType, oneConst,
                                                        adaptor.getInput());
        return mlir::success();
      }
      case mlir::cir::UnaryOpKind::Dec: {
        assert(!IsVector && "-- not allowed on vector types");
        auto negOneAttr = rewriter.getFloatAttr(llvmType, -1.0);
        auto negOneConst =
            rewriter.create<mlir::LLVM::ConstantOp>(loc, llvmType, negOneAttr);
        rewriter.replaceOpWithNewOp<mlir::LLVM::FSubOp>(
            op, llvmType, negOneConst, adaptor.getInput());
        return mlir::success();
      }
      case mlir::cir::UnaryOpKind::Plus:
        rewriter.replaceOp(op, adaptor.getInput());
        return mlir::success();
      case mlir::cir::UnaryOpKind::Minus: {
        rewriter.replaceOpWithNewOp<mlir::LLVM::FNegOp>(op, llvmType,
                                                        adaptor.getInput());
        return mlir::success();
      }
      default:
        return op.emitError()
               << "Unknown floating-point unary operation during CIR lowering";
      }
    }

    // Boolean unary operations: ! only. (For all others, the operand has
    // already been promoted to int.)
    if (elementType.isa<mlir::cir::BoolType>()) {
      switch (op.getKind()) {
      case mlir::cir::UnaryOpKind::Not:
        assert(!IsVector && "NYI: op! on vector mask");
        rewriter.replaceOpWithNewOp<mlir::LLVM::XOrOp>(
            op, llvmType, adaptor.getInput(),
            rewriter.create<mlir::LLVM::ConstantOp>(
                loc, llvmType, mlir::IntegerAttr::get(llvmType, 1)));
        return mlir::success();
      default:
        return op.emitError()
               << "Unknown boolean unary operation during CIR lowering";
      }
    }

    // Pointer unary operations: + only.  (++ and -- of pointers are implemented
    // with cir.ptr_stride, not cir.unary.)
    if (elementType.isa<mlir::cir::PointerType>()) {
      switch (op.getKind()) {
      case mlir::cir::UnaryOpKind::Plus:
        rewriter.replaceOp(op, adaptor.getInput());
        return mlir::success();
      default:
        op.emitError() << "Unknown pointer unary operation during CIR lowering";
        return mlir::failure();
      }
    }

    return op.emitError() << "Unary operation has unsupported type: "
                          << elementType;
  }
};

class CIRBinOpLowering : public mlir::OpConversionPattern<mlir::cir::BinOp> {
public:
  using OpConversionPattern<mlir::cir::BinOp>::OpConversionPattern;

  mlir::LogicalResult
  matchAndRewrite(mlir::cir::BinOp op, OpAdaptor adaptor,
                  mlir::ConversionPatternRewriter &rewriter) const override {
    assert((op.getLhs().getType() == op.getRhs().getType()) &&
           "inconsistent operands' types not supported yet");
    mlir::Type type = op.getRhs().getType();
    assert((type.isa<mlir::cir::IntType, mlir::cir::CIRFPTypeInterface,
                     mlir::cir::VectorType>()) &&
           "operand type not supported yet");

    auto llvmTy = getTypeConverter()->convertType(op.getType());
    auto rhs = adaptor.getRhs();
    auto lhs = adaptor.getLhs();

    if (type.isa<mlir::cir::VectorType>())
      type = type.dyn_cast<mlir::cir::VectorType>().getEltType();

    switch (op.getKind()) {
    case mlir::cir::BinOpKind::Add:
      if (type.isa<mlir::cir::IntType>())
        rewriter.replaceOpWithNewOp<mlir::LLVM::AddOp>(op, llvmTy, lhs, rhs);
      else
        rewriter.replaceOpWithNewOp<mlir::LLVM::FAddOp>(op, llvmTy, lhs, rhs);
      break;
    case mlir::cir::BinOpKind::Sub:
      if (type.isa<mlir::cir::IntType>())
        rewriter.replaceOpWithNewOp<mlir::LLVM::SubOp>(op, llvmTy, lhs, rhs);
      else
        rewriter.replaceOpWithNewOp<mlir::LLVM::FSubOp>(op, llvmTy, lhs, rhs);
      break;
    case mlir::cir::BinOpKind::Mul:
      if (type.isa<mlir::cir::IntType>())
        rewriter.replaceOpWithNewOp<mlir::LLVM::MulOp>(op, llvmTy, lhs, rhs);
      else
        rewriter.replaceOpWithNewOp<mlir::LLVM::FMulOp>(op, llvmTy, lhs, rhs);
      break;
    case mlir::cir::BinOpKind::Div:
      if (auto ty = type.dyn_cast<mlir::cir::IntType>()) {
        if (ty.isUnsigned())
          rewriter.replaceOpWithNewOp<mlir::LLVM::UDivOp>(op, llvmTy, lhs, rhs);
        else
          rewriter.replaceOpWithNewOp<mlir::LLVM::SDivOp>(op, llvmTy, lhs, rhs);
      } else
        rewriter.replaceOpWithNewOp<mlir::LLVM::FDivOp>(op, llvmTy, lhs, rhs);
      break;
    case mlir::cir::BinOpKind::Rem:
      if (auto ty = type.dyn_cast<mlir::cir::IntType>()) {
        if (ty.isUnsigned())
          rewriter.replaceOpWithNewOp<mlir::LLVM::URemOp>(op, llvmTy, lhs, rhs);
        else
          rewriter.replaceOpWithNewOp<mlir::LLVM::SRemOp>(op, llvmTy, lhs, rhs);
      } else
        rewriter.replaceOpWithNewOp<mlir::LLVM::FRemOp>(op, llvmTy, lhs, rhs);
      break;
    case mlir::cir::BinOpKind::And:
      rewriter.replaceOpWithNewOp<mlir::LLVM::AndOp>(op, llvmTy, lhs, rhs);
      break;
    case mlir::cir::BinOpKind::Or:
      rewriter.replaceOpWithNewOp<mlir::LLVM::OrOp>(op, llvmTy, lhs, rhs);
      break;
    case mlir::cir::BinOpKind::Xor:
      rewriter.replaceOpWithNewOp<mlir::LLVM::XOrOp>(op, llvmTy, lhs, rhs);
      break;
    }

    return mlir::LogicalResult::success();
  }
};

class CIRShiftOpLowering
    : public mlir::OpConversionPattern<mlir::cir::ShiftOp> {
public:
  using OpConversionPattern<mlir::cir::ShiftOp>::OpConversionPattern;

  mlir::LogicalResult
  matchAndRewrite(mlir::cir::ShiftOp op, OpAdaptor adaptor,
                  mlir::ConversionPatternRewriter &rewriter) const override {
    auto cirAmtTy = op.getAmount().getType().dyn_cast<mlir::cir::IntType>();
    auto cirValTy = op.getValue().getType().dyn_cast<mlir::cir::IntType>();
    auto llvmTy = getTypeConverter()->convertType(op.getType());
    auto loc = op.getLoc();
    mlir::Value amt = adaptor.getAmount();
    mlir::Value val = adaptor.getValue();

    assert(cirValTy && cirAmtTy && "non-integer shift is NYI");
    assert(cirValTy == op.getType() && "inconsistent operands' types NYI");

    // Ensure shift amount is the same type as the value. Some undefined
    // behavior might occur in the casts below as per [C99 6.5.7.3].
    if (cirAmtTy.getWidth() > cirValTy.getWidth()) {
      amt = rewriter.create<mlir::LLVM::TruncOp>(loc, llvmTy, amt);
    } else if (cirAmtTy.getWidth() < cirValTy.getWidth()) {
      if (cirAmtTy.isSigned())
        amt = rewriter.create<mlir::LLVM::SExtOp>(loc, llvmTy, amt);
      else
        amt = rewriter.create<mlir::LLVM::ZExtOp>(loc, llvmTy, amt);
    }

    // Lower to the proper LLVM shift operation.
    if (op.getIsShiftleft())
      rewriter.replaceOpWithNewOp<mlir::LLVM::ShlOp>(op, llvmTy, val, amt);
    else {
      if (cirValTy.isUnsigned())
        rewriter.replaceOpWithNewOp<mlir::LLVM::LShrOp>(op, llvmTy, val, amt);
      else
        rewriter.replaceOpWithNewOp<mlir::LLVM::AShrOp>(op, llvmTy, val, amt);
    }

    return mlir::success();
  }
};

class CIRTernaryOpLowering
    : public mlir::OpConversionPattern<mlir::cir::TernaryOp> {
public:
  using OpConversionPattern<mlir::cir::TernaryOp>::OpConversionPattern;

  mlir::LogicalResult
  matchAndRewrite(mlir::cir::TernaryOp op, OpAdaptor adaptor,
                  mlir::ConversionPatternRewriter &rewriter) const override {
    auto loc = op->getLoc();
    auto *condBlock = rewriter.getInsertionBlock();
    auto opPosition = rewriter.getInsertionPoint();
    auto *remainingOpsBlock = rewriter.splitBlock(condBlock, opPosition);
    auto *continueBlock = rewriter.createBlock(
        remainingOpsBlock, op->getResultTypes(),
        SmallVector<mlir::Location>(/* result number always 1 */ 1, loc));
    rewriter.create<mlir::cir::BrOp>(loc, remainingOpsBlock);

    auto &trueRegion = op.getTrueRegion();
    auto *trueBlock = &trueRegion.front();
    mlir::Operation *trueTerminator = trueRegion.back().getTerminator();
    rewriter.setInsertionPointToEnd(&trueRegion.back());
    auto trueYieldOp = dyn_cast<mlir::cir::YieldOp>(trueTerminator);

    rewriter.replaceOpWithNewOp<mlir::cir::BrOp>(
        trueYieldOp, trueYieldOp.getArgs(), continueBlock);
    rewriter.inlineRegionBefore(trueRegion, continueBlock);

    auto *falseBlock = continueBlock;
    auto &falseRegion = op.getFalseRegion();

    falseBlock = &falseRegion.front();
    mlir::Operation *falseTerminator = falseRegion.back().getTerminator();
    rewriter.setInsertionPointToEnd(&falseRegion.back());
    auto falseYieldOp = dyn_cast<mlir::cir::YieldOp>(falseTerminator);
    rewriter.replaceOpWithNewOp<mlir::cir::BrOp>(
        falseYieldOp, falseYieldOp.getArgs(), continueBlock);
    rewriter.inlineRegionBefore(falseRegion, continueBlock);

    rewriter.setInsertionPointToEnd(condBlock);
    auto condition = adaptor.getCond();
    auto i1Condition = rewriter.create<mlir::LLVM::TruncOp>(
        op.getLoc(), rewriter.getI1Type(), condition);
    rewriter.create<mlir::LLVM::CondBrOp>(loc, i1Condition.getResult(),
                                          trueBlock, falseBlock);

    rewriter.replaceOp(op, continueBlock->getArguments());

    // Ok, we're done!
    return mlir::success();
  }
};

class CIRCmpOpLowering : public mlir::OpConversionPattern<mlir::cir::CmpOp> {
public:
  using OpConversionPattern<mlir::cir::CmpOp>::OpConversionPattern;

  mlir::LogicalResult
  matchAndRewrite(mlir::cir::CmpOp cmpOp, OpAdaptor adaptor,
                  mlir::ConversionPatternRewriter &rewriter) const override {
    auto type = cmpOp.getLhs().getType();
    mlir::Value llResult;

    // Lower to LLVM comparison op.
    if (auto intTy = type.dyn_cast<mlir::cir::IntType>()) {
      auto kind =
          convertCmpKindToICmpPredicate(cmpOp.getKind(), intTy.isSigned());
      llResult = rewriter.create<mlir::LLVM::ICmpOp>(
          cmpOp.getLoc(), kind, adaptor.getLhs(), adaptor.getRhs());
    } else if (auto ptrTy = type.dyn_cast<mlir::cir::PointerType>()) {
      auto kind = convertCmpKindToICmpPredicate(cmpOp.getKind(),
                                                /* isSigned=*/false);
      llResult = rewriter.create<mlir::LLVM::ICmpOp>(
          cmpOp.getLoc(), kind, adaptor.getLhs(), adaptor.getRhs());
    } else if (type.isa<mlir::cir::CIRFPTypeInterface>()) {
      auto kind = convertCmpKindToFCmpPredicate(cmpOp.getKind());
      llResult = rewriter.create<mlir::LLVM::FCmpOp>(
          cmpOp.getLoc(), kind, adaptor.getLhs(), adaptor.getRhs());
    } else {
      return cmpOp.emitError() << "unsupported type for CmpOp: " << type;
    }

    // LLVM comparison ops return i1, but cir::CmpOp returns the same type as
    // the LHS value. Since this return value can be used later, we need to
    // restore the type with the extension below.
    auto llResultTy = getTypeConverter()->convertType(cmpOp.getType());
    rewriter.replaceOpWithNewOp<mlir::LLVM::ZExtOp>(cmpOp, llResultTy,
                                                    llResult);

    return mlir::success();
  }
};

class CIRBrOpLowering : public mlir::OpConversionPattern<mlir::cir::BrOp> {
public:
  using OpConversionPattern<mlir::cir::BrOp>::OpConversionPattern;

  mlir::LogicalResult
  matchAndRewrite(mlir::cir::BrOp op, OpAdaptor adaptor,
                  mlir::ConversionPatternRewriter &rewriter) const override {
    rewriter.replaceOpWithNewOp<mlir::LLVM::BrOp>(op, adaptor.getOperands(),
                                                  op.getDest());
    return mlir::LogicalResult::success();
  }
};

class CIRGetMemberOpLowering
    : public mlir::OpConversionPattern<mlir::cir::GetMemberOp> {
public:
  using mlir::OpConversionPattern<mlir::cir::GetMemberOp>::OpConversionPattern;

  mlir::LogicalResult
  matchAndRewrite(mlir::cir::GetMemberOp op, OpAdaptor adaptor,
                  mlir::ConversionPatternRewriter &rewriter) const override {
    auto llResTy = getTypeConverter()->convertType(op.getType());
    const auto structTy =
        op.getAddrTy().getPointee().cast<mlir::cir::StructType>();
    assert(structTy && "expected struct type");

    switch (structTy.getKind()) {
    case mlir::cir::StructType::Struct:
    case mlir::cir::StructType::Class: {
      // Since the base address is a pointer to an aggregate, the first offset
      // is always zero. The second offset tell us which member it will access.
      llvm::SmallVector<mlir::LLVM::GEPArg, 2> offset{0, op.getIndex()};
      const auto elementTy = getTypeConverter()->convertType(structTy);
      rewriter.replaceOpWithNewOp<mlir::LLVM::GEPOp>(op, llResTy, elementTy,
                                                     adaptor.getAddr(), offset);
      return mlir::success();
    }
    case mlir::cir::StructType::Union:
      // Union members share the address space, so we just need a bitcast to
      // conform to type-checking.
      rewriter.replaceOpWithNewOp<mlir::LLVM::BitcastOp>(op, llResTy,
                                                         adaptor.getAddr());
      return mlir::success();
    }
  }
};

class CIRPtrDiffOpLowering
    : public mlir::OpConversionPattern<mlir::cir::PtrDiffOp> {
public:
  using OpConversionPattern<mlir::cir::PtrDiffOp>::OpConversionPattern;

  uint64_t getTypeSize(mlir::Type type, mlir::Operation &op) const {
    mlir::DataLayout layout(op.getParentOfType<mlir::ModuleOp>());
    return llvm::divideCeil(layout.getTypeSizeInBits(type), 8);
  }

  mlir::LogicalResult
  matchAndRewrite(mlir::cir::PtrDiffOp op, OpAdaptor adaptor,
                  mlir::ConversionPatternRewriter &rewriter) const override {
    auto dstTy = op.getType().cast<mlir::cir::IntType>();
    auto llvmDstTy = getTypeConverter()->convertType(dstTy);

    auto lhs = rewriter.create<mlir::LLVM::PtrToIntOp>(op.getLoc(), llvmDstTy,
                                                       adaptor.getLhs());
    auto rhs = rewriter.create<mlir::LLVM::PtrToIntOp>(op.getLoc(), llvmDstTy,
                                                       adaptor.getRhs());

    auto diff =
        rewriter.create<mlir::LLVM::SubOp>(op.getLoc(), llvmDstTy, lhs, rhs);

    auto ptrTy = op.getLhs().getType().cast<mlir::cir::PointerType>();
    auto typeSize = getTypeSize(ptrTy.getPointee(), *op);
    auto typeSizeVal = rewriter.create<mlir::LLVM::ConstantOp>(
        op.getLoc(), llvmDstTy, mlir::IntegerAttr::get(llvmDstTy, typeSize));

    if (dstTy.isUnsigned())
      rewriter.replaceOpWithNewOp<mlir::LLVM::UDivOp>(op, llvmDstTy, diff,
                                                      typeSizeVal);
    else
      rewriter.replaceOpWithNewOp<mlir::LLVM::SDivOp>(op, llvmDstTy, diff,
                                                      typeSizeVal);

    return mlir::success();
  }
};

class CIRFAbsOpLowering : public mlir::OpConversionPattern<mlir::cir::FAbsOp> {
public:
  using OpConversionPattern<mlir::cir::FAbsOp>::OpConversionPattern;

  mlir::LogicalResult
  matchAndRewrite(mlir::cir::FAbsOp op, OpAdaptor adaptor,
                  mlir::ConversionPatternRewriter &rewriter) const override {
    rewriter.replaceOpWithNewOp<mlir::LLVM::FAbsOp>(
        op, adaptor.getOperands().front());
    return mlir::success();
  }
};

class CIRExpectOpLowering
    : public mlir::OpConversionPattern<mlir::cir::ExpectOp> {
public:
  using OpConversionPattern<mlir::cir::ExpectOp>::OpConversionPattern;

  mlir::LogicalResult
  matchAndRewrite(mlir::cir::ExpectOp op, OpAdaptor adaptor,
                  mlir::ConversionPatternRewriter &rewriter) const override {
    std::optional<llvm::APFloat> prob = op.getProb();
    if (!prob)
      rewriter.replaceOpWithNewOp<mlir::LLVM::ExpectOp>(op, adaptor.getVal(),
                                                        adaptor.getExpected());
    else
      rewriter.replaceOpWithNewOp<mlir::LLVM::ExpectWithProbabilityOp>(
          op, adaptor.getVal(), adaptor.getExpected(), prob.value());
    return mlir::success();
  }
};

class CIRVTableAddrPointOpLowering
    : public mlir::OpConversionPattern<mlir::cir::VTableAddrPointOp> {
public:
  using OpConversionPattern<mlir::cir::VTableAddrPointOp>::OpConversionPattern;

  mlir::LogicalResult
  matchAndRewrite(mlir::cir::VTableAddrPointOp op, OpAdaptor adaptor,
                  mlir::ConversionPatternRewriter &rewriter) const override {
    const auto *converter = getTypeConverter();
    auto targetType = converter->convertType(op.getType());
    mlir::Value symAddr = op.getSymAddr();

    mlir::Type eltType;
    if (!symAddr) {
      auto module = op->getParentOfType<mlir::ModuleOp>();
      auto symbol = dyn_cast<mlir::LLVM::GlobalOp>(
          mlir::SymbolTable::lookupSymbolIn(module, op.getNameAttr()));
      symAddr = rewriter.create<mlir::LLVM::AddressOfOp>(
          op.getLoc(), mlir::LLVM::LLVMPointerType::get(getContext()),
          *op.getName());
      eltType = converter->convertType(symbol.getType());
    }

    auto offsets = llvm::SmallVector<mlir::LLVM::GEPArg>{
        0, op.getVtableIndex(), op.getAddressPointIndex()};
    if (eltType)
      rewriter.replaceOpWithNewOp<mlir::LLVM::GEPOp>(op, targetType, eltType,
                                                     symAddr, offsets, true);
    else
      llvm_unreachable("Shouldn't ever be missing an eltType here");

    return mlir::success();
  }
};

class CIRStackSaveLowering
    : public mlir::OpConversionPattern<mlir::cir::StackSaveOp> {
public:
  using OpConversionPattern<mlir::cir::StackSaveOp>::OpConversionPattern;

  mlir::LogicalResult
  matchAndRewrite(mlir::cir::StackSaveOp op, OpAdaptor adaptor,
                  mlir::ConversionPatternRewriter &rewriter) const override {
    auto ptrTy = getTypeConverter()->convertType(op.getType());
    rewriter.replaceOpWithNewOp<mlir::LLVM::StackSaveOp>(op, ptrTy);
    return mlir::success();
  }
};

class CIRStackRestoreLowering
    : public mlir::OpConversionPattern<mlir::cir::StackRestoreOp> {
public:
  using OpConversionPattern<mlir::cir::StackRestoreOp>::OpConversionPattern;

  mlir::LogicalResult
  matchAndRewrite(mlir::cir::StackRestoreOp op, OpAdaptor adaptor,
                  mlir::ConversionPatternRewriter &rewriter) const override {
    rewriter.replaceOpWithNewOp<mlir::LLVM::StackRestoreOp>(op,
                                                            adaptor.getPtr());
    return mlir::success();
  }
};

class CIRUnreachableLowering
    : public mlir::OpConversionPattern<mlir::cir::UnreachableOp> {
public:
  using OpConversionPattern<mlir::cir::UnreachableOp>::OpConversionPattern;

  mlir::LogicalResult
  matchAndRewrite(mlir::cir::UnreachableOp op, OpAdaptor adaptor,
                  mlir::ConversionPatternRewriter &rewriter) const override {
    rewriter.replaceOpWithNewOp<mlir::LLVM::UnreachableOp>(op);
    return mlir::success();
  }
};

class CIRTrapLowering : public mlir::OpConversionPattern<mlir::cir::TrapOp> {
public:
  using OpConversionPattern<mlir::cir::TrapOp>::OpConversionPattern;

  mlir::LogicalResult
  matchAndRewrite(mlir::cir::TrapOp op, OpAdaptor adaptor,
                  mlir::ConversionPatternRewriter &rewriter) const override {
    auto loc = op->getLoc();
    rewriter.eraseOp(op);

    auto llvmTrapIntrinsicType =
        mlir::LLVM::LLVMVoidType::get(op->getContext());
    rewriter.create<mlir::LLVM::CallIntrinsicOp>(
        loc, llvmTrapIntrinsicType, "llvm.trap", mlir::ValueRange{});

    // Note that the call to llvm.trap is not a terminator in LLVM dialect.
    // So we must emit an additional llvm.unreachable to terminate the current
    // block.
    rewriter.create<mlir::LLVM::UnreachableOp>(loc);

    return mlir::success();
  }
};

class CIRInlineAsmOpLowering
    : public mlir::OpConversionPattern<mlir::cir::InlineAsmOp> {

  using mlir::OpConversionPattern<mlir::cir::InlineAsmOp>::OpConversionPattern;

  mlir::LogicalResult
  matchAndRewrite(mlir::cir::InlineAsmOp op, OpAdaptor adaptor,
                  mlir::ConversionPatternRewriter &rewriter) const override {

    mlir::Type llResTy;
    if (op.getNumResults())
      llResTy = getTypeConverter()->convertType(op.getType(0));

    auto dialect = op.getAsmFlavor();
    auto llDialect = dialect == mlir::cir::AsmFlavor::x86_att
                         ? mlir::LLVM::AsmDialect::AD_ATT
                         : mlir::LLVM::AsmDialect::AD_Intel;

    std::vector<mlir::Attribute> opAttrs;

    rewriter.replaceOpWithNewOp<mlir::LLVM::InlineAsmOp>(
        op, llResTy, adaptor.getOperands(), op.getAsmStringAttr(),
        op.getConstraintsAttr(), op.getSideEffectsAttr(),
        /*is_align_stack*/ mlir::UnitAttr(),
        mlir::LLVM::AsmDialectAttr::get(getContext(), llDialect),
        rewriter.getArrayAttr(opAttrs));

    return mlir::success();
  }
};

class CIRSetBitfieldLowering
    : public mlir::OpConversionPattern<mlir::cir::SetBitfieldOp> {
public:
  using OpConversionPattern<mlir::cir::SetBitfieldOp>::OpConversionPattern;

  mlir::LogicalResult
  matchAndRewrite(mlir::cir::SetBitfieldOp op, OpAdaptor adaptor,
                  mlir::ConversionPatternRewriter &rewriter) const override {
    mlir::OpBuilder::InsertionGuard guard(rewriter);
    rewriter.setInsertionPoint(op);

    auto addr = op.getDst();
    auto info = op.getBitfieldInfo();
    auto size = info.getSize();
    auto offset = info.getOffset();
    auto storageType = info.getStorageType();
    auto context = storageType.getContext();

    unsigned storageSize = 0;

    if (auto arTy = storageType.dyn_cast<mlir::cir::ArrayType>())
      storageSize = arTy.getSize() * 8;
    else if (auto intTy = storageType.dyn_cast<mlir::cir::IntType>())
      storageSize = intTy.getWidth();
    else
      llvm_unreachable(
          "Either ArrayType or IntType expected for bitfields storage");

    auto intType = mlir::IntegerType::get(context, storageSize);
    auto srcVal = createIntCast(rewriter, adaptor.getSrc(), intType);
    auto srcWidth = storageSize;
    auto resultVal = srcVal;

    if (storageSize != size) {
      assert(storageSize > size && "Invalid bitfield size.");

      mlir::Value val = rewriter.create<mlir::LLVM::LoadOp>(
          op.getLoc(), intType, adaptor.getDst(), /* alignment */ 0,
          op.getIsVolatile());

      srcVal = createAnd(rewriter, srcVal,
                         llvm::APInt::getLowBitsSet(srcWidth, size));
      resultVal = srcVal;
      srcVal = createShL(rewriter, srcVal, offset);

      // Mask out the original value.
      val =
          createAnd(rewriter, val,
                    ~llvm::APInt::getBitsSet(srcWidth, offset, offset + size));

      // Or together the unchanged values and the source value.
      srcVal = rewriter.create<mlir::LLVM::OrOp>(op.getLoc(), val, srcVal);
    }

    rewriter.create<mlir::LLVM::StoreOp>(op.getLoc(), srcVal, adaptor.getDst(),
                                         /* alignment */ 0, op.getIsVolatile());

    auto resultTy = getTypeConverter()->convertType(op.getType());

    resultVal =
        createIntCast(rewriter, resultVal, resultTy.cast<mlir::IntegerType>());

    if (info.getIsSigned()) {
      assert(size <= storageSize);
      unsigned highBits = storageSize - size;

      if (highBits) {
        resultVal = createShL(rewriter, resultVal, highBits);
        resultVal = createAShR(rewriter, resultVal, highBits);
      }
    }

    rewriter.replaceOp(op, resultVal);
    return mlir::success();
  }
};

class CIRGetBitfieldLowering
    : public mlir::OpConversionPattern<mlir::cir::GetBitfieldOp> {
public:
  using OpConversionPattern<mlir::cir::GetBitfieldOp>::OpConversionPattern;

  mlir::LogicalResult
  matchAndRewrite(mlir::cir::GetBitfieldOp op, OpAdaptor adaptor,
                  mlir::ConversionPatternRewriter &rewriter) const override {

    mlir::OpBuilder::InsertionGuard guard(rewriter);
    rewriter.setInsertionPoint(op);

    auto info = op.getBitfieldInfo();
    auto size = info.getSize();
    auto offset = info.getOffset();
    auto storageType = info.getStorageType();
    auto context = storageType.getContext();
    unsigned storageSize = 0;

    if (auto arTy = storageType.dyn_cast<mlir::cir::ArrayType>())
      storageSize = arTy.getSize() * 8;
    else if (auto intTy = storageType.dyn_cast<mlir::cir::IntType>())
      storageSize = intTy.getWidth();
    else
      llvm_unreachable(
          "Either ArrayType or IntType expected for bitfields storage");

    auto intType = mlir::IntegerType::get(context, storageSize);

    mlir::Value val = rewriter.create<mlir::LLVM::LoadOp>(
        op.getLoc(), intType, adaptor.getAddr(), 0, op.getIsVolatile());
    val = rewriter.create<mlir::LLVM::BitcastOp>(op.getLoc(), intType, val);

    if (info.getIsSigned()) {
      assert(static_cast<unsigned>(offset + size) <= storageSize);
      unsigned highBits = storageSize - offset - size;
      val = createShL(rewriter, val, highBits);
      val = createAShR(rewriter, val, offset + highBits);
    } else {
      val = createLShR(rewriter, val, offset);

      if (static_cast<unsigned>(offset) + size < storageSize)
        val = createAnd(rewriter, val,
                        llvm::APInt::getLowBitsSet(storageSize, size));
    }

    auto resTy = getTypeConverter()->convertType(op.getType());
    auto newOp = createIntCast(rewriter, val, resTy.cast<mlir::IntegerType>(),
                               info.getIsSigned());
    rewriter.replaceOp(op, newOp);
    return mlir::success();
  }
};

void populateCIRToLLVMConversionPatterns(mlir::RewritePatternSet &patterns,
                                         mlir::TypeConverter &converter) {
  patterns.add<CIRReturnLowering>(patterns.getContext());
  patterns.add<
      CIRCmpOpLowering, CIRLoopOpInterfaceLowering, CIRBrCondOpLowering,
      CIRPtrStrideOpLowering, CIRCallLowering, CIRUnaryOpLowering,
      CIRBinOpLowering, CIRShiftOpLowering, CIRLoadLowering,
      CIRConstantLowering, CIRStoreLowering, CIRAllocaLowering, CIRFuncLowering,
      CIRScopeOpLowering, CIRCastOpLowering, CIRIfLowering, CIRGlobalOpLowering,
      CIRGetGlobalOpLowering, CIRVAStartLowering, CIRVAEndLowering,
      CIRVACopyLowering, CIRVAArgLowering, CIRBrOpLowering,
      CIRTernaryOpLowering, CIRGetMemberOpLowering, CIRSwitchOpLowering,
      CIRPtrDiffOpLowering, CIRCopyOpLowering, CIRMemCpyOpLowering,
      CIRFAbsOpLowering, CIRExpectOpLowering, CIRVTableAddrPointOpLowering,
      CIRVectorCreateLowering, CIRVectorInsertLowering,
<<<<<<< HEAD
      CIRVectorExtractLowering, CIRVectorCmpOpLowering, CIRStackSaveLowering,
      CIRStackRestoreLowering, CIRUnreachableLowering, CIRTrapLowering,
      CIRSetBitfieldLowering, CIRGetBitfieldLowering, CIRInlineAsmOpLowering>
      (converter, patterns.getContext());
=======
      CIRVectorExtractLowering, CIRVectorCmpOpLowering,
      CIRVectorTernaryLowering, CIRStackSaveLowering, CIRStackRestoreLowering,
      CIRUnreachableLowering, CIRTrapLowering, CIRInlineAsmOpLowering>(
      converter, patterns.getContext());
>>>>>>> b26f21d9
}

namespace {
void prepareTypeConverter(mlir::LLVMTypeConverter &converter,
                          mlir::DataLayout &dataLayout) {
  converter.addConversion([&](mlir::cir::PointerType type) -> mlir::Type {
    // Drop pointee type since LLVM dialect only allows opaque pointers.
    return mlir::LLVM::LLVMPointerType::get(type.getContext());
  });
  converter.addConversion([&](mlir::cir::ArrayType type) -> mlir::Type {
    auto ty = converter.convertType(type.getEltType());
    return mlir::LLVM::LLVMArrayType::get(ty, type.getSize());
  });
  converter.addConversion([&](mlir::cir::VectorType type) -> mlir::Type {
    auto ty = converter.convertType(type.getEltType());
    return mlir::LLVM::getFixedVectorType(ty, type.getSize());
  });
  converter.addConversion([&](mlir::cir::BoolType type) -> mlir::Type {
    return mlir::IntegerType::get(type.getContext(), 8,
                                  mlir::IntegerType::Signless);
  });
  converter.addConversion([&](mlir::cir::IntType type) -> mlir::Type {
    // LLVM doesn't work with signed types, so we drop the CIR signs here.
    return mlir::IntegerType::get(type.getContext(), type.getWidth());
  });
  converter.addConversion([&](mlir::cir::SingleType type) -> mlir::Type {
    return mlir::FloatType::getF32(type.getContext());
  });
  converter.addConversion([&](mlir::cir::DoubleType type) -> mlir::Type {
    return mlir::FloatType::getF64(type.getContext());
  });
  converter.addConversion([&](mlir::cir::FuncType type) -> mlir::Type {
    auto result = converter.convertType(type.getReturnType());
    llvm::SmallVector<mlir::Type> arguments;
    if (converter.convertTypes(type.getInputs(), arguments).failed())
      llvm_unreachable("Failed to convert function type parameters");
    auto varArg = type.isVarArg();
    return mlir::LLVM::LLVMFunctionType::get(result, arguments, varArg);
  });
  converter.addConversion([&](mlir::cir::StructType type) -> mlir::Type {
    // FIXME(cir): create separate unions, struct, and classes types.
    // Convert struct members.
    llvm::SmallVector<mlir::Type> llvmMembers;
    switch (type.getKind()) {
    case mlir::cir::StructType::Class:
      // TODO(cir): This should be properly validated.
    case mlir::cir::StructType::Struct:
      for (auto ty : type.getMembers())
        llvmMembers.push_back(converter.convertType(ty));
      break;
    // Unions are lowered as only the largest member.
    case mlir::cir::StructType::Union: {
      auto largestMember = type.getLargestMember(dataLayout);
      if (largestMember)
        llvmMembers.push_back(converter.convertType(largestMember));
      break;
    }
    }

    // Struct has a name: lower as an identified struct.
    mlir::LLVM::LLVMStructType llvmStruct;
    if (type.getName()) {
      llvmStruct = mlir::LLVM::LLVMStructType::getIdentified(
          type.getContext(), type.getPrefixedName());
      if (llvmStruct.setBody(llvmMembers, /*isPacked=*/type.getPacked())
              .failed())
        llvm_unreachable("Failed to set body of struct");
    } else { // Struct has no name: lower as literal struct.
      llvmStruct = mlir::LLVM::LLVMStructType::getLiteral(
          type.getContext(), llvmMembers, /*isPacked=*/type.getPacked());
    }

    return llvmStruct;
  });
  converter.addConversion([&](mlir::cir::VoidType type) -> mlir::Type {
    return mlir::LLVM::LLVMVoidType::get(type.getContext());
  });
}
} // namespace

static void buildCtorList(mlir::ModuleOp module) {
  llvm::SmallVector<std::pair<StringRef, int>, 2> globalCtors;
  for (auto namedAttr : module->getAttrs()) {
    if (namedAttr.getName() == "cir.globalCtors") {
      for (auto attr : namedAttr.getValue().cast<mlir::ArrayAttr>()) {
        assert(attr.isa<mlir::cir::GlobalCtorAttr>() &&
               "must be a GlobalCtorAttr");
        if (auto ctorAttr = attr.cast<mlir::cir::GlobalCtorAttr>()) {
          // default priority is 65536
          int priority = 65536;
          if (ctorAttr.getPriority())
            priority = *ctorAttr.getPriority();
          globalCtors.emplace_back(ctorAttr.getName(), priority);
        }
      }
      break;
    }
  }

  if (globalCtors.empty())
    return;

  mlir::OpBuilder builder(module.getContext());
  builder.setInsertionPointToEnd(&module.getBodyRegion().back());

  // Create a global array llvm.global_ctors with element type of
  // struct { i32, ptr, ptr }
  auto CtorPFTy = mlir::LLVM::LLVMPointerType::get(builder.getContext());
  llvm::SmallVector<mlir::Type> CtorStructFields;
  CtorStructFields.push_back(builder.getI32Type());
  CtorStructFields.push_back(CtorPFTy);
  CtorStructFields.push_back(CtorPFTy);

  auto CtorStructTy = mlir::LLVM::LLVMStructType::getLiteral(
      builder.getContext(), CtorStructFields);
  auto CtorStructArrayTy =
      mlir::LLVM::LLVMArrayType::get(CtorStructTy, globalCtors.size());

  auto loc = module.getLoc();
  auto newGlobalOp = builder.create<mlir::LLVM::GlobalOp>(
      loc, CtorStructArrayTy, true, mlir::LLVM::Linkage::Appending,
      "llvm.global_ctors", mlir::Attribute());

  newGlobalOp.getRegion().push_back(new mlir::Block());
  builder.setInsertionPointToEnd(newGlobalOp.getInitializerBlock());

  mlir::Value result =
      builder.create<mlir::LLVM::UndefOp>(loc, CtorStructArrayTy);

  for (uint64_t I = 0; I < globalCtors.size(); I++) {
    auto fn = globalCtors[I];
    mlir::Value structInit =
        builder.create<mlir::LLVM::UndefOp>(loc, CtorStructTy);
    mlir::Value initPriority = builder.create<mlir::LLVM::ConstantOp>(
        loc, CtorStructFields[0], fn.second);
    mlir::Value initFuncAddr = builder.create<mlir::LLVM::AddressOfOp>(
        loc, CtorStructFields[1], fn.first);
    mlir::Value initAssociate =
        builder.create<mlir::LLVM::ZeroOp>(loc, CtorStructFields[2]);
    structInit = builder.create<mlir::LLVM::InsertValueOp>(loc, structInit,
                                                           initPriority, 0);
    structInit = builder.create<mlir::LLVM::InsertValueOp>(loc, structInit,
                                                           initFuncAddr, 1);
    // TODO: handle associated data for initializers.
    structInit = builder.create<mlir::LLVM::InsertValueOp>(loc, structInit,
                                                           initAssociate, 2);
    result =
        builder.create<mlir::LLVM::InsertValueOp>(loc, result, structInit, I);
  }

  builder.create<mlir::LLVM::ReturnOp>(loc, result);
}

void ConvertCIRToLLVMPass::runOnOperation() {
  auto module = getOperation();
  mlir::DataLayout dataLayout(module);
  mlir::LLVMTypeConverter converter(&getContext());
  prepareTypeConverter(converter, dataLayout);

  mlir::RewritePatternSet patterns(&getContext());

  populateCIRToLLVMConversionPatterns(patterns, converter);
  mlir::populateFuncToLLVMConversionPatterns(converter, patterns);

  mlir::ConversionTarget target(getContext());
  using namespace mlir::cir;
  // clang-format off
  target.addLegalOp<mlir::ModuleOp
                    // ,AllocaOp
                    // ,BrCondOp
                    // ,BrOp
                    // ,CallOp
                    // ,CastOp
                    // ,CmpOp
                    // ,ConstantOp
                    // ,FuncOp
                    // ,LoadOp
                    // ,ReturnOp
                    // ,StoreOp
                    // ,YieldOp
                    >();
  // clang-format on
  target.addLegalDialect<mlir::LLVM::LLVMDialect>();
  target.addIllegalDialect<mlir::BuiltinDialect, mlir::cir::CIRDialect,
                           mlir::func::FuncDialect>();

  // Allow operations that will be lowered directly to LLVM IR.
  target.addLegalOp<mlir::cir::ZeroInitConstOp>();

  getOperation()->removeAttr("cir.sob");
  getOperation()->removeAttr("cir.lang");

  if (failed(applyPartialConversion(module, target, std::move(patterns))))
    signalPassFailure();

  // Emit the llvm.global_ctors array.
  buildCtorList(module);
}

std::unique_ptr<mlir::Pass> createConvertCIRToLLVMPass() {
  return std::make_unique<ConvertCIRToLLVMPass>();
}

extern void registerCIRDialectTranslation(mlir::MLIRContext &context);

std::unique_ptr<llvm::Module>
lowerDirectlyFromCIRToLLVMIR(mlir::ModuleOp theModule, LLVMContext &llvmCtx,
                             bool disableVerifier) {
  mlir::MLIRContext *mlirCtx = theModule.getContext();
  mlir::PassManager pm(mlirCtx);

  pm.addPass(createConvertCIRToLLVMPass());

  // This is necessary to have line tables emitted and basic
  // debugger working. In the future we will add proper debug information
  // emission directly from our frontend.
  pm.addPass(mlir::LLVM::createDIScopeForLLVMFuncOpPass());

  // FIXME(cir): this shouldn't be necessary. It's meant to be a temporary
  // workaround until we understand why some unrealized casts are being
  // emmited and how to properly avoid them.
  pm.addPass(mlir::createReconcileUnrealizedCastsPass());

  pm.enableVerifier(!disableVerifier);
  (void)mlir::applyPassManagerCLOptions(pm);

  auto result = !mlir::failed(pm.run(theModule));
  if (!result)
    report_fatal_error(
        "The pass manager failed to lower CIR to LLVMIR dialect!");

  // Now that we ran all the lowering passes, verify the final output.
  if (theModule.verify().failed())
    report_fatal_error("Verification of the final LLVMIR dialect failed!");

  mlir::registerBuiltinDialectTranslation(*mlirCtx);
  mlir::registerLLVMDialectTranslation(*mlirCtx);
  mlir::registerOpenMPDialectTranslation(*mlirCtx);
  registerCIRDialectTranslation(*mlirCtx);

  auto ModuleName = theModule.getName();
  auto llvmModule = mlir::translateModuleToLLVMIR(
      theModule, llvmCtx, ModuleName ? *ModuleName : "CIRToLLVMModule");

  if (!llvmModule)
    report_fatal_error("Lowering from LLVMIR dialect to llvm IR failed!");

  return llvmModule;
}
} // namespace direct
} // namespace cir<|MERGE_RESOLUTION|>--- conflicted
+++ resolved
@@ -2495,17 +2495,11 @@
       CIRPtrDiffOpLowering, CIRCopyOpLowering, CIRMemCpyOpLowering,
       CIRFAbsOpLowering, CIRExpectOpLowering, CIRVTableAddrPointOpLowering,
       CIRVectorCreateLowering, CIRVectorInsertLowering,
-<<<<<<< HEAD
-      CIRVectorExtractLowering, CIRVectorCmpOpLowering, CIRStackSaveLowering,
-      CIRStackRestoreLowering, CIRUnreachableLowering, CIRTrapLowering,
-      CIRSetBitfieldLowering, CIRGetBitfieldLowering, CIRInlineAsmOpLowering>
-      (converter, patterns.getContext());
-=======
       CIRVectorExtractLowering, CIRVectorCmpOpLowering,
       CIRVectorTernaryLowering, CIRStackSaveLowering, CIRStackRestoreLowering,
-      CIRUnreachableLowering, CIRTrapLowering, CIRInlineAsmOpLowering>(
+      CIRUnreachableLowering, CIRTrapLowering, CIRInlineAsmOpLowering,
+      CIRSetBitfieldLowering, CIRGetBitfieldLowering>(
       converter, patterns.getContext());
->>>>>>> b26f21d9
 }
 
 namespace {
