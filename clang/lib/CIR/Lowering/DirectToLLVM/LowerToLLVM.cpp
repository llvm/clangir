--- conflicted
+++ resolved
@@ -1766,14 +1766,9 @@
                CIRIfLowering, CIRGlobalOpLowering, CIRGetGlobalOpLowering,
                CIRVAStartLowering, CIRVAEndLowering, CIRVACopyLowering,
                CIRVAArgLowering, CIRBrOpLowering, CIRTernaryOpLowering,
-<<<<<<< HEAD
                CIRGetMemberOpLowering, CIRSwitchOpLowering,
-               CIRPtrDiffOpLowering>(converter, patterns.getContext());
-=======
-               CIRStructElementAddrOpLowering, CIRSwitchOpLowering,
                CIRPtrDiffOpLowering, CIRCopyOpLowering, CIRMemCpyOpLowering>(
       converter, patterns.getContext());
->>>>>>> 8943e8d2
 }
 
 namespace {
@@ -1815,7 +1810,7 @@
     mlir::LLVM::LLVMStructType llvmStruct;
     if (type.getTypeName().size() != 0) {
       llvmStruct = mlir::LLVM::LLVMStructType::getIdentified(
-          type.getContext(), type.getTypeName());
+          type.getContext(), type.getPrefixedName());
       if (llvmStruct.setBody(llvmMembers, /*isPacked=*/type.getPacked())
               .failed())
         llvm_unreachable("Failed to set body of struct");
