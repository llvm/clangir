//====- LowerToLLVM.cpp - Lowering from CIR to LLVMIR ---------------------===//
//
// Part of the LLVM Project, under the Apache License v2.0 with LLVM Exceptions.
// See https://llvm.org/LICENSE.txt for license information.
// SPDX-License-Identifier: Apache-2.0 WITH LLVM-exception
//
//===----------------------------------------------------------------------===//
//
// This file implements lowering of CIR operations to LLVMIR.
//
//===----------------------------------------------------------------------===//

#include "mlir/Conversion/AffineToStandard/AffineToStandard.h"
#include "mlir/Conversion/ControlFlowToLLVM/ControlFlowToLLVM.h"
#include "mlir/Conversion/FuncToLLVM/ConvertFuncToLLVM.h"
#include "mlir/Conversion/FuncToLLVM/ConvertFuncToLLVMPass.h"
#include "mlir/Conversion/LLVMCommon/ConversionTarget.h"
#include "mlir/Conversion/LLVMCommon/TypeConverter.h"
#include "mlir/Conversion/ReconcileUnrealizedCasts/ReconcileUnrealizedCasts.h"
#include "mlir/Conversion/SCFToControlFlow/SCFToControlFlow.h"
#include "mlir/Dialect/Affine/IR/AffineOps.h"
#include "mlir/Dialect/ControlFlow/IR/ControlFlowOps.h"
#include "mlir/Dialect/DLTI/DLTI.h"
#include "mlir/Dialect/Func/IR/FuncOps.h"
#include "mlir/Dialect/LLVMIR/LLVMAttrs.h"
#include "mlir/Dialect/LLVMIR/LLVMDialect.h"
#include "mlir/Dialect/LLVMIR/LLVMTypes.h"
#include "mlir/Dialect/LLVMIR/Transforms/Passes.h"
#include "mlir/Dialect/SCF/IR/SCF.h"
#include "mlir/Dialect/SCF/Transforms/Passes.h"
#include "mlir/IR/Attributes.h"
#include "mlir/IR/Builders.h"
#include "mlir/IR/BuiltinAttributeInterfaces.h"
#include "mlir/IR/BuiltinAttributes.h"
#include "mlir/IR/BuiltinDialect.h"
#include "mlir/IR/BuiltinOps.h"
#include "mlir/IR/BuiltinTypes.h"
#include "mlir/IR/IRMapping.h"
#include "mlir/IR/Operation.h"
#include "mlir/IR/Value.h"
#include "mlir/IR/ValueRange.h"
#include "mlir/Interfaces/DataLayoutInterfaces.h"
#include "mlir/Pass/Pass.h"
#include "mlir/Pass/PassManager.h"
#include "mlir/Support/LLVM.h"
#include "mlir/Support/LogicalResult.h"
#include "mlir/Target/LLVMIR/Dialect/Builtin/BuiltinToLLVMIRTranslation.h"
#include "mlir/Target/LLVMIR/Dialect/LLVMIR/LLVMToLLVMIRTranslation.h"
#include "mlir/Target/LLVMIR/Export.h"
#include "mlir/Transforms/DialectConversion.h"
#include "clang/CIR/Dialect/IR/CIRAttrs.h"
#include "clang/CIR/Dialect/IR/CIRDialect.h"
#include "clang/CIR/Dialect/IR/CIROpsEnums.h"
#include "clang/CIR/Dialect/IR/CIRTypes.h"
#include "clang/CIR/Passes.h"
#include "llvm/ADT/APInt.h"
#include "llvm/ADT/STLExtras.h"
#include "llvm/ADT/Sequence.h"
#include "llvm/ADT/SmallVector.h"
#include "llvm/IR/DebugInfoMetadata.h"
#include "llvm/IR/DerivedTypes.h"
#include "llvm/Support/Casting.h"
#include "llvm/Support/ErrorHandling.h"
#include <cstdint>
#include <optional>

using namespace cir;
using namespace llvm;

namespace cir {
namespace direct {

//===----------------------------------------------------------------------===//
// Visitors for Lowering CIR Const Attributes
//===----------------------------------------------------------------------===//

/// Switches on the type of attribute and calls the appropriate conversion.
inline mlir::Value
lowerCirAttrAsValue(mlir::Attribute attr, mlir::Location loc,
                    mlir::ConversionPatternRewriter &rewriter,
                    mlir::TypeConverter *converter);

/// IntAttr visitor.
inline mlir::Value
lowerCirAttrAsValue(mlir::cir::IntAttr intAttr, mlir::Location loc,
                    mlir::ConversionPatternRewriter &rewriter,
                    mlir::TypeConverter *converter) {
  return rewriter.create<mlir::LLVM::ConstantOp>(
      loc, converter->convertType(intAttr.getType()), intAttr.getValue());
}

/// NullAttr visitor.
inline mlir::Value
lowerCirAttrAsValue(mlir::cir::NullAttr nullAttr, mlir::Location loc,
                    mlir::ConversionPatternRewriter &rewriter,
                    mlir::TypeConverter *converter) {
  return rewriter.create<mlir::LLVM::NullOp>(
      loc, converter->convertType(nullAttr.getType()));
}

/// FloatAttr visitor.
inline mlir::Value
lowerCirAttrAsValue(mlir::FloatAttr fltAttr, mlir::Location loc,
                    mlir::ConversionPatternRewriter &rewriter,
                    mlir::TypeConverter *converter) {
  return rewriter.create<mlir::LLVM::ConstantOp>(
      loc, converter->convertType(fltAttr.getType()), fltAttr.getValue());
}

/// ZeroAttr visitor.
inline mlir::Value
lowerCirAttrAsValue(mlir::cir::ZeroAttr zeroAttr, mlir::Location loc,
                    mlir::ConversionPatternRewriter &rewriter,
                    mlir::TypeConverter *converter) {
  return rewriter.create<mlir::cir::ZeroInitConstOp>(
      loc, converter->convertType(zeroAttr.getType()));
}

/// ConstStruct visitor.
mlir::Value lowerCirAttrAsValue(mlir::cir::ConstStructAttr constStruct,
                                mlir::Location loc,
                                mlir::ConversionPatternRewriter &rewriter,
                                mlir::TypeConverter *converter) {
  auto llvmTy = converter->convertType(constStruct.getType());
  mlir::Value result = rewriter.create<mlir::LLVM::UndefOp>(loc, llvmTy);

  // Iteratively lower each constant element of the struct.
  for (auto [idx, elt] : llvm::enumerate(constStruct.getMembers())) {
    mlir::Value init = lowerCirAttrAsValue(elt, loc, rewriter, converter);
    result = rewriter.create<mlir::LLVM::InsertValueOp>(loc, result, init, idx);
  }

  return result;
}

// ArrayAttr visitor.
mlir::Value lowerCirAttrAsValue(mlir::cir::ConstArrayAttr constArr,
                                mlir::Location loc,
                                mlir::ConversionPatternRewriter &rewriter,
                                mlir::TypeConverter *converter) {
  auto llvmTy = converter->convertType(constArr.getType());
  mlir::Value result = rewriter.create<mlir::LLVM::UndefOp>(loc, llvmTy);
  auto arrayAttr = constArr.getElts().cast<mlir::ArrayAttr>();

  // Iteratively lower each constant element of the array.
  for (auto [idx, elt] : llvm::enumerate(arrayAttr)) {
    mlir::Value init = lowerCirAttrAsValue(elt, loc, rewriter, converter);
    result = rewriter.create<mlir::LLVM::InsertValueOp>(loc, result, init, idx);
  }

  return result;
}

/// Switches on the type of attribute and calls the appropriate conversion.
inline mlir::Value
lowerCirAttrAsValue(mlir::Attribute attr, mlir::Location loc,
                    mlir::ConversionPatternRewriter &rewriter,
                    mlir::TypeConverter *converter) {
  if (const auto intAttr = attr.dyn_cast<mlir::cir::IntAttr>())
    return lowerCirAttrAsValue(intAttr, loc, rewriter, converter);
  if (const auto fltAttr = attr.dyn_cast<mlir::FloatAttr>())
    return lowerCirAttrAsValue(fltAttr, loc, rewriter, converter);
  if (const auto nullAttr = attr.dyn_cast<mlir::cir::NullAttr>())
    return lowerCirAttrAsValue(nullAttr, loc, rewriter, converter);
  if (const auto constStruct = attr.dyn_cast<mlir::cir::ConstStructAttr>())
    return lowerCirAttrAsValue(constStruct, loc, rewriter, converter);
  if (const auto constArr = attr.dyn_cast<mlir::cir::ConstArrayAttr>())
    return lowerCirAttrAsValue(constArr, loc, rewriter, converter);
  if (const auto boolAttr = attr.dyn_cast<mlir::cir::BoolAttr>())
    llvm_unreachable("bool attribute is NYI");
  if (const auto zeroAttr = attr.dyn_cast<mlir::cir::ZeroAttr>())
    return lowerCirAttrAsValue(zeroAttr, loc, rewriter, converter);

  llvm_unreachable("unhandled attribute type");
}

//===----------------------------------------------------------------------===//

mlir::LLVM::Linkage convertLinkage(mlir::cir::GlobalLinkageKind linkage) {
  using CIR = mlir::cir::GlobalLinkageKind;
  using LLVM = mlir::LLVM::Linkage;

  switch (linkage) {
  case CIR::AvailableExternallyLinkage:
    return LLVM::AvailableExternally;
  case CIR::CommonLinkage:
    return LLVM::Common;
  case CIR::ExternalLinkage:
    return LLVM::External;
  case CIR::ExternalWeakLinkage:
    return LLVM::ExternWeak;
  case CIR::InternalLinkage:
    return LLVM::Internal;
  case CIR::LinkOnceAnyLinkage:
    return LLVM::Linkonce;
  case CIR::LinkOnceODRLinkage:
    return LLVM::LinkonceODR;
  case CIR::PrivateLinkage:
    return LLVM::Private;
  case CIR::WeakAnyLinkage:
    return LLVM::Weak;
  case CIR::WeakODRLinkage:
    return LLVM::WeakODR;
  };
}

class CIRCopyOpLowering : public mlir::OpConversionPattern<mlir::cir::CopyOp> {
public:
  using mlir::OpConversionPattern<mlir::cir::CopyOp>::OpConversionPattern;

  mlir::LogicalResult
  matchAndRewrite(mlir::cir::CopyOp op, OpAdaptor adaptor,
                  mlir::ConversionPatternRewriter &rewriter) const override {
    const mlir::Value length = rewriter.create<mlir::LLVM::ConstantOp>(
        op.getLoc(), rewriter.getI32Type(), op.getLength());
    rewriter.replaceOpWithNewOp<mlir::LLVM::MemcpyOp>(
        op, adaptor.getDst(), adaptor.getSrc(), length, /*isVolatile=*/false);
    return mlir::success();
  }
};

class CIRMemCpyOpLowering
    : public mlir::OpConversionPattern<mlir::cir::MemCpyOp> {
public:
  using mlir::OpConversionPattern<mlir::cir::MemCpyOp>::OpConversionPattern;

  mlir::LogicalResult
  matchAndRewrite(mlir::cir::MemCpyOp op, OpAdaptor adaptor,
                  mlir::ConversionPatternRewriter &rewriter) const override {
    rewriter.replaceOpWithNewOp<mlir::LLVM::MemcpyOp>(
        op, adaptor.getDst(), adaptor.getSrc(), adaptor.getLen(),
        /*isVolatile=*/false);
    return mlir::success();
  }
};

class CIRPtrStrideOpLowering
    : public mlir::OpConversionPattern<mlir::cir::PtrStrideOp> {
public:
  using mlir::OpConversionPattern<mlir::cir::PtrStrideOp>::OpConversionPattern;

  mlir::LogicalResult
  matchAndRewrite(mlir::cir::PtrStrideOp ptrStrideOp, OpAdaptor adaptor,
                  mlir::ConversionPatternRewriter &rewriter) const override {
    auto *tc = getTypeConverter();
    rewriter.replaceOpWithNewOp<mlir::LLVM::GEPOp>(
        ptrStrideOp, tc->convertType(ptrStrideOp.getType()), adaptor.getBase(),
        adaptor.getStride());

    return mlir::success();
  }
};

class CIRLoopOpLowering : public mlir::OpConversionPattern<mlir::cir::LoopOp> {
public:
  using mlir::OpConversionPattern<mlir::cir::LoopOp>::OpConversionPattern;
  using LoopKind = mlir::cir::LoopOpKind;

  mlir::LogicalResult
  fetchCondRegionYields(mlir::Region &condRegion,
                        mlir::cir::YieldOp &yieldToBody,
                        mlir::cir::YieldOp &yieldToCont) const {
    for (auto &bb : condRegion) {
      if (auto yieldOp = dyn_cast<mlir::cir::YieldOp>(bb.getTerminator())) {
        if (!yieldOp.getKind().has_value())
          yieldToCont = yieldOp;
        else if (yieldOp.getKind() == mlir::cir::YieldOpKind::Continue)
          yieldToBody = yieldOp;
        else
          return mlir::failure();
      }
    }

    // Succeed only if both yields are found.
    if (!yieldToBody || !yieldToCont)
      return mlir::failure();
    return mlir::success();
  }

  void makeYieldIf(mlir::cir::YieldOpKind kind, mlir::cir::YieldOp &op,
                   mlir::Block *to,
                   mlir::ConversionPatternRewriter &rewriter) const {
    if (op.getKind() == kind) {
      rewriter.setInsertionPoint(op);
      rewriter.replaceOpWithNewOp<mlir::cir::BrOp>(op, op.getArgs(), to);
    }
  }

  void
  lowerNestedBreakContinue(mlir::Region &loopBody, mlir::Block *exitBlock,
                           mlir::Block *continueBlock,
                           mlir::ConversionPatternRewriter &rewriter) const {

    auto processBreak = [&](mlir::Operation *op) {
      if (isa<mlir::cir::LoopOp, mlir::cir::SwitchOp>(
              *op)) // don't process breaks in nested loops and switches
        return mlir::WalkResult::skip();

      if (auto yield = dyn_cast<mlir::cir::YieldOp>(*op))
        makeYieldIf(mlir::cir::YieldOpKind::Break, yield, exitBlock, rewriter);

      return mlir::WalkResult::advance();
    };

    auto processContinue = [&](mlir::Operation *op) {
      if (isa<mlir::cir::LoopOp>(
              *op)) // don't process continues in nested loops
        return mlir::WalkResult::skip();

      if (auto yield = dyn_cast<mlir::cir::YieldOp>(*op))
        makeYieldIf(mlir::cir::YieldOpKind::Continue, yield, continueBlock,
                    rewriter);

      return mlir::WalkResult::advance();
    };

    loopBody.walk<mlir::WalkOrder::PreOrder>(processBreak);
    loopBody.walk<mlir::WalkOrder::PreOrder>(processContinue);
  }

  mlir::LogicalResult
  matchAndRewrite(mlir::cir::LoopOp loopOp, OpAdaptor adaptor,
                  mlir::ConversionPatternRewriter &rewriter) const override {
    auto kind = loopOp.getKind();
    auto *currentBlock = rewriter.getInsertionBlock();
    auto *continueBlock =
        rewriter.splitBlock(currentBlock, rewriter.getInsertionPoint());

    // Fetch required info from the condition region.
    auto &condRegion = loopOp.getCond();
    auto &condFrontBlock = condRegion.front();
    mlir::cir::YieldOp yieldToBody, yieldToCont;
    if (fetchCondRegionYields(condRegion, yieldToBody, yieldToCont).failed())
      return loopOp.emitError("failed to fetch yields in cond region");

    // Fetch required info from the body region.
    auto &bodyRegion = loopOp.getBody();
    auto &bodyFrontBlock = bodyRegion.front();
    auto bodyYield =
        dyn_cast<mlir::cir::YieldOp>(bodyRegion.back().getTerminator());
    assert(bodyYield && "unstructured while loops are NYI");

    // Fetch required info from the step region.
    auto &stepRegion = loopOp.getStep();
    auto &stepFrontBlock = stepRegion.front();
    auto stepYield =
        dyn_cast<mlir::cir::YieldOp>(stepRegion.back().getTerminator());
    auto &stepBlock = (kind == LoopKind::For ? stepFrontBlock : condFrontBlock);

    lowerNestedBreakContinue(bodyRegion, continueBlock, &stepBlock, rewriter);

    // Move loop op region contents to current CFG.
    rewriter.inlineRegionBefore(condRegion, continueBlock);
    rewriter.inlineRegionBefore(bodyRegion, continueBlock);
    if (kind == LoopKind::For) // Ignore step if not a for-loop.
      rewriter.inlineRegionBefore(stepRegion, continueBlock);

    // Set loop entry point to condition or to body in do-while cases.
    rewriter.setInsertionPointToEnd(currentBlock);
    auto &entry = (kind != LoopKind::DoWhile ? condFrontBlock : bodyFrontBlock);
    rewriter.create<mlir::cir::BrOp>(loopOp.getLoc(), &entry);

    // Set loop exit point to continue block.
    rewriter.setInsertionPoint(yieldToCont);
    rewriter.replaceOpWithNewOp<mlir::cir::BrOp>(yieldToCont, continueBlock);

    // Branch from condition to body.
    rewriter.setInsertionPoint(yieldToBody);
    rewriter.replaceOpWithNewOp<mlir::cir::BrOp>(yieldToBody, &bodyFrontBlock);

    // Branch from body to condition or to step on for-loop cases.
    rewriter.setInsertionPoint(bodyYield);
    rewriter.replaceOpWithNewOp<mlir::cir::BrOp>(bodyYield, &stepBlock);

    // Is a for loop: branch from step to condition.
    if (kind == LoopKind::For) {
      rewriter.setInsertionPoint(stepYield);
      rewriter.replaceOpWithNewOp<mlir::cir::BrOp>(stepYield, &condFrontBlock);
    }

    // Remove the loop op.
    rewriter.eraseOp(loopOp);
    return mlir::success();
  }
};

class CIRBrCondOpLowering
    : public mlir::OpConversionPattern<mlir::cir::BrCondOp> {
public:
  using mlir::OpConversionPattern<mlir::cir::BrCondOp>::OpConversionPattern;

  mlir::LogicalResult
  matchAndRewrite(mlir::cir::BrCondOp brOp, OpAdaptor adaptor,
                  mlir::ConversionPatternRewriter &rewriter) const override {
    auto condition = adaptor.getCond();
    auto i1Condition = rewriter.create<mlir::LLVM::TruncOp>(
        brOp.getLoc(), rewriter.getI1Type(), condition);
    rewriter.replaceOpWithNewOp<mlir::LLVM::CondBrOp>(
        brOp, i1Condition.getResult(), brOp.getDestTrue(),
        adaptor.getDestOperandsTrue(), brOp.getDestFalse(),
        adaptor.getDestOperandsFalse());

    return mlir::success();
  }
};

class CIRCastOpLowering : public mlir::OpConversionPattern<mlir::cir::CastOp> {
public:
  using mlir::OpConversionPattern<mlir::cir::CastOp>::OpConversionPattern;

  mlir::LogicalResult
  matchAndRewrite(mlir::cir::CastOp castOp, OpAdaptor adaptor,
                  mlir::ConversionPatternRewriter &rewriter) const override {
    auto src = adaptor.getSrc();
    switch (castOp.getKind()) {
    case mlir::cir::CastKind::array_to_ptrdecay: {
      auto sourceValue = adaptor.getOperands().front();
      auto targetType =
          getTypeConverter()->convertType(castOp->getResult(0).getType());
      auto offset = llvm::SmallVector<mlir::LLVM::GEPArg>{0};
      rewriter.replaceOpWithNewOp<mlir::LLVM::GEPOp>(castOp, targetType,
                                                     sourceValue, offset);
      break;
    }
    case mlir::cir::CastKind::int_to_bool: {
      auto zero = rewriter.create<mlir::cir::ConstantOp>(
          src.getLoc(), castOp.getSrc().getType(),
          mlir::cir::IntAttr::get(castOp.getSrc().getType(), 0));
      rewriter.replaceOpWithNewOp<mlir::cir::CmpOp>(
          castOp, mlir::cir::BoolType::get(getContext()),
          mlir::cir::CmpOpKind::ne, castOp.getSrc(), zero);
      break;
    }
    case mlir::cir::CastKind::integral: {
      auto dstType = castOp.getResult().getType().cast<mlir::cir::IntType>();
      auto srcType = castOp.getSrc().getType().dyn_cast<mlir::cir::IntType>();
      auto llvmSrcVal = adaptor.getOperands().front();
      auto llvmDstTy =
          getTypeConverter()->convertType(dstType).cast<mlir::IntegerType>();

      // Target integer is smaller: truncate source value.
      if (dstType.getWidth() < srcType.getWidth()) {
        rewriter.replaceOpWithNewOp<mlir::LLVM::TruncOp>(castOp, llvmDstTy,
                                                         llvmSrcVal);
      }
      // Target integer is larger: sign extend or zero extend.
      else if (dstType.getWidth() > srcType.getWidth()) {
        if (srcType.isUnsigned())
          rewriter.replaceOpWithNewOp<mlir::LLVM::ZExtOp>(castOp, llvmDstTy,
                                                          llvmSrcVal);
        else
          rewriter.replaceOpWithNewOp<mlir::LLVM::SExtOp>(castOp, llvmDstTy,
                                                          llvmSrcVal);
      } else { // Target integer is of the same size: do nothing.
        rewriter.replaceOp(castOp, llvmSrcVal);
      }
      break;
    }
    case mlir::cir::CastKind::floating: {
      auto dstTy = castOp.getResult().getType().cast<mlir::FloatType>();
      auto srcTy = castOp.getSrc().getType();
      auto llvmSrcVal = adaptor.getOperands().front();

      if (auto fpSrcTy = srcTy.dyn_cast<mlir::FloatType>()) {
        if (fpSrcTy.getWidth() > dstTy.getWidth())
          rewriter.replaceOpWithNewOp<mlir::LLVM::FPTruncOp>(castOp, dstTy,
                                                             llvmSrcVal);
        else
          rewriter.replaceOpWithNewOp<mlir::LLVM::FPExtOp>(castOp, dstTy,
                                                           llvmSrcVal);
        return mlir::success();
      }

      return castOp.emitError() << "NYI cast from " << srcTy << " to " << dstTy;
    }
    case mlir::cir::CastKind::int_to_ptr: {
      auto dstTy = castOp.getType().cast<mlir::cir::PointerType>();
      auto llvmSrcVal = adaptor.getOperands().front();
      auto llvmDstTy = getTypeConverter()->convertType(dstTy);
      rewriter.replaceOpWithNewOp<mlir::LLVM::IntToPtrOp>(castOp, llvmDstTy,
                                                          llvmSrcVal);
      return mlir::success();
    }
    case mlir::cir::CastKind::ptr_to_int: {
      auto dstTy = castOp.getType().cast<mlir::cir::IntType>();
      auto llvmSrcVal = adaptor.getOperands().front();
      auto llvmDstTy = getTypeConverter()->convertType(dstTy);
      rewriter.replaceOpWithNewOp<mlir::LLVM::PtrToIntOp>(castOp, llvmDstTy,
                                                          llvmSrcVal);
      return mlir::success();
    }
    case mlir::cir::CastKind::float_to_bool: {
      auto dstTy = castOp.getType().cast<mlir::cir::BoolType>();
      auto llvmSrcVal = adaptor.getOperands().front();
      auto llvmDstTy = getTypeConverter()->convertType(dstTy);
      auto kind = mlir::LLVM::FCmpPredicate::une;

      // Check if float is not equal to zero.
      auto zeroFloat = rewriter.create<mlir::LLVM::ConstantOp>(
          castOp.getLoc(), llvmSrcVal.getType(),
          mlir::FloatAttr::get(llvmSrcVal.getType(), 0.0));

      // Extend comparison result to either bool (C++) or int (C).
      mlir::Value cmpResult = rewriter.create<mlir::LLVM::FCmpOp>(
          castOp.getLoc(), kind, llvmSrcVal, zeroFloat);
      rewriter.replaceOpWithNewOp<mlir::LLVM::ZExtOp>(castOp, llvmDstTy,
                                                      cmpResult);
      return mlir::success();
    }
    case mlir::cir::CastKind::bool_to_int: {
      auto dstTy = castOp.getType().cast<mlir::cir::IntType>();
      auto llvmSrcVal = adaptor.getOperands().front();
      auto llvmDstTy = getTypeConverter()->convertType(dstTy);
      rewriter.replaceOpWithNewOp<mlir::LLVM::ZExtOp>(castOp, llvmDstTy,
                                                      llvmSrcVal);
      return mlir::success();
    }
    case mlir::cir::CastKind::int_to_float: {
      auto dstTy = castOp.getType();
      auto llvmSrcVal = adaptor.getOperands().front();
      auto llvmDstTy = getTypeConverter()->convertType(dstTy);
      if (castOp.getSrc().getType().cast<mlir::cir::IntType>().isSigned())
        rewriter.replaceOpWithNewOp<mlir::LLVM::SIToFPOp>(castOp, llvmDstTy,
                                                          llvmSrcVal);
      else
        rewriter.replaceOpWithNewOp<mlir::LLVM::UIToFPOp>(castOp, llvmDstTy,
                                                          llvmSrcVal);
      return mlir::success();
    }
    case mlir::cir::CastKind::float_to_int: {
      auto dstTy = castOp.getType();
      auto llvmSrcVal = adaptor.getOperands().front();
      auto llvmDstTy = getTypeConverter()->convertType(dstTy);
      if (castOp.getResult().getType().cast<mlir::cir::IntType>().isSigned())
        rewriter.replaceOpWithNewOp<mlir::LLVM::FPToSIOp>(castOp, llvmDstTy,
                                                          llvmSrcVal);
      else
        rewriter.replaceOpWithNewOp<mlir::LLVM::FPToUIOp>(castOp, llvmDstTy,
                                                          llvmSrcVal);
      return mlir::success();
    }
    case mlir::cir::CastKind::bitcast: {
      auto dstTy = castOp.getType();
      auto llvmSrcVal = adaptor.getOperands().front();
      auto llvmDstTy = getTypeConverter()->convertType(dstTy);
      rewriter.replaceOpWithNewOp<mlir::LLVM::BitcastOp>(castOp, llvmDstTy,
                                                         llvmSrcVal);
      return mlir::success();
    }
    case mlir::cir::CastKind::ptr_to_bool: {
      auto null = rewriter.create<mlir::cir::ConstantOp>(
          src.getLoc(), castOp.getSrc().getType(),
          mlir::cir::NullAttr::get(castOp.getSrc().getType()));
      rewriter.replaceOpWithNewOp<mlir::cir::CmpOp>(
          castOp, mlir::cir::BoolType::get(getContext()),
          mlir::cir::CmpOpKind::ne, castOp.getSrc(), null);
      break;
    }
    }

    return mlir::success();
  }
};

static bool isLoopYield(mlir::cir::YieldOp &op) {
  return op.getKind() == mlir::cir::YieldOpKind::Break ||
         op.getKind() == mlir::cir::YieldOpKind::Continue;
}

class CIRIfLowering : public mlir::OpConversionPattern<mlir::cir::IfOp> {
public:
  using mlir::OpConversionPattern<mlir::cir::IfOp>::OpConversionPattern;

  mlir::LogicalResult
  matchAndRewrite(mlir::cir::IfOp ifOp, OpAdaptor adaptor,
                  mlir::ConversionPatternRewriter &rewriter) const override {
    mlir::OpBuilder::InsertionGuard guard(rewriter);
    auto loc = ifOp.getLoc();
    auto emptyElse = ifOp.getElseRegion().empty();

    auto *currentBlock = rewriter.getInsertionBlock();
    auto *remainingOpsBlock =
        rewriter.splitBlock(currentBlock, rewriter.getInsertionPoint());
    mlir::Block *continueBlock;
    if (ifOp->getResults().size() == 0)
      continueBlock = remainingOpsBlock;
    else
      llvm_unreachable("NYI");

    // Inline then region
    auto *thenBeforeBody = &ifOp.getThenRegion().front();
    auto *thenAfterBody = &ifOp.getThenRegion().back();
    rewriter.inlineRegionBefore(ifOp.getThenRegion(), continueBlock);

    rewriter.setInsertionPointToEnd(thenAfterBody);
    if (auto thenYieldOp =
            dyn_cast<mlir::cir::YieldOp>(thenAfterBody->getTerminator())) {
      if (!isLoopYield(thenYieldOp)) // lowering of parent loop yields is
                                     // deferred to loop lowering
        rewriter.replaceOpWithNewOp<mlir::cir::BrOp>(
            thenYieldOp, thenYieldOp.getArgs(), continueBlock);
    } else if (!dyn_cast<mlir::cir::ReturnOp>(thenAfterBody->getTerminator())) {
      llvm_unreachable("what are we terminating with?");
    }

    rewriter.setInsertionPointToEnd(continueBlock);

    // Has else region: inline it.
    mlir::Block *elseBeforeBody = nullptr;
    mlir::Block *elseAfterBody = nullptr;
    if (!emptyElse) {
      elseBeforeBody = &ifOp.getElseRegion().front();
      elseAfterBody = &ifOp.getElseRegion().back();
      rewriter.inlineRegionBefore(ifOp.getElseRegion(), thenAfterBody);
    } else {
      elseBeforeBody = elseAfterBody = continueBlock;
    }

    rewriter.setInsertionPointToEnd(currentBlock);
    auto trunc = rewriter.create<mlir::LLVM::TruncOp>(loc, rewriter.getI1Type(),
                                                      adaptor.getCondition());
    rewriter.create<mlir::LLVM::CondBrOp>(loc, trunc.getRes(), thenBeforeBody,
                                          elseBeforeBody);

    if (!emptyElse) {
      rewriter.setInsertionPointToEnd(elseAfterBody);
      if (auto elseYieldOp =
              dyn_cast<mlir::cir::YieldOp>(elseAfterBody->getTerminator())) {
        if (!isLoopYield(elseYieldOp)) // lowering of parent loop yields is
                                       // deferred to loop lowering
          rewriter.replaceOpWithNewOp<mlir::cir::BrOp>(
              elseYieldOp, elseYieldOp.getArgs(), continueBlock);
      } else if (!dyn_cast<mlir::cir::ReturnOp>(
                     elseAfterBody->getTerminator())) {
        llvm_unreachable("what are we terminating with?");
      }
    }

    rewriter.replaceOp(ifOp, continueBlock->getArguments());

    return mlir::success();
  }
};

class CIRScopeOpLowering
    : public mlir::OpConversionPattern<mlir::cir::ScopeOp> {
public:
  using OpConversionPattern<mlir::cir::ScopeOp>::OpConversionPattern;

  mlir::LogicalResult
  matchAndRewrite(mlir::cir::ScopeOp scopeOp, OpAdaptor adaptor,
                  mlir::ConversionPatternRewriter &rewriter) const override {
    mlir::OpBuilder::InsertionGuard guard(rewriter);
    auto loc = scopeOp.getLoc();

    // Empty scope: just remove it.
    if (scopeOp.getRegion().empty()) {
      rewriter.eraseOp(scopeOp);
      return mlir::success();
    }

    // Split the current block before the ScopeOp to create the inlining point.
    auto *currentBlock = rewriter.getInsertionBlock();
    auto *remainingOpsBlock =
        rewriter.splitBlock(currentBlock, rewriter.getInsertionPoint());
    mlir::Block *continueBlock;
    if (scopeOp.getNumResults() == 0)
      continueBlock = remainingOpsBlock;
    else
      llvm_unreachable("NYI");

    // Inline body region.
    auto *beforeBody = &scopeOp.getRegion().front();
    auto *afterBody = &scopeOp.getRegion().back();
    rewriter.inlineRegionBefore(scopeOp.getRegion(), continueBlock);

    // Save stack and then branch into the body of the region.
    rewriter.setInsertionPointToEnd(currentBlock);
    // TODO(CIR): stackSaveOp
    // auto stackSaveOp = rewriter.create<mlir::LLVM::StackSaveOp>(
    //     loc, mlir::LLVM::LLVMPointerType::get(
    //              mlir::IntegerType::get(scopeOp.getContext(), 8)));
    rewriter.create<mlir::cir::BrOp>(loc, mlir::ValueRange(), beforeBody);

    // Replace the scopeop return with a branch that jumps out of the body.
    // Stack restore before leaving the body region.
    rewriter.setInsertionPointToEnd(afterBody);
    auto yieldOp = cast<mlir::cir::YieldOp>(afterBody->getTerminator());
    auto branchOp = rewriter.replaceOpWithNewOp<mlir::cir::BrOp>(
        yieldOp, yieldOp.getArgs(), continueBlock);

    // // Insert stack restore before jumping out of the body of the region.
    rewriter.setInsertionPoint(branchOp);
    // TODO(CIR): stackrestore?
    // rewriter.create<mlir::LLVM::StackRestoreOp>(loc, stackSaveOp);

    // Replace the op with values return from the body region.
    rewriter.replaceOp(scopeOp, continueBlock->getArguments());

    return mlir::success();
  }
};

class CIRReturnLowering
    : public mlir::OpConversionPattern<mlir::cir::ReturnOp> {
public:
  using OpConversionPattern<mlir::cir::ReturnOp>::OpConversionPattern;

  mlir::LogicalResult
  matchAndRewrite(mlir::cir::ReturnOp op, OpAdaptor adaptor,
                  mlir::ConversionPatternRewriter &rewriter) const override {
    rewriter.replaceOpWithNewOp<mlir::func::ReturnOp>(op,
                                                      adaptor.getOperands());
    return mlir::LogicalResult::success();
  }
};

struct ConvertCIRToLLVMPass
    : public mlir::PassWrapper<ConvertCIRToLLVMPass,
                               mlir::OperationPass<mlir::ModuleOp>> {
  void getDependentDialects(mlir::DialectRegistry &registry) const override {
    registry.insert<mlir::BuiltinDialect, mlir::DLTIDialect,
                    mlir::LLVM::LLVMDialect, mlir::func::FuncDialect>();
  }
  void runOnOperation() final;

  virtual StringRef getArgument() const override { return "cir-to-llvm"; }
};

class CIRCallLowering : public mlir::OpConversionPattern<mlir::cir::CallOp> {
public:
  using OpConversionPattern<mlir::cir::CallOp>::OpConversionPattern;

  mlir::LogicalResult
  matchAndRewrite(mlir::cir::CallOp op, OpAdaptor adaptor,
                  mlir::ConversionPatternRewriter &rewriter) const override {
    llvm::SmallVector<mlir::Type, 8> llvmResults;
    auto cirResults = op.getResultTypes();

    if (getTypeConverter()->convertTypes(cirResults, llvmResults).failed())
      return mlir::failure();

    rewriter.replaceOpWithNewOp<mlir::LLVM::CallOp>(
        op, llvmResults, op.getCalleeAttr(), adaptor.getOperands());
    return mlir::success();
  }
};

class CIRAllocaLowering
    : public mlir::OpConversionPattern<mlir::cir::AllocaOp> {
public:
  using OpConversionPattern<mlir::cir::AllocaOp>::OpConversionPattern;

  mlir::LogicalResult
  matchAndRewrite(mlir::cir::AllocaOp op, OpAdaptor adaptor,
                  mlir::ConversionPatternRewriter &rewriter) const override {
    auto type = op.getAllocaType();

    auto llvmType = getTypeConverter()->convertType(type);

    mlir::Value one = rewriter.create<mlir::LLVM::ConstantOp>(
        op.getLoc(), typeConverter->convertType(rewriter.getIndexType()),
        rewriter.getIntegerAttr(rewriter.getIndexType(), 1));

    rewriter.replaceOpWithNewOp<mlir::LLVM::AllocaOp>(
        op, mlir::LLVM::LLVMPointerType::get(llvmType), one,
        op.getAlignmentAttr().getInt());
    return mlir::LogicalResult::success();
  }
};

class CIRLoadLowering : public mlir::OpConversionPattern<mlir::cir::LoadOp> {
public:
  using OpConversionPattern<mlir::cir::LoadOp>::OpConversionPattern;

  mlir::LogicalResult
  matchAndRewrite(mlir::cir::LoadOp op, OpAdaptor adaptor,
                  mlir::ConversionPatternRewriter &rewriter) const override {
    rewriter.replaceOpWithNewOp<mlir::LLVM::LoadOp>(op, adaptor.getAddr());
    return mlir::LogicalResult::success();
  }
};

class CIRStoreLowering : public mlir::OpConversionPattern<mlir::cir::StoreOp> {
public:
  using OpConversionPattern<mlir::cir::StoreOp>::OpConversionPattern;

  mlir::LogicalResult
  matchAndRewrite(mlir::cir::StoreOp op, OpAdaptor adaptor,
                  mlir::ConversionPatternRewriter &rewriter) const override {
    rewriter.replaceOpWithNewOp<mlir::LLVM::StoreOp>(op, adaptor.getValue(),
                                                     adaptor.getAddr());
    return mlir::LogicalResult::success();
  }
};

mlir::DenseElementsAttr
convertStringAttrToDenseElementsAttr(mlir::cir::ConstArrayAttr attr,
                                     mlir::Type type) {
  auto values = llvm::SmallVector<mlir::APInt, 8>{};
  auto stringAttr = attr.getElts().dyn_cast<mlir::StringAttr>();
  assert(stringAttr && "expected string attribute here");
  for (auto element : stringAttr)
    values.push_back({8, (uint64_t)element});
  return mlir::DenseElementsAttr::get(
      mlir::RankedTensorType::get({(int64_t)values.size()}, type),
      llvm::ArrayRef(values));
}

template <typename AttrTy, typename StorageTy>
void convertToDenseElementsAttrImpl(mlir::cir::ConstArrayAttr attr,
                                    llvm::SmallVectorImpl<StorageTy> &values) {
  auto arrayAttr = attr.getElts().cast<mlir::ArrayAttr>();
  for (auto eltAttr : arrayAttr) {
    if (auto valueAttr = eltAttr.dyn_cast<AttrTy>()) {
      values.push_back(valueAttr.getValue());
    } else if (auto subArrayAttr =
                   eltAttr.dyn_cast<mlir::cir::ConstArrayAttr>()) {
      convertToDenseElementsAttrImpl<AttrTy>(subArrayAttr, values);
    } else {
      llvm_unreachable("unknown element in ConstArrayAttr");
    }
  }
}

template <typename AttrTy, typename StorageTy>
mlir::DenseElementsAttr
convertToDenseElementsAttr(mlir::cir::ConstArrayAttr attr,
                           const llvm::SmallVectorImpl<int64_t> &dims,
                           mlir::Type type) {
  auto values = llvm::SmallVector<StorageTy, 8>{};
  convertToDenseElementsAttrImpl<AttrTy>(attr, values);
  return mlir::DenseElementsAttr::get(mlir::RankedTensorType::get(dims, type),
                                      llvm::ArrayRef(values));
}

std::optional<mlir::Attribute>
lowerConstArrayAttr(mlir::cir::ConstArrayAttr constArr,
                    mlir::TypeConverter *converter) {

  // Ensure ConstArrayAttr has a type.
  auto typedConstArr = constArr.dyn_cast<mlir::TypedAttr>();
  assert(typedConstArr && "cir::ConstArrayAttr is not a mlir::TypedAttr");

  // Ensure ConstArrayAttr type is a ArrayType.
  auto cirArrayType = typedConstArr.getType().dyn_cast<mlir::cir::ArrayType>();
  assert(cirArrayType && "cir::ConstArrayAttr is not a cir::ArrayType");

  // Is a ConstArrayAttr with an cir::ArrayType: fetch element type.
  mlir::Type type = cirArrayType;
  auto dims = llvm::SmallVector<int64_t, 2>{};
  while (auto arrayType = type.dyn_cast<mlir::cir::ArrayType>()) {
    dims.push_back(arrayType.getSize());
    type = arrayType.getEltType();
  }

  // Convert array attr to LLVM compatible dense elements attr.
  if (constArr.getElts().isa<mlir::StringAttr>())
    return convertStringAttrToDenseElementsAttr(constArr,
                                                converter->convertType(type));
  if (type.isa<mlir::cir::IntType>())
    return convertToDenseElementsAttr<mlir::cir::IntAttr, mlir::APInt>(
        constArr, dims, converter->convertType(type));
  if (type.isa<mlir::FloatType>())
    return convertToDenseElementsAttr<mlir::FloatAttr, mlir::APFloat>(
        constArr, dims, converter->convertType(type));

  return std::nullopt;
}

class CIRConstantLowering
    : public mlir::OpConversionPattern<mlir::cir::ConstantOp> {
public:
  using OpConversionPattern<mlir::cir::ConstantOp>::OpConversionPattern;

  mlir::LogicalResult
  matchAndRewrite(mlir::cir::ConstantOp op, OpAdaptor adaptor,
                  mlir::ConversionPatternRewriter &rewriter) const override {
    mlir::Attribute attr = op.getValue();

    if (op.getType().isa<mlir::cir::BoolType>()) {
      int value =
          (op.getValue() ==
           mlir::cir::BoolAttr::get(
               getContext(), ::mlir::cir::BoolType::get(getContext()), true));
      attr = rewriter.getIntegerAttr(typeConverter->convertType(op.getType()),
                                     value);
    } else if (op.getType().isa<mlir::cir::IntType>()) {
      attr = rewriter.getIntegerAttr(
          typeConverter->convertType(op.getType()),
          op.getValue().cast<mlir::cir::IntAttr>().getValue());
    } else if (op.getType().isa<mlir::FloatType>()) {
      attr = op.getValue();
    } else if (op.getType().isa<mlir::cir::PointerType>()) {
      // Optimize with dedicated LLVM op for null pointers.
      if (op.getValue().isa<mlir::cir::NullAttr>()) {
        rewriter.replaceOpWithNewOp<mlir::LLVM::NullOp>(
            op, typeConverter->convertType(op.getType()));
        return mlir::success();
      }
      attr = op.getValue();
    }
    // TODO(cir): constant arrays are currently just pushed into the stack using
    // the store instruction, instead of being stored as global variables and
    // then memcopyied into the stack (as done in Clang).
    else if (auto arrTy = op.getType().dyn_cast<mlir::cir::ArrayType>()) {
      // Fetch operation constant array initializer.
      auto constArr = op.getValue().dyn_cast<mlir::cir::ConstArrayAttr>();
      if (!constArr)
        return op.emitError() << "array does not have a constant initializer";

      // Lower constant array initializer.
      auto denseAttr = lowerConstArrayAttr(constArr, typeConverter);
      if (!denseAttr.has_value()) {
        op.emitError()
            << "unsupported lowering for #cir.const_array with element type "
            << arrTy.getEltType();
        return mlir::failure();
      }
      attr = denseAttr.value();
    } else if (const auto structAttr =
                   op.getValue().dyn_cast<mlir::cir::ConstStructAttr>()) {
      // TODO(cir): this diverges from traditional lowering. Normally the
      // initializer would be a global constant that is memcopied. Here we just
      // define a local constant with llvm.undef that will be stored into the
      // stack.
      auto initVal =
          lowerCirAttrAsValue(structAttr, op.getLoc(), rewriter, typeConverter);
      rewriter.replaceAllUsesWith(op, initVal);
      rewriter.eraseOp(op);
      return mlir::success();
    } else
      return op.emitError() << "unsupported constant type " << op.getType();

    rewriter.replaceOpWithNewOp<mlir::LLVM::ConstantOp>(
        op, getTypeConverter()->convertType(op.getType()), attr);

    return mlir::success();
  }
};

class CIRVAStartLowering
    : public mlir::OpConversionPattern<mlir::cir::VAStartOp> {
public:
  using OpConversionPattern<mlir::cir::VAStartOp>::OpConversionPattern;

  mlir::LogicalResult
  matchAndRewrite(mlir::cir::VAStartOp op, OpAdaptor adaptor,
                  mlir::ConversionPatternRewriter &rewriter) const override {
    auto i8PtrTy = mlir::LLVM::LLVMPointerType::get(rewriter.getI8Type());
    auto vaList = rewriter.create<mlir::LLVM::BitcastOp>(
        op.getLoc(), i8PtrTy, adaptor.getOperands().front());
    rewriter.replaceOpWithNewOp<mlir::LLVM::VaStartOp>(op, vaList);
    return mlir::success();
  }
};

class CIRVAEndLowering : public mlir::OpConversionPattern<mlir::cir::VAEndOp> {
public:
  using OpConversionPattern<mlir::cir::VAEndOp>::OpConversionPattern;

  mlir::LogicalResult
  matchAndRewrite(mlir::cir::VAEndOp op, OpAdaptor adaptor,
                  mlir::ConversionPatternRewriter &rewriter) const override {
    auto i8PtrTy = mlir::LLVM::LLVMPointerType::get(rewriter.getI8Type());
    auto vaList = rewriter.create<mlir::LLVM::BitcastOp>(
        op.getLoc(), i8PtrTy, adaptor.getOperands().front());
    rewriter.replaceOpWithNewOp<mlir::LLVM::VaEndOp>(op, vaList);
    return mlir::success();
  }
};

class CIRVACopyLowering
    : public mlir::OpConversionPattern<mlir::cir::VACopyOp> {
public:
  using OpConversionPattern<mlir::cir::VACopyOp>::OpConversionPattern;

  mlir::LogicalResult
  matchAndRewrite(mlir::cir::VACopyOp op, OpAdaptor adaptor,
                  mlir::ConversionPatternRewriter &rewriter) const override {
    auto i8PtrTy = mlir::LLVM::LLVMPointerType::get(rewriter.getI8Type());
    auto dstList = rewriter.create<mlir::LLVM::BitcastOp>(
        op.getLoc(), i8PtrTy, adaptor.getOperands().front());
    auto srcList = rewriter.create<mlir::LLVM::BitcastOp>(
        op.getLoc(), i8PtrTy, adaptor.getOperands().back());
    rewriter.replaceOpWithNewOp<mlir::LLVM::VaCopyOp>(op, dstList, srcList);
    return mlir::success();
  }
};

class CIRVAArgLowering : public mlir::OpConversionPattern<mlir::cir::VAArgOp> {
public:
  using OpConversionPattern<mlir::cir::VAArgOp>::OpConversionPattern;

  mlir::LogicalResult
  matchAndRewrite(mlir::cir::VAArgOp op, OpAdaptor adaptor,
                  mlir::ConversionPatternRewriter &rewriter) const override {
    return op.emitError("cir.vaarg lowering is NYI");
  }
};

class CIRFuncLowering : public mlir::OpConversionPattern<mlir::cir::FuncOp> {
public:
  using OpConversionPattern<mlir::cir::FuncOp>::OpConversionPattern;

  /// Returns the name used for the linkage attribute. This *must* correspond to
  /// the name of the attribute in ODS.
  static StringRef getLinkageAttrNameString() { return "linkage"; }

  /// Only retain those attributes that are not constructed by
  /// `LLVMFuncOp::build`. If `filterArgAttrs` is set, also filter out argument
  /// attributes.
  void
  filterFuncAttributes(mlir::cir::FuncOp func, bool filterArgAndResAttrs,
                       SmallVectorImpl<mlir::NamedAttribute> &result) const {
    for (auto attr : func->getAttrs()) {
      if (attr.getName() == mlir::SymbolTable::getSymbolAttrName() ||
          attr.getName() == func.getFunctionTypeAttrName() ||
          attr.getName() == getLinkageAttrNameString() ||
          (filterArgAndResAttrs &&
           (attr.getName() == func.getArgAttrsAttrName() ||
            attr.getName() == func.getResAttrsAttrName())))
        continue;

      // `CIRDialectLLVMIRTranslationInterface` requires "cir." prefix for
      // dialect specific attributes, rename them.
      if (attr.getName() == func.getExtraAttrsAttrName()) {
        std::string cirName = "cir." + func.getExtraAttrsAttrName().str();
        attr.setName(mlir::StringAttr::get(getContext(), cirName));
      }
      result.push_back(attr);
    }
  }

  mlir::LogicalResult
  matchAndRewrite(mlir::cir::FuncOp op, OpAdaptor adaptor,
                  mlir::ConversionPatternRewriter &rewriter) const override {

    auto fnType = op.getFunctionType();
    mlir::TypeConverter::SignatureConversion signatureConversion(
        fnType.getNumInputs());

    for (const auto &argType : enumerate(fnType.getInputs())) {
      auto convertedType = typeConverter->convertType(argType.value());
      if (!convertedType)
        return mlir::failure();
      signatureConversion.addInputs(argType.index(), convertedType);
    }

    mlir::Type resultType =
        getTypeConverter()->convertType(fnType.getReturnType());

    // Create the LLVM function operation.
    auto llvmFnTy = mlir::LLVM::LLVMFunctionType::get(
        resultType ? resultType : mlir::LLVM::LLVMVoidType::get(getContext()),
        signatureConversion.getConvertedTypes(),
        /*isVarArg=*/fnType.isVarArg());
    // LLVMFuncOp expects a single FileLine Location instead of a fused
    // location.
    auto Loc = op.getLoc();
    if (Loc.isa<mlir::FusedLoc>()) {
      auto FusedLoc = Loc.cast<mlir::FusedLoc>();
      Loc = FusedLoc.getLocations()[0];
    }
    assert(Loc.isa<mlir::FileLineColLoc>() && "expected single location here");

    auto linkage = convertLinkage(op.getLinkage());
    SmallVector<mlir::NamedAttribute, 4> attributes;
    filterFuncAttributes(op, /*filterArgAndResAttrs=*/false, attributes);

    auto fn = rewriter.create<mlir::LLVM::LLVMFuncOp>(
        Loc, op.getName(), llvmFnTy, linkage, false, mlir::LLVM::CConv::C,
        mlir::SymbolRefAttr(), attributes);

    rewriter.inlineRegionBefore(op.getBody(), fn.getBody(), fn.end());
    if (failed(rewriter.convertRegionTypes(&fn.getBody(), *typeConverter,
                                           &signatureConversion)))
      return mlir::failure();

    rewriter.eraseOp(op);

    return mlir::LogicalResult::success();
  }
};

class CIRGetGlobalOpLowering
    : public mlir::OpConversionPattern<mlir::cir::GetGlobalOp> {
public:
  using OpConversionPattern<mlir::cir::GetGlobalOp>::OpConversionPattern;

  mlir::LogicalResult
  matchAndRewrite(mlir::cir::GetGlobalOp op, OpAdaptor adaptor,
                  mlir::ConversionPatternRewriter &rewriter) const override {
    // FIXME(cir): Premature DCE to avoid lowering stuff we're not using. CIRGen
    // should mitigate this and not emit the get_global.
    if (op->getUses().empty()) {
      rewriter.eraseOp(op);
      return mlir::success();
    }

    auto type = getTypeConverter()->convertType(op.getType());
    auto symbol = op.getName();
    rewriter.replaceOpWithNewOp<mlir::LLVM::AddressOfOp>(op, type, symbol);
    return mlir::success();
  }
};

class CIRSwitchOpLowering
    : public mlir::OpConversionPattern<mlir::cir::SwitchOp> {
public:
  using OpConversionPattern<mlir::cir::SwitchOp>::OpConversionPattern;

  inline void rewriteYieldOp(mlir::ConversionPatternRewriter &rewriter,
                             mlir::cir::YieldOp yieldOp,
                             mlir::Block *destination) const {
    rewriter.setInsertionPoint(yieldOp);
    rewriter.replaceOpWithNewOp<mlir::cir::BrOp>(yieldOp, yieldOp.getOperands(),
                                                 destination);
  }

  mlir::LogicalResult
  matchAndRewrite(mlir::cir::SwitchOp op, OpAdaptor adaptor,
                  mlir::ConversionPatternRewriter &rewriter) const override {
    // Empty switch statement: just erase it.
    if (!op.getCases().has_value() || op.getCases()->empty()) {
      rewriter.eraseOp(op);
      return mlir::success();
    }

    // Create exit block.
    rewriter.setInsertionPointAfter(op);
    auto *exitBlock =
        rewriter.splitBlock(rewriter.getBlock(), rewriter.getInsertionPoint());

    // Allocate required data structures (disconsider default case in vectors).
    llvm::SmallVector<mlir::APInt, 8> caseValues;
    llvm::SmallVector<mlir::Block *, 8> caseDestinations;
    llvm::SmallVector<mlir::ValueRange, 8> caseOperands;

    // Initialize default case as optional.
    mlir::Block *defaultDestination = exitBlock;
    mlir::ValueRange defaultOperands = exitBlock->getArguments();

    // Track fallthrough between cases.
    mlir::cir::YieldOp fallthroughYieldOp = nullptr;

    // Digest the case statements values and bodies.
    for (size_t i = 0; i < op.getCases()->size(); ++i) {
      auto &region = op.getRegion(i);
      auto caseAttr = op.getCases()->getValue()[i].cast<mlir::cir::CaseAttr>();

      // Found default case: save destination and operands.
      if (caseAttr.getKind().getValue() == mlir::cir::CaseOpKind::Default) {
        defaultDestination = &region.front();
        defaultOperands = region.getArguments();
      } else {
        // AnyOf cases kind can have multiple values, hence the loop below.
        for (auto &value : caseAttr.getValue()) {
          caseValues.push_back(value.cast<mlir::cir::IntAttr>().getValue());
          caseOperands.push_back(region.getArguments());
          caseDestinations.push_back(&region.front());
        }
      }

      // Previous case is a fallthrough: branch it to this case.
      if (fallthroughYieldOp) {
        rewriteYieldOp(rewriter, fallthroughYieldOp, &region.front());
        fallthroughYieldOp = nullptr;
      }

      // TODO(cir): Handle multi-block case statements.
      if (region.getBlocks().size() != 1)
        return op->emitError("multi-block case statement is NYI");

      // Handle switch-case yields.
      auto *terminator = region.front().getTerminator();
      if (auto yieldOp = dyn_cast<mlir::cir::YieldOp>(terminator)) {
        // TODO(cir): Ensure every yield instead of dealing with optional
        // values.
        assert(yieldOp.getKind().has_value() && "switch yield has no kind");

        switch (yieldOp.getKind().value()) {
        // Fallthrough to next case: track it for the next case to handle.
        case mlir::cir::YieldOpKind::Fallthrough:
          fallthroughYieldOp = yieldOp;
          break;
        // Break out of switch: branch to exit block.
        case mlir::cir::YieldOpKind::Break:
          rewriteYieldOp(rewriter, yieldOp, exitBlock);
          break;
        case mlir::cir::YieldOpKind::Continue: // Continue is handled only in
                                               // loop lowering
          break;
        default:
          return op->emitError("invalid yield kind in case statement");
        }
      }

      // Extract region contents before erasing the switch op.
      rewriter.inlineRegionBefore(region, exitBlock);
    }

    // Last case is a fallthrough: branch it to exit.
    if (fallthroughYieldOp) {
      rewriteYieldOp(rewriter, fallthroughYieldOp, exitBlock);
      fallthroughYieldOp = nullptr;
    }

    // Set switch op to branch to the newly created blocks.
    rewriter.setInsertionPoint(op);
    rewriter.replaceOpWithNewOp<mlir::LLVM::SwitchOp>(
        op, adaptor.getCondition(), defaultDestination, defaultOperands,
        caseValues, caseDestinations, caseOperands);
    return mlir::success();
  }
};

class CIRGlobalOpLowering
    : public mlir::OpConversionPattern<mlir::cir::GlobalOp> {
public:
  using OpConversionPattern<mlir::cir::GlobalOp>::OpConversionPattern;

  /// Replace CIR global with a region initialized LLVM global and update
  /// insertion point to the end of the initializer block.
  inline void setupRegionInitializedLLVMGlobalOp(
      mlir::cir::GlobalOp op, mlir::ConversionPatternRewriter &rewriter) const {
    const auto llvmType = getTypeConverter()->convertType(op.getSymType());
    auto newGlobalOp = rewriter.replaceOpWithNewOp<mlir::LLVM::GlobalOp>(
        op, llvmType, op.getConstant(), convertLinkage(op.getLinkage()),
        op.getSymName(), nullptr);
    newGlobalOp.getRegion().push_back(new mlir::Block());
    rewriter.setInsertionPointToEnd(newGlobalOp.getInitializerBlock());
  }

  mlir::LogicalResult
  matchAndRewrite(mlir::cir::GlobalOp op, OpAdaptor adaptor,
                  mlir::ConversionPatternRewriter &rewriter) const override {

    // Fetch required values to create LLVM op.
    const auto llvmType = getTypeConverter()->convertType(op.getSymType());
    const auto isConst = op.getConstant();
    const auto linkage = convertLinkage(op.getLinkage());
    const auto symbol = op.getSymName();
    const auto loc = op.getLoc();
    std::optional<mlir::Attribute> init = op.getInitialValue();

    // Check for missing funcionalities.
    if (!init.has_value()) {
      op.emitError() << "uninitialized globals are not yet supported.";
      return mlir::failure();
    }

    // Initializer is a constant array: convert it to a compatible llvm init.
    if (auto constArr = init.value().dyn_cast<mlir::cir::ConstArrayAttr>()) {
      if (auto attr = constArr.getElts().dyn_cast<mlir::StringAttr>()) {
        init = rewriter.getStringAttr(attr.getValue());
      } else if (auto attr = constArr.getElts().dyn_cast<mlir::ArrayAttr>()) {
        // Failed to use a compact attribute as an initializer:
        // initialize elements individually.
        if (!(init = lowerConstArrayAttr(constArr, getTypeConverter()))) {
          setupRegionInitializedLLVMGlobalOp(op, rewriter);
          rewriter.create<mlir::LLVM::ReturnOp>(
              op->getLoc(), lowerCirAttrAsValue(constArr, op->getLoc(),
                                                rewriter, typeConverter));
          return mlir::success();
        }
      } else {
        op.emitError()
            << "unsupported lowering for #cir.const_array with value "
            << constArr.getElts();
        return mlir::failure();
      }
    } else if (llvm::isa<mlir::FloatAttr>(init.value())) {
      // Nothing to do since LLVM already supports these types as initializers.
    }
    // Initializer is a constant integer: convert to MLIR builtin constant.
    else if (auto intAttr = init.value().dyn_cast<mlir::cir::IntAttr>()) {
      init = rewriter.getIntegerAttr(llvmType, intAttr.getValue());
    }
    // Initializer is a global: load global value in initializer block.
    else if (auto attr = init.value().dyn_cast<mlir::FlatSymbolRefAttr>()) {
      setupRegionInitializedLLVMGlobalOp(op, rewriter);

      // Fetch global used as initializer.
      auto sourceSymbol =
          dyn_cast<mlir::LLVM::GlobalOp>(mlir::SymbolTable::lookupSymbolIn(
              op->getParentOfType<mlir::ModuleOp>(), attr.getValue()));

      // Load and return the initializer value.
      auto addressOfOp = rewriter.create<mlir::LLVM::AddressOfOp>(
          loc, mlir::LLVM::LLVMPointerType::get(sourceSymbol.getType()),
          sourceSymbol.getSymName());
      llvm::SmallVector<mlir::LLVM::GEPArg> offset{0};
      auto gepOp = rewriter.create<mlir::LLVM::GEPOp>(
          loc, llvmType, addressOfOp.getResult(), offset);
      rewriter.create<mlir::LLVM::ReturnOp>(loc, gepOp.getResult());
      return mlir::success();
    } else if (isa<mlir::cir::ZeroAttr, mlir::cir::NullAttr>(init.value())) {
      // TODO(cir): once LLVM's dialect has a proper zeroinitializer attribute
      // this should be updated. For now, we use a custom op to initialize
      // globals to zero.
      setupRegionInitializedLLVMGlobalOp(op, rewriter);
      auto value =
          lowerCirAttrAsValue(init.value(), loc, rewriter, typeConverter);
      rewriter.create<mlir::LLVM::ReturnOp>(loc, value);
      return mlir::success();
    } else if (const auto structAttr =
                   init.value().dyn_cast<mlir::cir::ConstStructAttr>()) {
      setupRegionInitializedLLVMGlobalOp(op, rewriter);
      rewriter.create<mlir::LLVM::ReturnOp>(
          op->getLoc(), lowerCirAttrAsValue(structAttr, op->getLoc(), rewriter,
                                            typeConverter));
      return mlir::success();
    } else if (auto attr = init.value().dyn_cast<mlir::cir::GlobalViewAttr>()) {
      setupRegionInitializedLLVMGlobalOp(op, rewriter);

      // Return the address of the global symbol.
      auto elementType = typeConverter->convertType(attr.getType());
      auto addrOfOp = rewriter.create<mlir::LLVM::AddressOfOp>(
          op->getLoc(), elementType, attr.getSymbol());
      rewriter.create<mlir::LLVM::ReturnOp>(op->getLoc(), addrOfOp.getResult());
      return mlir::success();
    } else {
      op.emitError() << "usupported initializer '" << init.value() << "'";
      return mlir::failure();
    }

    // Rewrite op.
    rewriter.replaceOpWithNewOp<mlir::LLVM::GlobalOp>(
        op, llvmType, isConst, linkage, symbol, init.value());
    return mlir::success();
  }
};

class CIRUnaryOpLowering
    : public mlir::OpConversionPattern<mlir::cir::UnaryOp> {
public:
  using OpConversionPattern<mlir::cir::UnaryOp>::OpConversionPattern;

  mlir::LogicalResult
  matchAndRewrite(mlir::cir::UnaryOp op, OpAdaptor adaptor,
                  mlir::ConversionPatternRewriter &rewriter) const override {
    mlir::Type type = op.getInput().getType();

    auto llvmInType = adaptor.getInput().getType();
    auto llvmType = getTypeConverter()->convertType(op.getType());

    // Integer unary operations.
    if (type.isa<mlir::cir::IntType>()) {
      switch (op.getKind()) {
      case mlir::cir::UnaryOpKind::Inc: {
        auto One = rewriter.create<mlir::LLVM::ConstantOp>(
            op.getLoc(), llvmInType, mlir::IntegerAttr::get(llvmInType, 1));
        rewriter.replaceOpWithNewOp<mlir::LLVM::AddOp>(op, llvmType,
                                                       adaptor.getInput(), One);
        return mlir::success();
      }
      case mlir::cir::UnaryOpKind::Dec: {
        auto One = rewriter.create<mlir::LLVM::ConstantOp>(
            op.getLoc(), llvmInType, mlir::IntegerAttr::get(llvmInType, 1));
        rewriter.replaceOpWithNewOp<mlir::LLVM::SubOp>(op, llvmType,
                                                       adaptor.getInput(), One);
        return mlir::success();
      }
      case mlir::cir::UnaryOpKind::Plus: {
        rewriter.replaceOp(op, adaptor.getInput());
        return mlir::success();
      }
      case mlir::cir::UnaryOpKind::Minus: {
        auto Zero = rewriter.create<mlir::LLVM::ConstantOp>(
            op.getLoc(), llvmInType, mlir::IntegerAttr::get(llvmInType, 0));
        rewriter.replaceOpWithNewOp<mlir::LLVM::SubOp>(op, llvmType, Zero,
                                                       adaptor.getInput());
        return mlir::success();
      }
      case mlir::cir::UnaryOpKind::Not: {
        auto MinusOne = rewriter.create<mlir::LLVM::ConstantOp>(
            op.getLoc(), llvmType, mlir::IntegerAttr::get(llvmType, -1));
        rewriter.replaceOpWithNewOp<mlir::LLVM::XOrOp>(op, llvmType, MinusOne,
                                                       adaptor.getInput());
        return mlir::success();
      }
      }
    }

    // Floating point unary operations.
    if (type.isa<mlir::FloatType>()) {
      switch (op.getKind()) {
      case mlir::cir::UnaryOpKind::Inc: {
        auto oneAttr = rewriter.getFloatAttr(llvmInType, 1.0);
        auto oneConst = rewriter.create<mlir::LLVM::ConstantOp>(
            op.getLoc(), llvmInType, oneAttr);
        rewriter.replaceOpWithNewOp<mlir::LLVM::FAddOp>(op, llvmType, oneConst,
                                                        adaptor.getInput());
        return mlir::success();
      }
      case mlir::cir::UnaryOpKind::Dec: {
        auto negOneAttr = rewriter.getFloatAttr(llvmInType, -1.0);
        auto negOneConst = rewriter.create<mlir::LLVM::ConstantOp>(
            op.getLoc(), llvmInType, negOneAttr);
        rewriter.replaceOpWithNewOp<mlir::LLVM::FSubOp>(
            op, llvmType, negOneConst, adaptor.getInput());
        return mlir::success();
      }
      case mlir::cir::UnaryOpKind::Plus:
        rewriter.replaceOp(op, adaptor.getInput());
        return mlir::success();
      case mlir::cir::UnaryOpKind::Minus: {
        auto negOneAttr = mlir::FloatAttr::get(llvmInType, -1.0);
        auto negOneConst = rewriter.create<mlir::LLVM::ConstantOp>(
            op.getLoc(), llvmInType, negOneAttr);
        rewriter.replaceOpWithNewOp<mlir::LLVM::FMulOp>(
            op, llvmType, negOneConst, adaptor.getInput());
        return mlir::success();
      }
      default:
        op.emitError() << "Floating point unary lowering ot implemented";
        return mlir::failure();
      }
    }

    // Boolean unary operations.
    if (type.isa<mlir::cir::BoolType>()) {
      switch (op.getKind()) {
      case mlir::cir::UnaryOpKind::Not:
        rewriter.replaceOpWithNewOp<mlir::LLVM::XOrOp>(
            op, llvmType, adaptor.getInput(),
            rewriter.create<mlir::LLVM::ConstantOp>(
                op.getLoc(), llvmType, mlir::IntegerAttr::get(llvmType, 1)));
        return mlir::success();
      default:
        op.emitError() << "Unary operator not implemented for bool type";
        return mlir::failure();
      }
    }

    return op.emitError() << "Unary operation has unsupported type: " << type;
  }
};

class CIRBinOpLowering : public mlir::OpConversionPattern<mlir::cir::BinOp> {
public:
  using OpConversionPattern<mlir::cir::BinOp>::OpConversionPattern;

  mlir::LogicalResult
  matchAndRewrite(mlir::cir::BinOp op, OpAdaptor adaptor,
                  mlir::ConversionPatternRewriter &rewriter) const override {
    assert((op.getLhs().getType() == op.getRhs().getType()) &&
           "inconsistent operands' types not supported yet");
    mlir::Type type = op.getRhs().getType();
    assert((type.isa<mlir::cir::IntType, mlir::FloatType>()) &&
           "operand type not supported yet");

    auto llvmTy = getTypeConverter()->convertType(op.getType());
    auto rhs = adaptor.getRhs();
    auto lhs = adaptor.getLhs();

    switch (op.getKind()) {
    case mlir::cir::BinOpKind::Add:
      if (type.isa<mlir::cir::IntType>())
        rewriter.replaceOpWithNewOp<mlir::LLVM::AddOp>(op, llvmTy, lhs, rhs);
      else
        rewriter.replaceOpWithNewOp<mlir::LLVM::FAddOp>(op, llvmTy, lhs, rhs);
      break;
    case mlir::cir::BinOpKind::Sub:
      if (type.isa<mlir::cir::IntType>())
        rewriter.replaceOpWithNewOp<mlir::LLVM::SubOp>(op, llvmTy, lhs, rhs);
      else
        rewriter.replaceOpWithNewOp<mlir::LLVM::FSubOp>(op, llvmTy, lhs, rhs);
      break;
    case mlir::cir::BinOpKind::Mul:
      if (type.isa<mlir::cir::IntType>())
        rewriter.replaceOpWithNewOp<mlir::LLVM::MulOp>(op, llvmTy, lhs, rhs);
      else
        rewriter.replaceOpWithNewOp<mlir::LLVM::FMulOp>(op, llvmTy, lhs, rhs);
      break;
    case mlir::cir::BinOpKind::Div:
      if (auto ty = type.dyn_cast<mlir::cir::IntType>()) {
        if (ty.isUnsigned())
          rewriter.replaceOpWithNewOp<mlir::LLVM::UDivOp>(op, llvmTy, lhs, rhs);
        else
          rewriter.replaceOpWithNewOp<mlir::LLVM::SDivOp>(op, llvmTy, lhs, rhs);
      } else
        rewriter.replaceOpWithNewOp<mlir::LLVM::FDivOp>(op, llvmTy, lhs, rhs);
      break;
    case mlir::cir::BinOpKind::Rem:
      if (auto ty = type.dyn_cast<mlir::cir::IntType>()) {
        if (ty.isUnsigned())
          rewriter.replaceOpWithNewOp<mlir::LLVM::URemOp>(op, llvmTy, lhs, rhs);
        else
          rewriter.replaceOpWithNewOp<mlir::LLVM::SRemOp>(op, llvmTy, lhs, rhs);
      } else
        rewriter.replaceOpWithNewOp<mlir::LLVM::FRemOp>(op, llvmTy, lhs, rhs);
      break;
    case mlir::cir::BinOpKind::And:
      rewriter.replaceOpWithNewOp<mlir::LLVM::AndOp>(op, llvmTy, lhs, rhs);
      break;
    case mlir::cir::BinOpKind::Or:
      rewriter.replaceOpWithNewOp<mlir::LLVM::OrOp>(op, llvmTy, lhs, rhs);
      break;
    case mlir::cir::BinOpKind::Xor:
      rewriter.replaceOpWithNewOp<mlir::LLVM::XOrOp>(op, llvmTy, lhs, rhs);
      break;
    }

    return mlir::LogicalResult::success();
  }
};

class CIRShiftOpLowering
    : public mlir::OpConversionPattern<mlir::cir::ShiftOp> {
public:
  using OpConversionPattern<mlir::cir::ShiftOp>::OpConversionPattern;

  mlir::LogicalResult
  matchAndRewrite(mlir::cir::ShiftOp op, OpAdaptor adaptor,
                  mlir::ConversionPatternRewriter &rewriter) const override {
    auto cirAmtTy = op.getAmount().getType().dyn_cast<mlir::cir::IntType>();
    auto cirValTy = op.getValue().getType().dyn_cast<mlir::cir::IntType>();
    auto llvmTy = getTypeConverter()->convertType(op.getType());
    auto loc = op.getLoc();
    mlir::Value amt = adaptor.getAmount();
    mlir::Value val = adaptor.getValue();

    assert(cirValTy && cirAmtTy && "non-integer shift is NYI");
    assert(cirValTy == op.getType() && "inconsistent operands' types NYI");

    // Ensure shift amount is the same type as the value. Some undefined
    // behavior might occur in the casts below as per [C99 6.5.7.3].
    if (cirAmtTy.getWidth() > cirValTy.getWidth()) {
      amt = rewriter.create<mlir::LLVM::TruncOp>(loc, llvmTy, amt);
    } else if (cirAmtTy.getWidth() < cirValTy.getWidth()) {
      if (cirAmtTy.isSigned())
        amt = rewriter.create<mlir::LLVM::SExtOp>(loc, llvmTy, amt);
      else
        amt = rewriter.create<mlir::LLVM::ZExtOp>(loc, llvmTy, amt);
    }

    // Lower to the proper LLVM shift operation.
    if (op.getIsShiftleft())
      rewriter.replaceOpWithNewOp<mlir::LLVM::ShlOp>(op, llvmTy, val, amt);
    else {
      if (cirValTy.isUnsigned())
        rewriter.replaceOpWithNewOp<mlir::LLVM::LShrOp>(op, llvmTy, val, amt);
      else
        rewriter.replaceOpWithNewOp<mlir::LLVM::AShrOp>(op, llvmTy, val, amt);
    }

    return mlir::success();
  }
};

class CIRTernaryOpLowering
    : public mlir::OpConversionPattern<mlir::cir::TernaryOp> {
public:
  using OpConversionPattern<mlir::cir::TernaryOp>::OpConversionPattern;

  mlir::LogicalResult
  matchAndRewrite(mlir::cir::TernaryOp op, OpAdaptor adaptor,
                  mlir::ConversionPatternRewriter &rewriter) const override {
    auto loc = op->getLoc();
    auto *condBlock = rewriter.getInsertionBlock();
    auto opPosition = rewriter.getInsertionPoint();
    auto *remainingOpsBlock = rewriter.splitBlock(condBlock, opPosition);
    auto *continueBlock = rewriter.createBlock(
        remainingOpsBlock, op->getResultTypes(),
        SmallVector<mlir::Location>(/* result number always 1 */ 1, loc));
    rewriter.create<mlir::cir::BrOp>(loc, remainingOpsBlock);

    auto &trueRegion = op.getTrueRegion();
    auto *trueBlock = &trueRegion.front();
    mlir::Operation *trueTerminator = trueRegion.back().getTerminator();
    rewriter.setInsertionPointToEnd(&trueRegion.back());
    auto trueYieldOp = dyn_cast<mlir::cir::YieldOp>(trueTerminator);

    rewriter.replaceOpWithNewOp<mlir::cir::BrOp>(
        trueYieldOp, trueYieldOp.getArgs(), continueBlock);
    rewriter.inlineRegionBefore(trueRegion, continueBlock);

    auto *falseBlock = continueBlock;
    auto &falseRegion = op.getFalseRegion();

    falseBlock = &falseRegion.front();
    mlir::Operation *falseTerminator = falseRegion.back().getTerminator();
    rewriter.setInsertionPointToEnd(&falseRegion.back());
    auto falseYieldOp = dyn_cast<mlir::cir::YieldOp>(falseTerminator);
    rewriter.replaceOpWithNewOp<mlir::cir::BrOp>(
        falseYieldOp, falseYieldOp.getArgs(), continueBlock);
    rewriter.inlineRegionBefore(falseRegion, continueBlock);

    rewriter.setInsertionPointToEnd(condBlock);
    auto condition = adaptor.getCond();
    auto i1Condition = rewriter.create<mlir::LLVM::TruncOp>(
        op.getLoc(), rewriter.getI1Type(), condition);
    rewriter.create<mlir::LLVM::CondBrOp>(loc, i1Condition.getResult(),
                                          trueBlock, falseBlock);

    rewriter.replaceOp(op, continueBlock->getArguments());

    // Ok, we're done!
    return mlir::success();
  }
};

class CIRCmpOpLowering : public mlir::OpConversionPattern<mlir::cir::CmpOp> {
public:
  using OpConversionPattern<mlir::cir::CmpOp>::OpConversionPattern;

  mlir::LLVM::ICmpPredicate convertToICmpPredicate(mlir::cir::CmpOpKind kind,
                                                   bool isSigned) const {
    using CIR = mlir::cir::CmpOpKind;
    using LLVMICmp = mlir::LLVM::ICmpPredicate;

    switch (kind) {
    case CIR::eq:
      return LLVMICmp::eq;
    case CIR::ne:
      return LLVMICmp::ne;
    case CIR::lt:
      return (isSigned ? LLVMICmp::slt : LLVMICmp::ult);
    case CIR::le:
      return (isSigned ? LLVMICmp::sle : LLVMICmp::ule);
    case CIR::gt:
      return (isSigned ? LLVMICmp::sgt : LLVMICmp::ugt);
    case CIR::ge:
      return (isSigned ? LLVMICmp::sge : LLVMICmp::uge);
    }
    llvm_unreachable("Unknown CmpOpKind");
  }

  mlir::LLVM::FCmpPredicate
  convertToFCmpPredicate(mlir::cir::CmpOpKind kind) const {
    using CIR = mlir::cir::CmpOpKind;
    using LLVMFCmp = mlir::LLVM::FCmpPredicate;

    switch (kind) {
    case CIR::eq:
      return LLVMFCmp::ueq;
    case CIR::ne:
      return LLVMFCmp::une;
    case CIR::lt:
      return LLVMFCmp::ult;
    case CIR::le:
      return LLVMFCmp::ule;
    case CIR::gt:
      return LLVMFCmp::ugt;
    case CIR::ge:
      return LLVMFCmp::uge;
    }
    llvm_unreachable("Unknown CmpOpKind");
  }

  mlir::LogicalResult
  matchAndRewrite(mlir::cir::CmpOp cmpOp, OpAdaptor adaptor,
                  mlir::ConversionPatternRewriter &rewriter) const override {
    auto type = cmpOp.getLhs().getType();
    mlir::Value llResult;

    // Lower to LLVM comparison op.
    if (auto intTy = type.dyn_cast<mlir::cir::IntType>()) {
      auto kind = convertToICmpPredicate(cmpOp.getKind(), intTy.isSigned());
      llResult = rewriter.create<mlir::LLVM::ICmpOp>(
          cmpOp.getLoc(), kind, adaptor.getLhs(), adaptor.getRhs());
    } else if (auto ptrTy = type.dyn_cast<mlir::cir::PointerType>()) {
      auto kind = convertToICmpPredicate(cmpOp.getKind(), /* isSigned=*/false);
      llResult = rewriter.create<mlir::LLVM::ICmpOp>(
          cmpOp.getLoc(), kind, adaptor.getLhs(), adaptor.getRhs());
    } else if (type.isa<mlir::FloatType>()) {
      auto kind = convertToFCmpPredicate(cmpOp.getKind());
      llResult = rewriter.create<mlir::LLVM::FCmpOp>(
          cmpOp.getLoc(), kind, adaptor.getLhs(), adaptor.getRhs());
    } else {
      return cmpOp.emitError() << "unsupported type for CmpOp: " << type;
    }

    // LLVM comparison ops return i1, but cir::CmpOp returns the same type as
    // the LHS value. Since this return value can be used later, we need to
    // restore the type with the extension below.
    auto llResultTy = getTypeConverter()->convertType(cmpOp.getType());
    rewriter.replaceOpWithNewOp<mlir::LLVM::ZExtOp>(cmpOp, llResultTy,
                                                    llResult);

    return mlir::success();
  }
};

class CIRBrOpLowering : public mlir::OpConversionPattern<mlir::cir::BrOp> {
public:
  using OpConversionPattern<mlir::cir::BrOp>::OpConversionPattern;

  mlir::LogicalResult
  matchAndRewrite(mlir::cir::BrOp op, OpAdaptor adaptor,
                  mlir::ConversionPatternRewriter &rewriter) const override {
    rewriter.replaceOpWithNewOp<mlir::LLVM::BrOp>(op, adaptor.getOperands(),
                                                  op.getDest());
    return mlir::LogicalResult::success();
  }
};

class CIRGetMemberOpLowering
    : public mlir::OpConversionPattern<mlir::cir::GetMemberOp> {
public:
  using mlir::OpConversionPattern<mlir::cir::GetMemberOp>::OpConversionPattern;

  mlir::LogicalResult
  matchAndRewrite(mlir::cir::GetMemberOp op, OpAdaptor adaptor,
                  mlir::ConversionPatternRewriter &rewriter) const override {
    auto llResTy = getTypeConverter()->convertType(op.getType());
    // Since the base address is a pointer to structs, the first offset is
    // always zero. The second offset tell us which member it will access.
    llvm::SmallVector<mlir::LLVM::GEPArg> offset{0, op.getIndex()};
    rewriter.replaceOpWithNewOp<mlir::LLVM::GEPOp>(op, llResTy,
                                                   adaptor.getAddr(), offset);
    return mlir::success();
  }
};

class CIRPtrDiffOpLowering
    : public mlir::OpConversionPattern<mlir::cir::PtrDiffOp> {
public:
  using OpConversionPattern<mlir::cir::PtrDiffOp>::OpConversionPattern;

  uint64_t getTypeSize(mlir::Type type, mlir::Operation &op) const {
    mlir::DataLayout layout(op.getParentOfType<mlir::ModuleOp>());
    return llvm::divideCeil(layout.getTypeSizeInBits(type), 8);
  }

  mlir::LogicalResult
  matchAndRewrite(mlir::cir::PtrDiffOp op, OpAdaptor adaptor,
                  mlir::ConversionPatternRewriter &rewriter) const override {
    auto dstTy = op.getType().cast<mlir::cir::IntType>();
    auto llvmDstTy = getTypeConverter()->convertType(dstTy);

    auto lhs = rewriter.create<mlir::LLVM::PtrToIntOp>(op.getLoc(), llvmDstTy,
                                                       adaptor.getLhs());
    auto rhs = rewriter.create<mlir::LLVM::PtrToIntOp>(op.getLoc(), llvmDstTy,
                                                       adaptor.getRhs());

    auto diff =
        rewriter.create<mlir::LLVM::SubOp>(op.getLoc(), llvmDstTy, lhs, rhs);

    auto ptrTy = op.getLhs().getType().cast<mlir::cir::PointerType>();
    auto typeSize = getTypeSize(ptrTy.getPointee(), *op);
    auto typeSizeVal = rewriter.create<mlir::LLVM::ConstantOp>(
        op.getLoc(), llvmDstTy, mlir::IntegerAttr::get(llvmDstTy, typeSize));

    if (dstTy.isUnsigned())
      rewriter.replaceOpWithNewOp<mlir::LLVM::UDivOp>(op, llvmDstTy, diff,
                                                      typeSizeVal);
    else
      rewriter.replaceOpWithNewOp<mlir::LLVM::SDivOp>(op, llvmDstTy, diff,
                                                      typeSizeVal);

    return mlir::success();
  }
};

void populateCIRToLLVMConversionPatterns(mlir::RewritePatternSet &patterns,
                                         mlir::TypeConverter &converter) {
  patterns.add<CIRReturnLowering>(patterns.getContext());
  patterns.add<CIRCmpOpLowering, CIRLoopOpLowering, CIRBrCondOpLowering,
               CIRPtrStrideOpLowering, CIRCallLowering, CIRUnaryOpLowering,
               CIRBinOpLowering, CIRShiftOpLowering, CIRLoadLowering,
               CIRConstantLowering, CIRStoreLowering, CIRAllocaLowering,
               CIRFuncLowering, CIRScopeOpLowering, CIRCastOpLowering,
               CIRIfLowering, CIRGlobalOpLowering, CIRGetGlobalOpLowering,
               CIRVAStartLowering, CIRVAEndLowering, CIRVACopyLowering,
               CIRVAArgLowering, CIRBrOpLowering, CIRTernaryOpLowering,
<<<<<<< HEAD
               CIRGetMemberOpLowering, CIRSwitchOpLowering,
               CIRPtrDiffOpLowering>(converter, patterns.getContext());
=======
               CIRStructElementAddrOpLowering, CIRSwitchOpLowering,
               CIRPtrDiffOpLowering, CIRCopyOpLowering, CIRMemCpyOpLowering>(
      converter, patterns.getContext());
>>>>>>> c39ed1e9
}

namespace {
mlir::LLVMTypeConverter prepareTypeConverter(mlir::MLIRContext *ctx) {
  mlir::LLVMTypeConverter converter(ctx);
  converter.addConversion([&](mlir::cir::PointerType type) -> mlir::Type {
    auto ty = converter.convertType(type.getPointee());
    // Lower void pointers as opaque pointers.
    if (ty.isa<mlir::LLVM::LLVMVoidType>())
      return mlir::LLVM::LLVMPointerType::get(ty.getContext());
    return mlir::LLVM::LLVMPointerType::get(ty);
  });
  converter.addConversion([&](mlir::cir::ArrayType type) -> mlir::Type {
    auto ty = converter.convertType(type.getEltType());
    return mlir::LLVM::LLVMArrayType::get(ty, type.getSize());
  });
  converter.addConversion([&](mlir::cir::BoolType type) -> mlir::Type {
    return mlir::IntegerType::get(type.getContext(), 8,
                                  mlir::IntegerType::Signless);
  });
  converter.addConversion([&](mlir::cir::IntType type) -> mlir::Type {
    // LLVM doesn't work with signed types, so we drop the CIR signs here.
    return mlir::IntegerType::get(type.getContext(), type.getWidth());
  });
  converter.addConversion([&](mlir::cir::FuncType type) -> mlir::Type {
    auto result = converter.convertType(type.getReturnType());
    llvm::SmallVector<mlir::Type> arguments;
    if (converter.convertTypes(type.getInputs(), arguments).failed())
      llvm_unreachable("Failed to convert function type parameters");
    auto varArg = type.isVarArg();
    return mlir::LLVM::LLVMFunctionType::get(result, arguments, varArg);
  });
  converter.addConversion([&](mlir::cir::StructType type) -> mlir::Type {
    llvm::SmallVector<mlir::Type> llvmMembers;
    for (auto ty : type.getMembers())
      llvmMembers.push_back(converter.convertType(ty));

    // Struct has a name: lower as an identified struct.
    mlir::LLVM::LLVMStructType llvmStruct;
    if (type.getTypeName().size() != 0) {
      llvmStruct = mlir::LLVM::LLVMStructType::getIdentified(
          type.getContext(), type.getPrefixedName());
      if (llvmStruct.setBody(llvmMembers, /*isPacked=*/type.getPacked())
              .failed())
        llvm_unreachable("Failed to set body of struct");
    } else { // Struct has no name: lower as literal struct.
      llvmStruct = mlir::LLVM::LLVMStructType::getLiteral(
          type.getContext(), llvmMembers, /*isPacked=*/type.getPacked());
    }

    return llvmStruct;
  });
  converter.addConversion([&](mlir::cir::VoidType type) -> mlir::Type {
    return mlir::LLVM::LLVMVoidType::get(type.getContext());
  });

  return converter;
}
} // namespace

void ConvertCIRToLLVMPass::runOnOperation() {
  auto module = getOperation();

  auto converter = prepareTypeConverter(&getContext());

  mlir::RewritePatternSet patterns(&getContext());

  populateCIRToLLVMConversionPatterns(patterns, converter);
  mlir::populateFuncToLLVMConversionPatterns(converter, patterns);

  mlir::ConversionTarget target(getContext());
  using namespace mlir::cir;
  // clang-format off
  target.addLegalOp<mlir::ModuleOp
                    // ,AllocaOp
                    // ,BrCondOp
                    // ,BrOp
                    // ,CallOp
                    // ,CastOp
                    // ,CmpOp
                    // ,ConstantOp
                    // ,FuncOp
                    // ,LoadOp
                    // ,LoopOp
                    // ,ReturnOp
                    // ,StoreOp
                    // ,YieldOp
                    >();
  // clang-format on
  target.addLegalDialect<mlir::LLVM::LLVMDialect>();
  target.addIllegalDialect<mlir::BuiltinDialect, mlir::cir::CIRDialect,
                           mlir::func::FuncDialect>();

  // Allow operations that will be lowered directly to LLVM IR.
  target.addLegalOp<mlir::cir::ZeroInitConstOp>();

  getOperation()->removeAttr("cir.sob");
  getOperation()->removeAttr("cir.lang");

  if (failed(applyPartialConversion(module, target, std::move(patterns))))
    signalPassFailure();
}

std::unique_ptr<mlir::Pass> createConvertCIRToLLVMPass() {
  return std::make_unique<ConvertCIRToLLVMPass>();
}

extern void registerCIRDialectTranslation(mlir::MLIRContext &context);

std::unique_ptr<llvm::Module>
lowerDirectlyFromCIRToLLVMIR(mlir::ModuleOp theModule, LLVMContext &llvmCtx) {
  mlir::MLIRContext *mlirCtx = theModule.getContext();
  mlir::PassManager pm(mlirCtx);

  pm.addPass(createConvertCIRToLLVMPass());

  // This is necessary to have line tables emitted and basic
  // debugger working. In the future we will add proper debug information
  // emission directly from our frontend.
  pm.addNestedPass<mlir::LLVM::LLVMFuncOp>(
      mlir::LLVM::createDIScopeForLLVMFuncOpPass());

  // FIXME(cir): this shouldn't be necessary. It's meant to be a temporary
  // workaround until we understand why some unrealized casts are being
  // emmited and how to properly avoid them.
  pm.addPass(mlir::createReconcileUnrealizedCastsPass());

  (void)mlir::applyPassManagerCLOptions(pm);

  auto result = !mlir::failed(pm.run(theModule));
  if (!result)
    report_fatal_error(
        "The pass manager failed to lower CIR to LLVMIR dialect!");

  // Now that we ran all the lowering passes, verify the final output.
  if (theModule.verify().failed())
    report_fatal_error("Verification of the final LLVMIR dialect failed!");

  mlir::registerBuiltinDialectTranslation(*mlirCtx);
  mlir::registerLLVMDialectTranslation(*mlirCtx);
  registerCIRDialectTranslation(*mlirCtx);

  auto ModuleName = theModule.getName();
  auto llvmModule = mlir::translateModuleToLLVMIR(
      theModule, llvmCtx, ModuleName ? *ModuleName : "CIRToLLVMModule");

  if (!llvmModule)
    report_fatal_error("Lowering from LLVMIR dialect to llvm IR failed!");

  return llvmModule;
}
} // namespace direct
} // namespace cir<|MERGE_RESOLUTION|>--- conflicted
+++ resolved
@@ -1766,14 +1766,9 @@
                CIRIfLowering, CIRGlobalOpLowering, CIRGetGlobalOpLowering,
                CIRVAStartLowering, CIRVAEndLowering, CIRVACopyLowering,
                CIRVAArgLowering, CIRBrOpLowering, CIRTernaryOpLowering,
-<<<<<<< HEAD
                CIRGetMemberOpLowering, CIRSwitchOpLowering,
-               CIRPtrDiffOpLowering>(converter, patterns.getContext());
-=======
-               CIRStructElementAddrOpLowering, CIRSwitchOpLowering,
                CIRPtrDiffOpLowering, CIRCopyOpLowering, CIRMemCpyOpLowering>(
       converter, patterns.getContext());
->>>>>>> c39ed1e9
 }
 
 namespace {
