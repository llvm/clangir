--- conflicted
+++ resolved
@@ -731,14 +731,9 @@
     }
     auto resTy = addrOp.getType();
     auto eltTy = converter->convertType(sourceType);
-<<<<<<< HEAD
-    addrOp = rewriter.create<mlir::LLVM::GEPOp>(loc, resTy, eltTy, addrOp,
-                                                indices, true);
-=======
     addrOp = rewriter.create<mlir::LLVM::GEPOp>(
         loc, resTy, eltTy, addrOp, indices,
         mlir::LLVM::GEPNoWrapFlags::inbounds);
->>>>>>> 3d04a3d4
   }
 
   if (auto intTy = mlir::dyn_cast<cir::IntType>(globalAttr.getType())) {
@@ -974,13 +969,8 @@
   bool rewriteSub = false;
   auto sub = mlir::dyn_cast<mlir::LLVM::SubOp>(indexOp);
   if (sub) {
-<<<<<<< HEAD
-    if (auto lhsConst = dyn_cast<mlir::LLVM::ConstantOp>(
-            sub.getOperand(0).getDefiningOp())) {
-=======
     if (auto lhsConst =
             sub.getOperand(0).getDefiningOp<mlir::LLVM::ConstantOp>()) {
->>>>>>> 3d04a3d4
       auto lhsConstInt = mlir::dyn_cast<mlir::IntegerAttr>(lhsConst.getValue());
       if (lhsConstInt && lhsConstInt.getValue() == 0) {
         rewriteSub = true;
@@ -1216,14 +1206,9 @@
     offsets.push_back(0);
     offsets.push_back(adaptor.getOffset());
   }
-<<<<<<< HEAD
-  rewriter.replaceOpWithNewOp<mlir::LLVM::GEPOp>(op, resultType, eltType,
-                                                 llvmAddr, offsets, true);
-=======
   rewriter.replaceOpWithNewOp<mlir::LLVM::GEPOp>(
       op, resultType, eltType, llvmAddr, offsets,
       mlir::LLVM::GEPNoWrapFlags::inbounds);
->>>>>>> 3d04a3d4
   return mlir::success();
 }
 
@@ -1237,23 +1222,12 @@
   if (auto defOp = brOp.getCond().getDefiningOp())
     hasOneUse = defOp->getResult(0).hasOneUse();
 
-<<<<<<< HEAD
-  if (auto defOp = adaptor.getCond().getDefiningOp()) {
-    if (auto zext = dyn_cast<mlir::LLVM::ZExtOp>(defOp)) {
-      if (zext->use_empty() &&
-          zext->getOperand(0).getType() == rewriter.getI1Type()) {
-        i1Condition = zext->getOperand(0);
-        if (hasOneUse)
-          rewriter.eraseOp(zext);
-      }
-=======
   if (auto zext = adaptor.getCond().getDefiningOp<mlir::LLVM::ZExtOp>()) {
     if (zext->use_empty() &&
         zext->getOperand(0).getType() == rewriter.getI1Type()) {
       i1Condition = zext->getOperand(0);
       if (hasOneUse)
         rewriter.eraseOp(zext);
->>>>>>> 3d04a3d4
     }
   }
 
@@ -1799,16 +1773,9 @@
 }
 
 static bool isLoadOrStoreInvariant(mlir::Value addr) {
-<<<<<<< HEAD
-  if (auto addrAllocaOp =
-          mlir::dyn_cast_if_present<cir::AllocaOp>(addr.getDefiningOp()))
-    return addrAllocaOp.getConstant();
-  if (mlir::isa_and_present<cir::InvariantGroupOp>(addr.getDefiningOp()))
-=======
   if (auto addrAllocaOp = addr.getDefiningOp<cir::AllocaOp>())
     return addrAllocaOp.getConstant();
   if (addr.getDefiningOp<cir::InvariantGroupOp>())
->>>>>>> 3d04a3d4
     return true;
   return false;
 }
@@ -1938,11 +1905,6 @@
         typeConverter->convertType(op.getType()),
         mlir::cast<cir::FPAttr>(op.getValue()).getValue());
   } else if (auto complexTy = mlir::dyn_cast<cir::ComplexType>(op.getType())) {
-<<<<<<< HEAD
-    auto complexAttr = mlir::cast<cir::ComplexAttr>(op.getValue());
-    auto complexElemTy = complexTy.getElementType();
-    auto complexElemLLVMTy = typeConverter->convertType(complexElemTy);
-=======
     mlir::Type complexElemTy = complexTy.getElementType();
     mlir::Type complexElemLLVMTy = typeConverter->convertType(complexElemTy);
 
@@ -1955,7 +1917,6 @@
     }
 
     auto complexAttr = mlir::cast<cir::ComplexAttr>(op.getValue());
->>>>>>> 3d04a3d4
 
     mlir::Attribute components[2];
     if (mlir::isa<cir::IntType>(complexElemTy)) {
@@ -2113,10 +2074,6 @@
   } else {
     return op.emitError() << "unsupported type for VecCmpOp: " << elementType;
   }
-<<<<<<< HEAD
-  rewriter.replaceOpWithNewOp<mlir::LLVM::SExtOp>(
-      op, typeConverter->convertType(op.getType()), bitResult);
-=======
 
   // Check if the types are the same before generating SExtOp
   auto targetType = typeConverter->convertType(op.getType());
@@ -2125,7 +2082,6 @@
   else
     rewriter.replaceOpWithNewOp<mlir::LLVM::SExtOp>(op, targetType, bitResult);
 
->>>>>>> 3d04a3d4
   return mlir::success();
 }
 
@@ -2145,11 +2101,7 @@
   mlir::Value indexValue =
       rewriter.create<mlir::LLVM::ConstantOp>(loc, rewriter.getI64Type(), 0);
   mlir::Value elementValue = adaptor.getValue();
-<<<<<<< HEAD
-  if (mlir::isa<mlir::LLVM::PoisonOp>(elementValue.getDefiningOp())) {
-=======
   if (elementValue.getDefiningOp<mlir::LLVM::PoisonOp>()) {
->>>>>>> 3d04a3d4
     // If the splat value is poison, then we can just use poison value
     // for the entire vector.
     rewriter.replaceOp(op, poison);
@@ -2540,11 +2492,7 @@
   mlir::LLVM::GEPArg gepIndices[2]{{0}, {0}};
   rewriter.replaceOpWithNewOp<mlir::LLVM::GEPOp>(
       op, resultLLVMTy, elementLLVMTy, adaptor.getOperand(), gepIndices,
-<<<<<<< HEAD
-      /*inbounds=*/true);
-=======
       mlir::LLVM::GEPNoWrapFlags::inbounds);
->>>>>>> 3d04a3d4
 
   return mlir::success();
 }
@@ -2559,11 +2507,7 @@
   mlir::LLVM::GEPArg gepIndices[2]{{0}, {1}};
   rewriter.replaceOpWithNewOp<mlir::LLVM::GEPOp>(
       op, resultLLVMTy, elementLLVMTy, adaptor.getOperand(), gepIndices,
-<<<<<<< HEAD
-      /*inbounds=*/true);
-=======
       mlir::LLVM::GEPNoWrapFlags::inbounds);
->>>>>>> 3d04a3d4
 
   return mlir::success();
 }
@@ -3275,15 +3219,12 @@
                                               /* isSigned=*/false);
     rewriter.replaceOpWithNewOp<mlir::LLVM::ICmpOp>(
         cmpOp, kind, adaptor.getLhs(), adaptor.getRhs());
-<<<<<<< HEAD
-=======
   } else if (auto ptrTy = mlir::dyn_cast<cir::VPtrType>(type)) {
     // !cir.vptr is a special case, but it's just a pointer to LLVM.
     auto kind = convertCmpKindToICmpPredicate(cmpOp.getKind(),
                                               /* isSigned=*/false);
     rewriter.replaceOpWithNewOp<mlir::LLVM::ICmpOp>(
         cmpOp, kind, adaptor.getLhs(), adaptor.getRhs());
->>>>>>> 3d04a3d4
   } else if (mlir::isa<cir::FPTypeInterface>(type)) {
     auto kind = convertCmpKindToFCmpPredicate(cmpOp.getKind());
     rewriter.replaceOpWithNewOp<mlir::LLVM::FCmpOp>(
@@ -3736,20 +3677,11 @@
     cir::SelectOp op, OpAdaptor adaptor,
     mlir::ConversionPatternRewriter &rewriter) const {
   auto getConstantBool = [](mlir::Value value) -> std::optional<bool> {
-<<<<<<< HEAD
-    auto definingOp =
-        mlir::dyn_cast_if_present<cir::ConstantOp>(value.getDefiningOp());
-    if (!definingOp)
-      return std::nullopt;
-
-    auto constValue = mlir::dyn_cast<cir::BoolAttr>(definingOp.getValue());
-=======
     auto definingOp = value.getDefiningOp<cir::ConstantOp>();
     if (!definingOp)
       return std::nullopt;
 
     auto constValue = definingOp.getValueAttr<cir::BoolAttr>();
->>>>>>> 3d04a3d4
     if (!constValue)
       return std::nullopt;
 
@@ -3951,29 +3883,6 @@
     mlir::ConversionPatternRewriter &rewriter) const {
   const auto *converter = getTypeConverter();
   auto targetType = converter->convertType(op.getType());
-<<<<<<< HEAD
-  mlir::Value symAddr = op.getSymAddr();
-  llvm::SmallVector<mlir::LLVM::GEPArg> offsets;
-  mlir::Type eltType;
-  if (!symAddr) {
-    symAddr = getValueForVTableSymbol(op, rewriter, getTypeConverter(),
-                                      op.getNameAttr(), eltType);
-    offsets = llvm::SmallVector<mlir::LLVM::GEPArg>{
-        0, op.getAddressPointAttr().getIndex(),
-        op.getAddressPointAttr().getOffset()};
-  } else {
-    // Get indirect vtable address point retrieval
-    symAddr = adaptor.getSymAddr();
-    eltType = converter->convertType(symAddr.getType());
-    offsets = llvm::SmallVector<mlir::LLVM::GEPArg>{
-        op.getAddressPointAttr().getOffset()};
-  }
-
-  assert(eltType && "Shouldn't ever be missing an eltType here");
-  rewriter.replaceOpWithNewOp<mlir::LLVM::GEPOp>(op, targetType, eltType,
-                                                 symAddr, offsets, true);
-
-=======
   llvm::SmallVector<mlir::LLVM::GEPArg> offsets;
   mlir::Type eltType;
   mlir::Value symAddr = getValueForVTableSymbol(
@@ -4013,7 +3922,6 @@
   rewriter.replaceOpWithNewOp<mlir::LLVM::GEPOp>(
       op, targetType, eltType, adaptor.getVptr(), offsets,
       mlir::LLVM::GEPNoWrapFlags::inbounds);
->>>>>>> 3d04a3d4
   return mlir::success();
 }
 
@@ -4099,154 +4007,6 @@
     attrs.push_back(rewriter.getNamedAttr(llvmAttrName, typAttr));
     auto newDict = rewriter.getDictionaryAttr(attrs);
     opAttrs.push_back(newDict);
-<<<<<<< HEAD
-  }
-
-  rewriter.replaceOpWithNewOp<mlir::LLVM::InlineAsmOp>(
-      op, llResTy, llvmOperands, op.getAsmStringAttr(), op.getConstraintsAttr(),
-      op.getSideEffectsAttr(),
-      /*is_align_stack*/ mlir::UnitAttr(),
-      mlir::LLVM::AsmDialectAttr::get(getContext(), llDialect),
-      rewriter.getArrayAttr(opAttrs));
-
-  return mlir::success();
-}
-
-mlir::LogicalResult CIRToLLVMInvariantGroupOpLowering::matchAndRewrite(
-    cir::InvariantGroupOp op, OpAdaptor adaptor,
-    mlir::ConversionPatternRewriter &rewriter) const {
-  if (!lowerMod ||
-      lowerMod->getContext().getCodeGenOpts().OptimizationLevel == 0) {
-    rewriter.replaceOp(op, adaptor.getPtr());
-    return mlir::success();
-  }
-
-  rewriter.replaceOpWithNewOp<mlir::LLVM::LaunderInvariantGroupOp>(
-      op, adaptor.getPtr());
-  return mlir::success();
-}
-
-mlir::LogicalResult CIRToLLVMPrefetchOpLowering::matchAndRewrite(
-    cir::PrefetchOp op, OpAdaptor adaptor,
-    mlir::ConversionPatternRewriter &rewriter) const {
-  rewriter.replaceOpWithNewOp<mlir::LLVM::Prefetch>(
-      op, adaptor.getAddr(), adaptor.getIsWrite(), adaptor.getLocality(),
-      /*DataCache*/ 1);
-  return mlir::success();
-}
-
-mlir::LogicalResult CIRToLLVMSetBitfieldOpLowering::matchAndRewrite(
-    cir::SetBitfieldOp op, OpAdaptor adaptor,
-    mlir::ConversionPatternRewriter &rewriter) const {
-  mlir::OpBuilder::InsertionGuard guard(rewriter);
-  rewriter.setInsertionPoint(op);
-
-  auto info = op.getBitfieldInfo();
-  auto size = info.getSize();
-  auto offset = info.getOffset();
-  auto storageType = info.getStorageType();
-  auto context = storageType.getContext();
-
-  unsigned storageSize = 0;
-
-  if (auto arTy = mlir::dyn_cast<cir::ArrayType>(storageType))
-    storageSize = arTy.getSize() * 8;
-  else if (auto intTy = mlir::dyn_cast<cir::IntType>(storageType))
-    storageSize = intTy.getWidth();
-  else
-    llvm_unreachable(
-        "Either ArrayType or IntType expected for bitfields storage");
-
-  auto intType = mlir::IntegerType::get(context, storageSize);
-  auto srcVal = createIntCast(rewriter, adaptor.getSrc(), intType);
-  auto srcWidth = storageSize;
-  auto resultVal = srcVal;
-
-  if (storageSize != size) {
-    assert(storageSize > size && "Invalid bitfield size.");
-
-    mlir::Value val = rewriter.create<mlir::LLVM::LoadOp>(
-        op.getLoc(), intType, adaptor.getAddr(), /* alignment */ 0,
-        op.getIsVolatile());
-
-    srcVal =
-        createAnd(rewriter, srcVal, llvm::APInt::getLowBitsSet(srcWidth, size));
-    resultVal = srcVal;
-    srcVal = createShL(rewriter, srcVal, offset);
-
-    // Mask out the original value.
-    val = createAnd(rewriter, val,
-                    ~llvm::APInt::getBitsSet(srcWidth, offset, offset + size));
-
-    // Or together the unchanged values and the source value.
-    srcVal = rewriter.create<mlir::LLVM::OrOp>(op.getLoc(), val, srcVal);
-  }
-
-  rewriter.create<mlir::LLVM::StoreOp>(op.getLoc(), srcVal, adaptor.getAddr(),
-                                       /* alignment */ 0, op.getIsVolatile());
-
-  auto resultTy = getTypeConverter()->convertType(op.getType());
-
-  if (info.getIsSigned()) {
-    assert(size <= storageSize);
-    unsigned highBits = storageSize - size;
-
-    if (highBits) {
-      resultVal = createShL(rewriter, resultVal, highBits);
-      resultVal = createAShR(rewriter, resultVal, highBits);
-    }
-  }
-
-  resultVal = createIntCast(rewriter, resultVal,
-                            mlir::cast<mlir::IntegerType>(resultTy),
-                            info.getIsSigned());
-
-  rewriter.replaceOp(op, resultVal);
-  return mlir::success();
-}
-
-mlir::LogicalResult CIRToLLVMGetBitfieldOpLowering::matchAndRewrite(
-    cir::GetBitfieldOp op, OpAdaptor adaptor,
-    mlir::ConversionPatternRewriter &rewriter) const {
-
-  mlir::OpBuilder::InsertionGuard guard(rewriter);
-  rewriter.setInsertionPoint(op);
-
-  auto info = op.getBitfieldInfo();
-  auto size = info.getSize();
-  auto offset = info.getOffset();
-  auto storageType = info.getStorageType();
-  auto context = storageType.getContext();
-  unsigned storageSize = 0;
-
-  if (auto arTy = mlir::dyn_cast<cir::ArrayType>(storageType))
-    storageSize = arTy.getSize() * 8;
-  else if (auto intTy = mlir::dyn_cast<cir::IntType>(storageType))
-    storageSize = intTy.getWidth();
-  else
-    llvm_unreachable(
-        "Either ArrayType or IntType expected for bitfields storage");
-
-  auto intType = mlir::IntegerType::get(context, storageSize);
-
-  mlir::Value val = rewriter.create<mlir::LLVM::LoadOp>(
-      op.getLoc(), intType, adaptor.getAddr(), 0, op.getIsVolatile());
-  val = rewriter.create<mlir::LLVM::BitcastOp>(op.getLoc(), intType, val);
-
-  if (info.getIsSigned()) {
-    assert(static_cast<unsigned>(offset + size) <= storageSize);
-    unsigned highBits = storageSize - offset - size;
-    val = createShL(rewriter, val, highBits);
-    val = createAShR(rewriter, val, offset + highBits);
-  } else {
-    val = createLShR(rewriter, val, offset);
-
-    if (static_cast<unsigned>(offset) + size < storageSize)
-      val = createAnd(rewriter, val,
-                      llvm::APInt::getLowBitsSet(storageSize, size));
-  }
-
-=======
   }
 
   rewriter.replaceOpWithNewOp<mlir::LLVM::InlineAsmOp>(
@@ -4397,7 +4157,6 @@
                       llvm::APInt::getLowBitsSet(storageSize, size));
   }
 
->>>>>>> 3d04a3d4
   auto resTy = getTypeConverter()->convertType(op.getType());
   auto newOp = createIntCast(
       rewriter, val, mlir::cast<mlir::IntegerType>(resTy), info.getIsSigned());
@@ -4820,11 +4579,8 @@
       CIRToLLVMVecSplatOpLowering,
       CIRToLLVMVecTernaryOpLowering,
       CIRToLLVMVTableAddrPointOpLowering,
-<<<<<<< HEAD
-=======
       CIRToLLVMVTableGetVPtrOpLowering,
       CIRToLLVMVTableGetVirtualFnAddrOpLowering,
->>>>>>> 3d04a3d4
       CIRToLLVMVTTAddrPointOpLowering
 #define GET_BUILTIN_LOWERING_LIST
 #include "clang/CIR/Dialect/IR/CIRBuiltinsLowering.inc"
@@ -4852,21 +4608,12 @@
 
   if (cir::isTargetAddressSpace(addrSpace))
     return cir::getTargetAddressSpaceValue(addrSpace);
-<<<<<<< HEAD
 
   assert(lowerModule && "CIR AS map is not available");
   return lowerModule->getTargetLoweringInfo()
       .getTargetAddrSpaceFromCIRAddrSpace(addrSpace);
 }
 
-=======
-
-  assert(lowerModule && "CIR AS map is not available");
-  return lowerModule->getTargetLoweringInfo()
-      .getTargetAddrSpaceFromCIRAddrSpace(addrSpace);
-}
-
->>>>>>> 3d04a3d4
 // FIXME: change the type of lowerModule to `LowerModule &` to have better
 // lambda capturing experience. Also blocked by makeTripleAlwaysPresent.
 void prepareTypeConverter(mlir::LLVMTypeConverter &converter,
@@ -4878,13 +4625,10 @@
         getTargetAddrSpaceFromCIRAddrSpace(type.getAddrSpace(), lowerModule);
     return mlir::LLVM::LLVMPointerType::get(type.getContext(), addrSpace);
   });
-<<<<<<< HEAD
-=======
   converter.addConversion([&](cir::VPtrType type) -> mlir::Type {
     assert(!cir::MissingFeatures::addressSpace());
     return mlir::LLVM::LLVMPointerType::get(type.getContext());
   });
->>>>>>> 3d04a3d4
   converter.addConversion(
       [&, lowerModule](cir::DataMemberType type) -> mlir::Type {
         assert(lowerModule && "CXXABI is not available");
@@ -4905,11 +4649,7 @@
   });
   converter.addConversion([&](cir::VectorType type) -> mlir::Type {
     auto ty = converter.convertType(type.getElementType());
-<<<<<<< HEAD
-    return mlir::VectorType::get(type.getSize(), ty);
-=======
     return mlir::VectorType::get({static_cast<int64_t>(type.getSize())}, ty);
->>>>>>> 3d04a3d4
   });
   converter.addConversion([&](cir::BoolType type) -> mlir::Type {
     return mlir::IntegerType::get(type.getContext(), 1,
