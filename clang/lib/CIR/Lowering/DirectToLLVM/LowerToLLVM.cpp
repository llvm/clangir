--- conflicted
+++ resolved
@@ -1047,35 +1047,19 @@
     // then memcopyied into the stack (as done in Clang).
     else if (auto arrTy = op.getType().dyn_cast<mlir::cir::ArrayType>()) {
       // Fetch operation constant array initializer.
-      if (auto constArr = op.getValue().dyn_cast<mlir::cir::ConstArrayAttr>()) {
-        // Lower constant array initializer.
-        auto denseAttr = lowerConstArrayAttr(constArr, typeConverter);
-        if (!denseAttr.has_value()) {
-          op.emitError()
-              << "unsupported lowering for #cir.const_array with element type "
-              << arrTy.getEltType();
-          return mlir::failure();
-        }
-
-<<<<<<< HEAD
-      // Lower constant array initializer.
-      if (auto denseAttr = lowerConstArrayAttr(constArr, typeConverter)) {
-        attr = denseAttr.value();
+  
+      auto constArr = op.getValue().dyn_cast<mlir::cir::ConstArrayAttr>();
+      if (!constArr && !isa<mlir::cir::ZeroAttr>(op.getValue()))
+        return op.emitError() << "array does not have a constant initializer";
+     
+      std::optional<mlir::Attribute> denseAttr;
+      if (constArr && (denseAttr = lowerConstArrayAttr(constArr, typeConverter))) {
+          attr = denseAttr.value();
       } else {
-        auto val = lowerCirAttrAsValue(op, constArr, rewriter, typeConverter);
-        rewriter.replaceAllUsesWith(op, val);
-        rewriter.eraseOp(op);
-        return mlir::success();
-=======
-        attr = denseAttr.value();
-      } else if (auto zero = op.getValue().dyn_cast<mlir::cir::ZeroAttr>()) {
-        auto initVal = lowerCirAttrAsValue(op, zero, rewriter, typeConverter);
+        auto initVal = lowerCirAttrAsValue(op, op.getValue(), rewriter, typeConverter);
         rewriter.replaceAllUsesWith(op, initVal);
         rewriter.eraseOp(op);
         return mlir::success();
-      } else {
-        return op.emitError() << "array does not have a constant initializer";
->>>>>>> 7c54a881
       }
     } else if (const auto structAttr =
                    op.getValue().dyn_cast<mlir::cir::ConstStructAttr>()) {
