//====- LowerToLLVM.cpp - Lowering from CIR to LLVMIR ---------------------===//
//
// Part of the LLVM Project, under the Apache License v2.0 with LLVM Exceptions.
// See https://llvm.org/LICENSE.txt for license information.
// SPDX-License-Identifier: Apache-2.0 WITH LLVM-exception
//
//===----------------------------------------------------------------------===//
//
// This file implements lowering of CIR operations to LLVMIR.
//
//===----------------------------------------------------------------------===//
#include "LoweringHelpers.h"
#include "mlir/Conversion/AffineToStandard/AffineToStandard.h"
#include "mlir/Conversion/ControlFlowToLLVM/ControlFlowToLLVM.h"
#include "mlir/Conversion/FuncToLLVM/ConvertFuncToLLVM.h"
#include "mlir/Conversion/FuncToLLVM/ConvertFuncToLLVMPass.h"
#include "mlir/Conversion/LLVMCommon/TypeConverter.h"
#include "mlir/Conversion/ReconcileUnrealizedCasts/ReconcileUnrealizedCasts.h"
#include "mlir/Conversion/SCFToControlFlow/SCFToControlFlow.h"
#include "mlir/Dialect/DLTI/DLTI.h"
#include "mlir/Dialect/Func/IR/FuncOps.h"
#include "mlir/Dialect/LLVMIR/LLVMAttrs.h"
#include "mlir/Dialect/LLVMIR/LLVMDialect.h"
#include "mlir/Dialect/LLVMIR/LLVMTypes.h"
#include "mlir/Dialect/LLVMIR/Transforms/Passes.h"
#include "mlir/IR/Attributes.h"
#include "mlir/IR/Builders.h"
#include "mlir/IR/BuiltinAttributeInterfaces.h"
#include "mlir/IR/BuiltinAttributes.h"
#include "mlir/IR/BuiltinDialect.h"
#include "mlir/IR/BuiltinOps.h"
#include "mlir/IR/BuiltinTypes.h"
#include "mlir/IR/OpDefinition.h"
#include "mlir/IR/Operation.h"
#include "mlir/IR/Types.h"
#include "mlir/IR/Value.h"
#include "mlir/IR/ValueRange.h"
#include "mlir/IR/Visitors.h"
#include "mlir/Interfaces/DataLayoutInterfaces.h"
#include "mlir/Pass/Pass.h"
#include "mlir/Pass/PassManager.h"
#include "mlir/Support/LLVM.h"
#include "mlir/Support/LogicalResult.h"
#include "mlir/Target/LLVMIR/Dialect/Builtin/BuiltinToLLVMIRTranslation.h"
#include "mlir/Target/LLVMIR/Dialect/LLVMIR/LLVMToLLVMIRTranslation.h"
#include "mlir/Target/LLVMIR/Dialect/OpenMP/OpenMPToLLVMIRTranslation.h"
#include "mlir/Target/LLVMIR/Export.h"
#include "mlir/Transforms/DialectConversion.h"
#include "clang/CIR/Dialect/IR/CIRAttrs.h"
#include "clang/CIR/Dialect/IR/CIRDialect.h"
#include "clang/CIR/Dialect/IR/CIROpsEnums.h"
#include "clang/CIR/Dialect/IR/CIRTypes.h"
#include "clang/CIR/Passes.h"
#include "llvm/ADT/APInt.h"
#include "llvm/ADT/ArrayRef.h"
#include "llvm/ADT/STLExtras.h"
#include "llvm/ADT/SmallVector.h"
#include "llvm/ADT/StringRef.h"
#include "llvm/IR/DataLayout.h"
#include "llvm/IR/DerivedTypes.h"
#include "llvm/Support/Casting.h"
#include "llvm/Support/ErrorHandling.h"
#include <cstdint>
#include <optional>

using namespace cir;
using namespace llvm;

namespace cir {
namespace direct {

//===----------------------------------------------------------------------===//
// Helper Methods
//===----------------------------------------------------------------------===//

namespace {

/// Lowers operations with the terminator trait that have a single successor.
void lowerTerminator(mlir::Operation *op, mlir::Block *dest,
                     mlir::ConversionPatternRewriter &rewriter) {
  assert(op->hasTrait<mlir::OpTrait::IsTerminator>() && "not a terminator");
  mlir::OpBuilder::InsertionGuard guard(rewriter);
  rewriter.setInsertionPoint(op);
  rewriter.replaceOpWithNewOp<mlir::cir::BrOp>(op, dest);
}

/// Walks a region while skipping operations of type `Ops`. This ensures the
/// callback is not applied to said operations and its children.
template <typename... Ops>
void walkRegionSkipping(mlir::Region &region,
                        mlir::function_ref<void(mlir::Operation *)> callback) {
  region.walk<mlir::WalkOrder::PreOrder>([&](mlir::Operation *op) {
    if (isa<Ops...>(op))
      return mlir::WalkResult::skip();
    callback(op);
    return mlir::WalkResult::advance();
  });
}

/// Convert from a CIR comparison kind to an LLVM IR integral comparison kind.
mlir::LLVM::ICmpPredicate
convertCmpKindToICmpPredicate(mlir::cir::CmpOpKind kind, bool isSigned) {
  using CIR = mlir::cir::CmpOpKind;
  using LLVMICmp = mlir::LLVM::ICmpPredicate;
  switch (kind) {
  case CIR::eq:
    return LLVMICmp::eq;
  case CIR::ne:
    return LLVMICmp::ne;
  case CIR::lt:
    return (isSigned ? LLVMICmp::slt : LLVMICmp::ult);
  case CIR::le:
    return (isSigned ? LLVMICmp::sle : LLVMICmp::ule);
  case CIR::gt:
    return (isSigned ? LLVMICmp::sgt : LLVMICmp::ugt);
  case CIR::ge:
    return (isSigned ? LLVMICmp::sge : LLVMICmp::uge);
  }
  llvm_unreachable("Unknown CmpOpKind");
}

/// Convert from a CIR comparison kind to an LLVM IR floating-point comparison
/// kind.
mlir::LLVM::FCmpPredicate
convertCmpKindToFCmpPredicate(mlir::cir::CmpOpKind kind) {
  using CIR = mlir::cir::CmpOpKind;
  using LLVMFCmp = mlir::LLVM::FCmpPredicate;
  switch (kind) {
  case CIR::eq:
    return LLVMFCmp::oeq;
  case CIR::ne:
    return LLVMFCmp::une;
  case CIR::lt:
    return LLVMFCmp::olt;
  case CIR::le:
    return LLVMFCmp::ole;
  case CIR::gt:
    return LLVMFCmp::ogt;
  case CIR::ge:
    return LLVMFCmp::oge;
  }
  llvm_unreachable("Unknown CmpOpKind");
}

} // namespace

//===----------------------------------------------------------------------===//
// Visitors for Lowering CIR Const Attributes
//===----------------------------------------------------------------------===//

/// Switches on the type of attribute and calls the appropriate conversion.
inline mlir::Value
lowerCirAttrAsValue(mlir::Operation *parentOp, mlir::Attribute attr,
                    mlir::ConversionPatternRewriter &rewriter,
                    const mlir::TypeConverter *converter);

/// IntAttr visitor.
inline mlir::Value
lowerCirAttrAsValue(mlir::Operation *parentOp, mlir::cir::IntAttr intAttr,
                    mlir::ConversionPatternRewriter &rewriter,
                    const mlir::TypeConverter *converter) {
  auto loc = parentOp->getLoc();
  return rewriter.create<mlir::LLVM::ConstantOp>(
      loc, converter->convertType(intAttr.getType()), intAttr.getValue());
}

/// BoolAttr visitor.
inline mlir::Value
lowerCirAttrAsValue(mlir::Operation *parentOp, mlir::cir::BoolAttr boolAttr,
                    mlir::ConversionPatternRewriter &rewriter,
                    const mlir::TypeConverter *converter) {
  auto loc = parentOp->getLoc();
  return rewriter.create<mlir::LLVM::ConstantOp>(
      loc, converter->convertType(boolAttr.getType()), boolAttr.getValue());
}

/// ConstPtrAttr visitor.
inline mlir::Value
lowerCirAttrAsValue(mlir::Operation *parentOp, mlir::cir::ConstPtrAttr ptrAttr,
                    mlir::ConversionPatternRewriter &rewriter,
                    const mlir::TypeConverter *converter) {
  auto loc = parentOp->getLoc();
  if (ptrAttr.isNullValue()) {
    return rewriter.create<mlir::LLVM::ZeroOp>(
        loc, converter->convertType(ptrAttr.getType()));
  }
  mlir::Value ptrVal = rewriter.create<mlir::LLVM::ConstantOp>(
      loc, rewriter.getI64Type(), ptrAttr.getValue());
  return rewriter.create<mlir::LLVM::IntToPtrOp>(
      loc, converter->convertType(ptrAttr.getType()), ptrVal);
}

/// FPAttr visitor.
inline mlir::Value
lowerCirAttrAsValue(mlir::Operation *parentOp, mlir::cir::FPAttr fltAttr,
                    mlir::ConversionPatternRewriter &rewriter,
                    const mlir::TypeConverter *converter) {
  auto loc = parentOp->getLoc();
  return rewriter.create<mlir::LLVM::ConstantOp>(
      loc, converter->convertType(fltAttr.getType()), fltAttr.getValue());
}

/// ZeroAttr visitor.
inline mlir::Value
lowerCirAttrAsValue(mlir::Operation *parentOp, mlir::cir::ZeroAttr zeroAttr,
                    mlir::ConversionPatternRewriter &rewriter,
                    const mlir::TypeConverter *converter) {
  auto loc = parentOp->getLoc();
  return rewriter.create<mlir::cir::ZeroInitConstOp>(
      loc, converter->convertType(zeroAttr.getType()));
}

/// ConstStruct visitor.
mlir::Value lowerCirAttrAsValue(mlir::Operation *parentOp,
                                mlir::cir::ConstStructAttr constStruct,
                                mlir::ConversionPatternRewriter &rewriter,
                                const mlir::TypeConverter *converter) {
  auto llvmTy = converter->convertType(constStruct.getType());
  auto loc = parentOp->getLoc();
  mlir::Value result = rewriter.create<mlir::LLVM::UndefOp>(loc, llvmTy);

  // Iteratively lower each constant element of the struct.
  for (auto [idx, elt] : llvm::enumerate(constStruct.getMembers())) {
    mlir::Value init = lowerCirAttrAsValue(parentOp, elt, rewriter, converter);
    result = rewriter.create<mlir::LLVM::InsertValueOp>(loc, result, init, idx);
  }

  return result;
}

// VTableAttr visitor.
mlir::Value lowerCirAttrAsValue(mlir::Operation *parentOp,
                                mlir::cir::VTableAttr vtableArr,
                                mlir::ConversionPatternRewriter &rewriter,
                                const mlir::TypeConverter *converter) {
  auto llvmTy = converter->convertType(vtableArr.getType());
  auto loc = parentOp->getLoc();
  mlir::Value result = rewriter.create<mlir::LLVM::UndefOp>(loc, llvmTy);

  for (auto [idx, elt] : llvm::enumerate(vtableArr.getVtableData())) {
    mlir::Value init = lowerCirAttrAsValue(parentOp, elt, rewriter, converter);
    result = rewriter.create<mlir::LLVM::InsertValueOp>(loc, result, init, idx);
  }

  return result;
}

// TypeInfoAttr visitor.
mlir::Value lowerCirAttrAsValue(mlir::Operation *parentOp,
                                mlir::cir::TypeInfoAttr typeinfoArr,
                                mlir::ConversionPatternRewriter &rewriter,
                                const mlir::TypeConverter *converter) {
  auto llvmTy = converter->convertType(typeinfoArr.getType());
  auto loc = parentOp->getLoc();
  mlir::Value result = rewriter.create<mlir::LLVM::UndefOp>(loc, llvmTy);

  for (auto [idx, elt] : llvm::enumerate(typeinfoArr.getData())) {
    mlir::Value init = lowerCirAttrAsValue(parentOp, elt, rewriter, converter);
    result = rewriter.create<mlir::LLVM::InsertValueOp>(loc, result, init, idx);
  }

  return result;
}

// ConstArrayAttr visitor
mlir::Value lowerCirAttrAsValue(mlir::Operation *parentOp,
                                mlir::cir::ConstArrayAttr constArr,
                                mlir::ConversionPatternRewriter &rewriter,
                                const mlir::TypeConverter *converter) {
  auto llvmTy = converter->convertType(constArr.getType());
  auto loc = parentOp->getLoc();
  mlir::Value result;

  if (auto zeros = constArr.getTrailingZerosNum()) {
    auto arrayTy = constArr.getType();
    result = rewriter.create<mlir::cir::ZeroInitConstOp>(
        loc, converter->convertType(arrayTy));
  } else {
    result = rewriter.create<mlir::LLVM::UndefOp>(loc, llvmTy);
  }

  // Iteratively lower each constant element of the array.
  if (auto arrayAttr = constArr.getElts().dyn_cast<mlir::ArrayAttr>()) {
    for (auto [idx, elt] : llvm::enumerate(arrayAttr)) {
      mlir::Value init =
          lowerCirAttrAsValue(parentOp, elt, rewriter, converter);
      result =
          rewriter.create<mlir::LLVM::InsertValueOp>(loc, result, init, idx);
    }
  }
  // TODO(cir): this diverges from traditional lowering. Normally the string
  // would be a global constant that is memcopied.
  else if (auto strAttr = constArr.getElts().dyn_cast<mlir::StringAttr>()) {
    auto arrayTy = strAttr.getType().dyn_cast<mlir::cir::ArrayType>();
    assert(arrayTy && "String attribute must have an array type");
    auto eltTy = arrayTy.getEltType();
    for (auto [idx, elt] : llvm::enumerate(strAttr)) {
      auto init = rewriter.create<mlir::LLVM::ConstantOp>(
          loc, converter->convertType(eltTy), elt);
      result =
          rewriter.create<mlir::LLVM::InsertValueOp>(loc, result, init, idx);
    }
  } else {
    llvm_unreachable("unexpected ConstArrayAttr elements");
  }

  return result;
}

// GlobalViewAttr visitor.
mlir::Value lowerCirAttrAsValue(mlir::Operation *parentOp,
                                mlir::cir::GlobalViewAttr globalAttr,
                                mlir::ConversionPatternRewriter &rewriter,
                                const mlir::TypeConverter *converter) {
  auto module = parentOp->getParentOfType<mlir::ModuleOp>();
  mlir::Type sourceType;
  llvm::StringRef symName;
  auto *sourceSymbol =
      mlir::SymbolTable::lookupSymbolIn(module, globalAttr.getSymbol());
  if (auto llvmSymbol = dyn_cast<mlir::LLVM::GlobalOp>(sourceSymbol)) {
    sourceType = llvmSymbol.getType();
    symName = llvmSymbol.getSymName();
  } else if (auto cirSymbol = dyn_cast<mlir::cir::GlobalOp>(sourceSymbol)) {
    sourceType = converter->convertType(cirSymbol.getSymType());
    symName = cirSymbol.getSymName();
  } else if (auto llvmFun = dyn_cast<mlir::LLVM::LLVMFuncOp>(sourceSymbol)) {
    sourceType = llvmFun.getFunctionType();
    symName = llvmFun.getSymName();
  } else if (auto fun = dyn_cast<mlir::cir::FuncOp>(sourceSymbol)) {
    sourceType = converter->convertType(fun.getFunctionType());
    symName = fun.getSymName();
  } else {
    llvm_unreachable("Unexpected GlobalOp type");
  }

  auto loc = parentOp->getLoc();
  mlir::Value addrOp = rewriter.create<mlir::LLVM::AddressOfOp>(
      loc, mlir::LLVM::LLVMPointerType::get(rewriter.getContext()), symName);

  if (globalAttr.getIndices()) {
    llvm::SmallVector<mlir::LLVM::GEPArg> indices;
    for (auto idx : globalAttr.getIndices()) {
      auto intAttr = dyn_cast<mlir::IntegerAttr>(idx);
      assert(intAttr && "index must be integers");
      indices.push_back(intAttr.getValue().getSExtValue());
    }
    auto resTy = addrOp.getType();
    auto eltTy = converter->convertType(sourceType);
    addrOp = rewriter.create<mlir::LLVM::GEPOp>(loc, resTy, eltTy, addrOp,
                                                indices, true);
  }

  auto ptrTy = globalAttr.getType().dyn_cast<mlir::cir::PointerType>();
  assert(ptrTy && "Expecting pointer type in GlobalViewAttr");
  auto llvmEltTy = converter->convertType(ptrTy.getPointee());

  if (llvmEltTy == sourceType)
    return addrOp;

  auto llvmDstTy = converter->convertType(globalAttr.getType());
  return rewriter.create<mlir::LLVM::BitcastOp>(parentOp->getLoc(), llvmDstTy,
                                                addrOp);
}

/// Switches on the type of attribute and calls the appropriate conversion.
inline mlir::Value
lowerCirAttrAsValue(mlir::Operation *parentOp, mlir::Attribute attr,
                    mlir::ConversionPatternRewriter &rewriter,
                    const mlir::TypeConverter *converter) {
  if (const auto intAttr = attr.dyn_cast<mlir::cir::IntAttr>())
    return lowerCirAttrAsValue(parentOp, intAttr, rewriter, converter);
  if (const auto fltAttr = attr.dyn_cast<mlir::cir::FPAttr>())
    return lowerCirAttrAsValue(parentOp, fltAttr, rewriter, converter);
  if (const auto ptrAttr = attr.dyn_cast<mlir::cir::ConstPtrAttr>())
    return lowerCirAttrAsValue(parentOp, ptrAttr, rewriter, converter);
  if (const auto constStruct = attr.dyn_cast<mlir::cir::ConstStructAttr>())
    return lowerCirAttrAsValue(parentOp, constStruct, rewriter, converter);
  if (const auto constArr = attr.dyn_cast<mlir::cir::ConstArrayAttr>())
    return lowerCirAttrAsValue(parentOp, constArr, rewriter, converter);
  if (const auto boolAttr = attr.dyn_cast<mlir::cir::BoolAttr>())
    return lowerCirAttrAsValue(parentOp, boolAttr, rewriter, converter);
  if (const auto zeroAttr = attr.dyn_cast<mlir::cir::ZeroAttr>())
    return lowerCirAttrAsValue(parentOp, zeroAttr, rewriter, converter);
  if (const auto globalAttr = attr.dyn_cast<mlir::cir::GlobalViewAttr>())
    return lowerCirAttrAsValue(parentOp, globalAttr, rewriter, converter);
  if (const auto vtableAttr = attr.dyn_cast<mlir::cir::VTableAttr>())
    return lowerCirAttrAsValue(parentOp, vtableAttr, rewriter, converter);
  if (const auto typeinfoAttr = attr.dyn_cast<mlir::cir::TypeInfoAttr>())
    return lowerCirAttrAsValue(parentOp, typeinfoAttr, rewriter, converter);

  llvm_unreachable("unhandled attribute type");
}

//===----------------------------------------------------------------------===//

mlir::LLVM::Linkage convertLinkage(mlir::cir::GlobalLinkageKind linkage) {
  using CIR = mlir::cir::GlobalLinkageKind;
  using LLVM = mlir::LLVM::Linkage;

  switch (linkage) {
  case CIR::AvailableExternallyLinkage:
    return LLVM::AvailableExternally;
  case CIR::CommonLinkage:
    return LLVM::Common;
  case CIR::ExternalLinkage:
    return LLVM::External;
  case CIR::ExternalWeakLinkage:
    return LLVM::ExternWeak;
  case CIR::InternalLinkage:
    return LLVM::Internal;
  case CIR::LinkOnceAnyLinkage:
    return LLVM::Linkonce;
  case CIR::LinkOnceODRLinkage:
    return LLVM::LinkonceODR;
  case CIR::PrivateLinkage:
    return LLVM::Private;
  case CIR::WeakAnyLinkage:
    return LLVM::Weak;
  case CIR::WeakODRLinkage:
    return LLVM::WeakODR;
  };
}

class CIRCopyOpLowering : public mlir::OpConversionPattern<mlir::cir::CopyOp> {
public:
  using mlir::OpConversionPattern<mlir::cir::CopyOp>::OpConversionPattern;

  mlir::LogicalResult
  matchAndRewrite(mlir::cir::CopyOp op, OpAdaptor adaptor,
                  mlir::ConversionPatternRewriter &rewriter) const override {
    const mlir::Value length = rewriter.create<mlir::LLVM::ConstantOp>(
        op.getLoc(), rewriter.getI32Type(), op.getLength());
    rewriter.replaceOpWithNewOp<mlir::LLVM::MemcpyOp>(
        op, adaptor.getDst(), adaptor.getSrc(), length, /*isVolatile=*/false);
    return mlir::success();
  }
};

class CIRMemCpyOpLowering
    : public mlir::OpConversionPattern<mlir::cir::MemCpyOp> {
public:
  using mlir::OpConversionPattern<mlir::cir::MemCpyOp>::OpConversionPattern;

  mlir::LogicalResult
  matchAndRewrite(mlir::cir::MemCpyOp op, OpAdaptor adaptor,
                  mlir::ConversionPatternRewriter &rewriter) const override {
    rewriter.replaceOpWithNewOp<mlir::LLVM::MemcpyOp>(
        op, adaptor.getDst(), adaptor.getSrc(), adaptor.getLen(),
        /*isVolatile=*/false);
    return mlir::success();
  }
};

class CIRPtrStrideOpLowering
    : public mlir::OpConversionPattern<mlir::cir::PtrStrideOp> {
public:
  using mlir::OpConversionPattern<mlir::cir::PtrStrideOp>::OpConversionPattern;

  mlir::LogicalResult
  matchAndRewrite(mlir::cir::PtrStrideOp ptrStrideOp, OpAdaptor adaptor,
                  mlir::ConversionPatternRewriter &rewriter) const override {
    auto *tc = getTypeConverter();
    const auto resultTy = tc->convertType(ptrStrideOp.getType());
    const auto elementTy = tc->convertType(ptrStrideOp.getElementTy());
    rewriter.replaceOpWithNewOp<mlir::LLVM::GEPOp>(ptrStrideOp, resultTy,
                                                   elementTy, adaptor.getBase(),
                                                   adaptor.getStride());
    return mlir::success();
  }
};

class CIRLoopOpInterfaceLowering
    : public mlir::OpInterfaceConversionPattern<mlir::cir::LoopOpInterface> {
public:
  using mlir::OpInterfaceConversionPattern<
      mlir::cir::LoopOpInterface>::OpInterfaceConversionPattern;

  inline void
  lowerConditionOp(mlir::cir::ConditionOp op, mlir::Block *body,
                   mlir::Block *exit,
                   mlir::ConversionPatternRewriter &rewriter) const {
    mlir::OpBuilder::InsertionGuard guard(rewriter);
    rewriter.setInsertionPoint(op);
    rewriter.replaceOpWithNewOp<mlir::cir::BrCondOp>(op, op.getCondition(),
                                                     body, exit);
  }

  mlir::LogicalResult
  matchAndRewrite(mlir::cir::LoopOpInterface op,
                  mlir::ArrayRef<mlir::Value> operands,
                  mlir::ConversionPatternRewriter &rewriter) const final {
    // Setup CFG blocks.
    auto *entry = rewriter.getInsertionBlock();
    auto *exit = rewriter.splitBlock(entry, rewriter.getInsertionPoint());
    auto *cond = &op.getCond().front();
    auto *body = &op.getBody().front();
    auto *step = (op.maybeGetStep() ? &op.maybeGetStep()->front() : nullptr);

    // Setup loop entry branch.
    rewriter.setInsertionPointToEnd(entry);
    rewriter.create<mlir::LLVM::BrOp>(op.getLoc(), &op.getEntry().front());

    // Branch from condition region to body or exit.
    auto conditionOp = cast<mlir::cir::ConditionOp>(cond->getTerminator());
    lowerConditionOp(conditionOp, body, exit, rewriter);

    // TODO(cir): Remove the walks below. It visits operations unnecessarily,
    // however, to solve this we would likely need a custom DialecConversion
    // driver to customize the order that operations are visited.

    // Lower continue statements.
    mlir::Block *dest = (step ? step : cond);
    op.walkBodySkippingNestedLoops([&](mlir::Operation *op) {
      if (isa<mlir::cir::ContinueOp>(op))
        lowerTerminator(op, dest, rewriter);
    });

    // Lower break statements.
    walkRegionSkipping<mlir::cir::LoopOpInterface, mlir::cir::SwitchOp>(
        op.getBody(), [&](mlir::Operation *op) {
          if (isa<mlir::cir::BreakOp>(op))
            lowerTerminator(op, exit, rewriter);
        });

    // Lower optional body region yield.
    auto bodyYield = dyn_cast<mlir::cir::YieldOp>(body->getTerminator());
    if (bodyYield)
      lowerTerminator(bodyYield, (step ? step : cond), rewriter);

    // Lower mandatory step region yield.
    if (step)
      lowerTerminator(cast<mlir::cir::YieldOp>(step->getTerminator()), cond,
                      rewriter);

    // Move region contents out of the loop op.
    rewriter.inlineRegionBefore(op.getCond(), exit);
    rewriter.inlineRegionBefore(op.getBody(), exit);
    if (step)
      rewriter.inlineRegionBefore(*op.maybeGetStep(), exit);

    rewriter.eraseOp(op);
    return mlir::success();
  }
};

class CIRBrCondOpLowering
    : public mlir::OpConversionPattern<mlir::cir::BrCondOp> {
public:
  using mlir::OpConversionPattern<mlir::cir::BrCondOp>::OpConversionPattern;

  mlir::LogicalResult
  matchAndRewrite(mlir::cir::BrCondOp brOp, OpAdaptor adaptor,
                  mlir::ConversionPatternRewriter &rewriter) const override {
    auto condition = adaptor.getCond();
    auto i1Condition = rewriter.create<mlir::LLVM::TruncOp>(
        brOp.getLoc(), rewriter.getI1Type(), condition);
    rewriter.replaceOpWithNewOp<mlir::LLVM::CondBrOp>(
        brOp, i1Condition.getResult(), brOp.getDestTrue(),
        adaptor.getDestOperandsTrue(), brOp.getDestFalse(),
        adaptor.getDestOperandsFalse());

    return mlir::success();
  }
};

class CIRCastOpLowering : public mlir::OpConversionPattern<mlir::cir::CastOp> {
public:
  using mlir::OpConversionPattern<mlir::cir::CastOp>::OpConversionPattern;

  inline mlir::Type convertTy(mlir::Type ty) const {
    return getTypeConverter()->convertType(ty);
  }

  mlir::LogicalResult
  matchAndRewrite(mlir::cir::CastOp castOp, OpAdaptor adaptor,
                  mlir::ConversionPatternRewriter &rewriter) const override {
    auto src = adaptor.getSrc();

    switch (castOp.getKind()) {
    case mlir::cir::CastKind::array_to_ptrdecay: {
      const auto ptrTy = castOp.getType().cast<mlir::cir::PointerType>();
      auto sourceValue = adaptor.getOperands().front();
      auto targetType = convertTy(ptrTy);
      auto elementTy = convertTy(ptrTy.getPointee());
      auto offset = llvm::SmallVector<mlir::LLVM::GEPArg>{0};
      rewriter.replaceOpWithNewOp<mlir::LLVM::GEPOp>(
          castOp, targetType, elementTy, sourceValue, offset);
      break;
    }
    case mlir::cir::CastKind::int_to_bool: {
      auto zero = rewriter.create<mlir::cir::ConstantOp>(
          src.getLoc(), castOp.getSrc().getType(),
          mlir::cir::IntAttr::get(castOp.getSrc().getType(), 0));
      rewriter.replaceOpWithNewOp<mlir::cir::CmpOp>(
          castOp, mlir::cir::BoolType::get(getContext()),
          mlir::cir::CmpOpKind::ne, castOp.getSrc(), zero);
      break;
    }
    case mlir::cir::CastKind::integral: {
      auto dstType = castOp.getResult().getType().cast<mlir::cir::IntType>();
      auto srcType = castOp.getSrc().getType().dyn_cast<mlir::cir::IntType>();
      auto llvmSrcVal = adaptor.getOperands().front();
      auto llvmDstTy =
          getTypeConverter()->convertType(dstType).cast<mlir::IntegerType>();

      // Target integer is smaller: truncate source value.
      if (dstType.getWidth() < srcType.getWidth()) {
        rewriter.replaceOpWithNewOp<mlir::LLVM::TruncOp>(castOp, llvmDstTy,
                                                         llvmSrcVal);
      }
      // Target integer is larger: sign extend or zero extend.
      else if (dstType.getWidth() > srcType.getWidth()) {
        if (srcType.isUnsigned())
          rewriter.replaceOpWithNewOp<mlir::LLVM::ZExtOp>(castOp, llvmDstTy,
                                                          llvmSrcVal);
        else
          rewriter.replaceOpWithNewOp<mlir::LLVM::SExtOp>(castOp, llvmDstTy,
                                                          llvmSrcVal);
      } else { // Target integer is of the same size: do nothing.
        rewriter.replaceOp(castOp, llvmSrcVal);
      }
      break;
    }
    case mlir::cir::CastKind::floating: {
      auto dstTy = castOp.getResult().getType();
      auto srcTy = castOp.getSrc().getType();

      if (!dstTy.isa<mlir::cir::CIRFPTypeInterface>() ||
          !srcTy.isa<mlir::cir::CIRFPTypeInterface>())
        return castOp.emitError()
               << "NYI cast from " << srcTy << " to " << dstTy;

      auto llvmSrcVal = adaptor.getOperands().front();
      auto llvmDstTy =
          getTypeConverter()->convertType(dstTy).cast<mlir::FloatType>();

      auto getFloatWidth = [](mlir::Type ty) -> unsigned {
        return ty.cast<mlir::cir::CIRFPTypeInterface>().getWidth();
      };

      if (getFloatWidth(srcTy) > getFloatWidth(dstTy))
        rewriter.replaceOpWithNewOp<mlir::LLVM::FPTruncOp>(castOp, llvmDstTy,
                                                           llvmSrcVal);
      else
        rewriter.replaceOpWithNewOp<mlir::LLVM::FPExtOp>(castOp, llvmDstTy,
                                                         llvmSrcVal);
      return mlir::success();
    }
    case mlir::cir::CastKind::int_to_ptr: {
      auto dstTy = castOp.getType().cast<mlir::cir::PointerType>();
      auto llvmSrcVal = adaptor.getOperands().front();
      auto llvmDstTy = getTypeConverter()->convertType(dstTy);
      rewriter.replaceOpWithNewOp<mlir::LLVM::IntToPtrOp>(castOp, llvmDstTy,
                                                          llvmSrcVal);
      return mlir::success();
    }
    case mlir::cir::CastKind::ptr_to_int: {
      auto dstTy = castOp.getType().cast<mlir::cir::IntType>();
      auto llvmSrcVal = adaptor.getOperands().front();
      auto llvmDstTy = getTypeConverter()->convertType(dstTy);
      rewriter.replaceOpWithNewOp<mlir::LLVM::PtrToIntOp>(castOp, llvmDstTy,
                                                          llvmSrcVal);
      return mlir::success();
    }
    case mlir::cir::CastKind::float_to_bool: {
      auto dstTy = castOp.getType().cast<mlir::cir::BoolType>();
      auto llvmSrcVal = adaptor.getOperands().front();
      auto llvmDstTy = getTypeConverter()->convertType(dstTy);
      auto kind = mlir::LLVM::FCmpPredicate::une;

      // Check if float is not equal to zero.
      auto zeroFloat = rewriter.create<mlir::LLVM::ConstantOp>(
          castOp.getLoc(), llvmSrcVal.getType(),
          mlir::FloatAttr::get(llvmSrcVal.getType(), 0.0));

      // Extend comparison result to either bool (C++) or int (C).
      mlir::Value cmpResult = rewriter.create<mlir::LLVM::FCmpOp>(
          castOp.getLoc(), kind, llvmSrcVal, zeroFloat);
      rewriter.replaceOpWithNewOp<mlir::LLVM::ZExtOp>(castOp, llvmDstTy,
                                                      cmpResult);
      return mlir::success();
    }
    case mlir::cir::CastKind::bool_to_int: {
      auto dstTy = castOp.getType().cast<mlir::cir::IntType>();
      auto llvmSrcVal = adaptor.getOperands().front();
      auto llvmSrcTy = llvmSrcVal.getType().cast<mlir::IntegerType>();
      auto llvmDstTy =
          getTypeConverter()->convertType(dstTy).cast<mlir::IntegerType>();
      if (llvmSrcTy.getWidth() == llvmDstTy.getWidth())
        rewriter.replaceOpWithNewOp<mlir::LLVM::BitcastOp>(castOp, llvmDstTy,
                                                           llvmSrcVal);
      else
        rewriter.replaceOpWithNewOp<mlir::LLVM::ZExtOp>(castOp, llvmDstTy,
                                                        llvmSrcVal);
      return mlir::success();
    }
    case mlir::cir::CastKind::bool_to_float: {
      auto dstTy = castOp.getType();
      auto llvmSrcVal = adaptor.getOperands().front();
      auto llvmDstTy = getTypeConverter()->convertType(dstTy);
      rewriter.replaceOpWithNewOp<mlir::LLVM::UIToFPOp>(castOp, llvmDstTy,
                                                        llvmSrcVal);
      return mlir::success();
    }
    case mlir::cir::CastKind::int_to_float: {
      auto dstTy = castOp.getType();
      auto llvmSrcVal = adaptor.getOperands().front();
      auto llvmDstTy = getTypeConverter()->convertType(dstTy);
      if (castOp.getSrc().getType().cast<mlir::cir::IntType>().isSigned())
        rewriter.replaceOpWithNewOp<mlir::LLVM::SIToFPOp>(castOp, llvmDstTy,
                                                          llvmSrcVal);
      else
        rewriter.replaceOpWithNewOp<mlir::LLVM::UIToFPOp>(castOp, llvmDstTy,
                                                          llvmSrcVal);
      return mlir::success();
    }
    case mlir::cir::CastKind::float_to_int: {
      auto dstTy = castOp.getType();
      auto llvmSrcVal = adaptor.getOperands().front();
      auto llvmDstTy = getTypeConverter()->convertType(dstTy);
      if (castOp.getResult().getType().cast<mlir::cir::IntType>().isSigned())
        rewriter.replaceOpWithNewOp<mlir::LLVM::FPToSIOp>(castOp, llvmDstTy,
                                                          llvmSrcVal);
      else
        rewriter.replaceOpWithNewOp<mlir::LLVM::FPToUIOp>(castOp, llvmDstTy,
                                                          llvmSrcVal);
      return mlir::success();
    }
    case mlir::cir::CastKind::bitcast: {
      auto dstTy = castOp.getType();
      auto llvmSrcVal = adaptor.getOperands().front();
      auto llvmDstTy = getTypeConverter()->convertType(dstTy);
      rewriter.replaceOpWithNewOp<mlir::LLVM::BitcastOp>(castOp, llvmDstTy,
                                                         llvmSrcVal);
      return mlir::success();
    }
    case mlir::cir::CastKind::ptr_to_bool: {
      auto null = rewriter.create<mlir::cir::ConstantOp>(
          src.getLoc(), castOp.getSrc().getType(),
          mlir::cir::ConstPtrAttr::get(getContext(), castOp.getSrc().getType(),
                                       0));
      rewriter.replaceOpWithNewOp<mlir::cir::CmpOp>(
          castOp, mlir::cir::BoolType::get(getContext()),
          mlir::cir::CmpOpKind::ne, castOp.getSrc(), null);
      break;
    }
    }

    return mlir::success();
  }
};

class CIRIfLowering : public mlir::OpConversionPattern<mlir::cir::IfOp> {
public:
  using mlir::OpConversionPattern<mlir::cir::IfOp>::OpConversionPattern;

  mlir::LogicalResult
  matchAndRewrite(mlir::cir::IfOp ifOp, OpAdaptor adaptor,
                  mlir::ConversionPatternRewriter &rewriter) const override {
    mlir::OpBuilder::InsertionGuard guard(rewriter);
    auto loc = ifOp.getLoc();
    auto emptyElse = ifOp.getElseRegion().empty();

    auto *currentBlock = rewriter.getInsertionBlock();
    auto *remainingOpsBlock =
        rewriter.splitBlock(currentBlock, rewriter.getInsertionPoint());
    mlir::Block *continueBlock;
    if (ifOp->getResults().size() == 0)
      continueBlock = remainingOpsBlock;
    else
      llvm_unreachable("NYI");

    // Inline then region
    auto *thenBeforeBody = &ifOp.getThenRegion().front();
    auto *thenAfterBody = &ifOp.getThenRegion().back();
    rewriter.inlineRegionBefore(ifOp.getThenRegion(), continueBlock);

    rewriter.setInsertionPointToEnd(thenAfterBody);
    if (auto thenYieldOp =
            dyn_cast<mlir::cir::YieldOp>(thenAfterBody->getTerminator())) {
      rewriter.replaceOpWithNewOp<mlir::cir::BrOp>(
          thenYieldOp, thenYieldOp.getArgs(), continueBlock);
    }

    rewriter.setInsertionPointToEnd(continueBlock);

    // Has else region: inline it.
    mlir::Block *elseBeforeBody = nullptr;
    mlir::Block *elseAfterBody = nullptr;
    if (!emptyElse) {
      elseBeforeBody = &ifOp.getElseRegion().front();
      elseAfterBody = &ifOp.getElseRegion().back();
      rewriter.inlineRegionBefore(ifOp.getElseRegion(), thenAfterBody);
    } else {
      elseBeforeBody = elseAfterBody = continueBlock;
    }

    rewriter.setInsertionPointToEnd(currentBlock);

    // FIXME: CIR always lowers !cir.bool to i8 type.
    // In this reason CIR CodeGen often emits the redundant zext + trunc
    // sequence that prevents lowering of llvm.expect in
    // LowerExpectIntrinsicPass.
    // We should fix that in a more appropriate way. But as a temporary solution
    // just avoid the redundant casts here.
    mlir::Value condition;
    auto zext =
        dyn_cast<mlir::LLVM::ZExtOp>(adaptor.getCondition().getDefiningOp());
    if (zext && zext->getOperand(0).getType() == rewriter.getI1Type()) {
      condition = zext->getOperand(0);
      if (zext->use_empty())
        rewriter.eraseOp(zext);
    } else {
      auto trunc = rewriter.create<mlir::LLVM::TruncOp>(
          loc, rewriter.getI1Type(), adaptor.getCondition());
      condition = trunc.getRes();
    }

    rewriter.create<mlir::LLVM::CondBrOp>(loc, condition, thenBeforeBody,
                                          elseBeforeBody);

    if (!emptyElse) {
      rewriter.setInsertionPointToEnd(elseAfterBody);
      if (auto elseYieldOp =
              dyn_cast<mlir::cir::YieldOp>(elseAfterBody->getTerminator())) {
        rewriter.replaceOpWithNewOp<mlir::cir::BrOp>(
            elseYieldOp, elseYieldOp.getArgs(), continueBlock);
      }
    }

    rewriter.replaceOp(ifOp, continueBlock->getArguments());

    return mlir::success();
  }
};

class CIRScopeOpLowering
    : public mlir::OpConversionPattern<mlir::cir::ScopeOp> {
public:
  using OpConversionPattern<mlir::cir::ScopeOp>::OpConversionPattern;

  mlir::LogicalResult
  matchAndRewrite(mlir::cir::ScopeOp scopeOp, OpAdaptor adaptor,
                  mlir::ConversionPatternRewriter &rewriter) const override {
    mlir::OpBuilder::InsertionGuard guard(rewriter);
    auto loc = scopeOp.getLoc();

    // Empty scope: just remove it.
    if (scopeOp.getRegion().empty()) {
      rewriter.eraseOp(scopeOp);
      return mlir::success();
    }

    // Split the current block before the ScopeOp to create the inlining
    // point.
    auto *currentBlock = rewriter.getInsertionBlock();
    auto *remainingOpsBlock =
        rewriter.splitBlock(currentBlock, rewriter.getInsertionPoint());
    mlir::Block *continueBlock;
    if (scopeOp.getNumResults() == 0)
      continueBlock = remainingOpsBlock;
    else
      llvm_unreachable("NYI");

    // Inline body region.
    auto *beforeBody = &scopeOp.getRegion().front();
    auto *afterBody = &scopeOp.getRegion().back();
    rewriter.inlineRegionBefore(scopeOp.getRegion(), continueBlock);

    // Save stack and then branch into the body of the region.
    rewriter.setInsertionPointToEnd(currentBlock);
    // TODO(CIR): stackSaveOp
    // auto stackSaveOp = rewriter.create<mlir::LLVM::StackSaveOp>(
    //     loc, mlir::LLVM::LLVMPointerType::get(
    //              mlir::IntegerType::get(scopeOp.getContext(), 8)));
    rewriter.create<mlir::cir::BrOp>(loc, mlir::ValueRange(), beforeBody);

    // Replace the scopeop return with a branch that jumps out of the body.
    // Stack restore before leaving the body region.
    rewriter.setInsertionPointToEnd(afterBody);
    if (auto yieldOp =
            dyn_cast<mlir::cir::YieldOp>(afterBody->getTerminator())) {
      rewriter.replaceOpWithNewOp<mlir::cir::BrOp>(yieldOp, yieldOp.getArgs(),
                                                   continueBlock);
    }

    // TODO(cir): stackrestore?

    // Replace the op with values return from the body region.
    rewriter.replaceOp(scopeOp, continueBlock->getArguments());

    return mlir::success();
  }
};

class CIRReturnLowering
    : public mlir::OpConversionPattern<mlir::cir::ReturnOp> {
public:
  using OpConversionPattern<mlir::cir::ReturnOp>::OpConversionPattern;

  mlir::LogicalResult
  matchAndRewrite(mlir::cir::ReturnOp op, OpAdaptor adaptor,
                  mlir::ConversionPatternRewriter &rewriter) const override {
    rewriter.replaceOpWithNewOp<mlir::func::ReturnOp>(op,
                                                      adaptor.getOperands());
    return mlir::LogicalResult::success();
  }
};

struct ConvertCIRToLLVMPass
    : public mlir::PassWrapper<ConvertCIRToLLVMPass,
                               mlir::OperationPass<mlir::ModuleOp>> {
  void getDependentDialects(mlir::DialectRegistry &registry) const override {
    registry.insert<mlir::BuiltinDialect, mlir::DLTIDialect,
                    mlir::LLVM::LLVMDialect, mlir::func::FuncDialect>();
  }
  void runOnOperation() final;

  virtual StringRef getArgument() const override { return "cir-to-llvm"; }
};

class CIRCallLowering : public mlir::OpConversionPattern<mlir::cir::CallOp> {
public:
  using OpConversionPattern<mlir::cir::CallOp>::OpConversionPattern;

  mlir::LogicalResult
  matchAndRewrite(mlir::cir::CallOp op, OpAdaptor adaptor,
                  mlir::ConversionPatternRewriter &rewriter) const override {
    llvm::SmallVector<mlir::Type, 8> llvmResults;
    auto cirResults = op.getResultTypes();
    auto *converter = getTypeConverter();

    if (converter->convertTypes(cirResults, llvmResults).failed())
      return mlir::failure();

    if (auto callee = op.getCalleeAttr()) { // direct call
      rewriter.replaceOpWithNewOp<mlir::LLVM::CallOp>(
          op, llvmResults, op.getCalleeAttr(), adaptor.getOperands());
    } else { // indirect call
      assert(op.getOperands().size() &&
             "operands list must no be empty for the indirect call");
      auto typ = op.getOperands().front().getType();
      assert(isa<mlir::cir::PointerType>(typ) && "expected pointer type");
      auto ptyp = dyn_cast<mlir::cir::PointerType>(typ);
      auto ftyp = dyn_cast<mlir::cir::FuncType>(ptyp.getPointee());
      assert(ftyp && "expected a pointer to a function as the first operand");

      rewriter.replaceOpWithNewOp<mlir::LLVM::CallOp>(
          op,
          dyn_cast<mlir::LLVM::LLVMFunctionType>(converter->convertType(ftyp)),
          adaptor.getOperands());
    }
    return mlir::success();
  }
};

class CIRAllocaLowering
    : public mlir::OpConversionPattern<mlir::cir::AllocaOp> {
public:
  using OpConversionPattern<mlir::cir::AllocaOp>::OpConversionPattern;

  mlir::LogicalResult
  matchAndRewrite(mlir::cir::AllocaOp op, OpAdaptor adaptor,
                  mlir::ConversionPatternRewriter &rewriter) const override {
    mlir::Value size =
        op.isDynamic()
            ? adaptor.getDynAllocSize()
            : rewriter.create<mlir::LLVM::ConstantOp>(
                  op.getLoc(),
                  typeConverter->convertType(rewriter.getIndexType()),
                  rewriter.getIntegerAttr(rewriter.getIndexType(), 1));
    auto elementTy = getTypeConverter()->convertType(op.getAllocaType());
    auto resultTy = mlir::LLVM::LLVMPointerType::get(getContext());
    rewriter.replaceOpWithNewOp<mlir::LLVM::AllocaOp>(
        op, resultTy, elementTy, size, op.getAlignmentAttr().getInt());
    return mlir::success();
  }
};

class CIRLoadLowering : public mlir::OpConversionPattern<mlir::cir::LoadOp> {
public:
  using OpConversionPattern<mlir::cir::LoadOp>::OpConversionPattern;

  mlir::LogicalResult
  matchAndRewrite(mlir::cir::LoadOp op, OpAdaptor adaptor,
                  mlir::ConversionPatternRewriter &rewriter) const override {
    const auto llvmTy =
        getTypeConverter()->convertType(op.getResult().getType());
    rewriter.replaceOpWithNewOp<mlir::LLVM::LoadOp>(
        op, llvmTy, adaptor.getAddr(), /* alignment */ 0,
        /* volatile */ op.getIsVolatile());
    return mlir::LogicalResult::success();
  }
};

class CIRStoreLowering : public mlir::OpConversionPattern<mlir::cir::StoreOp> {
public:
  using OpConversionPattern<mlir::cir::StoreOp>::OpConversionPattern;

  mlir::LogicalResult
  matchAndRewrite(mlir::cir::StoreOp op, OpAdaptor adaptor,
                  mlir::ConversionPatternRewriter &rewriter) const override {
    rewriter.replaceOpWithNewOp<mlir::LLVM::StoreOp>(
        op, adaptor.getValue(), adaptor.getAddr(),
        /* alignment */ 0, /* volatile */ op.getIsVolatile());
    return mlir::LogicalResult::success();
  }
};

mlir::DenseElementsAttr
convertStringAttrToDenseElementsAttr(mlir::cir::ConstArrayAttr attr,
                                     mlir::Type type) {
  auto values = llvm::SmallVector<mlir::APInt, 8>{};
  auto stringAttr = attr.getElts().dyn_cast<mlir::StringAttr>();
  assert(stringAttr && "expected string attribute here");
  for (auto element : stringAttr)
    values.push_back({8, (uint64_t)element});
  return mlir::DenseElementsAttr::get(
      mlir::RankedTensorType::get({(int64_t)values.size()}, type),
      llvm::ArrayRef(values));
}

template <typename StorageTy> StorageTy getZeroInitFromType(mlir::Type Ty);

template <> mlir::APInt getZeroInitFromType(mlir::Type Ty) {
  assert(Ty.isa<mlir::cir::IntType>() && "expected int type");
  auto IntTy = Ty.cast<mlir::cir::IntType>();
  return mlir::APInt::getZero(IntTy.getWidth());
}

template <> mlir::APFloat getZeroInitFromType(mlir::Type Ty) {
  assert((Ty.isa<mlir::cir::SingleType, mlir::cir::DoubleType>()) &&
         "only float and double supported");
  if (Ty.isF32() || Ty.isa<mlir::cir::SingleType>())
    return mlir::APFloat(0.f);
  if (Ty.isF64() || Ty.isa<mlir::cir::DoubleType>())
    return mlir::APFloat(0.0);
  llvm_unreachable("NYI");
}

// return the nested type and quiantity of elements for cir.array type.
// e.g: for !cir.array<!cir.array<!s32i x 3> x 1>
// it returns !s32i as return value and stores 3 to elemQuantity.
mlir::Type getNestedTypeAndElemQuantity(mlir::Type Ty, unsigned &elemQuantity) {
  assert(Ty.isa<mlir::cir::ArrayType>() && "expected ArrayType");

  elemQuantity = 1;
  mlir::Type nestTy = Ty;
  while (auto ArrTy = nestTy.dyn_cast<mlir::cir::ArrayType>()) {
    nestTy = ArrTy.getEltType();
    elemQuantity *= ArrTy.getSize();
  }

  return nestTy;
}

template <typename AttrTy, typename StorageTy>
void convertToDenseElementsAttrImpl(mlir::cir::ConstArrayAttr attr,
                                    llvm::SmallVectorImpl<StorageTy> &values) {
  auto arrayAttr = attr.getElts().cast<mlir::ArrayAttr>();
  for (auto eltAttr : arrayAttr) {
    if (auto valueAttr = eltAttr.dyn_cast<AttrTy>()) {
      values.push_back(valueAttr.getValue());
    } else if (auto subArrayAttr =
                   eltAttr.dyn_cast<mlir::cir::ConstArrayAttr>()) {
      convertToDenseElementsAttrImpl<AttrTy>(subArrayAttr, values);
    } else if (auto zeroAttr = eltAttr.dyn_cast<mlir::cir::ZeroAttr>()) {
      unsigned numStoredZeros = 0;
      auto nestTy =
          getNestedTypeAndElemQuantity(zeroAttr.getType(), numStoredZeros);
      values.insert(values.end(), numStoredZeros,
                    getZeroInitFromType<StorageTy>(nestTy));
    } else {
      llvm_unreachable("unknown element in ConstArrayAttr");
    }
  }
}

template <typename AttrTy, typename StorageTy>
mlir::DenseElementsAttr
convertToDenseElementsAttr(mlir::cir::ConstArrayAttr attr,
                           const llvm::SmallVectorImpl<int64_t> &dims,
                           mlir::Type type) {
  auto values = llvm::SmallVector<StorageTy, 8>{};
  convertToDenseElementsAttrImpl<AttrTy>(attr, values);
  return mlir::DenseElementsAttr::get(mlir::RankedTensorType::get(dims, type),
                                      llvm::ArrayRef(values));
}

std::optional<mlir::Attribute>
lowerConstArrayAttr(mlir::cir::ConstArrayAttr constArr,
                    const mlir::TypeConverter *converter) {

  // Ensure ConstArrayAttr has a type.
  auto typedConstArr = constArr.dyn_cast<mlir::TypedAttr>();
  assert(typedConstArr && "cir::ConstArrayAttr is not a mlir::TypedAttr");

  // Ensure ConstArrayAttr type is a ArrayType.
  auto cirArrayType = typedConstArr.getType().dyn_cast<mlir::cir::ArrayType>();
  assert(cirArrayType && "cir::ConstArrayAttr is not a cir::ArrayType");

  // Is a ConstArrayAttr with an cir::ArrayType: fetch element type.
  mlir::Type type = cirArrayType;
  auto dims = llvm::SmallVector<int64_t, 2>{};
  while (auto arrayType = type.dyn_cast<mlir::cir::ArrayType>()) {
    dims.push_back(arrayType.getSize());
    type = arrayType.getEltType();
  }

  // Convert array attr to LLVM compatible dense elements attr.
  if (constArr.getElts().isa<mlir::StringAttr>())
    return convertStringAttrToDenseElementsAttr(constArr,
                                                converter->convertType(type));
  if (type.isa<mlir::cir::IntType>())
    return convertToDenseElementsAttr<mlir::cir::IntAttr, mlir::APInt>(
        constArr, dims, converter->convertType(type));
  if (type.isa<mlir::cir::CIRFPTypeInterface>())
    return convertToDenseElementsAttr<mlir::cir::FPAttr, mlir::APFloat>(
        constArr, dims, converter->convertType(type));

  return std::nullopt;
}

bool hasTrailingZeros(mlir::cir::ConstArrayAttr attr) {
  auto array = attr.getElts().dyn_cast<mlir::ArrayAttr>();
  return attr.hasTrailingZeros() ||
         (array && std::count_if(array.begin(), array.end(), [](auto elt) {
            auto ar = dyn_cast<mlir::cir::ConstArrayAttr>(elt);
            return ar && hasTrailingZeros(ar);
          }));
}

class CIRConstantLowering
    : public mlir::OpConversionPattern<mlir::cir::ConstantOp> {
public:
  using OpConversionPattern<mlir::cir::ConstantOp>::OpConversionPattern;

  mlir::LogicalResult
  matchAndRewrite(mlir::cir::ConstantOp op, OpAdaptor adaptor,
                  mlir::ConversionPatternRewriter &rewriter) const override {
    mlir::Attribute attr = op.getValue();

    if (op.getType().isa<mlir::cir::BoolType>()) {
      int value =
          (op.getValue() ==
           mlir::cir::BoolAttr::get(
               getContext(), ::mlir::cir::BoolType::get(getContext()), true));
      attr = rewriter.getIntegerAttr(typeConverter->convertType(op.getType()),
                                     value);
    } else if (op.getType().isa<mlir::cir::IntType>()) {
      attr = rewriter.getIntegerAttr(
          typeConverter->convertType(op.getType()),
          op.getValue().cast<mlir::cir::IntAttr>().getValue());
    } else if (op.getType().isa<mlir::cir::CIRFPTypeInterface>()) {
      attr = rewriter.getFloatAttr(
          typeConverter->convertType(op.getType()),
          op.getValue().cast<mlir::cir::FPAttr>().getValue());
    } else if (op.getType().isa<mlir::cir::PointerType>()) {
      // Optimize with dedicated LLVM op for null pointers.
      if (op.getValue().isa<mlir::cir::ConstPtrAttr>()) {
        if (op.getValue().cast<mlir::cir::ConstPtrAttr>().isNullValue()) {
          rewriter.replaceOpWithNewOp<mlir::LLVM::ZeroOp>(
              op, typeConverter->convertType(op.getType()));
          return mlir::success();
        }
      }
      // Lower GlobalViewAttr to llvm.mlir.addressof
      if (auto gv = op.getValue().dyn_cast<mlir::cir::GlobalViewAttr>()) {
        auto newOp = lowerCirAttrAsValue(op, gv, rewriter, getTypeConverter());
        rewriter.replaceOp(op, newOp);
        return mlir::success();
      }
      attr = op.getValue();
    }
    // TODO(cir): constant arrays are currently just pushed into the stack using
    // the store instruction, instead of being stored as global variables and
    // then memcopyied into the stack (as done in Clang).
    else if (auto arrTy = op.getType().dyn_cast<mlir::cir::ArrayType>()) {
      // Fetch operation constant array initializer.

      auto constArr = op.getValue().dyn_cast<mlir::cir::ConstArrayAttr>();
      if (!constArr && !isa<mlir::cir::ZeroAttr>(op.getValue()))
        return op.emitError() << "array does not have a constant initializer";

      std::optional<mlir::Attribute> denseAttr;
      if (constArr && hasTrailingZeros(constArr)) {
        auto newOp =
            lowerCirAttrAsValue(op, constArr, rewriter, getTypeConverter());
        rewriter.replaceOp(op, newOp);
        return mlir::success();
      } else if (constArr &&
                 (denseAttr = lowerConstArrayAttr(constArr, typeConverter))) {
        attr = denseAttr.value();
      } else {
        auto initVal =
            lowerCirAttrAsValue(op, op.getValue(), rewriter, typeConverter);
        rewriter.replaceAllUsesWith(op, initVal);
        rewriter.eraseOp(op);
        return mlir::success();
      }
    } else if (const auto structAttr =
                   op.getValue().dyn_cast<mlir::cir::ConstStructAttr>()) {
      // TODO(cir): this diverges from traditional lowering. Normally the
      // initializer would be a global constant that is memcopied. Here we just
      // define a local constant with llvm.undef that will be stored into the
      // stack.
      auto initVal =
          lowerCirAttrAsValue(op, structAttr, rewriter, typeConverter);
      rewriter.replaceAllUsesWith(op, initVal);
      rewriter.eraseOp(op);
      return mlir::success();
    } else if (auto strTy = op.getType().dyn_cast<mlir::cir::StructType>()) {
      if (auto zero = op.getValue().dyn_cast<mlir::cir::ZeroAttr>()) {
        auto initVal = lowerCirAttrAsValue(op, zero, rewriter, typeConverter);
        rewriter.replaceAllUsesWith(op, initVal);
        rewriter.eraseOp(op);
        return mlir::success();
      }

      return op.emitError() << "unsupported lowering for struct constant type "
                            << op.getType();
    } else
      return op.emitError() << "unsupported constant type " << op.getType();

    rewriter.replaceOpWithNewOp<mlir::LLVM::ConstantOp>(
        op, getTypeConverter()->convertType(op.getType()), attr);

    return mlir::success();
  }
};

class CIRVectorCreateLowering
    : public mlir::OpConversionPattern<mlir::cir::VecCreateOp> {
public:
  using OpConversionPattern<mlir::cir::VecCreateOp>::OpConversionPattern;

  mlir::LogicalResult
  matchAndRewrite(mlir::cir::VecCreateOp op, OpAdaptor adaptor,
                  mlir::ConversionPatternRewriter &rewriter) const override {
    // Start with an 'undef' value for the vector.  Then 'insertelement' for
    // each of the vector elements.
    auto vecTy = op.getType().dyn_cast<mlir::cir::VectorType>();
    assert(vecTy && "result type of cir.vec.create op is not VectorType");
    auto llvmTy = typeConverter->convertType(vecTy);
    auto loc = op.getLoc();
    mlir::Value result = rewriter.create<mlir::LLVM::UndefOp>(loc, llvmTy);
    assert(vecTy.getSize() == op.getElements().size() &&
           "cir.vec.create op count doesn't match vector type elements count");
    for (uint64_t i = 0; i < vecTy.getSize(); ++i) {
      mlir::Value indexValue = rewriter.create<mlir::LLVM::ConstantOp>(
          loc, rewriter.getI64Type(), i);
      result = rewriter.create<mlir::LLVM::InsertElementOp>(
          loc, result, adaptor.getElements()[i], indexValue);
    }
    rewriter.replaceOp(op, result);
    return mlir::success();
  }
};

class CIRVectorInsertLowering
    : public mlir::OpConversionPattern<mlir::cir::VecInsertOp> {
public:
  using OpConversionPattern<mlir::cir::VecInsertOp>::OpConversionPattern;

  mlir::LogicalResult
  matchAndRewrite(mlir::cir::VecInsertOp op, OpAdaptor adaptor,
                  mlir::ConversionPatternRewriter &rewriter) const override {
    rewriter.replaceOpWithNewOp<mlir::LLVM::InsertElementOp>(
        op, adaptor.getVec(), adaptor.getValue(), adaptor.getIndex());
    return mlir::success();
  }
};

class CIRVectorExtractLowering
    : public mlir::OpConversionPattern<mlir::cir::VecExtractOp> {
public:
  using OpConversionPattern<mlir::cir::VecExtractOp>::OpConversionPattern;

  mlir::LogicalResult
  matchAndRewrite(mlir::cir::VecExtractOp op, OpAdaptor adaptor,
                  mlir::ConversionPatternRewriter &rewriter) const override {
    rewriter.replaceOpWithNewOp<mlir::LLVM::ExtractElementOp>(
        op, adaptor.getVec(), adaptor.getIndex());
    return mlir::success();
  }
};

class CIRVectorCmpOpLowering
    : public mlir::OpConversionPattern<mlir::cir::VecCmpOp> {
public:
  using OpConversionPattern<mlir::cir::VecCmpOp>::OpConversionPattern;

  mlir::LogicalResult
  matchAndRewrite(mlir::cir::VecCmpOp op, OpAdaptor adaptor,
                  mlir::ConversionPatternRewriter &rewriter) const override {
    assert(op.getType().isa<mlir::cir::VectorType>() &&
           op.getLhs().getType().isa<mlir::cir::VectorType>() &&
           op.getRhs().getType().isa<mlir::cir::VectorType>() &&
           "Vector compare with non-vector type");
    // LLVM IR vector comparison returns a vector of i1.  This one-bit vector
    // must be sign-extended to the correct result type.
    auto elementType =
        op.getLhs().getType().dyn_cast<mlir::cir::VectorType>().getEltType();
    mlir::Value bitResult;
    if (auto intType = elementType.dyn_cast<mlir::cir::IntType>()) {
      bitResult = rewriter.create<mlir::LLVM::ICmpOp>(
          op.getLoc(),
          convertCmpKindToICmpPredicate(op.getKind(), intType.isSigned()),
          adaptor.getLhs(), adaptor.getRhs());
    } else if (elementType.isa<mlir::cir::CIRFPTypeInterface>()) {
      bitResult = rewriter.create<mlir::LLVM::FCmpOp>(
          op.getLoc(), convertCmpKindToFCmpPredicate(op.getKind()),
          adaptor.getLhs(), adaptor.getRhs());
    } else {
      return op.emitError() << "unsupported type for VecCmpOp: " << elementType;
    }
    rewriter.replaceOpWithNewOp<mlir::LLVM::SExtOp>(
        op, typeConverter->convertType(op.getType()), bitResult);
    return mlir::success();
  }
};

class CIRVAStartLowering
    : public mlir::OpConversionPattern<mlir::cir::VAStartOp> {
public:
  using OpConversionPattern<mlir::cir::VAStartOp>::OpConversionPattern;

  mlir::LogicalResult
  matchAndRewrite(mlir::cir::VAStartOp op, OpAdaptor adaptor,
                  mlir::ConversionPatternRewriter &rewriter) const override {
    auto opaquePtr = mlir::LLVM::LLVMPointerType::get(getContext());
    auto vaList = rewriter.create<mlir::LLVM::BitcastOp>(
        op.getLoc(), opaquePtr, adaptor.getOperands().front());
    rewriter.replaceOpWithNewOp<mlir::LLVM::VaStartOp>(op, vaList);
    return mlir::success();
  }
};

class CIRVAEndLowering : public mlir::OpConversionPattern<mlir::cir::VAEndOp> {
public:
  using OpConversionPattern<mlir::cir::VAEndOp>::OpConversionPattern;

  mlir::LogicalResult
  matchAndRewrite(mlir::cir::VAEndOp op, OpAdaptor adaptor,
                  mlir::ConversionPatternRewriter &rewriter) const override {
    auto opaquePtr = mlir::LLVM::LLVMPointerType::get(getContext());
    auto vaList = rewriter.create<mlir::LLVM::BitcastOp>(
        op.getLoc(), opaquePtr, adaptor.getOperands().front());
    rewriter.replaceOpWithNewOp<mlir::LLVM::VaEndOp>(op, vaList);
    return mlir::success();
  }
};

class CIRVACopyLowering
    : public mlir::OpConversionPattern<mlir::cir::VACopyOp> {
public:
  using OpConversionPattern<mlir::cir::VACopyOp>::OpConversionPattern;

  mlir::LogicalResult
  matchAndRewrite(mlir::cir::VACopyOp op, OpAdaptor adaptor,
                  mlir::ConversionPatternRewriter &rewriter) const override {
    auto opaquePtr = mlir::LLVM::LLVMPointerType::get(getContext());
    auto dstList = rewriter.create<mlir::LLVM::BitcastOp>(
        op.getLoc(), opaquePtr, adaptor.getOperands().front());
    auto srcList = rewriter.create<mlir::LLVM::BitcastOp>(
        op.getLoc(), opaquePtr, adaptor.getOperands().back());
    rewriter.replaceOpWithNewOp<mlir::LLVM::VaCopyOp>(op, dstList, srcList);
    return mlir::success();
  }
};

class CIRVAArgLowering : public mlir::OpConversionPattern<mlir::cir::VAArgOp> {
public:
  using OpConversionPattern<mlir::cir::VAArgOp>::OpConversionPattern;

  mlir::LogicalResult
  matchAndRewrite(mlir::cir::VAArgOp op, OpAdaptor adaptor,
                  mlir::ConversionPatternRewriter &rewriter) const override {
    return op.emitError("cir.vaarg lowering is NYI");
  }
};

class CIRFuncLowering : public mlir::OpConversionPattern<mlir::cir::FuncOp> {
public:
  using OpConversionPattern<mlir::cir::FuncOp>::OpConversionPattern;

  /// Returns the name used for the linkage attribute. This *must* correspond
  /// to the name of the attribute in ODS.
  static StringRef getLinkageAttrNameString() { return "linkage"; }

  /// Only retain those attributes that are not constructed by
  /// `LLVMFuncOp::build`. If `filterArgAttrs` is set, also filter out
  /// argument attributes.
  void
  filterFuncAttributes(mlir::cir::FuncOp func, bool filterArgAndResAttrs,
                       SmallVectorImpl<mlir::NamedAttribute> &result) const {
    for (auto attr : func->getAttrs()) {
      if (attr.getName() == mlir::SymbolTable::getSymbolAttrName() ||
          attr.getName() == func.getFunctionTypeAttrName() ||
          attr.getName() == getLinkageAttrNameString() ||
          (filterArgAndResAttrs &&
           (attr.getName() == func.getArgAttrsAttrName() ||
            attr.getName() == func.getResAttrsAttrName())))
        continue;

      // `CIRDialectLLVMIRTranslationInterface` requires "cir." prefix for
      // dialect specific attributes, rename them.
      if (attr.getName() == func.getExtraAttrsAttrName()) {
        std::string cirName = "cir." + func.getExtraAttrsAttrName().str();
        attr.setName(mlir::StringAttr::get(getContext(), cirName));
      }
      result.push_back(attr);
    }
  }

  mlir::LogicalResult
  matchAndRewrite(mlir::cir::FuncOp op, OpAdaptor adaptor,
                  mlir::ConversionPatternRewriter &rewriter) const override {

    auto fnType = op.getFunctionType();
    mlir::TypeConverter::SignatureConversion signatureConversion(
        fnType.getNumInputs());

    for (const auto &argType : enumerate(fnType.getInputs())) {
      auto convertedType = typeConverter->convertType(argType.value());
      if (!convertedType)
        return mlir::failure();
      signatureConversion.addInputs(argType.index(), convertedType);
    }

    mlir::Type resultType =
        getTypeConverter()->convertType(fnType.getReturnType());

    // Create the LLVM function operation.
    auto llvmFnTy = mlir::LLVM::LLVMFunctionType::get(
        resultType ? resultType : mlir::LLVM::LLVMVoidType::get(getContext()),
        signatureConversion.getConvertedTypes(),
        /*isVarArg=*/fnType.isVarArg());
    // LLVMFuncOp expects a single FileLine Location instead of a fused
    // location.
    auto Loc = op.getLoc();
    if (Loc.isa<mlir::FusedLoc>()) {
      auto FusedLoc = Loc.cast<mlir::FusedLoc>();
      Loc = FusedLoc.getLocations()[0];
    }
    assert((Loc.isa<mlir::FileLineColLoc>() || Loc.isa<mlir::UnknownLoc>()) &&
           "expected single location or unknown location here");

    auto linkage = convertLinkage(op.getLinkage());
    SmallVector<mlir::NamedAttribute, 4> attributes;
    filterFuncAttributes(op, /*filterArgAndResAttrs=*/false, attributes);

    auto fn = rewriter.create<mlir::LLVM::LLVMFuncOp>(
        Loc, op.getName(), llvmFnTy, linkage, false, mlir::LLVM::CConv::C,
        mlir::SymbolRefAttr(), attributes);

    rewriter.inlineRegionBefore(op.getBody(), fn.getBody(), fn.end());
    if (failed(rewriter.convertRegionTypes(&fn.getBody(), *typeConverter,
                                           &signatureConversion)))
      return mlir::failure();

    rewriter.eraseOp(op);

    return mlir::LogicalResult::success();
  }
};

class CIRGetGlobalOpLowering
    : public mlir::OpConversionPattern<mlir::cir::GetGlobalOp> {
public:
  using OpConversionPattern<mlir::cir::GetGlobalOp>::OpConversionPattern;

  mlir::LogicalResult
  matchAndRewrite(mlir::cir::GetGlobalOp op, OpAdaptor adaptor,
                  mlir::ConversionPatternRewriter &rewriter) const override {
    // FIXME(cir): Premature DCE to avoid lowering stuff we're not using.
    // CIRGen should mitigate this and not emit the get_global.
    if (op->getUses().empty()) {
      rewriter.eraseOp(op);
      return mlir::success();
    }

    auto type = getTypeConverter()->convertType(op.getType());
    auto symbol = op.getName();
    rewriter.replaceOpWithNewOp<mlir::LLVM::AddressOfOp>(op, type, symbol);
    return mlir::success();
  }
};

class CIRSwitchOpLowering
    : public mlir::OpConversionPattern<mlir::cir::SwitchOp> {
public:
  using OpConversionPattern<mlir::cir::SwitchOp>::OpConversionPattern;

  inline void rewriteYieldOp(mlir::ConversionPatternRewriter &rewriter,
                             mlir::cir::YieldOp yieldOp,
                             mlir::Block *destination) const {
    rewriter.setInsertionPoint(yieldOp);
    rewriter.replaceOpWithNewOp<mlir::cir::BrOp>(yieldOp, yieldOp.getOperands(),
                                                 destination);
  }

  mlir::LogicalResult
  matchAndRewrite(mlir::cir::SwitchOp op, OpAdaptor adaptor,
                  mlir::ConversionPatternRewriter &rewriter) const override {
    // Empty switch statement: just erase it.
    if (!op.getCases().has_value() || op.getCases()->empty()) {
      rewriter.eraseOp(op);
      return mlir::success();
    }

    // Create exit block.
    rewriter.setInsertionPointAfter(op);
    auto *exitBlock =
        rewriter.splitBlock(rewriter.getBlock(), rewriter.getInsertionPoint());

    // Allocate required data structures (disconsider default case in
    // vectors).
    llvm::SmallVector<mlir::APInt, 8> caseValues;
    llvm::SmallVector<mlir::Block *, 8> caseDestinations;
    llvm::SmallVector<mlir::ValueRange, 8> caseOperands;

    // Initialize default case as optional.
    mlir::Block *defaultDestination = exitBlock;
    mlir::ValueRange defaultOperands = exitBlock->getArguments();

    // Track fallthrough between cases.
    mlir::cir::YieldOp fallthroughYieldOp = nullptr;

    // Digest the case statements values and bodies.
    for (size_t i = 0; i < op.getCases()->size(); ++i) {
      auto &region = op.getRegion(i);
      auto caseAttr = op.getCases()->getValue()[i].cast<mlir::cir::CaseAttr>();

      // Found default case: save destination and operands.
      if (caseAttr.getKind().getValue() == mlir::cir::CaseOpKind::Default) {
        defaultDestination = &region.front();
        defaultOperands = region.getArguments();
      } else {
        // AnyOf cases kind can have multiple values, hence the loop below.
        for (auto &value : caseAttr.getValue()) {
          caseValues.push_back(value.cast<mlir::cir::IntAttr>().getValue());
          caseOperands.push_back(region.getArguments());
          caseDestinations.push_back(&region.front());
        }
      }

      // Previous case is a fallthrough: branch it to this case.
      if (fallthroughYieldOp) {
        rewriteYieldOp(rewriter, fallthroughYieldOp, &region.front());
        fallthroughYieldOp = nullptr;
      }

      for (auto &blk : region.getBlocks()) {
        if (blk.getNumSuccessors())
          continue;

        // Handle switch-case yields.
        if (auto yieldOp = dyn_cast<mlir::cir::YieldOp>(blk.getTerminator()))
          fallthroughYieldOp = yieldOp;
      }

      // Handle break statements.
      walkRegionSkipping<mlir::cir::LoopOpInterface, mlir::cir::SwitchOp>(
          region, [&](mlir::Operation *op) {
            if (isa<mlir::cir::BreakOp>(op))
              lowerTerminator(op, exitBlock, rewriter);
          });

      // Extract region contents before erasing the switch op.
      rewriter.inlineRegionBefore(region, exitBlock);
    }

    // Last case is a fallthrough: branch it to exit.
    if (fallthroughYieldOp) {
      rewriteYieldOp(rewriter, fallthroughYieldOp, exitBlock);
      fallthroughYieldOp = nullptr;
    }

    // Set switch op to branch to the newly created blocks.
    rewriter.setInsertionPoint(op);
    rewriter.replaceOpWithNewOp<mlir::LLVM::SwitchOp>(
        op, adaptor.getCondition(), defaultDestination, defaultOperands,
        caseValues, caseDestinations, caseOperands);
    return mlir::success();
  }
};

class CIRGlobalOpLowering
    : public mlir::OpConversionPattern<mlir::cir::GlobalOp> {
public:
  using OpConversionPattern<mlir::cir::GlobalOp>::OpConversionPattern;

  /// Replace CIR global with a region initialized LLVM global and update
  /// insertion point to the end of the initializer block.
  inline void setupRegionInitializedLLVMGlobalOp(
      mlir::cir::GlobalOp op, mlir::ConversionPatternRewriter &rewriter) const {
    const auto llvmType = getTypeConverter()->convertType(op.getSymType());
    auto newGlobalOp = rewriter.replaceOpWithNewOp<mlir::LLVM::GlobalOp>(
        op, llvmType, op.getConstant(), convertLinkage(op.getLinkage()),
        op.getSymName(), nullptr);
    newGlobalOp.getRegion().push_back(new mlir::Block());
    rewriter.setInsertionPointToEnd(newGlobalOp.getInitializerBlock());
  }

  mlir::LogicalResult
  matchAndRewrite(mlir::cir::GlobalOp op, OpAdaptor adaptor,
                  mlir::ConversionPatternRewriter &rewriter) const override {

    // Fetch required values to create LLVM op.
    const auto llvmType = getTypeConverter()->convertType(op.getSymType());
    const auto isConst = op.getConstant();
    const auto linkage = convertLinkage(op.getLinkage());
    const auto symbol = op.getSymName();
    const auto loc = op.getLoc();
    std::optional<mlir::StringRef> section = op.getSection();
    std::optional<mlir::Attribute> init = op.getInitialValue();

    SmallVector<mlir::NamedAttribute> attributes;
    if (section.has_value())
      attributes.push_back(rewriter.getNamedAttr(
          "section", rewriter.getStringAttr(section.value())));

    // Check for missing funcionalities.
    if (!init.has_value()) {
      rewriter.replaceOpWithNewOp<mlir::LLVM::GlobalOp>(
          op, llvmType, isConst, linkage, symbol, mlir::Attribute(),
          /*alignment*/ 0, /*addrSpace*/ 0,
          /*dsoLocal*/ false, /*threadLocal*/ false,
          /*comdat*/ mlir::SymbolRefAttr(), attributes);
      return mlir::success();
    }

    // Initializer is a constant array: convert it to a compatible llvm init.
    if (auto constArr = init.value().dyn_cast<mlir::cir::ConstArrayAttr>()) {
      if (auto attr = constArr.getElts().dyn_cast<mlir::StringAttr>()) {
        init = rewriter.getStringAttr(attr.getValue());
      } else if (auto attr = constArr.getElts().dyn_cast<mlir::ArrayAttr>()) {
        // Failed to use a compact attribute as an initializer:
        // initialize elements individually.
        if (!(init = lowerConstArrayAttr(constArr, getTypeConverter()))) {
          setupRegionInitializedLLVMGlobalOp(op, rewriter);
          rewriter.create<mlir::LLVM::ReturnOp>(
              op->getLoc(),
              lowerCirAttrAsValue(op, constArr, rewriter, typeConverter));
          return mlir::success();
        }
      } else {
        op.emitError()
            << "unsupported lowering for #cir.const_array with value "
            << constArr.getElts();
        return mlir::failure();
      }
    } else if (auto fltAttr = init.value().dyn_cast<mlir::cir::FPAttr>()) {
      // Initializer is a constant floating-point number: convert to MLIR
      // builtin constant.
      init = rewriter.getFloatAttr(llvmType, fltAttr.getValue());
    }
    // Initializer is a constant integer: convert to MLIR builtin constant.
    else if (auto intAttr = init.value().dyn_cast<mlir::cir::IntAttr>()) {
      init = rewriter.getIntegerAttr(llvmType, intAttr.getValue());
    } else if (auto boolAttr = init.value().dyn_cast<mlir::cir::BoolAttr>()) {
      init = rewriter.getBoolAttr(boolAttr.getValue());
    } else if (isa<mlir::cir::ZeroAttr, mlir::cir::ConstPtrAttr>(
                   init.value())) {
      // TODO(cir): once LLVM's dialect has a proper zeroinitializer attribute
      // this should be updated. For now, we use a custom op to initialize
      // globals to zero.
      setupRegionInitializedLLVMGlobalOp(op, rewriter);
      auto value =
          lowerCirAttrAsValue(op, init.value(), rewriter, typeConverter);
      rewriter.create<mlir::LLVM::ReturnOp>(loc, value);
      return mlir::success();
    } else if (const auto structAttr =
                   init.value().dyn_cast<mlir::cir::ConstStructAttr>()) {
      setupRegionInitializedLLVMGlobalOp(op, rewriter);
      rewriter.create<mlir::LLVM::ReturnOp>(
          op->getLoc(),
          lowerCirAttrAsValue(op, structAttr, rewriter, typeConverter));
      return mlir::success();
    } else if (auto attr = init.value().dyn_cast<mlir::cir::GlobalViewAttr>()) {
      setupRegionInitializedLLVMGlobalOp(op, rewriter);
      rewriter.create<mlir::LLVM::ReturnOp>(
          loc, lowerCirAttrAsValue(op, attr, rewriter, typeConverter));
      return mlir::success();
    } else if (const auto vtableAttr =
                   init.value().dyn_cast<mlir::cir::VTableAttr>()) {
      setupRegionInitializedLLVMGlobalOp(op, rewriter);
      rewriter.create<mlir::LLVM::ReturnOp>(
          op->getLoc(),
          lowerCirAttrAsValue(op, vtableAttr, rewriter, typeConverter));
      return mlir::success();
    } else if (const auto typeinfoAttr =
                   init.value().dyn_cast<mlir::cir::TypeInfoAttr>()) {
      setupRegionInitializedLLVMGlobalOp(op, rewriter);
      rewriter.create<mlir::LLVM::ReturnOp>(
          op->getLoc(),
          lowerCirAttrAsValue(op, typeinfoAttr, rewriter, typeConverter));
      return mlir::success();
    } else {
      op.emitError() << "usupported initializer '" << init.value() << "'";
      return mlir::failure();
    }

    // Rewrite op.
    rewriter.replaceOpWithNewOp<mlir::LLVM::GlobalOp>(
        op, llvmType, isConst, linkage, symbol, init.value(),
        /*alignment*/ 0, /*addrSpace*/ 0,
        /*dsoLocal*/ false, /*threadLocal*/ false,
        /*comdat*/ mlir::SymbolRefAttr(), attributes);
    return mlir::success();
  }
};

class CIRUnaryOpLowering
    : public mlir::OpConversionPattern<mlir::cir::UnaryOp> {
public:
  using OpConversionPattern<mlir::cir::UnaryOp>::OpConversionPattern;

  mlir::LogicalResult
  matchAndRewrite(mlir::cir::UnaryOp op, OpAdaptor adaptor,
                  mlir::ConversionPatternRewriter &rewriter) const override {
    assert(op.getType() == op.getInput().getType() &&
           "Unary operation's operand type and result type are different");
    mlir::Type type = op.getType();
    mlir::Type elementType = type;
    bool IsVector = false;
    if (auto VecType = type.dyn_cast<mlir::cir::VectorType>()) {
      IsVector = true;
      elementType = VecType.getEltType();
    }
    auto llvmType = getTypeConverter()->convertType(type);
    auto loc = op.getLoc();

    // Integer unary operations: + - ~ ++ --
    if (elementType.isa<mlir::cir::IntType>()) {
      switch (op.getKind()) {
      case mlir::cir::UnaryOpKind::Inc: {
        assert(!IsVector && "++ not allowed on vector types");
        auto One = rewriter.create<mlir::LLVM::ConstantOp>(
            loc, llvmType, mlir::IntegerAttr::get(llvmType, 1));
        rewriter.replaceOpWithNewOp<mlir::LLVM::AddOp>(op, llvmType,
                                                       adaptor.getInput(), One);
        return mlir::success();
      }
      case mlir::cir::UnaryOpKind::Dec: {
        assert(!IsVector && "-- not allowed on vector types");
        auto One = rewriter.create<mlir::LLVM::ConstantOp>(
            loc, llvmType, mlir::IntegerAttr::get(llvmType, 1));
        rewriter.replaceOpWithNewOp<mlir::LLVM::SubOp>(op, llvmType,
                                                       adaptor.getInput(), One);
        return mlir::success();
      }
      case mlir::cir::UnaryOpKind::Plus: {
        rewriter.replaceOp(op, adaptor.getInput());
        return mlir::success();
      }
      case mlir::cir::UnaryOpKind::Minus: {
        mlir::Value Zero;
        if (IsVector)
          Zero = rewriter.create<mlir::LLVM::ZeroOp>(loc, llvmType);
        else
          Zero = rewriter.create<mlir::LLVM::ConstantOp>(
              loc, llvmType, mlir::IntegerAttr::get(llvmType, 0));
        rewriter.replaceOpWithNewOp<mlir::LLVM::SubOp>(op, llvmType, Zero,
                                                       adaptor.getInput());
        return mlir::success();
      }
      case mlir::cir::UnaryOpKind::Not: {
        // bit-wise compliment operator, implemented as an XOR with -1.
        mlir::Value MinusOne;
        if (IsVector) {
          // Creating a vector object with all -1 values is easier said than
          // done. It requires a series of insertelement ops.
          mlir::Type llvmElementType =
              getTypeConverter()->convertType(elementType);
          auto MinusOneInt = rewriter.create<mlir::LLVM::ConstantOp>(
              loc, llvmElementType,
              mlir::IntegerAttr::get(llvmElementType, -1));
          MinusOne = rewriter.create<mlir::LLVM::UndefOp>(loc, llvmType);
          auto NumElements = type.dyn_cast<mlir::cir::VectorType>().getSize();
          for (uint64_t i = 0; i < NumElements; ++i) {
            mlir::Value indexValue = rewriter.create<mlir::LLVM::ConstantOp>(
                loc, rewriter.getI64Type(), i);
            MinusOne = rewriter.create<mlir::LLVM::InsertElementOp>(
                loc, MinusOne, MinusOneInt, indexValue);
          }
        } else {
          MinusOne = rewriter.create<mlir::LLVM::ConstantOp>(
              loc, llvmType, mlir::IntegerAttr::get(llvmType, -1));
        }
        rewriter.replaceOpWithNewOp<mlir::LLVM::XOrOp>(op, llvmType, MinusOne,
                                                       adaptor.getInput());
        return mlir::success();
      }
      }
    }

    // Floating point unary operations: + - ++ --
    if (elementType.isa<mlir::cir::CIRFPTypeInterface>()) {
      switch (op.getKind()) {
      case mlir::cir::UnaryOpKind::Inc: {
        assert(!IsVector && "++ not allowed on vector types");
        auto oneAttr = rewriter.getFloatAttr(llvmType, 1.0);
        auto oneConst =
            rewriter.create<mlir::LLVM::ConstantOp>(loc, llvmType, oneAttr);
        rewriter.replaceOpWithNewOp<mlir::LLVM::FAddOp>(op, llvmType, oneConst,
                                                        adaptor.getInput());
        return mlir::success();
      }
      case mlir::cir::UnaryOpKind::Dec: {
        assert(!IsVector && "-- not allowed on vector types");
        auto negOneAttr = rewriter.getFloatAttr(llvmType, -1.0);
        auto negOneConst =
            rewriter.create<mlir::LLVM::ConstantOp>(loc, llvmType, negOneAttr);
        rewriter.replaceOpWithNewOp<mlir::LLVM::FSubOp>(
            op, llvmType, negOneConst, adaptor.getInput());
        return mlir::success();
      }
      case mlir::cir::UnaryOpKind::Plus:
        rewriter.replaceOp(op, adaptor.getInput());
        return mlir::success();
      case mlir::cir::UnaryOpKind::Minus: {
        rewriter.replaceOpWithNewOp<mlir::LLVM::FNegOp>(op, llvmType,
                                                        adaptor.getInput());
        return mlir::success();
      }
      default:
        return op.emitError()
               << "Unknown floating-point unary operation during CIR lowering";
      }
    }

    // Boolean unary operations: ! only. (For all others, the operand has
    // already been promoted to int.)
    if (elementType.isa<mlir::cir::BoolType>()) {
      switch (op.getKind()) {
      case mlir::cir::UnaryOpKind::Not:
        assert(!IsVector && "NYI: op! on vector mask");
        rewriter.replaceOpWithNewOp<mlir::LLVM::XOrOp>(
            op, llvmType, adaptor.getInput(),
            rewriter.create<mlir::LLVM::ConstantOp>(
                loc, llvmType, mlir::IntegerAttr::get(llvmType, 1)));
        return mlir::success();
      default:
        return op.emitError()
               << "Unknown boolean unary operation during CIR lowering";
      }
    }

    // Pointer unary operations: + only.  (++ and -- of pointers are implemented
    // with cir.ptr_stride, not cir.unary.)
    if (elementType.isa<mlir::cir::PointerType>()) {
      switch (op.getKind()) {
      case mlir::cir::UnaryOpKind::Plus:
        rewriter.replaceOp(op, adaptor.getInput());
        return mlir::success();
      default:
        op.emitError() << "Unknown pointer unary operation during CIR lowering";
        return mlir::failure();
      }
    }

    return op.emitError() << "Unary operation has unsupported type: "
                          << elementType;
  }
};

class CIRBinOpLowering : public mlir::OpConversionPattern<mlir::cir::BinOp> {
public:
  using OpConversionPattern<mlir::cir::BinOp>::OpConversionPattern;

  mlir::LogicalResult
  matchAndRewrite(mlir::cir::BinOp op, OpAdaptor adaptor,
                  mlir::ConversionPatternRewriter &rewriter) const override {
    assert((op.getLhs().getType() == op.getRhs().getType()) &&
           "inconsistent operands' types not supported yet");
    mlir::Type type = op.getRhs().getType();
    assert((type.isa<mlir::cir::IntType, mlir::cir::CIRFPTypeInterface,
                     mlir::cir::VectorType>()) &&
           "operand type not supported yet");

    auto llvmTy = getTypeConverter()->convertType(op.getType());
    auto rhs = adaptor.getRhs();
    auto lhs = adaptor.getLhs();

    if (type.isa<mlir::cir::VectorType>())
      type = type.dyn_cast<mlir::cir::VectorType>().getEltType();

    switch (op.getKind()) {
    case mlir::cir::BinOpKind::Add:
      if (type.isa<mlir::cir::IntType>())
        rewriter.replaceOpWithNewOp<mlir::LLVM::AddOp>(op, llvmTy, lhs, rhs);
      else
        rewriter.replaceOpWithNewOp<mlir::LLVM::FAddOp>(op, llvmTy, lhs, rhs);
      break;
    case mlir::cir::BinOpKind::Sub:
      if (type.isa<mlir::cir::IntType>())
        rewriter.replaceOpWithNewOp<mlir::LLVM::SubOp>(op, llvmTy, lhs, rhs);
      else
        rewriter.replaceOpWithNewOp<mlir::LLVM::FSubOp>(op, llvmTy, lhs, rhs);
      break;
    case mlir::cir::BinOpKind::Mul:
      if (type.isa<mlir::cir::IntType>())
        rewriter.replaceOpWithNewOp<mlir::LLVM::MulOp>(op, llvmTy, lhs, rhs);
      else
        rewriter.replaceOpWithNewOp<mlir::LLVM::FMulOp>(op, llvmTy, lhs, rhs);
      break;
    case mlir::cir::BinOpKind::Div:
      if (auto ty = type.dyn_cast<mlir::cir::IntType>()) {
        if (ty.isUnsigned())
          rewriter.replaceOpWithNewOp<mlir::LLVM::UDivOp>(op, llvmTy, lhs, rhs);
        else
          rewriter.replaceOpWithNewOp<mlir::LLVM::SDivOp>(op, llvmTy, lhs, rhs);
      } else
        rewriter.replaceOpWithNewOp<mlir::LLVM::FDivOp>(op, llvmTy, lhs, rhs);
      break;
    case mlir::cir::BinOpKind::Rem:
      if (auto ty = type.dyn_cast<mlir::cir::IntType>()) {
        if (ty.isUnsigned())
          rewriter.replaceOpWithNewOp<mlir::LLVM::URemOp>(op, llvmTy, lhs, rhs);
        else
          rewriter.replaceOpWithNewOp<mlir::LLVM::SRemOp>(op, llvmTy, lhs, rhs);
      } else
        rewriter.replaceOpWithNewOp<mlir::LLVM::FRemOp>(op, llvmTy, lhs, rhs);
      break;
    case mlir::cir::BinOpKind::And:
      rewriter.replaceOpWithNewOp<mlir::LLVM::AndOp>(op, llvmTy, lhs, rhs);
      break;
    case mlir::cir::BinOpKind::Or:
      rewriter.replaceOpWithNewOp<mlir::LLVM::OrOp>(op, llvmTy, lhs, rhs);
      break;
    case mlir::cir::BinOpKind::Xor:
      rewriter.replaceOpWithNewOp<mlir::LLVM::XOrOp>(op, llvmTy, lhs, rhs);
      break;
    }

    return mlir::LogicalResult::success();
  }
};

class CIRShiftOpLowering
    : public mlir::OpConversionPattern<mlir::cir::ShiftOp> {
public:
  using OpConversionPattern<mlir::cir::ShiftOp>::OpConversionPattern;

  mlir::LogicalResult
  matchAndRewrite(mlir::cir::ShiftOp op, OpAdaptor adaptor,
                  mlir::ConversionPatternRewriter &rewriter) const override {
    auto cirAmtTy = op.getAmount().getType().dyn_cast<mlir::cir::IntType>();
    auto cirValTy = op.getValue().getType().dyn_cast<mlir::cir::IntType>();
    auto llvmTy = getTypeConverter()->convertType(op.getType());
    auto loc = op.getLoc();
    mlir::Value amt = adaptor.getAmount();
    mlir::Value val = adaptor.getValue();

    assert(cirValTy && cirAmtTy && "non-integer shift is NYI");
    assert(cirValTy == op.getType() && "inconsistent operands' types NYI");

    // Ensure shift amount is the same type as the value. Some undefined
    // behavior might occur in the casts below as per [C99 6.5.7.3].
    if (cirAmtTy.getWidth() > cirValTy.getWidth()) {
      amt = rewriter.create<mlir::LLVM::TruncOp>(loc, llvmTy, amt);
    } else if (cirAmtTy.getWidth() < cirValTy.getWidth()) {
      if (cirAmtTy.isSigned())
        amt = rewriter.create<mlir::LLVM::SExtOp>(loc, llvmTy, amt);
      else
        amt = rewriter.create<mlir::LLVM::ZExtOp>(loc, llvmTy, amt);
    }

    // Lower to the proper LLVM shift operation.
    if (op.getIsShiftleft())
      rewriter.replaceOpWithNewOp<mlir::LLVM::ShlOp>(op, llvmTy, val, amt);
    else {
      if (cirValTy.isUnsigned())
        rewriter.replaceOpWithNewOp<mlir::LLVM::LShrOp>(op, llvmTy, val, amt);
      else
        rewriter.replaceOpWithNewOp<mlir::LLVM::AShrOp>(op, llvmTy, val, amt);
    }

    return mlir::success();
  }
};

class CIRTernaryOpLowering
    : public mlir::OpConversionPattern<mlir::cir::TernaryOp> {
public:
  using OpConversionPattern<mlir::cir::TernaryOp>::OpConversionPattern;

  mlir::LogicalResult
  matchAndRewrite(mlir::cir::TernaryOp op, OpAdaptor adaptor,
                  mlir::ConversionPatternRewriter &rewriter) const override {
    auto loc = op->getLoc();
    auto *condBlock = rewriter.getInsertionBlock();
    auto opPosition = rewriter.getInsertionPoint();
    auto *remainingOpsBlock = rewriter.splitBlock(condBlock, opPosition);
    auto *continueBlock = rewriter.createBlock(
        remainingOpsBlock, op->getResultTypes(),
        SmallVector<mlir::Location>(/* result number always 1 */ 1, loc));
    rewriter.create<mlir::cir::BrOp>(loc, remainingOpsBlock);

    auto &trueRegion = op.getTrueRegion();
    auto *trueBlock = &trueRegion.front();
    mlir::Operation *trueTerminator = trueRegion.back().getTerminator();
    rewriter.setInsertionPointToEnd(&trueRegion.back());
    auto trueYieldOp = dyn_cast<mlir::cir::YieldOp>(trueTerminator);

    rewriter.replaceOpWithNewOp<mlir::cir::BrOp>(
        trueYieldOp, trueYieldOp.getArgs(), continueBlock);
    rewriter.inlineRegionBefore(trueRegion, continueBlock);

    auto *falseBlock = continueBlock;
    auto &falseRegion = op.getFalseRegion();

    falseBlock = &falseRegion.front();
    mlir::Operation *falseTerminator = falseRegion.back().getTerminator();
    rewriter.setInsertionPointToEnd(&falseRegion.back());
    auto falseYieldOp = dyn_cast<mlir::cir::YieldOp>(falseTerminator);
    rewriter.replaceOpWithNewOp<mlir::cir::BrOp>(
        falseYieldOp, falseYieldOp.getArgs(), continueBlock);
    rewriter.inlineRegionBefore(falseRegion, continueBlock);

    rewriter.setInsertionPointToEnd(condBlock);
    auto condition = adaptor.getCond();
    auto i1Condition = rewriter.create<mlir::LLVM::TruncOp>(
        op.getLoc(), rewriter.getI1Type(), condition);
    rewriter.create<mlir::LLVM::CondBrOp>(loc, i1Condition.getResult(),
                                          trueBlock, falseBlock);

    rewriter.replaceOp(op, continueBlock->getArguments());

    // Ok, we're done!
    return mlir::success();
  }
};

class CIRCmpOpLowering : public mlir::OpConversionPattern<mlir::cir::CmpOp> {
public:
  using OpConversionPattern<mlir::cir::CmpOp>::OpConversionPattern;

  mlir::LogicalResult
  matchAndRewrite(mlir::cir::CmpOp cmpOp, OpAdaptor adaptor,
                  mlir::ConversionPatternRewriter &rewriter) const override {
    auto type = cmpOp.getLhs().getType();
    mlir::Value llResult;

    // Lower to LLVM comparison op.
    if (auto intTy = type.dyn_cast<mlir::cir::IntType>()) {
      auto kind =
          convertCmpKindToICmpPredicate(cmpOp.getKind(), intTy.isSigned());
      llResult = rewriter.create<mlir::LLVM::ICmpOp>(
          cmpOp.getLoc(), kind, adaptor.getLhs(), adaptor.getRhs());
    } else if (auto ptrTy = type.dyn_cast<mlir::cir::PointerType>()) {
      auto kind = convertCmpKindToICmpPredicate(cmpOp.getKind(),
                                                /* isSigned=*/false);
      llResult = rewriter.create<mlir::LLVM::ICmpOp>(
          cmpOp.getLoc(), kind, adaptor.getLhs(), adaptor.getRhs());
    } else if (type.isa<mlir::cir::CIRFPTypeInterface>()) {
      auto kind = convertCmpKindToFCmpPredicate(cmpOp.getKind());
      llResult = rewriter.create<mlir::LLVM::FCmpOp>(
          cmpOp.getLoc(), kind, adaptor.getLhs(), adaptor.getRhs());
    } else {
      return cmpOp.emitError() << "unsupported type for CmpOp: " << type;
    }

    // LLVM comparison ops return i1, but cir::CmpOp returns the same type as
    // the LHS value. Since this return value can be used later, we need to
    // restore the type with the extension below.
    auto llResultTy = getTypeConverter()->convertType(cmpOp.getType());
    rewriter.replaceOpWithNewOp<mlir::LLVM::ZExtOp>(cmpOp, llResultTy,
                                                    llResult);

    return mlir::success();
  }
};

class CIRBrOpLowering : public mlir::OpConversionPattern<mlir::cir::BrOp> {
public:
  using OpConversionPattern<mlir::cir::BrOp>::OpConversionPattern;

  mlir::LogicalResult
  matchAndRewrite(mlir::cir::BrOp op, OpAdaptor adaptor,
                  mlir::ConversionPatternRewriter &rewriter) const override {
    rewriter.replaceOpWithNewOp<mlir::LLVM::BrOp>(op, adaptor.getOperands(),
                                                  op.getDest());
    return mlir::LogicalResult::success();
  }
};

class CIRGetMemberOpLowering
    : public mlir::OpConversionPattern<mlir::cir::GetMemberOp> {
public:
  using mlir::OpConversionPattern<mlir::cir::GetMemberOp>::OpConversionPattern;

  mlir::LogicalResult
  matchAndRewrite(mlir::cir::GetMemberOp op, OpAdaptor adaptor,
                  mlir::ConversionPatternRewriter &rewriter) const override {
    auto llResTy = getTypeConverter()->convertType(op.getType());
    const auto structTy =
        op.getAddrTy().getPointee().cast<mlir::cir::StructType>();
    assert(structTy && "expected struct type");

    switch (structTy.getKind()) {
    case mlir::cir::StructType::Struct:
    case mlir::cir::StructType::Class: {
      // Since the base address is a pointer to an aggregate, the first offset
      // is always zero. The second offset tell us which member it will access.
      llvm::SmallVector<mlir::LLVM::GEPArg, 2> offset{0, op.getIndex()};
      const auto elementTy = getTypeConverter()->convertType(structTy);
      rewriter.replaceOpWithNewOp<mlir::LLVM::GEPOp>(op, llResTy, elementTy,
                                                     adaptor.getAddr(), offset);
      return mlir::success();
    }
    case mlir::cir::StructType::Union:
      // Union members share the address space, so we just need a bitcast to
      // conform to type-checking.
      rewriter.replaceOpWithNewOp<mlir::LLVM::BitcastOp>(op, llResTy,
                                                         adaptor.getAddr());
      return mlir::success();
    }
  }
};

class CIRPtrDiffOpLowering
    : public mlir::OpConversionPattern<mlir::cir::PtrDiffOp> {
public:
  using OpConversionPattern<mlir::cir::PtrDiffOp>::OpConversionPattern;

  uint64_t getTypeSize(mlir::Type type, mlir::Operation &op) const {
    mlir::DataLayout layout(op.getParentOfType<mlir::ModuleOp>());
    return llvm::divideCeil(layout.getTypeSizeInBits(type), 8);
  }

  mlir::LogicalResult
  matchAndRewrite(mlir::cir::PtrDiffOp op, OpAdaptor adaptor,
                  mlir::ConversionPatternRewriter &rewriter) const override {
    auto dstTy = op.getType().cast<mlir::cir::IntType>();
    auto llvmDstTy = getTypeConverter()->convertType(dstTy);

    auto lhs = rewriter.create<mlir::LLVM::PtrToIntOp>(op.getLoc(), llvmDstTy,
                                                       adaptor.getLhs());
    auto rhs = rewriter.create<mlir::LLVM::PtrToIntOp>(op.getLoc(), llvmDstTy,
                                                       adaptor.getRhs());

    auto diff =
        rewriter.create<mlir::LLVM::SubOp>(op.getLoc(), llvmDstTy, lhs, rhs);

    auto ptrTy = op.getLhs().getType().cast<mlir::cir::PointerType>();
    auto typeSize = getTypeSize(ptrTy.getPointee(), *op);
    auto typeSizeVal = rewriter.create<mlir::LLVM::ConstantOp>(
        op.getLoc(), llvmDstTy, mlir::IntegerAttr::get(llvmDstTy, typeSize));

    if (dstTy.isUnsigned())
      rewriter.replaceOpWithNewOp<mlir::LLVM::UDivOp>(op, llvmDstTy, diff,
                                                      typeSizeVal);
    else
      rewriter.replaceOpWithNewOp<mlir::LLVM::SDivOp>(op, llvmDstTy, diff,
                                                      typeSizeVal);

    return mlir::success();
  }
};

class CIRFAbsOpLowering : public mlir::OpConversionPattern<mlir::cir::FAbsOp> {
public:
  using OpConversionPattern<mlir::cir::FAbsOp>::OpConversionPattern;

  mlir::LogicalResult
  matchAndRewrite(mlir::cir::FAbsOp op, OpAdaptor adaptor,
                  mlir::ConversionPatternRewriter &rewriter) const override {
    rewriter.replaceOpWithNewOp<mlir::LLVM::FAbsOp>(
        op, adaptor.getOperands().front());
    return mlir::success();
  }
};

class CIRExpectOpLowering
    : public mlir::OpConversionPattern<mlir::cir::ExpectOp> {
public:
  using OpConversionPattern<mlir::cir::ExpectOp>::OpConversionPattern;

  mlir::LogicalResult
  matchAndRewrite(mlir::cir::ExpectOp op, OpAdaptor adaptor,
                  mlir::ConversionPatternRewriter &rewriter) const override {
    std::optional<llvm::APFloat> prob = op.getProb();
    if (!prob)
      rewriter.replaceOpWithNewOp<mlir::LLVM::ExpectOp>(op, adaptor.getVal(),
                                                        adaptor.getExpected());
    else
      rewriter.replaceOpWithNewOp<mlir::LLVM::ExpectWithProbabilityOp>(
          op, adaptor.getVal(), adaptor.getExpected(), prob.value());
    return mlir::success();
  }
};

class CIRVTableAddrPointOpLowering
    : public mlir::OpConversionPattern<mlir::cir::VTableAddrPointOp> {
public:
  using OpConversionPattern<mlir::cir::VTableAddrPointOp>::OpConversionPattern;

  mlir::LogicalResult
  matchAndRewrite(mlir::cir::VTableAddrPointOp op, OpAdaptor adaptor,
                  mlir::ConversionPatternRewriter &rewriter) const override {
    const auto *converter = getTypeConverter();
    auto targetType = converter->convertType(op.getType());
    mlir::Value symAddr = op.getSymAddr();

    mlir::Type eltType;
    if (!symAddr) {
      auto module = op->getParentOfType<mlir::ModuleOp>();
      auto symbol = dyn_cast<mlir::LLVM::GlobalOp>(
          mlir::SymbolTable::lookupSymbolIn(module, op.getNameAttr()));
      symAddr = rewriter.create<mlir::LLVM::AddressOfOp>(
          op.getLoc(), mlir::LLVM::LLVMPointerType::get(getContext()),
          *op.getName());
      eltType = converter->convertType(symbol.getType());
    }

    auto offsets = llvm::SmallVector<mlir::LLVM::GEPArg>{
        0, op.getVtableIndex(), op.getAddressPointIndex()};
    if (eltType)
      rewriter.replaceOpWithNewOp<mlir::LLVM::GEPOp>(op, targetType, eltType,
                                                     symAddr, offsets, true);
    else
      llvm_unreachable("Shouldn't ever be missing an eltType here");

    return mlir::success();
  }
};

class CIRStackSaveLowering
    : public mlir::OpConversionPattern<mlir::cir::StackSaveOp> {
public:
  using OpConversionPattern<mlir::cir::StackSaveOp>::OpConversionPattern;

  mlir::LogicalResult
  matchAndRewrite(mlir::cir::StackSaveOp op, OpAdaptor adaptor,
                  mlir::ConversionPatternRewriter &rewriter) const override {
    auto ptrTy = getTypeConverter()->convertType(op.getType());
    rewriter.replaceOpWithNewOp<mlir::LLVM::StackSaveOp>(op, ptrTy);
    return mlir::success();
  }
};

class CIRStackRestoreLowering
    : public mlir::OpConversionPattern<mlir::cir::StackRestoreOp> {
public:
  using OpConversionPattern<mlir::cir::StackRestoreOp>::OpConversionPattern;

  mlir::LogicalResult
  matchAndRewrite(mlir::cir::StackRestoreOp op, OpAdaptor adaptor,
                  mlir::ConversionPatternRewriter &rewriter) const override {
    rewriter.replaceOpWithNewOp<mlir::LLVM::StackRestoreOp>(op,
                                                            adaptor.getPtr());
    return mlir::success();
  }
};

class CIRUnreachableLowering
    : public mlir::OpConversionPattern<mlir::cir::UnreachableOp> {
public:
  using OpConversionPattern<mlir::cir::UnreachableOp>::OpConversionPattern;

  mlir::LogicalResult
  matchAndRewrite(mlir::cir::UnreachableOp op, OpAdaptor adaptor,
                  mlir::ConversionPatternRewriter &rewriter) const override {
    rewriter.replaceOpWithNewOp<mlir::LLVM::UnreachableOp>(op);
    return mlir::success();
  }
};

class CIRTrapLowering : public mlir::OpConversionPattern<mlir::cir::TrapOp> {
public:
  using OpConversionPattern<mlir::cir::TrapOp>::OpConversionPattern;

  mlir::LogicalResult
  matchAndRewrite(mlir::cir::TrapOp op, OpAdaptor adaptor,
                  mlir::ConversionPatternRewriter &rewriter) const override {
    auto loc = op->getLoc();
    rewriter.eraseOp(op);

    auto llvmTrapIntrinsicType =
        mlir::LLVM::LLVMVoidType::get(op->getContext());
    rewriter.create<mlir::LLVM::CallIntrinsicOp>(
        loc, llvmTrapIntrinsicType, "llvm.trap", mlir::ValueRange{});

    // Note that the call to llvm.trap is not a terminator in LLVM dialect.
    // So we must emit an additional llvm.unreachable to terminate the current
    // block.
    rewriter.create<mlir::LLVM::UnreachableOp>(loc);

    return mlir::success();
  }
};

class CIRInlineAsmOpLowering
    : public mlir::OpConversionPattern<mlir::cir::InlineAsmOp> {

  using mlir::OpConversionPattern<mlir::cir::InlineAsmOp>::OpConversionPattern;

  mlir::LogicalResult
  matchAndRewrite(mlir::cir::InlineAsmOp op, OpAdaptor adaptor,
                  mlir::ConversionPatternRewriter &rewriter) const override {

    mlir::Type llResTy;
    if (op.getNumResults())
      llResTy = getTypeConverter()->convertType(op.getType(0));

    auto dialect = op.getAsmFlavor();
    auto llDialect = dialect == mlir::cir::AsmFlavor::x86_att
                         ? mlir::LLVM::AsmDialect::AD_ATT
                         : mlir::LLVM::AsmDialect::AD_Intel;

    std::vector<mlir::Attribute> opAttrs;

    rewriter.replaceOpWithNewOp<mlir::LLVM::InlineAsmOp>(
        op, llResTy, adaptor.getOperands(), op.getAsmStringAttr(),
        op.getConstraintsAttr(), op.getSideEffectsAttr(),
        /*is_align_stack*/ mlir::UnitAttr(),
        mlir::LLVM::AsmDialectAttr::get(getContext(), llDialect),
        rewriter.getArrayAttr(opAttrs));

    return mlir::success();
  }
};

class CIRSetBitfieldLowering
    : public mlir::OpConversionPattern<mlir::cir::SetBitfieldOp> {
public:
  using OpConversionPattern<mlir::cir::SetBitfieldOp>::OpConversionPattern;

  mlir::LogicalResult
  matchAndRewrite(mlir::cir::SetBitfieldOp op, OpAdaptor adaptor,
                  mlir::ConversionPatternRewriter &rewriter) const override {
    mlir::OpBuilder::InsertionGuard guard(rewriter);
    rewriter.setInsertionPoint(op);

    auto addr = op.getDst();
    auto info = op.getBitfieldInfo();
    auto size = info.getSize();
    auto offset = info.getOffset();
    auto storageType = info.getStorageType();
    auto context = storageType.getContext();

    unsigned storageSize = 0;

    if (auto arTy = storageType.dyn_cast<mlir::cir::ArrayType>())
      storageSize = arTy.getSize() * 8;
    else if (auto intTy = storageType.dyn_cast<mlir::cir::IntType>())
      storageSize = intTy.getWidth();
    else
      llvm_unreachable(
          "Either ArrayType or IntType expected for bitfields storage");

    auto intType = mlir::IntegerType::get(context, storageSize);
    auto srcVal = createIntCast(rewriter, adaptor.getSrc(), intType);
    auto srcWidth = storageSize;
    auto resultVal = srcVal;

    if (storageSize != size) {
      assert(storageSize > size && "Invalid bitfield size.");

      mlir::Value val = rewriter.create<mlir::LLVM::LoadOp>(
          op.getLoc(), intType, adaptor.getDst(), /* alignment */ 0,
          op.getIsVolatile());

      srcVal = createAnd(rewriter, srcVal,
                         llvm::APInt::getLowBitsSet(srcWidth, size));
      resultVal = srcVal;
      srcVal = createShL(rewriter, srcVal, offset);

      // Mask out the original value.
      val =
          createAnd(rewriter, val,
                    ~llvm::APInt::getBitsSet(srcWidth, offset, offset + size));

      // Or together the unchanged values and the source value.
      srcVal = rewriter.create<mlir::LLVM::OrOp>(op.getLoc(), val, srcVal);
    }

    rewriter.create<mlir::LLVM::StoreOp>(op.getLoc(), srcVal, adaptor.getDst(),
                                         /* alignment */ 0, op.getIsVolatile());

    auto resultTy = getTypeConverter()->convertType(op.getType());

    resultVal =
        createIntCast(rewriter, resultVal, resultTy.cast<mlir::IntegerType>());

    if (info.getIsSigned()) {
      assert(size <= storageSize);
      unsigned highBits = storageSize - size;

      if (highBits) {
        resultVal = createShL(rewriter, resultVal, highBits);
        resultVal = createAShR(rewriter, resultVal, highBits);
      }
    }

    rewriter.replaceOp(op, resultVal);
    return mlir::success();
  }
};

class CIRGetBitfieldLowering
    : public mlir::OpConversionPattern<mlir::cir::GetBitfieldOp> {
public:
  using OpConversionPattern<mlir::cir::GetBitfieldOp>::OpConversionPattern;

  mlir::LogicalResult
  matchAndRewrite(mlir::cir::GetBitfieldOp op, OpAdaptor adaptor,
                  mlir::ConversionPatternRewriter &rewriter) const override {

    mlir::OpBuilder::InsertionGuard guard(rewriter);
    rewriter.setInsertionPoint(op);

    auto info = op.getBitfieldInfo();
    auto size = info.getSize();
    auto offset = info.getOffset();
    auto storageType = info.getStorageType();
    auto context = storageType.getContext();
    unsigned storageSize = 0;

    if (auto arTy = storageType.dyn_cast<mlir::cir::ArrayType>())
      storageSize = arTy.getSize() * 8;
    else if (auto intTy = storageType.dyn_cast<mlir::cir::IntType>())
      storageSize = intTy.getWidth();
    else
      llvm_unreachable(
          "Either ArrayType or IntType expected for bitfields storage");

    auto intType = mlir::IntegerType::get(context, storageSize);

    mlir::Value val = rewriter.create<mlir::LLVM::LoadOp>(
        op.getLoc(), intType, adaptor.getAddr(), 0, op.getIsVolatile());
    val = rewriter.create<mlir::LLVM::BitcastOp>(op.getLoc(), intType, val);

    if (info.getIsSigned()) {
      assert(static_cast<unsigned>(offset + size) <= storageSize);
      unsigned highBits = storageSize - offset - size;
      val = createShL(rewriter, val, highBits);
      val = createAShR(rewriter, val, offset + highBits);
    } else {
      val = createLShR(rewriter, val, offset);

      if (static_cast<unsigned>(offset) + size < storageSize)
        val = createAnd(rewriter, val,
                        llvm::APInt::getLowBitsSet(storageSize, size));
    }

    auto resTy = getTypeConverter()->convertType(op.getType());
    auto newOp = createIntCast(rewriter, val, resTy.cast<mlir::IntegerType>(),
                               info.getIsSigned());
    rewriter.replaceOp(op, newOp);
    return mlir::success();
  }
};

void populateCIRToLLVMConversionPatterns(mlir::RewritePatternSet &patterns,
                                         mlir::TypeConverter &converter) {
  patterns.add<CIRReturnLowering>(patterns.getContext());
  patterns.add<
      CIRCmpOpLowering, CIRLoopOpInterfaceLowering, CIRBrCondOpLowering,
      CIRPtrStrideOpLowering, CIRCallLowering, CIRUnaryOpLowering,
      CIRBinOpLowering, CIRShiftOpLowering, CIRLoadLowering,
      CIRConstantLowering, CIRStoreLowering, CIRAllocaLowering, CIRFuncLowering,
      CIRScopeOpLowering, CIRCastOpLowering, CIRIfLowering, CIRGlobalOpLowering,
      CIRGetGlobalOpLowering, CIRVAStartLowering, CIRVAEndLowering,
      CIRVACopyLowering, CIRVAArgLowering, CIRBrOpLowering,
      CIRTernaryOpLowering, CIRGetMemberOpLowering, CIRSwitchOpLowering,
      CIRPtrDiffOpLowering, CIRCopyOpLowering, CIRMemCpyOpLowering,
<<<<<<< HEAD
      CIRFAbsOpLowering, CIRVTableAddrPointOpLowering, CIRVectorCreateLowering,
      CIRVectorInsertLowering, CIRVectorExtractLowering, CIRVectorCmpOpLowering,
      CIRStackSaveLowering, CIRStackRestoreLowering, CIRUnreachableLowering,
      CIRSetBitfieldLowering, CIRGetBitfieldLowering, CIRInlineAsmOpLowering>(
      converter, patterns.getContext());
=======
      CIRFAbsOpLowering, CIRExpectOpLowering, CIRVTableAddrPointOpLowering,
      CIRVectorCreateLowering, CIRVectorInsertLowering,
      CIRVectorExtractLowering, CIRVectorCmpOpLowering, CIRStackSaveLowering,
      CIRStackRestoreLowering, CIRUnreachableLowering, CIRTrapLowering,
      CIRInlineAsmOpLowering>(converter, patterns.getContext());
>>>>>>> 342da11f
}

namespace {
void prepareTypeConverter(mlir::LLVMTypeConverter &converter,
                          mlir::DataLayout &dataLayout) {
  converter.addConversion([&](mlir::cir::PointerType type) -> mlir::Type {
    // Drop pointee type since LLVM dialect only allows opaque pointers.
    return mlir::LLVM::LLVMPointerType::get(type.getContext());
  });
  converter.addConversion([&](mlir::cir::ArrayType type) -> mlir::Type {
    auto ty = converter.convertType(type.getEltType());
    return mlir::LLVM::LLVMArrayType::get(ty, type.getSize());
  });
  converter.addConversion([&](mlir::cir::VectorType type) -> mlir::Type {
    auto ty = converter.convertType(type.getEltType());
    return mlir::LLVM::getFixedVectorType(ty, type.getSize());
  });
  converter.addConversion([&](mlir::cir::BoolType type) -> mlir::Type {
    return mlir::IntegerType::get(type.getContext(), 8,
                                  mlir::IntegerType::Signless);
  });
  converter.addConversion([&](mlir::cir::IntType type) -> mlir::Type {
    // LLVM doesn't work with signed types, so we drop the CIR signs here.
    return mlir::IntegerType::get(type.getContext(), type.getWidth());
  });
  converter.addConversion([&](mlir::cir::SingleType type) -> mlir::Type {
    return mlir::FloatType::getF32(type.getContext());
  });
  converter.addConversion([&](mlir::cir::DoubleType type) -> mlir::Type {
    return mlir::FloatType::getF64(type.getContext());
  });
  converter.addConversion([&](mlir::cir::FuncType type) -> mlir::Type {
    auto result = converter.convertType(type.getReturnType());
    llvm::SmallVector<mlir::Type> arguments;
    if (converter.convertTypes(type.getInputs(), arguments).failed())
      llvm_unreachable("Failed to convert function type parameters");
    auto varArg = type.isVarArg();
    return mlir::LLVM::LLVMFunctionType::get(result, arguments, varArg);
  });
  converter.addConversion([&](mlir::cir::StructType type) -> mlir::Type {
    // FIXME(cir): create separate unions, struct, and classes types.
    // Convert struct members.
    llvm::SmallVector<mlir::Type> llvmMembers;
    switch (type.getKind()) {
    case mlir::cir::StructType::Class:
      // TODO(cir): This should be properly validated.
    case mlir::cir::StructType::Struct:
      for (auto ty : type.getMembers())
        llvmMembers.push_back(converter.convertType(ty));
      break;
    // Unions are lowered as only the largest member.
    case mlir::cir::StructType::Union: {
      auto largestMember = type.getLargestMember(dataLayout);
      if (largestMember)
        llvmMembers.push_back(converter.convertType(largestMember));
      break;
    }
    }

    // Struct has a name: lower as an identified struct.
    mlir::LLVM::LLVMStructType llvmStruct;
    if (type.getName()) {
      llvmStruct = mlir::LLVM::LLVMStructType::getIdentified(
          type.getContext(), type.getPrefixedName());
      if (llvmStruct.setBody(llvmMembers, /*isPacked=*/type.getPacked())
              .failed())
        llvm_unreachable("Failed to set body of struct");
    } else { // Struct has no name: lower as literal struct.
      llvmStruct = mlir::LLVM::LLVMStructType::getLiteral(
          type.getContext(), llvmMembers, /*isPacked=*/type.getPacked());
    }

    return llvmStruct;
  });
  converter.addConversion([&](mlir::cir::VoidType type) -> mlir::Type {
    return mlir::LLVM::LLVMVoidType::get(type.getContext());
  });
}
} // namespace

static void buildCtorList(mlir::ModuleOp module) {
  llvm::SmallVector<std::pair<StringRef, int>, 2> globalCtors;
  for (auto namedAttr : module->getAttrs()) {
    if (namedAttr.getName() == "cir.globalCtors") {
      for (auto attr : namedAttr.getValue().cast<mlir::ArrayAttr>()) {
        assert(attr.isa<mlir::cir::GlobalCtorAttr>() &&
               "must be a GlobalCtorAttr");
        if (auto ctorAttr = attr.cast<mlir::cir::GlobalCtorAttr>()) {
          // default priority is 65536
          int priority = 65536;
          if (ctorAttr.getPriority())
            priority = *ctorAttr.getPriority();
          globalCtors.emplace_back(ctorAttr.getName(), priority);
        }
      }
      break;
    }
  }

  if (globalCtors.empty())
    return;

  mlir::OpBuilder builder(module.getContext());
  builder.setInsertionPointToEnd(&module.getBodyRegion().back());

  // Create a global array llvm.global_ctors with element type of
  // struct { i32, ptr, ptr }
  auto CtorPFTy = mlir::LLVM::LLVMPointerType::get(builder.getContext());
  llvm::SmallVector<mlir::Type> CtorStructFields;
  CtorStructFields.push_back(builder.getI32Type());
  CtorStructFields.push_back(CtorPFTy);
  CtorStructFields.push_back(CtorPFTy);

  auto CtorStructTy = mlir::LLVM::LLVMStructType::getLiteral(
      builder.getContext(), CtorStructFields);
  auto CtorStructArrayTy =
      mlir::LLVM::LLVMArrayType::get(CtorStructTy, globalCtors.size());

  auto loc = module.getLoc();
  auto newGlobalOp = builder.create<mlir::LLVM::GlobalOp>(
      loc, CtorStructArrayTy, true, mlir::LLVM::Linkage::Appending,
      "llvm.global_ctors", mlir::Attribute());

  newGlobalOp.getRegion().push_back(new mlir::Block());
  builder.setInsertionPointToEnd(newGlobalOp.getInitializerBlock());

  mlir::Value result =
      builder.create<mlir::LLVM::UndefOp>(loc, CtorStructArrayTy);

  for (uint64_t I = 0; I < globalCtors.size(); I++) {
    auto fn = globalCtors[I];
    mlir::Value structInit =
        builder.create<mlir::LLVM::UndefOp>(loc, CtorStructTy);
    mlir::Value initPriority = builder.create<mlir::LLVM::ConstantOp>(
        loc, CtorStructFields[0], fn.second);
    mlir::Value initFuncAddr = builder.create<mlir::LLVM::AddressOfOp>(
        loc, CtorStructFields[1], fn.first);
    mlir::Value initAssociate =
        builder.create<mlir::LLVM::ZeroOp>(loc, CtorStructFields[2]);
    structInit = builder.create<mlir::LLVM::InsertValueOp>(loc, structInit,
                                                           initPriority, 0);
    structInit = builder.create<mlir::LLVM::InsertValueOp>(loc, structInit,
                                                           initFuncAddr, 1);
    // TODO: handle associated data for initializers.
    structInit = builder.create<mlir::LLVM::InsertValueOp>(loc, structInit,
                                                           initAssociate, 2);
    result =
        builder.create<mlir::LLVM::InsertValueOp>(loc, result, structInit, I);
  }

  builder.create<mlir::LLVM::ReturnOp>(loc, result);
}

void ConvertCIRToLLVMPass::runOnOperation() {
  auto module = getOperation();
  mlir::DataLayout dataLayout(module);
  mlir::LLVMTypeConverter converter(&getContext());
  prepareTypeConverter(converter, dataLayout);

  mlir::RewritePatternSet patterns(&getContext());

  populateCIRToLLVMConversionPatterns(patterns, converter);
  mlir::populateFuncToLLVMConversionPatterns(converter, patterns);

  mlir::ConversionTarget target(getContext());
  using namespace mlir::cir;
  // clang-format off
  target.addLegalOp<mlir::ModuleOp
                    // ,AllocaOp
                    // ,BrCondOp
                    // ,BrOp
                    // ,CallOp
                    // ,CastOp
                    // ,CmpOp
                    // ,ConstantOp
                    // ,FuncOp
                    // ,LoadOp
                    // ,ReturnOp
                    // ,StoreOp
                    // ,YieldOp
                    >();
  // clang-format on
  target.addLegalDialect<mlir::LLVM::LLVMDialect>();
  target.addIllegalDialect<mlir::BuiltinDialect, mlir::cir::CIRDialect,
                           mlir::func::FuncDialect>();

  // Allow operations that will be lowered directly to LLVM IR.
  target.addLegalOp<mlir::cir::ZeroInitConstOp>();

  getOperation()->removeAttr("cir.sob");
  getOperation()->removeAttr("cir.lang");

  if (failed(applyPartialConversion(module, target, std::move(patterns))))
    signalPassFailure();

  // Emit the llvm.global_ctors array.
  buildCtorList(module);
}

std::unique_ptr<mlir::Pass> createConvertCIRToLLVMPass() {
  return std::make_unique<ConvertCIRToLLVMPass>();
}

extern void registerCIRDialectTranslation(mlir::MLIRContext &context);

std::unique_ptr<llvm::Module>
lowerDirectlyFromCIRToLLVMIR(mlir::ModuleOp theModule, LLVMContext &llvmCtx,
                             bool disableVerifier) {
  mlir::MLIRContext *mlirCtx = theModule.getContext();
  mlir::PassManager pm(mlirCtx);

  pm.addPass(createConvertCIRToLLVMPass());

  // This is necessary to have line tables emitted and basic
  // debugger working. In the future we will add proper debug information
  // emission directly from our frontend.
  pm.addPass(mlir::LLVM::createDIScopeForLLVMFuncOpPass());

  // FIXME(cir): this shouldn't be necessary. It's meant to be a temporary
  // workaround until we understand why some unrealized casts are being
  // emmited and how to properly avoid them.
  pm.addPass(mlir::createReconcileUnrealizedCastsPass());

  pm.enableVerifier(!disableVerifier);
  (void)mlir::applyPassManagerCLOptions(pm);

  auto result = !mlir::failed(pm.run(theModule));
  if (!result)
    report_fatal_error(
        "The pass manager failed to lower CIR to LLVMIR dialect!");

  // Now that we ran all the lowering passes, verify the final output.
  if (theModule.verify().failed())
    report_fatal_error("Verification of the final LLVMIR dialect failed!");

  mlir::registerBuiltinDialectTranslation(*mlirCtx);
  mlir::registerLLVMDialectTranslation(*mlirCtx);
  mlir::registerOpenMPDialectTranslation(*mlirCtx);
  registerCIRDialectTranslation(*mlirCtx);

  auto ModuleName = theModule.getName();
  auto llvmModule = mlir::translateModuleToLLVMIR(
      theModule, llvmCtx, ModuleName ? *ModuleName : "CIRToLLVMModule");

  if (!llvmModule)
    report_fatal_error("Lowering from LLVMIR dialect to llvm IR failed!");

  return llvmModule;
}
} // namespace direct
} // namespace cir<|MERGE_RESOLUTION|>--- conflicted
+++ resolved
@@ -2468,19 +2468,12 @@
       CIRVACopyLowering, CIRVAArgLowering, CIRBrOpLowering,
       CIRTernaryOpLowering, CIRGetMemberOpLowering, CIRSwitchOpLowering,
       CIRPtrDiffOpLowering, CIRCopyOpLowering, CIRMemCpyOpLowering,
-<<<<<<< HEAD
-      CIRFAbsOpLowering, CIRVTableAddrPointOpLowering, CIRVectorCreateLowering,
-      CIRVectorInsertLowering, CIRVectorExtractLowering, CIRVectorCmpOpLowering,
-      CIRStackSaveLowering, CIRStackRestoreLowering, CIRUnreachableLowering,
-      CIRSetBitfieldLowering, CIRGetBitfieldLowering, CIRInlineAsmOpLowering>(
-      converter, patterns.getContext());
-=======
       CIRFAbsOpLowering, CIRExpectOpLowering, CIRVTableAddrPointOpLowering,
       CIRVectorCreateLowering, CIRVectorInsertLowering,
       CIRVectorExtractLowering, CIRVectorCmpOpLowering, CIRStackSaveLowering,
       CIRStackRestoreLowering, CIRUnreachableLowering, CIRTrapLowering,
-      CIRInlineAsmOpLowering>(converter, patterns.getContext());
->>>>>>> 342da11f
+      CIRSetBitfieldLowering, CIRGetBitfieldLowering, CIRInlineAsmOpLowering>
+      (converter, patterns.getContext());
 }
 
 namespace {
