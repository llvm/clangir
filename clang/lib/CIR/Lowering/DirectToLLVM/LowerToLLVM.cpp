//====- LowerToLLVM.cpp - Lowering from CIR to LLVMIR ---------------------===//
//
// Part of the LLVM Project, under the Apache License v2.0 with LLVM Exceptions.
// See https://llvm.org/LICENSE.txt for license information.
// SPDX-License-Identifier: Apache-2.0 WITH LLVM-exception
//
//===----------------------------------------------------------------------===//
//
// This file implements lowering of CIR operations to LLVMIR.
//
//===----------------------------------------------------------------------===//
#include "LoweringHelpers.h"
#include "mlir/Conversion/AffineToStandard/AffineToStandard.h"
#include "mlir/Conversion/ControlFlowToLLVM/ControlFlowToLLVM.h"
#include "mlir/Conversion/FuncToLLVM/ConvertFuncToLLVM.h"
#include "mlir/Conversion/FuncToLLVM/ConvertFuncToLLVMPass.h"
#include "mlir/Conversion/LLVMCommon/TypeConverter.h"
#include "mlir/Conversion/ReconcileUnrealizedCasts/ReconcileUnrealizedCasts.h"
#include "mlir/Conversion/SCFToControlFlow/SCFToControlFlow.h"
#include "mlir/Dialect/DLTI/DLTI.h"
#include "mlir/Dialect/Func/IR/FuncOps.h"
#include "mlir/Dialect/LLVMIR/LLVMAttrs.h"
#include "mlir/Dialect/LLVMIR/LLVMDialect.h"
#include "mlir/Dialect/LLVMIR/LLVMTypes.h"
#include "mlir/Dialect/LLVMIR/Transforms/Passes.h"
#include "mlir/IR/Attributes.h"
#include "mlir/IR/Builders.h"
#include "mlir/IR/BuiltinAttributeInterfaces.h"
#include "mlir/IR/BuiltinAttributes.h"
#include "mlir/IR/BuiltinDialect.h"
#include "mlir/IR/BuiltinOps.h"
#include "mlir/IR/BuiltinTypes.h"
#include "mlir/IR/OpDefinition.h"
#include "mlir/IR/Operation.h"
#include "mlir/IR/Types.h"
#include "mlir/IR/Value.h"
#include "mlir/IR/ValueRange.h"
#include "mlir/IR/Visitors.h"
#include "mlir/Interfaces/DataLayoutInterfaces.h"
#include "mlir/Pass/Pass.h"
#include "mlir/Pass/PassManager.h"
#include "mlir/Support/LLVM.h"
#include "mlir/Support/LogicalResult.h"
#include "mlir/Target/LLVMIR/Dialect/Builtin/BuiltinToLLVMIRTranslation.h"
#include "mlir/Target/LLVMIR/Dialect/LLVMIR/LLVMToLLVMIRTranslation.h"
#include "mlir/Target/LLVMIR/Dialect/OpenMP/OpenMPToLLVMIRTranslation.h"
#include "mlir/Target/LLVMIR/Export.h"
#include "mlir/Transforms/DialectConversion.h"
#include "clang/CIR/Dialect/IR/CIRAttrs.h"
#include "clang/CIR/Dialect/IR/CIRDialect.h"
#include "clang/CIR/Dialect/IR/CIROpsEnums.h"
#include "clang/CIR/Dialect/IR/CIRTypes.h"
#include "clang/CIR/Dialect/Passes.h"
#include "clang/CIR/MissingFeatures.h"
#include "clang/CIR/Passes.h"
#include "llvm/ADT/APInt.h"
#include "llvm/ADT/ArrayRef.h"
#include "llvm/ADT/STLExtras.h"
#include "llvm/ADT/SmallVector.h"
#include "llvm/ADT/StringRef.h"
#include "llvm/ADT/Twine.h"
#include "llvm/IR/DataLayout.h"
#include "llvm/IR/DerivedTypes.h"
#include "llvm/Support/Casting.h"
#include "llvm/Support/ErrorHandling.h"
#include <cstdint>
#include <deque>
#include <optional>
#include <set>

using namespace cir;
using namespace llvm;

namespace cir {
namespace direct {

//===----------------------------------------------------------------------===//
// Helper Methods
//===----------------------------------------------------------------------===//

namespace {

/// Walks a region while skipping operations of type `Ops`. This ensures the
/// callback is not applied to said operations and its children.
template <typename... Ops>
void walkRegionSkipping(mlir::Region &region,
                        mlir::function_ref<void(mlir::Operation *)> callback) {
  region.walk<mlir::WalkOrder::PreOrder>([&](mlir::Operation *op) {
    if (isa<Ops...>(op))
      return mlir::WalkResult::skip();
    callback(op);
    return mlir::WalkResult::advance();
  });
}

/// Convert from a CIR comparison kind to an LLVM IR integral comparison kind.
mlir::LLVM::ICmpPredicate
convertCmpKindToICmpPredicate(mlir::cir::CmpOpKind kind, bool isSigned) {
  using CIR = mlir::cir::CmpOpKind;
  using LLVMICmp = mlir::LLVM::ICmpPredicate;
  switch (kind) {
  case CIR::eq:
    return LLVMICmp::eq;
  case CIR::ne:
    return LLVMICmp::ne;
  case CIR::lt:
    return (isSigned ? LLVMICmp::slt : LLVMICmp::ult);
  case CIR::le:
    return (isSigned ? LLVMICmp::sle : LLVMICmp::ule);
  case CIR::gt:
    return (isSigned ? LLVMICmp::sgt : LLVMICmp::ugt);
  case CIR::ge:
    return (isSigned ? LLVMICmp::sge : LLVMICmp::uge);
  }
  llvm_unreachable("Unknown CmpOpKind");
}

/// Convert from a CIR comparison kind to an LLVM IR floating-point comparison
/// kind.
mlir::LLVM::FCmpPredicate
convertCmpKindToFCmpPredicate(mlir::cir::CmpOpKind kind) {
  using CIR = mlir::cir::CmpOpKind;
  using LLVMFCmp = mlir::LLVM::FCmpPredicate;
  switch (kind) {
  case CIR::eq:
    return LLVMFCmp::oeq;
  case CIR::ne:
    return LLVMFCmp::une;
  case CIR::lt:
    return LLVMFCmp::olt;
  case CIR::le:
    return LLVMFCmp::ole;
  case CIR::gt:
    return LLVMFCmp::ogt;
  case CIR::ge:
    return LLVMFCmp::oge;
  }
  llvm_unreachable("Unknown CmpOpKind");
}

/// If the given type is a vector type, return the vector's element type.
/// Otherwise return the given type unchanged.
mlir::Type elementTypeIfVector(mlir::Type type) {
  if (auto VecType = mlir::dyn_cast<mlir::cir::VectorType>(type)) {
    return VecType.getEltType();
  }
  return type;
}

} // namespace

//===----------------------------------------------------------------------===//
// Visitors for Lowering CIR Const Attributes
//===----------------------------------------------------------------------===//

/// Switches on the type of attribute and calls the appropriate conversion.
inline mlir::Value
lowerCirAttrAsValue(mlir::Operation *parentOp, mlir::Attribute attr,
                    mlir::ConversionPatternRewriter &rewriter,
                    const mlir::TypeConverter *converter);

/// IntAttr visitor.
inline mlir::Value
lowerCirAttrAsValue(mlir::Operation *parentOp, mlir::cir::IntAttr intAttr,
                    mlir::ConversionPatternRewriter &rewriter,
                    const mlir::TypeConverter *converter) {
  auto loc = parentOp->getLoc();
  return rewriter.create<mlir::LLVM::ConstantOp>(
      loc, converter->convertType(intAttr.getType()), intAttr.getValue());
}

/// BoolAttr visitor.
inline mlir::Value
lowerCirAttrAsValue(mlir::Operation *parentOp, mlir::cir::BoolAttr boolAttr,
                    mlir::ConversionPatternRewriter &rewriter,
                    const mlir::TypeConverter *converter) {
  auto loc = parentOp->getLoc();
  return rewriter.create<mlir::LLVM::ConstantOp>(
      loc, converter->convertType(boolAttr.getType()), boolAttr.getValue());
}

/// ConstPtrAttr visitor.
inline mlir::Value
lowerCirAttrAsValue(mlir::Operation *parentOp, mlir::cir::ConstPtrAttr ptrAttr,
                    mlir::ConversionPatternRewriter &rewriter,
                    const mlir::TypeConverter *converter) {
  auto loc = parentOp->getLoc();
  if (ptrAttr.isNullValue()) {
    return rewriter.create<mlir::LLVM::ZeroOp>(
        loc, converter->convertType(ptrAttr.getType()));
  }
  mlir::DataLayout layout(parentOp->getParentOfType<mlir::ModuleOp>());
  mlir::Value ptrVal = rewriter.create<mlir::LLVM::ConstantOp>(
      loc, rewriter.getIntegerType(layout.getTypeSizeInBits(ptrAttr.getType())),
      ptrAttr.getValue().getInt());
  return rewriter.create<mlir::LLVM::IntToPtrOp>(
      loc, converter->convertType(ptrAttr.getType()), ptrVal);
}

/// FPAttr visitor.
inline mlir::Value
lowerCirAttrAsValue(mlir::Operation *parentOp, mlir::cir::FPAttr fltAttr,
                    mlir::ConversionPatternRewriter &rewriter,
                    const mlir::TypeConverter *converter) {
  auto loc = parentOp->getLoc();
  return rewriter.create<mlir::LLVM::ConstantOp>(
      loc, converter->convertType(fltAttr.getType()), fltAttr.getValue());
}

/// ZeroAttr visitor.
inline mlir::Value
lowerCirAttrAsValue(mlir::Operation *parentOp, mlir::cir::ZeroAttr zeroAttr,
                    mlir::ConversionPatternRewriter &rewriter,
                    const mlir::TypeConverter *converter) {
  auto loc = parentOp->getLoc();
  return rewriter.create<mlir::LLVM::ZeroOp>(
      loc, converter->convertType(zeroAttr.getType()));
}

/// ConstStruct visitor.
mlir::Value lowerCirAttrAsValue(mlir::Operation *parentOp,
                                mlir::cir::ConstStructAttr constStruct,
                                mlir::ConversionPatternRewriter &rewriter,
                                const mlir::TypeConverter *converter) {
  auto llvmTy = converter->convertType(constStruct.getType());
  auto loc = parentOp->getLoc();
  mlir::Value result = rewriter.create<mlir::LLVM::UndefOp>(loc, llvmTy);

  // Iteratively lower each constant element of the struct.
  for (auto [idx, elt] : llvm::enumerate(constStruct.getMembers())) {
    mlir::Value init = lowerCirAttrAsValue(parentOp, elt, rewriter, converter);
    result = rewriter.create<mlir::LLVM::InsertValueOp>(loc, result, init, idx);
  }

  return result;
}

// VTableAttr visitor.
mlir::Value lowerCirAttrAsValue(mlir::Operation *parentOp,
                                mlir::cir::VTableAttr vtableArr,
                                mlir::ConversionPatternRewriter &rewriter,
                                const mlir::TypeConverter *converter) {
  auto llvmTy = converter->convertType(vtableArr.getType());
  auto loc = parentOp->getLoc();
  mlir::Value result = rewriter.create<mlir::LLVM::UndefOp>(loc, llvmTy);

  for (auto [idx, elt] : llvm::enumerate(vtableArr.getVtableData())) {
    mlir::Value init = lowerCirAttrAsValue(parentOp, elt, rewriter, converter);
    result = rewriter.create<mlir::LLVM::InsertValueOp>(loc, result, init, idx);
  }

  return result;
}

// TypeInfoAttr visitor.
mlir::Value lowerCirAttrAsValue(mlir::Operation *parentOp,
                                mlir::cir::TypeInfoAttr typeinfoArr,
                                mlir::ConversionPatternRewriter &rewriter,
                                const mlir::TypeConverter *converter) {
  auto llvmTy = converter->convertType(typeinfoArr.getType());
  auto loc = parentOp->getLoc();
  mlir::Value result = rewriter.create<mlir::LLVM::UndefOp>(loc, llvmTy);

  for (auto [idx, elt] : llvm::enumerate(typeinfoArr.getData())) {
    mlir::Value init = lowerCirAttrAsValue(parentOp, elt, rewriter, converter);
    result = rewriter.create<mlir::LLVM::InsertValueOp>(loc, result, init, idx);
  }

  return result;
}

// ConstArrayAttr visitor
mlir::Value lowerCirAttrAsValue(mlir::Operation *parentOp,
                                mlir::cir::ConstArrayAttr constArr,
                                mlir::ConversionPatternRewriter &rewriter,
                                const mlir::TypeConverter *converter) {
  auto llvmTy = converter->convertType(constArr.getType());
  auto loc = parentOp->getLoc();
  mlir::Value result;

  if (auto zeros = constArr.getTrailingZerosNum()) {
    auto arrayTy = constArr.getType();
    result = rewriter.create<mlir::LLVM::ZeroOp>(
        loc, converter->convertType(arrayTy));
  } else {
    result = rewriter.create<mlir::LLVM::UndefOp>(loc, llvmTy);
  }

  // Iteratively lower each constant element of the array.
  if (auto arrayAttr = mlir::dyn_cast<mlir::ArrayAttr>(constArr.getElts())) {
    for (auto [idx, elt] : llvm::enumerate(arrayAttr)) {
      mlir::Value init =
          lowerCirAttrAsValue(parentOp, elt, rewriter, converter);
      result =
          rewriter.create<mlir::LLVM::InsertValueOp>(loc, result, init, idx);
    }
  }
  // TODO(cir): this diverges from traditional lowering. Normally the string
  // would be a global constant that is memcopied.
  else if (auto strAttr =
               mlir::dyn_cast<mlir::StringAttr>(constArr.getElts())) {
    auto arrayTy = mlir::dyn_cast<mlir::cir::ArrayType>(strAttr.getType());
    assert(arrayTy && "String attribute must have an array type");
    auto eltTy = arrayTy.getEltType();
    for (auto [idx, elt] : llvm::enumerate(strAttr)) {
      auto init = rewriter.create<mlir::LLVM::ConstantOp>(
          loc, converter->convertType(eltTy), elt);
      result =
          rewriter.create<mlir::LLVM::InsertValueOp>(loc, result, init, idx);
    }
  } else {
    llvm_unreachable("unexpected ConstArrayAttr elements");
  }

  return result;
}

// ConstVectorAttr visitor.
mlir::Value lowerCirAttrAsValue(mlir::Operation *parentOp,
                                mlir::cir::ConstVectorAttr constVec,
                                mlir::ConversionPatternRewriter &rewriter,
                                const mlir::TypeConverter *converter) {
  auto llvmTy = converter->convertType(constVec.getType());
  auto loc = parentOp->getLoc();
  SmallVector<mlir::Attribute> mlirValues;
  for (auto elementAttr : constVec.getElts().cast<mlir::ArrayAttr>()) {
    mlir::Attribute mlirAttr;
    if (auto intAttr = elementAttr.dyn_cast<mlir::cir::IntAttr>()) {
      mlirAttr = rewriter.getIntegerAttr(
          converter->convertType(intAttr.getType()), intAttr.getValue());
    } else if (auto floatAttr = elementAttr.dyn_cast<mlir::cir::FPAttr>()) {
      mlirAttr = rewriter.getFloatAttr(
          converter->convertType(floatAttr.getType()), floatAttr.getValue());
    } else {
      llvm_unreachable(
          "vector constant with an element that is neither an int nor a float");
    }
    mlirValues.push_back(mlirAttr);
  }
  return rewriter.create<mlir::LLVM::ConstantOp>(
      loc, llvmTy,
      mlir::DenseElementsAttr::get(llvmTy.cast<mlir::ShapedType>(),
                                   mlirValues));
}

// GlobalViewAttr visitor.
mlir::Value lowerCirAttrAsValue(mlir::Operation *parentOp,
                                mlir::cir::GlobalViewAttr globalAttr,
                                mlir::ConversionPatternRewriter &rewriter,
                                const mlir::TypeConverter *converter) {
  auto module = parentOp->getParentOfType<mlir::ModuleOp>();
  mlir::Type sourceType;
  llvm::StringRef symName;
  auto *sourceSymbol =
      mlir::SymbolTable::lookupSymbolIn(module, globalAttr.getSymbol());
  if (auto llvmSymbol = dyn_cast<mlir::LLVM::GlobalOp>(sourceSymbol)) {
    sourceType = llvmSymbol.getType();
    symName = llvmSymbol.getSymName();
  } else if (auto cirSymbol = dyn_cast<mlir::cir::GlobalOp>(sourceSymbol)) {
    sourceType = converter->convertType(cirSymbol.getSymType());
    symName = cirSymbol.getSymName();
  } else if (auto llvmFun = dyn_cast<mlir::LLVM::LLVMFuncOp>(sourceSymbol)) {
    sourceType = llvmFun.getFunctionType();
    symName = llvmFun.getSymName();
  } else if (auto fun = dyn_cast<mlir::cir::FuncOp>(sourceSymbol)) {
    sourceType = converter->convertType(fun.getFunctionType());
    symName = fun.getSymName();
  } else {
    llvm_unreachable("Unexpected GlobalOp type");
  }

  auto loc = parentOp->getLoc();
  mlir::Value addrOp = rewriter.create<mlir::LLVM::AddressOfOp>(
      loc, mlir::LLVM::LLVMPointerType::get(rewriter.getContext()), symName);

  if (globalAttr.getIndices()) {
    llvm::SmallVector<mlir::LLVM::GEPArg> indices;
    for (auto idx : globalAttr.getIndices()) {
      auto intAttr = dyn_cast<mlir::IntegerAttr>(idx);
      assert(intAttr && "index must be integers");
      indices.push_back(intAttr.getValue().getSExtValue());
    }
    auto resTy = addrOp.getType();
    auto eltTy = converter->convertType(sourceType);
    addrOp = rewriter.create<mlir::LLVM::GEPOp>(loc, resTy, eltTy, addrOp,
                                                indices, true);
  }

  auto ptrTy = mlir::dyn_cast<mlir::cir::PointerType>(globalAttr.getType());
  assert(ptrTy && "Expecting pointer type in GlobalViewAttr");
  auto llvmEltTy = converter->convertType(ptrTy.getPointee());

  if (llvmEltTy == sourceType)
    return addrOp;

  auto llvmDstTy = converter->convertType(globalAttr.getType());
  return rewriter.create<mlir::LLVM::BitcastOp>(parentOp->getLoc(), llvmDstTy,
                                                addrOp);
}

/// Switches on the type of attribute and calls the appropriate conversion.
inline mlir::Value
lowerCirAttrAsValue(mlir::Operation *parentOp, mlir::Attribute attr,
                    mlir::ConversionPatternRewriter &rewriter,
                    const mlir::TypeConverter *converter) {
  if (const auto intAttr = mlir::dyn_cast<mlir::cir::IntAttr>(attr))
    return lowerCirAttrAsValue(parentOp, intAttr, rewriter, converter);
  if (const auto fltAttr = mlir::dyn_cast<mlir::cir::FPAttr>(attr))
    return lowerCirAttrAsValue(parentOp, fltAttr, rewriter, converter);
  if (const auto ptrAttr = mlir::dyn_cast<mlir::cir::ConstPtrAttr>(attr))
    return lowerCirAttrAsValue(parentOp, ptrAttr, rewriter, converter);
  if (const auto constStruct = mlir::dyn_cast<mlir::cir::ConstStructAttr>(attr))
    return lowerCirAttrAsValue(parentOp, constStruct, rewriter, converter);
  if (const auto constArr = mlir::dyn_cast<mlir::cir::ConstArrayAttr>(attr))
    return lowerCirAttrAsValue(parentOp, constArr, rewriter, converter);
<<<<<<< HEAD
  if (const auto constVec = attr.dyn_cast<mlir::cir::ConstVectorAttr>())
    return lowerCirAttrAsValue(parentOp, constVec, rewriter, converter);
  if (const auto boolAttr = attr.dyn_cast<mlir::cir::BoolAttr>())
=======
  if (const auto boolAttr = mlir::dyn_cast<mlir::cir::BoolAttr>(attr))
>>>>>>> 94274123
    return lowerCirAttrAsValue(parentOp, boolAttr, rewriter, converter);
  if (const auto zeroAttr = mlir::dyn_cast<mlir::cir::ZeroAttr>(attr))
    return lowerCirAttrAsValue(parentOp, zeroAttr, rewriter, converter);
  if (const auto globalAttr = mlir::dyn_cast<mlir::cir::GlobalViewAttr>(attr))
    return lowerCirAttrAsValue(parentOp, globalAttr, rewriter, converter);
  if (const auto vtableAttr = mlir::dyn_cast<mlir::cir::VTableAttr>(attr))
    return lowerCirAttrAsValue(parentOp, vtableAttr, rewriter, converter);
  if (const auto typeinfoAttr = mlir::dyn_cast<mlir::cir::TypeInfoAttr>(attr))
    return lowerCirAttrAsValue(parentOp, typeinfoAttr, rewriter, converter);

  llvm_unreachable("unhandled attribute type");
}

//===----------------------------------------------------------------------===//

mlir::LLVM::Linkage convertLinkage(mlir::cir::GlobalLinkageKind linkage) {
  using CIR = mlir::cir::GlobalLinkageKind;
  using LLVM = mlir::LLVM::Linkage;

  switch (linkage) {
  case CIR::AvailableExternallyLinkage:
    return LLVM::AvailableExternally;
  case CIR::CommonLinkage:
    return LLVM::Common;
  case CIR::ExternalLinkage:
    return LLVM::External;
  case CIR::ExternalWeakLinkage:
    return LLVM::ExternWeak;
  case CIR::InternalLinkage:
    return LLVM::Internal;
  case CIR::LinkOnceAnyLinkage:
    return LLVM::Linkonce;
  case CIR::LinkOnceODRLinkage:
    return LLVM::LinkonceODR;
  case CIR::PrivateLinkage:
    return LLVM::Private;
  case CIR::WeakAnyLinkage:
    return LLVM::Weak;
  case CIR::WeakODRLinkage:
    return LLVM::WeakODR;
  };
}

class CIRCopyOpLowering : public mlir::OpConversionPattern<mlir::cir::CopyOp> {
public:
  using mlir::OpConversionPattern<mlir::cir::CopyOp>::OpConversionPattern;

  mlir::LogicalResult
  matchAndRewrite(mlir::cir::CopyOp op, OpAdaptor adaptor,
                  mlir::ConversionPatternRewriter &rewriter) const override {
    const mlir::Value length = rewriter.create<mlir::LLVM::ConstantOp>(
        op.getLoc(), rewriter.getI32Type(), op.getLength());
    rewriter.replaceOpWithNewOp<mlir::LLVM::MemcpyOp>(
        op, adaptor.getDst(), adaptor.getSrc(), length, op.getIsVolatile());
    return mlir::success();
  }
};

class CIRMemCpyOpLowering
    : public mlir::OpConversionPattern<mlir::cir::MemCpyOp> {
public:
  using mlir::OpConversionPattern<mlir::cir::MemCpyOp>::OpConversionPattern;

  mlir::LogicalResult
  matchAndRewrite(mlir::cir::MemCpyOp op, OpAdaptor adaptor,
                  mlir::ConversionPatternRewriter &rewriter) const override {
    rewriter.replaceOpWithNewOp<mlir::LLVM::MemcpyOp>(
        op, adaptor.getDst(), adaptor.getSrc(), adaptor.getLen(),
        /*isVolatile=*/false);
    return mlir::success();
  }
};

static mlir::Value getLLVMIntCast(mlir::ConversionPatternRewriter &rewriter,
                                  mlir::Value llvmSrc,
                                  mlir::IntegerType llvmDstIntTy,
                                  bool isUnsigned, uint64_t cirDstIntWidth) {
  auto cirSrcWidth =
      mlir::cast<mlir::IntegerType>(llvmSrc.getType()).getWidth();
  if (cirSrcWidth == cirDstIntWidth)
    return llvmSrc;

  auto loc = llvmSrc.getLoc();
  if (cirSrcWidth < cirDstIntWidth) {
    if (isUnsigned)
      return rewriter.create<mlir::LLVM::ZExtOp>(loc, llvmDstIntTy, llvmSrc);
    return rewriter.create<mlir::LLVM::SExtOp>(loc, llvmDstIntTy, llvmSrc);
  }

  // Otherwise truncate
  return rewriter.create<mlir::LLVM::TruncOp>(loc, llvmDstIntTy, llvmSrc);
}

class CIRPtrStrideOpLowering
    : public mlir::OpConversionPattern<mlir::cir::PtrStrideOp> {
public:
  using mlir::OpConversionPattern<mlir::cir::PtrStrideOp>::OpConversionPattern;

  mlir::LogicalResult
  matchAndRewrite(mlir::cir::PtrStrideOp ptrStrideOp, OpAdaptor adaptor,
                  mlir::ConversionPatternRewriter &rewriter) const override {
    auto *tc = getTypeConverter();
    const auto resultTy = tc->convertType(ptrStrideOp.getType());
    auto elementTy = tc->convertType(ptrStrideOp.getElementTy());
    auto *ctx = elementTy.getContext();

    // void and function types doesn't really have a layout to use in GEPs,
    // make it i8 instead.
    if (mlir::isa<mlir::LLVM::LLVMVoidType>(elementTy) ||
        mlir::isa<mlir::LLVM::LLVMFunctionType>(elementTy))
      elementTy = mlir::IntegerType::get(elementTy.getContext(), 8,
                                         mlir::IntegerType::Signless);

    // Zero-extend, sign-extend or trunc the pointer value.
    auto index = adaptor.getStride();
    auto width = mlir::cast<mlir::IntegerType>(index.getType()).getWidth();
    mlir::DataLayout LLVMLayout(ptrStrideOp->getParentOfType<mlir::ModuleOp>());
    auto layoutWidth =
        LLVMLayout.getTypeIndexBitwidth(adaptor.getBase().getType());
    auto indexOp = index.getDefiningOp();
    if (indexOp && layoutWidth && width != *layoutWidth) {
      // If the index comes from a subtraction, make sure the extension happens
      // before it. To achieve that, look at unary minus, which already got
      // lowered to "sub 0, x".
      auto sub = dyn_cast<mlir::LLVM::SubOp>(indexOp);
      auto unary =
          dyn_cast<mlir::cir::UnaryOp>(ptrStrideOp.getStride().getDefiningOp());
      bool rewriteSub =
          unary && unary.getKind() == mlir::cir::UnaryOpKind::Minus && sub;
      if (rewriteSub)
        index = indexOp->getOperand(1);

      // Handle the cast
      auto llvmDstType = mlir::IntegerType::get(ctx, *layoutWidth);
      index = getLLVMIntCast(rewriter, index, llvmDstType,
                             ptrStrideOp.getStride().getType().isUnsigned(),
                             *layoutWidth);

      // Rewrite the sub in front of extensions/trunc
      if (rewriteSub) {
        index = rewriter.create<mlir::LLVM::SubOp>(
            index.getLoc(), index.getType(),
            rewriter.create<mlir::LLVM::ConstantOp>(
                index.getLoc(), index.getType(),
                mlir::IntegerAttr::get(index.getType(), 0)),
            index);
        sub->erase();
      }
    }

    rewriter.replaceOpWithNewOp<mlir::LLVM::GEPOp>(
        ptrStrideOp, resultTy, elementTy, adaptor.getBase(), index);
    return mlir::success();
  }
};

class CIRBrCondOpLowering
    : public mlir::OpConversionPattern<mlir::cir::BrCondOp> {
public:
  using mlir::OpConversionPattern<mlir::cir::BrCondOp>::OpConversionPattern;

  mlir::LogicalResult
  matchAndRewrite(mlir::cir::BrCondOp brOp, OpAdaptor adaptor,
                  mlir::ConversionPatternRewriter &rewriter) const override {
    mlir::Value i1Condition;

    if (auto defOp = adaptor.getCond().getDefiningOp()) {
      if (auto zext = dyn_cast<mlir::LLVM::ZExtOp>(defOp)) {
        if (zext->use_empty() &&
            zext->getOperand(0).getType() == rewriter.getI1Type()) {
          i1Condition = zext->getOperand(0);
          rewriter.eraseOp(zext);
        }
      }
    }

    if (!i1Condition)
      i1Condition = rewriter.create<mlir::LLVM::TruncOp>(
          brOp.getLoc(), rewriter.getI1Type(), adaptor.getCond());

    rewriter.replaceOpWithNewOp<mlir::LLVM::CondBrOp>(
        brOp, i1Condition, brOp.getDestTrue(), adaptor.getDestOperandsTrue(),
        brOp.getDestFalse(), adaptor.getDestOperandsFalse());

    return mlir::success();
  }
};

class CIRCastOpLowering : public mlir::OpConversionPattern<mlir::cir::CastOp> {
public:
  using mlir::OpConversionPattern<mlir::cir::CastOp>::OpConversionPattern;

  inline mlir::Type convertTy(mlir::Type ty) const {
    return getTypeConverter()->convertType(ty);
  }

  mlir::LogicalResult
  matchAndRewrite(mlir::cir::CastOp castOp, OpAdaptor adaptor,
                  mlir::ConversionPatternRewriter &rewriter) const override {
    // For arithmetic conversions, LLVM IR uses the same instruction to convert
    // both individual scalars and entire vectors. This lowering pass handles
    // both situations.

    auto src = adaptor.getSrc();

    switch (castOp.getKind()) {
    case mlir::cir::CastKind::array_to_ptrdecay: {
      const auto ptrTy = mlir::cast<mlir::cir::PointerType>(castOp.getType());
      auto sourceValue = adaptor.getOperands().front();
      auto targetType = convertTy(ptrTy);
      auto elementTy = convertTy(ptrTy.getPointee());
      auto offset = llvm::SmallVector<mlir::LLVM::GEPArg>{0};
      rewriter.replaceOpWithNewOp<mlir::LLVM::GEPOp>(
          castOp, targetType, elementTy, sourceValue, offset);
      break;
    }
    case mlir::cir::CastKind::int_to_bool: {
      auto zero = rewriter.create<mlir::cir::ConstantOp>(
          src.getLoc(), castOp.getSrc().getType(),
          mlir::cir::IntAttr::get(castOp.getSrc().getType(), 0));
      rewriter.replaceOpWithNewOp<mlir::cir::CmpOp>(
          castOp, mlir::cir::BoolType::get(getContext()),
          mlir::cir::CmpOpKind::ne, castOp.getSrc(), zero);
      break;
    }
    case mlir::cir::CastKind::integral: {
      auto srcType = castOp.getSrc().getType();
      auto dstType = castOp.getResult().getType();
      auto llvmSrcVal = adaptor.getOperands().front();
      auto llvmDstType = getTypeConverter()->convertType(dstType);
      mlir::cir::IntType srcIntType =
          mlir::cast<mlir::cir::IntType>(elementTypeIfVector(srcType));
      mlir::cir::IntType dstIntType =
          mlir::cast<mlir::cir::IntType>(elementTypeIfVector(dstType));
      rewriter.replaceOp(
          castOp,
          getLLVMIntCast(rewriter, llvmSrcVal,
                         mlir::cast<mlir::IntegerType>(llvmDstType),
                         srcIntType.isUnsigned(), dstIntType.getWidth()));
      break;
    }
    case mlir::cir::CastKind::floating: {
      auto llvmSrcVal = adaptor.getOperands().front();
      auto llvmDstTy =
          getTypeConverter()->convertType(castOp.getResult().getType());

      auto srcTy = elementTypeIfVector(castOp.getSrc().getType());
      auto dstTy = elementTypeIfVector(castOp.getResult().getType());

      if (!mlir::isa<mlir::cir::CIRFPTypeInterface>(dstTy) ||
          !mlir::isa<mlir::cir::CIRFPTypeInterface>(srcTy))
        return castOp.emitError()
               << "NYI cast from " << srcTy << " to " << dstTy;

      auto getFloatWidth = [](mlir::Type ty) -> unsigned {
        return mlir::cast<mlir::cir::CIRFPTypeInterface>(ty).getWidth();
      };

      if (getFloatWidth(srcTy) > getFloatWidth(dstTy))
        rewriter.replaceOpWithNewOp<mlir::LLVM::FPTruncOp>(castOp, llvmDstTy,
                                                           llvmSrcVal);
      else
        rewriter.replaceOpWithNewOp<mlir::LLVM::FPExtOp>(castOp, llvmDstTy,
                                                         llvmSrcVal);
      return mlir::success();
    }
    case mlir::cir::CastKind::int_to_ptr: {
      auto dstTy = mlir::cast<mlir::cir::PointerType>(castOp.getType());
      auto llvmSrcVal = adaptor.getOperands().front();
      auto llvmDstTy = getTypeConverter()->convertType(dstTy);
      rewriter.replaceOpWithNewOp<mlir::LLVM::IntToPtrOp>(castOp, llvmDstTy,
                                                          llvmSrcVal);
      return mlir::success();
    }
    case mlir::cir::CastKind::ptr_to_int: {
      auto dstTy = mlir::cast<mlir::cir::IntType>(castOp.getType());
      auto llvmSrcVal = adaptor.getOperands().front();
      auto llvmDstTy = getTypeConverter()->convertType(dstTy);
      rewriter.replaceOpWithNewOp<mlir::LLVM::PtrToIntOp>(castOp, llvmDstTy,
                                                          llvmSrcVal);
      return mlir::success();
    }
    case mlir::cir::CastKind::float_to_bool: {
      auto dstTy = mlir::cast<mlir::cir::BoolType>(castOp.getType());
      auto llvmSrcVal = adaptor.getOperands().front();
      auto llvmDstTy = getTypeConverter()->convertType(dstTy);
      auto kind = mlir::LLVM::FCmpPredicate::une;

      // Check if float is not equal to zero.
      auto zeroFloat = rewriter.create<mlir::LLVM::ConstantOp>(
          castOp.getLoc(), llvmSrcVal.getType(),
          mlir::FloatAttr::get(llvmSrcVal.getType(), 0.0));

      // Extend comparison result to either bool (C++) or int (C).
      mlir::Value cmpResult = rewriter.create<mlir::LLVM::FCmpOp>(
          castOp.getLoc(), kind, llvmSrcVal, zeroFloat);
      rewriter.replaceOpWithNewOp<mlir::LLVM::ZExtOp>(castOp, llvmDstTy,
                                                      cmpResult);
      return mlir::success();
    }
    case mlir::cir::CastKind::bool_to_int: {
      auto dstTy = mlir::cast<mlir::cir::IntType>(castOp.getType());
      auto llvmSrcVal = adaptor.getOperands().front();
      auto llvmSrcTy = mlir::cast<mlir::IntegerType>(llvmSrcVal.getType());
      auto llvmDstTy =
          mlir::cast<mlir::IntegerType>(getTypeConverter()->convertType(dstTy));
      if (llvmSrcTy.getWidth() == llvmDstTy.getWidth())
        rewriter.replaceOpWithNewOp<mlir::LLVM::BitcastOp>(castOp, llvmDstTy,
                                                           llvmSrcVal);
      else
        rewriter.replaceOpWithNewOp<mlir::LLVM::ZExtOp>(castOp, llvmDstTy,
                                                        llvmSrcVal);
      return mlir::success();
    }
    case mlir::cir::CastKind::bool_to_float: {
      auto dstTy = castOp.getType();
      auto llvmSrcVal = adaptor.getOperands().front();
      auto llvmDstTy = getTypeConverter()->convertType(dstTy);
      rewriter.replaceOpWithNewOp<mlir::LLVM::UIToFPOp>(castOp, llvmDstTy,
                                                        llvmSrcVal);
      return mlir::success();
    }
    case mlir::cir::CastKind::int_to_float: {
      auto dstTy = castOp.getType();
      auto llvmSrcVal = adaptor.getOperands().front();
      auto llvmDstTy = getTypeConverter()->convertType(dstTy);
      if (mlir::cast<mlir::cir::IntType>(
              elementTypeIfVector(castOp.getSrc().getType()))
              .isSigned())
        rewriter.replaceOpWithNewOp<mlir::LLVM::SIToFPOp>(castOp, llvmDstTy,
                                                          llvmSrcVal);
      else
        rewriter.replaceOpWithNewOp<mlir::LLVM::UIToFPOp>(castOp, llvmDstTy,
                                                          llvmSrcVal);
      return mlir::success();
    }
    case mlir::cir::CastKind::float_to_int: {
      auto dstTy = castOp.getType();
      auto llvmSrcVal = adaptor.getOperands().front();
      auto llvmDstTy = getTypeConverter()->convertType(dstTy);
      if (mlir::cast<mlir::cir::IntType>(
              elementTypeIfVector(castOp.getResult().getType()))
              .isSigned())
        rewriter.replaceOpWithNewOp<mlir::LLVM::FPToSIOp>(castOp, llvmDstTy,
                                                          llvmSrcVal);
      else
        rewriter.replaceOpWithNewOp<mlir::LLVM::FPToUIOp>(castOp, llvmDstTy,
                                                          llvmSrcVal);
      return mlir::success();
    }
    case mlir::cir::CastKind::bitcast: {
      auto dstTy = castOp.getType();
      auto llvmSrcVal = adaptor.getOperands().front();
      auto llvmDstTy = getTypeConverter()->convertType(dstTy);
      rewriter.replaceOpWithNewOp<mlir::LLVM::BitcastOp>(castOp, llvmDstTy,
                                                         llvmSrcVal);
      return mlir::success();
    }
    case mlir::cir::CastKind::ptr_to_bool: {
      auto zero =
          mlir::IntegerAttr::get(mlir::IntegerType::get(getContext(), 64), 0);
      auto null = rewriter.create<mlir::cir::ConstantOp>(
          src.getLoc(), castOp.getSrc().getType(),
          mlir::cir::ConstPtrAttr::get(getContext(), castOp.getSrc().getType(),
                                       zero));
      rewriter.replaceOpWithNewOp<mlir::cir::CmpOp>(
          castOp, mlir::cir::BoolType::get(getContext()),
          mlir::cir::CmpOpKind::ne, castOp.getSrc(), null);
      break;
    }
    case mlir::cir::CastKind::address_space: {
      auto dstTy = castOp.getType();
      auto llvmSrcVal = adaptor.getOperands().front();
      auto llvmDstTy = getTypeConverter()->convertType(dstTy);
      rewriter.replaceOpWithNewOp<mlir::LLVM::AddrSpaceCastOp>(
          castOp, llvmDstTy, llvmSrcVal);
      break;
    }
    }

    return mlir::success();
  }
};

class CIRReturnLowering
    : public mlir::OpConversionPattern<mlir::cir::ReturnOp> {
public:
  using OpConversionPattern<mlir::cir::ReturnOp>::OpConversionPattern;

  mlir::LogicalResult
  matchAndRewrite(mlir::cir::ReturnOp op, OpAdaptor adaptor,
                  mlir::ConversionPatternRewriter &rewriter) const override {
    rewriter.replaceOpWithNewOp<mlir::func::ReturnOp>(op,
                                                      adaptor.getOperands());
    return mlir::LogicalResult::success();
  }
};

struct ConvertCIRToLLVMPass
    : public mlir::PassWrapper<ConvertCIRToLLVMPass,
                               mlir::OperationPass<mlir::ModuleOp>> {
  void getDependentDialects(mlir::DialectRegistry &registry) const override {
    registry.insert<mlir::BuiltinDialect, mlir::DLTIDialect,
                    mlir::LLVM::LLVMDialect, mlir::func::FuncDialect>();
  }
  void runOnOperation() final;

  virtual StringRef getArgument() const override { return "cir-flat-to-llvm"; }
};

class CIRCallLowering : public mlir::OpConversionPattern<mlir::cir::CallOp> {
public:
  using OpConversionPattern<mlir::cir::CallOp>::OpConversionPattern;

  mlir::LogicalResult
  matchAndRewrite(mlir::cir::CallOp op, OpAdaptor adaptor,
                  mlir::ConversionPatternRewriter &rewriter) const override {
    llvm::SmallVector<mlir::Type, 8> llvmResults;
    auto cirResults = op.getResultTypes();
    auto *converter = getTypeConverter();

    if (converter->convertTypes(cirResults, llvmResults).failed())
      return mlir::failure();

    if (auto callee = op.getCalleeAttr()) { // direct call
      rewriter.replaceOpWithNewOp<mlir::LLVM::CallOp>(
          op, llvmResults, op.getCalleeAttr(), adaptor.getOperands());
    } else { // indirect call
      assert(op.getOperands().size() &&
             "operands list must no be empty for the indirect call");
      auto typ = op.getOperands().front().getType();
      assert(isa<mlir::cir::PointerType>(typ) && "expected pointer type");
      auto ptyp = dyn_cast<mlir::cir::PointerType>(typ);
      auto ftyp = dyn_cast<mlir::cir::FuncType>(ptyp.getPointee());
      assert(ftyp && "expected a pointer to a function as the first operand");

      rewriter.replaceOpWithNewOp<mlir::LLVM::CallOp>(
          op,
          dyn_cast<mlir::LLVM::LLVMFunctionType>(converter->convertType(ftyp)),
          adaptor.getOperands());
    }
    return mlir::success();
  }
};

class CIRAllocaLowering
    : public mlir::OpConversionPattern<mlir::cir::AllocaOp> {
public:
  using OpConversionPattern<mlir::cir::AllocaOp>::OpConversionPattern;

  mlir::LogicalResult
  matchAndRewrite(mlir::cir::AllocaOp op, OpAdaptor adaptor,
                  mlir::ConversionPatternRewriter &rewriter) const override {
    mlir::Value size =
        op.isDynamic()
            ? adaptor.getDynAllocSize()
            : rewriter.create<mlir::LLVM::ConstantOp>(
                  op.getLoc(),
                  typeConverter->convertType(rewriter.getIndexType()),
                  rewriter.getIntegerAttr(rewriter.getIndexType(), 1));
    auto elementTy = getTypeConverter()->convertType(op.getAllocaType());
    auto resultTy = mlir::LLVM::LLVMPointerType::get(getContext());
    rewriter.replaceOpWithNewOp<mlir::LLVM::AllocaOp>(
        op, resultTy, elementTy, size, op.getAlignmentAttr().getInt());
    return mlir::success();
  }
};

static mlir::LLVM::AtomicOrdering
getLLVMMemOrder(std::optional<mlir::cir::MemOrder> &memorder) {
  if (!memorder)
    return mlir::LLVM::AtomicOrdering::not_atomic;
  switch (*memorder) {
  case mlir::cir::MemOrder::Relaxed:
    return mlir::LLVM::AtomicOrdering::monotonic;
  case mlir::cir::MemOrder::Consume:
  case mlir::cir::MemOrder::Acquire:
    return mlir::LLVM::AtomicOrdering::acquire;
  case mlir::cir::MemOrder::Release:
    return mlir::LLVM::AtomicOrdering::release;
  case mlir::cir::MemOrder::AcquireRelease:
    return mlir::LLVM::AtomicOrdering::acq_rel;
  case mlir::cir::MemOrder::SequentiallyConsistent:
    return mlir::LLVM::AtomicOrdering::seq_cst;
  }
  llvm_unreachable("unknown memory order");
}

class CIRLoadLowering : public mlir::OpConversionPattern<mlir::cir::LoadOp> {
public:
  using OpConversionPattern<mlir::cir::LoadOp>::OpConversionPattern;

  mlir::LogicalResult
  matchAndRewrite(mlir::cir::LoadOp op, OpAdaptor adaptor,
                  mlir::ConversionPatternRewriter &rewriter) const override {
    const auto llvmTy =
        getTypeConverter()->convertType(op.getResult().getType());
    auto memorder = op.getMemOrder();
    auto ordering = getLLVMMemOrder(memorder);
    auto alignOpt = op.getAlignment();
    unsigned alignment = 0;
    if (!alignOpt) {
      mlir::DataLayout layout(op->getParentOfType<mlir::ModuleOp>());
      alignment = (unsigned)layout.getTypeABIAlignment(llvmTy);
    } else {
      alignment = *alignOpt;
    }

    // TODO: nontemporal, invariant, syncscope.
    rewriter.replaceOpWithNewOp<mlir::LLVM::LoadOp>(
        op, llvmTy, adaptor.getAddr(), /* alignment */ alignment,
        op.getIsVolatile(), /* nontemporal */ false,
        /* invariant */ false, ordering);
    return mlir::LogicalResult::success();
  }
};

class CIRStoreLowering : public mlir::OpConversionPattern<mlir::cir::StoreOp> {
public:
  using OpConversionPattern<mlir::cir::StoreOp>::OpConversionPattern;

  mlir::LogicalResult
  matchAndRewrite(mlir::cir::StoreOp op, OpAdaptor adaptor,
                  mlir::ConversionPatternRewriter &rewriter) const override {
    auto memorder = op.getMemOrder();
    auto ordering = getLLVMMemOrder(memorder);
    auto alignOpt = op.getAlignment();
    unsigned alignment = 0;
    if (!alignOpt) {
      const auto llvmTy =
          getTypeConverter()->convertType(op.getValue().getType());
      mlir::DataLayout layout(op->getParentOfType<mlir::ModuleOp>());
      alignment = (unsigned)layout.getTypeABIAlignment(llvmTy);
    } else {
      alignment = *alignOpt;
    }

    // TODO: nontemporal, syncscope.
    rewriter.replaceOpWithNewOp<mlir::LLVM::StoreOp>(
        op, adaptor.getValue(), adaptor.getAddr(), alignment,
        op.getIsVolatile(), /* nontemporal */ false, ordering);
    return mlir::LogicalResult::success();
  }
};

mlir::DenseElementsAttr
convertStringAttrToDenseElementsAttr(mlir::cir::ConstArrayAttr attr,
                                     mlir::Type type) {
  auto values = llvm::SmallVector<mlir::APInt, 8>{};
  auto stringAttr = mlir::dyn_cast<mlir::StringAttr>(attr.getElts());
  assert(stringAttr && "expected string attribute here");
  for (auto element : stringAttr)
    values.push_back({8, (uint64_t)element});
  return mlir::DenseElementsAttr::get(
      mlir::RankedTensorType::get({(int64_t)values.size()}, type),
      llvm::ArrayRef(values));
}

template <typename StorageTy> StorageTy getZeroInitFromType(mlir::Type Ty);

template <> mlir::APInt getZeroInitFromType(mlir::Type Ty) {
  assert(mlir::isa<mlir::cir::IntType>(Ty) && "expected int type");
  auto IntTy = mlir::cast<mlir::cir::IntType>(Ty);
  return mlir::APInt::getZero(IntTy.getWidth());
}

template <> mlir::APFloat getZeroInitFromType(mlir::Type Ty) {
  assert((mlir::isa<mlir::cir::SingleType, mlir::cir::DoubleType>(Ty)) &&
         "only float and double supported");
  if (Ty.isF32() || mlir::isa<mlir::cir::SingleType>(Ty))
    return mlir::APFloat(0.f);
  if (Ty.isF64() || mlir::isa<mlir::cir::DoubleType>(Ty))
    return mlir::APFloat(0.0);
  llvm_unreachable("NYI");
}

// return the nested type and quantity of elements for cir.array type.
// e.g: for !cir.array<!cir.array<!s32i x 3> x 1>
// it returns !s32i as return value and stores 3 to elemQuantity.
mlir::Type getNestedTypeAndElemQuantity(mlir::Type Ty, unsigned &elemQuantity) {
  assert(mlir::isa<mlir::cir::ArrayType>(Ty) && "expected ArrayType");

  elemQuantity = 1;
  mlir::Type nestTy = Ty;
  while (auto ArrTy = mlir::dyn_cast<mlir::cir::ArrayType>(nestTy)) {
    nestTy = ArrTy.getEltType();
    elemQuantity *= ArrTy.getSize();
  }

  return nestTy;
}

template <typename AttrTy, typename StorageTy>
void convertToDenseElementsAttrImpl(mlir::cir::ConstArrayAttr attr,
                                    llvm::SmallVectorImpl<StorageTy> &values) {
  auto arrayAttr = mlir::cast<mlir::ArrayAttr>(attr.getElts());
  for (auto eltAttr : arrayAttr) {
    if (auto valueAttr = mlir::dyn_cast<AttrTy>(eltAttr)) {
      values.push_back(valueAttr.getValue());
    } else if (auto subArrayAttr =
                   mlir::dyn_cast<mlir::cir::ConstArrayAttr>(eltAttr)) {
      convertToDenseElementsAttrImpl<AttrTy>(subArrayAttr, values);
    } else if (auto zeroAttr = mlir::dyn_cast<mlir::cir::ZeroAttr>(eltAttr)) {
      unsigned numStoredZeros = 0;
      auto nestTy =
          getNestedTypeAndElemQuantity(zeroAttr.getType(), numStoredZeros);
      values.insert(values.end(), numStoredZeros,
                    getZeroInitFromType<StorageTy>(nestTy));
    } else {
      llvm_unreachable("unknown element in ConstArrayAttr");
    }
  }

  // Only fill in trailing zeros at the local cir.array level where the element
  // type isn't another array (for the mult-dim case).
  auto numTrailingZeros = attr.getTrailingZerosNum();
  if (numTrailingZeros) {
    auto localArrayTy = mlir::dyn_cast<mlir::cir::ArrayType>(attr.getType());
    assert(localArrayTy && "expected !cir.array");

    auto nestTy = localArrayTy.getEltType();
    if (!mlir::isa<mlir::cir::ArrayType>(nestTy))
      values.insert(values.end(), localArrayTy.getSize() - numTrailingZeros,
                    getZeroInitFromType<StorageTy>(nestTy));
  }
}

template <typename AttrTy, typename StorageTy>
mlir::DenseElementsAttr
convertToDenseElementsAttr(mlir::cir::ConstArrayAttr attr,
                           const llvm::SmallVectorImpl<int64_t> &dims,
                           mlir::Type type) {
  auto values = llvm::SmallVector<StorageTy, 8>{};
  convertToDenseElementsAttrImpl<AttrTy>(attr, values);
  return mlir::DenseElementsAttr::get(mlir::RankedTensorType::get(dims, type),
                                      llvm::ArrayRef(values));
}

std::optional<mlir::Attribute>
lowerConstArrayAttr(mlir::cir::ConstArrayAttr constArr,
                    const mlir::TypeConverter *converter) {

  // Ensure ConstArrayAttr has a type.
  auto typedConstArr = mlir::dyn_cast<mlir::TypedAttr>(constArr);
  assert(typedConstArr && "cir::ConstArrayAttr is not a mlir::TypedAttr");

  // Ensure ConstArrayAttr type is a ArrayType.
  auto cirArrayType =
      mlir::dyn_cast<mlir::cir::ArrayType>(typedConstArr.getType());
  assert(cirArrayType && "cir::ConstArrayAttr is not a cir::ArrayType");

  // Is a ConstArrayAttr with an cir::ArrayType: fetch element type.
  mlir::Type type = cirArrayType;
  auto dims = llvm::SmallVector<int64_t, 2>{};
  while (auto arrayType = mlir::dyn_cast<mlir::cir::ArrayType>(type)) {
    dims.push_back(arrayType.getSize());
    type = arrayType.getEltType();
  }

  // Convert array attr to LLVM compatible dense elements attr.
  if (mlir::isa<mlir::StringAttr>(constArr.getElts()))
    return convertStringAttrToDenseElementsAttr(constArr,
                                                converter->convertType(type));
  if (mlir::isa<mlir::cir::IntType>(type))
    return convertToDenseElementsAttr<mlir::cir::IntAttr, mlir::APInt>(
        constArr, dims, converter->convertType(type));
  if (mlir::isa<mlir::cir::CIRFPTypeInterface>(type))
    return convertToDenseElementsAttr<mlir::cir::FPAttr, mlir::APFloat>(
        constArr, dims, converter->convertType(type));

  return std::nullopt;
}

bool hasTrailingZeros(mlir::cir::ConstArrayAttr attr) {
  auto array = mlir::dyn_cast<mlir::ArrayAttr>(attr.getElts());
  return attr.hasTrailingZeros() ||
         (array && std::count_if(array.begin(), array.end(), [](auto elt) {
            auto ar = dyn_cast<mlir::cir::ConstArrayAttr>(elt);
            return ar && hasTrailingZeros(ar);
          }));
}

static mlir::Attribute
lowerDataMemberAttr(mlir::ModuleOp moduleOp, mlir::cir::DataMemberAttr attr,
                    const mlir::TypeConverter &typeConverter) {
  mlir::DataLayout layout{moduleOp};

  uint64_t memberOffset;
  if (attr.isNullPtr()) {
    // TODO(cir): the numerical value of a null data member pointer is
    // ABI-specific and should be queried through ABI.
    assert(!MissingFeatures::targetCodeGenInfoGetNullPointer());
    memberOffset = -1ull;
  } else {
    auto memberIndex = attr.getMemberIndex().value();
    memberOffset =
        attr.getType().getClsTy().getElementOffset(layout, memberIndex);
  }

  auto underlyingIntTy = mlir::IntegerType::get(
      moduleOp->getContext(), layout.getTypeSizeInBits(attr.getType()));
  return mlir::IntegerAttr::get(underlyingIntTy, memberOffset);
}

class CIRConstantLowering
    : public mlir::OpConversionPattern<mlir::cir::ConstantOp> {
public:
  using OpConversionPattern<mlir::cir::ConstantOp>::OpConversionPattern;

  mlir::LogicalResult
  matchAndRewrite(mlir::cir::ConstantOp op, OpAdaptor adaptor,
                  mlir::ConversionPatternRewriter &rewriter) const override {
    mlir::Attribute attr = op.getValue();

    if (mlir::isa<mlir::cir::BoolType>(op.getType())) {
      int value =
          (op.getValue() ==
           mlir::cir::BoolAttr::get(
               getContext(), ::mlir::cir::BoolType::get(getContext()), true));
      attr = rewriter.getIntegerAttr(typeConverter->convertType(op.getType()),
                                     value);
    } else if (mlir::isa<mlir::cir::IntType>(op.getType())) {
      attr = rewriter.getIntegerAttr(
          typeConverter->convertType(op.getType()),
          mlir::cast<mlir::cir::IntAttr>(op.getValue()).getValue());
    } else if (mlir::isa<mlir::cir::CIRFPTypeInterface>(op.getType())) {
      attr = rewriter.getFloatAttr(
          typeConverter->convertType(op.getType()),
          mlir::cast<mlir::cir::FPAttr>(op.getValue()).getValue());
    } else if (mlir::isa<mlir::cir::PointerType>(op.getType())) {
      // Optimize with dedicated LLVM op for null pointers.
      if (mlir::isa<mlir::cir::ConstPtrAttr>(op.getValue())) {
        if (mlir::cast<mlir::cir::ConstPtrAttr>(op.getValue()).isNullValue()) {
          rewriter.replaceOpWithNewOp<mlir::LLVM::ZeroOp>(
              op, typeConverter->convertType(op.getType()));
          return mlir::success();
        }
      }
      // Lower GlobalViewAttr to llvm.mlir.addressof
      if (auto gv = mlir::dyn_cast<mlir::cir::GlobalViewAttr>(op.getValue())) {
        auto newOp = lowerCirAttrAsValue(op, gv, rewriter, getTypeConverter());
        rewriter.replaceOp(op, newOp);
        return mlir::success();
      }
      attr = op.getValue();
    } else if (mlir::isa<mlir::cir::DataMemberType>(op.getType())) {
      auto dataMember = mlir::cast<mlir::cir::DataMemberAttr>(op.getValue());
      attr = lowerDataMemberAttr(op->getParentOfType<mlir::ModuleOp>(),
                                 dataMember, *typeConverter);
    }
    // TODO(cir): constant arrays are currently just pushed into the stack using
    // the store instruction, instead of being stored as global variables and
    // then memcopyied into the stack (as done in Clang).
    else if (auto arrTy = mlir::dyn_cast<mlir::cir::ArrayType>(op.getType())) {
      // Fetch operation constant array initializer.

      auto constArr = mlir::dyn_cast<mlir::cir::ConstArrayAttr>(op.getValue());
      if (!constArr && !isa<mlir::cir::ZeroAttr>(op.getValue()))
        return op.emitError() << "array does not have a constant initializer";

      std::optional<mlir::Attribute> denseAttr;
      if (constArr && hasTrailingZeros(constArr)) {
        auto newOp =
            lowerCirAttrAsValue(op, constArr, rewriter, getTypeConverter());
        rewriter.replaceOp(op, newOp);
        return mlir::success();
      } else if (constArr &&
                 (denseAttr = lowerConstArrayAttr(constArr, typeConverter))) {
        attr = denseAttr.value();
      } else {
        auto initVal =
            lowerCirAttrAsValue(op, op.getValue(), rewriter, typeConverter);
        rewriter.replaceAllUsesWith(op, initVal);
        rewriter.eraseOp(op);
        return mlir::success();
      }
    } else if (const auto structAttr =
                   mlir::dyn_cast<mlir::cir::ConstStructAttr>(op.getValue())) {
      // TODO(cir): this diverges from traditional lowering. Normally the
      // initializer would be a global constant that is memcopied. Here we just
      // define a local constant with llvm.undef that will be stored into the
      // stack.
      auto initVal =
          lowerCirAttrAsValue(op, structAttr, rewriter, typeConverter);
      rewriter.replaceAllUsesWith(op, initVal);
      rewriter.eraseOp(op);
      return mlir::success();
    } else if (auto strTy =
                   mlir::dyn_cast<mlir::cir::StructType>(op.getType())) {
      if (auto zero = mlir::dyn_cast<mlir::cir::ZeroAttr>(op.getValue())) {
        auto initVal = lowerCirAttrAsValue(op, zero, rewriter, typeConverter);
        rewriter.replaceAllUsesWith(op, initVal);
        rewriter.eraseOp(op);
        return mlir::success();
      }

      return op.emitError() << "unsupported lowering for struct constant type "
                            << op.getType();
    } else if (const auto vecTy =
                   op.getType().dyn_cast<mlir::cir::VectorType>()) {
      rewriter.replaceOp(op, lowerCirAttrAsValue(op, op.getValue(), rewriter,
                                                 getTypeConverter()));
      return mlir::success();
    } else
      return op.emitError() << "unsupported constant type " << op.getType();

    rewriter.replaceOpWithNewOp<mlir::LLVM::ConstantOp>(
        op, getTypeConverter()->convertType(op.getType()), attr);

    return mlir::success();
  }
};

class CIRVectorCreateLowering
    : public mlir::OpConversionPattern<mlir::cir::VecCreateOp> {
public:
  using OpConversionPattern<mlir::cir::VecCreateOp>::OpConversionPattern;

  mlir::LogicalResult
  matchAndRewrite(mlir::cir::VecCreateOp op, OpAdaptor adaptor,
                  mlir::ConversionPatternRewriter &rewriter) const override {
    // Start with an 'undef' value for the vector.  Then 'insertelement' for
    // each of the vector elements.
    auto vecTy = mlir::dyn_cast<mlir::cir::VectorType>(op.getType());
    assert(vecTy && "result type of cir.vec.create op is not VectorType");
    auto llvmTy = typeConverter->convertType(vecTy);
    auto loc = op.getLoc();
    mlir::Value result = rewriter.create<mlir::LLVM::UndefOp>(loc, llvmTy);
    assert(vecTy.getSize() == op.getElements().size() &&
           "cir.vec.create op count doesn't match vector type elements count");
    for (uint64_t i = 0; i < vecTy.getSize(); ++i) {
      mlir::Value indexValue = rewriter.create<mlir::LLVM::ConstantOp>(
          loc, rewriter.getI64Type(), i);
      result = rewriter.create<mlir::LLVM::InsertElementOp>(
          loc, result, adaptor.getElements()[i], indexValue);
    }
    rewriter.replaceOp(op, result);
    return mlir::success();
  }
};

class CIRVectorInsertLowering
    : public mlir::OpConversionPattern<mlir::cir::VecInsertOp> {
public:
  using OpConversionPattern<mlir::cir::VecInsertOp>::OpConversionPattern;

  mlir::LogicalResult
  matchAndRewrite(mlir::cir::VecInsertOp op, OpAdaptor adaptor,
                  mlir::ConversionPatternRewriter &rewriter) const override {
    rewriter.replaceOpWithNewOp<mlir::LLVM::InsertElementOp>(
        op, adaptor.getVec(), adaptor.getValue(), adaptor.getIndex());
    return mlir::success();
  }
};

class CIRVectorExtractLowering
    : public mlir::OpConversionPattern<mlir::cir::VecExtractOp> {
public:
  using OpConversionPattern<mlir::cir::VecExtractOp>::OpConversionPattern;

  mlir::LogicalResult
  matchAndRewrite(mlir::cir::VecExtractOp op, OpAdaptor adaptor,
                  mlir::ConversionPatternRewriter &rewriter) const override {
    rewriter.replaceOpWithNewOp<mlir::LLVM::ExtractElementOp>(
        op, adaptor.getVec(), adaptor.getIndex());
    return mlir::success();
  }
};

class CIRVectorCmpOpLowering
    : public mlir::OpConversionPattern<mlir::cir::VecCmpOp> {
public:
  using OpConversionPattern<mlir::cir::VecCmpOp>::OpConversionPattern;

  mlir::LogicalResult
  matchAndRewrite(mlir::cir::VecCmpOp op, OpAdaptor adaptor,
                  mlir::ConversionPatternRewriter &rewriter) const override {
    assert(mlir::isa<mlir::cir::VectorType>(op.getType()) &&
           mlir::isa<mlir::cir::VectorType>(op.getLhs().getType()) &&
           mlir::isa<mlir::cir::VectorType>(op.getRhs().getType()) &&
           "Vector compare with non-vector type");
    // LLVM IR vector comparison returns a vector of i1.  This one-bit vector
    // must be sign-extended to the correct result type.
    auto elementType = elementTypeIfVector(op.getLhs().getType());
    mlir::Value bitResult;
    if (auto intType = mlir::dyn_cast<mlir::cir::IntType>(elementType)) {
      bitResult = rewriter.create<mlir::LLVM::ICmpOp>(
          op.getLoc(),
          convertCmpKindToICmpPredicate(op.getKind(), intType.isSigned()),
          adaptor.getLhs(), adaptor.getRhs());
    } else if (mlir::isa<mlir::cir::CIRFPTypeInterface>(elementType)) {
      bitResult = rewriter.create<mlir::LLVM::FCmpOp>(
          op.getLoc(), convertCmpKindToFCmpPredicate(op.getKind()),
          adaptor.getLhs(), adaptor.getRhs());
    } else {
      return op.emitError() << "unsupported type for VecCmpOp: " << elementType;
    }
    rewriter.replaceOpWithNewOp<mlir::LLVM::SExtOp>(
        op, typeConverter->convertType(op.getType()), bitResult);
    return mlir::success();
  }
};

class CIRVectorSplatLowering
    : public mlir::OpConversionPattern<mlir::cir::VecSplatOp> {
public:
  using OpConversionPattern<mlir::cir::VecSplatOp>::OpConversionPattern;

  mlir::LogicalResult
  matchAndRewrite(mlir::cir::VecSplatOp op, OpAdaptor adaptor,
                  mlir::ConversionPatternRewriter &rewriter) const override {
    // Vector splat can be implemented with an `insertelement` and a
    // `shufflevector`, which is better than an `insertelement` for each
    // element in the vector. Start with an undef vector. Insert the value into
    // the first element. Then use a `shufflevector` with a mask of all 0 to
    // fill out the entire vector with that value.
    auto vecTy = mlir::dyn_cast<mlir::cir::VectorType>(op.getType());
    assert(vecTy && "result type of cir.vec.splat op is not VectorType");
    auto llvmTy = typeConverter->convertType(vecTy);
    auto loc = op.getLoc();
    mlir::Value undef = rewriter.create<mlir::LLVM::UndefOp>(loc, llvmTy);
    mlir::Value indexValue =
        rewriter.create<mlir::LLVM::ConstantOp>(loc, rewriter.getI64Type(), 0);
    mlir::Value elementValue = adaptor.getValue();
    mlir::Value oneElement = rewriter.create<mlir::LLVM::InsertElementOp>(
        loc, undef, elementValue, indexValue);
    SmallVector<int32_t> zeroValues(vecTy.getSize(), 0);
    mlir::Value shuffled = rewriter.create<mlir::LLVM::ShuffleVectorOp>(
        loc, oneElement, undef, zeroValues);
    rewriter.replaceOp(op, shuffled);
    return mlir::success();
  }
};

class CIRVectorTernaryLowering
    : public mlir::OpConversionPattern<mlir::cir::VecTernaryOp> {
public:
  using OpConversionPattern<mlir::cir::VecTernaryOp>::OpConversionPattern;

  mlir::LogicalResult
  matchAndRewrite(mlir::cir::VecTernaryOp op, OpAdaptor adaptor,
                  mlir::ConversionPatternRewriter &rewriter) const override {
    assert(mlir::isa<mlir::cir::VectorType>(op.getType()) &&
           mlir::isa<mlir::cir::VectorType>(op.getCond().getType()) &&
           mlir::isa<mlir::cir::VectorType>(op.getVec1().getType()) &&
           mlir::isa<mlir::cir::VectorType>(op.getVec2().getType()) &&
           "Vector ternary op with non-vector type");
    // Convert `cond` into a vector of i1, then use that in a `select` op.
    mlir::Value bitVec = rewriter.create<mlir::LLVM::ICmpOp>(
        op.getLoc(), mlir::LLVM::ICmpPredicate::ne, adaptor.getCond(),
        rewriter.create<mlir::LLVM::ZeroOp>(
            op.getCond().getLoc(),
            typeConverter->convertType(op.getCond().getType())));
    rewriter.replaceOpWithNewOp<mlir::LLVM::SelectOp>(
        op, bitVec, adaptor.getVec1(), adaptor.getVec2());
    return mlir::success();
  }
};

class CIRVectorShuffleIntsLowering
    : public mlir::OpConversionPattern<mlir::cir::VecShuffleOp> {
public:
  using OpConversionPattern<mlir::cir::VecShuffleOp>::OpConversionPattern;

  mlir::LogicalResult
  matchAndRewrite(mlir::cir::VecShuffleOp op, OpAdaptor adaptor,
                  mlir::ConversionPatternRewriter &rewriter) const override {
    // LLVM::ShuffleVectorOp takes an ArrayRef of int for the list of indices.
    // Convert the ClangIR ArrayAttr of IntAttr constants into a
    // SmallVector<int>.
    SmallVector<int, 8> indices;
    std::transform(op.getIndices().begin(), op.getIndices().end(),
                   std::back_inserter(indices), [](mlir::Attribute intAttr) {
                     return mlir::cast<mlir::cir::IntAttr>(intAttr)
                         .getValue()
                         .getSExtValue();
                   });
    rewriter.replaceOpWithNewOp<mlir::LLVM::ShuffleVectorOp>(
        op, adaptor.getVec1(), adaptor.getVec2(), indices);
    return mlir::success();
  }
};

class CIRVectorShuffleVecLowering
    : public mlir::OpConversionPattern<mlir::cir::VecShuffleDynamicOp> {
public:
  using OpConversionPattern<
      mlir::cir::VecShuffleDynamicOp>::OpConversionPattern;

  mlir::LogicalResult
  matchAndRewrite(mlir::cir::VecShuffleDynamicOp op, OpAdaptor adaptor,
                  mlir::ConversionPatternRewriter &rewriter) const override {
    // LLVM IR does not have an operation that corresponds to this form of
    // the built-in.
    //     __builtin_shufflevector(V, I)
    // is implemented as this pseudocode, where the for loop is unrolled
    // and N is the number of elements:
    //     masked = I & (N-1)
    //     for (i in 0 <= i < N)
    //       result[i] = V[masked[i]]
    auto loc = op.getLoc();
    mlir::Value input = adaptor.getVec();
    mlir::Type llvmIndexVecType =
        getTypeConverter()->convertType(op.getIndices().getType());
    mlir::Type llvmIndexType = getTypeConverter()->convertType(
        elementTypeIfVector(op.getIndices().getType()));
    uint64_t numElements =
        mlir::cast<mlir::cir::VectorType>(op.getVec().getType()).getSize();
    mlir::Value maskValue = rewriter.create<mlir::LLVM::ConstantOp>(
        loc, llvmIndexType,
        mlir::IntegerAttr::get(llvmIndexType, numElements - 1));
    mlir::Value maskVector =
        rewriter.create<mlir::LLVM::UndefOp>(loc, llvmIndexVecType);
    for (uint64_t i = 0; i < numElements; ++i) {
      mlir::Value iValue = rewriter.create<mlir::LLVM::ConstantOp>(
          loc, rewriter.getI64Type(), i);
      maskVector = rewriter.create<mlir::LLVM::InsertElementOp>(
          loc, maskVector, maskValue, iValue);
    }
    mlir::Value maskedIndices = rewriter.create<mlir::LLVM::AndOp>(
        loc, llvmIndexVecType, adaptor.getIndices(), maskVector);
    mlir::Value result = rewriter.create<mlir::LLVM::UndefOp>(
        loc, getTypeConverter()->convertType(op.getVec().getType()));
    for (uint64_t i = 0; i < numElements; ++i) {
      mlir::Value iValue = rewriter.create<mlir::LLVM::ConstantOp>(
          loc, rewriter.getI64Type(), i);
      mlir::Value indexValue = rewriter.create<mlir::LLVM::ExtractElementOp>(
          loc, maskedIndices, iValue);
      mlir::Value valueAtIndex =
          rewriter.create<mlir::LLVM::ExtractElementOp>(loc, input, indexValue);
      result = rewriter.create<mlir::LLVM::InsertElementOp>(
          loc, result, valueAtIndex, iValue);
    }
    rewriter.replaceOp(op, result);
    return mlir::success();
  }
};

class CIRVAStartLowering
    : public mlir::OpConversionPattern<mlir::cir::VAStartOp> {
public:
  using OpConversionPattern<mlir::cir::VAStartOp>::OpConversionPattern;

  mlir::LogicalResult
  matchAndRewrite(mlir::cir::VAStartOp op, OpAdaptor adaptor,
                  mlir::ConversionPatternRewriter &rewriter) const override {
    auto opaquePtr = mlir::LLVM::LLVMPointerType::get(getContext());
    auto vaList = rewriter.create<mlir::LLVM::BitcastOp>(
        op.getLoc(), opaquePtr, adaptor.getOperands().front());
    rewriter.replaceOpWithNewOp<mlir::LLVM::VaStartOp>(op, vaList);
    return mlir::success();
  }
};

class CIRVAEndLowering : public mlir::OpConversionPattern<mlir::cir::VAEndOp> {
public:
  using OpConversionPattern<mlir::cir::VAEndOp>::OpConversionPattern;

  mlir::LogicalResult
  matchAndRewrite(mlir::cir::VAEndOp op, OpAdaptor adaptor,
                  mlir::ConversionPatternRewriter &rewriter) const override {
    auto opaquePtr = mlir::LLVM::LLVMPointerType::get(getContext());
    auto vaList = rewriter.create<mlir::LLVM::BitcastOp>(
        op.getLoc(), opaquePtr, adaptor.getOperands().front());
    rewriter.replaceOpWithNewOp<mlir::LLVM::VaEndOp>(op, vaList);
    return mlir::success();
  }
};

class CIRVACopyLowering
    : public mlir::OpConversionPattern<mlir::cir::VACopyOp> {
public:
  using OpConversionPattern<mlir::cir::VACopyOp>::OpConversionPattern;

  mlir::LogicalResult
  matchAndRewrite(mlir::cir::VACopyOp op, OpAdaptor adaptor,
                  mlir::ConversionPatternRewriter &rewriter) const override {
    auto opaquePtr = mlir::LLVM::LLVMPointerType::get(getContext());
    auto dstList = rewriter.create<mlir::LLVM::BitcastOp>(
        op.getLoc(), opaquePtr, adaptor.getOperands().front());
    auto srcList = rewriter.create<mlir::LLVM::BitcastOp>(
        op.getLoc(), opaquePtr, adaptor.getOperands().back());
    rewriter.replaceOpWithNewOp<mlir::LLVM::VaCopyOp>(op, dstList, srcList);
    return mlir::success();
  }
};

class CIRVAArgLowering : public mlir::OpConversionPattern<mlir::cir::VAArgOp> {
public:
  using OpConversionPattern<mlir::cir::VAArgOp>::OpConversionPattern;

  mlir::LogicalResult
  matchAndRewrite(mlir::cir::VAArgOp op, OpAdaptor adaptor,
                  mlir::ConversionPatternRewriter &rewriter) const override {
    return op.emitError("cir.vaarg lowering is NYI");
  }
};

class CIRFuncLowering : public mlir::OpConversionPattern<mlir::cir::FuncOp> {
public:
  using OpConversionPattern<mlir::cir::FuncOp>::OpConversionPattern;

  /// Returns the name used for the linkage attribute. This *must* correspond
  /// to the name of the attribute in ODS.
  static StringRef getLinkageAttrNameString() { return "linkage"; }

  /// Only retain those attributes that are not constructed by
  /// `LLVMFuncOp::build`. If `filterArgAttrs` is set, also filter out
  /// argument attributes.
  void
  filterFuncAttributes(mlir::cir::FuncOp func, bool filterArgAndResAttrs,
                       SmallVectorImpl<mlir::NamedAttribute> &result) const {
    for (auto attr : func->getAttrs()) {
      if (attr.getName() == mlir::SymbolTable::getSymbolAttrName() ||
          attr.getName() == func.getFunctionTypeAttrName() ||
          attr.getName() == getLinkageAttrNameString() ||
          (filterArgAndResAttrs &&
           (attr.getName() == func.getArgAttrsAttrName() ||
            attr.getName() == func.getResAttrsAttrName())))
        continue;

      // `CIRDialectLLVMIRTranslationInterface` requires "cir." prefix for
      // dialect specific attributes, rename them.
      if (attr.getName() == func.getExtraAttrsAttrName()) {
        std::string cirName = "cir." + func.getExtraAttrsAttrName().str();
        attr.setName(mlir::StringAttr::get(getContext(), cirName));
      }
      result.push_back(attr);
    }
  }

  mlir::LogicalResult
  matchAndRewrite(mlir::cir::FuncOp op, OpAdaptor adaptor,
                  mlir::ConversionPatternRewriter &rewriter) const override {

    auto fnType = op.getFunctionType();
    auto isDsoLocal = op.getDsolocal();
    mlir::TypeConverter::SignatureConversion signatureConversion(
        fnType.getNumInputs());

    for (const auto &argType : enumerate(fnType.getInputs())) {
      auto convertedType = typeConverter->convertType(argType.value());
      if (!convertedType)
        return mlir::failure();
      signatureConversion.addInputs(argType.index(), convertedType);
    }

    mlir::Type resultType =
        getTypeConverter()->convertType(fnType.getReturnType());

    // Create the LLVM function operation.
    auto llvmFnTy = mlir::LLVM::LLVMFunctionType::get(
        resultType ? resultType : mlir::LLVM::LLVMVoidType::get(getContext()),
        signatureConversion.getConvertedTypes(),
        /*isVarArg=*/fnType.isVarArg());
    // LLVMFuncOp expects a single FileLine Location instead of a fused
    // location.
    auto Loc = op.getLoc();
    if (mlir::isa<mlir::FusedLoc>(Loc)) {
      auto FusedLoc = mlir::cast<mlir::FusedLoc>(Loc);
      Loc = FusedLoc.getLocations()[0];
    }
    assert((mlir::isa<mlir::FileLineColLoc>(Loc) ||
            mlir::isa<mlir::UnknownLoc>(Loc)) &&
           "expected single location or unknown location here");

    auto linkage = convertLinkage(op.getLinkage());
    SmallVector<mlir::NamedAttribute, 4> attributes;
    filterFuncAttributes(op, /*filterArgAndResAttrs=*/false, attributes);

    auto fn = rewriter.create<mlir::LLVM::LLVMFuncOp>(
        Loc, op.getName(), llvmFnTy, linkage, isDsoLocal, mlir::LLVM::CConv::C,
        mlir::SymbolRefAttr(), attributes);

    rewriter.inlineRegionBefore(op.getBody(), fn.getBody(), fn.end());
    if (failed(rewriter.convertRegionTypes(&fn.getBody(), *typeConverter,
                                           &signatureConversion)))
      return mlir::failure();

    rewriter.eraseOp(op);

    return mlir::LogicalResult::success();
  }
};

class CIRGetGlobalOpLowering
    : public mlir::OpConversionPattern<mlir::cir::GetGlobalOp> {
public:
  using OpConversionPattern<mlir::cir::GetGlobalOp>::OpConversionPattern;

  mlir::LogicalResult
  matchAndRewrite(mlir::cir::GetGlobalOp op, OpAdaptor adaptor,
                  mlir::ConversionPatternRewriter &rewriter) const override {
    // FIXME(cir): Premature DCE to avoid lowering stuff we're not using.
    // CIRGen should mitigate this and not emit the get_global.
    if (op->getUses().empty()) {
      rewriter.eraseOp(op);
      return mlir::success();
    }

    auto type = getTypeConverter()->convertType(op.getType());
    auto symbol = op.getName();
    mlir::Operation *newop =
        rewriter.create<mlir::LLVM::AddressOfOp>(op.getLoc(), type, symbol);

    if (op.getTls()) {
      // Handle access to TLS via intrinsic.
      newop = rewriter.create<mlir::LLVM::ThreadlocalAddressOp>(
          op.getLoc(), type, newop->getResult(0));
    }

    rewriter.replaceOp(op, newop);
    return mlir::success();
  }
};

class CIRSwitchFlatOpLowering
    : public mlir::OpConversionPattern<mlir::cir::SwitchFlatOp> {
public:
  using OpConversionPattern<mlir::cir::SwitchFlatOp>::OpConversionPattern;

  mlir::LogicalResult
  matchAndRewrite(mlir::cir::SwitchFlatOp op, OpAdaptor adaptor,
                  mlir::ConversionPatternRewriter &rewriter) const override {

    llvm::SmallVector<mlir::APInt, 8> caseValues;
    if (op.getCaseValues()) {
      for (auto val : op.getCaseValues()) {
        auto intAttr = dyn_cast<mlir::cir::IntAttr>(val);
        caseValues.push_back(intAttr.getValue());
      }
    }

    llvm::SmallVector<mlir::Block *, 8> caseDestinations;
    llvm::SmallVector<mlir::ValueRange, 8> caseOperands;

    for (auto x : op.getCaseDestinations()) {
      caseDestinations.push_back(x);
    }

    for (auto x : op.getCaseOperands()) {
      caseOperands.push_back(x);
    }

    // Set switch op to branch to the newly created blocks.
    rewriter.setInsertionPoint(op);
    rewriter.replaceOpWithNewOp<mlir::LLVM::SwitchOp>(
        op, adaptor.getCondition(), op.getDefaultDestination(),
        op.getDefaultOperands(), caseValues, caseDestinations, caseOperands);
    return mlir::success();
  }
};

class CIRGlobalOpLowering
    : public mlir::OpConversionPattern<mlir::cir::GlobalOp> {
public:
  using OpConversionPattern<mlir::cir::GlobalOp>::OpConversionPattern;

  /// Replace CIR global with a region initialized LLVM global and update
  /// insertion point to the end of the initializer block.
  inline void setupRegionInitializedLLVMGlobalOp(
      mlir::cir::GlobalOp op, mlir::ConversionPatternRewriter &rewriter) const {
    const auto llvmType = getTypeConverter()->convertType(op.getSymType());
    SmallVector<mlir::NamedAttribute> attributes;
    auto newGlobalOp = rewriter.replaceOpWithNewOp<mlir::LLVM::GlobalOp>(
        op, llvmType, op.getConstant(), convertLinkage(op.getLinkage()),
        op.getSymName(), nullptr, /*alignment*/ 0, /*addrSpace*/ 0,
        /*dsoLocal*/ false, /*threadLocal*/ (bool)op.getTlsModelAttr(),
        /*comdat*/ mlir::SymbolRefAttr(), attributes);
    newGlobalOp.getRegion().push_back(new mlir::Block());
    rewriter.setInsertionPointToEnd(newGlobalOp.getInitializerBlock());
  }

  mlir::LogicalResult
  matchAndRewrite(mlir::cir::GlobalOp op, OpAdaptor adaptor,
                  mlir::ConversionPatternRewriter &rewriter) const override {

    // Fetch required values to create LLVM op.
    const auto llvmType = getTypeConverter()->convertType(op.getSymType());
    const auto isConst = op.getConstant();
    const auto isDsoLocal = op.getDsolocal();
    const auto linkage = convertLinkage(op.getLinkage());
    const auto symbol = op.getSymName();
    const auto loc = op.getLoc();
    std::optional<mlir::StringRef> section = op.getSection();
    std::optional<mlir::Attribute> init = op.getInitialValue();

    SmallVector<mlir::NamedAttribute> attributes;
    if (section.has_value())
      attributes.push_back(rewriter.getNamedAttr(
          "section", rewriter.getStringAttr(section.value())));

    // Check for missing funcionalities.
    if (!init.has_value()) {
      rewriter.replaceOpWithNewOp<mlir::LLVM::GlobalOp>(
          op, llvmType, isConst, linkage, symbol, mlir::Attribute(),
          /*alignment*/ 0, /*addrSpace*/ 0,
          /*dsoLocal*/ isDsoLocal, /*threadLocal*/ (bool)op.getTlsModelAttr(),
          /*comdat*/ mlir::SymbolRefAttr(), attributes);
      return mlir::success();
    }

    // Initializer is a constant array: convert it to a compatible llvm init.
    if (auto constArr =
            mlir::dyn_cast<mlir::cir::ConstArrayAttr>(init.value())) {
      if (auto attr = mlir::dyn_cast<mlir::StringAttr>(constArr.getElts())) {
        init = rewriter.getStringAttr(attr.getValue());
      } else if (auto attr =
                     mlir::dyn_cast<mlir::ArrayAttr>(constArr.getElts())) {
        // Failed to use a compact attribute as an initializer:
        // initialize elements individually.
        if (!(init = lowerConstArrayAttr(constArr, getTypeConverter()))) {
          setupRegionInitializedLLVMGlobalOp(op, rewriter);
          rewriter.create<mlir::LLVM::ReturnOp>(
              op->getLoc(),
              lowerCirAttrAsValue(op, constArr, rewriter, typeConverter));
          return mlir::success();
        }
      } else {
        op.emitError()
            << "unsupported lowering for #cir.const_array with value "
            << constArr.getElts();
        return mlir::failure();
      }
    } else if (auto fltAttr = mlir::dyn_cast<mlir::cir::FPAttr>(init.value())) {
      // Initializer is a constant floating-point number: convert to MLIR
      // builtin constant.
      init = rewriter.getFloatAttr(llvmType, fltAttr.getValue());
    }
    // Initializer is a constant integer: convert to MLIR builtin constant.
    else if (auto intAttr = mlir::dyn_cast<mlir::cir::IntAttr>(init.value())) {
      init = rewriter.getIntegerAttr(llvmType, intAttr.getValue());
    } else if (auto boolAttr =
                   mlir::dyn_cast<mlir::cir::BoolAttr>(init.value())) {
      init = rewriter.getBoolAttr(boolAttr.getValue());
    } else if (isa<mlir::cir::ZeroAttr, mlir::cir::ConstPtrAttr>(
                   init.value())) {
      // TODO(cir): once LLVM's dialect has a proper zeroinitializer attribute
      // this should be updated. For now, we use a custom op to initialize
      // globals to zero.
      setupRegionInitializedLLVMGlobalOp(op, rewriter);
      auto value =
          lowerCirAttrAsValue(op, init.value(), rewriter, typeConverter);
      rewriter.create<mlir::LLVM::ReturnOp>(loc, value);
      return mlir::success();
    } else if (auto dataMemberAttr =
                   mlir::dyn_cast<mlir::cir::DataMemberAttr>(init.value())) {
      init = lowerDataMemberAttr(op->getParentOfType<mlir::ModuleOp>(),
                                 dataMemberAttr, *typeConverter);
    } else if (const auto structAttr =
                   mlir::dyn_cast<mlir::cir::ConstStructAttr>(init.value())) {
      setupRegionInitializedLLVMGlobalOp(op, rewriter);
      rewriter.create<mlir::LLVM::ReturnOp>(
          op->getLoc(),
          lowerCirAttrAsValue(op, structAttr, rewriter, typeConverter));
      return mlir::success();
    } else if (auto attr =
                   mlir::dyn_cast<mlir::cir::GlobalViewAttr>(init.value())) {
      setupRegionInitializedLLVMGlobalOp(op, rewriter);
      rewriter.create<mlir::LLVM::ReturnOp>(
          loc, lowerCirAttrAsValue(op, attr, rewriter, typeConverter));
      return mlir::success();
    } else if (const auto vtableAttr =
                   mlir::dyn_cast<mlir::cir::VTableAttr>(init.value())) {
      setupRegionInitializedLLVMGlobalOp(op, rewriter);
      rewriter.create<mlir::LLVM::ReturnOp>(
          op->getLoc(),
          lowerCirAttrAsValue(op, vtableAttr, rewriter, typeConverter));
      return mlir::success();
    } else if (const auto typeinfoAttr =
                   mlir::dyn_cast<mlir::cir::TypeInfoAttr>(init.value())) {
      setupRegionInitializedLLVMGlobalOp(op, rewriter);
      rewriter.create<mlir::LLVM::ReturnOp>(
          op->getLoc(),
          lowerCirAttrAsValue(op, typeinfoAttr, rewriter, typeConverter));
      return mlir::success();
    } else {
      op.emitError() << "usupported initializer '" << init.value() << "'";
      return mlir::failure();
    }

    // Rewrite op.
    rewriter.replaceOpWithNewOp<mlir::LLVM::GlobalOp>(
        op, llvmType, isConst, linkage, symbol, init.value(),
        /*alignment*/ 0, /*addrSpace*/ 0,
        /*dsoLocal*/ false, /*threadLocal*/ (bool)op.getTlsModelAttr(),
        /*comdat*/ mlir::SymbolRefAttr(), attributes);
    return mlir::success();
  }
};

class CIRUnaryOpLowering
    : public mlir::OpConversionPattern<mlir::cir::UnaryOp> {
public:
  using OpConversionPattern<mlir::cir::UnaryOp>::OpConversionPattern;

  mlir::LogicalResult
  matchAndRewrite(mlir::cir::UnaryOp op, OpAdaptor adaptor,
                  mlir::ConversionPatternRewriter &rewriter) const override {
    assert(op.getType() == op.getInput().getType() &&
           "Unary operation's operand type and result type are different");
    mlir::Type type = op.getType();
    mlir::Type elementType = elementTypeIfVector(type);
    bool IsVector = mlir::isa<mlir::cir::VectorType>(type);
    auto llvmType = getTypeConverter()->convertType(type);
    auto loc = op.getLoc();

    // Integer unary operations: + - ~ ++ --
    if (mlir::isa<mlir::cir::IntType>(elementType)) {
      switch (op.getKind()) {
      case mlir::cir::UnaryOpKind::Inc: {
        assert(!IsVector && "++ not allowed on vector types");
        auto One = rewriter.create<mlir::LLVM::ConstantOp>(
            loc, llvmType, mlir::IntegerAttr::get(llvmType, 1));
        rewriter.replaceOpWithNewOp<mlir::LLVM::AddOp>(op, llvmType,
                                                       adaptor.getInput(), One);
        return mlir::success();
      }
      case mlir::cir::UnaryOpKind::Dec: {
        assert(!IsVector && "-- not allowed on vector types");
        auto One = rewriter.create<mlir::LLVM::ConstantOp>(
            loc, llvmType, mlir::IntegerAttr::get(llvmType, 1));
        rewriter.replaceOpWithNewOp<mlir::LLVM::SubOp>(op, llvmType,
                                                       adaptor.getInput(), One);
        return mlir::success();
      }
      case mlir::cir::UnaryOpKind::Plus: {
        rewriter.replaceOp(op, adaptor.getInput());
        return mlir::success();
      }
      case mlir::cir::UnaryOpKind::Minus: {
        mlir::Value Zero;
        if (IsVector)
          Zero = rewriter.create<mlir::LLVM::ZeroOp>(loc, llvmType);
        else
          Zero = rewriter.create<mlir::LLVM::ConstantOp>(
              loc, llvmType, mlir::IntegerAttr::get(llvmType, 0));
        rewriter.replaceOpWithNewOp<mlir::LLVM::SubOp>(op, llvmType, Zero,
                                                       adaptor.getInput());
        return mlir::success();
      }
      case mlir::cir::UnaryOpKind::Not: {
        // bit-wise compliment operator, implemented as an XOR with -1.
        mlir::Value MinusOne;
        if (IsVector) {
          // Creating a vector object with all -1 values is easier said than
          // done. It requires a series of insertelement ops.
          mlir::Type llvmElementType =
              getTypeConverter()->convertType(elementType);
          auto MinusOneInt = rewriter.create<mlir::LLVM::ConstantOp>(
              loc, llvmElementType,
              mlir::IntegerAttr::get(llvmElementType, -1));
          MinusOne = rewriter.create<mlir::LLVM::UndefOp>(loc, llvmType);
          auto NumElements =
              mlir::dyn_cast<mlir::cir::VectorType>(type).getSize();
          for (uint64_t i = 0; i < NumElements; ++i) {
            mlir::Value indexValue = rewriter.create<mlir::LLVM::ConstantOp>(
                loc, rewriter.getI64Type(), i);
            MinusOne = rewriter.create<mlir::LLVM::InsertElementOp>(
                loc, MinusOne, MinusOneInt, indexValue);
          }
        } else {
          MinusOne = rewriter.create<mlir::LLVM::ConstantOp>(
              loc, llvmType, mlir::IntegerAttr::get(llvmType, -1));
        }
        rewriter.replaceOpWithNewOp<mlir::LLVM::XOrOp>(op, llvmType, MinusOne,
                                                       adaptor.getInput());
        return mlir::success();
      }
      }
    }

    // Floating point unary operations: + - ++ --
    if (mlir::isa<mlir::cir::CIRFPTypeInterface>(elementType)) {
      switch (op.getKind()) {
      case mlir::cir::UnaryOpKind::Inc: {
        assert(!IsVector && "++ not allowed on vector types");
        auto oneAttr = rewriter.getFloatAttr(llvmType, 1.0);
        auto oneConst =
            rewriter.create<mlir::LLVM::ConstantOp>(loc, llvmType, oneAttr);
        rewriter.replaceOpWithNewOp<mlir::LLVM::FAddOp>(op, llvmType, oneConst,
                                                        adaptor.getInput());
        return mlir::success();
      }
      case mlir::cir::UnaryOpKind::Dec: {
        assert(!IsVector && "-- not allowed on vector types");
        auto negOneAttr = rewriter.getFloatAttr(llvmType, -1.0);
        auto negOneConst =
            rewriter.create<mlir::LLVM::ConstantOp>(loc, llvmType, negOneAttr);
        rewriter.replaceOpWithNewOp<mlir::LLVM::FSubOp>(
            op, llvmType, negOneConst, adaptor.getInput());
        return mlir::success();
      }
      case mlir::cir::UnaryOpKind::Plus:
        rewriter.replaceOp(op, adaptor.getInput());
        return mlir::success();
      case mlir::cir::UnaryOpKind::Minus: {
        rewriter.replaceOpWithNewOp<mlir::LLVM::FNegOp>(op, llvmType,
                                                        adaptor.getInput());
        return mlir::success();
      }
      default:
        return op.emitError()
               << "Unknown floating-point unary operation during CIR lowering";
      }
    }

    // Boolean unary operations: ! only. (For all others, the operand has
    // already been promoted to int.)
    if (mlir::isa<mlir::cir::BoolType>(elementType)) {
      switch (op.getKind()) {
      case mlir::cir::UnaryOpKind::Not:
        assert(!IsVector && "NYI: op! on vector mask");
        rewriter.replaceOpWithNewOp<mlir::LLVM::XOrOp>(
            op, llvmType, adaptor.getInput(),
            rewriter.create<mlir::LLVM::ConstantOp>(
                loc, llvmType, mlir::IntegerAttr::get(llvmType, 1)));
        return mlir::success();
      default:
        return op.emitError()
               << "Unknown boolean unary operation during CIR lowering";
      }
    }

    // Pointer unary operations: + only.  (++ and -- of pointers are implemented
    // with cir.ptr_stride, not cir.unary.)
    if (mlir::isa<mlir::cir::PointerType>(elementType)) {
      switch (op.getKind()) {
      case mlir::cir::UnaryOpKind::Plus:
        rewriter.replaceOp(op, adaptor.getInput());
        return mlir::success();
      default:
        op.emitError() << "Unknown pointer unary operation during CIR lowering";
        return mlir::failure();
      }
    }

    return op.emitError() << "Unary operation has unsupported type: "
                          << elementType;
  }
};

class CIRBinOpLowering : public mlir::OpConversionPattern<mlir::cir::BinOp> {

  mlir::LLVM::IntegerOverflowFlags
  getIntOverflowFlag(mlir::cir::BinOp op) const {
    if (op.getNoUnsignedWrap())
      return mlir::LLVM::IntegerOverflowFlags::nuw;

    if (op.getNoSignedWrap())
      return mlir::LLVM::IntegerOverflowFlags::nsw;

    return mlir::LLVM::IntegerOverflowFlags::none;
  }

public:
  using OpConversionPattern<mlir::cir::BinOp>::OpConversionPattern;

  mlir::LogicalResult
  matchAndRewrite(mlir::cir::BinOp op, OpAdaptor adaptor,
                  mlir::ConversionPatternRewriter &rewriter) const override {
    assert((op.getLhs().getType() == op.getRhs().getType()) &&
           "inconsistent operands' types not supported yet");
    mlir::Type type = op.getRhs().getType();
    assert((mlir::isa<mlir::cir::IntType, mlir::cir::CIRFPTypeInterface,
                      mlir::cir::VectorType>(type)) &&
           "operand type not supported yet");

    auto llvmTy = getTypeConverter()->convertType(op.getType());
    auto rhs = adaptor.getRhs();
    auto lhs = adaptor.getLhs();

    type = elementTypeIfVector(type);

    switch (op.getKind()) {
    case mlir::cir::BinOpKind::Add:
      if (mlir::isa<mlir::cir::IntType>(type))
        rewriter.replaceOpWithNewOp<mlir::LLVM::AddOp>(op, llvmTy, lhs, rhs,
                                                       getIntOverflowFlag(op));
      else
        rewriter.replaceOpWithNewOp<mlir::LLVM::FAddOp>(op, llvmTy, lhs, rhs);
      break;
    case mlir::cir::BinOpKind::Sub:
      if (mlir::isa<mlir::cir::IntType>(type))
        rewriter.replaceOpWithNewOp<mlir::LLVM::SubOp>(op, llvmTy, lhs, rhs,
                                                       getIntOverflowFlag(op));
      else
        rewriter.replaceOpWithNewOp<mlir::LLVM::FSubOp>(op, llvmTy, lhs, rhs);
      break;
    case mlir::cir::BinOpKind::Mul:
      if (mlir::isa<mlir::cir::IntType>(type))
        rewriter.replaceOpWithNewOp<mlir::LLVM::MulOp>(op, llvmTy, lhs, rhs,
                                                       getIntOverflowFlag(op));
      else
        rewriter.replaceOpWithNewOp<mlir::LLVM::FMulOp>(op, llvmTy, lhs, rhs);
      break;
    case mlir::cir::BinOpKind::Div:
      if (auto ty = mlir::dyn_cast<mlir::cir::IntType>(type)) {
        if (ty.isUnsigned())
          rewriter.replaceOpWithNewOp<mlir::LLVM::UDivOp>(op, llvmTy, lhs, rhs);
        else
          rewriter.replaceOpWithNewOp<mlir::LLVM::SDivOp>(op, llvmTy, lhs, rhs);
      } else
        rewriter.replaceOpWithNewOp<mlir::LLVM::FDivOp>(op, llvmTy, lhs, rhs);
      break;
    case mlir::cir::BinOpKind::Rem:
      if (auto ty = mlir::dyn_cast<mlir::cir::IntType>(type)) {
        if (ty.isUnsigned())
          rewriter.replaceOpWithNewOp<mlir::LLVM::URemOp>(op, llvmTy, lhs, rhs);
        else
          rewriter.replaceOpWithNewOp<mlir::LLVM::SRemOp>(op, llvmTy, lhs, rhs);
      } else
        rewriter.replaceOpWithNewOp<mlir::LLVM::FRemOp>(op, llvmTy, lhs, rhs);
      break;
    case mlir::cir::BinOpKind::And:
      rewriter.replaceOpWithNewOp<mlir::LLVM::AndOp>(op, llvmTy, lhs, rhs);
      break;
    case mlir::cir::BinOpKind::Or:
      rewriter.replaceOpWithNewOp<mlir::LLVM::OrOp>(op, llvmTy, lhs, rhs);
      break;
    case mlir::cir::BinOpKind::Xor:
      rewriter.replaceOpWithNewOp<mlir::LLVM::XOrOp>(op, llvmTy, lhs, rhs);
      break;
    }

    return mlir::LogicalResult::success();
  }
};

class CIRBinOpOverflowOpLowering
    : public mlir::OpConversionPattern<mlir::cir::BinOpOverflowOp> {
public:
  using OpConversionPattern<mlir::cir::BinOpOverflowOp>::OpConversionPattern;

  mlir::LogicalResult
  matchAndRewrite(mlir::cir::BinOpOverflowOp op, OpAdaptor adaptor,
                  mlir::ConversionPatternRewriter &rewriter) const override {
    auto loc = op.getLoc();
    auto arithKind = op.getKind();
    auto operandTy = op.getLhs().getType();
    auto resultTy = op.getResult().getType();

    auto encompassedTyInfo = computeEncompassedTypeWidth(operandTy, resultTy);
    auto encompassedLLVMTy = rewriter.getIntegerType(encompassedTyInfo.width);

    auto lhs = adaptor.getLhs();
    auto rhs = adaptor.getRhs();
    if (operandTy.getWidth() < encompassedTyInfo.width) {
      if (operandTy.isSigned()) {
        lhs = rewriter.create<mlir::LLVM::SExtOp>(loc, encompassedLLVMTy, lhs);
        rhs = rewriter.create<mlir::LLVM::SExtOp>(loc, encompassedLLVMTy, rhs);
      } else {
        lhs = rewriter.create<mlir::LLVM::ZExtOp>(loc, encompassedLLVMTy, lhs);
        rhs = rewriter.create<mlir::LLVM::ZExtOp>(loc, encompassedLLVMTy, rhs);
      }
    }

    auto intrinName = getLLVMIntrinName(arithKind, encompassedTyInfo.sign,
                                        encompassedTyInfo.width);
    auto intrinNameAttr = mlir::StringAttr::get(op.getContext(), intrinName);

    auto overflowLLVMTy = rewriter.getI1Type();
    auto intrinRetTy = mlir::LLVM::LLVMStructType::getLiteral(
        rewriter.getContext(), {encompassedLLVMTy, overflowLLVMTy});

    auto callLLVMIntrinOp = rewriter.create<mlir::LLVM::CallIntrinsicOp>(
        loc, intrinRetTy, intrinNameAttr, mlir::ValueRange{lhs, rhs});
    auto intrinRet = callLLVMIntrinOp.getResult(0);

    auto result = rewriter
                      .create<mlir::LLVM::ExtractValueOp>(loc, intrinRet,
                                                          ArrayRef<int64_t>{0})
                      .getResult();
    auto overflow = rewriter
                        .create<mlir::LLVM::ExtractValueOp>(
                            loc, intrinRet, ArrayRef<int64_t>{1})
                        .getResult();

    if (resultTy.getWidth() < encompassedTyInfo.width) {
      auto resultLLVMTy = getTypeConverter()->convertType(resultTy);
      auto truncResult =
          rewriter.create<mlir::LLVM::TruncOp>(loc, resultLLVMTy, result);

      // Extend the truncated result back to the encompassing type to check for
      // any overflows during the truncation.
      mlir::Value truncResultExt;
      if (resultTy.isSigned())
        truncResultExt = rewriter.create<mlir::LLVM::SExtOp>(
            loc, encompassedLLVMTy, truncResult);
      else
        truncResultExt = rewriter.create<mlir::LLVM::ZExtOp>(
            loc, encompassedLLVMTy, truncResult);
      auto truncOverflow = rewriter.create<mlir::LLVM::ICmpOp>(
          loc, mlir::LLVM::ICmpPredicate::ne, truncResultExt, result);

      result = truncResult;
      overflow =
          rewriter.create<mlir::LLVM::OrOp>(loc, overflow, truncOverflow);
    }

    auto boolLLVMTy =
        getTypeConverter()->convertType(op.getOverflow().getType());
    if (boolLLVMTy != rewriter.getI1Type())
      overflow = rewriter.create<mlir::LLVM::ZExtOp>(loc, boolLLVMTy, overflow);

    rewriter.replaceOp(op, mlir::ValueRange{result, overflow});

    return mlir::success();
  }

private:
  static std::string getLLVMIntrinName(mlir::cir::BinOpOverflowKind opKind,
                                       bool isSigned, unsigned width) {
    // The intrinsic name is `@llvm.{s|u}{opKind}.with.overflow.i{width}`

    std::string name = "llvm.";

    if (isSigned)
      name.push_back('s');
    else
      name.push_back('u');

    switch (opKind) {
    case mlir::cir::BinOpOverflowKind::Add:
      name.append("add.");
      break;
    case mlir::cir::BinOpOverflowKind::Sub:
      name.append("sub.");
      break;
    case mlir::cir::BinOpOverflowKind::Mul:
      name.append("mul.");
      break;
    }

    name.append("with.overflow.i");
    name.append(std::to_string(width));

    return name;
  }

  struct EncompassedTypeInfo {
    bool sign;
    unsigned width;
  };

  static EncompassedTypeInfo
  computeEncompassedTypeWidth(mlir::cir::IntType operandTy,
                              mlir::cir::IntType resultTy) {
    auto sign = operandTy.getIsSigned() || resultTy.getIsSigned();
    auto width =
        std::max(operandTy.getWidth() + (sign && operandTy.isUnsigned()),
                 resultTy.getWidth() + (sign && resultTy.isUnsigned()));
    return {sign, width};
  }
};

class CIRShiftOpLowering
    : public mlir::OpConversionPattern<mlir::cir::ShiftOp> {
public:
  using OpConversionPattern<mlir::cir::ShiftOp>::OpConversionPattern;

  mlir::LogicalResult
  matchAndRewrite(mlir::cir::ShiftOp op, OpAdaptor adaptor,
                  mlir::ConversionPatternRewriter &rewriter) const override {
    auto cirAmtTy =
        mlir::dyn_cast<mlir::cir::IntType>(op.getAmount().getType());
    auto cirValTy = mlir::dyn_cast<mlir::cir::IntType>(op.getValue().getType());
    auto llvmTy = getTypeConverter()->convertType(op.getType());
    mlir::Value amt = adaptor.getAmount();
    mlir::Value val = adaptor.getValue();

    assert(cirValTy && cirAmtTy && "non-integer shift is NYI");
    assert(cirValTy == op.getType() && "inconsistent operands' types NYI");

    // Ensure shift amount is the same type as the value. Some undefined
    // behavior might occur in the casts below as per [C99 6.5.7.3].
    amt = getLLVMIntCast(rewriter, amt, mlir::cast<mlir::IntegerType>(llvmTy),
                         !cirAmtTy.isSigned(), cirValTy.getWidth());

    // Lower to the proper LLVM shift operation.
    if (op.getIsShiftleft())
      rewriter.replaceOpWithNewOp<mlir::LLVM::ShlOp>(op, llvmTy, val, amt);
    else {
      if (cirValTy.isUnsigned())
        rewriter.replaceOpWithNewOp<mlir::LLVM::LShrOp>(op, llvmTy, val, amt);
      else
        rewriter.replaceOpWithNewOp<mlir::LLVM::AShrOp>(op, llvmTy, val, amt);
    }

    return mlir::success();
  }
};

class CIRCmpOpLowering : public mlir::OpConversionPattern<mlir::cir::CmpOp> {
public:
  using OpConversionPattern<mlir::cir::CmpOp>::OpConversionPattern;

  mlir::LogicalResult
  matchAndRewrite(mlir::cir::CmpOp cmpOp, OpAdaptor adaptor,
                  mlir::ConversionPatternRewriter &rewriter) const override {
    auto type = cmpOp.getLhs().getType();
    mlir::Value llResult;

    // Lower to LLVM comparison op.
    if (auto intTy = mlir::dyn_cast<mlir::cir::IntType>(type)) {
      auto kind =
          convertCmpKindToICmpPredicate(cmpOp.getKind(), intTy.isSigned());
      llResult = rewriter.create<mlir::LLVM::ICmpOp>(
          cmpOp.getLoc(), kind, adaptor.getLhs(), adaptor.getRhs());
    } else if (auto ptrTy = mlir::dyn_cast<mlir::cir::PointerType>(type)) {
      auto kind = convertCmpKindToICmpPredicate(cmpOp.getKind(),
                                                /* isSigned=*/false);
      llResult = rewriter.create<mlir::LLVM::ICmpOp>(
          cmpOp.getLoc(), kind, adaptor.getLhs(), adaptor.getRhs());
    } else if (mlir::isa<mlir::cir::CIRFPTypeInterface>(type)) {
      auto kind = convertCmpKindToFCmpPredicate(cmpOp.getKind());
      llResult = rewriter.create<mlir::LLVM::FCmpOp>(
          cmpOp.getLoc(), kind, adaptor.getLhs(), adaptor.getRhs());
    } else {
      return cmpOp.emitError() << "unsupported type for CmpOp: " << type;
    }

    // LLVM comparison ops return i1, but cir::CmpOp returns the same type as
    // the LHS value. Since this return value can be used later, we need to
    // restore the type with the extension below.
    auto llResultTy = getTypeConverter()->convertType(cmpOp.getType());
    rewriter.replaceOpWithNewOp<mlir::LLVM::ZExtOp>(cmpOp, llResultTy,
                                                    llResult);

    return mlir::success();
  }
};

static mlir::LLVM::CallIntrinsicOp
createCallLLVMIntrinsicOp(mlir::ConversionPatternRewriter &rewriter,
                          mlir::Location loc, const llvm::Twine &intrinsicName,
                          mlir::Type resultTy, mlir::ValueRange operands) {
  auto intrinsicNameAttr =
      mlir::StringAttr::get(rewriter.getContext(), intrinsicName);
  return rewriter.create<mlir::LLVM::CallIntrinsicOp>(
      loc, resultTy, intrinsicNameAttr, operands);
}

static mlir::LLVM::CallIntrinsicOp replaceOpWithCallLLVMIntrinsicOp(
    mlir::ConversionPatternRewriter &rewriter, mlir::Operation *op,
    const llvm::Twine &intrinsicName, mlir::Type resultTy,
    mlir::ValueRange operands) {
  auto callIntrinOp = createCallLLVMIntrinsicOp(
      rewriter, op->getLoc(), intrinsicName, resultTy, operands);
  rewriter.replaceOp(op, callIntrinOp.getOperation());
  return callIntrinOp;
}

static mlir::Value createLLVMBitOp(mlir::Location loc,
                                   const llvm::Twine &llvmIntrinBaseName,
                                   mlir::Type resultTy, mlir::Value operand,
                                   std::optional<bool> poisonZeroInputFlag,
                                   mlir::ConversionPatternRewriter &rewriter) {
  auto operandIntTy = mlir::cast<mlir::IntegerType>(operand.getType());
  auto resultIntTy = mlir::cast<mlir::IntegerType>(resultTy);

  std::string llvmIntrinName =
      llvmIntrinBaseName.concat(".i")
          .concat(std::to_string(operandIntTy.getWidth()))
          .str();

  // Note that LLVM intrinsic calls to bit intrinsics have the same type as the
  // operand.
  mlir::LLVM::CallIntrinsicOp op;
  if (poisonZeroInputFlag.has_value()) {
    auto poisonZeroInputValue = rewriter.create<mlir::LLVM::ConstantOp>(
        loc, rewriter.getI1Type(), static_cast<int64_t>(*poisonZeroInputFlag));
    op = createCallLLVMIntrinsicOp(rewriter, loc, llvmIntrinName,
                                   operand.getType(),
                                   {operand, poisonZeroInputValue});
  } else {
    op = createCallLLVMIntrinsicOp(rewriter, loc, llvmIntrinName,
                                   operand.getType(), operand);
  }

  return getLLVMIntCast(rewriter, op->getResult(0),
                        mlir::cast<mlir::IntegerType>(resultTy),
                        /*isUnsigned=*/true, resultIntTy.getWidth());
}

class CIRBitClrsbOpLowering
    : public mlir::OpConversionPattern<mlir::cir::BitClrsbOp> {
public:
  using OpConversionPattern<mlir::cir::BitClrsbOp>::OpConversionPattern;

  mlir::LogicalResult
  matchAndRewrite(mlir::cir::BitClrsbOp op, OpAdaptor adaptor,
                  mlir::ConversionPatternRewriter &rewriter) const override {
    auto zero = rewriter.create<mlir::LLVM::ConstantOp>(
        op.getLoc(), adaptor.getInput().getType(), 0);
    auto isNeg = rewriter.create<mlir::LLVM::ICmpOp>(
        op.getLoc(),
        mlir::LLVM::ICmpPredicateAttr::get(rewriter.getContext(),
                                           mlir::LLVM::ICmpPredicate::slt),
        adaptor.getInput(), zero);

    auto negOne = rewriter.create<mlir::LLVM::ConstantOp>(
        op.getLoc(), adaptor.getInput().getType(), -1);
    auto flipped = rewriter.create<mlir::LLVM::XOrOp>(
        op.getLoc(), adaptor.getInput(), negOne);

    auto select = rewriter.create<mlir::LLVM::SelectOp>(
        op.getLoc(), isNeg, flipped, adaptor.getInput());

    auto resTy = getTypeConverter()->convertType(op.getType());
    auto clz = createLLVMBitOp(op.getLoc(), "llvm.ctlz", resTy, select,
                               /*poisonZeroInputFlag=*/false, rewriter);

    auto one = rewriter.create<mlir::LLVM::ConstantOp>(op.getLoc(), resTy, 1);
    auto res = rewriter.create<mlir::LLVM::SubOp>(op.getLoc(), clz, one);
    rewriter.replaceOp(op, res);

    return mlir::LogicalResult::success();
  }
};

class CIRObjSizeOpLowering
    : public mlir::OpConversionPattern<mlir::cir::ObjSizeOp> {
public:
  using OpConversionPattern<mlir::cir::ObjSizeOp>::OpConversionPattern;

  mlir::LogicalResult
  matchAndRewrite(mlir::cir::ObjSizeOp op, OpAdaptor adaptor,
                  mlir::ConversionPatternRewriter &rewriter) const override {
    auto llvmResTy = getTypeConverter()->convertType(op.getType());
    auto loc = op->getLoc();

    mlir::cir::SizeInfoType kindInfo = op.getKind();
    auto falseValue = rewriter.create<mlir::LLVM::ConstantOp>(
        loc, rewriter.getI1Type(), false);
    auto trueValue = rewriter.create<mlir::LLVM::ConstantOp>(
        loc, rewriter.getI1Type(), true);

    replaceOpWithCallLLVMIntrinsicOp(
        rewriter, op, "llvm.objectsize", llvmResTy,
        mlir::ValueRange{adaptor.getPtr(),
                         kindInfo == mlir::cir::SizeInfoType::max ? falseValue
                                                                  : trueValue,
                         trueValue, op.getDynamic() ? trueValue : falseValue});

    return mlir::LogicalResult::success();
  }
};

class CIRBitClzOpLowering
    : public mlir::OpConversionPattern<mlir::cir::BitClzOp> {
public:
  using OpConversionPattern<mlir::cir::BitClzOp>::OpConversionPattern;

  mlir::LogicalResult
  matchAndRewrite(mlir::cir::BitClzOp op, OpAdaptor adaptor,
                  mlir::ConversionPatternRewriter &rewriter) const override {
    auto resTy = getTypeConverter()->convertType(op.getType());
    auto llvmOp =
        createLLVMBitOp(op.getLoc(), "llvm.ctlz", resTy, adaptor.getInput(),
                        /*poisonZeroInputFlag=*/true, rewriter);
    rewriter.replaceOp(op, llvmOp);
    return mlir::LogicalResult::success();
  }
};

class CIRBitCtzOpLowering
    : public mlir::OpConversionPattern<mlir::cir::BitCtzOp> {
public:
  using OpConversionPattern<mlir::cir::BitCtzOp>::OpConversionPattern;

  mlir::LogicalResult
  matchAndRewrite(mlir::cir::BitCtzOp op, OpAdaptor adaptor,
                  mlir::ConversionPatternRewriter &rewriter) const override {
    auto resTy = getTypeConverter()->convertType(op.getType());
    auto llvmOp =
        createLLVMBitOp(op.getLoc(), "llvm.cttz", resTy, adaptor.getInput(),
                        /*poisonZeroInputFlag=*/true, rewriter);
    rewriter.replaceOp(op, llvmOp);
    return mlir::LogicalResult::success();
  }
};

class CIRBitFfsOpLowering
    : public mlir::OpConversionPattern<mlir::cir::BitFfsOp> {
public:
  using OpConversionPattern<mlir::cir::BitFfsOp>::OpConversionPattern;

  mlir::LogicalResult
  matchAndRewrite(mlir::cir::BitFfsOp op, OpAdaptor adaptor,
                  mlir::ConversionPatternRewriter &rewriter) const override {
    auto resTy = getTypeConverter()->convertType(op.getType());
    auto ctz =
        createLLVMBitOp(op.getLoc(), "llvm.cttz", resTy, adaptor.getInput(),
                        /*poisonZeroInputFlag=*/false, rewriter);

    auto one = rewriter.create<mlir::LLVM::ConstantOp>(op.getLoc(), resTy, 1);
    auto ctzAddOne = rewriter.create<mlir::LLVM::AddOp>(op.getLoc(), ctz, one);

    auto zeroInputTy = rewriter.create<mlir::LLVM::ConstantOp>(
        op.getLoc(), adaptor.getInput().getType(), 0);
    auto isZero = rewriter.create<mlir::LLVM::ICmpOp>(
        op.getLoc(),
        mlir::LLVM::ICmpPredicateAttr::get(rewriter.getContext(),
                                           mlir::LLVM::ICmpPredicate::eq),
        adaptor.getInput(), zeroInputTy);

    auto zero = rewriter.create<mlir::LLVM::ConstantOp>(op.getLoc(), resTy, 0);
    auto res = rewriter.create<mlir::LLVM::SelectOp>(op.getLoc(), isZero, zero,
                                                     ctzAddOne);
    rewriter.replaceOp(op, res);

    return mlir::LogicalResult::success();
  }
};

class CIRBitParityOpLowering
    : public mlir::OpConversionPattern<mlir::cir::BitParityOp> {
public:
  using OpConversionPattern<mlir::cir::BitParityOp>::OpConversionPattern;

  mlir::LogicalResult
  matchAndRewrite(mlir::cir::BitParityOp op, OpAdaptor adaptor,
                  mlir::ConversionPatternRewriter &rewriter) const override {
    auto resTy = getTypeConverter()->convertType(op.getType());
    auto popcnt =
        createLLVMBitOp(op.getLoc(), "llvm.ctpop", resTy, adaptor.getInput(),
                        /*poisonZeroInputFlag=*/std::nullopt, rewriter);

    auto one = rewriter.create<mlir::LLVM::ConstantOp>(op.getLoc(), resTy, 1);
    auto popcntMod2 =
        rewriter.create<mlir::LLVM::AndOp>(op.getLoc(), popcnt, one);
    rewriter.replaceOp(op, popcntMod2);

    return mlir::LogicalResult::success();
  }
};

class CIRBitPopcountOpLowering
    : public mlir::OpConversionPattern<mlir::cir::BitPopcountOp> {
public:
  using OpConversionPattern<mlir::cir::BitPopcountOp>::OpConversionPattern;

  mlir::LogicalResult
  matchAndRewrite(mlir::cir::BitPopcountOp op, OpAdaptor adaptor,
                  mlir::ConversionPatternRewriter &rewriter) const override {
    auto resTy = getTypeConverter()->convertType(op.getType());
    auto llvmOp =
        createLLVMBitOp(op.getLoc(), "llvm.ctpop", resTy, adaptor.getInput(),
                        /*poisonZeroInputFlag=*/std::nullopt, rewriter);
    rewriter.replaceOp(op, llvmOp);
    return mlir::LogicalResult::success();
  }
};

static mlir::LLVM::AtomicOrdering getLLVMAtomicOrder(mlir::cir::MemOrder memo) {
  switch (memo) {
  case mlir::cir::MemOrder::Relaxed:
    return mlir::LLVM::AtomicOrdering::monotonic;
  case mlir::cir::MemOrder::Consume:
  case mlir::cir::MemOrder::Acquire:
    return mlir::LLVM::AtomicOrdering::acquire;
  case mlir::cir::MemOrder::Release:
    return mlir::LLVM::AtomicOrdering::release;
  case mlir::cir::MemOrder::AcquireRelease:
    return mlir::LLVM::AtomicOrdering::acq_rel;
  case mlir::cir::MemOrder::SequentiallyConsistent:
    return mlir::LLVM::AtomicOrdering::seq_cst;
  }
  llvm_unreachable("shouldn't get here");
}

class CIRAtomicCmpXchgLowering
    : public mlir::OpConversionPattern<mlir::cir::AtomicCmpXchg> {
public:
  using OpConversionPattern<mlir::cir::AtomicCmpXchg>::OpConversionPattern;

  mlir::LogicalResult
  matchAndRewrite(mlir::cir::AtomicCmpXchg op, OpAdaptor adaptor,
                  mlir::ConversionPatternRewriter &rewriter) const override {
    auto expected = adaptor.getExpected();
    auto desired = adaptor.getDesired();

    // FIXME: add syncscope.
    auto cmpxchg = rewriter.create<mlir::LLVM::AtomicCmpXchgOp>(
        op.getLoc(), adaptor.getPtr(), expected, desired,
        getLLVMAtomicOrder(adaptor.getSuccOrder()),
        getLLVMAtomicOrder(adaptor.getFailOrder()));
    cmpxchg.setWeak(adaptor.getWeak());
    cmpxchg.setVolatile_(adaptor.getIsVolatile());

    // Check result and apply stores accordingly.
    auto old = rewriter.create<mlir::LLVM::ExtractValueOp>(
        op.getLoc(), cmpxchg.getResult(), 0);
    auto cmp = rewriter.create<mlir::LLVM::ExtractValueOp>(
        op.getLoc(), cmpxchg.getResult(), 1);

    auto extCmp = rewriter.create<mlir::LLVM::ZExtOp>(
        op.getLoc(), rewriter.getI8Type(), cmp);
    rewriter.replaceOp(op, {old, extCmp});
    return mlir::success();
  }
};

class CIRAtomicXchgLowering
    : public mlir::OpConversionPattern<mlir::cir::AtomicXchg> {
public:
  using OpConversionPattern<mlir::cir::AtomicXchg>::OpConversionPattern;

  mlir::LogicalResult
  matchAndRewrite(mlir::cir::AtomicXchg op, OpAdaptor adaptor,
                  mlir::ConversionPatternRewriter &rewriter) const override {
    // FIXME: add syncscope.
    auto llvmOrder = getLLVMAtomicOrder(adaptor.getMemOrder());
    rewriter.replaceOpWithNewOp<mlir::LLVM::AtomicRMWOp>(
        op, mlir::LLVM::AtomicBinOp::xchg, adaptor.getPtr(), adaptor.getVal(),
        llvmOrder);
    return mlir::success();
  }
};

class CIRAtomicFetchLowering
    : public mlir::OpConversionPattern<mlir::cir::AtomicFetch> {
public:
  using OpConversionPattern<mlir::cir::AtomicFetch>::OpConversionPattern;

  mlir::Value buildPostOp(mlir::cir::AtomicFetch op, OpAdaptor adaptor,
                          mlir::ConversionPatternRewriter &rewriter,
                          mlir::Value rmwVal, bool isInt) const {
    SmallVector<mlir::Value> atomicOperands = {rmwVal, adaptor.getVal()};
    SmallVector<mlir::Type> atomicResTys = {rmwVal.getType()};
    return rewriter
        .create(op.getLoc(),
                rewriter.getStringAttr(getLLVMBinop(op.getBinop(), isInt)),
                atomicOperands, atomicResTys, {})
        ->getResult(0);
  }

  mlir::Value buildMinMaxPostOp(mlir::cir::AtomicFetch op, OpAdaptor adaptor,
                                mlir::ConversionPatternRewriter &rewriter,
                                mlir::Value rmwVal, bool isSigned) const {
    auto loc = op.getLoc();
    mlir::LLVM::ICmpPredicate pred;
    if (op.getBinop() == mlir::cir::AtomicFetchKind::Max) {
      pred = isSigned ? mlir::LLVM::ICmpPredicate::sgt
                      : mlir::LLVM::ICmpPredicate::ugt;
    } else { // Min
      pred = isSigned ? mlir::LLVM::ICmpPredicate::slt
                      : mlir::LLVM::ICmpPredicate::ult;
    }

    auto cmp = rewriter.create<mlir::LLVM::ICmpOp>(
        loc, mlir::LLVM::ICmpPredicateAttr::get(rewriter.getContext(), pred),
        rmwVal, adaptor.getVal());
    return rewriter.create<mlir::LLVM::SelectOp>(loc, cmp, rmwVal,
                                                 adaptor.getVal());
  }

  llvm::StringLiteral getLLVMBinop(mlir::cir::AtomicFetchKind k,
                                   bool isInt) const {
    switch (k) {
    case mlir::cir::AtomicFetchKind::Add:
      return isInt ? mlir::LLVM::AddOp::getOperationName()
                   : mlir::LLVM::FAddOp::getOperationName();
    case mlir::cir::AtomicFetchKind::Sub:
      return isInt ? mlir::LLVM::SubOp::getOperationName()
                   : mlir::LLVM::FSubOp::getOperationName();
    case mlir::cir::AtomicFetchKind::And:
      return mlir::LLVM::AndOp::getOperationName();
    case mlir::cir::AtomicFetchKind::Xor:
      return mlir::LLVM::XOrOp::getOperationName();
    case mlir::cir::AtomicFetchKind::Or:
      return mlir::LLVM::OrOp::getOperationName();
    case mlir::cir::AtomicFetchKind::Nand:
      // There's no nand binop in LLVM, this is later fixed with a not.
      return mlir::LLVM::AndOp::getOperationName();
    case mlir::cir::AtomicFetchKind::Max:
    case mlir::cir::AtomicFetchKind::Min:
      llvm_unreachable("handled in buildMinMaxPostOp");
    }
    llvm_unreachable("Unknown atomic fetch opcode");
  }

  mlir::LLVM::AtomicBinOp getLLVMAtomicBinOp(mlir::cir::AtomicFetchKind k,
                                             bool isInt,
                                             bool isSignedInt) const {
    switch (k) {
    case mlir::cir::AtomicFetchKind::Add:
      return isInt ? mlir::LLVM::AtomicBinOp::add
                   : mlir::LLVM::AtomicBinOp::fadd;
    case mlir::cir::AtomicFetchKind::Sub:
      return isInt ? mlir::LLVM::AtomicBinOp::sub
                   : mlir::LLVM::AtomicBinOp::fsub;
    case mlir::cir::AtomicFetchKind::And:
      return mlir::LLVM::AtomicBinOp::_and;
    case mlir::cir::AtomicFetchKind::Xor:
      return mlir::LLVM::AtomicBinOp::_xor;
    case mlir::cir::AtomicFetchKind::Or:
      return mlir::LLVM::AtomicBinOp::_or;
    case mlir::cir::AtomicFetchKind::Nand:
      return mlir::LLVM::AtomicBinOp::nand;
    case mlir::cir::AtomicFetchKind::Max: {
      if (!isInt)
        return mlir::LLVM::AtomicBinOp::fmax;
      return isSignedInt ? mlir::LLVM::AtomicBinOp::max
                         : mlir::LLVM::AtomicBinOp::umax;
    }
    case mlir::cir::AtomicFetchKind::Min: {
      if (!isInt)
        return mlir::LLVM::AtomicBinOp::fmin;
      return isSignedInt ? mlir::LLVM::AtomicBinOp::min
                         : mlir::LLVM::AtomicBinOp::umin;
    }
    }
    llvm_unreachable("Unknown atomic fetch opcode");
  }

  mlir::LogicalResult
  matchAndRewrite(mlir::cir::AtomicFetch op, OpAdaptor adaptor,
                  mlir::ConversionPatternRewriter &rewriter) const override {

    bool isInt, isSignedInt = false; // otherwise it's float.
    if (auto intTy =
            mlir::dyn_cast<mlir::cir::IntType>(op.getVal().getType())) {
      isInt = true;
      isSignedInt = intTy.isSigned();
    } else if (mlir::isa<mlir::cir::SingleType, mlir::cir::DoubleType>(
                   op.getVal().getType()))
      isInt = false;
    else {
      return op.emitError()
             << "Unsupported type: " << adaptor.getVal().getType();
    }

    // FIXME: add syncscope.
    auto llvmOrder = getLLVMAtomicOrder(adaptor.getMemOrder());
    auto llvmBinOpc = getLLVMAtomicBinOp(op.getBinop(), isInt, isSignedInt);
    auto rmwVal = rewriter.create<mlir::LLVM::AtomicRMWOp>(
        op.getLoc(), llvmBinOpc, adaptor.getPtr(), adaptor.getVal(), llvmOrder);

    mlir::Value result = rmwVal.getRes();
    if (!op.getFetchFirst()) {
      if (op.getBinop() == mlir::cir::AtomicFetchKind::Max ||
          op.getBinop() == mlir::cir::AtomicFetchKind::Min)
        result = buildMinMaxPostOp(op, adaptor, rewriter, rmwVal.getRes(),
                                   isSignedInt);
      else
        result = buildPostOp(op, adaptor, rewriter, rmwVal.getRes(), isInt);

      // Compensate lack of nand binop in LLVM IR.
      if (op.getBinop() == mlir::cir::AtomicFetchKind::Nand) {
        auto negOne = rewriter.create<mlir::LLVM::ConstantOp>(
            op.getLoc(), result.getType(), -1);
        result =
            rewriter.create<mlir::LLVM::XOrOp>(op.getLoc(), result, negOne);
      }
    }

    rewriter.replaceOp(op, result);
    return mlir::success();
  }
};

class CIRByteswapOpLowering
    : public mlir::OpConversionPattern<mlir::cir::ByteswapOp> {
public:
  using OpConversionPattern<mlir::cir::ByteswapOp>::OpConversionPattern;

  mlir::LogicalResult
  matchAndRewrite(mlir::cir::ByteswapOp op, OpAdaptor adaptor,
                  mlir::ConversionPatternRewriter &rewriter) const override {
    // Note that LLVM intrinsic calls to @llvm.bswap.i* have the same type as
    // the operand.

    auto resTy = mlir::cast<mlir::IntegerType>(
        getTypeConverter()->convertType(op.getType()));

    std::string llvmIntrinName = "llvm.bswap.i";
    llvmIntrinName.append(std::to_string(resTy.getWidth()));

    rewriter.replaceOpWithNewOp<mlir::LLVM::ByteSwapOp>(op, adaptor.getInput());

    return mlir::LogicalResult::success();
  }
};

class CIRRotateOpLowering
    : public mlir::OpConversionPattern<mlir::cir::RotateOp> {
public:
  using OpConversionPattern<mlir::cir::RotateOp>::OpConversionPattern;

  mlir::LogicalResult
  matchAndRewrite(mlir::cir::RotateOp op, OpAdaptor adaptor,
                  mlir::ConversionPatternRewriter &rewriter) const override {
    // Note that LLVM intrinsic calls to @llvm.fsh{r,l}.i* have the same type as
    // the operand.
    auto src = adaptor.getSrc();
    if (op.getLeft())
      rewriter.replaceOpWithNewOp<mlir::LLVM::FshlOp>(op, src, src,
                                                      adaptor.getAmt());
    else
      rewriter.replaceOpWithNewOp<mlir::LLVM::FshrOp>(op, src, src,
                                                      adaptor.getAmt());
    return mlir::LogicalResult::success();
  }
};

class CIRBrOpLowering : public mlir::OpConversionPattern<mlir::cir::BrOp> {
public:
  using OpConversionPattern<mlir::cir::BrOp>::OpConversionPattern;

  mlir::LogicalResult
  matchAndRewrite(mlir::cir::BrOp op, OpAdaptor adaptor,
                  mlir::ConversionPatternRewriter &rewriter) const override {
    rewriter.replaceOpWithNewOp<mlir::LLVM::BrOp>(op, adaptor.getOperands(),
                                                  op.getDest());
    return mlir::LogicalResult::success();
  }
};

class CIRGetMemberOpLowering
    : public mlir::OpConversionPattern<mlir::cir::GetMemberOp> {
public:
  using mlir::OpConversionPattern<mlir::cir::GetMemberOp>::OpConversionPattern;

  mlir::LogicalResult
  matchAndRewrite(mlir::cir::GetMemberOp op, OpAdaptor adaptor,
                  mlir::ConversionPatternRewriter &rewriter) const override {
    auto llResTy = getTypeConverter()->convertType(op.getType());
    const auto structTy =
        mlir::cast<mlir::cir::StructType>(op.getAddrTy().getPointee());
    assert(structTy && "expected struct type");

    switch (structTy.getKind()) {
    case mlir::cir::StructType::Struct:
    case mlir::cir::StructType::Class: {
      // Since the base address is a pointer to an aggregate, the first offset
      // is always zero. The second offset tell us which member it will access.
      llvm::SmallVector<mlir::LLVM::GEPArg, 2> offset{0, op.getIndex()};
      const auto elementTy = getTypeConverter()->convertType(structTy);
      rewriter.replaceOpWithNewOp<mlir::LLVM::GEPOp>(op, llResTy, elementTy,
                                                     adaptor.getAddr(), offset);
      return mlir::success();
    }
    case mlir::cir::StructType::Union:
      // Union members share the address space, so we just need a bitcast to
      // conform to type-checking.
      rewriter.replaceOpWithNewOp<mlir::LLVM::BitcastOp>(op, llResTy,
                                                         adaptor.getAddr());
      return mlir::success();
    }
  }
};

class CIRGetRuntimeMemberOpLowering
    : public mlir::OpConversionPattern<mlir::cir::GetRuntimeMemberOp> {
public:
  using mlir::OpConversionPattern<
      mlir::cir::GetRuntimeMemberOp>::OpConversionPattern;

  mlir::LogicalResult
  matchAndRewrite(mlir::cir::GetRuntimeMemberOp op, OpAdaptor adaptor,
                  mlir::ConversionPatternRewriter &rewriter) const override {
    auto llvmResTy = getTypeConverter()->convertType(op.getType());
    auto llvmElementTy = mlir::IntegerType::get(op.getContext(), 8);

    rewriter.replaceOpWithNewOp<mlir::LLVM::GEPOp>(
        op, llvmResTy, llvmElementTy, adaptor.getAddr(), adaptor.getMember());
    return mlir::success();
  }
};

class CIRPtrDiffOpLowering
    : public mlir::OpConversionPattern<mlir::cir::PtrDiffOp> {
public:
  using OpConversionPattern<mlir::cir::PtrDiffOp>::OpConversionPattern;

  uint64_t getTypeSize(mlir::Type type, mlir::Operation &op) const {
    mlir::DataLayout layout(op.getParentOfType<mlir::ModuleOp>());
    // For LLVM purposes we treat void as u8.
    if (isa<mlir::cir::VoidType>(type))
      type = mlir::cir::IntType::get(type.getContext(), 8, /*isSigned=*/false);
    return llvm::divideCeil(layout.getTypeSizeInBits(type), 8);
  }

  mlir::LogicalResult
  matchAndRewrite(mlir::cir::PtrDiffOp op, OpAdaptor adaptor,
                  mlir::ConversionPatternRewriter &rewriter) const override {
    auto dstTy = mlir::cast<mlir::cir::IntType>(op.getType());
    auto llvmDstTy = getTypeConverter()->convertType(dstTy);

    auto lhs = rewriter.create<mlir::LLVM::PtrToIntOp>(op.getLoc(), llvmDstTy,
                                                       adaptor.getLhs());
    auto rhs = rewriter.create<mlir::LLVM::PtrToIntOp>(op.getLoc(), llvmDstTy,
                                                       adaptor.getRhs());

    auto diff =
        rewriter.create<mlir::LLVM::SubOp>(op.getLoc(), llvmDstTy, lhs, rhs);

    auto ptrTy = mlir::cast<mlir::cir::PointerType>(op.getLhs().getType());
    auto typeSize = getTypeSize(ptrTy.getPointee(), *op);

    // Avoid silly division by 1.
    auto resultVal = diff.getResult();
    if (typeSize != 1) {
      auto typeSizeVal = rewriter.create<mlir::LLVM::ConstantOp>(
          op.getLoc(), llvmDstTy, mlir::IntegerAttr::get(llvmDstTy, typeSize));

      if (dstTy.isUnsigned())
        resultVal = rewriter.create<mlir::LLVM::UDivOp>(op.getLoc(), llvmDstTy,
                                                        diff, typeSizeVal);
      else
        resultVal = rewriter.create<mlir::LLVM::SDivOp>(op.getLoc(), llvmDstTy,
                                                        diff, typeSizeVal);
    }
    rewriter.replaceOp(op, resultVal);
    return mlir::success();
  }
};

class CIRFAbsOpLowering : public mlir::OpConversionPattern<mlir::cir::FAbsOp> {
public:
  using OpConversionPattern<mlir::cir::FAbsOp>::OpConversionPattern;

  mlir::LogicalResult
  matchAndRewrite(mlir::cir::FAbsOp op, OpAdaptor adaptor,
                  mlir::ConversionPatternRewriter &rewriter) const override {
    rewriter.replaceOpWithNewOp<mlir::LLVM::FAbsOp>(
        op, adaptor.getOperands().front());
    return mlir::success();
  }
};

class CIRExpectOpLowering
    : public mlir::OpConversionPattern<mlir::cir::ExpectOp> {
public:
  using OpConversionPattern<mlir::cir::ExpectOp>::OpConversionPattern;

  mlir::LogicalResult
  matchAndRewrite(mlir::cir::ExpectOp op, OpAdaptor adaptor,
                  mlir::ConversionPatternRewriter &rewriter) const override {
    std::optional<llvm::APFloat> prob = op.getProb();
    if (!prob)
      rewriter.replaceOpWithNewOp<mlir::LLVM::ExpectOp>(op, adaptor.getVal(),
                                                        adaptor.getExpected());
    else
      rewriter.replaceOpWithNewOp<mlir::LLVM::ExpectWithProbabilityOp>(
          op, adaptor.getVal(), adaptor.getExpected(), prob.value());
    return mlir::success();
  }
};

class CIRVTableAddrPointOpLowering
    : public mlir::OpConversionPattern<mlir::cir::VTableAddrPointOp> {
public:
  using OpConversionPattern<mlir::cir::VTableAddrPointOp>::OpConversionPattern;

  mlir::LogicalResult
  matchAndRewrite(mlir::cir::VTableAddrPointOp op, OpAdaptor adaptor,
                  mlir::ConversionPatternRewriter &rewriter) const override {
    const auto *converter = getTypeConverter();
    auto targetType = converter->convertType(op.getType());
    mlir::Value symAddr = op.getSymAddr();
    llvm::SmallVector<mlir::LLVM::GEPArg> offsets;
    mlir::Type eltType;
    if (!symAddr) {
      // Get the vtable address point from a global variable
      auto module = op->getParentOfType<mlir::ModuleOp>();
      auto *symbol =
          mlir::SymbolTable::lookupSymbolIn(module, op.getNameAttr());
      if (auto llvmSymbol = dyn_cast<mlir::LLVM::GlobalOp>(symbol)) {
        eltType = llvmSymbol.getType();
      } else if (auto cirSymbol = dyn_cast<mlir::cir::GlobalOp>(symbol)) {
        eltType = converter->convertType(cirSymbol.getSymType());
      }
      symAddr = rewriter.create<mlir::LLVM::AddressOfOp>(
          op.getLoc(), mlir::LLVM::LLVMPointerType::get(getContext()),
          *op.getName());
      offsets = llvm::SmallVector<mlir::LLVM::GEPArg>{
          0, op.getVtableIndex(), op.getAddressPointIndex()};
    } else {
      // Get indirect vtable address point retrieval
      symAddr = adaptor.getSymAddr();
      eltType = converter->convertType(symAddr.getType());
      offsets =
          llvm::SmallVector<mlir::LLVM::GEPArg>{op.getAddressPointIndex()};
    }

    if (eltType)
      rewriter.replaceOpWithNewOp<mlir::LLVM::GEPOp>(op, targetType, eltType,
                                                     symAddr, offsets, true);
    else
      llvm_unreachable("Shouldn't ever be missing an eltType here");

    return mlir::success();
  }
};

class CIRStackSaveLowering
    : public mlir::OpConversionPattern<mlir::cir::StackSaveOp> {
public:
  using OpConversionPattern<mlir::cir::StackSaveOp>::OpConversionPattern;

  mlir::LogicalResult
  matchAndRewrite(mlir::cir::StackSaveOp op, OpAdaptor adaptor,
                  mlir::ConversionPatternRewriter &rewriter) const override {
    auto ptrTy = getTypeConverter()->convertType(op.getType());
    rewriter.replaceOpWithNewOp<mlir::LLVM::StackSaveOp>(op, ptrTy);
    return mlir::success();
  }
};

class CIRStackRestoreLowering
    : public mlir::OpConversionPattern<mlir::cir::StackRestoreOp> {
public:
  using OpConversionPattern<mlir::cir::StackRestoreOp>::OpConversionPattern;

  mlir::LogicalResult
  matchAndRewrite(mlir::cir::StackRestoreOp op, OpAdaptor adaptor,
                  mlir::ConversionPatternRewriter &rewriter) const override {
    rewriter.replaceOpWithNewOp<mlir::LLVM::StackRestoreOp>(op,
                                                            adaptor.getPtr());
    return mlir::success();
  }
};

class CIRUnreachableLowering
    : public mlir::OpConversionPattern<mlir::cir::UnreachableOp> {
public:
  using OpConversionPattern<mlir::cir::UnreachableOp>::OpConversionPattern;

  mlir::LogicalResult
  matchAndRewrite(mlir::cir::UnreachableOp op, OpAdaptor adaptor,
                  mlir::ConversionPatternRewriter &rewriter) const override {
    rewriter.replaceOpWithNewOp<mlir::LLVM::UnreachableOp>(op);
    return mlir::success();
  }
};

class CIRTrapLowering : public mlir::OpConversionPattern<mlir::cir::TrapOp> {
public:
  using OpConversionPattern<mlir::cir::TrapOp>::OpConversionPattern;

  mlir::LogicalResult
  matchAndRewrite(mlir::cir::TrapOp op, OpAdaptor adaptor,
                  mlir::ConversionPatternRewriter &rewriter) const override {
    auto loc = op->getLoc();
    rewriter.eraseOp(op);

    rewriter.create<mlir::LLVM::Trap>(loc);

    // Note that the call to llvm.trap is not a terminator in LLVM dialect.
    // So we must emit an additional llvm.unreachable to terminate the current
    // block.
    rewriter.create<mlir::LLVM::UnreachableOp>(loc);

    return mlir::success();
  }
};

class CIRInlineAsmOpLowering
    : public mlir::OpConversionPattern<mlir::cir::InlineAsmOp> {

  using mlir::OpConversionPattern<mlir::cir::InlineAsmOp>::OpConversionPattern;

  mlir::LogicalResult
  matchAndRewrite(mlir::cir::InlineAsmOp op, OpAdaptor adaptor,
                  mlir::ConversionPatternRewriter &rewriter) const override {
    mlir::Type llResTy;
    if (op.getNumResults())
      llResTy = getTypeConverter()->convertType(op.getType(0));

    auto dialect = op.getAsmFlavor();
    auto llDialect = dialect == mlir::cir::AsmFlavor::x86_att
                         ? mlir::LLVM::AsmDialect::AD_ATT
                         : mlir::LLVM::AsmDialect::AD_Intel;

    std::vector<mlir::Attribute> opAttrs;
    auto llvmAttrName = mlir::LLVM::InlineAsmOp::getElementTypeAttrName();

    // this is for the lowering to LLVM from LLVm dialect. Otherwise, if we
    // don't have the result (i.e. void type as a result of operation), the
    // element type attribute will be attached to the whole instruction, but not
    // to the operand
    if (!op.getNumResults())
      opAttrs.push_back(mlir::Attribute());

    llvm::SmallVector<mlir::Value> llvmOperands;
    llvm::SmallVector<mlir::Value> cirOperands;
    for (size_t i = 0; i < op.getOperands().size(); ++i) {
      auto llvmOps = adaptor.getOperands()[i];
      auto cirOps = op.getOperands()[i];
      llvmOperands.insert(llvmOperands.end(), llvmOps.begin(), llvmOps.end());
      cirOperands.insert(cirOperands.end(), cirOps.begin(), cirOps.end());
    }

    // so far we infer the llvm dialect element type attr from
    // CIR operand type.
    for (std::size_t i = 0; i < op.getOperandAttrs().size(); ++i) {
      if (!op.getOperandAttrs()[i]) {
        opAttrs.push_back(mlir::Attribute());
        continue;
      }

      std::vector<mlir::NamedAttribute> attrs;
      auto typ = cast<mlir::cir::PointerType>(cirOperands[i].getType());
      auto typAttr = mlir::TypeAttr::get(
          getTypeConverter()->convertType(typ.getPointee()));

      attrs.push_back(rewriter.getNamedAttr(llvmAttrName, typAttr));
      auto newDict = rewriter.getDictionaryAttr(attrs);
      opAttrs.push_back(newDict);
    }

    rewriter.replaceOpWithNewOp<mlir::LLVM::InlineAsmOp>(
        op, llResTy, llvmOperands, op.getAsmStringAttr(),
        op.getConstraintsAttr(), op.getSideEffectsAttr(),
        /*is_align_stack*/ mlir::UnitAttr(),
        mlir::LLVM::AsmDialectAttr::get(getContext(), llDialect),
        rewriter.getArrayAttr(opAttrs));

    return mlir::success();
  }
};

class CIRPrefetchLowering
    : public mlir::OpConversionPattern<mlir::cir::PrefetchOp> {
public:
  using OpConversionPattern<mlir::cir::PrefetchOp>::OpConversionPattern;

  mlir::LogicalResult
  matchAndRewrite(mlir::cir::PrefetchOp op, OpAdaptor adaptor,
                  mlir::ConversionPatternRewriter &rewriter) const override {
    rewriter.replaceOpWithNewOp<mlir::LLVM::Prefetch>(
        op, adaptor.getAddr(), adaptor.getIsWrite(), adaptor.getLocality(),
        /*DataCache*/ 1);
    return mlir::success();
  }
};

class CIRSetBitfieldLowering
    : public mlir::OpConversionPattern<mlir::cir::SetBitfieldOp> {
public:
  using OpConversionPattern<mlir::cir::SetBitfieldOp>::OpConversionPattern;

  mlir::LogicalResult
  matchAndRewrite(mlir::cir::SetBitfieldOp op, OpAdaptor adaptor,
                  mlir::ConversionPatternRewriter &rewriter) const override {
    mlir::OpBuilder::InsertionGuard guard(rewriter);
    rewriter.setInsertionPoint(op);

    auto info = op.getBitfieldInfo();
    auto size = info.getSize();
    auto offset = info.getOffset();
    auto storageType = info.getStorageType();
    auto context = storageType.getContext();

    unsigned storageSize = 0;

    if (auto arTy = mlir::dyn_cast<mlir::cir::ArrayType>(storageType))
      storageSize = arTy.getSize() * 8;
    else if (auto intTy = mlir::dyn_cast<mlir::cir::IntType>(storageType))
      storageSize = intTy.getWidth();
    else
      llvm_unreachable(
          "Either ArrayType or IntType expected for bitfields storage");

    auto intType = mlir::IntegerType::get(context, storageSize);
    auto srcVal = createIntCast(rewriter, adaptor.getSrc(), intType);
    auto srcWidth = storageSize;
    auto resultVal = srcVal;

    if (storageSize != size) {
      assert(storageSize > size && "Invalid bitfield size.");

      mlir::Value val = rewriter.create<mlir::LLVM::LoadOp>(
          op.getLoc(), intType, adaptor.getAddr(), /* alignment */ 0,
          op.getIsVolatile());

      srcVal = createAnd(rewriter, srcVal,
                         llvm::APInt::getLowBitsSet(srcWidth, size));
      resultVal = srcVal;
      srcVal = createShL(rewriter, srcVal, offset);

      // Mask out the original value.
      val =
          createAnd(rewriter, val,
                    ~llvm::APInt::getBitsSet(srcWidth, offset, offset + size));

      // Or together the unchanged values and the source value.
      srcVal = rewriter.create<mlir::LLVM::OrOp>(op.getLoc(), val, srcVal);
    }

    rewriter.create<mlir::LLVM::StoreOp>(op.getLoc(), srcVal, adaptor.getAddr(),
                                         /* alignment */ 0, op.getIsVolatile());

    auto resultTy = getTypeConverter()->convertType(op.getType());

    resultVal = createIntCast(rewriter, resultVal,
                              mlir::cast<mlir::IntegerType>(resultTy));

    if (info.getIsSigned()) {
      assert(size <= storageSize);
      unsigned highBits = storageSize - size;

      if (highBits) {
        resultVal = createShL(rewriter, resultVal, highBits);
        resultVal = createAShR(rewriter, resultVal, highBits);
      }
    }

    rewriter.replaceOp(op, resultVal);
    return mlir::success();
  }
};

class CIRGetBitfieldLowering
    : public mlir::OpConversionPattern<mlir::cir::GetBitfieldOp> {
public:
  using OpConversionPattern<mlir::cir::GetBitfieldOp>::OpConversionPattern;

  mlir::LogicalResult
  matchAndRewrite(mlir::cir::GetBitfieldOp op, OpAdaptor adaptor,
                  mlir::ConversionPatternRewriter &rewriter) const override {

    mlir::OpBuilder::InsertionGuard guard(rewriter);
    rewriter.setInsertionPoint(op);

    auto info = op.getBitfieldInfo();
    auto size = info.getSize();
    auto offset = info.getOffset();
    auto storageType = info.getStorageType();
    auto context = storageType.getContext();
    unsigned storageSize = 0;

    if (auto arTy = mlir::dyn_cast<mlir::cir::ArrayType>(storageType))
      storageSize = arTy.getSize() * 8;
    else if (auto intTy = mlir::dyn_cast<mlir::cir::IntType>(storageType))
      storageSize = intTy.getWidth();
    else
      llvm_unreachable(
          "Either ArrayType or IntType expected for bitfields storage");

    auto intType = mlir::IntegerType::get(context, storageSize);

    mlir::Value val = rewriter.create<mlir::LLVM::LoadOp>(
        op.getLoc(), intType, adaptor.getAddr(), 0, op.getIsVolatile());
    val = rewriter.create<mlir::LLVM::BitcastOp>(op.getLoc(), intType, val);

    if (info.getIsSigned()) {
      assert(static_cast<unsigned>(offset + size) <= storageSize);
      unsigned highBits = storageSize - offset - size;
      val = createShL(rewriter, val, highBits);
      val = createAShR(rewriter, val, offset + highBits);
    } else {
      val = createLShR(rewriter, val, offset);

      if (static_cast<unsigned>(offset) + size < storageSize)
        val = createAnd(rewriter, val,
                        llvm::APInt::getLowBitsSet(storageSize, size));
    }

    auto resTy = getTypeConverter()->convertType(op.getType());
    auto newOp =
        createIntCast(rewriter, val, mlir::cast<mlir::IntegerType>(resTy),
                      info.getIsSigned());
    rewriter.replaceOp(op, newOp);
    return mlir::success();
  }
};

class CIRIsConstantOpLowering
    : public mlir::OpConversionPattern<mlir::cir::IsConstantOp> {

  using mlir::OpConversionPattern<mlir::cir::IsConstantOp>::OpConversionPattern;

  mlir::LogicalResult
  matchAndRewrite(mlir::cir::IsConstantOp op, OpAdaptor adaptor,
                  mlir::ConversionPatternRewriter &rewriter) const override {
    // FIXME(cir): llvm.intr.is.constant returns i1 value but the LLVM Lowering
    // expects that cir.bool type will be lowered as i8 type.
    // So we have to insert zext here.
    auto isConstantOP = rewriter.create<mlir::LLVM::IsConstantOp>(
        op.getLoc(), adaptor.getVal());
    rewriter.replaceOpWithNewOp<mlir::LLVM::ZExtOp>(op, rewriter.getI8Type(),
                                                    isConstantOP);
    return mlir::success();
  }
};

class CIRCmpThreeWayOpLowering
    : public mlir::OpConversionPattern<mlir::cir::CmpThreeWayOp> {
public:
  using mlir::OpConversionPattern<
      mlir::cir::CmpThreeWayOp>::OpConversionPattern;

  mlir::LogicalResult
  matchAndRewrite(mlir::cir::CmpThreeWayOp op, OpAdaptor adaptor,
                  mlir::ConversionPatternRewriter &rewriter) const override {
    if (!op.isIntegralComparison() || !op.isStrongOrdering()) {
      op.emitError() << "unsupported three-way comparison type";
      return mlir::failure();
    }

    auto cmpInfo = op.getInfo();
    assert(cmpInfo.getLt() == -1 && cmpInfo.getEq() == 0 &&
           cmpInfo.getGt() == 1);

    auto operandTy = mlir::cast<mlir::cir::IntType>(op.getLhs().getType());
    auto resultTy = op.getType();
    auto llvmIntrinsicName = getLLVMIntrinsicName(
        operandTy.isSigned(), operandTy.getWidth(), resultTy.getWidth());

    rewriter.setInsertionPoint(op);

    auto llvmLhs = adaptor.getLhs();
    auto llvmRhs = adaptor.getRhs();
    auto llvmResultTy = getTypeConverter()->convertType(resultTy);
    auto callIntrinsicOp =
        createCallLLVMIntrinsicOp(rewriter, op.getLoc(), llvmIntrinsicName,
                                  llvmResultTy, {llvmLhs, llvmRhs});

    rewriter.replaceOp(op, callIntrinsicOp);
    return mlir::success();
  }

private:
  static std::string getLLVMIntrinsicName(bool signedCmp, unsigned operandWidth,
                                          unsigned resultWidth) {
    // The intrinsic's name takes the form:
    // `llvm.<scmp|ucmp>.i<resultWidth>.i<operandWidth>`

    std::string result = "llvm.";

    if (signedCmp)
      result.append("scmp.");
    else
      result.append("ucmp.");

    // Result type part.
    result.push_back('i');
    result.append(std::to_string(resultWidth));
    result.push_back('.');

    // Operand type part.
    result.push_back('i');
    result.append(std::to_string(operandWidth));

    return result;
  }
};

template <typename CIROp, typename LLVMOp>
class CIRUnaryFPBuiltinOpLowering : public mlir::OpConversionPattern<CIROp> {
public:
  using mlir::OpConversionPattern<CIROp>::OpConversionPattern;

  mlir::LogicalResult
  matchAndRewrite(CIROp op,
                  typename mlir::OpConversionPattern<CIROp>::OpAdaptor adaptor,
                  mlir::ConversionPatternRewriter &rewriter) const override {
    auto resTy = this->getTypeConverter()->convertType(op.getType());
    rewriter.replaceOpWithNewOp<LLVMOp>(op, resTy, adaptor.getSrc());
    return mlir::success();
  }
};

using CIRCeilOpLowering =
    CIRUnaryFPBuiltinOpLowering<mlir::cir::CeilOp, mlir::LLVM::FCeilOp>;
using CIRFloorOpLowering =
    CIRUnaryFPBuiltinOpLowering<mlir::cir::FloorOp, mlir::LLVM::FFloorOp>;
using CIRFabsOpLowering =
    CIRUnaryFPBuiltinOpLowering<mlir::cir::FAbsOp, mlir::LLVM::FAbsOp>;
using CIRNearbyintOpLowering =
    CIRUnaryFPBuiltinOpLowering<mlir::cir::NearbyintOp,
                                mlir::LLVM::NearbyintOp>;
using CIRRintOpLowering =
    CIRUnaryFPBuiltinOpLowering<mlir::cir::RintOp, mlir::LLVM::RintOp>;
using CIRRoundOpLowering =
    CIRUnaryFPBuiltinOpLowering<mlir::cir::RoundOp, mlir::LLVM::RoundOp>;
using CIRTruncOpLowering =
    CIRUnaryFPBuiltinOpLowering<mlir::cir::TruncOp, mlir::LLVM::FTruncOp>;

using CIRLroundOpLowering =
    CIRUnaryFPBuiltinOpLowering<mlir::cir::LroundOp, mlir::LLVM::LroundOp>;
using CIRLLroundOpLowering =
    CIRUnaryFPBuiltinOpLowering<mlir::cir::LLroundOp, mlir::LLVM::LlroundOp>;
using CIRLrintOpLowering =
    CIRUnaryFPBuiltinOpLowering<mlir::cir::LrintOp, mlir::LLVM::LrintOp>;
using CIRLLrintOpLowering =
    CIRUnaryFPBuiltinOpLowering<mlir::cir::LLrintOp, mlir::LLVM::LlrintOp>;

template <typename CIROp, typename LLVMOp>
class CIRBinaryFPToFPBuiltinOpLowering
    : public mlir::OpConversionPattern<CIROp> {
public:
  using mlir::OpConversionPattern<CIROp>::OpConversionPattern;

  mlir::LogicalResult
  matchAndRewrite(CIROp op,
                  typename mlir::OpConversionPattern<CIROp>::OpAdaptor adaptor,
                  mlir::ConversionPatternRewriter &rewriter) const override {
    auto resTy = this->getTypeConverter()->convertType(op.getType());
    rewriter.replaceOpWithNewOp<LLVMOp>(op, resTy, adaptor.getLhs(),
                                        adaptor.getRhs());
    return mlir::success();
  }
};

using CIRCopysignOpLowering =
    CIRBinaryFPToFPBuiltinOpLowering<mlir::cir::CopysignOp,
                                     mlir::LLVM::CopySignOp>;
using CIRFMaxOpLowering =
    CIRBinaryFPToFPBuiltinOpLowering<mlir::cir::FMaxOp, mlir::LLVM::MaxNumOp>;
using CIRFMinOpLowering =
    CIRBinaryFPToFPBuiltinOpLowering<mlir::cir::FMinOp, mlir::LLVM::MinNumOp>;

void populateCIRToLLVMConversionPatterns(mlir::RewritePatternSet &patterns,
                                         mlir::TypeConverter &converter) {
  patterns.add<CIRReturnLowering>(patterns.getContext());
  patterns.add<
      CIRCmpOpLowering, CIRBitClrsbOpLowering, CIRBitClzOpLowering,
      CIRBitCtzOpLowering, CIRBitFfsOpLowering, CIRBitParityOpLowering,
      CIRBitPopcountOpLowering, CIRAtomicCmpXchgLowering, CIRAtomicXchgLowering,
      CIRAtomicFetchLowering, CIRByteswapOpLowering, CIRRotateOpLowering,
      CIRBrCondOpLowering, CIRPtrStrideOpLowering, CIRCallLowering,
      CIRUnaryOpLowering, CIRBinOpLowering, CIRBinOpOverflowOpLowering,
      CIRShiftOpLowering, CIRLoadLowering, CIRConstantLowering,
      CIRStoreLowering, CIRAllocaLowering, CIRFuncLowering, CIRCastOpLowering,
      CIRGlobalOpLowering, CIRGetGlobalOpLowering, CIRVAStartLowering,
      CIRVAEndLowering, CIRVACopyLowering, CIRVAArgLowering, CIRBrOpLowering,
      CIRGetMemberOpLowering, CIRGetRuntimeMemberOpLowering,
      CIRSwitchFlatOpLowering, CIRPtrDiffOpLowering, CIRCopyOpLowering,
      CIRMemCpyOpLowering, CIRFAbsOpLowering, CIRExpectOpLowering,
      CIRVTableAddrPointOpLowering, CIRVectorCreateLowering,
      CIRVectorInsertLowering, CIRVectorExtractLowering, CIRVectorCmpOpLowering,
      CIRVectorSplatLowering, CIRVectorTernaryLowering,
      CIRVectorShuffleIntsLowering, CIRVectorShuffleVecLowering,
      CIRStackSaveLowering, CIRStackRestoreLowering, CIRUnreachableLowering,
      CIRTrapLowering, CIRInlineAsmOpLowering, CIRSetBitfieldLowering,
      CIRGetBitfieldLowering, CIRPrefetchLowering, CIRObjSizeOpLowering,
      CIRIsConstantOpLowering, CIRCmpThreeWayOpLowering, CIRLroundOpLowering,
      CIRLLroundOpLowering, CIRLrintOpLowering, CIRLLrintOpLowering,
      CIRCeilOpLowering, CIRFloorOpLowering, CIRFAbsOpLowering,
      CIRNearbyintOpLowering, CIRRintOpLowering, CIRRoundOpLowering,
      CIRTruncOpLowering, CIRCopysignOpLowering, CIRFMaxOpLowering,
      CIRFMinOpLowering>(converter, patterns.getContext());
}

namespace {
void prepareTypeConverter(mlir::LLVMTypeConverter &converter,
                          mlir::DataLayout &dataLayout) {
  converter.addConversion([&](mlir::cir::PointerType type) -> mlir::Type {
    // Drop pointee type since LLVM dialect only allows opaque pointers.

    auto addrSpace =
        mlir::cast_if_present<mlir::cir::AddressSpaceAttr>(type.getAddrSpace());
    // null addrspace attribute indicates the default addrspace
    if (!addrSpace)
      return mlir::LLVM::LLVMPointerType::get(type.getContext());

    // TODO(cir): Query the target-specific address space map to lower other ASs
    // like `opencl_private`.
    assert(!MissingFeatures::targetLoweringInfoAddressSpaceMap());
    assert(addrSpace.isTarget() && "NYI");

    return mlir::LLVM::LLVMPointerType::get(type.getContext(),
                                            addrSpace.getTargetValue());
  });
  converter.addConversion([&](mlir::cir::DataMemberType type) -> mlir::Type {
    return mlir::IntegerType::get(type.getContext(),
                                  dataLayout.getTypeSizeInBits(type));
  });
  converter.addConversion([&](mlir::cir::ArrayType type) -> mlir::Type {
    auto ty = converter.convertType(type.getEltType());
    return mlir::LLVM::LLVMArrayType::get(ty, type.getSize());
  });
  converter.addConversion([&](mlir::cir::VectorType type) -> mlir::Type {
    auto ty = converter.convertType(type.getEltType());
    return mlir::LLVM::getFixedVectorType(ty, type.getSize());
  });
  converter.addConversion([&](mlir::cir::BoolType type) -> mlir::Type {
    return mlir::IntegerType::get(type.getContext(), 8,
                                  mlir::IntegerType::Signless);
  });
  converter.addConversion([&](mlir::cir::IntType type) -> mlir::Type {
    // LLVM doesn't work with signed types, so we drop the CIR signs here.
    return mlir::IntegerType::get(type.getContext(), type.getWidth());
  });
  converter.addConversion([&](mlir::cir::SingleType type) -> mlir::Type {
    return mlir::FloatType::getF32(type.getContext());
  });
  converter.addConversion([&](mlir::cir::DoubleType type) -> mlir::Type {
    return mlir::FloatType::getF64(type.getContext());
  });
  converter.addConversion([&](mlir::cir::FP80Type type) -> mlir::Type {
    return mlir::FloatType::getF80(type.getContext());
  });
  converter.addConversion([&](mlir::cir::LongDoubleType type) -> mlir::Type {
    return converter.convertType(type.getUnderlying());
  });
  converter.addConversion([&](mlir::cir::FuncType type) -> mlir::Type {
    auto result = converter.convertType(type.getReturnType());
    llvm::SmallVector<mlir::Type> arguments;
    if (converter.convertTypes(type.getInputs(), arguments).failed())
      llvm_unreachable("Failed to convert function type parameters");
    auto varArg = type.isVarArg();
    return mlir::LLVM::LLVMFunctionType::get(result, arguments, varArg);
  });
  converter.addConversion([&](mlir::cir::StructType type) -> mlir::Type {
    // FIXME(cir): create separate unions, struct, and classes types.
    // Convert struct members.
    llvm::SmallVector<mlir::Type> llvmMembers;
    switch (type.getKind()) {
    case mlir::cir::StructType::Class:
      // TODO(cir): This should be properly validated.
    case mlir::cir::StructType::Struct:
      for (auto ty : type.getMembers())
        llvmMembers.push_back(converter.convertType(ty));
      break;
    // Unions are lowered as only the largest member.
    case mlir::cir::StructType::Union: {
      auto largestMember = type.getLargestMember(dataLayout);
      if (largestMember)
        llvmMembers.push_back(converter.convertType(largestMember));
      break;
    }
    }

    // Struct has a name: lower as an identified struct.
    mlir::LLVM::LLVMStructType llvmStruct;
    if (type.getName()) {
      llvmStruct = mlir::LLVM::LLVMStructType::getIdentified(
          type.getContext(), type.getPrefixedName());
      if (llvmStruct.setBody(llvmMembers, /*isPacked=*/type.getPacked())
              .failed())
        llvm_unreachable("Failed to set body of struct");
    } else { // Struct has no name: lower as literal struct.
      llvmStruct = mlir::LLVM::LLVMStructType::getLiteral(
          type.getContext(), llvmMembers, /*isPacked=*/type.getPacked());
    }

    return llvmStruct;
  });
  converter.addConversion([&](mlir::cir::VoidType type) -> mlir::Type {
    return mlir::LLVM::LLVMVoidType::get(type.getContext());
  });
}
} // namespace

static void buildCtorDtorList(
    mlir::ModuleOp module, StringRef globalXtorName, StringRef llvmXtorName,
    llvm::function_ref<std::pair<StringRef, int>(mlir::Attribute)> createXtor) {
  llvm::SmallVector<std::pair<StringRef, int>, 2> globalXtors;
  for (auto namedAttr : module->getAttrs()) {
    if (namedAttr.getName() == globalXtorName) {
      for (auto attr : mlir::cast<mlir::ArrayAttr>(namedAttr.getValue()))
        globalXtors.emplace_back(createXtor(attr));
      break;
    }
  }

  if (globalXtors.empty())
    return;

  mlir::OpBuilder builder(module.getContext());
  builder.setInsertionPointToEnd(&module.getBodyRegion().back());

  // Create a global array llvm.global_ctors with element type of
  // struct { i32, ptr, ptr }
  auto CtorPFTy = mlir::LLVM::LLVMPointerType::get(builder.getContext());
  llvm::SmallVector<mlir::Type> CtorStructFields;
  CtorStructFields.push_back(builder.getI32Type());
  CtorStructFields.push_back(CtorPFTy);
  CtorStructFields.push_back(CtorPFTy);

  auto CtorStructTy = mlir::LLVM::LLVMStructType::getLiteral(
      builder.getContext(), CtorStructFields);
  auto CtorStructArrayTy =
      mlir::LLVM::LLVMArrayType::get(CtorStructTy, globalXtors.size());

  auto loc = module.getLoc();
  auto newGlobalOp = builder.create<mlir::LLVM::GlobalOp>(
      loc, CtorStructArrayTy, true, mlir::LLVM::Linkage::Appending,
      llvmXtorName, mlir::Attribute());

  newGlobalOp.getRegion().push_back(new mlir::Block());
  builder.setInsertionPointToEnd(newGlobalOp.getInitializerBlock());

  mlir::Value result =
      builder.create<mlir::LLVM::UndefOp>(loc, CtorStructArrayTy);

  for (uint64_t I = 0; I < globalXtors.size(); I++) {
    auto fn = globalXtors[I];
    mlir::Value structInit =
        builder.create<mlir::LLVM::UndefOp>(loc, CtorStructTy);
    mlir::Value initPriority = builder.create<mlir::LLVM::ConstantOp>(
        loc, CtorStructFields[0], fn.second);
    mlir::Value initFuncAddr = builder.create<mlir::LLVM::AddressOfOp>(
        loc, CtorStructFields[1], fn.first);
    mlir::Value initAssociate =
        builder.create<mlir::LLVM::ZeroOp>(loc, CtorStructFields[2]);
    structInit = builder.create<mlir::LLVM::InsertValueOp>(loc, structInit,
                                                           initPriority, 0);
    structInit = builder.create<mlir::LLVM::InsertValueOp>(loc, structInit,
                                                           initFuncAddr, 1);
    // TODO: handle associated data for initializers.
    structInit = builder.create<mlir::LLVM::InsertValueOp>(loc, structInit,
                                                           initAssociate, 2);
    result =
        builder.create<mlir::LLVM::InsertValueOp>(loc, result, structInit, I);
  }

  builder.create<mlir::LLVM::ReturnOp>(loc, result);
}

// The unreachable code is not lowered by applyPartialConversion function
// since it traverses blocks in the dominance order. At the same time we
// do need to lower such code - otherwise verification errors occur.
// For instance, the next CIR code:
//
//    cir.func @foo(%arg0: !s32i) -> !s32i {
//      %4 = cir.cast(int_to_bool, %arg0 : !s32i), !cir.bool
//      cir.if %4 {
//        %5 = cir.const #cir.int<1> : !s32i
//        cir.return %5 : !s32i
//      } else {
//        %5 = cir.const #cir.int<0> : !s32i
//       cir.return %5 : !s32i
//      }
//     cir.return %arg0 : !s32i
//    }
//
// contains an unreachable return operation (the last one). After the flattening
// pass it will be placed into the unreachable block. And the possible error
// after the lowering pass is: error: 'cir.return' op expects parent op to be
// one of 'cir.func, cir.scope, cir.if ... The reason that this operation was
// not lowered and the new parent is llvm.func.
//
// In the future we may want to get rid of this function and use DCE pass or
// something similar. But now we need to guarantee the absence of the dialect
// verification errors.
void collect_unreachable(mlir::Operation *parent,
                         llvm::SmallVector<mlir::Operation *> &ops) {

  llvm::SmallVector<mlir::Block *> unreachable_blocks;
  parent->walk([&](mlir::Block *blk) { // check
    if (blk->hasNoPredecessors() && !blk->isEntryBlock())
      unreachable_blocks.push_back(blk);
  });

  std::set<mlir::Block *> visited;
  for (auto *root : unreachable_blocks) {
    // We create a work list for each unreachable block.
    // Thus we traverse operations in some order.
    std::deque<mlir::Block *> workList;
    workList.push_back(root);

    while (!workList.empty()) {
      auto *blk = workList.back();
      workList.pop_back();
      if (visited.count(blk))
        continue;
      visited.emplace(blk);

      for (auto &op : *blk)
        ops.push_back(&op);

      for (auto it = blk->succ_begin(); it != blk->succ_end(); ++it)
        workList.push_back(*it);
    }
  }
}

void ConvertCIRToLLVMPass::runOnOperation() {
  auto module = getOperation();
  mlir::DataLayout dataLayout(module);
  mlir::LLVMTypeConverter converter(&getContext());
  prepareTypeConverter(converter, dataLayout);

  mlir::RewritePatternSet patterns(&getContext());

  populateCIRToLLVMConversionPatterns(patterns, converter);
  mlir::populateFuncToLLVMConversionPatterns(converter, patterns);

  mlir::ConversionTarget target(getContext());
  using namespace mlir::cir;
  // clang-format off
  target.addLegalOp<mlir::ModuleOp
                    // ,AllocaOp
                    // ,BrCondOp
                    // ,BrOp
                    // ,CallOp
                    // ,CastOp
                    // ,CmpOp
                    // ,ConstantOp
                    // ,FuncOp
                    // ,LoadOp
                    // ,ReturnOp
                    // ,StoreOp
                    // ,YieldOp
                    >();
  // clang-format on
  target.addLegalDialect<mlir::LLVM::LLVMDialect>();
  target.addIllegalDialect<mlir::BuiltinDialect, mlir::cir::CIRDialect,
                           mlir::func::FuncDialect>();

  // Allow operations that will be lowered directly to LLVM IR.
  target.addLegalOp<mlir::LLVM::ZeroOp>();

  getOperation()->removeAttr("cir.sob");
  getOperation()->removeAttr("cir.lang");

  llvm::SmallVector<mlir::Operation *> ops;
  ops.push_back(module);
  collect_unreachable(module, ops);

  if (failed(applyPartialConversion(ops, target, std::move(patterns))))
    signalPassFailure();

  // Emit the llvm.global_ctors array.
  buildCtorDtorList(
      module, "cir.global_ctors", "llvm.global_ctors",
      [](mlir::Attribute attr) {
        assert(mlir::isa<mlir::cir::GlobalCtorAttr>(attr) &&
               "must be a GlobalCtorAttr");
        auto ctorAttr = mlir::cast<mlir::cir::GlobalCtorAttr>(attr);
        return std::make_pair(ctorAttr.getName(), ctorAttr.getPriority());
      });
  // Emit the llvm.global_dtors array.
  buildCtorDtorList(
      module, "cir.global_dtors", "llvm.global_dtors",
      [](mlir::Attribute attr) {
        assert(mlir::isa<mlir::cir::GlobalDtorAttr>(attr) &&
               "must be a GlobalDtorAttr");
        auto dtorAttr = mlir::cast<mlir::cir::GlobalDtorAttr>(attr);
        return std::make_pair(dtorAttr.getName(), dtorAttr.getPriority());
      });
}

std::unique_ptr<mlir::Pass> createConvertCIRToLLVMPass() {
  return std::make_unique<ConvertCIRToLLVMPass>();
}

void populateCIRToLLVMPasses(mlir::OpPassManager &pm) {
  populateCIRPreLoweringPasses(pm);
  pm.addPass(createConvertCIRToLLVMPass());
}

extern void registerCIRDialectTranslation(mlir::MLIRContext &context);

std::unique_ptr<llvm::Module>
lowerDirectlyFromCIRToLLVMIR(mlir::ModuleOp theModule, LLVMContext &llvmCtx,
                             bool disableVerifier) {
  mlir::MLIRContext *mlirCtx = theModule.getContext();
  mlir::PassManager pm(mlirCtx);
  populateCIRToLLVMPasses(pm);

  // This is necessary to have line tables emitted and basic
  // debugger working. In the future we will add proper debug information
  // emission directly from our frontend.
  pm.addPass(mlir::LLVM::createDIScopeForLLVMFuncOpPass());

  // FIXME(cir): this shouldn't be necessary. It's meant to be a temporary
  // workaround until we understand why some unrealized casts are being
  // emmited and how to properly avoid them.
  pm.addPass(mlir::createReconcileUnrealizedCastsPass());

  pm.enableVerifier(!disableVerifier);
  (void)mlir::applyPassManagerCLOptions(pm);

  auto result = !mlir::failed(pm.run(theModule));
  if (!result)
    report_fatal_error(
        "The pass manager failed to lower CIR to LLVMIR dialect!");

  // Now that we ran all the lowering passes, verify the final output.
  if (theModule.verify().failed())
    report_fatal_error("Verification of the final LLVMIR dialect failed!");

  mlir::registerBuiltinDialectTranslation(*mlirCtx);
  mlir::registerLLVMDialectTranslation(*mlirCtx);
  mlir::registerOpenMPDialectTranslation(*mlirCtx);
  registerCIRDialectTranslation(*mlirCtx);

  auto ModuleName = theModule.getName();
  auto llvmModule = mlir::translateModuleToLLVMIR(
      theModule, llvmCtx, ModuleName ? *ModuleName : "CIRToLLVMModule");

  if (!llvmModule)
    report_fatal_error("Lowering from LLVMIR dialect to llvm IR failed!");

  return llvmModule;
}
} // namespace direct
} // namespace cir<|MERGE_RESOLUTION|>--- conflicted
+++ resolved
@@ -323,12 +323,13 @@
   auto llvmTy = converter->convertType(constVec.getType());
   auto loc = parentOp->getLoc();
   SmallVector<mlir::Attribute> mlirValues;
-  for (auto elementAttr : constVec.getElts().cast<mlir::ArrayAttr>()) {
+  for (auto elementAttr : constVec.getElts()) {
     mlir::Attribute mlirAttr;
-    if (auto intAttr = elementAttr.dyn_cast<mlir::cir::IntAttr>()) {
+    if (auto intAttr = mlir::dyn_cast<mlir::cir::IntAttr>(elementAttr)) {
       mlirAttr = rewriter.getIntegerAttr(
           converter->convertType(intAttr.getType()), intAttr.getValue());
-    } else if (auto floatAttr = elementAttr.dyn_cast<mlir::cir::FPAttr>()) {
+    } else if (auto floatAttr =
+                   mlir::dyn_cast<mlir::cir::FPAttr>(elementAttr)) {
       mlirAttr = rewriter.getFloatAttr(
           converter->convertType(floatAttr.getType()), floatAttr.getValue());
     } else {
@@ -339,7 +340,7 @@
   }
   return rewriter.create<mlir::LLVM::ConstantOp>(
       loc, llvmTy,
-      mlir::DenseElementsAttr::get(llvmTy.cast<mlir::ShapedType>(),
+      mlir::DenseElementsAttr::get(mlir::cast<mlir::ShapedType>(llvmTy),
                                    mlirValues));
 }
 
@@ -413,13 +414,9 @@
     return lowerCirAttrAsValue(parentOp, constStruct, rewriter, converter);
   if (const auto constArr = mlir::dyn_cast<mlir::cir::ConstArrayAttr>(attr))
     return lowerCirAttrAsValue(parentOp, constArr, rewriter, converter);
-<<<<<<< HEAD
-  if (const auto constVec = attr.dyn_cast<mlir::cir::ConstVectorAttr>())
+  if (const auto constVec = mlir::dyn_cast<mlir::cir::ConstVectorAttr>(attr))
     return lowerCirAttrAsValue(parentOp, constVec, rewriter, converter);
-  if (const auto boolAttr = attr.dyn_cast<mlir::cir::BoolAttr>())
-=======
   if (const auto boolAttr = mlir::dyn_cast<mlir::cir::BoolAttr>(attr))
->>>>>>> 94274123
     return lowerCirAttrAsValue(parentOp, boolAttr, rewriter, converter);
   if (const auto zeroAttr = mlir::dyn_cast<mlir::cir::ZeroAttr>(attr))
     return lowerCirAttrAsValue(parentOp, zeroAttr, rewriter, converter);
@@ -1219,7 +1216,7 @@
       return op.emitError() << "unsupported lowering for struct constant type "
                             << op.getType();
     } else if (const auto vecTy =
-                   op.getType().dyn_cast<mlir::cir::VectorType>()) {
+                   mlir::dyn_cast<mlir::cir::VectorType>(op.getType())) {
       rewriter.replaceOp(op, lowerCirAttrAsValue(op, op.getValue(), rewriter,
                                                  getTypeConverter()));
       return mlir::success();
