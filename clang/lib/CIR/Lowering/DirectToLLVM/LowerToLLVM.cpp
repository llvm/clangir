--- conflicted
+++ resolved
@@ -2232,7 +2232,37 @@
   }
 };
 
-<<<<<<< HEAD
+class CIRInlineAsmOpLowering
+    : public mlir::OpConversionPattern<mlir::cir::InlineAsmOp> {
+
+  using mlir::OpConversionPattern<mlir::cir::InlineAsmOp>::OpConversionPattern;
+
+  mlir::LogicalResult
+  matchAndRewrite(mlir::cir::InlineAsmOp op, OpAdaptor adaptor,
+                  mlir::ConversionPatternRewriter &rewriter) const override {
+
+    mlir::Type llResTy;
+    if (op.getNumResults())
+      llResTy = getTypeConverter()->convertType(op.getType(0));
+
+    auto dialect = op.getAsmFlavor();
+    auto llDialect = dialect == mlir::cir::AsmFlavor::x86_att
+                         ? mlir::LLVM::AsmDialect::AD_ATT
+                         : mlir::LLVM::AsmDialect::AD_Intel;
+
+    std::vector<mlir::Attribute> opAttrs;
+
+    rewriter.replaceOpWithNewOp<mlir::LLVM::InlineAsmOp>(
+        op, llResTy, adaptor.getOperands(), op.getAsmStringAttr(),
+        op.getConstraintsAttr(), op.getSideEffectsAttr(),
+        /*is_align_stack*/ mlir::UnitAttr(),
+        mlir::LLVM::AsmDialectAttr::get(getContext(), llDialect),
+        rewriter.getArrayAttr(opAttrs));
+
+    return mlir::success();
+  }
+};
+
 class CIRSetBitfieldLowering
     : public mlir::OpConversionPattern<mlir::cir::SetBitfieldOp> {
 public:
@@ -2306,7 +2336,6 @@
     }
 
     rewriter.replaceOp(op, resultVal);
-
     return mlir::success();
   }
 };
@@ -2361,36 +2390,6 @@
     auto newOp = createIntCast(rewriter, val, resTy.cast<mlir::IntegerType>(),
                                info.getIsSigned());
     rewriter.replaceOp(op, newOp);
-=======
-class CIRInlineAsmOpLowering
-    : public mlir::OpConversionPattern<mlir::cir::InlineAsmOp> {
-
-  using mlir::OpConversionPattern<mlir::cir::InlineAsmOp>::OpConversionPattern;
-
-  mlir::LogicalResult
-  matchAndRewrite(mlir::cir::InlineAsmOp op, OpAdaptor adaptor,
-                  mlir::ConversionPatternRewriter &rewriter) const override {
-
-    mlir::Type llResTy;
-    if (op.getNumResults())
-      llResTy = getTypeConverter()->convertType(op.getType(0));
-
-    auto dialect = op.getAsmFlavor();
-    auto llDialect = dialect == mlir::cir::AsmFlavor::x86_att
-                         ? mlir::LLVM::AsmDialect::AD_ATT
-                         : mlir::LLVM::AsmDialect::AD_Intel;
-
-    std::vector<mlir::Attribute> opAttrs;
-
-    rewriter.replaceOpWithNewOp<mlir::LLVM::InlineAsmOp>(
-        op, llResTy, adaptor.getOperands(), op.getAsmStringAttr(),
-        op.getConstraintsAttr(), op.getSideEffectsAttr(),
-        /*is_align_stack*/ mlir::UnitAttr(),
-        mlir::LLVM::AsmDialectAttr::get(getContext(), llDialect),
-        rewriter.getArrayAttr(opAttrs));
-
-    return mlir::success();
->>>>>>> b3d0d3c4
   }
 };
 
@@ -2410,12 +2409,8 @@
       CIRFAbsOpLowering, CIRVTableAddrPointOpLowering, CIRVectorCreateLowering,
       CIRVectorInsertLowering, CIRVectorExtractLowering, CIRVectorCmpOpLowering,
       CIRStackSaveLowering, CIRStackRestoreLowering, CIRUnreachableLowering,
-<<<<<<< HEAD
-      CIRSetBitfieldLowering, CIRGetBitfieldLowering>(converter,
-                                                      patterns.getContext());
-=======
+      CIRSetBitfieldLowering, CIRGetBitfieldLowering,    
       CIRInlineAsmOpLowering>(converter, patterns.getContext());
->>>>>>> b3d0d3c4
 }
 
 namespace {
