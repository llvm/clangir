--- conflicted
+++ resolved
@@ -991,10 +991,7 @@
     return mlir::APFloat(0.f);
   if (Ty.isF64())
     return mlir::APFloat(0.0);
-<<<<<<< HEAD
-=======
   llvm_unreachable("NYI");
->>>>>>> 332095f8
 }
 
 // return the nested type and quiantity of elements for cir.array type.
