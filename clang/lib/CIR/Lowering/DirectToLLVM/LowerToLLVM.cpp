--- conflicted
+++ resolved
@@ -202,10 +202,9 @@
   mlir::LogicalResult
   matchAndRewrite(mlir::cir::CopyOp op, OpAdaptor adaptor,
                   mlir::ConversionPatternRewriter &rewriter) const override {
-    const mlir::Value length = rewriter.create<mlir::LLVM::ConstantOp>(
-        op.getLoc(), rewriter.getI32Type(), op.getLength());
     rewriter.replaceOpWithNewOp<mlir::LLVM::MemcpyOp>(
-        op, adaptor.getDst(), adaptor.getSrc(), length, /*isVolatile=*/false);
+        op, adaptor.getDst(), adaptor.getSrc(), adaptor.getLen(),
+        /*isVolatile=*/false);
     return mlir::success();
   }
 };
@@ -1746,12 +1745,8 @@
                CIRVAStartLowering, CIRVAEndLowering, CIRVACopyLowering,
                CIRVAArgLowering, CIRBrOpLowering, CIRTernaryOpLowering,
                CIRStructElementAddrOpLowering, CIRSwitchOpLowering,
-<<<<<<< HEAD
                CIRPtrDiffOpLowering, CIRCopyOpLowering>(converter,
                                                         patterns.getContext());
-=======
-               CIRPtrDiffOpLowering>(converter, patterns.getContext());
->>>>>>> b576e912
 }
 
 namespace {
