//====- LowerToLLVM.cpp - Lowering from CIR to LLVMIR ---------------------===//
//
// Part of the LLVM Project, under the Apache License v2.0 with LLVM Exceptions.
// See https://llvm.org/LICENSE.txt for license information.
// SPDX-License-Identifier: Apache-2.0 WITH LLVM-exception
//
//===----------------------------------------------------------------------===//
//
// This file implements lowering of CIR operations to LLVMIR.
//
//===----------------------------------------------------------------------===//
#include "LoweringHelpers.h"
#include "mlir/Conversion/AffineToStandard/AffineToStandard.h"
#include "mlir/Conversion/ControlFlowToLLVM/ControlFlowToLLVM.h"
#include "mlir/Conversion/FuncToLLVM/ConvertFuncToLLVM.h"
#include "mlir/Conversion/FuncToLLVM/ConvertFuncToLLVMPass.h"
#include "mlir/Conversion/LLVMCommon/TypeConverter.h"
#include "mlir/Conversion/ReconcileUnrealizedCasts/ReconcileUnrealizedCasts.h"
#include "mlir/Conversion/SCFToControlFlow/SCFToControlFlow.h"
#include "mlir/Dialect/DLTI/DLTI.h"
#include "mlir/Dialect/Func/IR/FuncOps.h"
#include "mlir/Dialect/LLVMIR/LLVMAttrs.h"
#include "mlir/Dialect/LLVMIR/LLVMDialect.h"
#include "mlir/Dialect/LLVMIR/LLVMTypes.h"
#include "mlir/Dialect/LLVMIR/Transforms/Passes.h"
#include "mlir/IR/Attributes.h"
#include "mlir/IR/Builders.h"
#include "mlir/IR/BuiltinAttributeInterfaces.h"
#include "mlir/IR/BuiltinAttributes.h"
#include "mlir/IR/BuiltinDialect.h"
#include "mlir/IR/BuiltinOps.h"
#include "mlir/IR/BuiltinTypes.h"
#include "mlir/IR/OpDefinition.h"
#include "mlir/IR/Operation.h"
#include "mlir/IR/Types.h"
#include "mlir/IR/Value.h"
#include "mlir/IR/ValueRange.h"
#include "mlir/IR/Visitors.h"
#include "mlir/Interfaces/DataLayoutInterfaces.h"
#include "mlir/Pass/Pass.h"
#include "mlir/Pass/PassManager.h"
#include "mlir/Support/LLVM.h"
#include "mlir/Support/LogicalResult.h"
#include "mlir/Target/LLVMIR/Dialect/Builtin/BuiltinToLLVMIRTranslation.h"
#include "mlir/Target/LLVMIR/Dialect/LLVMIR/LLVMToLLVMIRTranslation.h"
#include "mlir/Target/LLVMIR/Dialect/OpenMP/OpenMPToLLVMIRTranslation.h"
#include "mlir/Target/LLVMIR/Export.h"
#include "mlir/Transforms/DialectConversion.h"
#include "clang/CIR/Dialect/IR/CIRAttrs.h"
#include "clang/CIR/Dialect/IR/CIRDialect.h"
#include "clang/CIR/Dialect/IR/CIROpsEnums.h"
#include "clang/CIR/Dialect/IR/CIRTypes.h"
#include "clang/CIR/Passes.h"
#include "llvm/ADT/APInt.h"
#include "llvm/ADT/ArrayRef.h"
#include "llvm/ADT/STLExtras.h"
#include "llvm/ADT/SmallVector.h"
#include "llvm/ADT/StringRef.h"
#include "llvm/IR/DataLayout.h"
#include "llvm/IR/DerivedTypes.h"
#include "llvm/Support/Casting.h"
#include "llvm/Support/ErrorHandling.h"
#include <cstdint>
#include <optional>

using namespace cir;
using namespace llvm;

namespace cir {
namespace direct {

//===----------------------------------------------------------------------===//
// Helper Methods
//===----------------------------------------------------------------------===//

namespace {

/// Lowers operations with the terminator trait that have a single successor.
void lowerTerminator(mlir::Operation *op, mlir::Block *dest,
                     mlir::ConversionPatternRewriter &rewriter) {
  assert(op->hasTrait<mlir::OpTrait::IsTerminator>() && "not a terminator");
  mlir::OpBuilder::InsertionGuard guard(rewriter);
  rewriter.setInsertionPoint(op);
  rewriter.replaceOpWithNewOp<mlir::cir::BrOp>(op, dest);
}

/// Walks a region while skipping operations of type `Ops`. This ensures the
/// callback is not applied to said operations and its children.
template <typename... Ops>
void walkRegionSkipping(mlir::Region &region,
                        mlir::function_ref<void(mlir::Operation *)> callback) {
  region.walk<mlir::WalkOrder::PreOrder>([&](mlir::Operation *op) {
    if (isa<Ops...>(op))
      return mlir::WalkResult::skip();
    callback(op);
    return mlir::WalkResult::advance();
  });
}

/// Convert from a CIR comparison kind to an LLVM IR integral comparison kind.
mlir::LLVM::ICmpPredicate
convertCmpKindToICmpPredicate(mlir::cir::CmpOpKind kind, bool isSigned) {
  using CIR = mlir::cir::CmpOpKind;
  using LLVMICmp = mlir::LLVM::ICmpPredicate;
  switch (kind) {
  case CIR::eq:
    return LLVMICmp::eq;
  case CIR::ne:
    return LLVMICmp::ne;
  case CIR::lt:
    return (isSigned ? LLVMICmp::slt : LLVMICmp::ult);
  case CIR::le:
    return (isSigned ? LLVMICmp::sle : LLVMICmp::ule);
  case CIR::gt:
    return (isSigned ? LLVMICmp::sgt : LLVMICmp::ugt);
  case CIR::ge:
    return (isSigned ? LLVMICmp::sge : LLVMICmp::uge);
  }
  llvm_unreachable("Unknown CmpOpKind");
}

/// Convert from a CIR comparison kind to an LLVM IR floating-point comparison
/// kind.
mlir::LLVM::FCmpPredicate
convertCmpKindToFCmpPredicate(mlir::cir::CmpOpKind kind) {
  using CIR = mlir::cir::CmpOpKind;
  using LLVMFCmp = mlir::LLVM::FCmpPredicate;
  switch (kind) {
  case CIR::eq:
    return LLVMFCmp::oeq;
  case CIR::ne:
    return LLVMFCmp::une;
  case CIR::lt:
    return LLVMFCmp::olt;
  case CIR::le:
    return LLVMFCmp::ole;
  case CIR::gt:
    return LLVMFCmp::ogt;
  case CIR::ge:
    return LLVMFCmp::oge;
  }
  llvm_unreachable("Unknown CmpOpKind");
}

} // namespace

//===----------------------------------------------------------------------===//
// Visitors for Lowering CIR Const Attributes
//===----------------------------------------------------------------------===//

/// Switches on the type of attribute and calls the appropriate conversion.
inline mlir::Value
lowerCirAttrAsValue(mlir::Operation *parentOp, mlir::Attribute attr,
                    mlir::ConversionPatternRewriter &rewriter,
                    const mlir::TypeConverter *converter);

/// IntAttr visitor.
inline mlir::Value
lowerCirAttrAsValue(mlir::Operation *parentOp, mlir::cir::IntAttr intAttr,
                    mlir::ConversionPatternRewriter &rewriter,
                    const mlir::TypeConverter *converter) {
  auto loc = parentOp->getLoc();
  return rewriter.create<mlir::LLVM::ConstantOp>(
      loc, converter->convertType(intAttr.getType()), intAttr.getValue());
}

/// BoolAttr visitor.
inline mlir::Value
lowerCirAttrAsValue(mlir::Operation *parentOp, mlir::cir::BoolAttr boolAttr,
                    mlir::ConversionPatternRewriter &rewriter,
                    const mlir::TypeConverter *converter) {
  auto loc = parentOp->getLoc();
  return rewriter.create<mlir::LLVM::ConstantOp>(
      loc, converter->convertType(boolAttr.getType()), boolAttr.getValue());
}

/// ConstPtrAttr visitor.
inline mlir::Value
lowerCirAttrAsValue(mlir::Operation *parentOp, mlir::cir::ConstPtrAttr ptrAttr,
                    mlir::ConversionPatternRewriter &rewriter,
                    const mlir::TypeConverter *converter) {
  auto loc = parentOp->getLoc();
  if (ptrAttr.isNullValue()) {
    return rewriter.create<mlir::LLVM::ZeroOp>(
        loc, converter->convertType(ptrAttr.getType()));
  }
  mlir::Value ptrVal = rewriter.create<mlir::LLVM::ConstantOp>(
      loc, rewriter.getI64Type(), ptrAttr.getValue());
  return rewriter.create<mlir::LLVM::IntToPtrOp>(
      loc, converter->convertType(ptrAttr.getType()), ptrVal);
}

/// FPAttr visitor.
inline mlir::Value
lowerCirAttrAsValue(mlir::Operation *parentOp, mlir::cir::FPAttr fltAttr,
                    mlir::ConversionPatternRewriter &rewriter,
                    const mlir::TypeConverter *converter) {
  auto loc = parentOp->getLoc();
  return rewriter.create<mlir::LLVM::ConstantOp>(
      loc, converter->convertType(fltAttr.getType()), fltAttr.getValue());
}

/// ZeroAttr visitor.
inline mlir::Value
lowerCirAttrAsValue(mlir::Operation *parentOp, mlir::cir::ZeroAttr zeroAttr,
                    mlir::ConversionPatternRewriter &rewriter,
                    const mlir::TypeConverter *converter) {
  auto loc = parentOp->getLoc();
  return rewriter.create<mlir::cir::ZeroInitConstOp>(
      loc, converter->convertType(zeroAttr.getType()));
}

/// ConstStruct visitor.
mlir::Value lowerCirAttrAsValue(mlir::Operation *parentOp,
                                mlir::cir::ConstStructAttr constStruct,
                                mlir::ConversionPatternRewriter &rewriter,
                                const mlir::TypeConverter *converter) {
  auto llvmTy = converter->convertType(constStruct.getType());
  auto loc = parentOp->getLoc();
  mlir::Value result = rewriter.create<mlir::LLVM::UndefOp>(loc, llvmTy);

  // Iteratively lower each constant element of the struct.
  for (auto [idx, elt] : llvm::enumerate(constStruct.getMembers())) {
    mlir::Value init = lowerCirAttrAsValue(parentOp, elt, rewriter, converter);
    result = rewriter.create<mlir::LLVM::InsertValueOp>(loc, result, init, idx);
  }

  return result;
}

// VTableAttr visitor.
mlir::Value lowerCirAttrAsValue(mlir::Operation *parentOp,
                                mlir::cir::VTableAttr vtableArr,
                                mlir::ConversionPatternRewriter &rewriter,
                                const mlir::TypeConverter *converter) {
  auto llvmTy = converter->convertType(vtableArr.getType());
  auto loc = parentOp->getLoc();
  mlir::Value result = rewriter.create<mlir::LLVM::UndefOp>(loc, llvmTy);

  for (auto [idx, elt] : llvm::enumerate(vtableArr.getVtableData())) {
    mlir::Value init = lowerCirAttrAsValue(parentOp, elt, rewriter, converter);
    result = rewriter.create<mlir::LLVM::InsertValueOp>(loc, result, init, idx);
  }

  return result;
}

// TypeInfoAttr visitor.
mlir::Value lowerCirAttrAsValue(mlir::Operation *parentOp,
                                mlir::cir::TypeInfoAttr typeinfoArr,
                                mlir::ConversionPatternRewriter &rewriter,
                                const mlir::TypeConverter *converter) {
  auto llvmTy = converter->convertType(typeinfoArr.getType());
  auto loc = parentOp->getLoc();
  mlir::Value result = rewriter.create<mlir::LLVM::UndefOp>(loc, llvmTy);

  for (auto [idx, elt] : llvm::enumerate(typeinfoArr.getData())) {
    mlir::Value init = lowerCirAttrAsValue(parentOp, elt, rewriter, converter);
    result = rewriter.create<mlir::LLVM::InsertValueOp>(loc, result, init, idx);
  }

  return result;
}

// ConstArrayAttr visitor
mlir::Value lowerCirAttrAsValue(mlir::Operation *parentOp,
                                mlir::cir::ConstArrayAttr constArr,
                                mlir::ConversionPatternRewriter &rewriter,
                                const mlir::TypeConverter *converter) {
  auto llvmTy = converter->convertType(constArr.getType());
  auto loc = parentOp->getLoc();
  mlir::Value result;

  if (auto zeros = constArr.getTrailingZerosNum()) {
    auto arrayTy = constArr.getType();
    result = rewriter.create<mlir::cir::ZeroInitConstOp>(
        loc, converter->convertType(arrayTy));
  } else {
    result = rewriter.create<mlir::LLVM::UndefOp>(loc, llvmTy);
  }

  // Iteratively lower each constant element of the array.
  if (auto arrayAttr = constArr.getElts().dyn_cast<mlir::ArrayAttr>()) {
    for (auto [idx, elt] : llvm::enumerate(arrayAttr)) {
      mlir::Value init =
          lowerCirAttrAsValue(parentOp, elt, rewriter, converter);
      result =
          rewriter.create<mlir::LLVM::InsertValueOp>(loc, result, init, idx);
    }
  }
  // TODO(cir): this diverges from traditional lowering. Normally the string
  // would be a global constant that is memcopied.
  else if (auto strAttr = constArr.getElts().dyn_cast<mlir::StringAttr>()) {
    auto arrayTy = strAttr.getType().dyn_cast<mlir::cir::ArrayType>();
    assert(arrayTy && "String attribute must have an array type");
    auto eltTy = arrayTy.getEltType();
    for (auto [idx, elt] : llvm::enumerate(strAttr)) {
      auto init = rewriter.create<mlir::LLVM::ConstantOp>(
          loc, converter->convertType(eltTy), elt);
      result =
          rewriter.create<mlir::LLVM::InsertValueOp>(loc, result, init, idx);
    }
  } else {
    llvm_unreachable("unexpected ConstArrayAttr elements");
  }

  return result;
}

// GlobalViewAttr visitor.
mlir::Value lowerCirAttrAsValue(mlir::Operation *parentOp,
                                mlir::cir::GlobalViewAttr globalAttr,
                                mlir::ConversionPatternRewriter &rewriter,
                                const mlir::TypeConverter *converter) {
  auto module = parentOp->getParentOfType<mlir::ModuleOp>();
  mlir::Type sourceType;
  llvm::StringRef symName;
  auto *sourceSymbol =
      mlir::SymbolTable::lookupSymbolIn(module, globalAttr.getSymbol());
  if (auto llvmSymbol = dyn_cast<mlir::LLVM::GlobalOp>(sourceSymbol)) {
    sourceType = llvmSymbol.getType();
    symName = llvmSymbol.getSymName();
  } else if (auto cirSymbol = dyn_cast<mlir::cir::GlobalOp>(sourceSymbol)) {
    sourceType = converter->convertType(cirSymbol.getSymType());
    symName = cirSymbol.getSymName();
  } else if (auto llvmFun = dyn_cast<mlir::LLVM::LLVMFuncOp>(sourceSymbol)) {
    sourceType = llvmFun.getFunctionType();
    symName = llvmFun.getSymName();
  } else if (auto fun = dyn_cast<mlir::cir::FuncOp>(sourceSymbol)) {
    sourceType = converter->convertType(fun.getFunctionType());
    symName = fun.getSymName();
  } else {
    llvm_unreachable("Unexpected GlobalOp type");
  }

  auto loc = parentOp->getLoc();
  mlir::Value addrOp = rewriter.create<mlir::LLVM::AddressOfOp>(
      loc, mlir::LLVM::LLVMPointerType::get(rewriter.getContext()), symName);

  if (globalAttr.getIndices()) {
    llvm::SmallVector<mlir::LLVM::GEPArg> indices;
    for (auto idx : globalAttr.getIndices()) {
      auto intAttr = dyn_cast<mlir::IntegerAttr>(idx);
      assert(intAttr && "index must be integers");
      indices.push_back(intAttr.getValue().getSExtValue());
    }
    auto resTy = addrOp.getType();
    auto eltTy = converter->convertType(sourceType);
    addrOp = rewriter.create<mlir::LLVM::GEPOp>(loc, resTy, eltTy, addrOp,
                                                indices, true);
  }

  auto ptrTy = globalAttr.getType().dyn_cast<mlir::cir::PointerType>();
  assert(ptrTy && "Expecting pointer type in GlobalViewAttr");
  auto llvmEltTy = converter->convertType(ptrTy.getPointee());

  if (llvmEltTy == sourceType)
    return addrOp;

  auto llvmDstTy = converter->convertType(globalAttr.getType());
  return rewriter.create<mlir::LLVM::BitcastOp>(parentOp->getLoc(), llvmDstTy,
                                                addrOp);
}

/// Switches on the type of attribute and calls the appropriate conversion.
inline mlir::Value
lowerCirAttrAsValue(mlir::Operation *parentOp, mlir::Attribute attr,
                    mlir::ConversionPatternRewriter &rewriter,
                    const mlir::TypeConverter *converter) {
  if (const auto intAttr = attr.dyn_cast<mlir::cir::IntAttr>())
    return lowerCirAttrAsValue(parentOp, intAttr, rewriter, converter);
  if (const auto fltAttr = attr.dyn_cast<mlir::cir::FPAttr>())
    return lowerCirAttrAsValue(parentOp, fltAttr, rewriter, converter);
  if (const auto ptrAttr = attr.dyn_cast<mlir::cir::ConstPtrAttr>())
    return lowerCirAttrAsValue(parentOp, ptrAttr, rewriter, converter);
  if (const auto constStruct = attr.dyn_cast<mlir::cir::ConstStructAttr>())
    return lowerCirAttrAsValue(parentOp, constStruct, rewriter, converter);
  if (const auto constArr = attr.dyn_cast<mlir::cir::ConstArrayAttr>())
    return lowerCirAttrAsValue(parentOp, constArr, rewriter, converter);
  if (const auto boolAttr = attr.dyn_cast<mlir::cir::BoolAttr>())
    return lowerCirAttrAsValue(parentOp, boolAttr, rewriter, converter);
  if (const auto zeroAttr = attr.dyn_cast<mlir::cir::ZeroAttr>())
    return lowerCirAttrAsValue(parentOp, zeroAttr, rewriter, converter);
  if (const auto globalAttr = attr.dyn_cast<mlir::cir::GlobalViewAttr>())
    return lowerCirAttrAsValue(parentOp, globalAttr, rewriter, converter);
  if (const auto vtableAttr = attr.dyn_cast<mlir::cir::VTableAttr>())
    return lowerCirAttrAsValue(parentOp, vtableAttr, rewriter, converter);
  if (const auto typeinfoAttr = attr.dyn_cast<mlir::cir::TypeInfoAttr>())
    return lowerCirAttrAsValue(parentOp, typeinfoAttr, rewriter, converter);

  llvm_unreachable("unhandled attribute type");
}

//===----------------------------------------------------------------------===//

mlir::LLVM::Linkage convertLinkage(mlir::cir::GlobalLinkageKind linkage) {
  using CIR = mlir::cir::GlobalLinkageKind;
  using LLVM = mlir::LLVM::Linkage;

  switch (linkage) {
  case CIR::AvailableExternallyLinkage:
    return LLVM::AvailableExternally;
  case CIR::CommonLinkage:
    return LLVM::Common;
  case CIR::ExternalLinkage:
    return LLVM::External;
  case CIR::ExternalWeakLinkage:
    return LLVM::ExternWeak;
  case CIR::InternalLinkage:
    return LLVM::Internal;
  case CIR::LinkOnceAnyLinkage:
    return LLVM::Linkonce;
  case CIR::LinkOnceODRLinkage:
    return LLVM::LinkonceODR;
  case CIR::PrivateLinkage:
    return LLVM::Private;
  case CIR::WeakAnyLinkage:
    return LLVM::Weak;
  case CIR::WeakODRLinkage:
    return LLVM::WeakODR;
  };
}

class CIRCopyOpLowering : public mlir::OpConversionPattern<mlir::cir::CopyOp> {
public:
  using mlir::OpConversionPattern<mlir::cir::CopyOp>::OpConversionPattern;

  mlir::LogicalResult
  matchAndRewrite(mlir::cir::CopyOp op, OpAdaptor adaptor,
                  mlir::ConversionPatternRewriter &rewriter) const override {
    const mlir::Value length = rewriter.create<mlir::LLVM::ConstantOp>(
        op.getLoc(), rewriter.getI32Type(), op.getLength());
    rewriter.replaceOpWithNewOp<mlir::LLVM::MemcpyOp>(
        op, adaptor.getDst(), adaptor.getSrc(), length, /*isVolatile=*/false);
    return mlir::success();
  }
};

class CIRMemCpyOpLowering
    : public mlir::OpConversionPattern<mlir::cir::MemCpyOp> {
public:
  using mlir::OpConversionPattern<mlir::cir::MemCpyOp>::OpConversionPattern;

  mlir::LogicalResult
  matchAndRewrite(mlir::cir::MemCpyOp op, OpAdaptor adaptor,
                  mlir::ConversionPatternRewriter &rewriter) const override {
    rewriter.replaceOpWithNewOp<mlir::LLVM::MemcpyOp>(
        op, adaptor.getDst(), adaptor.getSrc(), adaptor.getLen(),
        /*isVolatile=*/false);
    return mlir::success();
  }
};

class CIRPtrStrideOpLowering
    : public mlir::OpConversionPattern<mlir::cir::PtrStrideOp> {
public:
  using mlir::OpConversionPattern<mlir::cir::PtrStrideOp>::OpConversionPattern;

  mlir::LogicalResult
  matchAndRewrite(mlir::cir::PtrStrideOp ptrStrideOp, OpAdaptor adaptor,
                  mlir::ConversionPatternRewriter &rewriter) const override {
    auto *tc = getTypeConverter();
    const auto resultTy = tc->convertType(ptrStrideOp.getType());
    const auto elementTy = tc->convertType(ptrStrideOp.getElementTy());
    rewriter.replaceOpWithNewOp<mlir::LLVM::GEPOp>(ptrStrideOp, resultTy,
                                                   elementTy, adaptor.getBase(),
                                                   adaptor.getStride());
    return mlir::success();
  }
};

class CIRLoopOpInterfaceLowering
    : public mlir::OpInterfaceConversionPattern<mlir::cir::LoopOpInterface> {
public:
  using mlir::OpInterfaceConversionPattern<
      mlir::cir::LoopOpInterface>::OpInterfaceConversionPattern;

  inline void
  lowerConditionOp(mlir::cir::ConditionOp op, mlir::Block *body,
                   mlir::Block *exit,
                   mlir::ConversionPatternRewriter &rewriter) const {
    mlir::OpBuilder::InsertionGuard guard(rewriter);
    rewriter.setInsertionPoint(op);
    rewriter.replaceOpWithNewOp<mlir::cir::BrCondOp>(op, op.getCondition(),
                                                     body, exit);
  }

  mlir::LogicalResult
  matchAndRewrite(mlir::cir::LoopOpInterface op,
                  mlir::ArrayRef<mlir::Value> operands,
                  mlir::ConversionPatternRewriter &rewriter) const final {
    // Setup CFG blocks.
    auto *entry = rewriter.getInsertionBlock();
    auto *exit = rewriter.splitBlock(entry, rewriter.getInsertionPoint());
    auto *cond = &op.getCond().front();
    auto *body = &op.getBody().front();
    auto *step = (op.maybeGetStep() ? &op.maybeGetStep()->front() : nullptr);

    // Setup loop entry branch.
    rewriter.setInsertionPointToEnd(entry);
    rewriter.create<mlir::LLVM::BrOp>(op.getLoc(), &op.getEntry().front());

    // Branch from condition region to body or exit.
    auto conditionOp = cast<mlir::cir::ConditionOp>(cond->getTerminator());
    lowerConditionOp(conditionOp, body, exit, rewriter);

    // TODO(cir): Remove the walks below. It visits operations unnecessarily,
    // however, to solve this we would likely need a custom DialecConversion
    // driver to customize the order that operations are visited.

    // Lower continue statements.
    mlir::Block *dest = (step ? step : cond);
    op.walkBodySkippingNestedLoops([&](mlir::Operation *op) {
      if (isa<mlir::cir::ContinueOp>(op))
        lowerTerminator(op, dest, rewriter);
    });

    // Lower break statements.
    walkRegionSkipping<mlir::cir::LoopOpInterface, mlir::cir::SwitchOp>(
        op.getBody(), [&](mlir::Operation *op) {
          if (isa<mlir::cir::BreakOp>(op))
            lowerTerminator(op, exit, rewriter);
        });

    // Lower optional body region yield.
    auto bodyYield = dyn_cast<mlir::cir::YieldOp>(body->getTerminator());
    if (bodyYield)
      lowerTerminator(bodyYield, (step ? step : cond), rewriter);

    // Lower mandatory step region yield.
    if (step)
      lowerTerminator(cast<mlir::cir::YieldOp>(step->getTerminator()), cond,
                      rewriter);

    // Move region contents out of the loop op.
    rewriter.inlineRegionBefore(op.getCond(), exit);
    rewriter.inlineRegionBefore(op.getBody(), exit);
    if (step)
      rewriter.inlineRegionBefore(*op.maybeGetStep(), exit);

    rewriter.eraseOp(op);
    return mlir::success();
  }
};

class CIRBrCondOpLowering
    : public mlir::OpConversionPattern<mlir::cir::BrCondOp> {
public:
  using mlir::OpConversionPattern<mlir::cir::BrCondOp>::OpConversionPattern;

  mlir::LogicalResult
  matchAndRewrite(mlir::cir::BrCondOp brOp, OpAdaptor adaptor,
                  mlir::ConversionPatternRewriter &rewriter) const override {
    auto condition = adaptor.getCond();
    auto i1Condition = rewriter.create<mlir::LLVM::TruncOp>(
        brOp.getLoc(), rewriter.getI1Type(), condition);
    rewriter.replaceOpWithNewOp<mlir::LLVM::CondBrOp>(
        brOp, i1Condition.getResult(), brOp.getDestTrue(),
        adaptor.getDestOperandsTrue(), brOp.getDestFalse(),
        adaptor.getDestOperandsFalse());

    return mlir::success();
  }
};

class CIRCastOpLowering : public mlir::OpConversionPattern<mlir::cir::CastOp> {
public:
  using mlir::OpConversionPattern<mlir::cir::CastOp>::OpConversionPattern;

  inline mlir::Type convertTy(mlir::Type ty) const {
    return getTypeConverter()->convertType(ty);
  }

  mlir::LogicalResult
  matchAndRewrite(mlir::cir::CastOp castOp, OpAdaptor adaptor,
                  mlir::ConversionPatternRewriter &rewriter) const override {
    auto src = adaptor.getSrc();

    switch (castOp.getKind()) {
    case mlir::cir::CastKind::array_to_ptrdecay: {
      const auto ptrTy = castOp.getType().cast<mlir::cir::PointerType>();
      auto sourceValue = adaptor.getOperands().front();
      auto targetType = convertTy(ptrTy);
      auto elementTy = convertTy(ptrTy.getPointee());
      auto offset = llvm::SmallVector<mlir::LLVM::GEPArg>{0};
      rewriter.replaceOpWithNewOp<mlir::LLVM::GEPOp>(
          castOp, targetType, elementTy, sourceValue, offset);
      break;
    }
    case mlir::cir::CastKind::int_to_bool: {
      auto zero = rewriter.create<mlir::cir::ConstantOp>(
          src.getLoc(), castOp.getSrc().getType(),
          mlir::cir::IntAttr::get(castOp.getSrc().getType(), 0));
      rewriter.replaceOpWithNewOp<mlir::cir::CmpOp>(
          castOp, mlir::cir::BoolType::get(getContext()),
          mlir::cir::CmpOpKind::ne, castOp.getSrc(), zero);
      break;
    }
    case mlir::cir::CastKind::integral: {
      auto dstType = castOp.getResult().getType().cast<mlir::cir::IntType>();
      auto srcType = castOp.getSrc().getType().dyn_cast<mlir::cir::IntType>();
      auto llvmSrcVal = adaptor.getOperands().front();
      auto llvmDstTy =
          getTypeConverter()->convertType(dstType).cast<mlir::IntegerType>();

      // Target integer is smaller: truncate source value.
      if (dstType.getWidth() < srcType.getWidth()) {
        rewriter.replaceOpWithNewOp<mlir::LLVM::TruncOp>(castOp, llvmDstTy,
                                                         llvmSrcVal);
      }
      // Target integer is larger: sign extend or zero extend.
      else if (dstType.getWidth() > srcType.getWidth()) {
        if (srcType.isUnsigned())
          rewriter.replaceOpWithNewOp<mlir::LLVM::ZExtOp>(castOp, llvmDstTy,
                                                          llvmSrcVal);
        else
          rewriter.replaceOpWithNewOp<mlir::LLVM::SExtOp>(castOp, llvmDstTy,
                                                          llvmSrcVal);
      } else { // Target integer is of the same size: do nothing.
        rewriter.replaceOp(castOp, llvmSrcVal);
      }
      break;
    }
    case mlir::cir::CastKind::floating: {
      auto dstTy = castOp.getResult().getType();
      auto srcTy = castOp.getSrc().getType();

      if (!dstTy.isa<mlir::cir::CIRFPTypeInterface>() ||
          !srcTy.isa<mlir::cir::CIRFPTypeInterface>())
        return castOp.emitError()
               << "NYI cast from " << srcTy << " to " << dstTy;

      auto llvmSrcVal = adaptor.getOperands().front();
      auto llvmDstTy =
          getTypeConverter()->convertType(dstTy).cast<mlir::FloatType>();

      auto getFloatWidth = [](mlir::Type ty) -> unsigned {
        return ty.cast<mlir::cir::CIRFPTypeInterface>().getWidth();
      };

      if (getFloatWidth(srcTy) > getFloatWidth(dstTy))
        rewriter.replaceOpWithNewOp<mlir::LLVM::FPTruncOp>(castOp, llvmDstTy,
                                                           llvmSrcVal);
      else
        rewriter.replaceOpWithNewOp<mlir::LLVM::FPExtOp>(castOp, llvmDstTy,
                                                         llvmSrcVal);
      return mlir::success();
    }
    case mlir::cir::CastKind::int_to_ptr: {
      auto dstTy = castOp.getType().cast<mlir::cir::PointerType>();
      auto llvmSrcVal = adaptor.getOperands().front();
      auto llvmDstTy = getTypeConverter()->convertType(dstTy);
      rewriter.replaceOpWithNewOp<mlir::LLVM::IntToPtrOp>(castOp, llvmDstTy,
                                                          llvmSrcVal);
      return mlir::success();
    }
    case mlir::cir::CastKind::ptr_to_int: {
      auto dstTy = castOp.getType().cast<mlir::cir::IntType>();
      auto llvmSrcVal = adaptor.getOperands().front();
      auto llvmDstTy = getTypeConverter()->convertType(dstTy);
      rewriter.replaceOpWithNewOp<mlir::LLVM::PtrToIntOp>(castOp, llvmDstTy,
                                                          llvmSrcVal);
      return mlir::success();
    }
    case mlir::cir::CastKind::float_to_bool: {
      auto dstTy = castOp.getType().cast<mlir::cir::BoolType>();
      auto llvmSrcVal = adaptor.getOperands().front();
      auto llvmDstTy = getTypeConverter()->convertType(dstTy);
      auto kind = mlir::LLVM::FCmpPredicate::une;

      // Check if float is not equal to zero.
      auto zeroFloat = rewriter.create<mlir::LLVM::ConstantOp>(
          castOp.getLoc(), llvmSrcVal.getType(),
          mlir::FloatAttr::get(llvmSrcVal.getType(), 0.0));

      // Extend comparison result to either bool (C++) or int (C).
      mlir::Value cmpResult = rewriter.create<mlir::LLVM::FCmpOp>(
          castOp.getLoc(), kind, llvmSrcVal, zeroFloat);
      rewriter.replaceOpWithNewOp<mlir::LLVM::ZExtOp>(castOp, llvmDstTy,
                                                      cmpResult);
      return mlir::success();
    }
    case mlir::cir::CastKind::bool_to_int: {
      auto dstTy = castOp.getType().cast<mlir::cir::IntType>();
      auto llvmSrcVal = adaptor.getOperands().front();
      auto llvmSrcTy = llvmSrcVal.getType().cast<mlir::IntegerType>();
      auto llvmDstTy =
          getTypeConverter()->convertType(dstTy).cast<mlir::IntegerType>();
      if (llvmSrcTy.getWidth() == llvmDstTy.getWidth())
        rewriter.replaceOpWithNewOp<mlir::LLVM::BitcastOp>(castOp, llvmDstTy,
                                                           llvmSrcVal);
      else
        rewriter.replaceOpWithNewOp<mlir::LLVM::ZExtOp>(castOp, llvmDstTy,
                                                        llvmSrcVal);
      return mlir::success();
    }
    case mlir::cir::CastKind::bool_to_float: {
      auto dstTy = castOp.getType();
      auto llvmSrcVal = adaptor.getOperands().front();
      auto llvmDstTy = getTypeConverter()->convertType(dstTy);
      rewriter.replaceOpWithNewOp<mlir::LLVM::UIToFPOp>(castOp, llvmDstTy,
                                                        llvmSrcVal);
      return mlir::success();
    }
    case mlir::cir::CastKind::int_to_float: {
      auto dstTy = castOp.getType();
      auto llvmSrcVal = adaptor.getOperands().front();
      auto llvmDstTy = getTypeConverter()->convertType(dstTy);
      if (castOp.getSrc().getType().cast<mlir::cir::IntType>().isSigned())
        rewriter.replaceOpWithNewOp<mlir::LLVM::SIToFPOp>(castOp, llvmDstTy,
                                                          llvmSrcVal);
      else
        rewriter.replaceOpWithNewOp<mlir::LLVM::UIToFPOp>(castOp, llvmDstTy,
                                                          llvmSrcVal);
      return mlir::success();
    }
    case mlir::cir::CastKind::float_to_int: {
      auto dstTy = castOp.getType();
      auto llvmSrcVal = adaptor.getOperands().front();
      auto llvmDstTy = getTypeConverter()->convertType(dstTy);
      if (castOp.getResult().getType().cast<mlir::cir::IntType>().isSigned())
        rewriter.replaceOpWithNewOp<mlir::LLVM::FPToSIOp>(castOp, llvmDstTy,
                                                          llvmSrcVal);
      else
        rewriter.replaceOpWithNewOp<mlir::LLVM::FPToUIOp>(castOp, llvmDstTy,
                                                          llvmSrcVal);
      return mlir::success();
    }
    case mlir::cir::CastKind::bitcast: {
      auto dstTy = castOp.getType();
      auto llvmSrcVal = adaptor.getOperands().front();
      auto llvmDstTy = getTypeConverter()->convertType(dstTy);
      rewriter.replaceOpWithNewOp<mlir::LLVM::BitcastOp>(castOp, llvmDstTy,
                                                         llvmSrcVal);
      return mlir::success();
    }
    case mlir::cir::CastKind::ptr_to_bool: {
      auto null = rewriter.create<mlir::cir::ConstantOp>(
          src.getLoc(), castOp.getSrc().getType(),
          mlir::cir::ConstPtrAttr::get(getContext(), castOp.getSrc().getType(),
                                       0));
      rewriter.replaceOpWithNewOp<mlir::cir::CmpOp>(
          castOp, mlir::cir::BoolType::get(getContext()),
          mlir::cir::CmpOpKind::ne, castOp.getSrc(), null);
      break;
    }
    }

    return mlir::success();
  }
};

class CIRIfLowering : public mlir::OpConversionPattern<mlir::cir::IfOp> {
public:
  using mlir::OpConversionPattern<mlir::cir::IfOp>::OpConversionPattern;

  mlir::LogicalResult
  matchAndRewrite(mlir::cir::IfOp ifOp, OpAdaptor adaptor,
                  mlir::ConversionPatternRewriter &rewriter) const override {
    mlir::OpBuilder::InsertionGuard guard(rewriter);
    auto loc = ifOp.getLoc();
    auto emptyElse = ifOp.getElseRegion().empty();

    auto *currentBlock = rewriter.getInsertionBlock();
    auto *remainingOpsBlock =
        rewriter.splitBlock(currentBlock, rewriter.getInsertionPoint());
    mlir::Block *continueBlock;
    if (ifOp->getResults().size() == 0)
      continueBlock = remainingOpsBlock;
    else
      llvm_unreachable("NYI");

    // Inline then region
    auto *thenBeforeBody = &ifOp.getThenRegion().front();
    auto *thenAfterBody = &ifOp.getThenRegion().back();
    rewriter.inlineRegionBefore(ifOp.getThenRegion(), continueBlock);

    rewriter.setInsertionPointToEnd(thenAfterBody);
    if (auto thenYieldOp =
            dyn_cast<mlir::cir::YieldOp>(thenAfterBody->getTerminator())) {
      rewriter.replaceOpWithNewOp<mlir::cir::BrOp>(
          thenYieldOp, thenYieldOp.getArgs(), continueBlock);
    }

    rewriter.setInsertionPointToEnd(continueBlock);

    // Has else region: inline it.
    mlir::Block *elseBeforeBody = nullptr;
    mlir::Block *elseAfterBody = nullptr;
    if (!emptyElse) {
      elseBeforeBody = &ifOp.getElseRegion().front();
      elseAfterBody = &ifOp.getElseRegion().back();
      rewriter.inlineRegionBefore(ifOp.getElseRegion(), thenAfterBody);
    } else {
      elseBeforeBody = elseAfterBody = continueBlock;
    }

    rewriter.setInsertionPointToEnd(currentBlock);

    // FIXME: CIR always lowers !cir.bool to i8 type.
    // In this reason CIR CodeGen often emits the redundant zext + trunc
    // sequence that prevents lowering of llvm.expect in
    // LowerExpectIntrinsicPass.
    // We should fix that in a more appropriate way. But as a temporary solution
    // just avoid the redundant casts here.
    mlir::Value condition;
    auto zext =
        dyn_cast<mlir::LLVM::ZExtOp>(adaptor.getCondition().getDefiningOp());
    if (zext && zext->getOperand(0).getType() == rewriter.getI1Type()) {
      condition = zext->getOperand(0);
      if (zext->use_empty())
        rewriter.eraseOp(zext);
    } else {
      auto trunc = rewriter.create<mlir::LLVM::TruncOp>(
          loc, rewriter.getI1Type(), adaptor.getCondition());
      condition = trunc.getRes();
    }

    rewriter.create<mlir::LLVM::CondBrOp>(loc, condition, thenBeforeBody,
                                          elseBeforeBody);

    if (!emptyElse) {
      rewriter.setInsertionPointToEnd(elseAfterBody);
      if (auto elseYieldOp =
              dyn_cast<mlir::cir::YieldOp>(elseAfterBody->getTerminator())) {
        rewriter.replaceOpWithNewOp<mlir::cir::BrOp>(
            elseYieldOp, elseYieldOp.getArgs(), continueBlock);
      }
    }

    rewriter.replaceOp(ifOp, continueBlock->getArguments());

    return mlir::success();
  }
};

class CIRScopeOpLowering
    : public mlir::OpConversionPattern<mlir::cir::ScopeOp> {
public:
  using OpConversionPattern<mlir::cir::ScopeOp>::OpConversionPattern;

  mlir::LogicalResult
  matchAndRewrite(mlir::cir::ScopeOp scopeOp, OpAdaptor adaptor,
                  mlir::ConversionPatternRewriter &rewriter) const override {
    mlir::OpBuilder::InsertionGuard guard(rewriter);
    auto loc = scopeOp.getLoc();

    // Empty scope: just remove it.
    if (scopeOp.getRegion().empty()) {
      rewriter.eraseOp(scopeOp);
      return mlir::success();
    }

    // Split the current block before the ScopeOp to create the inlining
    // point.
    auto *currentBlock = rewriter.getInsertionBlock();
    auto *remainingOpsBlock =
        rewriter.splitBlock(currentBlock, rewriter.getInsertionPoint());
    mlir::Block *continueBlock;
    if (scopeOp.getNumResults() == 0)
      continueBlock = remainingOpsBlock;
    else
      llvm_unreachable("NYI");

    // Inline body region.
    auto *beforeBody = &scopeOp.getRegion().front();
    auto *afterBody = &scopeOp.getRegion().back();
    rewriter.inlineRegionBefore(scopeOp.getRegion(), continueBlock);

    // Save stack and then branch into the body of the region.
    rewriter.setInsertionPointToEnd(currentBlock);
    // TODO(CIR): stackSaveOp
    // auto stackSaveOp = rewriter.create<mlir::LLVM::StackSaveOp>(
    //     loc, mlir::LLVM::LLVMPointerType::get(
    //              mlir::IntegerType::get(scopeOp.getContext(), 8)));
    rewriter.create<mlir::cir::BrOp>(loc, mlir::ValueRange(), beforeBody);

    // Replace the scopeop return with a branch that jumps out of the body.
    // Stack restore before leaving the body region.
    rewriter.setInsertionPointToEnd(afterBody);
    if (auto yieldOp =
            dyn_cast<mlir::cir::YieldOp>(afterBody->getTerminator())) {
      rewriter.replaceOpWithNewOp<mlir::cir::BrOp>(yieldOp, yieldOp.getArgs(),
                                                   continueBlock);
    }

    // TODO(cir): stackrestore?

    // Replace the op with values return from the body region.
    rewriter.replaceOp(scopeOp, continueBlock->getArguments());

    return mlir::success();
  }
};

class CIRReturnLowering
    : public mlir::OpConversionPattern<mlir::cir::ReturnOp> {
public:
  using OpConversionPattern<mlir::cir::ReturnOp>::OpConversionPattern;

  mlir::LogicalResult
  matchAndRewrite(mlir::cir::ReturnOp op, OpAdaptor adaptor,
                  mlir::ConversionPatternRewriter &rewriter) const override {
    rewriter.replaceOpWithNewOp<mlir::func::ReturnOp>(op,
                                                      adaptor.getOperands());
    return mlir::LogicalResult::success();
  }
};

struct ConvertCIRToLLVMPass
    : public mlir::PassWrapper<ConvertCIRToLLVMPass,
                               mlir::OperationPass<mlir::ModuleOp>> {
  void getDependentDialects(mlir::DialectRegistry &registry) const override {
    registry.insert<mlir::BuiltinDialect, mlir::DLTIDialect,
                    mlir::LLVM::LLVMDialect, mlir::func::FuncDialect>();
  }
  void runOnOperation() final;

  virtual StringRef getArgument() const override { return "cir-to-llvm"; }
};

class CIRCallLowering : public mlir::OpConversionPattern<mlir::cir::CallOp> {
public:
  using OpConversionPattern<mlir::cir::CallOp>::OpConversionPattern;

  mlir::LogicalResult
  matchAndRewrite(mlir::cir::CallOp op, OpAdaptor adaptor,
                  mlir::ConversionPatternRewriter &rewriter) const override {
    llvm::SmallVector<mlir::Type, 8> llvmResults;
    auto cirResults = op.getResultTypes();
    auto *converter = getTypeConverter();

    if (converter->convertTypes(cirResults, llvmResults).failed())
      return mlir::failure();

    if (auto callee = op.getCalleeAttr()) { // direct call
      rewriter.replaceOpWithNewOp<mlir::LLVM::CallOp>(
          op, llvmResults, op.getCalleeAttr(), adaptor.getOperands());
    } else { // indirect call
      assert(op.getOperands().size() &&
             "operands list must no be empty for the indirect call");
      auto typ = op.getOperands().front().getType();
      assert(isa<mlir::cir::PointerType>(typ) && "expected pointer type");
      auto ptyp = dyn_cast<mlir::cir::PointerType>(typ);
      auto ftyp = dyn_cast<mlir::cir::FuncType>(ptyp.getPointee());
      assert(ftyp && "expected a pointer to a function as the first operand");

      rewriter.replaceOpWithNewOp<mlir::LLVM::CallOp>(
          op,
          dyn_cast<mlir::LLVM::LLVMFunctionType>(converter->convertType(ftyp)),
          adaptor.getOperands());
    }
    return mlir::success();
  }
};

class CIRAllocaLowering
    : public mlir::OpConversionPattern<mlir::cir::AllocaOp> {
public:
  using OpConversionPattern<mlir::cir::AllocaOp>::OpConversionPattern;

  mlir::LogicalResult
  matchAndRewrite(mlir::cir::AllocaOp op, OpAdaptor adaptor,
                  mlir::ConversionPatternRewriter &rewriter) const override {
    mlir::Value size =
        op.isDynamic()
            ? adaptor.getDynAllocSize()
            : rewriter.create<mlir::LLVM::ConstantOp>(
                  op.getLoc(),
                  typeConverter->convertType(rewriter.getIndexType()),
                  rewriter.getIntegerAttr(rewriter.getIndexType(), 1));
    auto elementTy = getTypeConverter()->convertType(op.getAllocaType());
    auto resultTy = mlir::LLVM::LLVMPointerType::get(getContext());
    rewriter.replaceOpWithNewOp<mlir::LLVM::AllocaOp>(
        op, resultTy, elementTy, size, op.getAlignmentAttr().getInt());
    return mlir::success();
  }
};

class CIRLoadLowering : public mlir::OpConversionPattern<mlir::cir::LoadOp> {
public:
  using OpConversionPattern<mlir::cir::LoadOp>::OpConversionPattern;

  mlir::LogicalResult
  matchAndRewrite(mlir::cir::LoadOp op, OpAdaptor adaptor,
                  mlir::ConversionPatternRewriter &rewriter) const override {
    const auto llvmTy =
        getTypeConverter()->convertType(op.getResult().getType());
    rewriter.replaceOpWithNewOp<mlir::LLVM::LoadOp>(
        op, llvmTy, adaptor.getAddr(), /* alignment */ 0,
        /* volatile */ op.getIsVolatile());
    return mlir::LogicalResult::success();
  }
};

class CIRStoreLowering : public mlir::OpConversionPattern<mlir::cir::StoreOp> {
public:
  using OpConversionPattern<mlir::cir::StoreOp>::OpConversionPattern;

  mlir::LogicalResult
  matchAndRewrite(mlir::cir::StoreOp op, OpAdaptor adaptor,
                  mlir::ConversionPatternRewriter &rewriter) const override {
    rewriter.replaceOpWithNewOp<mlir::LLVM::StoreOp>(
        op, adaptor.getValue(), adaptor.getAddr(),
        /* alignment */ 0, /* volatile */ op.getIsVolatile());
    return mlir::LogicalResult::success();
  }
};

mlir::DenseElementsAttr
convertStringAttrToDenseElementsAttr(mlir::cir::ConstArrayAttr attr,
                                     mlir::Type type) {
  auto values = llvm::SmallVector<mlir::APInt, 8>{};
  auto stringAttr = attr.getElts().dyn_cast<mlir::StringAttr>();
  assert(stringAttr && "expected string attribute here");
  for (auto element : stringAttr)
    values.push_back({8, (uint64_t)element});
  return mlir::DenseElementsAttr::get(
      mlir::RankedTensorType::get({(int64_t)values.size()}, type),
      llvm::ArrayRef(values));
}

template <typename StorageTy> StorageTy getZeroInitFromType(mlir::Type Ty);

template <> mlir::APInt getZeroInitFromType(mlir::Type Ty) {
  assert(Ty.isa<mlir::cir::IntType>() && "expected int type");
  auto IntTy = Ty.cast<mlir::cir::IntType>();
  return mlir::APInt::getZero(IntTy.getWidth());
}

template <> mlir::APFloat getZeroInitFromType(mlir::Type Ty) {
  assert((Ty.isa<mlir::cir::SingleType, mlir::cir::DoubleType>()) &&
         "only float and double supported");
  if (Ty.isF32() || Ty.isa<mlir::cir::SingleType>())
    return mlir::APFloat(0.f);
  if (Ty.isF64() || Ty.isa<mlir::cir::DoubleType>())
    return mlir::APFloat(0.0);
  llvm_unreachable("NYI");
}

// return the nested type and quiantity of elements for cir.array type.
// e.g: for !cir.array<!cir.array<!s32i x 3> x 1>
// it returns !s32i as return value and stores 3 to elemQuantity.
mlir::Type getNestedTypeAndElemQuantity(mlir::Type Ty, unsigned &elemQuantity) {
  assert(Ty.isa<mlir::cir::ArrayType>() && "expected ArrayType");

  elemQuantity = 1;
  mlir::Type nestTy = Ty;
  while (auto ArrTy = nestTy.dyn_cast<mlir::cir::ArrayType>()) {
    nestTy = ArrTy.getEltType();
    elemQuantity *= ArrTy.getSize();
  }

  return nestTy;
}

template <typename AttrTy, typename StorageTy>
void convertToDenseElementsAttrImpl(mlir::cir::ConstArrayAttr attr,
                                    llvm::SmallVectorImpl<StorageTy> &values) {
  auto arrayAttr = attr.getElts().cast<mlir::ArrayAttr>();
  for (auto eltAttr : arrayAttr) {
    if (auto valueAttr = eltAttr.dyn_cast<AttrTy>()) {
      values.push_back(valueAttr.getValue());
    } else if (auto subArrayAttr =
                   eltAttr.dyn_cast<mlir::cir::ConstArrayAttr>()) {
      convertToDenseElementsAttrImpl<AttrTy>(subArrayAttr, values);
    } else if (auto zeroAttr = eltAttr.dyn_cast<mlir::cir::ZeroAttr>()) {
      unsigned numStoredZeros = 0;
      auto nestTy =
          getNestedTypeAndElemQuantity(zeroAttr.getType(), numStoredZeros);
      values.insert(values.end(), numStoredZeros,
                    getZeroInitFromType<StorageTy>(nestTy));
    } else {
      llvm_unreachable("unknown element in ConstArrayAttr");
    }
  }
}

template <typename AttrTy, typename StorageTy>
mlir::DenseElementsAttr
convertToDenseElementsAttr(mlir::cir::ConstArrayAttr attr,
                           const llvm::SmallVectorImpl<int64_t> &dims,
                           mlir::Type type) {
  auto values = llvm::SmallVector<StorageTy, 8>{};
  convertToDenseElementsAttrImpl<AttrTy>(attr, values);
  return mlir::DenseElementsAttr::get(mlir::RankedTensorType::get(dims, type),
                                      llvm::ArrayRef(values));
}

std::optional<mlir::Attribute>
lowerConstArrayAttr(mlir::cir::ConstArrayAttr constArr,
                    const mlir::TypeConverter *converter) {

  // Ensure ConstArrayAttr has a type.
  auto typedConstArr = constArr.dyn_cast<mlir::TypedAttr>();
  assert(typedConstArr && "cir::ConstArrayAttr is not a mlir::TypedAttr");

  // Ensure ConstArrayAttr type is a ArrayType.
  auto cirArrayType = typedConstArr.getType().dyn_cast<mlir::cir::ArrayType>();
  assert(cirArrayType && "cir::ConstArrayAttr is not a cir::ArrayType");

  // Is a ConstArrayAttr with an cir::ArrayType: fetch element type.
  mlir::Type type = cirArrayType;
  auto dims = llvm::SmallVector<int64_t, 2>{};
  while (auto arrayType = type.dyn_cast<mlir::cir::ArrayType>()) {
    dims.push_back(arrayType.getSize());
    type = arrayType.getEltType();
  }

  // Convert array attr to LLVM compatible dense elements attr.
  if (constArr.getElts().isa<mlir::StringAttr>())
    return convertStringAttrToDenseElementsAttr(constArr,
                                                converter->convertType(type));
  if (type.isa<mlir::cir::IntType>())
    return convertToDenseElementsAttr<mlir::cir::IntAttr, mlir::APInt>(
        constArr, dims, converter->convertType(type));
  if (type.isa<mlir::cir::CIRFPTypeInterface>())
    return convertToDenseElementsAttr<mlir::cir::FPAttr, mlir::APFloat>(
        constArr, dims, converter->convertType(type));

  return std::nullopt;
}

bool hasTrailingZeros(mlir::cir::ConstArrayAttr attr) {
  auto array = attr.getElts().dyn_cast<mlir::ArrayAttr>();
  return attr.hasTrailingZeros() ||
         (array && std::count_if(array.begin(), array.end(), [](auto elt) {
            auto ar = dyn_cast<mlir::cir::ConstArrayAttr>(elt);
            return ar && hasTrailingZeros(ar);
          }));
}

class CIRConstantLowering
    : public mlir::OpConversionPattern<mlir::cir::ConstantOp> {
public:
  using OpConversionPattern<mlir::cir::ConstantOp>::OpConversionPattern;

  mlir::LogicalResult
  matchAndRewrite(mlir::cir::ConstantOp op, OpAdaptor adaptor,
                  mlir::ConversionPatternRewriter &rewriter) const override {
    mlir::Attribute attr = op.getValue();

    if (op.getType().isa<mlir::cir::BoolType>()) {
      int value =
          (op.getValue() ==
           mlir::cir::BoolAttr::get(
               getContext(), ::mlir::cir::BoolType::get(getContext()), true));
      attr = rewriter.getIntegerAttr(typeConverter->convertType(op.getType()),
                                     value);
    } else if (op.getType().isa<mlir::cir::IntType>()) {
      attr = rewriter.getIntegerAttr(
          typeConverter->convertType(op.getType()),
          op.getValue().cast<mlir::cir::IntAttr>().getValue());
    } else if (op.getType().isa<mlir::cir::CIRFPTypeInterface>()) {
      attr = rewriter.getFloatAttr(
          typeConverter->convertType(op.getType()),
          op.getValue().cast<mlir::cir::FPAttr>().getValue());
    } else if (op.getType().isa<mlir::cir::PointerType>()) {
      // Optimize with dedicated LLVM op for null pointers.
      if (op.getValue().isa<mlir::cir::ConstPtrAttr>()) {
        if (op.getValue().cast<mlir::cir::ConstPtrAttr>().isNullValue()) {
          rewriter.replaceOpWithNewOp<mlir::LLVM::ZeroOp>(
              op, typeConverter->convertType(op.getType()));
          return mlir::success();
        }
      }
      // Lower GlobalViewAttr to llvm.mlir.addressof
      if (auto gv = op.getValue().dyn_cast<mlir::cir::GlobalViewAttr>()) {
        auto newOp = lowerCirAttrAsValue(op, gv, rewriter, getTypeConverter());
        rewriter.replaceOp(op, newOp);
        return mlir::success();
      }
      attr = op.getValue();
    }
    // TODO(cir): constant arrays are currently just pushed into the stack using
    // the store instruction, instead of being stored as global variables and
    // then memcopyied into the stack (as done in Clang).
    else if (auto arrTy = op.getType().dyn_cast<mlir::cir::ArrayType>()) {
      // Fetch operation constant array initializer.

      auto constArr = op.getValue().dyn_cast<mlir::cir::ConstArrayAttr>();
      if (!constArr && !isa<mlir::cir::ZeroAttr>(op.getValue()))
        return op.emitError() << "array does not have a constant initializer";

      std::optional<mlir::Attribute> denseAttr;
      if (constArr && hasTrailingZeros(constArr)) {
        auto newOp =
            lowerCirAttrAsValue(op, constArr, rewriter, getTypeConverter());
        rewriter.replaceOp(op, newOp);
        return mlir::success();
      } else if (constArr &&
                 (denseAttr = lowerConstArrayAttr(constArr, typeConverter))) {
        attr = denseAttr.value();
      } else {
        auto initVal =
            lowerCirAttrAsValue(op, op.getValue(), rewriter, typeConverter);
        rewriter.replaceAllUsesWith(op, initVal);
        rewriter.eraseOp(op);
        return mlir::success();
      }
    } else if (const auto structAttr =
                   op.getValue().dyn_cast<mlir::cir::ConstStructAttr>()) {
      // TODO(cir): this diverges from traditional lowering. Normally the
      // initializer would be a global constant that is memcopied. Here we just
      // define a local constant with llvm.undef that will be stored into the
      // stack.
      auto initVal =
          lowerCirAttrAsValue(op, structAttr, rewriter, typeConverter);
      rewriter.replaceAllUsesWith(op, initVal);
      rewriter.eraseOp(op);
      return mlir::success();
    } else if (auto strTy = op.getType().dyn_cast<mlir::cir::StructType>()) {
      if (auto zero = op.getValue().dyn_cast<mlir::cir::ZeroAttr>()) {
        auto initVal = lowerCirAttrAsValue(op, zero, rewriter, typeConverter);
        rewriter.replaceAllUsesWith(op, initVal);
        rewriter.eraseOp(op);
        return mlir::success();
      }

      return op.emitError() << "unsupported lowering for struct constant type "
                            << op.getType();
    } else
      return op.emitError() << "unsupported constant type " << op.getType();

    rewriter.replaceOpWithNewOp<mlir::LLVM::ConstantOp>(
        op, getTypeConverter()->convertType(op.getType()), attr);

    return mlir::success();
  }
};

class CIRVectorCreateLowering
    : public mlir::OpConversionPattern<mlir::cir::VecCreateOp> {
public:
  using OpConversionPattern<mlir::cir::VecCreateOp>::OpConversionPattern;

  mlir::LogicalResult
  matchAndRewrite(mlir::cir::VecCreateOp op, OpAdaptor adaptor,
                  mlir::ConversionPatternRewriter &rewriter) const override {
    // Start with an 'undef' value for the vector.  Then 'insertelement' for
    // each of the vector elements.
    auto vecTy = op.getType().dyn_cast<mlir::cir::VectorType>();
    assert(vecTy && "result type of cir.vec.create op is not VectorType");
    auto llvmTy = typeConverter->convertType(vecTy);
    auto loc = op.getLoc();
    mlir::Value result = rewriter.create<mlir::LLVM::UndefOp>(loc, llvmTy);
    assert(vecTy.getSize() == op.getElements().size() &&
           "cir.vec.create op count doesn't match vector type elements count");
    for (uint64_t i = 0; i < vecTy.getSize(); ++i) {
      mlir::Value indexValue = rewriter.create<mlir::LLVM::ConstantOp>(
          loc, rewriter.getI64Type(), i);
      result = rewriter.create<mlir::LLVM::InsertElementOp>(
          loc, result, adaptor.getElements()[i], indexValue);
    }
    rewriter.replaceOp(op, result);
    return mlir::success();
  }
};

class CIRVectorInsertLowering
    : public mlir::OpConversionPattern<mlir::cir::VecInsertOp> {
public:
  using OpConversionPattern<mlir::cir::VecInsertOp>::OpConversionPattern;

  mlir::LogicalResult
  matchAndRewrite(mlir::cir::VecInsertOp op, OpAdaptor adaptor,
                  mlir::ConversionPatternRewriter &rewriter) const override {
    rewriter.replaceOpWithNewOp<mlir::LLVM::InsertElementOp>(
        op, adaptor.getVec(), adaptor.getValue(), adaptor.getIndex());
    return mlir::success();
  }
};

class CIRVectorExtractLowering
    : public mlir::OpConversionPattern<mlir::cir::VecExtractOp> {
public:
  using OpConversionPattern<mlir::cir::VecExtractOp>::OpConversionPattern;

  mlir::LogicalResult
  matchAndRewrite(mlir::cir::VecExtractOp op, OpAdaptor adaptor,
                  mlir::ConversionPatternRewriter &rewriter) const override {
    rewriter.replaceOpWithNewOp<mlir::LLVM::ExtractElementOp>(
        op, adaptor.getVec(), adaptor.getIndex());
    return mlir::success();
  }
};

class CIRVectorCmpOpLowering
    : public mlir::OpConversionPattern<mlir::cir::VecCmpOp> {
public:
  using OpConversionPattern<mlir::cir::VecCmpOp>::OpConversionPattern;

  mlir::LogicalResult
  matchAndRewrite(mlir::cir::VecCmpOp op, OpAdaptor adaptor,
                  mlir::ConversionPatternRewriter &rewriter) const override {
    assert(op.getType().isa<mlir::cir::VectorType>() &&
           op.getLhs().getType().isa<mlir::cir::VectorType>() &&
           op.getRhs().getType().isa<mlir::cir::VectorType>() &&
           "Vector compare with non-vector type");
    // LLVM IR vector comparison returns a vector of i1.  This one-bit vector
    // must be sign-extended to the correct result type.
    auto elementType =
        op.getLhs().getType().dyn_cast<mlir::cir::VectorType>().getEltType();
    mlir::Value bitResult;
    if (auto intType = elementType.dyn_cast<mlir::cir::IntType>()) {
      bitResult = rewriter.create<mlir::LLVM::ICmpOp>(
          op.getLoc(),
          convertCmpKindToICmpPredicate(op.getKind(), intType.isSigned()),
          adaptor.getLhs(), adaptor.getRhs());
    } else if (elementType.isa<mlir::cir::CIRFPTypeInterface>()) {
      bitResult = rewriter.create<mlir::LLVM::FCmpOp>(
          op.getLoc(), convertCmpKindToFCmpPredicate(op.getKind()),
          adaptor.getLhs(), adaptor.getRhs());
    } else {
      return op.emitError() << "unsupported type for VecCmpOp: " << elementType;
    }
    rewriter.replaceOpWithNewOp<mlir::LLVM::SExtOp>(
        op, typeConverter->convertType(op.getType()), bitResult);
    return mlir::success();
  }
};

class CIRVectorSplatLowering
    : public mlir::OpConversionPattern<mlir::cir::VecSplatOp> {
public:
  using OpConversionPattern<mlir::cir::VecSplatOp>::OpConversionPattern;

  mlir::LogicalResult
  matchAndRewrite(mlir::cir::VecSplatOp op, OpAdaptor adaptor,
                  mlir::ConversionPatternRewriter &rewriter) const override {
    // Vector splat can be implemented with an `insertelement` and a
    // `shufflevector`, which is better than an `insertelement` for each
    // element in vector.  Start with an undef vector.  Insert the value into
    // the first element.  Then use a `shufflevector` with a mask of all 0 to
    // fill out the entire vector with that value.
    auto vecTy = op.getType().dyn_cast<mlir::cir::VectorType>();
    assert(vecTy && "result type of cir.vec.splat op is not VectorType");
    auto llvmTy = typeConverter->convertType(vecTy);
    auto loc = op.getLoc();
    mlir::Value undef = rewriter.create<mlir::LLVM::UndefOp>(loc, llvmTy);
    mlir::Value indexValue =
        rewriter.create<mlir::LLVM::ConstantOp>(loc, rewriter.getI64Type(), 0);
    mlir::Value elementValue = adaptor.getValue();
    mlir::Value oneElement = rewriter.create<mlir::LLVM::InsertElementOp>(
        loc, undef, elementValue, indexValue);
    SmallVector<int32_t> zeroValues(vecTy.getSize(), 0);
    mlir::Value shuffled = rewriter.create<mlir::LLVM::ShuffleVectorOp>(
        loc, oneElement, undef, zeroValues);
    rewriter.replaceOp(op, shuffled);
    return mlir::success();
  }
};

class CIRVectorTernaryLowering
    : public mlir::OpConversionPattern<mlir::cir::VecTernaryOp> {
public:
  using OpConversionPattern<mlir::cir::VecTernaryOp>::OpConversionPattern;

  mlir::LogicalResult
  matchAndRewrite(mlir::cir::VecTernaryOp op, OpAdaptor adaptor,
                  mlir::ConversionPatternRewriter &rewriter) const override {
    assert(op.getType().isa<mlir::cir::VectorType>() &&
           op.getCond().getType().isa<mlir::cir::VectorType>() &&
           op.getVec1().getType().isa<mlir::cir::VectorType>() &&
           op.getVec2().getType().isa<mlir::cir::VectorType>() &&
           "Vector ternary op with non-vector type");
    // Convert `cond` into a vector of i1, then use that in a `select` op.
    mlir::Value bitVec = rewriter.create<mlir::LLVM::ICmpOp>(
        op.getLoc(), mlir::LLVM::ICmpPredicate::ne, adaptor.getCond(),
        rewriter.create<mlir::LLVM::ZeroOp>(
            op.getCond().getLoc(),
            typeConverter->convertType(op.getCond().getType())));
    rewriter.replaceOpWithNewOp<mlir::LLVM::SelectOp>(
        op, bitVec, adaptor.getVec1(), adaptor.getVec2());
    return mlir::success();
  }
};

class CIRVAStartLowering
    : public mlir::OpConversionPattern<mlir::cir::VAStartOp> {
public:
  using OpConversionPattern<mlir::cir::VAStartOp>::OpConversionPattern;

  mlir::LogicalResult
  matchAndRewrite(mlir::cir::VAStartOp op, OpAdaptor adaptor,
                  mlir::ConversionPatternRewriter &rewriter) const override {
    auto opaquePtr = mlir::LLVM::LLVMPointerType::get(getContext());
    auto vaList = rewriter.create<mlir::LLVM::BitcastOp>(
        op.getLoc(), opaquePtr, adaptor.getOperands().front());
    rewriter.replaceOpWithNewOp<mlir::LLVM::VaStartOp>(op, vaList);
    return mlir::success();
  }
};

class CIRVAEndLowering : public mlir::OpConversionPattern<mlir::cir::VAEndOp> {
public:
  using OpConversionPattern<mlir::cir::VAEndOp>::OpConversionPattern;

  mlir::LogicalResult
  matchAndRewrite(mlir::cir::VAEndOp op, OpAdaptor adaptor,
                  mlir::ConversionPatternRewriter &rewriter) const override {
    auto opaquePtr = mlir::LLVM::LLVMPointerType::get(getContext());
    auto vaList = rewriter.create<mlir::LLVM::BitcastOp>(
        op.getLoc(), opaquePtr, adaptor.getOperands().front());
    rewriter.replaceOpWithNewOp<mlir::LLVM::VaEndOp>(op, vaList);
    return mlir::success();
  }
};

class CIRVACopyLowering
    : public mlir::OpConversionPattern<mlir::cir::VACopyOp> {
public:
  using OpConversionPattern<mlir::cir::VACopyOp>::OpConversionPattern;

  mlir::LogicalResult
  matchAndRewrite(mlir::cir::VACopyOp op, OpAdaptor adaptor,
                  mlir::ConversionPatternRewriter &rewriter) const override {
    auto opaquePtr = mlir::LLVM::LLVMPointerType::get(getContext());
    auto dstList = rewriter.create<mlir::LLVM::BitcastOp>(
        op.getLoc(), opaquePtr, adaptor.getOperands().front());
    auto srcList = rewriter.create<mlir::LLVM::BitcastOp>(
        op.getLoc(), opaquePtr, adaptor.getOperands().back());
    rewriter.replaceOpWithNewOp<mlir::LLVM::VaCopyOp>(op, dstList, srcList);
    return mlir::success();
  }
};

class CIRVAArgLowering : public mlir::OpConversionPattern<mlir::cir::VAArgOp> {
public:
  using OpConversionPattern<mlir::cir::VAArgOp>::OpConversionPattern;

  mlir::LogicalResult
  matchAndRewrite(mlir::cir::VAArgOp op, OpAdaptor adaptor,
                  mlir::ConversionPatternRewriter &rewriter) const override {
    return op.emitError("cir.vaarg lowering is NYI");
  }
};

class CIRFuncLowering : public mlir::OpConversionPattern<mlir::cir::FuncOp> {
public:
  using OpConversionPattern<mlir::cir::FuncOp>::OpConversionPattern;

  /// Returns the name used for the linkage attribute. This *must* correspond
  /// to the name of the attribute in ODS.
  static StringRef getLinkageAttrNameString() { return "linkage"; }

  /// Only retain those attributes that are not constructed by
  /// `LLVMFuncOp::build`. If `filterArgAttrs` is set, also filter out
  /// argument attributes.
  void
  filterFuncAttributes(mlir::cir::FuncOp func, bool filterArgAndResAttrs,
                       SmallVectorImpl<mlir::NamedAttribute> &result) const {
    for (auto attr : func->getAttrs()) {
      if (attr.getName() == mlir::SymbolTable::getSymbolAttrName() ||
          attr.getName() == func.getFunctionTypeAttrName() ||
          attr.getName() == getLinkageAttrNameString() ||
          (filterArgAndResAttrs &&
           (attr.getName() == func.getArgAttrsAttrName() ||
            attr.getName() == func.getResAttrsAttrName())))
        continue;

      // `CIRDialectLLVMIRTranslationInterface` requires "cir." prefix for
      // dialect specific attributes, rename them.
      if (attr.getName() == func.getExtraAttrsAttrName()) {
        std::string cirName = "cir." + func.getExtraAttrsAttrName().str();
        attr.setName(mlir::StringAttr::get(getContext(), cirName));
      }
      result.push_back(attr);
    }
  }

  mlir::LogicalResult
  matchAndRewrite(mlir::cir::FuncOp op, OpAdaptor adaptor,
                  mlir::ConversionPatternRewriter &rewriter) const override {

    auto fnType = op.getFunctionType();
    mlir::TypeConverter::SignatureConversion signatureConversion(
        fnType.getNumInputs());

    for (const auto &argType : enumerate(fnType.getInputs())) {
      auto convertedType = typeConverter->convertType(argType.value());
      if (!convertedType)
        return mlir::failure();
      signatureConversion.addInputs(argType.index(), convertedType);
    }

    mlir::Type resultType =
        getTypeConverter()->convertType(fnType.getReturnType());

    // Create the LLVM function operation.
    auto llvmFnTy = mlir::LLVM::LLVMFunctionType::get(
        resultType ? resultType : mlir::LLVM::LLVMVoidType::get(getContext()),
        signatureConversion.getConvertedTypes(),
        /*isVarArg=*/fnType.isVarArg());
    // LLVMFuncOp expects a single FileLine Location instead of a fused
    // location.
    auto Loc = op.getLoc();
    if (Loc.isa<mlir::FusedLoc>()) {
      auto FusedLoc = Loc.cast<mlir::FusedLoc>();
      Loc = FusedLoc.getLocations()[0];
    }
    assert((Loc.isa<mlir::FileLineColLoc>() || Loc.isa<mlir::UnknownLoc>()) &&
           "expected single location or unknown location here");

    auto linkage = convertLinkage(op.getLinkage());
    SmallVector<mlir::NamedAttribute, 4> attributes;
    filterFuncAttributes(op, /*filterArgAndResAttrs=*/false, attributes);

    auto fn = rewriter.create<mlir::LLVM::LLVMFuncOp>(
        Loc, op.getName(), llvmFnTy, linkage, false, mlir::LLVM::CConv::C,
        mlir::SymbolRefAttr(), attributes);

    rewriter.inlineRegionBefore(op.getBody(), fn.getBody(), fn.end());
    if (failed(rewriter.convertRegionTypes(&fn.getBody(), *typeConverter,
                                           &signatureConversion)))
      return mlir::failure();

    rewriter.eraseOp(op);

    return mlir::LogicalResult::success();
  }
};

class CIRGetGlobalOpLowering
    : public mlir::OpConversionPattern<mlir::cir::GetGlobalOp> {
public:
  using OpConversionPattern<mlir::cir::GetGlobalOp>::OpConversionPattern;

  mlir::LogicalResult
  matchAndRewrite(mlir::cir::GetGlobalOp op, OpAdaptor adaptor,
                  mlir::ConversionPatternRewriter &rewriter) const override {
    // FIXME(cir): Premature DCE to avoid lowering stuff we're not using.
    // CIRGen should mitigate this and not emit the get_global.
    if (op->getUses().empty()) {
      rewriter.eraseOp(op);
      return mlir::success();
    }

    auto type = getTypeConverter()->convertType(op.getType());
    auto symbol = op.getName();
    rewriter.replaceOpWithNewOp<mlir::LLVM::AddressOfOp>(op, type, symbol);
    return mlir::success();
  }
};

class CIRSwitchOpLowering
    : public mlir::OpConversionPattern<mlir::cir::SwitchOp> {
public:
  using OpConversionPattern<mlir::cir::SwitchOp>::OpConversionPattern;

  inline void rewriteYieldOp(mlir::ConversionPatternRewriter &rewriter,
                             mlir::cir::YieldOp yieldOp,
                             mlir::Block *destination) const {
    rewriter.setInsertionPoint(yieldOp);
    rewriter.replaceOpWithNewOp<mlir::cir::BrOp>(yieldOp, yieldOp.getOperands(),
                                                 destination);
  }

  mlir::LogicalResult
  matchAndRewrite(mlir::cir::SwitchOp op, OpAdaptor adaptor,
                  mlir::ConversionPatternRewriter &rewriter) const override {
    // Empty switch statement: just erase it.
    if (!op.getCases().has_value() || op.getCases()->empty()) {
      rewriter.eraseOp(op);
      return mlir::success();
    }

    // Create exit block.
    rewriter.setInsertionPointAfter(op);
    auto *exitBlock =
        rewriter.splitBlock(rewriter.getBlock(), rewriter.getInsertionPoint());

    // Allocate required data structures (disconsider default case in
    // vectors).
    llvm::SmallVector<mlir::APInt, 8> caseValues;
    llvm::SmallVector<mlir::Block *, 8> caseDestinations;
    llvm::SmallVector<mlir::ValueRange, 8> caseOperands;

    // Initialize default case as optional.
    mlir::Block *defaultDestination = exitBlock;
    mlir::ValueRange defaultOperands = exitBlock->getArguments();

    // Track fallthrough between cases.
    mlir::cir::YieldOp fallthroughYieldOp = nullptr;

    // Digest the case statements values and bodies.
    for (size_t i = 0; i < op.getCases()->size(); ++i) {
      auto &region = op.getRegion(i);
      auto caseAttr = op.getCases()->getValue()[i].cast<mlir::cir::CaseAttr>();

      // Found default case: save destination and operands.
      if (caseAttr.getKind().getValue() == mlir::cir::CaseOpKind::Default) {
        defaultDestination = &region.front();
        defaultOperands = region.getArguments();
      } else {
        // AnyOf cases kind can have multiple values, hence the loop below.
        for (auto &value : caseAttr.getValue()) {
          caseValues.push_back(value.cast<mlir::cir::IntAttr>().getValue());
          caseOperands.push_back(region.getArguments());
          caseDestinations.push_back(&region.front());
        }
      }

      // Previous case is a fallthrough: branch it to this case.
      if (fallthroughYieldOp) {
        rewriteYieldOp(rewriter, fallthroughYieldOp, &region.front());
        fallthroughYieldOp = nullptr;
      }

      for (auto &blk : region.getBlocks()) {
        if (blk.getNumSuccessors())
          continue;

        // Handle switch-case yields.
        if (auto yieldOp = dyn_cast<mlir::cir::YieldOp>(blk.getTerminator()))
          fallthroughYieldOp = yieldOp;
      }

      // Handle break statements.
      walkRegionSkipping<mlir::cir::LoopOpInterface, mlir::cir::SwitchOp>(
          region, [&](mlir::Operation *op) {
            if (isa<mlir::cir::BreakOp>(op))
              lowerTerminator(op, exitBlock, rewriter);
          });

      // Extract region contents before erasing the switch op.
      rewriter.inlineRegionBefore(region, exitBlock);
    }

    // Last case is a fallthrough: branch it to exit.
    if (fallthroughYieldOp) {
      rewriteYieldOp(rewriter, fallthroughYieldOp, exitBlock);
      fallthroughYieldOp = nullptr;
    }

    // Set switch op to branch to the newly created blocks.
    rewriter.setInsertionPoint(op);
    rewriter.replaceOpWithNewOp<mlir::LLVM::SwitchOp>(
        op, adaptor.getCondition(), defaultDestination, defaultOperands,
        caseValues, caseDestinations, caseOperands);
    return mlir::success();
  }
};

class CIRGlobalOpLowering
    : public mlir::OpConversionPattern<mlir::cir::GlobalOp> {
public:
  using OpConversionPattern<mlir::cir::GlobalOp>::OpConversionPattern;

  /// Replace CIR global with a region initialized LLVM global and update
  /// insertion point to the end of the initializer block.
  inline void setupRegionInitializedLLVMGlobalOp(
      mlir::cir::GlobalOp op, mlir::ConversionPatternRewriter &rewriter) const {
    const auto llvmType = getTypeConverter()->convertType(op.getSymType());
    auto newGlobalOp = rewriter.replaceOpWithNewOp<mlir::LLVM::GlobalOp>(
        op, llvmType, op.getConstant(), convertLinkage(op.getLinkage()),
        op.getSymName(), nullptr);
    newGlobalOp.getRegion().push_back(new mlir::Block());
    rewriter.setInsertionPointToEnd(newGlobalOp.getInitializerBlock());
  }

  mlir::LogicalResult
  matchAndRewrite(mlir::cir::GlobalOp op, OpAdaptor adaptor,
                  mlir::ConversionPatternRewriter &rewriter) const override {

    // Fetch required values to create LLVM op.
    const auto llvmType = getTypeConverter()->convertType(op.getSymType());
    const auto isConst = op.getConstant();
    const auto linkage = convertLinkage(op.getLinkage());
    const auto symbol = op.getSymName();
    const auto loc = op.getLoc();
    std::optional<mlir::StringRef> section = op.getSection();
    std::optional<mlir::Attribute> init = op.getInitialValue();

    SmallVector<mlir::NamedAttribute> attributes;
    if (section.has_value())
      attributes.push_back(rewriter.getNamedAttr(
          "section", rewriter.getStringAttr(section.value())));

    // Check for missing funcionalities.
    if (!init.has_value()) {
      rewriter.replaceOpWithNewOp<mlir::LLVM::GlobalOp>(
          op, llvmType, isConst, linkage, symbol, mlir::Attribute(),
          /*alignment*/ 0, /*addrSpace*/ 0,
          /*dsoLocal*/ false, /*threadLocal*/ false,
          /*comdat*/ mlir::SymbolRefAttr(), attributes);
      return mlir::success();
    }

    // Initializer is a constant array: convert it to a compatible llvm init.
    if (auto constArr = init.value().dyn_cast<mlir::cir::ConstArrayAttr>()) {
      if (auto attr = constArr.getElts().dyn_cast<mlir::StringAttr>()) {
        init = rewriter.getStringAttr(attr.getValue());
      } else if (auto attr = constArr.getElts().dyn_cast<mlir::ArrayAttr>()) {
        // Failed to use a compact attribute as an initializer:
        // initialize elements individually.
        if (!(init = lowerConstArrayAttr(constArr, getTypeConverter()))) {
          setupRegionInitializedLLVMGlobalOp(op, rewriter);
          rewriter.create<mlir::LLVM::ReturnOp>(
              op->getLoc(),
              lowerCirAttrAsValue(op, constArr, rewriter, typeConverter));
          return mlir::success();
        }
      } else {
        op.emitError()
            << "unsupported lowering for #cir.const_array with value "
            << constArr.getElts();
        return mlir::failure();
      }
    } else if (auto fltAttr = init.value().dyn_cast<mlir::cir::FPAttr>()) {
      // Initializer is a constant floating-point number: convert to MLIR
      // builtin constant.
      init = rewriter.getFloatAttr(llvmType, fltAttr.getValue());
    }
    // Initializer is a constant integer: convert to MLIR builtin constant.
    else if (auto intAttr = init.value().dyn_cast<mlir::cir::IntAttr>()) {
      init = rewriter.getIntegerAttr(llvmType, intAttr.getValue());
    } else if (auto boolAttr = init.value().dyn_cast<mlir::cir::BoolAttr>()) {
      init = rewriter.getBoolAttr(boolAttr.getValue());
    } else if (isa<mlir::cir::ZeroAttr, mlir::cir::ConstPtrAttr>(
                   init.value())) {
      // TODO(cir): once LLVM's dialect has a proper zeroinitializer attribute
      // this should be updated. For now, we use a custom op to initialize
      // globals to zero.
      setupRegionInitializedLLVMGlobalOp(op, rewriter);
      auto value =
          lowerCirAttrAsValue(op, init.value(), rewriter, typeConverter);
      rewriter.create<mlir::LLVM::ReturnOp>(loc, value);
      return mlir::success();
    } else if (const auto structAttr =
                   init.value().dyn_cast<mlir::cir::ConstStructAttr>()) {
      setupRegionInitializedLLVMGlobalOp(op, rewriter);
      rewriter.create<mlir::LLVM::ReturnOp>(
          op->getLoc(),
          lowerCirAttrAsValue(op, structAttr, rewriter, typeConverter));
      return mlir::success();
    } else if (auto attr = init.value().dyn_cast<mlir::cir::GlobalViewAttr>()) {
      setupRegionInitializedLLVMGlobalOp(op, rewriter);
      rewriter.create<mlir::LLVM::ReturnOp>(
          loc, lowerCirAttrAsValue(op, attr, rewriter, typeConverter));
      return mlir::success();
    } else if (const auto vtableAttr =
                   init.value().dyn_cast<mlir::cir::VTableAttr>()) {
      setupRegionInitializedLLVMGlobalOp(op, rewriter);
      rewriter.create<mlir::LLVM::ReturnOp>(
          op->getLoc(),
          lowerCirAttrAsValue(op, vtableAttr, rewriter, typeConverter));
      return mlir::success();
    } else if (const auto typeinfoAttr =
                   init.value().dyn_cast<mlir::cir::TypeInfoAttr>()) {
      setupRegionInitializedLLVMGlobalOp(op, rewriter);
      rewriter.create<mlir::LLVM::ReturnOp>(
          op->getLoc(),
          lowerCirAttrAsValue(op, typeinfoAttr, rewriter, typeConverter));
      return mlir::success();
    } else {
      op.emitError() << "usupported initializer '" << init.value() << "'";
      return mlir::failure();
    }

    // Rewrite op.
    rewriter.replaceOpWithNewOp<mlir::LLVM::GlobalOp>(
        op, llvmType, isConst, linkage, symbol, init.value(),
        /*alignment*/ 0, /*addrSpace*/ 0,
        /*dsoLocal*/ false, /*threadLocal*/ false,
        /*comdat*/ mlir::SymbolRefAttr(), attributes);
    return mlir::success();
  }
};

class CIRUnaryOpLowering
    : public mlir::OpConversionPattern<mlir::cir::UnaryOp> {
public:
  using OpConversionPattern<mlir::cir::UnaryOp>::OpConversionPattern;

  mlir::LogicalResult
  matchAndRewrite(mlir::cir::UnaryOp op, OpAdaptor adaptor,
                  mlir::ConversionPatternRewriter &rewriter) const override {
    assert(op.getType() == op.getInput().getType() &&
           "Unary operation's operand type and result type are different");
    mlir::Type type = op.getType();
    mlir::Type elementType = type;
    bool IsVector = false;
    if (auto VecType = type.dyn_cast<mlir::cir::VectorType>()) {
      IsVector = true;
      elementType = VecType.getEltType();
    }
    auto llvmType = getTypeConverter()->convertType(type);
    auto loc = op.getLoc();

    // Integer unary operations: + - ~ ++ --
    if (elementType.isa<mlir::cir::IntType>()) {
      switch (op.getKind()) {
      case mlir::cir::UnaryOpKind::Inc: {
        assert(!IsVector && "++ not allowed on vector types");
        auto One = rewriter.create<mlir::LLVM::ConstantOp>(
            loc, llvmType, mlir::IntegerAttr::get(llvmType, 1));
        rewriter.replaceOpWithNewOp<mlir::LLVM::AddOp>(op, llvmType,
                                                       adaptor.getInput(), One);
        return mlir::success();
      }
      case mlir::cir::UnaryOpKind::Dec: {
        assert(!IsVector && "-- not allowed on vector types");
        auto One = rewriter.create<mlir::LLVM::ConstantOp>(
            loc, llvmType, mlir::IntegerAttr::get(llvmType, 1));
        rewriter.replaceOpWithNewOp<mlir::LLVM::SubOp>(op, llvmType,
                                                       adaptor.getInput(), One);
        return mlir::success();
      }
      case mlir::cir::UnaryOpKind::Plus: {
        rewriter.replaceOp(op, adaptor.getInput());
        return mlir::success();
      }
      case mlir::cir::UnaryOpKind::Minus: {
        mlir::Value Zero;
        if (IsVector)
          Zero = rewriter.create<mlir::LLVM::ZeroOp>(loc, llvmType);
        else
          Zero = rewriter.create<mlir::LLVM::ConstantOp>(
              loc, llvmType, mlir::IntegerAttr::get(llvmType, 0));
        rewriter.replaceOpWithNewOp<mlir::LLVM::SubOp>(op, llvmType, Zero,
                                                       adaptor.getInput());
        return mlir::success();
      }
      case mlir::cir::UnaryOpKind::Not: {
        // bit-wise compliment operator, implemented as an XOR with -1.
        mlir::Value MinusOne;
        if (IsVector) {
          // Creating a vector object with all -1 values is easier said than
          // done. It requires a series of insertelement ops.
          mlir::Type llvmElementType =
              getTypeConverter()->convertType(elementType);
          auto MinusOneInt = rewriter.create<mlir::LLVM::ConstantOp>(
              loc, llvmElementType,
              mlir::IntegerAttr::get(llvmElementType, -1));
          MinusOne = rewriter.create<mlir::LLVM::UndefOp>(loc, llvmType);
          auto NumElements = type.dyn_cast<mlir::cir::VectorType>().getSize();
          for (uint64_t i = 0; i < NumElements; ++i) {
            mlir::Value indexValue = rewriter.create<mlir::LLVM::ConstantOp>(
                loc, rewriter.getI64Type(), i);
            MinusOne = rewriter.create<mlir::LLVM::InsertElementOp>(
                loc, MinusOne, MinusOneInt, indexValue);
          }
        } else {
          MinusOne = rewriter.create<mlir::LLVM::ConstantOp>(
              loc, llvmType, mlir::IntegerAttr::get(llvmType, -1));
        }
        rewriter.replaceOpWithNewOp<mlir::LLVM::XOrOp>(op, llvmType, MinusOne,
                                                       adaptor.getInput());
        return mlir::success();
      }
      }
    }

    // Floating point unary operations: + - ++ --
    if (elementType.isa<mlir::cir::CIRFPTypeInterface>()) {
      switch (op.getKind()) {
      case mlir::cir::UnaryOpKind::Inc: {
        assert(!IsVector && "++ not allowed on vector types");
        auto oneAttr = rewriter.getFloatAttr(llvmType, 1.0);
        auto oneConst =
            rewriter.create<mlir::LLVM::ConstantOp>(loc, llvmType, oneAttr);
        rewriter.replaceOpWithNewOp<mlir::LLVM::FAddOp>(op, llvmType, oneConst,
                                                        adaptor.getInput());
        return mlir::success();
      }
      case mlir::cir::UnaryOpKind::Dec: {
        assert(!IsVector && "-- not allowed on vector types");
        auto negOneAttr = rewriter.getFloatAttr(llvmType, -1.0);
        auto negOneConst =
            rewriter.create<mlir::LLVM::ConstantOp>(loc, llvmType, negOneAttr);
        rewriter.replaceOpWithNewOp<mlir::LLVM::FSubOp>(
            op, llvmType, negOneConst, adaptor.getInput());
        return mlir::success();
      }
      case mlir::cir::UnaryOpKind::Plus:
        rewriter.replaceOp(op, adaptor.getInput());
        return mlir::success();
      case mlir::cir::UnaryOpKind::Minus: {
        rewriter.replaceOpWithNewOp<mlir::LLVM::FNegOp>(op, llvmType,
                                                        adaptor.getInput());
        return mlir::success();
      }
      default:
        return op.emitError()
               << "Unknown floating-point unary operation during CIR lowering";
      }
    }

    // Boolean unary operations: ! only. (For all others, the operand has
    // already been promoted to int.)
    if (elementType.isa<mlir::cir::BoolType>()) {
      switch (op.getKind()) {
      case mlir::cir::UnaryOpKind::Not:
        assert(!IsVector && "NYI: op! on vector mask");
        rewriter.replaceOpWithNewOp<mlir::LLVM::XOrOp>(
            op, llvmType, adaptor.getInput(),
            rewriter.create<mlir::LLVM::ConstantOp>(
                loc, llvmType, mlir::IntegerAttr::get(llvmType, 1)));
        return mlir::success();
      default:
        return op.emitError()
               << "Unknown boolean unary operation during CIR lowering";
      }
    }

    // Pointer unary operations: + only.  (++ and -- of pointers are implemented
    // with cir.ptr_stride, not cir.unary.)
    if (elementType.isa<mlir::cir::PointerType>()) {
      switch (op.getKind()) {
      case mlir::cir::UnaryOpKind::Plus:
        rewriter.replaceOp(op, adaptor.getInput());
        return mlir::success();
      default:
        op.emitError() << "Unknown pointer unary operation during CIR lowering";
        return mlir::failure();
      }
    }

    return op.emitError() << "Unary operation has unsupported type: "
                          << elementType;
  }
};

class CIRBinOpLowering : public mlir::OpConversionPattern<mlir::cir::BinOp> {
public:
  using OpConversionPattern<mlir::cir::BinOp>::OpConversionPattern;

  mlir::LogicalResult
  matchAndRewrite(mlir::cir::BinOp op, OpAdaptor adaptor,
                  mlir::ConversionPatternRewriter &rewriter) const override {
    assert((op.getLhs().getType() == op.getRhs().getType()) &&
           "inconsistent operands' types not supported yet");
    mlir::Type type = op.getRhs().getType();
    assert((type.isa<mlir::cir::IntType, mlir::cir::CIRFPTypeInterface,
                     mlir::cir::VectorType>()) &&
           "operand type not supported yet");

    auto llvmTy = getTypeConverter()->convertType(op.getType());
    auto rhs = adaptor.getRhs();
    auto lhs = adaptor.getLhs();

    if (type.isa<mlir::cir::VectorType>())
      type = type.dyn_cast<mlir::cir::VectorType>().getEltType();

    switch (op.getKind()) {
    case mlir::cir::BinOpKind::Add:
      if (type.isa<mlir::cir::IntType>())
        rewriter.replaceOpWithNewOp<mlir::LLVM::AddOp>(op, llvmTy, lhs, rhs);
      else
        rewriter.replaceOpWithNewOp<mlir::LLVM::FAddOp>(op, llvmTy, lhs, rhs);
      break;
    case mlir::cir::BinOpKind::Sub:
      if (type.isa<mlir::cir::IntType>())
        rewriter.replaceOpWithNewOp<mlir::LLVM::SubOp>(op, llvmTy, lhs, rhs);
      else
        rewriter.replaceOpWithNewOp<mlir::LLVM::FSubOp>(op, llvmTy, lhs, rhs);
      break;
    case mlir::cir::BinOpKind::Mul:
      if (type.isa<mlir::cir::IntType>())
        rewriter.replaceOpWithNewOp<mlir::LLVM::MulOp>(op, llvmTy, lhs, rhs);
      else
        rewriter.replaceOpWithNewOp<mlir::LLVM::FMulOp>(op, llvmTy, lhs, rhs);
      break;
    case mlir::cir::BinOpKind::Div:
      if (auto ty = type.dyn_cast<mlir::cir::IntType>()) {
        if (ty.isUnsigned())
          rewriter.replaceOpWithNewOp<mlir::LLVM::UDivOp>(op, llvmTy, lhs, rhs);
        else
          rewriter.replaceOpWithNewOp<mlir::LLVM::SDivOp>(op, llvmTy, lhs, rhs);
      } else
        rewriter.replaceOpWithNewOp<mlir::LLVM::FDivOp>(op, llvmTy, lhs, rhs);
      break;
    case mlir::cir::BinOpKind::Rem:
      if (auto ty = type.dyn_cast<mlir::cir::IntType>()) {
        if (ty.isUnsigned())
          rewriter.replaceOpWithNewOp<mlir::LLVM::URemOp>(op, llvmTy, lhs, rhs);
        else
          rewriter.replaceOpWithNewOp<mlir::LLVM::SRemOp>(op, llvmTy, lhs, rhs);
      } else
        rewriter.replaceOpWithNewOp<mlir::LLVM::FRemOp>(op, llvmTy, lhs, rhs);
      break;
    case mlir::cir::BinOpKind::And:
      rewriter.replaceOpWithNewOp<mlir::LLVM::AndOp>(op, llvmTy, lhs, rhs);
      break;
    case mlir::cir::BinOpKind::Or:
      rewriter.replaceOpWithNewOp<mlir::LLVM::OrOp>(op, llvmTy, lhs, rhs);
      break;
    case mlir::cir::BinOpKind::Xor:
      rewriter.replaceOpWithNewOp<mlir::LLVM::XOrOp>(op, llvmTy, lhs, rhs);
      break;
    }

    return mlir::LogicalResult::success();
  }
};

class CIRShiftOpLowering
    : public mlir::OpConversionPattern<mlir::cir::ShiftOp> {
public:
  using OpConversionPattern<mlir::cir::ShiftOp>::OpConversionPattern;

  mlir::LogicalResult
  matchAndRewrite(mlir::cir::ShiftOp op, OpAdaptor adaptor,
                  mlir::ConversionPatternRewriter &rewriter) const override {
    auto cirAmtTy = op.getAmount().getType().dyn_cast<mlir::cir::IntType>();
    auto cirValTy = op.getValue().getType().dyn_cast<mlir::cir::IntType>();
    auto llvmTy = getTypeConverter()->convertType(op.getType());
    auto loc = op.getLoc();
    mlir::Value amt = adaptor.getAmount();
    mlir::Value val = adaptor.getValue();

    assert(cirValTy && cirAmtTy && "non-integer shift is NYI");
    assert(cirValTy == op.getType() && "inconsistent operands' types NYI");

    // Ensure shift amount is the same type as the value. Some undefined
    // behavior might occur in the casts below as per [C99 6.5.7.3].
    if (cirAmtTy.getWidth() > cirValTy.getWidth()) {
      amt = rewriter.create<mlir::LLVM::TruncOp>(loc, llvmTy, amt);
    } else if (cirAmtTy.getWidth() < cirValTy.getWidth()) {
      if (cirAmtTy.isSigned())
        amt = rewriter.create<mlir::LLVM::SExtOp>(loc, llvmTy, amt);
      else
        amt = rewriter.create<mlir::LLVM::ZExtOp>(loc, llvmTy, amt);
    }

    // Lower to the proper LLVM shift operation.
    if (op.getIsShiftleft())
      rewriter.replaceOpWithNewOp<mlir::LLVM::ShlOp>(op, llvmTy, val, amt);
    else {
      if (cirValTy.isUnsigned())
        rewriter.replaceOpWithNewOp<mlir::LLVM::LShrOp>(op, llvmTy, val, amt);
      else
        rewriter.replaceOpWithNewOp<mlir::LLVM::AShrOp>(op, llvmTy, val, amt);
    }

    return mlir::success();
  }
};

class CIRTernaryOpLowering
    : public mlir::OpConversionPattern<mlir::cir::TernaryOp> {
public:
  using OpConversionPattern<mlir::cir::TernaryOp>::OpConversionPattern;

  mlir::LogicalResult
  matchAndRewrite(mlir::cir::TernaryOp op, OpAdaptor adaptor,
                  mlir::ConversionPatternRewriter &rewriter) const override {
    auto loc = op->getLoc();
    auto *condBlock = rewriter.getInsertionBlock();
    auto opPosition = rewriter.getInsertionPoint();
    auto *remainingOpsBlock = rewriter.splitBlock(condBlock, opPosition);
    auto *continueBlock = rewriter.createBlock(
        remainingOpsBlock, op->getResultTypes(),
        SmallVector<mlir::Location>(/* result number always 1 */ 1, loc));
    rewriter.create<mlir::cir::BrOp>(loc, remainingOpsBlock);

    auto &trueRegion = op.getTrueRegion();
    auto *trueBlock = &trueRegion.front();
    mlir::Operation *trueTerminator = trueRegion.back().getTerminator();
    rewriter.setInsertionPointToEnd(&trueRegion.back());
    auto trueYieldOp = dyn_cast<mlir::cir::YieldOp>(trueTerminator);

    rewriter.replaceOpWithNewOp<mlir::cir::BrOp>(
        trueYieldOp, trueYieldOp.getArgs(), continueBlock);
    rewriter.inlineRegionBefore(trueRegion, continueBlock);

    auto *falseBlock = continueBlock;
    auto &falseRegion = op.getFalseRegion();

    falseBlock = &falseRegion.front();
    mlir::Operation *falseTerminator = falseRegion.back().getTerminator();
    rewriter.setInsertionPointToEnd(&falseRegion.back());
    auto falseYieldOp = dyn_cast<mlir::cir::YieldOp>(falseTerminator);
    rewriter.replaceOpWithNewOp<mlir::cir::BrOp>(
        falseYieldOp, falseYieldOp.getArgs(), continueBlock);
    rewriter.inlineRegionBefore(falseRegion, continueBlock);

    rewriter.setInsertionPointToEnd(condBlock);
    auto condition = adaptor.getCond();
    auto i1Condition = rewriter.create<mlir::LLVM::TruncOp>(
        op.getLoc(), rewriter.getI1Type(), condition);
    rewriter.create<mlir::LLVM::CondBrOp>(loc, i1Condition.getResult(),
                                          trueBlock, falseBlock);

    rewriter.replaceOp(op, continueBlock->getArguments());

    // Ok, we're done!
    return mlir::success();
  }
};

class CIRCmpOpLowering : public mlir::OpConversionPattern<mlir::cir::CmpOp> {
public:
  using OpConversionPattern<mlir::cir::CmpOp>::OpConversionPattern;

  mlir::LogicalResult
  matchAndRewrite(mlir::cir::CmpOp cmpOp, OpAdaptor adaptor,
                  mlir::ConversionPatternRewriter &rewriter) const override {
    auto type = cmpOp.getLhs().getType();
    mlir::Value llResult;

    // Lower to LLVM comparison op.
    if (auto intTy = type.dyn_cast<mlir::cir::IntType>()) {
      auto kind =
          convertCmpKindToICmpPredicate(cmpOp.getKind(), intTy.isSigned());
      llResult = rewriter.create<mlir::LLVM::ICmpOp>(
          cmpOp.getLoc(), kind, adaptor.getLhs(), adaptor.getRhs());
    } else if (auto ptrTy = type.dyn_cast<mlir::cir::PointerType>()) {
      auto kind = convertCmpKindToICmpPredicate(cmpOp.getKind(),
                                                /* isSigned=*/false);
      llResult = rewriter.create<mlir::LLVM::ICmpOp>(
          cmpOp.getLoc(), kind, adaptor.getLhs(), adaptor.getRhs());
    } else if (type.isa<mlir::cir::CIRFPTypeInterface>()) {
      auto kind = convertCmpKindToFCmpPredicate(cmpOp.getKind());
      llResult = rewriter.create<mlir::LLVM::FCmpOp>(
          cmpOp.getLoc(), kind, adaptor.getLhs(), adaptor.getRhs());
    } else {
      return cmpOp.emitError() << "unsupported type for CmpOp: " << type;
    }

    // LLVM comparison ops return i1, but cir::CmpOp returns the same type as
    // the LHS value. Since this return value can be used later, we need to
    // restore the type with the extension below.
    auto llResultTy = getTypeConverter()->convertType(cmpOp.getType());
    rewriter.replaceOpWithNewOp<mlir::LLVM::ZExtOp>(cmpOp, llResultTy,
                                                    llResult);

    return mlir::success();
  }
};

static mlir::Value createLLVMBitOp(mlir::Location loc,
                                   const llvm::Twine &llvmIntrinBaseName,
                                   mlir::Type resultTy, mlir::Value operand,
                                   std::optional<bool> poisonZeroInputFlag,
                                   mlir::ConversionPatternRewriter &rewriter) {
  auto operandIntTy = operand.getType().cast<mlir::IntegerType>();
  auto resultIntTy = resultTy.cast<mlir::IntegerType>();

  std::string llvmIntrinName =
      llvmIntrinBaseName.concat(".i")
          .concat(std::to_string(operandIntTy.getWidth()))
          .str();
  auto llvmIntrinNameAttr =
      mlir::StringAttr::get(rewriter.getContext(), llvmIntrinName);

  // Note that LLVM intrinsic calls to bit intrinsics have the same type as the
  // operand.
  mlir::LLVM::CallIntrinsicOp op;
  if (poisonZeroInputFlag.has_value()) {
    auto poisonZeroInputValue = rewriter.create<mlir::LLVM::ConstantOp>(
        loc, rewriter.getI1Type(), static_cast<int64_t>(*poisonZeroInputFlag));
    op = rewriter.create<mlir::LLVM::CallIntrinsicOp>(
        loc, operand.getType(), llvmIntrinNameAttr,
        mlir::ValueRange{operand, poisonZeroInputValue});
  } else {
    op = rewriter.create<mlir::LLVM::CallIntrinsicOp>(
        loc, operand.getType(), llvmIntrinNameAttr, operand);
  }

  mlir::Value result = op->getResult(0);
  if (operandIntTy.getWidth() > resultIntTy.getWidth()) {
    result = rewriter.create<mlir::LLVM::TruncOp>(loc, resultTy, result);
  } else if (operandIntTy.getWidth() < resultIntTy.getWidth()) {
    result = rewriter.create<mlir::LLVM::ZExtOp>(loc, resultTy, result);
  }

  return result;
}

class CIRBitClrsbOpLowering
    : public mlir::OpConversionPattern<mlir::cir::BitClrsbOp> {
public:
  using OpConversionPattern<mlir::cir::BitClrsbOp>::OpConversionPattern;

  mlir::LogicalResult
  matchAndRewrite(mlir::cir::BitClrsbOp op, OpAdaptor adaptor,
                  mlir::ConversionPatternRewriter &rewriter) const override {
    auto zero = rewriter.create<mlir::LLVM::ConstantOp>(
        op.getLoc(), adaptor.getInput().getType(), 0);
    auto isNeg = rewriter.create<mlir::LLVM::ICmpOp>(
        op.getLoc(),
        mlir::LLVM::ICmpPredicateAttr::get(rewriter.getContext(),
                                           mlir::LLVM::ICmpPredicate::slt),
        adaptor.getInput(), zero);

    auto negOne = rewriter.create<mlir::LLVM::ConstantOp>(
        op.getLoc(), adaptor.getInput().getType(), -1);
    auto flipped = rewriter.create<mlir::LLVM::XOrOp>(
        op.getLoc(), adaptor.getInput(), negOne);

    auto select = rewriter.create<mlir::LLVM::SelectOp>(
        op.getLoc(), isNeg, flipped, adaptor.getInput());

    auto resTy = getTypeConverter()->convertType(op.getType());
    auto clz = createLLVMBitOp(op.getLoc(), "llvm.ctlz", resTy, select,
                               /*poisonZeroInputFlag=*/false, rewriter);

    auto one = rewriter.create<mlir::LLVM::ConstantOp>(op.getLoc(), resTy, 1);
    auto res = rewriter.create<mlir::LLVM::SubOp>(op.getLoc(), clz, one);
    rewriter.replaceOp(op, res);

    return mlir::LogicalResult::success();
  }
};

class CIRBitClzOpLowering
    : public mlir::OpConversionPattern<mlir::cir::BitClzOp> {
public:
  using OpConversionPattern<mlir::cir::BitClzOp>::OpConversionPattern;

  mlir::LogicalResult
  matchAndRewrite(mlir::cir::BitClzOp op, OpAdaptor adaptor,
                  mlir::ConversionPatternRewriter &rewriter) const override {
    auto resTy = getTypeConverter()->convertType(op.getType());
    auto llvmOp =
        createLLVMBitOp(op.getLoc(), "llvm.ctlz", resTy, adaptor.getInput(),
                        /*poisonZeroInputFlag=*/true, rewriter);
    rewriter.replaceOp(op, llvmOp);
    return mlir::LogicalResult::success();
  }
};

class CIRBitCtzOpLowering
    : public mlir::OpConversionPattern<mlir::cir::BitCtzOp> {
public:
  using OpConversionPattern<mlir::cir::BitCtzOp>::OpConversionPattern;

  mlir::LogicalResult
  matchAndRewrite(mlir::cir::BitCtzOp op, OpAdaptor adaptor,
                  mlir::ConversionPatternRewriter &rewriter) const override {
    auto resTy = getTypeConverter()->convertType(op.getType());
    auto llvmOp =
        createLLVMBitOp(op.getLoc(), "llvm.cttz", resTy, adaptor.getInput(),
                        /*poisonZeroInputFlag=*/true, rewriter);
    rewriter.replaceOp(op, llvmOp);
    return mlir::LogicalResult::success();
  }
};

class CIRBitFfsOpLowering
    : public mlir::OpConversionPattern<mlir::cir::BitFfsOp> {
public:
  using OpConversionPattern<mlir::cir::BitFfsOp>::OpConversionPattern;

  mlir::LogicalResult
  matchAndRewrite(mlir::cir::BitFfsOp op, OpAdaptor adaptor,
                  mlir::ConversionPatternRewriter &rewriter) const override {
    auto resTy = getTypeConverter()->convertType(op.getType());
    auto ctz =
        createLLVMBitOp(op.getLoc(), "llvm.cttz", resTy, adaptor.getInput(),
                        /*poisonZeroInputFlag=*/false, rewriter);

    auto one = rewriter.create<mlir::LLVM::ConstantOp>(op.getLoc(), resTy, 1);
    auto ctzAddOne = rewriter.create<mlir::LLVM::AddOp>(op.getLoc(), ctz, one);

    auto zeroInputTy = rewriter.create<mlir::LLVM::ConstantOp>(
        op.getLoc(), adaptor.getInput().getType(), 0);
    auto isZero = rewriter.create<mlir::LLVM::ICmpOp>(
        op.getLoc(),
        mlir::LLVM::ICmpPredicateAttr::get(rewriter.getContext(),
                                           mlir::LLVM::ICmpPredicate::eq),
        adaptor.getInput(), zeroInputTy);

    auto zero = rewriter.create<mlir::LLVM::ConstantOp>(op.getLoc(), resTy, 0);
    auto res = rewriter.create<mlir::LLVM::SelectOp>(op.getLoc(), isZero, zero,
                                                     ctzAddOne);
    rewriter.replaceOp(op, res);

    return mlir::LogicalResult::success();
  }
};

class CIRBitParityOpLowering
    : public mlir::OpConversionPattern<mlir::cir::BitParityOp> {
public:
  using OpConversionPattern<mlir::cir::BitParityOp>::OpConversionPattern;

  mlir::LogicalResult
  matchAndRewrite(mlir::cir::BitParityOp op, OpAdaptor adaptor,
                  mlir::ConversionPatternRewriter &rewriter) const override {
    auto resTy = getTypeConverter()->convertType(op.getType());
    auto popcnt =
        createLLVMBitOp(op.getLoc(), "llvm.ctpop", resTy, adaptor.getInput(),
                        /*poisonZeroInputFlag=*/std::nullopt, rewriter);

    auto one = rewriter.create<mlir::LLVM::ConstantOp>(op.getLoc(), resTy, 1);
    auto popcntMod2 =
        rewriter.create<mlir::LLVM::AndOp>(op.getLoc(), popcnt, one);
    rewriter.replaceOp(op, popcntMod2);

    return mlir::LogicalResult::success();
  }
};

class CIRBitPopcountOpLowering
    : public mlir::OpConversionPattern<mlir::cir::BitPopcountOp> {
public:
  using OpConversionPattern<mlir::cir::BitPopcountOp>::OpConversionPattern;

  mlir::LogicalResult
  matchAndRewrite(mlir::cir::BitPopcountOp op, OpAdaptor adaptor,
                  mlir::ConversionPatternRewriter &rewriter) const override {
    auto resTy = getTypeConverter()->convertType(op.getType());
    auto llvmOp =
        createLLVMBitOp(op.getLoc(), "llvm.ctpop", resTy, adaptor.getInput(),
                        /*poisonZeroInputFlag=*/std::nullopt, rewriter);
    rewriter.replaceOp(op, llvmOp);
    return mlir::LogicalResult::success();
  }
};

class CIRBrOpLowering : public mlir::OpConversionPattern<mlir::cir::BrOp> {
public:
  using OpConversionPattern<mlir::cir::BrOp>::OpConversionPattern;

  mlir::LogicalResult
  matchAndRewrite(mlir::cir::BrOp op, OpAdaptor adaptor,
                  mlir::ConversionPatternRewriter &rewriter) const override {
    rewriter.replaceOpWithNewOp<mlir::LLVM::BrOp>(op, adaptor.getOperands(),
                                                  op.getDest());
    return mlir::LogicalResult::success();
  }
};

class CIRGetMemberOpLowering
    : public mlir::OpConversionPattern<mlir::cir::GetMemberOp> {
public:
  using mlir::OpConversionPattern<mlir::cir::GetMemberOp>::OpConversionPattern;

  mlir::LogicalResult
  matchAndRewrite(mlir::cir::GetMemberOp op, OpAdaptor adaptor,
                  mlir::ConversionPatternRewriter &rewriter) const override {
    auto llResTy = getTypeConverter()->convertType(op.getType());
    const auto structTy =
        op.getAddrTy().getPointee().cast<mlir::cir::StructType>();
    assert(structTy && "expected struct type");

    switch (structTy.getKind()) {
    case mlir::cir::StructType::Struct:
    case mlir::cir::StructType::Class: {
      // Since the base address is a pointer to an aggregate, the first offset
      // is always zero. The second offset tell us which member it will access.
      llvm::SmallVector<mlir::LLVM::GEPArg, 2> offset{0, op.getIndex()};
      const auto elementTy = getTypeConverter()->convertType(structTy);
      rewriter.replaceOpWithNewOp<mlir::LLVM::GEPOp>(op, llResTy, elementTy,
                                                     adaptor.getAddr(), offset);
      return mlir::success();
    }
    case mlir::cir::StructType::Union:
      // Union members share the address space, so we just need a bitcast to
      // conform to type-checking.
      rewriter.replaceOpWithNewOp<mlir::LLVM::BitcastOp>(op, llResTy,
                                                         adaptor.getAddr());
      return mlir::success();
    }
  }
};

class CIRPtrDiffOpLowering
    : public mlir::OpConversionPattern<mlir::cir::PtrDiffOp> {
public:
  using OpConversionPattern<mlir::cir::PtrDiffOp>::OpConversionPattern;

  uint64_t getTypeSize(mlir::Type type, mlir::Operation &op) const {
    mlir::DataLayout layout(op.getParentOfType<mlir::ModuleOp>());
    return llvm::divideCeil(layout.getTypeSizeInBits(type), 8);
  }

  mlir::LogicalResult
  matchAndRewrite(mlir::cir::PtrDiffOp op, OpAdaptor adaptor,
                  mlir::ConversionPatternRewriter &rewriter) const override {
    auto dstTy = op.getType().cast<mlir::cir::IntType>();
    auto llvmDstTy = getTypeConverter()->convertType(dstTy);

    auto lhs = rewriter.create<mlir::LLVM::PtrToIntOp>(op.getLoc(), llvmDstTy,
                                                       adaptor.getLhs());
    auto rhs = rewriter.create<mlir::LLVM::PtrToIntOp>(op.getLoc(), llvmDstTy,
                                                       adaptor.getRhs());

    auto diff =
        rewriter.create<mlir::LLVM::SubOp>(op.getLoc(), llvmDstTy, lhs, rhs);

    auto ptrTy = op.getLhs().getType().cast<mlir::cir::PointerType>();
    auto typeSize = getTypeSize(ptrTy.getPointee(), *op);
    auto typeSizeVal = rewriter.create<mlir::LLVM::ConstantOp>(
        op.getLoc(), llvmDstTy, mlir::IntegerAttr::get(llvmDstTy, typeSize));

    if (dstTy.isUnsigned())
      rewriter.replaceOpWithNewOp<mlir::LLVM::UDivOp>(op, llvmDstTy, diff,
                                                      typeSizeVal);
    else
      rewriter.replaceOpWithNewOp<mlir::LLVM::SDivOp>(op, llvmDstTy, diff,
                                                      typeSizeVal);

    return mlir::success();
  }
};

class CIRFAbsOpLowering : public mlir::OpConversionPattern<mlir::cir::FAbsOp> {
public:
  using OpConversionPattern<mlir::cir::FAbsOp>::OpConversionPattern;

  mlir::LogicalResult
  matchAndRewrite(mlir::cir::FAbsOp op, OpAdaptor adaptor,
                  mlir::ConversionPatternRewriter &rewriter) const override {
    rewriter.replaceOpWithNewOp<mlir::LLVM::FAbsOp>(
        op, adaptor.getOperands().front());
    return mlir::success();
  }
};

class CIRExpectOpLowering
    : public mlir::OpConversionPattern<mlir::cir::ExpectOp> {
public:
  using OpConversionPattern<mlir::cir::ExpectOp>::OpConversionPattern;

  mlir::LogicalResult
  matchAndRewrite(mlir::cir::ExpectOp op, OpAdaptor adaptor,
                  mlir::ConversionPatternRewriter &rewriter) const override {
    std::optional<llvm::APFloat> prob = op.getProb();
    if (!prob)
      rewriter.replaceOpWithNewOp<mlir::LLVM::ExpectOp>(op, adaptor.getVal(),
                                                        adaptor.getExpected());
    else
      rewriter.replaceOpWithNewOp<mlir::LLVM::ExpectWithProbabilityOp>(
          op, adaptor.getVal(), adaptor.getExpected(), prob.value());
    return mlir::success();
  }
};

class CIRVTableAddrPointOpLowering
    : public mlir::OpConversionPattern<mlir::cir::VTableAddrPointOp> {
public:
  using OpConversionPattern<mlir::cir::VTableAddrPointOp>::OpConversionPattern;

  mlir::LogicalResult
  matchAndRewrite(mlir::cir::VTableAddrPointOp op, OpAdaptor adaptor,
                  mlir::ConversionPatternRewriter &rewriter) const override {
    const auto *converter = getTypeConverter();
    auto targetType = converter->convertType(op.getType());
    mlir::Value symAddr = op.getSymAddr();

    mlir::Type eltType;
    if (!symAddr) {
      auto module = op->getParentOfType<mlir::ModuleOp>();
      auto symbol = dyn_cast<mlir::LLVM::GlobalOp>(
          mlir::SymbolTable::lookupSymbolIn(module, op.getNameAttr()));
      symAddr = rewriter.create<mlir::LLVM::AddressOfOp>(
          op.getLoc(), mlir::LLVM::LLVMPointerType::get(getContext()),
          *op.getName());
      eltType = converter->convertType(symbol.getType());
    }

    auto offsets = llvm::SmallVector<mlir::LLVM::GEPArg>{
        0, op.getVtableIndex(), op.getAddressPointIndex()};
    if (eltType)
      rewriter.replaceOpWithNewOp<mlir::LLVM::GEPOp>(op, targetType, eltType,
                                                     symAddr, offsets, true);
    else
      llvm_unreachable("Shouldn't ever be missing an eltType here");

    return mlir::success();
  }
};

class CIRStackSaveLowering
    : public mlir::OpConversionPattern<mlir::cir::StackSaveOp> {
public:
  using OpConversionPattern<mlir::cir::StackSaveOp>::OpConversionPattern;

  mlir::LogicalResult
  matchAndRewrite(mlir::cir::StackSaveOp op, OpAdaptor adaptor,
                  mlir::ConversionPatternRewriter &rewriter) const override {
    auto ptrTy = getTypeConverter()->convertType(op.getType());
    rewriter.replaceOpWithNewOp<mlir::LLVM::StackSaveOp>(op, ptrTy);
    return mlir::success();
  }
};

class CIRStackRestoreLowering
    : public mlir::OpConversionPattern<mlir::cir::StackRestoreOp> {
public:
  using OpConversionPattern<mlir::cir::StackRestoreOp>::OpConversionPattern;

  mlir::LogicalResult
  matchAndRewrite(mlir::cir::StackRestoreOp op, OpAdaptor adaptor,
                  mlir::ConversionPatternRewriter &rewriter) const override {
    rewriter.replaceOpWithNewOp<mlir::LLVM::StackRestoreOp>(op,
                                                            adaptor.getPtr());
    return mlir::success();
  }
};

class CIRUnreachableLowering
    : public mlir::OpConversionPattern<mlir::cir::UnreachableOp> {
public:
  using OpConversionPattern<mlir::cir::UnreachableOp>::OpConversionPattern;

  mlir::LogicalResult
  matchAndRewrite(mlir::cir::UnreachableOp op, OpAdaptor adaptor,
                  mlir::ConversionPatternRewriter &rewriter) const override {
    rewriter.replaceOpWithNewOp<mlir::LLVM::UnreachableOp>(op);
    return mlir::success();
  }
};

class CIRTrapLowering : public mlir::OpConversionPattern<mlir::cir::TrapOp> {
public:
  using OpConversionPattern<mlir::cir::TrapOp>::OpConversionPattern;

  mlir::LogicalResult
  matchAndRewrite(mlir::cir::TrapOp op, OpAdaptor adaptor,
                  mlir::ConversionPatternRewriter &rewriter) const override {
    auto loc = op->getLoc();
    rewriter.eraseOp(op);

    auto llvmTrapIntrinsicType =
        mlir::LLVM::LLVMVoidType::get(op->getContext());
    rewriter.create<mlir::LLVM::CallIntrinsicOp>(
        loc, llvmTrapIntrinsicType, "llvm.trap", mlir::ValueRange{});

    // Note that the call to llvm.trap is not a terminator in LLVM dialect.
    // So we must emit an additional llvm.unreachable to terminate the current
    // block.
    rewriter.create<mlir::LLVM::UnreachableOp>(loc);

    return mlir::success();
  }
};

class CIRInlineAsmOpLowering
    : public mlir::OpConversionPattern<mlir::cir::InlineAsmOp> {

  using mlir::OpConversionPattern<mlir::cir::InlineAsmOp>::OpConversionPattern;

  mlir::LogicalResult
  matchAndRewrite(mlir::cir::InlineAsmOp op, OpAdaptor adaptor,
                  mlir::ConversionPatternRewriter &rewriter) const override {

    mlir::Type llResTy;
    if (op.getNumResults())
      llResTy = getTypeConverter()->convertType(op.getType(0));

    auto dialect = op.getAsmFlavor();
    auto llDialect = dialect == mlir::cir::AsmFlavor::x86_att
                         ? mlir::LLVM::AsmDialect::AD_ATT
                         : mlir::LLVM::AsmDialect::AD_Intel;

    std::vector<mlir::Attribute> opAttrs;
    auto llvmAttrName = mlir::LLVM::InlineAsmOp::getElementTypeAttrName();

    if (auto operandAttrs = op.getOperandAttrs()) {
      for (auto attr : *operandAttrs) {
        if (isa<mlir::cir::OptNoneAttr>(attr)) {
          opAttrs.push_back(mlir::Attribute());
          continue;
        }

        mlir::TypeAttr tAttr = cast<mlir::TypeAttr>(attr);
        std::vector<mlir::NamedAttribute> attrs;
        auto typAttr = mlir::TypeAttr::get(
            getTypeConverter()->convertType(tAttr.getValue()));

        attrs.push_back(rewriter.getNamedAttr(llvmAttrName, typAttr));
        auto newDict = rewriter.getDictionaryAttr(attrs);
        opAttrs.push_back(newDict);
      }
    }

    rewriter.replaceOpWithNewOp<mlir::LLVM::InlineAsmOp>(
        op, llResTy, adaptor.getOperands(), op.getAsmStringAttr(),
        op.getConstraintsAttr(), op.getSideEffectsAttr(),
        /*is_align_stack*/ mlir::UnitAttr(),
        mlir::LLVM::AsmDialectAttr::get(getContext(), llDialect),
        rewriter.getArrayAttr(opAttrs));

    return mlir::success();
  }
};

<<<<<<< HEAD
class CIRGotoOpLowering
    : public mlir::OpConversionPattern<mlir::cir::GotoOp> {

  using mlir::OpConversionPattern<mlir::cir::GotoOp>::OpConversionPattern;

  mlir::LogicalResult
  matchAndRewrite(mlir::cir::GotoOp goTo, OpAdaptor adaptor,
                  mlir::ConversionPatternRewriter &rewriter) const override {
    auto func = goTo.getOperation()->getParentOfType<mlir::LLVM::LLVMFuncOp>();

    func.getBody().walk<mlir::WalkOrder::PreOrder>([&](mlir::Block *blk) {
      for (auto& op : blk->getOperations()) {
        if (auto lab = dyn_cast<mlir::cir::LabelOp>(op)) {
          if (goTo.getLabel() == lab.getLabel()) {
            lowerTerminator(goTo, blk, rewriter);
          return mlir::WalkResult::interrupt();
          }
        }
      }
      return mlir::WalkResult::advance();
    });

=======
class CIRSetBitfieldLowering
    : public mlir::OpConversionPattern<mlir::cir::SetBitfieldOp> {
public:
  using OpConversionPattern<mlir::cir::SetBitfieldOp>::OpConversionPattern;

  mlir::LogicalResult
  matchAndRewrite(mlir::cir::SetBitfieldOp op, OpAdaptor adaptor,
                  mlir::ConversionPatternRewriter &rewriter) const override {
    mlir::OpBuilder::InsertionGuard guard(rewriter);
    rewriter.setInsertionPoint(op);

    auto addr = op.getDst();
    auto info = op.getBitfieldInfo();
    auto size = info.getSize();
    auto offset = info.getOffset();
    auto storageType = info.getStorageType();
    auto context = storageType.getContext();

    unsigned storageSize = 0;

    if (auto arTy = storageType.dyn_cast<mlir::cir::ArrayType>())
      storageSize = arTy.getSize() * 8;
    else if (auto intTy = storageType.dyn_cast<mlir::cir::IntType>())
      storageSize = intTy.getWidth();
    else
      llvm_unreachable(
          "Either ArrayType or IntType expected for bitfields storage");

    auto intType = mlir::IntegerType::get(context, storageSize);
    auto srcVal = createIntCast(rewriter, adaptor.getSrc(), intType);
    auto srcWidth = storageSize;
    auto resultVal = srcVal;

    if (storageSize != size) {
      assert(storageSize > size && "Invalid bitfield size.");

      mlir::Value val = rewriter.create<mlir::LLVM::LoadOp>(
          op.getLoc(), intType, adaptor.getDst(), /* alignment */ 0,
          op.getIsVolatile());

      srcVal = createAnd(rewriter, srcVal,
                         llvm::APInt::getLowBitsSet(srcWidth, size));
      resultVal = srcVal;
      srcVal = createShL(rewriter, srcVal, offset);

      // Mask out the original value.
      val =
          createAnd(rewriter, val,
                    ~llvm::APInt::getBitsSet(srcWidth, offset, offset + size));

      // Or together the unchanged values and the source value.
      srcVal = rewriter.create<mlir::LLVM::OrOp>(op.getLoc(), val, srcVal);
    }

    rewriter.create<mlir::LLVM::StoreOp>(op.getLoc(), srcVal, adaptor.getDst(),
                                         /* alignment */ 0, op.getIsVolatile());

    auto resultTy = getTypeConverter()->convertType(op.getType());

    resultVal =
        createIntCast(rewriter, resultVal, resultTy.cast<mlir::IntegerType>());

    if (info.getIsSigned()) {
      assert(size <= storageSize);
      unsigned highBits = storageSize - size;

      if (highBits) {
        resultVal = createShL(rewriter, resultVal, highBits);
        resultVal = createAShR(rewriter, resultVal, highBits);
      }
    }

    rewriter.replaceOp(op, resultVal);
>>>>>>> 278c3918
    return mlir::success();
  }
};

<<<<<<< HEAD
class CIRLabelOpLowering
    : public mlir::OpConversionPattern<mlir::cir::LabelOp> {

  using mlir::OpConversionPattern<mlir::cir::LabelOp>::OpConversionPattern;

  mlir::LogicalResult
  matchAndRewrite(mlir::cir::LabelOp op, OpAdaptor adaptor,
                  mlir::ConversionPatternRewriter &rewriter) const override {
     rewriter.eraseOp(op);
     return mlir::success();
=======
class CIRGetBitfieldLowering
    : public mlir::OpConversionPattern<mlir::cir::GetBitfieldOp> {
public:
  using OpConversionPattern<mlir::cir::GetBitfieldOp>::OpConversionPattern;

  mlir::LogicalResult
  matchAndRewrite(mlir::cir::GetBitfieldOp op, OpAdaptor adaptor,
                  mlir::ConversionPatternRewriter &rewriter) const override {

    mlir::OpBuilder::InsertionGuard guard(rewriter);
    rewriter.setInsertionPoint(op);

    auto info = op.getBitfieldInfo();
    auto size = info.getSize();
    auto offset = info.getOffset();
    auto storageType = info.getStorageType();
    auto context = storageType.getContext();
    unsigned storageSize = 0;

    if (auto arTy = storageType.dyn_cast<mlir::cir::ArrayType>())
      storageSize = arTy.getSize() * 8;
    else if (auto intTy = storageType.dyn_cast<mlir::cir::IntType>())
      storageSize = intTy.getWidth();
    else
      llvm_unreachable(
          "Either ArrayType or IntType expected for bitfields storage");

    auto intType = mlir::IntegerType::get(context, storageSize);

    mlir::Value val = rewriter.create<mlir::LLVM::LoadOp>(
        op.getLoc(), intType, adaptor.getAddr(), 0, op.getIsVolatile());
    val = rewriter.create<mlir::LLVM::BitcastOp>(op.getLoc(), intType, val);

    if (info.getIsSigned()) {
      assert(static_cast<unsigned>(offset + size) <= storageSize);
      unsigned highBits = storageSize - offset - size;
      val = createShL(rewriter, val, highBits);
      val = createAShR(rewriter, val, offset + highBits);
    } else {
      val = createLShR(rewriter, val, offset);

      if (static_cast<unsigned>(offset) + size < storageSize)
        val = createAnd(rewriter, val,
                        llvm::APInt::getLowBitsSet(storageSize, size));
    }

    auto resTy = getTypeConverter()->convertType(op.getType());
    auto newOp = createIntCast(rewriter, val, resTy.cast<mlir::IntegerType>(),
                               info.getIsSigned());
    rewriter.replaceOp(op, newOp);
    return mlir::success();
>>>>>>> 278c3918
  }
};

void populateCIRToLLVMConversionPatterns(mlir::RewritePatternSet &patterns,
                                         mlir::TypeConverter &converter) {
  patterns.add<CIRReturnLowering>(patterns.getContext());
  patterns.add<
      CIRCmpOpLowering, CIRBitClrsbOpLowering, CIRBitClzOpLowering,
      CIRBitCtzOpLowering, CIRBitFfsOpLowering, CIRBitParityOpLowering,
      CIRBitPopcountOpLowering, CIRLoopOpInterfaceLowering, CIRBrCondOpLowering,
      CIRPtrStrideOpLowering, CIRCallLowering, CIRUnaryOpLowering,
      CIRBinOpLowering, CIRShiftOpLowering, CIRLoadLowering,
      CIRConstantLowering, CIRStoreLowering, CIRAllocaLowering, CIRFuncLowering,
      CIRScopeOpLowering, CIRCastOpLowering, CIRIfLowering, CIRGlobalOpLowering,
      CIRGetGlobalOpLowering, CIRVAStartLowering, CIRVAEndLowering,
      CIRVACopyLowering, CIRVAArgLowering, CIRBrOpLowering,
      CIRTernaryOpLowering, CIRGetMemberOpLowering, CIRSwitchOpLowering,
      CIRPtrDiffOpLowering, CIRCopyOpLowering, CIRMemCpyOpLowering,
<<<<<<< HEAD
      CIRFAbsOpLowering, CIRVTableAddrPointOpLowering, CIRVectorCreateLowering,
      CIRVectorInsertLowering, CIRVectorExtractLowering, CIRVectorCmpOpLowering,
      CIRStackSaveLowering, CIRStackRestoreLowering, CIRUnreachableLowering,
      CIRInlineAsmOpLowering, CIRGotoOpLowering, CIRLabelOpLowering>(
        converter, patterns.getContext());
=======
      CIRFAbsOpLowering, CIRExpectOpLowering, CIRVTableAddrPointOpLowering,
      CIRVectorCreateLowering, CIRVectorInsertLowering,
      CIRVectorExtractLowering, CIRVectorCmpOpLowering, CIRVectorSplatLowering,
      CIRVectorTernaryLowering, CIRStackSaveLowering, CIRStackRestoreLowering,
      CIRUnreachableLowering, CIRTrapLowering, CIRInlineAsmOpLowering,
      CIRSetBitfieldLowering, CIRGetBitfieldLowering>(converter,
                                                      patterns.getContext());
>>>>>>> 278c3918
}

namespace {
void prepareTypeConverter(mlir::LLVMTypeConverter &converter,
                          mlir::DataLayout &dataLayout) {
  converter.addConversion([&](mlir::cir::PointerType type) -> mlir::Type {
    // Drop pointee type since LLVM dialect only allows opaque pointers.
    return mlir::LLVM::LLVMPointerType::get(type.getContext());
  });
  converter.addConversion([&](mlir::cir::ArrayType type) -> mlir::Type {
    auto ty = converter.convertType(type.getEltType());
    return mlir::LLVM::LLVMArrayType::get(ty, type.getSize());
  });
  converter.addConversion([&](mlir::cir::VectorType type) -> mlir::Type {
    auto ty = converter.convertType(type.getEltType());
    return mlir::LLVM::getFixedVectorType(ty, type.getSize());
  });
  converter.addConversion([&](mlir::cir::BoolType type) -> mlir::Type {
    return mlir::IntegerType::get(type.getContext(), 8,
                                  mlir::IntegerType::Signless);
  });
  converter.addConversion([&](mlir::cir::IntType type) -> mlir::Type {
    // LLVM doesn't work with signed types, so we drop the CIR signs here.
    return mlir::IntegerType::get(type.getContext(), type.getWidth());
  });
  converter.addConversion([&](mlir::cir::SingleType type) -> mlir::Type {
    return mlir::FloatType::getF32(type.getContext());
  });
  converter.addConversion([&](mlir::cir::DoubleType type) -> mlir::Type {
    return mlir::FloatType::getF64(type.getContext());
  });
  converter.addConversion([&](mlir::cir::FuncType type) -> mlir::Type {
    auto result = converter.convertType(type.getReturnType());
    llvm::SmallVector<mlir::Type> arguments;
    if (converter.convertTypes(type.getInputs(), arguments).failed())
      llvm_unreachable("Failed to convert function type parameters");
    auto varArg = type.isVarArg();
    return mlir::LLVM::LLVMFunctionType::get(result, arguments, varArg);
  });
  converter.addConversion([&](mlir::cir::StructType type) -> mlir::Type {
    // FIXME(cir): create separate unions, struct, and classes types.
    // Convert struct members.
    llvm::SmallVector<mlir::Type> llvmMembers;
    switch (type.getKind()) {
    case mlir::cir::StructType::Class:
      // TODO(cir): This should be properly validated.
    case mlir::cir::StructType::Struct:
      for (auto ty : type.getMembers())
        llvmMembers.push_back(converter.convertType(ty));
      break;
    // Unions are lowered as only the largest member.
    case mlir::cir::StructType::Union: {
      auto largestMember = type.getLargestMember(dataLayout);
      if (largestMember)
        llvmMembers.push_back(converter.convertType(largestMember));
      break;
    }
    }

    // Struct has a name: lower as an identified struct.
    mlir::LLVM::LLVMStructType llvmStruct;
    if (type.getName()) {
      llvmStruct = mlir::LLVM::LLVMStructType::getIdentified(
          type.getContext(), type.getPrefixedName());
      if (llvmStruct.setBody(llvmMembers, /*isPacked=*/type.getPacked())
              .failed())
        llvm_unreachable("Failed to set body of struct");
    } else { // Struct has no name: lower as literal struct.
      llvmStruct = mlir::LLVM::LLVMStructType::getLiteral(
          type.getContext(), llvmMembers, /*isPacked=*/type.getPacked());
    }

    return llvmStruct;
  });
  converter.addConversion([&](mlir::cir::VoidType type) -> mlir::Type {
    return mlir::LLVM::LLVMVoidType::get(type.getContext());
  });
}
} // namespace

static void buildCtorList(mlir::ModuleOp module) {
  llvm::SmallVector<std::pair<StringRef, int>, 2> globalCtors;
  for (auto namedAttr : module->getAttrs()) {
    if (namedAttr.getName() == "cir.globalCtors") {
      for (auto attr : namedAttr.getValue().cast<mlir::ArrayAttr>()) {
        assert(attr.isa<mlir::cir::GlobalCtorAttr>() &&
               "must be a GlobalCtorAttr");
        if (auto ctorAttr = attr.cast<mlir::cir::GlobalCtorAttr>()) {
          // default priority is 65536
          int priority = 65536;
          if (ctorAttr.getPriority())
            priority = *ctorAttr.getPriority();
          globalCtors.emplace_back(ctorAttr.getName(), priority);
        }
      }
      break;
    }
  }

  if (globalCtors.empty())
    return;

  mlir::OpBuilder builder(module.getContext());
  builder.setInsertionPointToEnd(&module.getBodyRegion().back());

  // Create a global array llvm.global_ctors with element type of
  // struct { i32, ptr, ptr }
  auto CtorPFTy = mlir::LLVM::LLVMPointerType::get(builder.getContext());
  llvm::SmallVector<mlir::Type> CtorStructFields;
  CtorStructFields.push_back(builder.getI32Type());
  CtorStructFields.push_back(CtorPFTy);
  CtorStructFields.push_back(CtorPFTy);

  auto CtorStructTy = mlir::LLVM::LLVMStructType::getLiteral(
      builder.getContext(), CtorStructFields);
  auto CtorStructArrayTy =
      mlir::LLVM::LLVMArrayType::get(CtorStructTy, globalCtors.size());

  auto loc = module.getLoc();
  auto newGlobalOp = builder.create<mlir::LLVM::GlobalOp>(
      loc, CtorStructArrayTy, true, mlir::LLVM::Linkage::Appending,
      "llvm.global_ctors", mlir::Attribute());

  newGlobalOp.getRegion().push_back(new mlir::Block());
  builder.setInsertionPointToEnd(newGlobalOp.getInitializerBlock());

  mlir::Value result =
      builder.create<mlir::LLVM::UndefOp>(loc, CtorStructArrayTy);

  for (uint64_t I = 0; I < globalCtors.size(); I++) {
    auto fn = globalCtors[I];
    mlir::Value structInit =
        builder.create<mlir::LLVM::UndefOp>(loc, CtorStructTy);
    mlir::Value initPriority = builder.create<mlir::LLVM::ConstantOp>(
        loc, CtorStructFields[0], fn.second);
    mlir::Value initFuncAddr = builder.create<mlir::LLVM::AddressOfOp>(
        loc, CtorStructFields[1], fn.first);
    mlir::Value initAssociate =
        builder.create<mlir::LLVM::ZeroOp>(loc, CtorStructFields[2]);
    structInit = builder.create<mlir::LLVM::InsertValueOp>(loc, structInit,
                                                           initPriority, 0);
    structInit = builder.create<mlir::LLVM::InsertValueOp>(loc, structInit,
                                                           initFuncAddr, 1);
    // TODO: handle associated data for initializers.
    structInit = builder.create<mlir::LLVM::InsertValueOp>(loc, structInit,
                                                           initAssociate, 2);
    result =
        builder.create<mlir::LLVM::InsertValueOp>(loc, result, structInit, I);
  }

  builder.create<mlir::LLVM::ReturnOp>(loc, result);
}

void ConvertCIRToLLVMPass::runOnOperation() {
  auto module = getOperation();
  mlir::DataLayout dataLayout(module);
  mlir::LLVMTypeConverter converter(&getContext());
  prepareTypeConverter(converter, dataLayout);

  mlir::RewritePatternSet patterns(&getContext());

  populateCIRToLLVMConversionPatterns(patterns, converter);
  mlir::populateFuncToLLVMConversionPatterns(converter, patterns);

  mlir::ConversionTarget target(getContext());
  using namespace mlir::cir;
  // clang-format off
  target.addLegalOp<mlir::ModuleOp
                    // ,AllocaOp
                    // ,BrCondOp
                    // ,BrOp
                    // ,CallOp
                    // ,CastOp
                    // ,CmpOp
                    // ,ConstantOp
                    // ,FuncOp
                    // ,LoadOp
                    // ,ReturnOp
                    // ,StoreOp
                    // ,YieldOp
                    >();
  // clang-format on
  target.addLegalDialect<mlir::LLVM::LLVMDialect>();
  target.addIllegalDialect<mlir::BuiltinDialect, mlir::cir::CIRDialect,
                           mlir::func::FuncDialect>();

  // Allow operations that will be lowered directly to LLVM IR.
  target.addLegalOp<mlir::cir::ZeroInitConstOp>();

  getOperation()->removeAttr("cir.sob");
  getOperation()->removeAttr("cir.lang");

  if (failed(applyPartialConversion(module, target, std::move(patterns))))
    signalPassFailure();

  // Emit the llvm.global_ctors array.
  buildCtorList(module);
}

std::unique_ptr<mlir::Pass> createConvertCIRToLLVMPass() {
  return std::make_unique<ConvertCIRToLLVMPass>();
}

extern void registerCIRDialectTranslation(mlir::MLIRContext &context);

std::unique_ptr<llvm::Module>
lowerDirectlyFromCIRToLLVMIR(mlir::ModuleOp theModule, LLVMContext &llvmCtx,
                             bool disableVerifier) {
  mlir::MLIRContext *mlirCtx = theModule.getContext();
  mlir::PassManager pm(mlirCtx);

  pm.addPass(createConvertCIRToLLVMPass());

  // This is necessary to have line tables emitted and basic
  // debugger working. In the future we will add proper debug information
  // emission directly from our frontend.
  pm.addPass(mlir::LLVM::createDIScopeForLLVMFuncOpPass());

  // FIXME(cir): this shouldn't be necessary. It's meant to be a temporary
  // workaround until we understand why some unrealized casts are being
  // emmited and how to properly avoid them.
  pm.addPass(mlir::createReconcileUnrealizedCastsPass());

  pm.enableVerifier(!disableVerifier);
  (void)mlir::applyPassManagerCLOptions(pm);

  auto result = !mlir::failed(pm.run(theModule));
  if (!result)
    report_fatal_error(
        "The pass manager failed to lower CIR to LLVMIR dialect!");

  // Now that we ran all the lowering passes, verify the final output.
  if (theModule.verify().failed())
    report_fatal_error("Verification of the final LLVMIR dialect failed!");

  mlir::registerBuiltinDialectTranslation(*mlirCtx);
  mlir::registerLLVMDialectTranslation(*mlirCtx);
  mlir::registerOpenMPDialectTranslation(*mlirCtx);
  registerCIRDialectTranslation(*mlirCtx);

  auto ModuleName = theModule.getName();
  auto llvmModule = mlir::translateModuleToLLVMIR(
      theModule, llvmCtx, ModuleName ? *ModuleName : "CIRToLLVMModule");

  if (!llvmModule)
    report_fatal_error("Lowering from LLVMIR dialect to llvm IR failed!");

  return llvmModule;
}
} // namespace direct
} // namespace cir<|MERGE_RESOLUTION|>--- conflicted
+++ resolved
@@ -2580,7 +2580,6 @@
   }
 };
 
-<<<<<<< HEAD
 class CIRGotoOpLowering
     : public mlir::OpConversionPattern<mlir::cir::GotoOp> {
 
@@ -2603,7 +2602,10 @@
       return mlir::WalkResult::advance();
     });
 
-=======
+    return mlir::success();
+  }
+};
+
 class CIRSetBitfieldLowering
     : public mlir::OpConversionPattern<mlir::cir::SetBitfieldOp> {
 public:
@@ -2677,12 +2679,10 @@
     }
 
     rewriter.replaceOp(op, resultVal);
->>>>>>> 278c3918
-    return mlir::success();
-  }
-};
-
-<<<<<<< HEAD
+    return mlir::success();
+  }
+};
+
 class CIRLabelOpLowering
     : public mlir::OpConversionPattern<mlir::cir::LabelOp> {
 
@@ -2693,7 +2693,9 @@
                   mlir::ConversionPatternRewriter &rewriter) const override {
      rewriter.eraseOp(op);
      return mlir::success();
-=======
+  }
+};
+
 class CIRGetBitfieldLowering
     : public mlir::OpConversionPattern<mlir::cir::GetBitfieldOp> {
 public:
@@ -2745,7 +2747,6 @@
                                info.getIsSigned());
     rewriter.replaceOp(op, newOp);
     return mlir::success();
->>>>>>> 278c3918
   }
 };
 
@@ -2764,21 +2765,14 @@
       CIRVACopyLowering, CIRVAArgLowering, CIRBrOpLowering,
       CIRTernaryOpLowering, CIRGetMemberOpLowering, CIRSwitchOpLowering,
       CIRPtrDiffOpLowering, CIRCopyOpLowering, CIRMemCpyOpLowering,
-<<<<<<< HEAD
-      CIRFAbsOpLowering, CIRVTableAddrPointOpLowering, CIRVectorCreateLowering,
-      CIRVectorInsertLowering, CIRVectorExtractLowering, CIRVectorCmpOpLowering,
-      CIRStackSaveLowering, CIRStackRestoreLowering, CIRUnreachableLowering,
-      CIRInlineAsmOpLowering, CIRGotoOpLowering, CIRLabelOpLowering>(
-        converter, patterns.getContext());
-=======
       CIRFAbsOpLowering, CIRExpectOpLowering, CIRVTableAddrPointOpLowering,
       CIRVectorCreateLowering, CIRVectorInsertLowering,
       CIRVectorExtractLowering, CIRVectorCmpOpLowering, CIRVectorSplatLowering,
       CIRVectorTernaryLowering, CIRStackSaveLowering, CIRStackRestoreLowering,
       CIRUnreachableLowering, CIRTrapLowering, CIRInlineAsmOpLowering,
-      CIRSetBitfieldLowering, CIRGetBitfieldLowering>(converter,
+      CIRSetBitfieldLowering, CIRGetBitfieldLowering,
+      CIRGotoOpLowering, CIRLabelOpLowering>(converter,
                                                       patterns.getContext());
->>>>>>> 278c3918
 }
 
 namespace {
