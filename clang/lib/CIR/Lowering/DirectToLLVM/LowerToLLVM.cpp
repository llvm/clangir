--- conflicted
+++ resolved
@@ -29,6 +29,7 @@
 #include "mlir/Dialect/SCF/IR/SCF.h"
 #include "mlir/Dialect/SCF/Transforms/Passes.h"
 #include "mlir/IR/Attributes.h"
+#include "mlir/IR/Builders.h"
 #include "mlir/IR/BuiltinAttributeInterfaces.h"
 #include "mlir/IR/BuiltinAttributes.h"
 #include "mlir/IR/BuiltinDialect.h"
@@ -842,6 +843,14 @@
 public:
   using OpConversionPattern<mlir::cir::SwitchOp>::OpConversionPattern;
 
+  inline void rewriteYieldOp(mlir::ConversionPatternRewriter &rewriter,
+                             mlir::cir::YieldOp yieldOp,
+                             mlir::Block *destination) const {
+    rewriter.setInsertionPoint(yieldOp);
+    rewriter.replaceOpWithNewOp<mlir::cir::BrOp>(yieldOp, yieldOp.getOperands(),
+                                                 destination);
+  }
+
   mlir::LogicalResult
   matchAndRewrite(mlir::cir::SwitchOp op, OpAdaptor adaptor,
                   mlir::ConversionPatternRewriter &rewriter) const override {
@@ -865,12 +874,15 @@
     mlir::Block *defaultDestination = exitBlock;
     mlir::ValueRange defaultOperands = exitBlock->getArguments();
 
+    // Track fallthrough between cases.
+    mlir::cir::YieldOp fallthroughYieldOp = nullptr;
+
     // Digest the case statements values and bodies.
     for (size_t i = 0; i < op.getCases()->size(); ++i) {
       auto &region = op.getRegion(i);
       auto caseAttr = op.getCases()->getValue()[i].cast<mlir::cir::CaseAttr>();
 
-      // Found default case: override destination and operands.
+      // Found default case: save destination and operands.
       if (caseAttr.getKind().getValue() == mlir::cir::CaseOpKind::Default) {
         defaultDestination = &region.front();
         defaultOperands = region.getArguments();
@@ -883,18 +895,45 @@
         }
       }
 
-      // Ensure break statement leads to the exit block.
+      // Previous case is a fallthrough: branch it to this case.
+      if (fallthroughYieldOp) {
+        rewriteYieldOp(rewriter, fallthroughYieldOp, &region.front());
+        fallthroughYieldOp = nullptr;
+      }
+
+      // TODO(cir): Handle multi-block case statements.
       if (region.getBlocks().size() != 1)
         return op->emitError("multi-block case statement is NYI");
+
+      // Handle switch-case yields.
       auto *terminator = region.front().getTerminator();
-      if (isa<mlir::cir::YieldOp>(terminator)) {
-        rewriter.setInsertionPoint(terminator);
-        rewriter.replaceOpWithNewOp<mlir::cir::BrOp>(
-            terminator, terminator->getOperands(), exitBlock);
+      if (auto yieldOp = dyn_cast<mlir::cir::YieldOp>(terminator)) {
+        // TODO(cir): Ensure every yield instead of dealing with optional
+        // values.
+        assert(yieldOp.getKind().has_value() && "switch yield has no kind");
+
+        switch (yieldOp.getKind().value()) {
+        // Fallthrough to next case: track it for the next case to handle.
+        case mlir::cir::YieldOpKind::Fallthrough:
+          fallthroughYieldOp = yieldOp;
+          break;
+        // Break out of switch: branch to exit block.
+        case mlir::cir::YieldOpKind::Break:
+          rewriteYieldOp(rewriter, yieldOp, exitBlock);
+          break;
+        default:
+          return op->emitError("invalid yield kind in case statement");
+        }
       }
 
       // Extract region contents before erasing the switch op.
       rewriter.inlineRegionBefore(region, exitBlock);
+    }
+
+    // Last case is a fallthrough: branch it to exit.
+    if (fallthroughYieldOp) {
+      rewriteYieldOp(rewriter, fallthroughYieldOp, exitBlock);
+      fallthroughYieldOp = nullptr;
     }
 
     // Set switch op to branch to the newly created blocks.
@@ -1268,61 +1307,61 @@
       return (isSigned ? LLVMICmp::sle : LLVMICmp::ule);
     case CIR::gt:
       return (isSigned ? LLVMICmp::sgt : LLVMICmp::ugt);
-      case CIR::ge:
+    case CIR::ge:
       return (isSigned ? LLVMICmp::sge : LLVMICmp::uge);
-      }
-      llvm_unreachable("Unknown CmpOpKind");
+    }
+    llvm_unreachable("Unknown CmpOpKind");
   }
 
   mlir::LLVM::FCmpPredicate
   convertToFCmpPredicate(mlir::cir::CmpOpKind kind) const {
-      using CIR = mlir::cir::CmpOpKind;
-      using LLVMFCmp = mlir::LLVM::FCmpPredicate;
-
-      switch (kind) {
-      case CIR::eq:
+    using CIR = mlir::cir::CmpOpKind;
+    using LLVMFCmp = mlir::LLVM::FCmpPredicate;
+
+    switch (kind) {
+    case CIR::eq:
       return LLVMFCmp::ueq;
-      case CIR::ne:
+    case CIR::ne:
       return LLVMFCmp::une;
-      case CIR::lt:
+    case CIR::lt:
       return LLVMFCmp::ult;
-      case CIR::le:
+    case CIR::le:
       return LLVMFCmp::ule;
-      case CIR::gt:
+    case CIR::gt:
       return LLVMFCmp::ugt;
-      case CIR::ge:
+    case CIR::ge:
       return LLVMFCmp::uge;
-      }
-      llvm_unreachable("Unknown CmpOpKind");
+    }
+    llvm_unreachable("Unknown CmpOpKind");
   }
 
   mlir::LogicalResult
   matchAndRewrite(mlir::cir::CmpOp cmpOp, OpAdaptor adaptor,
                   mlir::ConversionPatternRewriter &rewriter) const override {
-      auto type = cmpOp.getLhs().getType();
-      mlir::Value llResult;
-
-      // Lower to LLVM comparison op.
-      if (auto intTy = type.dyn_cast<mlir::cir::IntType>()) {
+    auto type = cmpOp.getLhs().getType();
+    mlir::Value llResult;
+
+    // Lower to LLVM comparison op.
+    if (auto intTy = type.dyn_cast<mlir::cir::IntType>()) {
       auto kind = convertToICmpPredicate(cmpOp.getKind(), intTy.isSigned());
       llResult = rewriter.create<mlir::LLVM::ICmpOp>(
           cmpOp.getLoc(), kind, adaptor.getLhs(), adaptor.getRhs());
-      } else if (type.isa<mlir::FloatType>()) {
+    } else if (type.isa<mlir::FloatType>()) {
       auto kind = convertToFCmpPredicate(cmpOp.getKind());
       llResult = rewriter.create<mlir::LLVM::FCmpOp>(
           cmpOp.getLoc(), kind, adaptor.getLhs(), adaptor.getRhs());
-      } else {
+    } else {
       return cmpOp.emitError() << "unsupported type for CmpOp: " << type;
-      }
-
-      // LLVM comparison ops return i1, but cir::CmpOp returns the same type as
-      // the LHS value. Since this return value can be used later, we need to
-      // restore the type with the extension below.
-      auto llResultTy = getTypeConverter()->convertType(cmpOp.getType());
-      rewriter.replaceOpWithNewOp<mlir::LLVM::ZExtOp>(cmpOp, llResultTy,
-                                                      llResult);
-
-      return mlir::success();
+    }
+
+    // LLVM comparison ops return i1, but cir::CmpOp returns the same type as
+    // the LHS value. Since this return value can be used later, we need to
+    // restore the type with the extension below.
+    auto llResultTy = getTypeConverter()->convertType(cmpOp.getType());
+    rewriter.replaceOpWithNewOp<mlir::LLVM::ZExtOp>(cmpOp, llResultTy,
+                                                    llResult);
+
+    return mlir::success();
   }
 };
 
@@ -1333,119 +1372,104 @@
   mlir::LogicalResult
   matchAndRewrite(mlir::cir::BrOp op, OpAdaptor adaptor,
                   mlir::ConversionPatternRewriter &rewriter) const override {
-      rewriter.replaceOpWithNewOp<mlir::LLVM::BrOp>(op, adaptor.getOperands(),
-                                                    op.getDest());
-      return mlir::LogicalResult::success();
+    rewriter.replaceOpWithNewOp<mlir::LLVM::BrOp>(op, adaptor.getOperands(),
+                                                  op.getDest());
+    return mlir::LogicalResult::success();
   }
 };
 
 class CIRStructElementAddrOpLowering
     : public mlir::OpConversionPattern<mlir::cir::StructElementAddr> {
-  public:
-    using mlir::OpConversionPattern<
-        mlir::cir::StructElementAddr>::OpConversionPattern;
-
-    mlir::LogicalResult
-    matchAndRewrite(mlir::cir::StructElementAddr op, OpAdaptor adaptor,
-                    mlir::ConversionPatternRewriter &rewriter) const override {
-      auto llResTy = getTypeConverter()->convertType(op.getType());
-      // Since the base address is a pointer to structs, the first offset is
-      // always zero. The second offset tell us which member it will access.
-      llvm::SmallVector<mlir::LLVM::GEPArg> offset{0, op.getIndex()};
-      rewriter.replaceOpWithNewOp<mlir::LLVM::GEPOp>(
-          op, llResTy, adaptor.getStructAddr(), offset);
-      return mlir::success();
-    }
+public:
+  using mlir::OpConversionPattern<
+      mlir::cir::StructElementAddr>::OpConversionPattern;
+
+  mlir::LogicalResult
+  matchAndRewrite(mlir::cir::StructElementAddr op, OpAdaptor adaptor,
+                  mlir::ConversionPatternRewriter &rewriter) const override {
+    auto llResTy = getTypeConverter()->convertType(op.getType());
+    // Since the base address is a pointer to structs, the first offset is
+    // always zero. The second offset tell us which member it will access.
+    llvm::SmallVector<mlir::LLVM::GEPArg> offset{0, op.getIndex()};
+    rewriter.replaceOpWithNewOp<mlir::LLVM::GEPOp>(
+        op, llResTy, adaptor.getStructAddr(), offset);
+    return mlir::success();
+  }
 };
 
 void populateCIRToLLVMConversionPatterns(mlir::RewritePatternSet &patterns,
                                          mlir::TypeConverter &converter) {
-<<<<<<< HEAD
   patterns.add<CIRReturnLowering>(patterns.getContext());
   patterns.add<CIRCmpOpLowering, CIRLoopOpLowering, CIRBrCondOpLowering,
                CIRPtrStrideOpLowering, CIRCallLowering, CIRUnaryOpLowering,
-               CIRBinOpLowering, CIRLoadLowering, CIRConstantLowering,
-               CIRStoreLowering, CIRAllocaLowering, CIRFuncLowering,
-               CIRScopeOpLowering, CIRCastOpLowering, CIRIfLowering,
-               CIRGlobalOpLowering, CIRGetGlobalOpLowering, CIRVAStartLowering,
-               CIRVAEndLowering, CIRVACopyLowering, CIRVAArgLowering,
-               CIRBrOpLowering, CIRTernaryOpLowering,
+               CIRBinOpLowering, CIRShiftOpLowering, CIRLoadLowering,
+               CIRConstantLowering, CIRStoreLowering, CIRAllocaLowering,
+               CIRFuncLowering, CIRScopeOpLowering, CIRCastOpLowering,
+               CIRIfLowering, CIRGlobalOpLowering, CIRGetGlobalOpLowering,
+               CIRVAStartLowering, CIRVAEndLowering, CIRVACopyLowering,
+               CIRVAArgLowering, CIRBrOpLowering, CIRTernaryOpLowering,
                CIRStructElementAddrOpLowering, CIRSwitchOpLowering>(
       converter, patterns.getContext());
-=======
-    patterns.add<CIRReturnLowering>(patterns.getContext());
-    patterns.add<CIRCmpOpLowering, CIRLoopOpLowering, CIRBrCondOpLowering,
-                 CIRPtrStrideOpLowering, CIRCallLowering, CIRUnaryOpLowering,
-                 CIRBinOpLowering, CIRShiftOpLowering, CIRLoadLowering,
-                 CIRConstantLowering, CIRStoreLowering, CIRAllocaLowering,
-                 CIRFuncLowering, CIRScopeOpLowering, CIRCastOpLowering,
-                 CIRIfLowering, CIRGlobalOpLowering, CIRGetGlobalOpLowering,
-                 CIRVAStartLowering, CIRVAEndLowering, CIRVACopyLowering,
-                 CIRVAArgLowering, CIRBrOpLowering, CIRTernaryOpLowering,
-                 CIRStructElementAddrOpLowering>(converter,
-                                                 patterns.getContext());
->>>>>>> 1c6b1d55
 }
 
 namespace {
 mlir::LLVMTypeConverter prepareTypeConverter(mlir::MLIRContext *ctx) {
-    mlir::LLVMTypeConverter converter(ctx);
-    converter.addConversion([&](mlir::cir::PointerType type) -> mlir::Type {
-      auto ty = converter.convertType(type.getPointee());
-      return mlir::LLVM::LLVMPointerType::get(ty);
-    });
-    converter.addConversion([&](mlir::cir::ArrayType type) -> mlir::Type {
-      auto ty = converter.convertType(type.getEltType());
-      return mlir::LLVM::LLVMArrayType::get(ty, type.getSize());
-    });
-    converter.addConversion([&](mlir::cir::BoolType type) -> mlir::Type {
-      return mlir::IntegerType::get(type.getContext(), 8,
-                                    mlir::IntegerType::Signless);
-    });
-    converter.addConversion([&](mlir::cir::IntType type) -> mlir::Type {
-      // LLVM doesn't work with signed types, so we drop the CIR signs here.
-      return mlir::IntegerType::get(type.getContext(), type.getWidth());
-    });
-    converter.addConversion([&](mlir::cir::FuncType type) -> mlir::Type {
-      auto result = converter.convertType(type.getReturnType());
-      llvm::SmallVector<mlir::Type> arguments;
-      if (converter.convertTypes(type.getInputs(), arguments).failed())
-        llvm_unreachable("Failed to convert function type parameters");
-      auto varArg = type.isVarArg();
-      return mlir::LLVM::LLVMFunctionType::get(result, arguments, varArg);
-    });
-    converter.addConversion([&](mlir::cir::StructType type) -> mlir::Type {
-      llvm::SmallVector<mlir::Type> llvmMembers;
-      for (auto ty : type.getMembers())
-        llvmMembers.push_back(converter.convertType(ty));
-      auto llvmStruct = mlir::LLVM::LLVMStructType::getIdentified(
-          type.getContext(), type.getTypeName());
-      if (llvmStruct.setBody(llvmMembers, /*isPacked=*/type.getPacked())
-              .failed())
-        llvm_unreachable("Failed to set body of struct");
-      return llvmStruct;
-    });
-    converter.addConversion([&](mlir::cir::VoidType type) -> mlir::Type {
-      return mlir::LLVM::LLVMVoidType::get(type.getContext());
-    });
-
-    return converter;
+  mlir::LLVMTypeConverter converter(ctx);
+  converter.addConversion([&](mlir::cir::PointerType type) -> mlir::Type {
+    auto ty = converter.convertType(type.getPointee());
+    return mlir::LLVM::LLVMPointerType::get(ty);
+  });
+  converter.addConversion([&](mlir::cir::ArrayType type) -> mlir::Type {
+    auto ty = converter.convertType(type.getEltType());
+    return mlir::LLVM::LLVMArrayType::get(ty, type.getSize());
+  });
+  converter.addConversion([&](mlir::cir::BoolType type) -> mlir::Type {
+    return mlir::IntegerType::get(type.getContext(), 8,
+                                  mlir::IntegerType::Signless);
+  });
+  converter.addConversion([&](mlir::cir::IntType type) -> mlir::Type {
+    // LLVM doesn't work with signed types, so we drop the CIR signs here.
+    return mlir::IntegerType::get(type.getContext(), type.getWidth());
+  });
+  converter.addConversion([&](mlir::cir::FuncType type) -> mlir::Type {
+    auto result = converter.convertType(type.getReturnType());
+    llvm::SmallVector<mlir::Type> arguments;
+    if (converter.convertTypes(type.getInputs(), arguments).failed())
+      llvm_unreachable("Failed to convert function type parameters");
+    auto varArg = type.isVarArg();
+    return mlir::LLVM::LLVMFunctionType::get(result, arguments, varArg);
+  });
+  converter.addConversion([&](mlir::cir::StructType type) -> mlir::Type {
+    llvm::SmallVector<mlir::Type> llvmMembers;
+    for (auto ty : type.getMembers())
+      llvmMembers.push_back(converter.convertType(ty));
+    auto llvmStruct = mlir::LLVM::LLVMStructType::getIdentified(
+        type.getContext(), type.getTypeName());
+    if (llvmStruct.setBody(llvmMembers, /*isPacked=*/type.getPacked()).failed())
+      llvm_unreachable("Failed to set body of struct");
+    return llvmStruct;
+  });
+  converter.addConversion([&](mlir::cir::VoidType type) -> mlir::Type {
+    return mlir::LLVM::LLVMVoidType::get(type.getContext());
+  });
+
+  return converter;
 }
 } // namespace
 
-  void ConvertCIRToLLVMPass::runOnOperation() {
-    auto module = getOperation();
-
-    auto converter = prepareTypeConverter(&getContext());
-
-    mlir::RewritePatternSet patterns(&getContext());
-
-    populateCIRToLLVMConversionPatterns(patterns, converter);
-    mlir::populateFuncToLLVMConversionPatterns(converter, patterns);
-
-    mlir::ConversionTarget target(getContext());
-    using namespace mlir::cir;
-    // clang-format off
+void ConvertCIRToLLVMPass::runOnOperation() {
+  auto module = getOperation();
+
+  auto converter = prepareTypeConverter(&getContext());
+
+  mlir::RewritePatternSet patterns(&getContext());
+
+  populateCIRToLLVMConversionPatterns(patterns, converter);
+  mlir::populateFuncToLLVMConversionPatterns(converter, patterns);
+
+  mlir::ConversionTarget target(getContext());
+  using namespace mlir::cir;
+  // clang-format off
   target.addLegalOp<mlir::ModuleOp
                     // ,AllocaOp
                     // ,BrCondOp
@@ -1470,19 +1494,19 @@
   getOperation()->removeAttr("cir.lang");
 
   if (failed(applyPartialConversion(module, target, std::move(patterns))))
-      signalPassFailure();
-  }
-
-  std::unique_ptr<mlir::Pass> createConvertCIRToLLVMPass() {
-    return std::make_unique<ConvertCIRToLLVMPass>();
-  }
-
-  extern void registerCIRDialectTranslation(mlir::MLIRContext &context);
-
-  std::unique_ptr<llvm::Module>
-  lowerDirectlyFromCIRToLLVMIR(mlir::ModuleOp theModule,
-                               std::unique_ptr<mlir::MLIRContext> mlirCtx,
-                               LLVMContext &llvmCtx) {
+    signalPassFailure();
+}
+
+std::unique_ptr<mlir::Pass> createConvertCIRToLLVMPass() {
+  return std::make_unique<ConvertCIRToLLVMPass>();
+}
+
+extern void registerCIRDialectTranslation(mlir::MLIRContext &context);
+
+std::unique_ptr<llvm::Module>
+lowerDirectlyFromCIRToLLVMIR(mlir::ModuleOp theModule,
+                             std::unique_ptr<mlir::MLIRContext> mlirCtx,
+                             LLVMContext &llvmCtx) {
   mlir::PassManager pm(mlirCtx.get());
 
   pm.addPass(createConvertCIRToLLVMPass());
@@ -1502,12 +1526,12 @@
 
   auto result = !mlir::failed(pm.run(theModule));
   if (!result)
-      report_fatal_error(
-          "The pass manager failed to lower CIR to LLVMIR dialect!");
-
-    // Now that we ran all the lowering passes, verify the final output.
-    if (theModule.verify().failed())
-      report_fatal_error("Verification of the final LLVMIR dialect failed!");
+    report_fatal_error(
+        "The pass manager failed to lower CIR to LLVMIR dialect!");
+
+  // Now that we ran all the lowering passes, verify the final output.
+  if (theModule.verify().failed())
+    report_fatal_error("Verification of the final LLVMIR dialect failed!");
 
   mlir::registerBuiltinDialectTranslation(*mlirCtx);
   mlir::registerLLVMDialectTranslation(*mlirCtx);
@@ -1518,9 +1542,9 @@
       theModule, llvmCtx, ModuleName ? *ModuleName : "CIRToLLVMModule");
 
   if (!llvmModule)
-      report_fatal_error("Lowering from LLVMIR dialect to llvm IR failed!");
+    report_fatal_error("Lowering from LLVMIR dialect to llvm IR failed!");
 
   return llvmModule;
-  }
+}
 } // namespace direct
 } // namespace cir