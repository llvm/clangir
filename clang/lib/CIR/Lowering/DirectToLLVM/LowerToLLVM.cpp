--- conflicted
+++ resolved
@@ -4217,20 +4217,11 @@
       CIRStackSaveLowering, CIRUnreachableLowering, CIRTrapLowering,
       CIRInlineAsmOpLowering, CIRSetBitfieldLowering, CIRGetBitfieldLowering,
       CIRPrefetchLowering, CIRObjSizeOpLowering, CIRIsConstantOpLowering,
-<<<<<<< HEAD
       CIRCmpThreeWayOpLowering, CIRClearCacheOpLowering, CIREhTypeIdOpLowering,
       CIRCatchParamOpLowering, CIRResumeOpLowering, CIRAllocExceptionOpLowering,
       CIRFreeExceptionOpLowering, CIRThrowOpLowering, CIRIntrinsicCallLowering,
       CIRBaseClassAddrOpLowering, CIRVTTAddrPointOpLowering,
-      CIRIsFPClassOpLowering, CIRAbsOpLowering
-=======
-      CIRCmpThreeWayOpLowering, CIRClearCacheOpLowering, CIRUndefOpLowering,
-      CIREhTypeIdOpLowering, CIRCatchParamOpLowering, CIRResumeOpLowering,
-      CIRAllocExceptionOpLowering, CIRFreeExceptionOpLowering,
-      CIRThrowOpLowering, CIRIntrinsicCallLowering, CIRBaseClassAddrOpLowering,
-      CIRVTTAddrPointOpLowering, CIRIsFPClassOpLowering, CIRAbsOpLowering,
-      CIRMemMoveOpLowering
->>>>>>> 065a0643
+      CIRIsFPClassOpLowering, CIRAbsOpLowering, CIRMemMoveOpLowering
 #define GET_BUILTIN_LOWERING_LIST
 #include "clang/CIR/Dialect/IR/CIRBuiltinsLowering.inc"
 #undef GET_BUILTIN_LOWERING_LIST
