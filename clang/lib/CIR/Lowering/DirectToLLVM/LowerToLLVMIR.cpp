//====- LoweToLLVMIR.cpp - Lowering CIR attributes to LLVMIR ---------===//
//
// Part of the LLVM Project, under the Apache License v2.0 with LLVM Exceptions.
// See https://llvm.org/LICENSE.txt for license information.
// SPDX-License-Identifier: Apache-2.0 WITH LLVM-exception
//
//===----------------------------------------------------------------------===//
//
// This file implements lowering of CIR attributes and operations directly to
// LLVMIR.
//
//===----------------------------------------------------------------------===//

#include "mlir/Dialect/LLVMIR/LLVMDialect.h"
#include "mlir/IR/DialectRegistry.h"
#include "mlir/Target/LLVMIR/LLVMTranslationInterface.h"
#include "mlir/Target/LLVMIR/ModuleTranslation.h"
#include "clang/CIR/Dialect/IR/CIRAttrs.h"
#include "clang/CIR/Dialect/IR/CIRDialect.h"
#include "llvm/ADT/ArrayRef.h"
#include "llvm/IR/Constant.h"
#include "llvm/IR/Constants.h"
#include "llvm/IR/GlobalVariable.h"

using namespace llvm;

namespace cir {
namespace direct {

/// Implementation of the dialect interface that converts CIR attributes to LLVM
/// IR metadata.
class CIRDialectLLVMIRTranslationInterface
    : public mlir::LLVMTranslationDialectInterface {
public:
  using LLVMTranslationDialectInterface::LLVMTranslationDialectInterface;

  /// Any named attribute in the CIR dialect, i.e, with name started with
  /// "cir.", will be handled here.
  virtual mlir::LogicalResult amendOperation(
      mlir::Operation *op, llvm::ArrayRef<llvm::Instruction *> instructions,
      mlir::NamedAttribute attribute,
      mlir::LLVM::ModuleTranslation &moduleTranslation) const override {
<<<<<<< HEAD
    if (auto func = dyn_cast<mlir::LLVM::LLVMFuncOp>(op)) {
=======
    if (auto func = mlir::dyn_cast<mlir::LLVM::LLVMFuncOp>(op)) {
>>>>>>> bfe865b9
      amendFunction(func, instructions, attribute, moduleTranslation);
    } else if (auto mod = dyn_cast<mlir::ModuleOp>(op)) {
      amendModule(mod, attribute, moduleTranslation);
    }
    return mlir::success();
  }

  /// Translates the given operation to LLVM IR using the provided IR builder
  /// and saving the state in `moduleTranslation`.
  mlir::LogicalResult convertOperation(
      mlir::Operation *op, llvm::IRBuilderBase &builder,
      mlir::LLVM::ModuleTranslation &moduleTranslation) const final {

    if (auto cirOp = llvm::dyn_cast<mlir::LLVM::ZeroOp>(op))
      moduleTranslation.mapValue(cirOp.getResult()) =
          llvm::Constant::getNullValue(
              moduleTranslation.convertType(cirOp.getType()));

    return mlir::success();
  }

private:
  // Translate CIR's module attributes to LLVM's module metadata
  void amendModule(mlir::ModuleOp module, mlir::NamedAttribute attribute,
                   mlir::LLVM::ModuleTranslation &moduleTranslation) const {
    llvm::Module *llvmModule = moduleTranslation.getLLVMModule();
    llvm::LLVMContext &llvmContext = llvmModule->getContext();

    if (auto openclVersionAttr =
            mlir::dyn_cast<cir::OpenCLVersionAttr>(attribute.getValue())) {
      auto *int32Ty = llvm::IntegerType::get(llvmContext, 32);
      llvm::Metadata *oclVerElts[] = {
<<<<<<< HEAD
          llvm::ConstantAsMetadata::get(
              llvm::ConstantInt::get(int32Ty, openclVersionAttr.getMajorVersion())),
          llvm::ConstantAsMetadata::get(
              llvm::ConstantInt::get(int32Ty, openclVersionAttr.getMinorVersion()))};
=======
          llvm::ConstantAsMetadata::get(llvm::ConstantInt::get(
              int32Ty, openclVersionAttr.getMajorVersion())),
          llvm::ConstantAsMetadata::get(llvm::ConstantInt::get(
              int32Ty, openclVersionAttr.getMinorVersion()))};
>>>>>>> bfe865b9
      llvm::NamedMDNode *oclVerMD =
          llvmModule->getOrInsertNamedMetadata("opencl.ocl.version");
      oclVerMD->addOperand(llvm::MDNode::get(llvmContext, oclVerElts));
    }

    if (auto uwTableAttr =
            mlir::dyn_cast<cir::UWTableAttr>(attribute.getValue()))
      llvmModule->setUwtable(convertUWTableKind(uwTableAttr.getValue()));

    // Drop ammended CIR attribute from LLVM op.
    module->removeAttr(attribute.getName());
  }

  // Translate CIR's extra function attributes to LLVM's function attributes.
  void amendFunction(mlir::LLVM::LLVMFuncOp func,
                     llvm::ArrayRef<llvm::Instruction *> instructions,
                     mlir::NamedAttribute attribute,
                     mlir::LLVM::ModuleTranslation &moduleTranslation) const {
    llvm::Function *llvmFunc = moduleTranslation.lookupFunction(func.getName());
    llvm::LLVMContext &llvmCtx = moduleTranslation.getLLVMContext();
    if (auto extraAttr = mlir::dyn_cast<cir::ExtraFuncAttributesAttr>(
            attribute.getValue())) {
      for (auto attr : extraAttr.getElements()) {
        if (auto inlineAttr =
                mlir::dyn_cast<cir::InlineAttr>(attr.getValue())) {
          if (inlineAttr.isNoInline())
            llvmFunc->addFnAttr(llvm::Attribute::NoInline);
          else if (inlineAttr.isAlwaysInline())
            llvmFunc->addFnAttr(llvm::Attribute::AlwaysInline);
          else if (inlineAttr.isInlineHint())
            llvmFunc->addFnAttr(llvm::Attribute::InlineHint);
          else
            llvm_unreachable("Unknown inline kind");
        } else if (mlir::dyn_cast<cir::OptNoneAttr>(attr.getValue())) {
          llvmFunc->addFnAttr(llvm::Attribute::OptimizeNone);
        } else if (mlir::dyn_cast<cir::NoThrowAttr>(attr.getValue())) {
          llvmFunc->addFnAttr(llvm::Attribute::NoUnwind);
        } else if (mlir::dyn_cast<cir::ConvergentAttr>(attr.getValue())) {
          llvmFunc->addFnAttr(llvm::Attribute::Convergent);
<<<<<<< HEAD
=======
        } else if (mlir::isa<cir::HotAttr>(attr.getValue())) {
          llvmFunc->addFnAttr(llvm::Attribute::Hot);
>>>>>>> bfe865b9
        } else if (mlir::dyn_cast<cir::OpenCLKernelAttr>(attr.getValue())) {
          const auto uniformAttrName =
              cir::OpenCLKernelUniformWorkGroupSizeAttr::getMnemonic();
          const bool isUniform =
              extraAttr.getElements().getNamed(uniformAttrName).has_value();
          auto attrs = llvmFunc->getAttributes().addFnAttribute(
              llvmCtx, "uniform-work-group-size", isUniform ? "true" : "false");
          llvmFunc->setAttributes(attrs);
        } else if (auto clKernelMetadata =
                       mlir::dyn_cast<cir::OpenCLKernelMetadataAttr>(
                           attr.getValue())) {
          emitOpenCLKernelMetadata(clKernelMetadata, llvmFunc,
                                   moduleTranslation);
        } else if (auto clArgMetadata =
                       mlir::dyn_cast<cir::OpenCLKernelArgMetadataAttr>(
                           attr.getValue())) {
          emitOpenCLKernelArgMetadata(clArgMetadata, func.getNumArguments(),
                                      llvmFunc, moduleTranslation);
        } else if (auto uwTableAttr =
                       mlir::dyn_cast<cir::UWTableAttr>(attr.getValue())) {
          llvm::AttrBuilder builder(llvmFunc->getContext());
          builder.addUWTableAttr(convertUWTableKind(uwTableAttr.getValue()));
          llvmFunc->addFnAttrs(builder);
        }
      }
    }

    // Drop ammended CIR attribute from LLVM op.
    func->removeAttr(attribute.getName());
  }

  void emitOpenCLKernelMetadata(
      cir::OpenCLKernelMetadataAttr clKernelMetadata, llvm::Function *llvmFunc,
      mlir::LLVM::ModuleTranslation &moduleTranslation) const {
    auto &vmCtx = moduleTranslation.getLLVMContext();

    auto lowerArrayAttr = [&](mlir::ArrayAttr arrayAttr) {
      llvm::SmallVector<llvm::Metadata *, 3> attrMDArgs;
      for (mlir::Attribute attr : arrayAttr) {
        int64_t value = mlir::cast<mlir::IntegerAttr>(attr).getInt();
        attrMDArgs.push_back(
            llvm::ConstantAsMetadata::get(llvm::ConstantInt::get(
                llvm::IntegerType::get(vmCtx, 32), llvm::APInt(32, value))));
      }
      return llvm::MDNode::get(vmCtx, attrMDArgs);
    };

    if (auto workGroupSizeHint = clKernelMetadata.getWorkGroupSizeHint()) {
      llvmFunc->setMetadata("work_group_size_hint",
                            lowerArrayAttr(workGroupSizeHint));
    }

    if (auto reqdWorkGroupSize = clKernelMetadata.getReqdWorkGroupSize()) {
      llvmFunc->setMetadata("reqd_work_group_size",
                            lowerArrayAttr(reqdWorkGroupSize));
    }

    if (auto vecTypeHint = clKernelMetadata.getVecTypeHint()) {
      auto hintQTy = vecTypeHint.getValue();
      bool isSignedInteger = *clKernelMetadata.getVecTypeHintSignedness();
      llvm::Metadata *attrMDArgs[] = {
          llvm::ConstantAsMetadata::get(
              llvm::UndefValue::get(moduleTranslation.convertType(hintQTy))),
          llvm::ConstantAsMetadata::get(llvm::ConstantInt::get(
              llvm::IntegerType::get(vmCtx, 32),
              llvm::APInt(32, (uint64_t)(isSignedInteger ? 1 : 0))))};
      llvmFunc->setMetadata("vec_type_hint",
                            llvm::MDNode::get(vmCtx, attrMDArgs));
    }

    if (auto intelReqdSubgroupSize =
            clKernelMetadata.getIntelReqdSubGroupSize()) {
      int64_t reqdSubgroupSize = intelReqdSubgroupSize.getInt();
      llvm::Metadata *attrMDArgs[] = {
          llvm::ConstantAsMetadata::get(
              llvm::ConstantInt::get(llvm::IntegerType::get(vmCtx, 32),
                                     llvm::APInt(32, reqdSubgroupSize))),
      };
      llvmFunc->setMetadata("intel_reqd_sub_group_size",
                            llvm::MDNode::get(vmCtx, attrMDArgs));
    }
  }

  void emitOpenCLKernelArgMetadata(
      cir::OpenCLKernelArgMetadataAttr clArgMetadata, unsigned numArgs,
      llvm::Function *llvmFunc,
      mlir::LLVM::ModuleTranslation &moduleTranslation) const {
    auto &vmCtx = moduleTranslation.getLLVMContext();

    // MDNode for the kernel argument address space qualifiers.
    SmallVector<llvm::Metadata *, 8> addressQuals;

    // MDNode for the kernel argument access qualifiers (images only).
    SmallVector<llvm::Metadata *, 8> accessQuals;

    // MDNode for the kernel argument type names.
    SmallVector<llvm::Metadata *, 8> argTypeNames;

    // MDNode for the kernel argument base type names.
    SmallVector<llvm::Metadata *, 8> argBaseTypeNames;

    // MDNode for the kernel argument type qualifiers.
    SmallVector<llvm::Metadata *, 8> argTypeQuals;

    // MDNode for the kernel argument names.
    SmallVector<llvm::Metadata *, 8> argNames;

    auto lowerStringAttr = [&](mlir::Attribute strAttr) {
      return llvm::MDString::get(
          vmCtx, mlir::cast<mlir::StringAttr>(strAttr).getValue());
    };

    bool shouldEmitArgName = !!clArgMetadata.getName();
<<<<<<< HEAD
    
=======

>>>>>>> bfe865b9
    auto addressSpaceValues =
        clArgMetadata.getAddrSpace().getAsValueRange<mlir::IntegerAttr>();

    for (auto &&[i, addrSpace] : llvm::enumerate(addressSpaceValues)) {
      // Address space qualifier.
      addressQuals.push_back(
          llvm::ConstantAsMetadata::get(llvm::ConstantInt::get(
              llvm::IntegerType::get(vmCtx, 32), addrSpace)));

      // Access qualifier.
      accessQuals.push_back(lowerStringAttr(clArgMetadata.getAccessQual()[i]));

      // Type name.
      argTypeNames.push_back(lowerStringAttr(clArgMetadata.getType()[i]));

      // Base type name.
      argBaseTypeNames.push_back(
          lowerStringAttr(clArgMetadata.getBaseType()[i]));

      // Type qualifier.
      argTypeQuals.push_back(lowerStringAttr(clArgMetadata.getTypeQual()[i]));

      // Argument name.
      if (shouldEmitArgName)
        argNames.push_back(lowerStringAttr(clArgMetadata.getName()[i]));
    }

    llvmFunc->setMetadata("kernel_arg_addr_space",
                          llvm::MDNode::get(vmCtx, addressQuals));
    llvmFunc->setMetadata("kernel_arg_access_qual",
                          llvm::MDNode::get(vmCtx, accessQuals));
    llvmFunc->setMetadata("kernel_arg_type",
                          llvm::MDNode::get(vmCtx, argTypeNames));
    llvmFunc->setMetadata("kernel_arg_base_type",
                          llvm::MDNode::get(vmCtx, argBaseTypeNames));
    llvmFunc->setMetadata("kernel_arg_type_qual",
                          llvm::MDNode::get(vmCtx, argTypeQuals));
    if (shouldEmitArgName)
      llvmFunc->setMetadata("kernel_arg_name",
                            llvm::MDNode::get(vmCtx, argNames));
  }

private:
  static llvm::UWTableKind convertUWTableKind(cir::UWTableKind kind) {
    // TODO(cir): Use UWTableKindAttr from the LLVM dialect when available.
    switch (kind) {
    case cir::UWTableKind::None:
      return llvm::UWTableKind::None;
    case cir::UWTableKind::Sync:
      return llvm::UWTableKind::Sync;
    case cir::UWTableKind::Async:
      return llvm::UWTableKind::Async;
    }
  }
};

void registerCIRDialectTranslation(mlir::DialectRegistry &registry) {
  registry.insert<cir::CIRDialect>();
  registry.addExtension(+[](mlir::MLIRContext *ctx, cir::CIRDialect *dialect) {
    dialect->addInterfaces<CIRDialectLLVMIRTranslationInterface>();
  });
}

void registerCIRDialectTranslation(mlir::MLIRContext &context) {
  mlir::DialectRegistry registry;
  registerCIRDialectTranslation(registry);
  context.appendDialectRegistry(registry);
}
} // namespace direct
} // namespace cir<|MERGE_RESOLUTION|>--- conflicted
+++ resolved
@@ -40,11 +40,7 @@
       mlir::Operation *op, llvm::ArrayRef<llvm::Instruction *> instructions,
       mlir::NamedAttribute attribute,
       mlir::LLVM::ModuleTranslation &moduleTranslation) const override {
-<<<<<<< HEAD
-    if (auto func = dyn_cast<mlir::LLVM::LLVMFuncOp>(op)) {
-=======
     if (auto func = mlir::dyn_cast<mlir::LLVM::LLVMFuncOp>(op)) {
->>>>>>> bfe865b9
       amendFunction(func, instructions, attribute, moduleTranslation);
     } else if (auto mod = dyn_cast<mlir::ModuleOp>(op)) {
       amendModule(mod, attribute, moduleTranslation);
@@ -77,17 +73,10 @@
             mlir::dyn_cast<cir::OpenCLVersionAttr>(attribute.getValue())) {
       auto *int32Ty = llvm::IntegerType::get(llvmContext, 32);
       llvm::Metadata *oclVerElts[] = {
-<<<<<<< HEAD
-          llvm::ConstantAsMetadata::get(
-              llvm::ConstantInt::get(int32Ty, openclVersionAttr.getMajorVersion())),
-          llvm::ConstantAsMetadata::get(
-              llvm::ConstantInt::get(int32Ty, openclVersionAttr.getMinorVersion()))};
-=======
           llvm::ConstantAsMetadata::get(llvm::ConstantInt::get(
               int32Ty, openclVersionAttr.getMajorVersion())),
           llvm::ConstantAsMetadata::get(llvm::ConstantInt::get(
               int32Ty, openclVersionAttr.getMinorVersion()))};
->>>>>>> bfe865b9
       llvm::NamedMDNode *oclVerMD =
           llvmModule->getOrInsertNamedMetadata("opencl.ocl.version");
       oclVerMD->addOperand(llvm::MDNode::get(llvmContext, oclVerElts));
@@ -127,11 +116,8 @@
           llvmFunc->addFnAttr(llvm::Attribute::NoUnwind);
         } else if (mlir::dyn_cast<cir::ConvergentAttr>(attr.getValue())) {
           llvmFunc->addFnAttr(llvm::Attribute::Convergent);
-<<<<<<< HEAD
-=======
         } else if (mlir::isa<cir::HotAttr>(attr.getValue())) {
           llvmFunc->addFnAttr(llvm::Attribute::Hot);
->>>>>>> bfe865b9
         } else if (mlir::dyn_cast<cir::OpenCLKernelAttr>(attr.getValue())) {
           const auto uniformAttrName =
               cir::OpenCLKernelUniformWorkGroupSizeAttr::getMnemonic();
@@ -245,11 +231,7 @@
     };
 
     bool shouldEmitArgName = !!clArgMetadata.getName();
-<<<<<<< HEAD
-    
-=======
-
->>>>>>> bfe865b9
+
     auto addressSpaceValues =
         clArgMetadata.getAddrSpace().getAsValueRange<mlir::IntegerAttr>();
 
