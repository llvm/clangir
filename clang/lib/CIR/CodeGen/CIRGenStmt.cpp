--- conflicted
+++ resolved
@@ -32,20 +32,6 @@
          "If getLast is true then the CompoundStmt must have a StmtExprResult");
 
   Address retAlloca = Address::invalid();
-<<<<<<< HEAD
-
-  for (auto *CurStmt : S.body()) {
-    if (getLast && ExprResult == CurStmt) {
-      while (!isa<Expr>(ExprResult)) {
-        if (const auto *LS = dyn_cast<LabelStmt>(ExprResult))
-          llvm_unreachable("labels are NYI");
-        else if (const auto *AS = dyn_cast<AttributedStmt>(ExprResult))
-          llvm_unreachable("statement attributes are NYI");
-        else
-          llvm_unreachable("Unknown value statement");
-      }
-
-=======
 
   for (auto *CurStmt : S.body()) {
     if (getLast && ExprResult == CurStmt) {
@@ -58,7 +44,6 @@
           llvm_unreachable("Unknown value statement");
       }
 
->>>>>>> bfe865b9
       const Expr *E = cast<Expr>(ExprResult);
       QualType exprTy = E->getType();
       if (hasAggregateEvaluationKind(exprTy)) {
@@ -114,15 +99,6 @@
                                              ArrayRef<const Attr *> Attrs) {
   if (mlir::succeeded(emitSimpleStmt(S, useCurrentScope)))
     return mlir::success();
-<<<<<<< HEAD
-
-  if (getContext().getLangOpts().OpenMP &&
-      getContext().getLangOpts().OpenMPSimd)
-    assert(0 && "not implemented");
-
-  switch (S->getStmtClass()) {
-  case Stmt::OMPScopeDirectiveClass:
-=======
 
   if (getContext().getLangOpts().OpenMP &&
       getContext().getLangOpts().OpenMPSimd)
@@ -133,7 +109,6 @@
   case Stmt::OMPStripeDirectiveClass:
   case Stmt::OpenACCCacheConstructClass:
   case Stmt::OpenACCAtomicConstructClass:
->>>>>>> bfe865b9
     llvm_unreachable("NYI");
   case Stmt::OMPErrorDirectiveClass:
   case Stmt::NoStmtClass:
