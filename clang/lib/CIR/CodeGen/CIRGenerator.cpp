--- conflicted
+++ resolved
@@ -65,7 +65,6 @@
   auto mod = CGM->getModule();
   auto layout = llvm::DataLayout(astCtx.getTargetInfo().getDataLayoutString());
   setMLIRDataLayout(mod, layout);
-<<<<<<< HEAD
 }
 
 bool CIRGenerator::verifyModule() { return CGM->verifyModule(); }
@@ -74,30 +73,14 @@
   llvm_unreachable("NYI");
 }
 
-=======
-}
-
-bool CIRGenerator::verifyModule() { return CGM->verifyModule(); }
-
-bool CIRGenerator::EmitFunction(const FunctionDecl *FD) {
-  llvm_unreachable("NYI");
-}
-
->>>>>>> fca6e2cd
 mlir::ModuleOp CIRGenerator::getModule() { return CGM->getModule(); }
 
 bool CIRGenerator::HandleTopLevelDecl(DeclGroupRef D) {
   if (Diags.hasErrorOccurred())
     return true;
-<<<<<<< HEAD
 
   HandlingTopLevelDeclRAII HandlingDecl(*this);
 
-=======
-
-  HandlingTopLevelDeclRAII HandlingDecl(*this);
-
->>>>>>> fca6e2cd
   for (DeclGroupRef::iterator I = D.begin(), E = D.end(); I != E; ++I) {
     CGM->buildTopLevelDecl(*I);
   }
@@ -206,8 +189,6 @@
     return;
 
   CGM->buildTentativeDefinition(D);
-<<<<<<< HEAD
-=======
 }
 
 void CIRGenerator::HandleVTable(CXXRecordDecl *rd) {
@@ -215,5 +196,4 @@
     return;
 
   CGM->buildVTable(rd);
->>>>>>> fca6e2cd
 }