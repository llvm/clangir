//===---- CIRGenExprCst.cpp - Emit LLVM Code from Constant Expressions ----===//
//
// Part of the LLVM Project, under the Apache License v2.0 with LLVM Exceptions.
// See https://llvm.org/LICENSE.txt for license information.
// SPDX-License-Identifier: Apache-2.0 WITH LLVM-exception
//
//===----------------------------------------------------------------------===//
//
// This contains code to emit Constant Expr nodes as LLVM code.
//
//===----------------------------------------------------------------------===//

#include "Address.h"
#include "CIRGenCstEmitter.h"
#include "CIRGenFunction.h"
#include "CIRGenModule.h"
#include "mlir/IR/Attributes.h"
#include "mlir/IR/BuiltinAttributeInterfaces.h"
#include "clang/AST/APValue.h"
#include "clang/AST/ASTContext.h"
#include "clang/AST/Attr.h"
#include "clang/AST/RecordLayout.h"
#include "clang/AST/StmtVisitor.h"
#include "clang/Basic/Builtins.h"
#include "llvm/ADT/STLExtras.h"
#include "llvm/ADT/Sequence.h"
#include "llvm/Support/ErrorHandling.h"
#include <algorithm>

using namespace clang;
using namespace cir;

//===----------------------------------------------------------------------===//
//                            ConstantAggregateBuilder
//===----------------------------------------------------------------------===//

namespace {
class ConstExprEmitter;

static mlir::Attribute
buildArrayConstant(CIRGenModule &CGM, mlir::Type DesiredType,
                   mlir::Type CommonElementType, unsigned ArrayBound,
                   SmallVectorImpl<mlir::TypedAttr> &Elements,
                   mlir::TypedAttr Filler);

struct ConstantAggregateBuilderUtils {
  CIRGenModule &CGM;

  ConstantAggregateBuilderUtils(CIRGenModule &CGM) : CGM(CGM) {}

  CharUnits getAlignment(const mlir::Attribute C) const {
    llvm_unreachable("NYI");
    // return CharUnits::fromQuantity(
    //     CGM.getDataLayout().getABITypeAlignment(C->getType()));
  }

  CharUnits getSize(mlir::Type Ty) const {
    llvm_unreachable("NYI");
    // return CharUnits::fromQuantity(CGM.getDataLayout().getTypeAllocSize(Ty));
  }

  CharUnits getSize(const mlir::Attribute C) const {
    llvm_unreachable("NYI");
    // return getSize(C.getType());
  }

  mlir::Attribute getPadding(CharUnits PadSize) const {
    llvm_unreachable("NYI");
  }

  mlir::Attribute getZeroes(CharUnits ZeroSize) const {
    llvm_unreachable("NYI");
  }
};

/// Incremental builder for an llvm::Constant* holding a struct or array
/// constant.
class ConstantAggregateBuilder : private ConstantAggregateBuilderUtils {
  /// The elements of the constant. These two arrays must have the same size;
  /// Offsets[i] describes the offset of Elems[i] within the constant. The
  /// elements are kept in increasing offset order, and we ensure that there
  /// is no overlap: Offsets[i+1] >= Offsets[i] + getSize(Elemes[i]).
  ///
  /// This may contain explicit padding elements (in order to create a
  /// natural layout), but need not. Gaps between elements are implicitly
  /// considered to be filled with undef.
  llvm::SmallVector<mlir::Attribute, 32> Elems;
  llvm::SmallVector<CharUnits, 32> Offsets;

  /// The size of the constant (the maximum end offset of any added element).
  /// May be larger than the end of Elems.back() if we split the last element
  /// and removed some trailing undefs.
  CharUnits Size = CharUnits::Zero();

  /// This is true only if laying out Elems in order as the elements of a
  /// non-packed LLVM struct will give the correct layout.
  bool NaturalLayout = true;

  bool split(size_t Index, CharUnits Hint);
  Optional<size_t> splitAt(CharUnits Pos);

  static mlir::Attribute
  buildFrom(CIRGenModule &CGM, ArrayRef<mlir::Attribute> Elems,
            ArrayRef<CharUnits> Offsets, CharUnits StartOffset, CharUnits Size,
            bool NaturalLayout, mlir::Type DesiredTy, bool AllowOversized);

public:
  ConstantAggregateBuilder(CIRGenModule &CGM)
      : ConstantAggregateBuilderUtils(CGM) {}

  /// Update or overwrite the value starting at \p Offset with \c C.
  ///
  /// \param AllowOverwrite If \c true, this constant might overwrite (part of)
  ///        a constant that has already been added. This flag is only used to
  ///        detect bugs.
  bool add(mlir::Attribute C, CharUnits Offset, bool AllowOverwrite);

  /// Update or overwrite the bits starting at \p OffsetInBits with \p Bits.
  bool addBits(llvm::APInt Bits, uint64_t OffsetInBits, bool AllowOverwrite);

  /// Attempt to condense the value starting at \p Offset to a constant of type
  /// \p DesiredTy.
  void condense(CharUnits Offset, mlir::Type DesiredTy);

  /// Produce a constant representing the entire accumulated value, ideally of
  /// the specified type. If \p AllowOversized, the constant might be larger
  /// than implied by \p DesiredTy (eg, if there is a flexible array member).
  /// Otherwise, the constant will be of exactly the same size as \p DesiredTy
  /// even if we can't represent it as that type.
  mlir::Attribute build(mlir::Type DesiredTy, bool AllowOversized) const {
    return buildFrom(CGM, Elems, Offsets, CharUnits::Zero(), Size,
                     NaturalLayout, DesiredTy, AllowOversized);
  }
};

template <typename Container, typename Range = std::initializer_list<
                                  typename Container::value_type>>
static void replace(Container &C, size_t BeginOff, size_t EndOff, Range Vals) {
  assert(BeginOff <= EndOff && "invalid replacement range");
  llvm::replace(C, C.begin() + BeginOff, C.begin() + EndOff, Vals);
}

bool ConstantAggregateBuilder::add(mlir::Attribute C, CharUnits Offset,
                                   bool AllowOverwrite) {
  // Common case: appending to a layout.
  if (Offset >= Size) {
    CharUnits Align = getAlignment(C);
    CharUnits AlignedSize = Size.alignTo(Align);
    if (AlignedSize > Offset || Offset.alignTo(Align) != Offset)
      NaturalLayout = false;
    else if (AlignedSize < Offset) {
      Elems.push_back(getPadding(Offset - Size));
      Offsets.push_back(Size);
    }
    Elems.push_back(C);
    Offsets.push_back(Offset);
    Size = Offset + getSize(C);
    return true;
  }

  // Uncommon case: constant overlaps what we've already created.
  llvm::Optional<size_t> FirstElemToReplace = splitAt(Offset);
  if (!FirstElemToReplace)
    return false;

  CharUnits CSize = getSize(C);
  llvm::Optional<size_t> LastElemToReplace = splitAt(Offset + CSize);
  if (!LastElemToReplace)
    return false;

  assert((FirstElemToReplace == LastElemToReplace || AllowOverwrite) &&
         "unexpectedly overwriting field");

  replace(Elems, *FirstElemToReplace, *LastElemToReplace, {C});
  replace(Offsets, *FirstElemToReplace, *LastElemToReplace, {Offset});
  Size = std::max(Size, Offset + CSize);
  NaturalLayout = false;
  return true;
}

bool ConstantAggregateBuilder::addBits(llvm::APInt Bits, uint64_t OffsetInBits,
                                       bool AllowOverwrite) {
  llvm_unreachable("NYI");
}

/// Returns a position within Elems and Offsets such that all elements
/// before the returned index end before Pos and all elements at or after
/// the returned index begin at or after Pos. Splits elements as necessary
/// to ensure this. Returns None if we find something we can't split.
Optional<size_t> ConstantAggregateBuilder::splitAt(CharUnits Pos) {
  if (Pos >= Size)
    return Offsets.size();

  while (true) {
    auto FirstAfterPos = llvm::upper_bound(Offsets, Pos);
    if (FirstAfterPos == Offsets.begin())
      return 0;

    // If we already have an element starting at Pos, we're done.
    size_t LastAtOrBeforePosIndex = FirstAfterPos - Offsets.begin() - 1;
    if (Offsets[LastAtOrBeforePosIndex] == Pos)
      return LastAtOrBeforePosIndex;

    // We found an element starting before Pos. Check for overlap.
    if (Offsets[LastAtOrBeforePosIndex] +
            getSize(Elems[LastAtOrBeforePosIndex]) <=
        Pos)
      return LastAtOrBeforePosIndex + 1;

    // Try to decompose it into smaller constants.
    if (!split(LastAtOrBeforePosIndex, Pos))
      return std::nullopt;
  }
}

/// Split the constant at index Index, if possible. Return true if we did.
/// Hint indicates the location at which we'd like to split, but may be
/// ignored.
bool ConstantAggregateBuilder::split(size_t Index, CharUnits Hint) {
  llvm_unreachable("NYI");
}

mlir::Attribute ConstantAggregateBuilder::buildFrom(
    CIRGenModule &CGM, ArrayRef<mlir::Attribute> Elems,
    ArrayRef<CharUnits> Offsets, CharUnits StartOffset, CharUnits Size,
    bool NaturalLayout, mlir::Type DesiredTy, bool AllowOversized) {
  ConstantAggregateBuilderUtils Utils(CGM);

  if (Elems.empty())
    return {};

  llvm_unreachable("NYI");
}

void ConstantAggregateBuilder::condense(CharUnits Offset,
                                        mlir::Type DesiredTy) {
  CharUnits Size = getSize(DesiredTy);

  llvm::Optional<size_t> FirstElemToReplace = splitAt(Offset);
  if (!FirstElemToReplace)
    return;
  size_t First = *FirstElemToReplace;

  llvm::Optional<size_t> LastElemToReplace = splitAt(Offset + Size);
  if (!LastElemToReplace)
    return;
  size_t Last = *LastElemToReplace;

  size_t Length = Last - First;
  if (Length == 0)
    return;

  if (Length == 1 && Offsets[First] == Offset &&
      getSize(Elems[First]) == Size) {
    // Re-wrap single element structs if necessary. Otherwise, leave any single
    // element constant of the right size alone even if it has the wrong type.
    llvm_unreachable("NYI");
  }

  mlir::Attribute Replacement = buildFrom(
      CGM, ArrayRef(Elems).slice(First, Length),
      ArrayRef(Offsets).slice(First, Length), Offset, getSize(DesiredTy),
      /*known to have natural layout=*/false, DesiredTy, false);
  replace(Elems, First, Last, {Replacement});
  replace(Offsets, First, Last, {Offset});
}

//===----------------------------------------------------------------------===//
//                            ConstStructBuilder
//===----------------------------------------------------------------------===//

class ConstStructBuilder {
  CIRGenModule &CGM;
  ConstantEmitter &Emitter;
  ConstantAggregateBuilder &Builder;
  CharUnits StartOffset;

public:
  static mlir::Attribute BuildStruct(ConstantEmitter &Emitter,
                                     InitListExpr *ILE, QualType StructTy);
  static mlir::Attribute BuildStruct(ConstantEmitter &Emitter,
                                     const APValue &Value, QualType ValTy);
  static bool UpdateStruct(ConstantEmitter &Emitter,
                           ConstantAggregateBuilder &Const, CharUnits Offset,
                           InitListExpr *Updater);

private:
  ConstStructBuilder(ConstantEmitter &Emitter,
                     ConstantAggregateBuilder &Builder, CharUnits StartOffset)
      : CGM(Emitter.CGM), Emitter(Emitter), Builder(Builder),
        StartOffset(StartOffset) {}

  bool AppendField(const FieldDecl *Field, uint64_t FieldOffset,
                   mlir::Attribute InitExpr, bool AllowOverwrite = false);

  bool AppendBytes(CharUnits FieldOffsetInChars, mlir::Attribute InitCst,
                   bool AllowOverwrite = false);

  bool AppendBitField(const FieldDecl *Field, uint64_t FieldOffset,
                      mlir::IntegerAttr InitExpr, bool AllowOverwrite = false);

  bool Build(InitListExpr *ILE, bool AllowOverwrite);
  bool Build(const APValue &Val, const RecordDecl *RD, bool IsPrimaryBase,
             const CXXRecordDecl *VTableClass, CharUnits BaseOffset);
  mlir::Attribute Finalize(QualType Ty);
};

bool ConstStructBuilder::AppendField(const FieldDecl *Field,
                                     uint64_t FieldOffset,
                                     mlir::Attribute InitCst,
                                     bool AllowOverwrite) {
  const ASTContext &Context = CGM.getASTContext();

  CharUnits FieldOffsetInChars = Context.toCharUnitsFromBits(FieldOffset);

  return AppendBytes(FieldOffsetInChars, InitCst, AllowOverwrite);
}

bool ConstStructBuilder::AppendBytes(CharUnits FieldOffsetInChars,
                                     mlir::Attribute InitCst,
                                     bool AllowOverwrite) {
  return Builder.add(InitCst, StartOffset + FieldOffsetInChars, AllowOverwrite);
}

bool ConstStructBuilder::AppendBitField(const FieldDecl *Field,
                                        uint64_t FieldOffset,
                                        mlir::IntegerAttr CI,
                                        bool AllowOverwrite) {
  llvm_unreachable("NYI");
}

static bool EmitDesignatedInitUpdater(ConstantEmitter &Emitter,
                                      ConstantAggregateBuilder &Const,
                                      CharUnits Offset, QualType Type,
                                      InitListExpr *Updater) {
  if (Type->isRecordType())
    return ConstStructBuilder::UpdateStruct(Emitter, Const, Offset, Updater);

  auto CAT = Emitter.CGM.getASTContext().getAsConstantArrayType(Type);
  if (!CAT)
    return false;
  QualType ElemType = CAT->getElementType();
  CharUnits ElemSize = Emitter.CGM.getASTContext().getTypeSizeInChars(ElemType);
  mlir::Type ElemTy = Emitter.CGM.getTypes().convertTypeForMem(ElemType);

  mlir::Attribute FillC = nullptr;
  if (Expr *Filler = Updater->getArrayFiller()) {
    if (!isa<NoInitExpr>(Filler)) {
      llvm_unreachable("NYI");
    }
  }

  unsigned NumElementsToUpdate =
      FillC ? CAT->getSize().getZExtValue() : Updater->getNumInits();
  for (unsigned I = 0; I != NumElementsToUpdate; ++I, Offset += ElemSize) {
    Expr *Init = nullptr;
    if (I < Updater->getNumInits())
      Init = Updater->getInit(I);

    if (!Init && FillC) {
      if (!Const.add(FillC, Offset, true))
        return false;
    } else if (!Init || isa<NoInitExpr>(Init)) {
      continue;
    } else if (InitListExpr *ChildILE = dyn_cast<InitListExpr>(Init)) {
      if (!EmitDesignatedInitUpdater(Emitter, Const, Offset, ElemType,
                                     ChildILE))
        return false;
      // Attempt to reduce the array element to a single constant if necessary.
      Const.condense(Offset, ElemTy);
    } else {
      mlir::Attribute Val = Emitter.tryEmitPrivateForMemory(Init, ElemType);
      if (!Const.add(Val, Offset, true))
        return false;
    }
  }

  return true;
}

bool ConstStructBuilder::Build(InitListExpr *ILE, bool AllowOverwrite) {
  RecordDecl *RD = ILE->getType()->castAs<RecordType>()->getDecl();
  const ASTRecordLayout &Layout = CGM.getASTContext().getASTRecordLayout(RD);

  unsigned FieldNo = -1;
  unsigned ElementNo = 0;

  // Bail out if we have base classes. We could support these, but they only
  // arise in C++1z where we will have already constant folded most interesting
  // cases. FIXME: There are still a few more cases we can handle this way.
  if (auto *CXXRD = dyn_cast<CXXRecordDecl>(RD))
    if (CXXRD->getNumBases())
      return false;

  for (FieldDecl *Field : RD->fields()) {
    ++FieldNo;

    // If this is a union, skip all the fields that aren't being initialized.
    if (RD->isUnion() &&
        !declaresSameEntity(ILE->getInitializedFieldInUnion(), Field))
      continue;

    // Don't emit anonymous bitfields.
    if (Field->isUnnamedBitfield())
      continue;

    // Get the initializer.  A struct can include fields without initializers,
    // we just use explicit null values for them.
    Expr *Init = nullptr;
    if (ElementNo < ILE->getNumInits())
      Init = ILE->getInit(ElementNo++);
    if (Init && isa<NoInitExpr>(Init))
      continue;

    // Zero-sized fields are not emitted, but their initializers may still
    // prevent emission of this struct as a constant.
    if (Field->isZeroSize(CGM.getASTContext())) {
      if (Init->HasSideEffects(CGM.getASTContext()))
        return false;
      continue;
    }

    // When emitting a DesignatedInitUpdateExpr, a nested InitListExpr
    // represents additional overwriting of our current constant value, and not
    // a new constant to emit independently.
    if (AllowOverwrite &&
        (Field->getType()->isArrayType() || Field->getType()->isRecordType())) {
      if (auto *SubILE = dyn_cast<InitListExpr>(Init)) {
        CharUnits Offset = CGM.getASTContext().toCharUnitsFromBits(
            Layout.getFieldOffset(FieldNo));
        if (!EmitDesignatedInitUpdater(Emitter, Builder, StartOffset + Offset,
                                       Field->getType(), SubILE))
          return false;
        // If we split apart the field's value, try to collapse it down to a
        // single value now.
        llvm_unreachable("NYI");
        continue;
      }
    }

    mlir::Attribute EltInit;
    if (Init)
      Emitter.tryEmitPrivateForMemory(Init, Field->getType());
    else
      llvm_unreachable("NYI");

    if (!EltInit)
      return false;

    if (!Field->isBitField()) {
      // Handle non-bitfield members.
      if (!AppendField(Field, Layout.getFieldOffset(FieldNo), EltInit,
                       AllowOverwrite))
        return false;
      // After emitting a non-empty field with [[no_unique_address]], we may
      // need to overwrite its tail padding.
      if (Field->hasAttr<NoUniqueAddressAttr>())
        AllowOverwrite = true;
    } else {
      llvm_unreachable("NYI");
    }
  }

  return true;
}

namespace {
struct BaseInfo {
  BaseInfo(const CXXRecordDecl *Decl, CharUnits Offset, unsigned Index)
      : Decl(Decl), Offset(Offset), Index(Index) {}

  const CXXRecordDecl *Decl;
  CharUnits Offset;
  unsigned Index;

  bool operator<(const BaseInfo &O) const { return Offset < O.Offset; }
};
} // namespace

bool ConstStructBuilder::Build(const APValue &Val, const RecordDecl *RD,
                               bool IsPrimaryBase,
                               const CXXRecordDecl *VTableClass,
                               CharUnits Offset) {
  const ASTRecordLayout &Layout = CGM.getASTContext().getASTRecordLayout(RD);

  if (const CXXRecordDecl *CD = dyn_cast<CXXRecordDecl>(RD)) {
    // Add a vtable pointer, if we need one and it hasn't already been added.
    if (Layout.hasOwnVFPtr())
      llvm_unreachable("NYI");

    // Accumulate and sort bases, in order to visit them in address order, which
    // may not be the same as declaration order.
    SmallVector<BaseInfo, 8> Bases;
    Bases.reserve(CD->getNumBases());
    unsigned BaseNo = 0;
    for (CXXRecordDecl::base_class_const_iterator Base = CD->bases_begin(),
                                                  BaseEnd = CD->bases_end();
         Base != BaseEnd; ++Base, ++BaseNo) {
      assert(!Base->isVirtual() && "should not have virtual bases here");
      const CXXRecordDecl *BD = Base->getType()->getAsCXXRecordDecl();
      CharUnits BaseOffset = Layout.getBaseClassOffset(BD);
      Bases.push_back(BaseInfo(BD, BaseOffset, BaseNo));
    }
    llvm::stable_sort(Bases);

    for (unsigned I = 0, N = Bases.size(); I != N; ++I) {
      BaseInfo &Base = Bases[I];

      bool IsPrimaryBase = Layout.getPrimaryBase() == Base.Decl;
      Build(Val.getStructBase(Base.Index), Base.Decl, IsPrimaryBase,
            VTableClass, Offset + Base.Offset);
    }
  }

  unsigned FieldNo = 0;
  uint64_t OffsetBits = CGM.getASTContext().toBits(Offset);

  bool AllowOverwrite = false;
  for (RecordDecl::field_iterator Field = RD->field_begin(),
                                  FieldEnd = RD->field_end();
       Field != FieldEnd; ++Field, ++FieldNo) {
    // If this is a union, skip all the fields that aren't being initialized.
    if (RD->isUnion() && !declaresSameEntity(Val.getUnionField(), *Field))
      continue;

    // Don't emit anonymous bitfields or zero-sized fields.
    if (Field->isUnnamedBitfield() || Field->isZeroSize(CGM.getASTContext()))
      continue;

    // Emit the value of the initializer.
    const APValue &FieldValue =
        RD->isUnion() ? Val.getUnionValue() : Val.getStructField(FieldNo);
    mlir::Attribute EltInit =
        Emitter.tryEmitPrivateForMemory(FieldValue, Field->getType());
    if (!EltInit)
      return false;

    if (!Field->isBitField()) {
      // Handle non-bitfield members.
      if (!AppendField(*Field, Layout.getFieldOffset(FieldNo) + OffsetBits,
                       EltInit, AllowOverwrite))
        return false;
      // After emitting a non-empty field with [[no_unique_address]], we may
      // need to overwrite its tail padding.
      if (Field->hasAttr<NoUniqueAddressAttr>())
        AllowOverwrite = true;
    } else {
      llvm_unreachable("NYI");
    }
  }

  return true;
}

mlir::Attribute ConstStructBuilder::Finalize(QualType Type) {
  Type = Type.getNonReferenceType();
  RecordDecl *RD = Type->castAs<RecordType>()->getDecl();
  mlir::Type ValTy = CGM.getTypes().ConvertType(Type);
  return Builder.build(ValTy, RD->hasFlexibleArrayMember());
}

mlir::Attribute ConstStructBuilder::BuildStruct(ConstantEmitter &Emitter,
                                                InitListExpr *ILE,
                                                QualType ValTy) {
  ConstantAggregateBuilder Const(Emitter.CGM);
  ConstStructBuilder Builder(Emitter, Const, CharUnits::Zero());

  if (!Builder.Build(ILE, /*AllowOverwrite*/ false))
    return nullptr;

  return Builder.Finalize(ValTy);
}

mlir::Attribute ConstStructBuilder::BuildStruct(ConstantEmitter &Emitter,
                                                const APValue &Val,
                                                QualType ValTy) {
  ConstantAggregateBuilder Const(Emitter.CGM);
  ConstStructBuilder Builder(Emitter, Const, CharUnits::Zero());

  const RecordDecl *RD = ValTy->castAs<RecordType>()->getDecl();
  const CXXRecordDecl *CD = dyn_cast<CXXRecordDecl>(RD);
  if (!Builder.Build(Val, RD, false, CD, CharUnits::Zero()))
    return nullptr;

  return Builder.Finalize(ValTy);
}

bool ConstStructBuilder::UpdateStruct(ConstantEmitter &Emitter,
                                      ConstantAggregateBuilder &Const,
                                      CharUnits Offset, InitListExpr *Updater) {
  return ConstStructBuilder(Emitter, Const, Offset)
      .Build(Updater, /*AllowOverwrite*/ true);
}

//===----------------------------------------------------------------------===//
//                             ConstExprEmitter
//===----------------------------------------------------------------------===//

// This class only needs to handle arrays, structs and unions.
//
// In LLVM codegen, when outside C++11 mode, those types are not constant
// folded, while all other types are handled by constant folding.
//
// In CIR codegen, instead of folding things here, we should defer that work
// to MLIR: do not attempt to do much here.
class ConstExprEmitter
    : public StmtVisitor<ConstExprEmitter, mlir::Attribute, QualType> {
  CIRGenModule &CGM;
  LLVM_ATTRIBUTE_UNUSED ConstantEmitter &Emitter;

public:
  ConstExprEmitter(ConstantEmitter &emitter)
      : CGM(emitter.CGM), Emitter(emitter) {}

  //===--------------------------------------------------------------------===//
  //                            Visitor Methods
  //===--------------------------------------------------------------------===//

  mlir::Attribute VisitStmt(Stmt *S, QualType T) { return nullptr; }

  mlir::Attribute VisitConstantExpr(ConstantExpr *CE, QualType T) {
    assert(0 && "unimplemented");
    return {};
  }

  mlir::Attribute VisitParenExpr(ParenExpr *PE, QualType T) {
    return Visit(PE->getSubExpr(), T);
  }

  mlir::Attribute
  VisitSubstNonTypeTemplateParmExpr(SubstNonTypeTemplateParmExpr *PE,
                                    QualType T) {
    return Visit(PE->getReplacement(), T);
  }

  mlir::Attribute VisitGenericSelectionExpr(GenericSelectionExpr *GE,
                                            QualType T) {
    return Visit(GE->getResultExpr(), T);
  }

  mlir::Attribute VisitChooseExpr(ChooseExpr *CE, QualType T) {
    return Visit(CE->getChosenSubExpr(), T);
  }

  mlir::Attribute VisitCompoundLiteralExpr(CompoundLiteralExpr *E, QualType T) {
    return Visit(E->getInitializer(), T);
  }

  mlir::Attribute VisitCastExpr(CastExpr *E, QualType destType) {
    if (const auto *ECE = dyn_cast<ExplicitCastExpr>(E))
      assert(0 && "not implemented");
    Expr *subExpr = E->getSubExpr();

    switch (E->getCastKind()) {
    case CK_ToUnion: {
      assert(0 && "not implemented");
    }

    case CK_AddressSpaceConversion: {
      assert(0 && "not implemented");
    }

    case CK_LValueToRValue:
    case CK_AtomicToNonAtomic:
    case CK_NonAtomicToAtomic:
    case CK_NoOp:
    case CK_ConstructorConversion:
      return Visit(subExpr, destType);

    case CK_IntToOCLSampler:
      llvm_unreachable("global sampler variables are not generated");

    case CK_Dependent:
      llvm_unreachable("saw dependent cast!");

    case CK_BuiltinFnToFnPtr:
      llvm_unreachable("builtin functions are handled elsewhere");

    case CK_ReinterpretMemberPointer:
    case CK_DerivedToBaseMemberPointer:
    case CK_BaseToDerivedMemberPointer: {
      assert(0 && "not implemented");
    }

    // These will never be supported.
    case CK_ObjCObjectLValueCast:
    case CK_ARCProduceObject:
    case CK_ARCConsumeObject:
    case CK_ARCReclaimReturnedObject:
    case CK_ARCExtendBlockObject:
    case CK_CopyAndAutoreleaseBlockObject:
      return nullptr;

    // These don't need to be handled here because Evaluate knows how to
    // evaluate them in the cases where they can be folded.
    case CK_BitCast:
    case CK_ToVoid:
    case CK_Dynamic:
    case CK_LValueBitCast:
    case CK_LValueToRValueBitCast:
    case CK_NullToMemberPointer:
    case CK_UserDefinedConversion:
    case CK_CPointerToObjCPointerCast:
    case CK_BlockPointerToObjCPointerCast:
    case CK_AnyPointerToBlockPointerCast:
    case CK_ArrayToPointerDecay:
    case CK_FunctionToPointerDecay:
    case CK_BaseToDerived:
    case CK_DerivedToBase:
    case CK_UncheckedDerivedToBase:
    case CK_MemberPointerToBoolean:
    case CK_VectorSplat:
    case CK_FloatingRealToComplex:
    case CK_FloatingComplexToReal:
    case CK_FloatingComplexToBoolean:
    case CK_FloatingComplexCast:
    case CK_FloatingComplexToIntegralComplex:
    case CK_IntegralRealToComplex:
    case CK_IntegralComplexToReal:
    case CK_IntegralComplexToBoolean:
    case CK_IntegralComplexCast:
    case CK_IntegralComplexToFloatingComplex:
    case CK_PointerToIntegral:
    case CK_PointerToBoolean:
    case CK_NullToPointer:
    case CK_IntegralCast:
    case CK_BooleanToSignedIntegral:
    case CK_IntegralToPointer:
    case CK_IntegralToBoolean:
    case CK_IntegralToFloating:
    case CK_FloatingToIntegral:
    case CK_FloatingToBoolean:
    case CK_FloatingCast:
    case CK_FloatingToFixedPoint:
    case CK_FixedPointToFloating:
    case CK_FixedPointCast:
    case CK_FixedPointToBoolean:
    case CK_FixedPointToIntegral:
    case CK_IntegralToFixedPoint:
    case CK_ZeroToOCLOpaqueType:
    case CK_MatrixCast:
      return nullptr;
    }
    llvm_unreachable("Invalid CastKind");
  }

  mlir::Attribute VisitCXXDefaultInitExpr(CXXDefaultInitExpr *DIE, QualType T) {
    // TODO(cir): figure out CIR story here...
    // No need for a DefaultInitExprScope: we don't handle 'this' in a
    // constant expression.
    return Visit(DIE->getExpr(), T);
  }

  mlir::Attribute VisitExprWithCleanups(ExprWithCleanups *E, QualType T) {
    // Since this about constant emission no need to wrap this under a scope.
    return Visit(E->getSubExpr(), T);
  }

  mlir::Attribute VisitMaterializeTemporaryExpr(MaterializeTemporaryExpr *E,
                                                QualType T) {
    return Visit(E->getSubExpr(), T);
  }

  mlir::Attribute EmitArrayInitialization(InitListExpr *ILE, QualType T) {
    auto *CAT = CGM.getASTContext().getAsConstantArrayType(ILE->getType());
    assert(CAT && "can't emit array init for non-constant-bound array");
    unsigned NumInitElements = ILE->getNumInits();        // init list size
    unsigned NumElements = CAT->getSize().getZExtValue(); // array size
    unsigned NumInitableElts = std::min(NumInitElements, NumElements);

    QualType EltTy = CAT->getElementType();
    SmallVector<mlir::TypedAttr, 16> Elts;
    Elts.reserve(NumElements);

    // Emit array filler, if there is one.
<<<<<<< HEAD
    mlir::Attribute Filler;
    if (ILE->hasArrayFiller()) {
      auto *aux = ILE->getArrayFiller();
      Filler = Emitter.tryEmitAbstractForMemory(aux, CAT->getElementType());
      if (!Filler)
        return {};
=======
    if (Expr *filler = ILE->getArrayFiller()) {
      llvm_unreachable("NYI");
>>>>>>> 51846f19
    }

    // Emit initializer elements as MLIR attributes and check for common type.
    mlir::Type CommonElementType;
    for (unsigned i = 0; i != NumInitableElts; ++i) {
      Expr *Init = ILE->getInit(i);
      auto C = Emitter.tryEmitPrivateForMemory(Init, EltTy);
      if (!C)
        return {};
      if (i == 0)
        CommonElementType = C.getType();
      else if (C.getType() != CommonElementType)
        CommonElementType = nullptr;
      Elts.push_back(std::move(C));
    }

    auto desiredType = CGM.getTypes().ConvertType(T);
    return buildArrayConstant(CGM, desiredType, CommonElementType, NumElements,
                              Elts, Filler);
  }

  mlir::Attribute EmitRecordInitialization(InitListExpr *ILE, QualType T) {
    assert(0 && "not implemented");
    return {};
  }

  mlir::Attribute VisitImplicitValueInitExpr(ImplicitValueInitExpr *E,
                                             QualType T) {
    assert(0 && "not implemented");
    return {};
  }

  mlir::Attribute VisitInitListExpr(InitListExpr *ILE, QualType T) {
    if (ILE->isTransparent())
      return Visit(ILE->getInit(0), T);

    if (ILE->getType()->isArrayType())
      return EmitArrayInitialization(ILE, T);

    if (ILE->getType()->isRecordType())
      return EmitRecordInitialization(ILE, T);

    return nullptr;
  }

  mlir::Attribute VisitDesignatedInitUpdateExpr(DesignatedInitUpdateExpr *E,
                                                QualType destType) {
    auto C = Visit(E->getBase(), destType);
    if (!C)
      return nullptr;

    assert(0 && "not implemented");
    return {};
  }

  mlir::Attribute VisitCXXConstructExpr(CXXConstructExpr *E, QualType Ty) {
    if (!E->getConstructor()->isTrivial())
      return nullptr;

    // Only default and copy/move constructors can be trivial.
    if (E->getNumArgs()) {
      assert(E->getNumArgs() == 1 && "trivial ctor with > 1 argument");
      assert(E->getConstructor()->isCopyOrMoveConstructor() &&
             "trivial ctor has argument but isn't a copy/move ctor");

      Expr *Arg = E->getArg(0);
      assert(CGM.getASTContext().hasSameUnqualifiedType(Ty, Arg->getType()) &&
             "argument to copy ctor is of wrong type");

      return Visit(Arg, Ty);
    }

    assert(0 && "not implemented");
    return {};
  }

  mlir::Attribute VisitStringLiteral(StringLiteral *E, QualType T) {
    // This is a string literal initializing an array in an initializer.
    return CGM.getConstantArrayFromStringLiteral(E);
  }

  mlir::Attribute VisitObjCEncodeExpr(ObjCEncodeExpr *E, QualType T) {
    assert(0 && "not implemented");
    return {};
  }

  mlir::Attribute VisitUnaryExtension(const UnaryOperator *E, QualType T) {
    return Visit(E->getSubExpr(), T);
  }

  // Utility methods
  mlir::Type ConvertType(QualType T) { return CGM.getTypes().ConvertType(T); }
};

static mlir::Attribute
buildArrayConstant(CIRGenModule &CGM, mlir::Type DesiredType,
                   mlir::Type CommonElementType, unsigned ArrayBound,
                   SmallVectorImpl<mlir::TypedAttr> &Elements,
                   mlir::TypedAttr Filler) {
  auto &builder = CGM.getBuilder();
  auto isNullValue = [&](mlir::Attribute f) {
    // TODO(cir): introduce char type in CIR and check for that instead.
    auto intVal = f.dyn_cast_or_null<mlir::IntegerAttr>();
    assert(intVal && "not implemented");
    if (intVal.getInt() == 0)
      return true;
    return false;
  };

  // Figure out how long the initial prefix of non-zero elements is.
  unsigned NonzeroLength = ArrayBound;
  if (Elements.size() < NonzeroLength && isNullValue(Filler))
    NonzeroLength = Elements.size();
  if (NonzeroLength == Elements.size()) {
    while (NonzeroLength > 0 && isNullValue(Elements[NonzeroLength - 1]))
      --NonzeroLength;
  }

  if (NonzeroLength == 0)
    assert(0 && "NYE");

  // Add a zeroinitializer array filler if we have lots of trailing zeroes.
  unsigned TrailingZeroes = ArrayBound - NonzeroLength;
  if (TrailingZeroes >= 8) {
    assert(0 && "NYE");
    assert(Elements.size() >= NonzeroLength &&
           "missing initializer for non-zero element");

    // TODO(cir): If all the elements had the same type up to the trailing
    // zeroes, emit a struct of two arrays (the nonzero data and the
    // zeroinitializer). Use DesiredType to get the element type.
  } else if (Elements.size() != ArrayBound) {
    // Otherwise pad to the right size with the filler if necessary.
    Elements.resize(ArrayBound, Filler);
    if (Filler.getType() != CommonElementType)
      CommonElementType = {};
  }

  // If all elements have the same type, just emit an array constant.
  if (CommonElementType) {
    SmallVector<mlir::Attribute, 4> Eles;
    Eles.reserve(Elements.size());
    for (auto const &Element : Elements)
      Eles.push_back(Element);

    return builder.getConstArray(
        mlir::ArrayAttr::get(builder.getContext(), Eles),
        mlir::cir::ArrayType::get(builder.getContext(), CommonElementType,
                                  ArrayBound));
  }

  // We have mixed types. Use a packed struct.
  assert(0 && "NYE");
  return {};
}

} // end anonymous namespace.

//===----------------------------------------------------------------------===//
//                          ConstantLValueEmitter
//===----------------------------------------------------------------------===//

namespace {
/// A struct which can be used to peephole certain kinds of finalization
/// that normally happen during l-value emission.
struct ConstantLValue {
  using SymbolTy = mlir::SymbolRefAttr;
  llvm::PointerUnion<mlir::Value, SymbolTy> Value;
  bool HasOffsetApplied;

  /*implicit*/ ConstantLValue(mlir::Value value, bool hasOffsetApplied = false)
      : Value(value), HasOffsetApplied(hasOffsetApplied) {}

  /*implicit*/ ConstantLValue(SymbolTy address) : Value(address) {}

  ConstantLValue(std::nullptr_t) : ConstantLValue({}, false) {}
};

/// A helper class for emitting constant l-values.
class ConstantLValueEmitter
    : public ConstStmtVisitor<ConstantLValueEmitter, ConstantLValue> {
  CIRGenModule &CGM;
  ConstantEmitter &Emitter;
  const APValue &Value;
  QualType DestType;

  // Befriend StmtVisitorBase so that we don't have to expose Visit*.
  friend StmtVisitorBase;

public:
  ConstantLValueEmitter(ConstantEmitter &emitter, const APValue &value,
                        QualType destType)
      : CGM(emitter.CGM), Emitter(emitter), Value(value), DestType(destType) {}

  mlir::Attribute tryEmit();

private:
  mlir::Attribute tryEmitAbsolute(mlir::Type destTy);
  ConstantLValue tryEmitBase(const APValue::LValueBase &base);

  ConstantLValue VisitStmt(const Stmt *S) { return nullptr; }
  ConstantLValue VisitConstantExpr(const ConstantExpr *E);
  ConstantLValue VisitCompoundLiteralExpr(const CompoundLiteralExpr *E);
  ConstantLValue VisitStringLiteral(const StringLiteral *E);
  ConstantLValue VisitObjCBoxedExpr(const ObjCBoxedExpr *E);
  ConstantLValue VisitObjCEncodeExpr(const ObjCEncodeExpr *E);
  ConstantLValue VisitObjCStringLiteral(const ObjCStringLiteral *E);
  ConstantLValue VisitPredefinedExpr(const PredefinedExpr *E);
  ConstantLValue VisitAddrLabelExpr(const AddrLabelExpr *E);
  ConstantLValue VisitCallExpr(const CallExpr *E);
  ConstantLValue VisitBlockExpr(const BlockExpr *E);
  ConstantLValue VisitCXXTypeidExpr(const CXXTypeidExpr *E);
  ConstantLValue
  VisitMaterializeTemporaryExpr(const MaterializeTemporaryExpr *E);

  bool hasNonZeroOffset() const { return !Value.getLValueOffset().isZero(); }

  /// Return the value offset.
  mlir::Attribute getOffset() { assert(0 && "NYI"); }

  /// Apply the value offset to the given constant.
  mlir::Attribute applyOffset(mlir::Attribute C) {
    if (!hasNonZeroOffset())
      return C;
    // TODO(cir): use ptr_stride, or something...
    assert(0 && "NYI");
  }
};

} // namespace

mlir::Attribute ConstantLValueEmitter::tryEmit() {
  const APValue::LValueBase &base = Value.getLValueBase();

  // The destination type should be a pointer or reference
  // type, but it might also be a cast thereof.
  //
  // FIXME: the chain of casts required should be reflected in the APValue.
  // We need this in order to correctly handle things like a ptrtoint of a
  // non-zero null pointer and addrspace casts that aren't trivially
  // represented in LLVM IR.
  auto destTy = CGM.getTypes().convertTypeForMem(DestType);
  assert(destTy.isa<mlir::cir::PointerType>());

  // If there's no base at all, this is a null or absolute pointer,
  // possibly cast back to an integer type.
  if (!base) {
    assert(0 && "NYI");
  }

  // Otherwise, try to emit the base.
  ConstantLValue result = tryEmitBase(base);

  // If that failed, we're done.
  auto &value = result.Value;
  if (!value)
    return {};

  // Apply the offset if necessary and not already done.
  if (!result.HasOffsetApplied && !value.is<ConstantLValue::SymbolTy>()) {
    assert(0 && "NYI");
  }

  // Convert to the appropriate type; this could be an lvalue for
  // an integer. FIXME: performAddrSpaceCast
  if (destTy.isa<mlir::cir::PointerType>()) {
    if (value.is<ConstantLValue::SymbolTy>())
      return value.get<ConstantLValue::SymbolTy>();
    assert(0 && "NYI");
  }

  assert(0 && "NYI");
}

/// Try to emit an absolute l-value, such as a null pointer or an integer
/// bitcast to pointer type.
mlir::Attribute ConstantLValueEmitter::tryEmitAbsolute(mlir::Type destTy) {
  assert(0 && "NYI");
  return {};
}

ConstantLValue
ConstantLValueEmitter::tryEmitBase(const APValue::LValueBase &base) {
  // Handle values.
  if (const ValueDecl *D = base.dyn_cast<const ValueDecl *>()) {
    assert(0 && "NYI");
  }

  // Handle typeid(T).
  if (TypeInfoLValue TI = base.dyn_cast<TypeInfoLValue>()) {
    assert(0 && "NYI");
  }

  // Otherwise, it must be an expression.
  return Visit(base.get<const Expr *>());
}

ConstantLValue ConstantLValueEmitter::VisitConstantExpr(const ConstantExpr *E) {
  assert(0 && "NYI");
  return Visit(E->getSubExpr());
}

ConstantLValue
ConstantLValueEmitter::VisitCompoundLiteralExpr(const CompoundLiteralExpr *E) {
  assert(0 && "NYI");
  return nullptr;
}

ConstantLValue
ConstantLValueEmitter::VisitStringLiteral(const StringLiteral *E) {
  return CGM.getAddrOfConstantStringFromLiteral(E);
}

ConstantLValue
ConstantLValueEmitter::VisitObjCEncodeExpr(const ObjCEncodeExpr *E) {
  assert(0 && "NYI");
  return nullptr;
}

ConstantLValue
ConstantLValueEmitter::VisitObjCStringLiteral(const ObjCStringLiteral *E) {
  assert(0 && "NYI");
  return nullptr;
}

ConstantLValue
ConstantLValueEmitter::VisitObjCBoxedExpr(const ObjCBoxedExpr *E) {
  assert(0 && "NYI");
  return nullptr;
}

ConstantLValue
ConstantLValueEmitter::VisitPredefinedExpr(const PredefinedExpr *E) {
  assert(0 && "NYI");
  return nullptr;
}

ConstantLValue
ConstantLValueEmitter::VisitAddrLabelExpr(const AddrLabelExpr *E) {
  assert(0 && "NYI");
  return nullptr;
}

ConstantLValue ConstantLValueEmitter::VisitCallExpr(const CallExpr *E) {
  assert(0 && "NYI");
  return nullptr;
}

ConstantLValue ConstantLValueEmitter::VisitBlockExpr(const BlockExpr *E) {
  assert(0 && "NYI");
  return nullptr;
}

ConstantLValue
ConstantLValueEmitter::VisitCXXTypeidExpr(const CXXTypeidExpr *E) {
  assert(0 && "NYI");
  return nullptr;
}

ConstantLValue ConstantLValueEmitter::VisitMaterializeTemporaryExpr(
    const MaterializeTemporaryExpr *E) {
  assert(0 && "NYI");
  return nullptr;
}

//===----------------------------------------------------------------------===//
//                             ConstantEmitter
//===----------------------------------------------------------------------===//

mlir::TypedAttr ConstantEmitter::validateAndPopAbstract(mlir::Attribute C,
                                                        AbstractState saved) {
  Abstract = saved.OldValue;

  assert(saved.OldPlaceholdersSize == PlaceholderAddresses.size() &&
         "created a placeholder while doing an abstract emission?");

  // No validation necessary for now.
  // No cleanup to do for now.
  return C;
}

mlir::Attribute ConstantEmitter::tryEmitForInitializer(const VarDecl &D) {
  initializeNonAbstract(D.getType().getAddressSpace());
  return markIfFailed(tryEmitPrivateForVarInit(D));
}

void ConstantEmitter::finalize(mlir::cir::GlobalOp global) {
  assert(InitializedNonAbstract &&
         "finalizing emitter that was used for abstract emission?");
  assert(!Finalized && "finalizing emitter multiple times");
  assert(!global.isDeclaration());

  // Note that we might also be Failed.
  Finalized = true;

  if (!PlaceholderAddresses.empty()) {
    assert(0 && "not implemented");
  }
}

ConstantEmitter::~ConstantEmitter() {
  assert((!InitializedNonAbstract || Finalized || Failed) &&
         "not finalized after being initialized for non-abstract emission");
  assert(PlaceholderAddresses.empty() && "unhandled placeholders");
}

// TODO(cir): this can be shared with LLVM's codegen
static QualType getNonMemoryType(CIRGenModule &CGM, QualType type) {
  if (auto AT = type->getAs<AtomicType>()) {
    return CGM.getASTContext().getQualifiedType(AT->getValueType(),
                                                type.getQualifiers());
  }
  return type;
}

mlir::TypedAttr
ConstantEmitter::tryEmitAbstractForInitializer(const VarDecl &D) {
  auto state = pushAbstract();
  auto C = tryEmitPrivateForVarInit(D);
  return validateAndPopAbstract(C, state);
}

mlir::Attribute ConstantEmitter::tryEmitPrivateForVarInit(const VarDecl &D) {
  // Make a quick check if variable can be default NULL initialized
  // and avoid going through rest of code which may do, for c++11,
  // initialization of memory to all NULLs.
  if (!D.hasLocalStorage()) {
    QualType Ty = CGM.getASTContext().getBaseElementType(D.getType());
    if (Ty->isRecordType())
      if (const CXXConstructExpr *E =
              dyn_cast_or_null<CXXConstructExpr>(D.getInit())) {
        const CXXConstructorDecl *CD = E->getConstructor();
        // FIXME: we should probably model this more closely to C++ than
        // just emitting a global with zero init (mimic what we do for trivial
        // assignments and whatnots). Since this is for globals shouldn't
        // be a problem for the near future.
        if (CD->isTrivial() && CD->isDefaultConstructor())
          return mlir::cir::ZeroAttr::get(
              CGM.getBuilder().getContext(),
              CGM.getTypes().ConvertType(D.getType()));
      }
  }
  InConstantContext = D.hasConstantInitialization();

  QualType destType = D.getType();

  // Try to emit the initializer.  Note that this can allow some things that
  // are not allowed by tryEmitPrivateForMemory alone.
  if (auto value = D.evaluateValue()) {
    return tryEmitPrivateForMemory(*value, destType);
  }

  // FIXME: Implement C++11 [basic.start.init]p2: if the initializer of a
  // reference is a constant expression, and the reference binds to a temporary,
  // then constant initialization is performed. ConstExprEmitter will
  // incorrectly emit a prvalue constant in this case, and the calling code
  // interprets that as the (pointer) value of the reference, rather than the
  // desired value of the referee.
  if (destType->isReferenceType())
    return {};

  // Evaluation failed and not a reference type: ensure initializer exists.
  const Expr *E = D.getInit();
  assert(E && "No initializer to emit");

  // Initializer exists: emit it "manually" through visitors.
  auto nonMemoryDestType = getNonMemoryType(CGM, destType);
  auto C =
      ConstExprEmitter(*this).Visit(const_cast<Expr *>(E), nonMemoryDestType);

  // Return either the initializer attribute or a null attribute on failure.
  return (C ? emitForMemory(C, destType) : nullptr);
}

mlir::Attribute ConstantEmitter::tryEmitAbstract(const Expr *E,
                                                 QualType destType) {
  auto state = pushAbstract();
  auto C = tryEmitPrivate(E, destType);
  return validateAndPopAbstract(C, state);
}

mlir::Attribute ConstantEmitter::tryEmitAbstract(const APValue &value,
                                                 QualType destType) {
  auto state = pushAbstract();
  auto C = tryEmitPrivate(value, destType);
  return validateAndPopAbstract(C, state);
}

mlir::Attribute ConstantEmitter::tryEmitAbstractForMemory(const Expr *E,
                                                          QualType destType) {
  auto nonMemoryDestType = getNonMemoryType(CGM, destType);
  auto C = tryEmitAbstract(E, nonMemoryDestType);
  return (C ? emitForMemory(C, destType) : nullptr);
}

mlir::Attribute ConstantEmitter::tryEmitAbstractForMemory(const APValue &value,
                                                          QualType destType) {
  auto nonMemoryDestType = getNonMemoryType(CGM, destType);
  auto C = tryEmitAbstract(value, nonMemoryDestType);
  return (C ? emitForMemory(C, destType) : nullptr);
}

mlir::TypedAttr ConstantEmitter::tryEmitPrivateForMemory(const Expr *E,
                                                         QualType destType) {
  auto nonMemoryDestType = getNonMemoryType(CGM, destType);
  auto C = tryEmitPrivate(E, nonMemoryDestType);
  return (C ? emitForMemory(C, destType) : nullptr);
}

mlir::Attribute ConstantEmitter::tryEmitPrivateForMemory(const APValue &value,
                                                         QualType destType) {
  auto nonMemoryDestType = getNonMemoryType(CGM, destType);
  auto C = tryEmitPrivate(value, nonMemoryDestType);
  return (C ? emitForMemory(C, destType) : nullptr);
}

mlir::Attribute ConstantEmitter::emitForMemory(CIRGenModule &CGM,
                                               mlir::Attribute C,
                                               QualType destType) {
  // For an _Atomic-qualified constant, we may need to add tail padding.
  if (auto AT = destType->getAs<AtomicType>()) {
    assert(0 && "not implemented");
  }

  // Zero-extend bool.
  auto typed = C.dyn_cast<mlir::TypedAttr>();
  if (typed && typed.getType().isa<mlir::cir::BoolType>()) {
    assert(0 && "not implemented");
  }

  return C;
}

mlir::TypedAttr ConstantEmitter::tryEmitPrivate(const Expr *E, QualType T) {
  assert(!T->isVoidType() && "can't emit a void constant");
  Expr::EvalResult Result;
  bool Success;

  // TODO: Implement the missing functionalities below.
  assert(!T->isReferenceType() && "NYI");

  // NOTE: Not all constant expressions can be emited by the ConstExprEmitter.
  //       So we have to fold/evaluate the expression in some cases.
  //
  // Try folding constant expression into an RValue.
  Success = E->EvaluateAsRValue(Result, CGM.getASTContext(), InConstantContext);

  mlir::Attribute C;
  if (Success && !Result.HasSideEffects)
    C = tryEmitPrivate(Result.Val, T);
  else
    C = ConstExprEmitter(*this).Visit(const_cast<Expr *>(E), T);

  return C;
}

mlir::Attribute ConstantEmitter::tryEmitPrivate(const APValue &Value,
                                                QualType DestType) {
  switch (Value.getKind()) {
  case APValue::None:
  case APValue::Indeterminate:
    // TODO(cir): LLVM models out-of-lifetime and indeterminate values as
    // 'undef'. Find out what's better for CIR.
    assert(0 && "not implemented");
  case APValue::Int: {
    mlir::Type ty = CGM.getCIRType(DestType);
    return CGM.getBuilder().getIntegerAttr(ty, Value.getInt());
  }
  case APValue::Float: {
    const llvm::APFloat &Init = Value.getFloat();
    if (&Init.getSemantics() == &llvm::APFloat::IEEEhalf() &&
        !CGM.getASTContext().getLangOpts().NativeHalfType &&
        CGM.getASTContext().getTargetInfo().useFP16ConversionIntrinsics())
      assert(0 && "not implemented");
    else {
      mlir::Type ty = CGM.getCIRType(DestType);
      return CGM.getBuilder().getFloatAttr(ty, Init);
    }
  }
  case APValue::Array: {
    const ArrayType *ArrayTy = CGM.getASTContext().getAsArrayType(DestType);
    unsigned NumElements = Value.getArraySize();
    unsigned NumInitElts = Value.getArrayInitializedElts();
    auto isNullValue = [&](mlir::Attribute f) {
      // TODO(cir): introduce char type in CIR and check for that instead.
      auto intVal = f.dyn_cast_or_null<mlir::IntegerAttr>();
      assert(intVal && "not implemented");
      if (intVal.getInt() == 0)
        return true;
      return false;
    };

    // Emit array filler, if there is one.
    mlir::Attribute Filler;
    if (Value.hasArrayFiller()) {
      Filler = tryEmitAbstractForMemory(Value.getArrayFiller(),
                                        ArrayTy->getElementType());
      if (!Filler)
        return {};
    }

    // Emit initializer elements.
    SmallVector<mlir::TypedAttr, 16> Elts;
    if (Filler && isNullValue(Filler))
      Elts.reserve(NumInitElts + 1);
    else
      Elts.reserve(NumElements);

    mlir::Type CommonElementType;
    for (unsigned I = 0; I < NumInitElts; ++I) {
      auto C = tryEmitPrivateForMemory(Value.getArrayInitializedElt(I),
                                       ArrayTy->getElementType());
      if (!C)
        return {};

      assert(C.isa<mlir::TypedAttr>() && "This should always be a TypedAttr.");
      auto CTyped = C.cast<mlir::TypedAttr>();

      if (I == 0)
        CommonElementType = CTyped.getType();
      else if (CTyped.getType() != CommonElementType)
        CommonElementType = {};
      Elts.push_back(C);
    }

    auto Desired = CGM.getTypes().ConvertType(DestType);
    return buildArrayConstant(CGM, Desired, CommonElementType, NumElements,
                              Elts, Filler);
  }
  case APValue::LValue:
    return ConstantLValueEmitter(*this, Value, DestType).tryEmit();
  case APValue::Struct:
  case APValue::Union:
    return ConstStructBuilder::BuildStruct(*this, Value, DestType);
  case APValue::FixedPoint:
  case APValue::ComplexInt:
  case APValue::ComplexFloat:
  case APValue::Vector:
  case APValue::AddrLabelDiff:
  case APValue::MemberPointer:
    assert(0 && "not implemented");
  }
  llvm_unreachable("Unknown APValue kind");
}

mlir::Value CIRGenModule::buildNullConstant(QualType T, mlir::Location loc) {
  if (T->getAs<PointerType>())
    llvm_unreachable("NYI");

  if (getTypes().isZeroInitializable(T))
    return builder.getNullValue(getTypes().convertTypeForMem(T), loc);

  if (const ConstantArrayType *CAT =
          getASTContext().getAsConstantArrayType(T)) {
    llvm_unreachable("NYI");
  }

  if (const RecordType *RT = T->getAs<RecordType>())
    llvm_unreachable("NYI");

  assert(T->isMemberDataPointerType() &&
         "Should only see pointers to data members here!");

  llvm_unreachable("NYI");
  return {};
}<|MERGE_RESOLUTION|>--- conflicted
+++ resolved
@@ -773,17 +773,12 @@
     Elts.reserve(NumElements);
 
     // Emit array filler, if there is one.
-<<<<<<< HEAD
     mlir::Attribute Filler;
     if (ILE->hasArrayFiller()) {
       auto *aux = ILE->getArrayFiller();
       Filler = Emitter.tryEmitAbstractForMemory(aux, CAT->getElementType());
       if (!Filler)
         return {};
-=======
-    if (Expr *filler = ILE->getArrayFiller()) {
-      llvm_unreachable("NYI");
->>>>>>> 51846f19
     }
 
     // Emit initializer elements as MLIR attributes and check for common type.
