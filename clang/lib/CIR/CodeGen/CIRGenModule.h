--- conflicted
+++ resolved
@@ -573,12 +573,9 @@
   /// A queue of (optional) vtables to consider emitting.
   std::vector<const clang::CXXRecordDecl *> DeferredVTables;
 
-<<<<<<< HEAD
-=======
   /// A queue of (optional) vtables that may be emitted opportunistically.
   std::vector<const clang::CXXRecordDecl *> opportunisticVTables;
 
->>>>>>> 3d04a3d4
   mlir::Type getVTableComponentType();
   CIRGenVTables &getVTables() { return VTables; }
 
@@ -655,19 +652,11 @@
 
   void emitTopLevelDecl(clang::Decl *decl);
   void emitLinkageSpec(const LinkageSpecDecl *D);
-<<<<<<< HEAD
 
   /// Emit code for a single global function or var decl. Forward declarations
   /// are emitted lazily.
   void emitGlobal(clang::GlobalDecl D);
 
-=======
-
-  /// Emit code for a single global function or var decl. Forward declarations
-  /// are emitted lazily.
-  void emitGlobal(clang::GlobalDecl D);
-
->>>>>>> 3d04a3d4
   bool tryEmitBaseDestructorAsAlias(const CXXDestructorDecl *D);
 
   void emitAliasForGlobal(llvm::StringRef mangledName, mlir::Operation *op,
@@ -745,10 +734,7 @@
   /// expression of the given type.  This is usually, but not always, an LLVM
   /// null constant.
   mlir::Value emitNullConstant(QualType T, mlir::Location loc);
-<<<<<<< HEAD
-=======
   mlir::TypedAttr emitNullConstant(QualType T);
->>>>>>> 3d04a3d4
 
   /// Return a null constant appropriate for zero-initializing a base class with
   /// the given type. This is usually, but not always, an LLVM null constant.
@@ -770,21 +756,12 @@
   /// Set the CIR function attributes (sext, zext, etc).
   void setCIRFunctionAttributes(GlobalDecl GD, const CIRGenFunctionInfo &info,
                                 cir::FuncOp func, bool isThunk);
-<<<<<<< HEAD
 
   /// Set the CIR function attributes which only apply to a function
   /// definition.
   void setCIRFunctionAttributesForDefinition(const Decl *decl,
                                              cir::FuncOp func);
 
-=======
-
-  /// Set the CIR function attributes which only apply to a function
-  /// definition.
-  void setCIRFunctionAttributesForDefinition(const Decl *decl,
-                                             cir::FuncOp func);
-
->>>>>>> 3d04a3d4
   void emitGlobalDefinition(clang::GlobalDecl D, mlir::Operation *Op = nullptr);
   void emitGlobalFunctionDefinition(clang::GlobalDecl D, mlir::Operation *Op);
   void emitGlobalVarDefinition(const clang::VarDecl *D,
@@ -804,17 +781,6 @@
   /// Stored a deferred empty coverage mapping for an unused and thus
   /// uninstrumented top level declaration.
   void AddDeferredUnusedCoverageMapping(clang::Decl *D);
-<<<<<<< HEAD
-
-  std::nullptr_t getModuleDebugInfo() { return nullptr; }
-
-  /// Emit any needed decls for which code generation was deferred.
-  void emitDeferred(unsigned recursionLimit);
-
-  /// Helper for `emitDeferred` to apply actual codegen.
-  void emitGlobalDecl(clang::GlobalDecl &D);
-
-=======
 
   std::nullptr_t getModuleDebugInfo() { return nullptr; }
 
@@ -830,7 +796,6 @@
   /// Helper for `emitDeferred` to apply actual codegen.
   void emitGlobalDecl(clang::GlobalDecl &D);
 
->>>>>>> 3d04a3d4
   const llvm::Triple &getTriple() const { return target.getTriple(); }
 
   // Finalize CIR code generation.
@@ -905,14 +870,11 @@
                                 cir::FuncType Ty,
                                 const clang::FunctionDecl *FD);
 
-<<<<<<< HEAD
-=======
   /// Create a CIR function with builtin attribute set.
   cir::FuncOp createCIRBuiltinFunction(mlir::Location loc, llvm::StringRef name,
                                        cir::FuncType Ty,
                                        const clang::FunctionDecl *FD);
 
->>>>>>> 3d04a3d4
   cir::FuncOp createRuntimeFunction(cir::FuncType Ty, llvm::StringRef Name,
                                     mlir::ArrayAttr = {}, bool Local = false,
                                     bool AssumeConvergent = false);
