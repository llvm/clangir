--- conflicted
+++ resolved
@@ -425,17 +425,8 @@
     llvm_unreachable("unsupported long double format");
   }
 
-<<<<<<< HEAD
-  mlir::Type getVirtualFnPtrType(bool isVarArg = false) {
-    // FIXME: replay LLVM codegen for now, perhaps add a vtable ptr special
-    // type so it's a bit more clear and C++ idiomatic.
-    auto fnTy = cir::FuncType::get({}, getUInt32Ty(), isVarArg);
-    assert(!cir::MissingFeatures::isVarArg());
-    return getPointerTo(getPointerTo(fnTy));
-=======
   mlir::Type getPtrToVPtrType() {
     return getPointerTo(cir::VPtrType::get(getContext()));
->>>>>>> 3d04a3d4
   }
 
   cir::FuncType getFuncType(llvm::ArrayRef<mlir::Type> params, mlir::Type retTy,
@@ -539,25 +530,6 @@
   //
   cir::ConstantOp getUInt8(uint8_t c, mlir::Location loc) {
     auto uInt8Ty = getUInt8Ty();
-<<<<<<< HEAD
-    return create<cir::ConstantOp>(loc, cir::IntAttr::get(uInt8Ty, c));
-  }
-  cir::ConstantOp getSInt32(int32_t c, mlir::Location loc) {
-    auto sInt32Ty = getSInt32Ty();
-    return create<cir::ConstantOp>(loc, cir::IntAttr::get(sInt32Ty, c));
-  }
-  cir::ConstantOp getUInt32(uint32_t C, mlir::Location loc) {
-    auto uInt32Ty = getUInt32Ty();
-    return create<cir::ConstantOp>(loc, cir::IntAttr::get(uInt32Ty, C));
-  }
-  cir::ConstantOp getSInt64(uint64_t C, mlir::Location loc) {
-    auto sInt64Ty = getSInt64Ty();
-    return create<cir::ConstantOp>(loc, cir::IntAttr::get(sInt64Ty, C));
-  }
-  cir::ConstantOp getUInt64(uint64_t C, mlir::Location loc) {
-    auto uInt64Ty = getUInt64Ty();
-    return create<cir::ConstantOp>(loc, cir::IntAttr::get(uInt64Ty, C));
-=======
     return cir::ConstantOp::create(*this, loc, cir::IntAttr::get(uInt8Ty, c));
   }
   cir::ConstantOp getSInt32(int32_t c, mlir::Location loc) {
@@ -575,7 +547,6 @@
   cir::ConstantOp getUInt64(uint64_t C, mlir::Location loc) {
     auto uInt64Ty = getUInt64Ty();
     return cir::ConstantOp::create(*this, loc, cir::IntAttr::get(uInt64Ty, C));
->>>>>>> 3d04a3d4
   }
 
   cir::ConstantOp getConstInt(mlir::Location loc, llvm::APSInt intVal);
@@ -588,38 +559,22 @@
                              llvm::APFloat fpVal) {
     assert((mlir::isa<cir::SingleType, cir::DoubleType>(t)) &&
            "expected cir::SingleType or cir::DoubleType");
-<<<<<<< HEAD
-    return create<cir::ConstantOp>(loc, cir::FPAttr::get(t, fpVal));
-=======
     return cir::ConstantOp::create(*this, loc, cir::FPAttr::get(t, fpVal));
->>>>>>> 3d04a3d4
   }
 
   cir::IsFPClassOp createIsFPClass(mlir::Location loc, mlir::Value src,
                                    unsigned flags) {
-<<<<<<< HEAD
-    return create<cir::IsFPClassOp>(loc, src, flags);
-=======
     return cir::IsFPClassOp::create(*this, loc, src, flags);
->>>>>>> 3d04a3d4
   }
 
   /// Create constant nullptr for pointer-to-data-member type ty.
   cir::ConstantOp getNullDataMemberPtr(cir::DataMemberType ty,
                                        mlir::Location loc) {
-<<<<<<< HEAD
-    return create<cir::ConstantOp>(loc, getNullDataMemberAttr(ty));
-  }
-
-  cir::ConstantOp getNullMethodPtr(cir::MethodType ty, mlir::Location loc) {
-    return create<cir::ConstantOp>(loc, getNullMethodAttr(ty));
-=======
     return cir::ConstantOp::create(*this, loc, getNullDataMemberAttr(ty));
   }
 
   cir::ConstantOp getNullMethodPtr(cir::MethodType ty, mlir::Location loc) {
     return cir::ConstantOp::create(*this, loc, getNullMethodAttr(ty));
->>>>>>> 3d04a3d4
   }
 
   cir::ConstantOp getZero(mlir::Location loc, mlir::Type ty) {
@@ -627,11 +582,7 @@
     assert((mlir::isa<cir::RecordType>(ty) || mlir::isa<cir::ArrayType>(ty) ||
             mlir::isa<cir::VectorType>(ty)) &&
            "NYI for other types");
-<<<<<<< HEAD
-    return create<cir::ConstantOp>(loc, cir::ZeroAttr::get(ty));
-=======
     return cir::ConstantOp::create(*this, loc, cir::ZeroAttr::get(ty));
->>>>>>> 3d04a3d4
   }
 
   //
@@ -641,59 +592,35 @@
 
   /// Create a break operation.
   cir::BreakOp createBreak(mlir::Location loc) {
-<<<<<<< HEAD
-    return create<cir::BreakOp>(loc);
-=======
     return cir::BreakOp::create(*this, loc);
->>>>>>> 3d04a3d4
   }
 
   /// Create a continue operation.
   cir::ContinueOp createContinue(mlir::Location loc) {
-<<<<<<< HEAD
-    return create<cir::ContinueOp>(loc);
-=======
     return cir::ContinueOp::create(*this, loc);
->>>>>>> 3d04a3d4
   }
 
   cir::MemCpyOp createMemCpy(mlir::Location loc, mlir::Value dst,
                              mlir::Value src, mlir::Value len) {
-<<<<<<< HEAD
-    return create<cir::MemCpyOp>(loc, dst, src, len);
-=======
     return cir::MemCpyOp::create(*this, loc, dst, src, len);
->>>>>>> 3d04a3d4
   }
 
   cir::MemMoveOp createMemMove(mlir::Location loc, mlir::Value dst,
                                mlir::Value src, mlir::Value len) {
-<<<<<<< HEAD
-    return create<cir::MemMoveOp>(loc, dst, src, len);
-=======
     return cir::MemMoveOp::create(*this, loc, dst, src, len);
->>>>>>> 3d04a3d4
   }
 
   cir::MemSetOp createMemSet(mlir::Location loc, mlir::Value dst,
                              mlir::Value val, mlir::Value len) {
     val = createIntCast(val, cir::IntType::get(getContext(), 32, true));
-<<<<<<< HEAD
-    return create<cir::MemSetOp>(loc, dst, val, len);
-=======
     return cir::MemSetOp::create(*this, loc, dst, val, len);
->>>>>>> 3d04a3d4
   }
 
   cir::MemSetInlineOp createMemSetInline(mlir::Location loc, mlir::Value dst,
                                          mlir::Value val,
                                          mlir::IntegerAttr len) {
     val = createIntCast(val, cir::IntType::get(getContext(), 32, true));
-<<<<<<< HEAD
-    return create<cir::MemSetInlineOp>(loc, dst, val, len);
-=======
     return cir::MemSetInlineOp::create(*this, loc, dst, val, len);
->>>>>>> 3d04a3d4
   }
 
   mlir::Value createNeg(mlir::Value value) {
@@ -702,11 +629,7 @@
       // Source is a unsigned integer: first cast it to signed.
       if (intTy.isUnsigned())
         value = createIntCast(value, getSIntNTy(intTy.getWidth()));
-<<<<<<< HEAD
-      return create<cir::UnaryOp>(value.getLoc(), value.getType(),
-=======
       return cir::UnaryOp::create(*this, value.getLoc(), value.getType(),
->>>>>>> 3d04a3d4
                                   cir::UnaryOpKind::Minus, value);
     }
 
@@ -719,13 +642,8 @@
     if (getIsFPConstrained())
       llvm_unreachable("constrainedfp NYI");
 
-<<<<<<< HEAD
-    return create<cir::CastOp>(v.getLoc(), destType, cir::CastKind::floating,
-                               v);
-=======
     return cir::CastOp::create(*this, v.getLoc(), destType,
                                cir::CastKind::floating, v);
->>>>>>> 3d04a3d4
   }
 
   mlir::Value createFSub(mlir::Value lhs, mlir::Value rhs) {
@@ -734,12 +652,8 @@
       llvm_unreachable("Constrained FP NYI");
 
     assert(!cir::MissingFeatures::foldBinOpFMF());
-<<<<<<< HEAD
-    return create<cir::BinOp>(lhs.getLoc(), cir::BinOpKind::Sub, lhs, rhs);
-=======
     return cir::BinOp::create(*this, lhs.getLoc(), cir::BinOpKind::Sub, lhs,
                               rhs);
->>>>>>> 3d04a3d4
   }
 
   mlir::Value createFAdd(mlir::Value lhs, mlir::Value rhs) {
@@ -748,12 +662,8 @@
       llvm_unreachable("Constrained FP NYI");
 
     assert(!cir::MissingFeatures::foldBinOpFMF());
-<<<<<<< HEAD
-    return create<cir::BinOp>(lhs.getLoc(), cir::BinOpKind::Add, lhs, rhs);
-=======
     return cir::BinOp::create(*this, lhs.getLoc(), cir::BinOpKind::Add, lhs,
                               rhs);
->>>>>>> 3d04a3d4
   }
   mlir::Value createFMul(mlir::Value lhs, mlir::Value rhs) {
     assert(!cir::MissingFeatures::metaDataNode());
@@ -761,12 +671,8 @@
       llvm_unreachable("Constrained FP NYI");
 
     assert(!cir::MissingFeatures::foldBinOpFMF());
-<<<<<<< HEAD
-    return create<cir::BinOp>(lhs.getLoc(), cir::BinOpKind::Mul, lhs, rhs);
-=======
     return cir::BinOp::create(*this, lhs.getLoc(), cir::BinOpKind::Mul, lhs,
                               rhs);
->>>>>>> 3d04a3d4
   }
   mlir::Value createFDiv(mlir::Value lhs, mlir::Value rhs) {
     assert(!cir::MissingFeatures::metaDataNode());
@@ -774,12 +680,8 @@
       llvm_unreachable("Constrained FP NYI");
 
     assert(!cir::MissingFeatures::foldBinOpFMF());
-<<<<<<< HEAD
-    return create<cir::BinOp>(lhs.getLoc(), cir::BinOpKind::Div, lhs, rhs);
-=======
     return cir::BinOp::create(*this, lhs.getLoc(), cir::BinOpKind::Div, lhs,
                               rhs);
->>>>>>> 3d04a3d4
   }
 
   mlir::Value createDynCast(mlir::Location loc, mlir::Value src,
@@ -787,11 +689,7 @@
                             cir::DynamicCastInfoAttr info) {
     auto castKind =
         isRefCast ? cir::DynamicCastKind::Ref : cir::DynamicCastKind::Ptr;
-<<<<<<< HEAD
-    return create<cir::DynamicCastOp>(loc, destType, castKind, src, info,
-=======
     return cir::DynamicCastOp::create(*this, loc, destType, castKind, src, info,
->>>>>>> 3d04a3d4
                                       /*relative_layout=*/false);
   }
 
@@ -800,15 +698,9 @@
     // TODO(cir): consider address space here.
     assert(!cir::MissingFeatures::addressSpace());
     auto destTy = getVoidPtrTy();
-<<<<<<< HEAD
-    return create<cir::DynamicCastOp>(loc, destTy, cir::DynamicCastKind::Ptr,
-                                      src, cir::DynamicCastInfoAttr{},
-                                      vtableUseRelativeLayout);
-=======
     return cir::DynamicCastOp::create(
         *this, loc, destTy, cir::DynamicCastKind::Ptr, src,
         cir::DynamicCastInfoAttr{}, vtableUseRelativeLayout);
->>>>>>> 3d04a3d4
   }
 
   Address createBaseClassAddr(mlir::Location loc, Address addr,
@@ -818,14 +710,9 @@
       return addr;
 
     auto ptrTy = getPointerTo(destType);
-<<<<<<< HEAD
-    auto baseAddr = create<cir::BaseClassAddrOp>(
-        loc, ptrTy, addr.getPointer(), mlir::APInt(64, offset), assumeNotNull);
-=======
     auto baseAddr =
         cir::BaseClassAddrOp::create(*this, loc, ptrTy, addr.getPointer(),
                                      mlir::APInt(64, offset), assumeNotNull);
->>>>>>> 3d04a3d4
     return Address(baseAddr, destType, addr.getAlignment());
   }
 
@@ -836,36 +723,22 @@
       return addr;
 
     auto ptrTy = getPointerTo(destType);
-<<<<<<< HEAD
-    auto derivedAddr = create<cir::DerivedClassAddrOp>(
-        loc, ptrTy, addr.getPointer(), mlir::APInt(64, offset), assumeNotNull);
-=======
     auto derivedAddr =
         cir::DerivedClassAddrOp::create(*this, loc, ptrTy, addr.getPointer(),
                                         mlir::APInt(64, offset), assumeNotNull);
->>>>>>> 3d04a3d4
     return Address(derivedAddr, destType, addr.getAlignment());
   }
 
   mlir::Value createVTTAddrPoint(mlir::Location loc, mlir::Type retTy,
                                  mlir::Value addr, uint64_t offset) {
-<<<<<<< HEAD
-    return create<cir::VTTAddrPointOp>(loc, retTy, mlir::FlatSymbolRefAttr{},
-                                       addr, offset);
-=======
     return cir::VTTAddrPointOp::create(*this, loc, retTy,
                                        mlir::FlatSymbolRefAttr{}, addr, offset);
->>>>>>> 3d04a3d4
   }
 
   mlir::Value createVTTAddrPoint(mlir::Location loc, mlir::Type retTy,
                                  mlir::FlatSymbolRefAttr sym, uint64_t offset) {
-<<<<<<< HEAD
-    return create<cir::VTTAddrPointOp>(loc, retTy, sym, mlir::Value{}, offset);
-=======
     return cir::VTTAddrPointOp::create(*this, loc, retTy, sym, mlir::Value{},
                                        offset);
->>>>>>> 3d04a3d4
   }
 
   // FIXME(cir): CIRGenBuilder class should have an attribute with a reference
@@ -879,12 +752,8 @@
                cir::AddressSpace addrSpace = cir::AddressSpace::Default) {
     mlir::OpBuilder::InsertionGuard guard(*this);
     setInsertionPointToStart(module.getBody());
-<<<<<<< HEAD
-    return create<cir::GlobalOp>(loc, name, type, isConst, linkage, addrSpace);
-=======
     return cir::GlobalOp::create(*this, loc, name, type, isConst, linkage,
                                  addrSpace);
->>>>>>> 3d04a3d4
   }
 
   /// Creates a versioned global variable. If the symbol is already taken, an ID
@@ -906,25 +775,6 @@
   }
 
   mlir::Value createGetBitfield(mlir::Location loc, mlir::Type resultType,
-<<<<<<< HEAD
-                                mlir::Value addr, mlir::Type storageType,
-                                const CIRGenBitFieldInfo &info,
-                                bool isLvalueVolatile, bool useVolatile) {
-    auto offset = useVolatile ? info.VolatileOffset : info.Offset;
-    return create<cir::GetBitfieldOp>(loc, resultType, addr, storageType,
-                                      info.Name, info.Size, offset,
-                                      info.IsSigned, isLvalueVolatile);
-  }
-
-  mlir::Value createSetBitfield(mlir::Location loc, mlir::Type resultType,
-                                mlir::Value dstAddr, mlir::Type storageType,
-                                mlir::Value src, const CIRGenBitFieldInfo &info,
-                                bool isLvalueVolatile, bool useVolatile) {
-    auto offset = useVolatile ? info.VolatileOffset : info.Offset;
-    return create<cir::SetBitfieldOp>(loc, resultType, dstAddr, storageType,
-                                      src, info.Name, info.Size, offset,
-                                      info.IsSigned, isLvalueVolatile);
-=======
                                 Address addr, mlir::Type storageType,
                                 const CIRGenBitFieldInfo &info,
                                 bool isLvalueVolatile, bool useVolatile) {
@@ -958,18 +808,13 @@
         *this, loc, resultType, dstAddr.getPointer(), storageType, src,
         info.Name, info.Size, offset, info.IsSigned, isLvalueVolatile,
         dstAddr.getAlignment().getAsAlign().value());
->>>>>>> 3d04a3d4
   }
 
   /// Create a pointer to a record member.
   mlir::Value createGetMember(mlir::Location loc, mlir::Type result,
                               mlir::Value base, llvm::StringRef name,
                               unsigned index) {
-<<<<<<< HEAD
-    return create<cir::GetMemberOp>(loc, result, base, name, index);
-=======
     return cir::GetMemberOp::create(*this, loc, result, base, name, index);
->>>>>>> 3d04a3d4
   }
 
   /// Create a cir.complex.real_ptr operation that derives a pointer to the real
@@ -977,13 +822,8 @@
   mlir::Value createRealPtr(mlir::Location loc, mlir::Value value) {
     auto srcPtrTy = mlir::cast<cir::PointerType>(value.getType());
     auto srcComplexTy = mlir::cast<cir::ComplexType>(srcPtrTy.getPointee());
-<<<<<<< HEAD
-    return create<cir::ComplexRealPtrOp>(
-        loc, getPointerTo(srcComplexTy.getElementType()), value);
-=======
     return cir::ComplexRealPtrOp::create(
         *this, loc, getPointerTo(srcComplexTy.getElementType()), value);
->>>>>>> 3d04a3d4
   }
 
   Address createRealPtr(mlir::Location loc, Address addr) {
@@ -996,13 +836,8 @@
   mlir::Value createImagPtr(mlir::Location loc, mlir::Value value) {
     auto srcPtrTy = mlir::cast<cir::PointerType>(value.getType());
     auto srcComplexTy = mlir::cast<cir::ComplexType>(srcPtrTy.getPointee());
-<<<<<<< HEAD
-    return create<cir::ComplexImagPtrOp>(
-        loc, getPointerTo(srcComplexTy.getElementType()), value);
-=======
     return cir::ComplexImagPtrOp::create(
         *this, loc, getPointerTo(srcComplexTy.getElementType()), value);
->>>>>>> 3d04a3d4
   }
 
   Address createImagPtr(mlir::Location loc, Address addr) {
@@ -1032,13 +867,8 @@
     uint64_t alignment = addr.getAlignment().getQuantity();
     if (alignment)
       align = getI64IntegerAttr(alignment);
-<<<<<<< HEAD
-    return create<cir::LoadOp>(
-        loc, addr.getElementType(), addr.getPointer(), /*isDeref=*/false,
-=======
     return cir::LoadOp::create(
         *this, loc, addr.getElementType(), addr.getPointer(), /*isDeref=*/false,
->>>>>>> 3d04a3d4
         /*is_volatile=*/isVolatile, /*is_nontemporal=*/isNontemporal, align,
         /*mem_order=*/cir::MemOrderAttr{}, /*tbaa=*/cir::TBAAAttr{});
   }
@@ -1085,8 +915,6 @@
     return CIRBaseBuilderTy::createStore(loc, flag, dst);
   }
 
-<<<<<<< HEAD
-=======
   /// Create a call to a Masked Load intrinsic.
   /// \p loc       - expression location
   /// \p ty        - vector type to load
@@ -1115,7 +943,6 @@
         .getResult();
   }
 
->>>>>>> 3d04a3d4
   /// Create a call to a masked store intrinsic.
   /// \p loc       - expression location
   /// \p val       - data to be stored
@@ -1130,16 +957,6 @@
 
     assert(mlir::isa<cir::VectorType>(dataTy) && "val should be a vector");
     assert(mask && "mask should not be all-ones (null)");
-<<<<<<< HEAD
-
-    auto alignmentValue = create<cir::ConstantOp>(
-        loc, cir::IntAttr::get(getUInt32Ty(), alignment.value()));
-
-    mlir::Value ops[] = {val, ptr, alignmentValue, mask};
-
-    return create<cir::LLVMIntrinsicCallOp>(loc, getStringAttr("masked.store"),
-                                            getVoidTy(), ops)
-=======
 
     auto alignmentValue = cir::ConstantOp::create(
         *this, loc, cir::IntAttr::get(getUInt32Ty(), alignment.value()));
@@ -1148,7 +965,6 @@
 
     return cir::LLVMIntrinsicCallOp::create(
                *this, loc, getStringAttr("masked.store"), getVoidTy(), ops)
->>>>>>> 3d04a3d4
         .getResult();
   }
 
@@ -1158,13 +974,8 @@
     auto vecType = mlir::cast<cir::VectorType>(vec1.getType());
     auto resultTy = cir::VectorType::get(getContext(), vecType.getElementType(),
                                          maskAttrs.size());
-<<<<<<< HEAD
-    return CIRBaseBuilderTy::create<cir::VecShuffleOp>(
-        loc, resultTy, vec1, vec2, getArrayAttr(maskAttrs));
-=======
     return cir::VecShuffleOp::create(*this, loc, resultTy, vec1, vec2,
                                      getArrayAttr(maskAttrs));
->>>>>>> 3d04a3d4
   }
 
   cir::VecShuffleOp createVecShuffle(mlir::Location loc, mlir::Value vec1,
@@ -1209,55 +1020,6 @@
                                               llvm::ArrayRef<int64_t> indexes);
 
   cir::StackSaveOp createStackSave(mlir::Location loc, mlir::Type ty) {
-<<<<<<< HEAD
-    return create<cir::StackSaveOp>(loc, ty);
-  }
-
-  cir::StackRestoreOp createStackRestore(mlir::Location loc, mlir::Value v) {
-    return create<cir::StackRestoreOp>(loc, v);
-  }
-
-  // TODO(cir): Change this to hoist alloca to the parent *scope* instead.
-  /// Move alloca operation to the parent region.
-  void hoistAllocaToParentRegion(cir::AllocaOp alloca) {
-    auto &block = alloca->getParentOp()->getParentRegion()->front();
-    const auto allocas = block.getOps<cir::AllocaOp>();
-    if (allocas.empty()) {
-      alloca->moveBefore(&block, block.begin());
-    } else {
-      alloca->moveAfter(*std::prev(allocas.end()));
-    }
-  }
-
-  cir::CmpThreeWayOp createThreeWayCmpStrong(mlir::Location loc,
-                                             mlir::Value lhs, mlir::Value rhs,
-                                             const llvm::APSInt &ltRes,
-                                             const llvm::APSInt &eqRes,
-                                             const llvm::APSInt &gtRes) {
-    assert(ltRes.getBitWidth() == eqRes.getBitWidth() &&
-           ltRes.getBitWidth() == gtRes.getBitWidth() &&
-           "the three comparison results must have the same bit width");
-    auto cmpResultTy = getSIntNTy(ltRes.getBitWidth());
-    auto infoAttr = getCmpThreeWayInfoStrongOrdering(ltRes, eqRes, gtRes);
-    return create<cir::CmpThreeWayOp>(loc, cmpResultTy, lhs, rhs, infoAttr);
-  }
-
-  cir::CmpThreeWayOp
-  createThreeWayCmpPartial(mlir::Location loc, mlir::Value lhs, mlir::Value rhs,
-                           const llvm::APSInt &ltRes, const llvm::APSInt &eqRes,
-                           const llvm::APSInt &gtRes,
-                           const llvm::APSInt &unorderedRes) {
-    assert(ltRes.getBitWidth() == eqRes.getBitWidth() &&
-           ltRes.getBitWidth() == gtRes.getBitWidth() &&
-           ltRes.getBitWidth() == unorderedRes.getBitWidth() &&
-           "the four comparison results must have the same bit width");
-    auto cmpResultTy = getSIntNTy(ltRes.getBitWidth());
-    auto infoAttr =
-        getCmpThreeWayInfoPartialOrdering(ltRes, eqRes, gtRes, unorderedRes);
-    return create<cir::CmpThreeWayOp>(loc, cmpResultTy, lhs, rhs, infoAttr);
-  }
-
-=======
     return cir::StackSaveOp::create(*this, loc, ty);
   }
 
@@ -1307,7 +1069,6 @@
                                       infoAttr);
   }
 
->>>>>>> 3d04a3d4
   cir::GetRuntimeMemberOp createGetIndirectMember(mlir::Location loc,
                                                   mlir::Value objectPtr,
                                                   mlir::Value memberPtr) {
@@ -1317,12 +1078,8 @@
     assert(!cir::MissingFeatures::addressSpace());
     auto resultTy = getPointerTo(memberPtrTy.getMemberTy());
 
-<<<<<<< HEAD
-    return create<cir::GetRuntimeMemberOp>(loc, resultTy, objectPtr, memberPtr);
-=======
     return cir::GetRuntimeMemberOp::create(*this, loc, resultTy, objectPtr,
                                            memberPtr);
->>>>>>> 3d04a3d4
   }
 
   /// Promote a value for use as an array index.
