//===-- CIRGenBuilder.h - CIRBuilder implementation  ------------*- C++ -*-===//
//
// Part of the LLVM Project, under the Apache License v2.0 with LLVM Exceptions.
// See https://llvm.org/LICENSE.txt for license information.
// SPDX-License-Identifier: Apache-2.0 WITH LLVM-exception
//
//===----------------------------------------------------------------------===//

#ifndef LLVM_CLANG_LIB_CIR_CIRGENBUILDER_H
#define LLVM_CLANG_LIB_CIR_CIRGENBUILDER_H

#include "Address.h"
#include "CIRGenTypeCache.h"
#include "UnimplementedFeatureGuarding.h"

#include "clang/CIR/Dialect/IR/CIRAttrs.h"
#include "clang/CIR/Dialect/IR/CIRDialect.h"
#include "clang/CIR/Dialect/IR/CIROpsEnums.h"
#include "clang/CIR/Dialect/IR/CIRTypes.h"
#include "clang/CIR/Dialect/IR/FPEnv.h"

#include "mlir/IR/Attributes.h"
#include "mlir/IR/Builders.h"
#include "mlir/IR/BuiltinAttributes.h"
#include "mlir/IR/BuiltinTypes.h"
#include "llvm/ADT/FloatingPointMode.h"

namespace cir {

class CIRGenFunction;

class CIRGenBuilderTy : public mlir::OpBuilder {
  const CIRGenTypeCache &typeCache;
  bool IsFPConstrained = false;
  fp::ExceptionBehavior DefaultConstrainedExcept = fp::ebStrict;
  llvm::RoundingMode DefaultConstrainedRounding = llvm::RoundingMode::Dynamic;

public:
  CIRGenBuilderTy(mlir::MLIRContext &C, const CIRGenTypeCache &tc)
      : mlir::OpBuilder(&C), typeCache(tc) {}

  //
  // Floating point specific helpers
  // -------------------------------
  //

  /// Enable/Disable use of constrained floating point math. When enabled the
  /// CreateF<op>() calls instead create constrained floating point intrinsic
  /// calls. Fast math flags are unaffected by this setting.
  void setIsFPConstrained(bool IsCon) {
    if (IsCon)
      llvm_unreachable("Constrained FP NYI");
    IsFPConstrained = IsCon;
  }

  /// Query for the use of constrained floating point math
  bool getIsFPConstrained() {
    if (IsFPConstrained)
      llvm_unreachable("Constrained FP NYI");
    return IsFPConstrained;
  }

  /// Set the exception handling to be used with constrained floating point
  void setDefaultConstrainedExcept(fp::ExceptionBehavior NewExcept) {
#ifndef NDEBUG
    std::optional<llvm::StringRef> ExceptStr =
        convertExceptionBehaviorToStr(NewExcept);
    assert(ExceptStr && "Garbage strict exception behavior!");
#endif
    DefaultConstrainedExcept = NewExcept;
  }

  /// Set the rounding mode handling to be used with constrained floating point
  void setDefaultConstrainedRounding(llvm::RoundingMode NewRounding) {
#ifndef NDEBUG
    std::optional<llvm::StringRef> RoundingStr =
        convertRoundingModeToStr(NewRounding);
    assert(RoundingStr && "Garbage strict rounding mode!");
#endif
    DefaultConstrainedRounding = NewRounding;
  }

  /// Get the exception handling used with constrained floating point
  fp::ExceptionBehavior getDefaultConstrainedExcept() {
    return DefaultConstrainedExcept;
  }

  /// Get the rounding mode handling used with constrained floating point
  llvm::RoundingMode getDefaultConstrainedRounding() {
    return DefaultConstrainedRounding;
  }

  //
  // Attribute helpers
  // -----------------
  //
  mlir::TypedAttr getZeroAttr(mlir::Type t) {
    return mlir::cir::ZeroAttr::get(getContext(), t);
  }

  mlir::cir::BoolAttr getCIRBoolAttr(bool state) {
    return mlir::cir::BoolAttr::get(getContext(), getBoolTy(), state);
  }

  mlir::TypedAttr getNullPtrAttr(mlir::Type t) {
    assert(t.isa<mlir::cir::PointerType>() && "expected cir.ptr");
    return mlir::cir::NullAttr::get(getContext(), t);
  }

  mlir::cir::ConstArrayAttr getString(llvm::StringRef str, mlir::Type eltTy,
                                      unsigned size = 0) {
    unsigned finalSize = size ? size : str.size();
    auto arrayTy = mlir::cir::ArrayType::get(getContext(), eltTy, finalSize);
    return getConstArray(mlir::StringAttr::get(str, arrayTy), arrayTy);
  }

  mlir::cir::ConstArrayAttr getConstArray(mlir::Attribute attrs,
                                          mlir::cir::ArrayType arrayTy) {
    return mlir::cir::ConstArrayAttr::get(arrayTy, attrs);
  }

  mlir::cir::ConstStructAttr getAnonConstStruct(mlir::ArrayAttr arrayAttr,
                                                bool packed = false,
                                                mlir::Type ty = {}) {
    assert(!packed && "NYI");
    llvm::SmallVector<mlir::Type, 4> members;
    for (auto &f : arrayAttr) {
      auto ta = f.dyn_cast<mlir::TypedAttr>();
      assert(ta && "expected typed attribute member");
      members.push_back(ta.getType());
    }
    auto *ctx = arrayAttr.getContext();
    if (!ty)
      ty = mlir::cir::StructType::get(ctx, members, mlir::StringAttr::get(ctx),
                                      /*body=*/true, packed,
                                      /*ast=*/std::nullopt);
    auto sTy = ty.dyn_cast<mlir::cir::StructType>();
    assert(sTy && "expected struct type");
    return mlir::cir::ConstStructAttr::get(sTy, arrayAttr);
  }

  mlir::cir::TypeInfoAttr getTypeInfo(mlir::ArrayAttr fieldsAttr) {
    auto anonStruct = getAnonConstStruct(fieldsAttr);
    return mlir::cir::TypeInfoAttr::get(anonStruct.getType(), anonStruct);
  }

  //
  // Type helpers
  // ------------
  //
<<<<<<< HEAD
  mlir::Type getVoidTy() { return typeCache.VoidTy; }

  mlir::Type getSInt8Ty() { return typeCache.SInt8Ty; }
  mlir::Type getSInt16Ty() { return typeCache.SInt16Ty; }
  mlir::Type getSInt32Ty() { return typeCache.SInt32Ty; }
  mlir::Type getSInt64Ty() { return typeCache.SInt64Ty; }
=======
  mlir::cir::IntType getUIntNTy(int N) {
    switch (N) {
    case 8:
      return getUInt8Ty();
    case 16:
      return getUInt16Ty();
    case 32:
      return getUInt32Ty();
    case 64:
      return getUInt64Ty();
    default:
      llvm_unreachable("Unknown bit-width");
    }
  }
>>>>>>> 5f5eb29f

  mlir::cir::IntType getSInt8Ty() { return typeCache.SInt8Ty; }
  mlir::cir::IntType getSInt16Ty() { return typeCache.SInt16Ty; }
  mlir::cir::IntType getSInt32Ty() { return typeCache.SInt32Ty; }
  mlir::cir::IntType getSInt64Ty() { return typeCache.SInt64Ty; }

  mlir::cir::IntType getUInt8Ty() { return typeCache.UInt8Ty; }
  mlir::cir::IntType getUInt16Ty() { return typeCache.UInt16Ty; }
  mlir::cir::IntType getUInt32Ty() { return typeCache.UInt32Ty; }
  mlir::cir::IntType getUInt64Ty() { return typeCache.UInt64Ty; }

  bool isInt8Ty(mlir::Type i) {
    return i == typeCache.UInt8Ty || i == typeCache.SInt8Ty;
  }
  bool isInt16Ty(mlir::Type i) {
    return i == typeCache.UInt16Ty || i == typeCache.SInt16Ty;
  }
  bool isInt32Ty(mlir::Type i) {
    return i == typeCache.UInt32Ty || i == typeCache.SInt32Ty;
  }
  bool isInt64Ty(mlir::Type i) {
    return i == typeCache.UInt64Ty || i == typeCache.SInt64Ty;
  }
  bool isInt(mlir::Type i) { return i.isa<mlir::cir::IntType>(); }

  mlir::cir::BoolType getBoolTy() {
    return ::mlir::cir::BoolType::get(getContext());
  }
  mlir::Type getVirtualFnPtrType(bool isVarArg = false) {
    // FIXME: replay LLVM codegen for now, perhaps add a vtable ptr special
    // type so it's a bit more clear and C++ idiomatic.
    auto fnTy =
        mlir::cir::FuncType::get(getContext(), {}, {getUInt32Ty()}, isVarArg);
    assert(!UnimplementedFeature::isVarArg());
    return getPointerTo(getPointerTo(fnTy));
  }

  // Fetch the type representing a pointer to unsigned int values.
  mlir::cir::PointerType getUInt8PtrTy(unsigned AddrSpace = 0) {
    return typeCache.UInt8PtrTy;
  }
  mlir::cir::PointerType getUInt32PtrTy(unsigned AddrSpace = 0) {
    return mlir::cir::PointerType::get(getContext(), typeCache.UInt32Ty);
  }
  mlir::cir::PointerType getPointerTo(mlir::Type ty,
                                      unsigned addressSpace = 0) {
    assert(!UnimplementedFeature::addressSpace() && "NYI");
    return mlir::cir::PointerType::get(getContext(), ty);
  }

  mlir::cir::PointerType getVoidPtrTy(unsigned AddrSpace = 0) {
    if (AddrSpace)
      llvm_unreachable("address space is NYI");
    return typeCache.VoidPtrTy;
  }

  //
  // Constant creation helpers
  // -------------------------
  //
  mlir::cir::ConstantOp getSInt32(uint32_t c, mlir::Location loc) {
    auto sInt32Ty = getSInt32Ty();
    return create<mlir::cir::ConstantOp>(loc, sInt32Ty,
                                         mlir::cir::IntAttr::get(sInt32Ty, c));
  }
  mlir::cir::ConstantOp getUInt32(uint32_t C, mlir::Location loc) {
    auto uInt32Ty = getUInt32Ty();
    return create<mlir::cir::ConstantOp>(loc, uInt32Ty,
                                         mlir::cir::IntAttr::get(uInt32Ty, C));
  }
  mlir::cir::ConstantOp getSInt64(uint64_t C, mlir::Location loc) {
    auto sInt64Ty = getSInt64Ty();
    return create<mlir::cir::ConstantOp>(loc, sInt64Ty,
                                         mlir::cir::IntAttr::get(sInt64Ty, C));
  }
  mlir::cir::ConstantOp getUInt64(uint64_t C, mlir::Location loc) {
    auto uInt64Ty = getUInt64Ty();
    return create<mlir::cir::ConstantOp>(loc, uInt64Ty,
                                         mlir::cir::IntAttr::get(uInt64Ty, C));
  }
  mlir::cir::ConstantOp getConstInt(mlir::Location loc, mlir::cir::IntType t,
                                    uint64_t C) {
    return create<mlir::cir::ConstantOp>(loc, t, mlir::cir::IntAttr::get(t, C));
  }
  mlir::cir::ConstantOp getBool(bool state, mlir::Location loc) {
    return create<mlir::cir::ConstantOp>(loc, getBoolTy(),
                                         getCIRBoolAttr(state));
  }
  mlir::cir::ConstantOp getFalse(mlir::Location loc) {
    return getBool(false, loc);
  }
  mlir::cir::ConstantOp getTrue(mlir::Location loc) {
    return getBool(true, loc);
  }

  // Creates constant nullptr for pointer type ty.
  mlir::cir::ConstantOp getNullPtr(mlir::Type ty, mlir::Location loc) {
    return create<mlir::cir::ConstantOp>(loc, ty, getNullPtrAttr(ty));
  }

  // Creates constant null value for integral type ty.
  mlir::cir::ConstantOp getNullValue(mlir::Type ty, mlir::Location loc) {
    if (ty.isa<mlir::cir::PointerType>())
      return getNullPtr(ty, loc);

    mlir::TypedAttr attr;
    if (ty.isa<mlir::cir::IntType>())
      attr = mlir::cir::IntAttr::get(ty, 0);
    else
      llvm_unreachable("NYI");

    return create<mlir::cir::ConstantOp>(loc, ty, attr);
  }

  mlir::cir::ConstantOp getZero(mlir::Location loc, mlir::Type ty) {
    // TODO: dispatch creation for primitive types.
    assert(ty.isa<mlir::cir::StructType>() && "NYI for other types");
    return create<mlir::cir::ConstantOp>(loc, ty, getZeroAttr(ty));
  }

  mlir::cir::ConstantOp getConstant(mlir::Location loc, mlir::TypedAttr attr) {
    return create<mlir::cir::ConstantOp>(loc, attr.getType(), attr);
  }

  //
  // Block handling helpers
  // ----------------------
  //
  OpBuilder::InsertPoint getBestAllocaInsertPoint(mlir::Block *block) {
    auto lastAlloca =
        std::find_if(block->rbegin(), block->rend(), [](mlir::Operation &op) {
          return mlir::isa<mlir::cir::AllocaOp>(&op);
        });

    if (lastAlloca != block->rend())
      return OpBuilder::InsertPoint(block,
                                    ++mlir::Block::iterator(&*lastAlloca));
    return OpBuilder::InsertPoint(block, block->begin());
  };

  //
  // Operation creation helpers
  // --------------------------
  //
  mlir::Value createFPExt(mlir::Value v, mlir::Type destType) {
    if (getIsFPConstrained())
      llvm_unreachable("constrainedfp NYI");

    return create<mlir::cir::CastOp>(v.getLoc(), destType,
                                     mlir::cir::CastKind::floating, v);
  }

  mlir::Value createPtrToBoolCast(mlir::Value v) {
    return create<mlir::cir::CastOp>(v.getLoc(), getBoolTy(),
                                     mlir::cir::CastKind::ptr_to_bool, v);
  }

  cir::Address createBaseClassAddr(mlir::Location loc, cir::Address addr,
                                   mlir::Type destType) {
    if (destType == addr.getElementType())
      return addr;

    auto ptrTy = getPointerTo(destType);
    auto baseAddr =
        create<mlir::cir::BaseClassAddrOp>(loc, ptrTy, addr.getPointer());

    return Address(baseAddr, ptrTy, addr.getAlignment());
  }

  /// Cast the element type of the given address to a different type,
  /// preserving information like the alignment.
  cir::Address createElementBitCast(mlir::Location loc, cir::Address addr,
                                    mlir::Type destType) {
    if (destType == addr.getElementType())
      return addr;

    auto ptrTy = getPointerTo(destType);
    return Address(createBitcast(loc, addr.getPointer(), ptrTy), destType,
                   addr.getAlignment());
  }

  mlir::Value createBitcast(mlir::Location loc, mlir::Value src,
                            mlir::Type newTy) {
    if (newTy == src.getType())
      return src;
    return create<mlir::cir::CastOp>(loc, newTy, mlir::cir::CastKind::bitcast,
                                     src);
  }

  mlir::Value createLoad(mlir::Location loc, Address addr) {
    return create<mlir::cir::LoadOp>(loc, addr.getElementType(),
                                     addr.getPointer());
  }

  mlir::Value createAlignedLoad(mlir::Location loc, mlir::Type ty,
                                mlir::Value ptr,
                                [[maybe_unused]] llvm::MaybeAlign align,
                                [[maybe_unused]] bool isVolatile) {
    assert(!UnimplementedFeature::volatileLoadOrStore());
    assert(!UnimplementedFeature::alignedLoad());
    return create<mlir::cir::LoadOp>(loc, ty, ptr);
  }

  mlir::Value createAlignedLoad(mlir::Location loc, mlir::Type ty,
                                mlir::Value ptr, llvm::MaybeAlign align) {
    return createAlignedLoad(loc, ty, ptr, align, /*isVolatile=*/false);
  }

  mlir::Value
  createAlignedLoad(mlir::Location loc, mlir::Type ty, mlir::Value addr,
                    clang::CharUnits align = clang::CharUnits::One()) {
    return createAlignedLoad(loc, ty, addr, align.getAsAlign());
  }

  mlir::cir::StoreOp createStore(mlir::Location loc, mlir::Value val,
                                 Address dst) {
    return create<mlir::cir::StoreOp>(loc, val, dst.getPointer());
  }

  mlir::cir::StoreOp createFlagStore(mlir::Location loc, bool val,
                                     mlir::Value dst) {
    auto flag = getBool(val, loc);
    return create<mlir::cir::StoreOp>(loc, flag, dst);
  }

  mlir::Value createNot(mlir::Value value) {
    return create<mlir::cir::UnaryOp>(value.getLoc(), value.getType(),
                                      mlir::cir::UnaryOpKind::Not, value);
  }

  //===--------------------------------------------------------------------===//
  // Cast/Conversion Operators
  //===--------------------------------------------------------------------===//

  mlir::Value createCast(mlir::cir::CastKind kind, mlir::Value src,
                         mlir::Type newTy) {
    if (newTy == src.getType())
      return src;
    return create<mlir::cir::CastOp>(src.getLoc(), newTy, kind, src);
  }

  mlir::Value createIntCast(mlir::Value src, mlir::Type newTy) {
    return create<mlir::cir::CastOp>(src.getLoc(), newTy,
                                     mlir::cir::CastKind::integral, src);
  }

  mlir::Value createIntToPtr(mlir::Value src, mlir::Type newTy) {
    return create<mlir::cir::CastOp>(src.getLoc(), newTy,
                                     mlir::cir::CastKind::int_to_ptr, src);
  }

  mlir::Value createPtrToInt(mlir::Value src, mlir::Type newTy) {
    return create<mlir::cir::CastOp>(src.getLoc(), newTy,
                                     mlir::cir::CastKind::ptr_to_int, src);
  }

  mlir::Value createZExtOrBitCast(mlir::Location loc, mlir::Value src,
                                  mlir::Type newTy) {
    if (src.getType() == newTy)
      return src;
    llvm_unreachable("NYI");
  }

  mlir::Value createBoolToInt(mlir::Value src, mlir::Type newTy) {
    return createCast(mlir::cir::CastKind::bool_to_int, src, newTy);
  }

  mlir::Value createBitcast(mlir::Value src, mlir::Type newTy) {
    return createCast(mlir::cir::CastKind::bitcast, src, newTy);
  }
};

} // namespace cir

#endif<|MERGE_RESOLUTION|>--- conflicted
+++ resolved
@@ -148,14 +148,6 @@
   // Type helpers
   // ------------
   //
-<<<<<<< HEAD
-  mlir::Type getVoidTy() { return typeCache.VoidTy; }
-
-  mlir::Type getSInt8Ty() { return typeCache.SInt8Ty; }
-  mlir::Type getSInt16Ty() { return typeCache.SInt16Ty; }
-  mlir::Type getSInt32Ty() { return typeCache.SInt32Ty; }
-  mlir::Type getSInt64Ty() { return typeCache.SInt64Ty; }
-=======
   mlir::cir::IntType getUIntNTy(int N) {
     switch (N) {
     case 8:
@@ -170,7 +162,8 @@
       llvm_unreachable("Unknown bit-width");
     }
   }
->>>>>>> 5f5eb29f
+
+  mlir::cir::VoidType getVoidTy() { return typeCache.VoidTy; }
 
   mlir::cir::IntType getSInt8Ty() { return typeCache.SInt8Ty; }
   mlir::cir::IntType getSInt16Ty() { return typeCache.SInt16Ty; }
