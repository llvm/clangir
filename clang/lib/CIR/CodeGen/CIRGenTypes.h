//===--- CIRGenTypes.h - Type translation for CIR CodeGen -------*- C++ -*-===//
//
// Part of the LLVM Project, under the Apache License v2.0 with LLVM Exceptions.
// See https://llvm.org/LICENSE.txt for license information.
// SPDX-License-Identifier: Apache-2.0 WITH LLVM-exception
//
//===----------------------------------------------------------------------===//
//
// This is the code that handles AST -> CIR type lowering.
//
//===----------------------------------------------------------------------===//

#ifndef LLVM_CLANG_LIB_CODEGEN_CODEGENTYPES_H
#define LLVM_CLANG_LIB_CODEGEN_CODEGENTYPES_H

#include "ABIInfo.h"
#include "CIRGenCall.h"
#include "CIRGenFunctionInfo.h"
#include "CIRGenRecordLayout.h"

#include "clang/AST/GlobalDecl.h"
#include "clang/AST/Type.h"
#include "clang/Basic/ABI.h"
#include "clang/CIR/Dialect/IR/CIRTypes.h"
#include "clang/CIR/FnInfoOpts.h"

#include "llvm/ADT/SmallPtrSet.h"

#include "mlir/IR/MLIRContext.h"

#include <utility>

namespace llvm {
class FunctionType;
class DataLayout;
class Type;
class LLVMContext;
class RecordType;
} // namespace llvm

namespace clang {
class ASTContext;
template <typename> class CanQual;
class CXXConstructorDecl;
class CXXDestructorDecl;
class CXXMethodDecl;
class CodeGenOptions;
class FieldDecl;
class FunctionProtoType;
class ObjCInterfaceDecl;
class ObjCIvarDecl;
class PointerType;
class QualType;
class RecordDecl;
class TagDecl;
class TargetInfo;
class Type;
typedef CanQual<Type> CanQualType;
class GlobalDecl;

} // end namespace clang

namespace mlir {
class Type;
} // namespace mlir

namespace cir {
class RecordType;
} // namespace cir

namespace clang::CIRGen {
class CallArgList;
class CIRGenCXXABI;
class CIRGenModule;
class CIRGenFunctionInfo;
class CIRGenBuilderTy;

/// This class organizes the cross-module state that is used while lowering
/// AST types to CIR types.
class CIRGenTypes {
  clang::ASTContext &astContext;
  CIRGenBuilderTy &Builder;
  CIRGenModule &CGM;
  const clang::TargetInfo &Target;
  CIRGenCXXABI &TheCXXABI;

  // This should not be moved earlier, since its initialization depends on some
  // of the previous reference members being already initialized
  const ABIInfo &TheABIInfo;

  /// Contains the CIR type for any converted RecordDecl.
  llvm::DenseMap<const clang::Type *, std::unique_ptr<CIRGenRecordLayout>>
      CIRGenRecordLayouts;

  /// Contains the CIR type for any converted RecordDecl
  llvm::DenseMap<const clang::Type *, cir::RecordType> recordDeclTypes;

  /// Hold memoized CIRGenFunctionInfo results
  llvm::FoldingSet<CIRGenFunctionInfo> FunctionInfos;

  /// This set keeps track of records that we're currently converting to a CIR
  /// type. For example, when converting:
  /// struct A { struct B { int x; } } when processing 'x', the 'A' and 'B'
  /// types will be in this set.
  llvm::SmallPtrSet<const clang::Type *, 4> RecordsBeingLaidOut;

  llvm::SmallPtrSet<const CIRGenFunctionInfo *, 4> FunctionsBeingProcessed;

  /// True if we didn't layout a function due to being inside a recursive record
  /// conversion, set this to true.
  bool SkippedLayout;

  llvm::SmallVector<const clang::RecordDecl *, 8> DeferredRecords;

  /// Heper for convertType.
  mlir::Type convertFunctionTypeInternal(clang::QualType FT);

public:
  CIRGenTypes(CIRGenModule &cgm);
  ~CIRGenTypes();

  CIRGenBuilderTy &getBuilder() const { return Builder; }
  CIRGenModule &getModule() const { return CGM; }

  /// Utility to check whether a function type can be converted to a CIR type
  /// (i.e. doesn't depend on an incomplete tag type).
  bool isFuncTypeConvertible(const clang::FunctionType *FT);
  bool isFuncParamTypeConvertible(clang::QualType Ty);

  /// Convert clang calling convention to CIR calling convention.
  cir::CallingConv ClangCallConvToCIRCallConv(clang::CallingConv CC);

  /// Derives the 'this' type for CIRGen purposes, i.e. ignoring method CVR
  /// qualification.
  clang::CanQualType DeriveThisType(const clang::CXXRecordDecl *RD,
                                    const clang::CXXMethodDecl *MD);

  /// This map keeps cache of llvm::Types and maps clang::Type to
  /// corresponding llvm::Type.
  using TypeCacheTy = llvm::DenseMap<const clang::Type *, mlir::Type>;
  TypeCacheTy TypeCache;

  clang::ASTContext &getContext() const { return astContext; }
  mlir::MLIRContext &getMLIRContext() const;

  bool isRecordLayoutComplete(const clang::Type *Ty) const;
  bool noRecordsBeingLaidOut() const { return RecordsBeingLaidOut.empty(); }
  bool isRecordBeingLaidOut(const clang::Type *Ty) const {
    return RecordsBeingLaidOut.count(Ty);
  }

  /// Return whether a type can be zero-initialized (in the C++ sense) with an
  /// LLVM zeroinitializer.
  bool isZeroInitializable(clang::QualType T);

  /// Check if the pointer type can be zero-initialized (in the C++ sense)
  /// with an LLVM zeroinitializer.
  bool isPointerZeroInitializable(clang::QualType T);

  /// Return whether a record type can be zero-initialized (in the C++ sense)
  /// with an LLVM zeroinitializer.
  bool isZeroInitializable(const clang::RecordDecl *RD);

  const ABIInfo &getABIInfo() const { return TheABIInfo; }
  CIRGenCXXABI &getCXXABI() const { return TheCXXABI; }

  /// Convert type T into a mlir::Type.
  mlir::Type convertType(clang::QualType T);

  mlir::Type convertRecordDeclType(const clang::RecordDecl *recordDecl);

  std::unique_ptr<CIRGenRecordLayout>
  computeRecordLayout(const clang::RecordDecl *D, cir::RecordType *Ty);

  std::string getRecordTypeName(const clang::RecordDecl *,
                                llvm::StringRef suffix);

  /// Determine if a C++ inheriting constructor should have parameters matching
  /// those of its inherited constructor.
  bool inheritingCtorHasParams(const clang::InheritedConstructor &Inherited,
                               clang::CXXCtorType Type);

  const CIRGenRecordLayout &getCIRGenRecordLayout(const clang::RecordDecl *RD);

  /// Convert type T into a mlir::Type. This differs from convertType in that it
  /// is used to convert to the memory representation for a type. In CIR, we
  /// preserve high-level type information (like cir.bool for boolean values)
  /// during CIRGen, and let the lowering passes handle the target-specific
  /// memory representation later. This approach maintains more semantic
  /// information for optimizations and diagnostics until final code generation.
  mlir::Type convertTypeForMem(clang::QualType, bool forBitField = false);

  /// Get the CIR function type for \arg Info.
  cir::FuncType GetFunctionType(const CIRGenFunctionInfo &Info);

  cir::FuncType GetFunctionType(clang::GlobalDecl GD);

  /// Get the LLVM function type for use in a vtable, given a CXXMethodDecl. If
  /// the method to has an incomplete return type, and/or incomplete argument
  /// types, this will return the opaque type.
  cir::FuncType GetFunctionTypeForVTable(clang::GlobalDecl GD);

  // The arrangement methods are split into three families:
  //   - those meant to drive the signature and prologue/epilogue
  //     of a function declaration or definition,
  //   - those meant for the computation of the CIR type for an abstract
  //     appearance of a function, and
  //   - those meant for performing the CIR-generation of a call.
  // They differ mainly in how they deal with optional (i.e. variadic)
  // arguments, as well as unprototyped functions.
  //
  // Key points:
  // - The CIRGenFunctionInfo for emitting a specific call site must include
  //   entries for the optional arguments.
  // - The function type used at the call site must reflect the formal
  // signature
  //   of the declaration being called, or else the call will go away.
  // - For the most part, unprototyped functions are called by casting to a
  //   formal signature inferred from the specific argument types used at the
  //   call-site. However, some targets (e.g. x86-64) screw with this for
  //   compatability reasons.

  const CIRGenFunctionInfo &arrangeGlobalDeclaration(clang::GlobalDecl GD);

  /// UpdateCompletedType - when we find the full definition for a TagDecl,
  /// replace the 'opaque' type we previously made for it if applicable.
  void UpdateCompletedType(const clang::TagDecl *TD);

  /// Free functions are functions that are compatible with an ordinary C
  /// function pointer type.
  const CIRGenFunctionInfo &
  arrangeFunctionDeclaration(const clang::FunctionDecl *FD);

  const CIRGenFunctionInfo &
  arrangeBuiltinFunctionCall(clang::QualType resultType,
                             const CallArgList &args);

  const CIRGenFunctionInfo &arrangeCXXConstructorCall(
      const CallArgList &Args, const clang::CXXConstructorDecl *D,
      clang::CXXCtorType CtorKind, unsigned ExtraPrefixArgs,
      unsigned ExtraSuffixArgs, bool PassProtoArgs = true);

  const CIRGenFunctionInfo &
  arrangeCXXMethodCall(const CallArgList &args,
                       const clang::FunctionProtoType *type,
                       RequiredArgs required, unsigned numPrefixArgs);

<<<<<<< HEAD
=======
  const CIRGenFunctionInfo &
  arrangeUnprototypedMustTailThunk(const CXXMethodDecl *md);
>>>>>>> 6ce3969b
  /// C++ methods have some special rules and also have implicit parameters.
  const CIRGenFunctionInfo &
  arrangeCXXMethodDeclaration(const clang::CXXMethodDecl *MD);
  const CIRGenFunctionInfo &arrangeCXXStructorDeclaration(clang::GlobalDecl GD);

  const CIRGenFunctionInfo &
  arrangeCXXMethodType(const clang::CXXRecordDecl *RD,
                       const clang::FunctionProtoType *FTP,
                       const clang::CXXMethodDecl *MD);

  const CIRGenFunctionInfo &
  arrangeFreeFunctionCall(const CallArgList &Args,
                          const clang::FunctionType *Ty, bool ChainCall);

  const CIRGenFunctionInfo &
  arrangeFreeFunctionType(clang::CanQual<clang::FunctionProtoType> Ty);

  const CIRGenFunctionInfo &
  arrangeFreeFunctionType(clang::CanQual<clang::FunctionNoProtoType> FTNP);

  /// "Arrange" the LLVM information for a call or type with the given
  /// signature.  This is largely an internal method; other clients
  /// should use one of the above routines, which ultimately defer to
  /// this.
  ///
  /// \param argTypes - must all actually be canonical as params
  const CIRGenFunctionInfo &arrangeCIRFunctionInfo(
      clang::CanQualType returnType, cir::FnInfoOpts opts,
      llvm::ArrayRef<clang::CanQualType> argTypes,
      clang::FunctionType::ExtInfo info,
      llvm::ArrayRef<clang::FunctionProtoType::ExtParameterInfo> paramInfos,
      RequiredArgs args);
};
} // namespace clang::CIRGen

#endif<|MERGE_RESOLUTION|>--- conflicted
+++ resolved
@@ -245,11 +245,8 @@
                        const clang::FunctionProtoType *type,
                        RequiredArgs required, unsigned numPrefixArgs);
 
-<<<<<<< HEAD
-=======
   const CIRGenFunctionInfo &
   arrangeUnprototypedMustTailThunk(const CXXMethodDecl *md);
->>>>>>> 6ce3969b
   /// C++ methods have some special rules and also have implicit parameters.
   const CIRGenFunctionInfo &
   arrangeCXXMethodDeclaration(const clang::CXXMethodDecl *MD);
