--- conflicted
+++ resolved
@@ -58,11 +58,8 @@
   static bool pointerOverflowSanitizer() { return false; }
   static bool sanitizeDtor() { return false; }
   static bool sanitizeVLABound() { return false; }
-<<<<<<< HEAD
   static bool sanitizerBuiltin() { return false; }
-=======
   static bool sanitizerReturn() { return false; }
->>>>>>> 22388c13
 
   // ObjC
   static bool setObjCGCLValueClass() { return false; }
