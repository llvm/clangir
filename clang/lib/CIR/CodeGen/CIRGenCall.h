//===----- CIRGenCall.h - Encapsulate calling convention details ----------===//
//
// Part of the LLVM Project, under the Apache License v2.0 with LLVM Exceptions.
// See https://llvm.org/LICENSE.txt for license information.
// SPDX-License-Identifier: Apache-2.0 WITH LLVM-exception
//
//===----------------------------------------------------------------------===//
//
// These classes wrap the information about a call or function
// definition used to handle ABI compliancy.
//
//===----------------------------------------------------------------------===//

#ifndef LLVM_CLANG_LIB_CODEGEN_CIRGENCALL_H
#define LLVM_CLANG_LIB_CODEGEN_CIRGENCALL_H

#include "CIRGenValue.h"

#include "clang/AST/GlobalDecl.h"
#include "clang/AST/Type.h"

#include "llvm/ADT/SmallVector.h"

#include "clang/CIR/Dialect/IR/CIRDialect.h"

#include "mlir/IR/BuiltinOps.h"

namespace clang::CIRGen {
class CIRGenFunction;

/// Abstract information about a function or function prototype.
class CIRGenCalleeInfo {
  const clang::FunctionProtoType *CalleeProtoTy;
  clang::GlobalDecl CalleeDecl;

public:
  explicit CIRGenCalleeInfo() : CalleeProtoTy(nullptr), CalleeDecl() {}
  CIRGenCalleeInfo(const clang::FunctionProtoType *calleeProtoTy,
                   clang::GlobalDecl calleeDecl)
      : CalleeProtoTy(calleeProtoTy), CalleeDecl(calleeDecl) {}
  CIRGenCalleeInfo(const clang::FunctionProtoType *calleeProtoTy)
      : CalleeProtoTy(calleeProtoTy) {}
  CIRGenCalleeInfo(clang::GlobalDecl calleeDecl)
      : CalleeProtoTy(nullptr), CalleeDecl(calleeDecl) {}

  const clang::FunctionProtoType *getCalleeFunctionProtoType() const {
    return CalleeProtoTy;
  }
  const clang::GlobalDecl getCalleeDecl() const { return CalleeDecl; }
};

/// All available information about a concrete callee.
class CIRGenCallee {
  enum class SpecialKind : uintptr_t {
    Invalid,
    Builtin,
<<<<<<< HEAD
    PsuedoDestructor,
=======
    PseudoDestructor,
>>>>>>> bfe865b9
    Virtual,

    Last = Virtual
  };

  struct BuiltinInfoStorage {
    const clang::FunctionDecl *Decl;
    unsigned ID;
  };
  struct PseudoDestructorInfoStorage {
    const clang::CXXPseudoDestructorExpr *Expr;
  };
  struct VirtualInfoStorage {
    const clang::CallExpr *CE;
    clang::GlobalDecl MD;
    Address Addr;
    cir::FuncType FTy;
  };

  SpecialKind KindOrFunctionPointer;

  union {
    CIRGenCalleeInfo AbstractInfo;
    BuiltinInfoStorage BuiltinInfo;
    PseudoDestructorInfoStorage PseudoDestructorInfo;
    VirtualInfoStorage VirtualInfo;
  };

  explicit CIRGenCallee(SpecialKind kind) : KindOrFunctionPointer(kind) {}

public:
  CIRGenCallee() : KindOrFunctionPointer(SpecialKind::Invalid) {}

  // Construct a callee. Call this constructor directly when this isn't a direct
  // call.
  CIRGenCallee(const CIRGenCalleeInfo &abstractInfo,
               mlir::Operation *functionPtr)
      : KindOrFunctionPointer(
            SpecialKind(reinterpret_cast<uintptr_t>(functionPtr))) {
    AbstractInfo = abstractInfo;
    assert(functionPtr && "configuring callee without function pointer");
    // TODO: codegen asserts functionPtr is a pointer
    // TODO: codegen asserts functionPtr is either an opaque pointer type or a
    // pointer to a function
  }

  static CIRGenCallee
  forDirect(mlir::Operation *functionPtr,
            const CIRGenCalleeInfo &abstractInfo = CIRGenCalleeInfo()) {
    return CIRGenCallee(abstractInfo, functionPtr);
  }

  bool isBuiltin() const {
    return KindOrFunctionPointer == SpecialKind::Builtin;
  }

  const clang::FunctionDecl *getBuiltinDecl() const {
    assert(isBuiltin());
    return BuiltinInfo.Decl;
  }
  unsigned getBuiltinID() const {
    assert(isBuiltin());
    return BuiltinInfo.ID;
  }

  static CIRGenCallee forBuiltin(unsigned builtinID,
                                 const clang::FunctionDecl *builtinDecl) {
    CIRGenCallee result(SpecialKind::Builtin);
    result.BuiltinInfo.Decl = builtinDecl;
    result.BuiltinInfo.ID = builtinID;
    return result;
  }

<<<<<<< HEAD
  bool isPsuedoDestructor() const {
    return KindOrFunctionPointer == SpecialKind::PsuedoDestructor;
=======
  static CIRGenCallee
  forPseudoDestructor(const clang::CXXPseudoDestructorExpr *expr) {
    CIRGenCallee result(SpecialKind::PseudoDestructor);
    result.PseudoDestructorInfo.Expr = expr;
    return result;
  }

  bool isPseudoDestructor() const {
    return KindOrFunctionPointer == SpecialKind::PseudoDestructor;
  }

  const CXXPseudoDestructorExpr *getPseudoDestructorExpr() const {
    assert(isPseudoDestructor());
    return PseudoDestructorInfo.Expr;
>>>>>>> bfe865b9
  }

  bool isOrdinary() const {
    return uintptr_t(KindOrFunctionPointer) > uintptr_t(SpecialKind::Last);
  }

  /// If this is a delayed callee computation of some sort, prepare a concrete
  /// callee
  CIRGenCallee prepareConcreteCallee(CIRGenFunction &CGF) const;

  mlir::Operation *getFunctionPointer() const {
    assert(isOrdinary());
    return reinterpret_cast<mlir::Operation *>(KindOrFunctionPointer);
  }

  CIRGenCalleeInfo getAbstractInfo() const {
    if (isVirtual())
      return VirtualInfo.MD;
    assert(isOrdinary());
    return AbstractInfo;
  }

  bool isVirtual() const {
    return KindOrFunctionPointer == SpecialKind::Virtual;
  }

  static CIRGenCallee forVirtual(const clang::CallExpr *CE,
                                 clang::GlobalDecl MD, Address Addr,
                                 cir::FuncType FTy) {
    CIRGenCallee result(SpecialKind::Virtual);
    result.VirtualInfo.CE = CE;
    result.VirtualInfo.MD = MD;
    result.VirtualInfo.Addr = Addr;
    result.VirtualInfo.FTy = FTy;
    return result;
  }

  const clang::CallExpr *getVirtualCallExpr() const {
    assert(isVirtual());
    return VirtualInfo.CE;
  }

  clang::GlobalDecl getVirtualMethodDecl() const {
    assert(isVirtual());
    return VirtualInfo.MD;
  }
  Address getThisAddress() const {
    assert(isVirtual());
    return VirtualInfo.Addr;
  }
  cir::FuncType getVirtualFunctionType() const {
    assert(isVirtual());
    return VirtualInfo.FTy;
  }

  void setFunctionPointer(mlir::Operation *functionPtr) {
    assert(isOrdinary());
    KindOrFunctionPointer =
        SpecialKind(reinterpret_cast<uintptr_t>(functionPtr));
  }
};

struct CallArg {
private:
  union {
    RValue RV;
    LValue LV; /// This argument is semantically a load from this l-value
  };
  bool HasLV;

  /// A data-flow flag to make sure getRValue and/or copyInto are not
  /// called twice for duplicated IR emission.
  mutable bool IsUsed;

public:
  clang::QualType Ty;
  CallArg(RValue rv, clang::QualType ty)
      : RV(rv), HasLV(false), IsUsed(false), Ty(ty) {
    (void)IsUsed;
  }
  CallArg(LValue lv, clang::QualType ty)
      : LV(lv), HasLV(true), IsUsed(false), Ty(ty) {}

  /// \returns an independent RValue. If the CallArg contains an LValue,
  /// a temporary copy is returned.
  RValue getRValue(CIRGenFunction &CGF, mlir::Location loc) const;

  bool hasLValue() const { return HasLV; }

  LValue getKnownLValue() const {
    assert(HasLV && !IsUsed);
    return LV;
  }

  RValue getKnownRValue() const {
    assert(!HasLV && !IsUsed);
    return RV;
  }

  bool isAggregate() const { return HasLV || RV.isAggregate(); }
};

class CallArgList : public llvm::SmallVector<CallArg, 8> {
public:
  CallArgList() {}

  struct Writeback {
    LValue Source;
  };

  void add(RValue rvalue, clang::QualType type) {
    push_back(CallArg(rvalue, type));
  }

  void addUncopiedAggregate(LValue LV, clang::QualType type) {
    push_back(CallArg(LV, type));
  }

  /// Add all the arguments from another CallArgList to this one. After doing
  /// this, the old CallArgList retains its list of arguments, but must not
  /// be used to emit a call.
  void addFrom(const CallArgList &other) {
    insert(end(), other.begin(), other.end());
    // TODO: Writebacks, CleanupsToDeactivate, StackBase???
  }
};

/// Type for representing both the decl and type of parameters to a function.
/// The decl must be either a ParmVarDecl or ImplicitParamDecl.
class FunctionArgList : public llvm::SmallVector<const clang::VarDecl *, 16> {};

/// Contains the address where the return value of a function can be stored, and
/// whether the address is volatile or not.
class ReturnValueSlot {
  Address Addr = Address::invalid();

  // Return value slot flags
  LLVM_PREFERRED_TYPE(bool)
  unsigned IsVolatile : 1;
  LLVM_PREFERRED_TYPE(bool)
  unsigned IsUnused : 1;
  LLVM_PREFERRED_TYPE(bool)
  unsigned IsExternallyDestructed : 1;

public:
  ReturnValueSlot()
      : IsVolatile(false), IsUnused(false), IsExternallyDestructed(false) {}
  ReturnValueSlot(Address Addr, bool IsVolatile, bool IsUnused = false,
                  bool IsExternallyDestructed = false)
      : Addr(Addr), IsVolatile(IsVolatile), IsUnused(IsUnused),
        IsExternallyDestructed(IsExternallyDestructed) {}

  bool isNull() const { return !Addr.isValid(); }
  bool isVolatile() const { return IsVolatile; }
  Address getValue() const { return Addr; }
  bool isUnused() const { return IsUnused; }
  bool isExternallyDestructed() const { return IsExternallyDestructed; }
  Address getAddress() const { return Addr; }
};

} // namespace clang::CIRGen

#endif<|MERGE_RESOLUTION|>--- conflicted
+++ resolved
@@ -54,11 +54,7 @@
   enum class SpecialKind : uintptr_t {
     Invalid,
     Builtin,
-<<<<<<< HEAD
-    PsuedoDestructor,
-=======
     PseudoDestructor,
->>>>>>> bfe865b9
     Virtual,
 
     Last = Virtual
@@ -132,10 +128,6 @@
     return result;
   }
 
-<<<<<<< HEAD
-  bool isPsuedoDestructor() const {
-    return KindOrFunctionPointer == SpecialKind::PsuedoDestructor;
-=======
   static CIRGenCallee
   forPseudoDestructor(const clang::CXXPseudoDestructorExpr *expr) {
     CIRGenCallee result(SpecialKind::PseudoDestructor);
@@ -150,7 +142,6 @@
   const CXXPseudoDestructorExpr *getPseudoDestructorExpr() const {
     assert(isPseudoDestructor());
     return PseudoDestructorInfo.Expr;
->>>>>>> bfe865b9
   }
 
   bool isOrdinary() const {
