//===--- CIRGenTypeCache.h - Commonly used LLVM types and info -*- C++ --*-===//
//
// Part of the LLVM Project, under the Apache License v2.0 with LLVM Exceptions.
// See https://llvm.org/LICENSE.txt for license information.
// SPDX-License-Identifier: Apache-2.0 WITH LLVM-exception
//
//===----------------------------------------------------------------------===//
//
// This structure provides a set of common types useful during CIR emission.
//
//===----------------------------------------------------------------------===//

#ifndef LLVM_CLANG_LIB_CIR_CODEGENTYPECACHE_H
#define LLVM_CLANG_LIB_CIR_CODEGENTYPECACHE_H

#include "mlir/IR/BuiltinTypes.h"
#include "mlir/IR/Types.h"
#include "clang/AST/CharUnits.h"
#include "clang/Basic/AddressSpaces.h"
#include "clang/CIR/Dialect/IR/CIRAttrs.h"
#include "clang/CIR/Dialect/IR/CIRTypes.h"
#include "clang/CIR/MissingFeatures.h"

namespace clang::CIRGen {

/// This structure provides a set of types that are commonly used
/// during IR emission. It's initialized once in CodeGenModule's
/// constructor and then copied around into new CIRGenFunction's.
struct CIRGenTypeCache {
  CIRGenTypeCache() {}

  /// void
  cir::VoidType VoidTy;
  // char, int, short, long, __int128
  cir::IntType SInt8Ty, SInt16Ty, SInt32Ty, SInt64Ty, SInt128Ty;
  // usigned char, unsigned, unsigned short, unsigned long, unsigned __int128
  cir::IntType UInt8Ty, UInt16Ty, UInt32Ty, UInt64Ty, UInt128Ty;
  /// half, bfloat, float, double, fp80
  cir::FP16Type FP16Ty;
  cir::BF16Type BFloat16Ty;
  cir::SingleType FloatTy;
  cir::DoubleType DoubleTy;
  cir::FP80Type FP80Ty;
  cir::FP128Type FP128Ty;

  /// int
  mlir::Type UIntTy;

  /// char
  mlir::Type UCharTy;

  /// intptr_t, size_t, and ptrdiff_t, which we assume are the same size.
  union {
    mlir::Type UIntPtrTy;
    mlir::Type SizeTy;
  };

  mlir::Type PtrDiffTy;

  /// void* in address space 0
  cir::PointerType VoidPtrTy;
  cir::PointerType UInt8PtrTy;

  /// void** in address space 0
  cir::PointerType VoidPtrPtrTy;
  cir::PointerType UInt8PtrPtrTy;

  /// void* in alloca address space
  cir::PointerType AllocaVoidPtrTy;
  cir::PointerType AllocaInt8PtrTy;

  /// void* in default globals address space
  //   union {
  //     cir::PointerType GlobalsVoidPtrTy;
  //     cir::PointerType GlobalsInt8PtrTy;
  //   };

  /// void* in the address space for constant globals
  //   cir::PointerType ConstGlobalsPtrTy;

  /// The size and alignment of the builtin C type 'int'.  This comes
  /// up enough in various ABI lowering tasks to be worth pre-computing.
  //   union {
  //     unsigned char IntSizeInBytes;
  //     unsigned char IntAlignInBytes;
  //   };
  //   clang::CharUnits getIntSize() const {
  //     return clang::CharUnits::fromQuantity(IntSizeInBytes);
  //   }
  //   clang::CharUnits getIntAlign() const {
  //     return clang::CharUnits::fromQuantity(IntAlignInBytes);
  //   }

  /// The width of a pointer into the generic address space.
  //   unsigned char PointerWidthInBits;

  /// The size and alignment of a pointer into the generic address space.
  union {
    unsigned char PointerAlignInBytes;
    unsigned char PointerSizeInBytes;
  };

  /// The size and alignment of size_t.
  union {
    unsigned char SizeSizeInBytes; // sizeof(size_t)
    unsigned char SizeAlignInBytes;
  };

<<<<<<< HEAD
  cir::AddressSpaceAttr CIRAllocaAddressSpace;
=======
  cir::AddressSpace CIRAllocaAddressSpace;
>>>>>>> bfe865b9

  clang::CharUnits getSizeSize() const {
    return clang::CharUnits::fromQuantity(SizeSizeInBytes);
  }
  clang::CharUnits getSizeAlign() const {
    return clang::CharUnits::fromQuantity(SizeAlignInBytes);
  }
  clang::CharUnits getPointerSize() const {
    return clang::CharUnits::fromQuantity(PointerSizeInBytes);
  }
  clang::CharUnits getPointerAlign() const {
    return clang::CharUnits::fromQuantity(PointerAlignInBytes);
  }

<<<<<<< HEAD
  cir::AddressSpaceAttr getCIRAllocaAddressSpace() const {
=======
  cir::AddressSpace getCIRAllocaAddressSpace() const {
>>>>>>> bfe865b9
    return CIRAllocaAddressSpace;
  }
};

} // namespace clang::CIRGen

#endif<|MERGE_RESOLUTION|>--- conflicted
+++ resolved
@@ -106,11 +106,7 @@
     unsigned char SizeAlignInBytes;
   };
 
-<<<<<<< HEAD
-  cir::AddressSpaceAttr CIRAllocaAddressSpace;
-=======
   cir::AddressSpace CIRAllocaAddressSpace;
->>>>>>> bfe865b9
 
   clang::CharUnits getSizeSize() const {
     return clang::CharUnits::fromQuantity(SizeSizeInBytes);
@@ -125,11 +121,7 @@
     return clang::CharUnits::fromQuantity(PointerAlignInBytes);
   }
 
-<<<<<<< HEAD
-  cir::AddressSpaceAttr getCIRAllocaAddressSpace() const {
-=======
   cir::AddressSpace getCIRAllocaAddressSpace() const {
->>>>>>> bfe865b9
     return CIRAllocaAddressSpace;
   }
 };
