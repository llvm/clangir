//===- CIRGenFunction.cpp - Emit CIR from ASTs for a Function -------------===//
//
// Part of the LLVM Project, under the Apache License v2.0 with LLVM Exceptions.
// See https://llvm.org/LICENSE.txt for license information.
// SPDX-License-Identifier: Apache-2.0 WITH LLVM-exception
//
//===----------------------------------------------------------------------===//
//
// This coordinates the per-function state used while generating code
//
//===----------------------------------------------------------------------===//

#include "CIRGenFunction.h"
#include "CIRGenCXXABI.h"
#include "CIRGenModule.h"
#include "CIRGenOpenMPRuntime.h"
#include "clang/AST/Attrs.inc"
#include "clang/Basic/CodeGenOptions.h"
#include "clang/CIR/MissingFeatures.h"

#include "clang/AST/ASTLambda.h"
<<<<<<< HEAD
=======
#include "clang/AST/Attr.h"
>>>>>>> 6ce3969b
#include "clang/AST/ExprObjC.h"
#include "clang/Basic/Builtins.h"
#include "clang/Basic/DiagnosticCategories.h"
#include "clang/Basic/TargetInfo.h"
#include "clang/CIR/Dialect/IR/CIRDialect.h"
#include "clang/CIR/Dialect/IR/FPEnv.h"
#include "clang/Frontend/FrontendDiagnostic.h"
#include "llvm/ADT/PointerIntPair.h"

#include "CIRGenTBAA.h"
#include "mlir/Dialect/Func/IR/FuncOps.h"
#include "mlir/Support/LogicalResult.h"

using namespace clang;
using namespace clang::CIRGen;
using namespace cir;

CIRGenFunction::CIRGenFunction(CIRGenModule &cgm, CIRGenBuilderTy &builder,
                               bool suppressNewContext)
    : CIRGenTypeCache(cgm), CGM{cgm}, builder(builder),
      SanOpts(cgm.getLangOpts().Sanitize), CurFPFeatures(cgm.getLangOpts()),
      ShouldEmitLifetimeMarkers(false) {
  if (!suppressNewContext)
    cgm.getCXXABI().getMangleContext().startNewFunction();
  EHStack.setCGF(this);

  // TODO(CIR): SetFastMathFlags(CurFPFeatures);
}

CIRGenFunction::~CIRGenFunction() {
  assert(LifetimeExtendedCleanupStack.empty() && "failed to emit a cleanup");
  assert(DeferredDeactivationCleanupStack.empty() &&
         "missed to deactivate a cleanup");

  // TODO(cir): set function is finished.
  assert(!cir::MissingFeatures::openMPRuntime());

  // If we have an OpenMPIRBuilder we want to finalize functions (incl.
  // outlining etc) at some point. Doing it once the function codegen is done
  // seems to be a reasonable spot. We do it here, as opposed to the deletion
  // time of the CodeGenModule, because we have to ensure the IR has not yet
  // been "emitted" to the outside, thus, modifications are still sensible.
  assert(!cir::MissingFeatures::openMPRuntime());
}

clang::ASTContext &CIRGenFunction::getContext() const {
  return CGM.getASTContext();
}

cir::TypeEvaluationKind CIRGenFunction::getEvaluationKind(QualType type) {
  type = type.getCanonicalType();
  while (true) {
    switch (type->getTypeClass()) {
#define TYPE(name, parent)
#define ABSTRACT_TYPE(name, parent)
#define NON_CANONICAL_TYPE(name, parent) case Type::name:
#define DEPENDENT_TYPE(name, parent) case Type::name:
#define NON_CANONICAL_UNLESS_DEPENDENT_TYPE(name, parent) case Type::name:
#include "clang/AST/TypeNodes.inc"
      llvm_unreachable("non-canonical or dependent type in IR-generation");

    case Type::ArrayParameter:
    case Type::HLSLAttributedResource:
    case Type::HLSLInlineSpirv:
      llvm_unreachable("NYI");

    case Type::Auto:
    case Type::DeducedTemplateSpecialization:
      llvm_unreachable("undeduced type in IR-generation");

    // Various scalar types.
    case Type::Builtin:
    case Type::Pointer:
    case Type::BlockPointer:
    case Type::LValueReference:
    case Type::RValueReference:
    case Type::MemberPointer:
    case Type::Vector:
    case Type::ExtVector:
    case Type::ConstantMatrix:
    case Type::FunctionProto:
    case Type::FunctionNoProto:
    case Type::Enum:
    case Type::ObjCObjectPointer:
    case Type::Pipe:
    case Type::BitInt:
      return cir::TEK_Scalar;

    // Complexes.
    case Type::Complex:
      return cir::TEK_Complex;

    // Arrays, records, and Objective-C objects.
    case Type::ConstantArray:
    case Type::IncompleteArray:
    case Type::VariableArray:
    case Type::Record:
    case Type::ObjCObject:
    case Type::ObjCInterface:
      return cir::TEK_Aggregate;

    // We operate on atomic values according to their underlying type.
    case Type::Atomic:
      type = cast<AtomicType>(type)->getValueType();
      continue;
    }
    llvm_unreachable("unknown type kind!");
  }
}

mlir::Type CIRGenFunction::convertTypeForMem(QualType t) {
  return CGM.getTypes().convertTypeForMem(t);
}

mlir::Type CIRGenFunction::convertType(QualType t) {
  return CGM.getTypes().convertType(t);
}

mlir::Location CIRGenFunction::getLoc(SourceLocation sLoc) {
  // Some AST nodes might contain invalid source locations (e.g.
  // CXXDefaultArgExpr), workaround that to still get something out.
  if (sLoc.isValid()) {
    const SourceManager &sm = getContext().getSourceManager();
    PresumedLoc pLoc = sm.getPresumedLoc(sLoc);
    StringRef filename = pLoc.getFilename();
    return mlir::FileLineColLoc::get(builder.getStringAttr(filename),
                                     pLoc.getLine(), pLoc.getColumn());
  }
  // Do our best...
  assert(currSrcLoc && "expected to inherit some source location");
  return *currSrcLoc;
}

mlir::Location CIRGenFunction::getLoc(SourceRange sLoc) {
  // Some AST nodes might contain invalid source locations (e.g.
  // CXXDefaultArgExpr), workaround that to still get something out.
  if (sLoc.isValid()) {
    mlir::Location b = getLoc(sLoc.getBegin());
    mlir::Location e = getLoc(sLoc.getEnd());
    SmallVector<mlir::Location, 2> locs = {b, e};
    mlir::Attribute metadata;
    return mlir::FusedLoc::get(locs, metadata, &getMLIRContext());
  }
  if (currSrcLoc) {
    return *currSrcLoc;
  }

  // We're brave, but time to give up.
  return builder.getUnknownLoc();
}

mlir::Location CIRGenFunction::getLoc(mlir::Location lhs, mlir::Location rhs) {
  SmallVector<mlir::Location, 2> locs = {lhs, rhs};
  mlir::Attribute metadata;
  return mlir::FusedLoc::get(locs, metadata, &getMLIRContext());
}

/// Return true if the statement contains a label in it.  If
/// this statement is not executed normally, it not containing a label means
/// that we can just remove the code.
bool CIRGenFunction::ContainsLabel(const Stmt *s, bool ignoreCaseStmts) {
  // Null statement, not a label!
  if (!s)
    return false;

  // If this is a label, we have to emit the code, consider something like:
  // if (0) {  ...  foo:  bar(); }  goto foo;
  //
  // TODO: If anyone cared, we could track __label__'s, since we know that you
  // can't jump to one from outside their declared region.
  if (isa<LabelStmt>(s))
    return true;

  // If this is a case/default statement, and we haven't seen a switch, we
  // have to emit the code.
  if (isa<SwitchCase>(s) && !ignoreCaseStmts)
    return true;

  // If this is a switch statement, we want to ignore cases below it.
  if (isa<SwitchStmt>(s))
    ignoreCaseStmts = true;

  // Scan subexpressions for verboten labels.
  return std::any_of(s->child_begin(), s->child_end(),
                     [=](const Stmt *subStmt) {
                       return ContainsLabel(subStmt, ignoreCaseStmts);
                     });
}

bool CIRGenFunction::sanitizePerformTypeCheck() const {
  return SanOpts.has(SanitizerKind::Null) ||
         SanOpts.has(SanitizerKind::Alignment) ||
         SanOpts.has(SanitizerKind::ObjectSize) ||
         SanOpts.has(SanitizerKind::Vptr);
}

void CIRGenFunction::emitTypeCheck(TypeCheckKind tck, clang::SourceLocation loc,
                                   mlir::Value v, clang::QualType type,
                                   clang::CharUnits alignment,
                                   clang::SanitizerSet skippedChecks,
                                   std::optional<mlir::Value> arraySize) {
  if (!sanitizePerformTypeCheck())
    return;

  assert(false && "type check NYI");
}

/// If the specified expression does not fold
/// to a constant, or if it does but contains a label, return false.  If it
/// constant folds return true and set the folded value.
bool CIRGenFunction::ConstantFoldsToSimpleInteger(const Expr *cond,
                                                  llvm::APSInt &resultInt,
                                                  bool allowLabels) {
  // FIXME: Rename and handle conversion of other evaluatable things
  // to bool.
  Expr::EvalResult result;
  if (!cond->EvaluateAsInt(result, getContext()))
    return false; // Not foldable, not integer or not fully evaluatable.

  llvm::APSInt intValue = result.Val.getInt();
  if (!allowLabels && ContainsLabel(cond))
    return false; // Contains a label.

  resultInt = intValue;
  return true;
}

/// Determine whether the function F ends with a return stmt.
static bool endsWithReturn(const Decl *f) {
  const Stmt *body = nullptr;
  if (auto *fd = dyn_cast_or_null<FunctionDecl>(f))
    body = fd->getBody();
  else if (isa_and_nonnull<ObjCMethodDecl>(f))
    llvm_unreachable("NYI");

  if (auto *cs = dyn_cast_or_null<CompoundStmt>(body)) {
    auto lastStmt = cs->body_rbegin();
    if (lastStmt != cs->body_rend())
      return isa<ReturnStmt>(*lastStmt);
  }
  return false;
}

void CIRGenFunction::emitAndUpdateRetAlloca(QualType ty, mlir::Location loc,
                                            CharUnits alignment) {

  if (ty->isVoidType()) {
    // Void type; nothing to return.
    ReturnValue = Address::invalid();

    // Count the implicit return.
    if (!endsWithReturn(CurFuncDecl))
      ++NumReturnExprs;
  } else {
    auto addr = emitAlloca("__retval", ty, loc, alignment);
    FnRetAlloca = addr;
    ReturnValue = Address(addr, alignment);

    // Tell the epilog emitter to autorelease the result. We do this now so
    // that various specialized functions can suppress it during their IR -
    // generation
    if (getLangOpts().ObjCAutoRefCount)
      llvm_unreachable("NYI");
  }
}

mlir::LogicalResult CIRGenFunction::declare(const Decl *var, QualType ty,
                                            mlir::Location loc,
                                            CharUnits alignment,
                                            mlir::Value &addr, bool isParam) {
<<<<<<< HEAD
  const auto *namedVar = dyn_cast_or_null<NamedDecl>(var);
  assert(namedVar && "Needs a named decl");
  assert(!symbolTable.count(var) && "not supposed to be available just yet");

  addr = emitAlloca(namedVar->getName(), ty, loc, alignment);
  auto allocaOp = cast<cir::AllocaOp>(addr.getDefiningOp());
  if (isParam)
    allocaOp.setInitAttr(mlir::UnitAttr::get(&getMLIRContext()));
  if (ty->isReferenceType() || ty.isConstQualified())
    allocaOp.setConstantAttr(mlir::UnitAttr::get(&getMLIRContext()));

  symbolTable.insert(var, addr);
  return mlir::success();
}

mlir::LogicalResult CIRGenFunction::declare(Address addr, const Decl *var,
                                            QualType ty, mlir::Location loc,
                                            CharUnits alignment,
                                            mlir::Value &addrVal,
                                            bool isParam) {
  const auto *namedVar = dyn_cast_or_null<NamedDecl>(var);
  assert(namedVar && "Needs a named decl");
  assert(!symbolTable.count(var) && "not supposed to be available just yet");

  addrVal = addr.getPointer();
  auto allocaOp = cast<cir::AllocaOp>(addrVal.getDefiningOp());
  if (isParam)
    allocaOp.setInitAttr(mlir::UnitAttr::get(&getMLIRContext()));
  if (ty->isReferenceType() || ty.isConstQualified())
    allocaOp.setConstantAttr(mlir::UnitAttr::get(&getMLIRContext()));

  symbolTable.insert(var, addrVal);
  return mlir::success();
}

=======
  const auto *namedVar = dyn_cast_or_null<NamedDecl>(var);
  assert(namedVar && "Needs a named decl");
  assert(!symbolTable.count(var) && "not supposed to be available just yet");

  addr = emitAlloca(namedVar->getName(), ty, loc, alignment);
  auto allocaOp = addr.getDefiningOp<cir::AllocaOp>();
  allocaOp.setInit(isParam);
  allocaOp.setConstant(ty->isReferenceType() || ty.isConstQualified());

  symbolTable.insert(var, addr);
  return mlir::success();
}

mlir::LogicalResult CIRGenFunction::declare(Address addr, const Decl *var,
                                            QualType ty, mlir::Location loc,
                                            CharUnits alignment,
                                            mlir::Value &addrVal,
                                            bool isParam) {
  const auto *namedVar = dyn_cast_or_null<NamedDecl>(var);
  assert(namedVar && "Needs a named decl");
  assert(!symbolTable.count(var) && "not supposed to be available just yet");

  addrVal = addr.getPointer();
  auto allocaOp = addrVal.getDefiningOp<cir::AllocaOp>();
  allocaOp.setInit(isParam);
  allocaOp.setConstant(ty->isReferenceType() || ty.isConstQualified());

  symbolTable.insert(var, addrVal);
  return mlir::success();
}

>>>>>>> 6ce3969b
/// All scope related cleanup needed:
/// - Patching up unsolved goto's.
/// - Build all cleanup code and insert yield/returns.
void CIRGenFunction::LexicalScope::cleanup() {
  auto &builder = CGF.builder;
  auto *localScope = CGF.currLexScope;

  auto applyCleanup = [&]() {
    if (PerformCleanup) {
      // ApplyDebugLocation
      assert(!cir::MissingFeatures::generateDebugInfo());
      ForceCleanup();
    }
  };
<<<<<<< HEAD

  // Cleanup are done right before codegen resume a scope. This is where
  // objects are destroyed.
  SmallVector<mlir::Block *> retBlocks;
  for (auto *retBlock : localScope->getRetBlocks()) {
    mlir::OpBuilder::InsertionGuard guard(builder);
    builder.setInsertionPointToEnd(retBlock);
    retBlocks.push_back(retBlock);
    mlir::Location retLoc = localScope->getRetLoc(retBlock);
    (void)emitReturn(retLoc);
  }

  auto removeUnusedRetBlocks = [&]() {
    for (mlir::Block *retBlock : retBlocks) {
      if (!retBlock->getUses().empty())
        continue;
      retBlock->erase();
    }
  };

  auto insertCleanupAndLeave = [&](mlir::Block *insPt) {
    mlir::OpBuilder::InsertionGuard guard(builder);
    builder.setInsertionPointToEnd(insPt);

    // If we still don't have a cleanup block, it means that `applyCleanup`
    // below might be able to get us one.
    mlir::Block *cleanupBlock = localScope->getCleanupBlock(builder);

    // Leverage and defers to RunCleanupsScope's dtor and scope handling.
    applyCleanup();

    // If we now have one after `applyCleanup`, hook it up properly.
    if (!cleanupBlock && localScope->getCleanupBlock(builder)) {
      cleanupBlock = localScope->getCleanupBlock(builder);
      builder.create<BrOp>(insPt->back().getLoc(), cleanupBlock);
      if (!cleanupBlock->mightHaveTerminator()) {
        mlir::OpBuilder::InsertionGuard guard(builder);
        builder.setInsertionPointToEnd(cleanupBlock);
        builder.create<YieldOp>(localScope->EndLoc);
      }
    }

    if (localScope->Depth == 0) {
      mlir::Block *currBlock = builder.getInsertionBlock();
      if (currBlock->mightHaveTerminator())
        currBlock->getTerminator()->erase();

      // TODO(cir): get rid of all this special cases once cleanups are properly
      // implemented.
      // TODO(cir): most of this code should move into emitBranchThroughCleanup
      if (localScope->getRetBlocks().size() == 1) {
        mlir::Block *retBlock = localScope->getRetBlocks()[0];
        mlir::Location loc = localScope->getRetLoc(retBlock);
        if (retBlock->getUses().empty())
          retBlock->erase();
        else {
          // Thread return block via cleanup block.
          if (cleanupBlock) {
            for (auto &blockUse : retBlock->getUses()) {
              auto brOp = dyn_cast<cir::BrOp>(blockUse.getOwner());
              brOp.setSuccessor(cleanupBlock);
            }
          }
          builder.create<BrOp>(loc, retBlock);
          return;
        }
      }
      emitImplicitReturn();
      return;
    }

    // End of any local scope != function
    // Ternary ops have to deal with matching arms for yielding types
    // and do return a value, it must do its own cir.yield insertion.
    if (!localScope->isTernary() && !insPt->mightHaveTerminator()) {
      !retVal ? builder.create<YieldOp>(localScope->EndLoc)
              : builder.create<YieldOp>(localScope->EndLoc, retVal);
    }
  };

  // If a cleanup block has been created at some point, branch to it
  // and set the insertion point to continue at the cleanup block.
  // Terminators are then inserted either in the cleanup block or
  // inline in this current block.
  auto *cleanupBlock = localScope->getCleanupBlock(builder);
  if (cleanupBlock)
    insertCleanupAndLeave(cleanupBlock);

=======

  // Cleanup are done right before codegen resume a scope. This is where
  // objects are destroyed.
  SmallVector<mlir::Block *> retBlocks;
  for (auto *retBlock : localScope->getRetBlocks()) {
    mlir::OpBuilder::InsertionGuard guard(builder);
    builder.setInsertionPointToEnd(retBlock);
    retBlocks.push_back(retBlock);
    mlir::Location retLoc = localScope->getRetLoc(retBlock);
    (void)emitReturn(retLoc);
  }

  auto removeUnusedRetBlocks = [&]() {
    for (mlir::Block *retBlock : retBlocks) {
      if (!retBlock->getUses().empty())
        continue;
      retBlock->erase();
    }
  };

  auto insertCleanupAndLeave = [&](mlir::Block *insPt) {
    mlir::OpBuilder::InsertionGuard guard(builder);
    builder.setInsertionPointToEnd(insPt);

    // If we still don't have a cleanup block, it means that `applyCleanup`
    // below might be able to get us one.
    mlir::Block *cleanupBlock = localScope->getCleanupBlock(builder);

    // Leverage and defers to RunCleanupsScope's dtor and scope handling.
    applyCleanup();

    // If we now have one after `applyCleanup`, hook it up properly.
    if (!cleanupBlock && localScope->getCleanupBlock(builder)) {
      cleanupBlock = localScope->getCleanupBlock(builder);
      builder.create<BrOp>(insPt->back().getLoc(), cleanupBlock);
      if (!cleanupBlock->mightHaveTerminator()) {
        mlir::OpBuilder::InsertionGuard guard(builder);
        builder.setInsertionPointToEnd(cleanupBlock);
        builder.create<YieldOp>(localScope->EndLoc);
      }
    }

    if (localScope->Depth == 0) {
      mlir::Block *currBlock = builder.getInsertionBlock();
      if (currBlock->mightHaveTerminator())
        currBlock->getTerminator()->erase();

      // TODO(cir): get rid of all this special cases once cleanups are properly
      // implemented.
      // TODO(cir): most of this code should move into emitBranchThroughCleanup
      if (localScope->getRetBlocks().size() == 1) {
        mlir::Block *retBlock = localScope->getRetBlocks()[0];
        mlir::Location loc = localScope->getRetLoc(retBlock);
        if (retBlock->getUses().empty())
          retBlock->erase();
        else {
          // Thread return block via cleanup block.
          if (cleanupBlock) {
            for (auto &blockUse : retBlock->getUses()) {
              auto brOp = dyn_cast<cir::BrOp>(blockUse.getOwner());
              brOp.setSuccessor(cleanupBlock);
            }
          }
          builder.create<BrOp>(loc, retBlock);
          return;
        }
      }
      emitImplicitReturn();
      return;
    }

    // End of any local scope != function
    // Ternary ops have to deal with matching arms for yielding types
    // and do return a value, it must do its own cir.yield insertion.
    if (!localScope->isTernary() && !insPt->mightHaveTerminator()) {
      !retVal ? builder.create<YieldOp>(localScope->EndLoc)
              : builder.create<YieldOp>(localScope->EndLoc, retVal);
    }
  };

  // If a cleanup block has been created at some point, branch to it
  // and set the insertion point to continue at the cleanup block.
  // Terminators are then inserted either in the cleanup block or
  // inline in this current block.
  auto *cleanupBlock = localScope->getCleanupBlock(builder);
  if (cleanupBlock)
    insertCleanupAndLeave(cleanupBlock);

>>>>>>> 6ce3969b
  // Now deal with any pending block wrap up like implicit end of
  // scope.

  // If a terminator is already present in the current block, nothing
  // else to do here.
  auto *currBlock = builder.getBlock();
  if (isGlobalInit() && !currBlock)
    return;
  if (currBlock->mightHaveTerminator() && currBlock->getTerminator())
    return;

  // An empty non-entry block has nothing to offer, and since this is
  // synthetic, losing information does not affect anything.
  bool entryBlock = builder.getInsertionBlock()->isEntryBlock();
  if (!entryBlock && currBlock->empty()) {
    currBlock->erase();
    // Remove unused cleanup blocks.
    if (cleanupBlock && cleanupBlock->hasNoPredecessors())
      cleanupBlock->erase();
    // FIXME(cir): ideally we should call applyCleanup() before we
    // get into this condition and emit the proper cleanup. This is
    // needed to get nrvo to interop with dtor logic.
    PerformCleanup = false;
    removeUnusedRetBlocks();
    return;
  }

  // If there's a cleanup block, branch to it, nothing else to do.
  if (cleanupBlock) {
    builder.create<BrOp>(currBlock->back().getLoc(), cleanupBlock);
    return;
  }

  // No pre-existent cleanup block, emit cleanup code and yield/return.
  insertCleanupAndLeave(currBlock);
}

cir::ReturnOp CIRGenFunction::LexicalScope::emitReturn(mlir::Location loc) {
  auto &builder = CGF.getBuilder();

  // If we are on a coroutine, add the coro_end builtin call.
  auto fn = dyn_cast<cir::FuncOp>(CGF.CurFn);
  assert(fn && "other callables NYI");
  if (fn.getCoroutine())
    CGF.emitCoroEndBuiltinCall(loc,
                               builder.getNullPtr(builder.getVoidPtrTy(), loc));

  if (CGF.FnRetCIRTy.has_value()) {
    // If there's anything to return, load it first.
    auto val = builder.create<LoadOp>(loc, *CGF.FnRetCIRTy, *CGF.FnRetAlloca);
    return builder.create<ReturnOp>(loc, llvm::ArrayRef(val.getResult()));
  }
  return builder.create<ReturnOp>(loc);
}

void CIRGenFunction::LexicalScope::emitImplicitReturn() {
  auto &builder = CGF.getBuilder();
  auto *localScope = CGF.currLexScope;

  const auto *fd = cast<clang::FunctionDecl>(CGF.CurGD.getDecl());

  // C++11 [stmt.return]p2:
  //   Flowing off the end of a function [...] results in undefined behavior
  //   in a value-returning function.
  // C11 6.9.1p12:
  //   If the '}' that terminates a function is reached, and the value of the
  //   function call is used by the caller, the behavior is undefined.
  if (CGF.getLangOpts().CPlusPlus && !fd->hasImplicitReturnZero() &&
      !CGF.SawAsmBlock && !fd->getReturnType()->isVoidType() &&
      builder.getInsertionBlock()) {
    bool shouldEmitUnreachable = CGF.CGM.getCodeGenOpts().StrictReturn ||
                                 !CGF.CGM.MayDropFunctionReturn(
                                     fd->getASTContext(), fd->getReturnType());

    if (CGF.SanOpts.has(SanitizerKind::Return)) {
      assert(!cir::MissingFeatures::sanitizerReturn());
      llvm_unreachable("NYI");
    } else if (shouldEmitUnreachable) {
      if (CGF.CGM.getCodeGenOpts().OptimizationLevel == 0) {
        builder.create<cir::TrapOp>(localScope->EndLoc);
        builder.clearInsertionPoint();
        return;
      }
    }

    if (CGF.SanOpts.has(SanitizerKind::Return) || shouldEmitUnreachable) {
      builder.create<cir::UnreachableOp>(localScope->EndLoc);
      builder.clearInsertionPoint();
      return;
    }
  }

  (void)emitReturn(localScope->EndLoc);
}

cir::TryOp CIRGenFunction::LexicalScope::getClosestTryParent() {
  auto *scope = this;
  while (scope) {
    if (scope->isTry())
      return scope->getTry();
    scope = scope->ParentScope;
  }
  return nullptr;
}

void CIRGenFunction::finishFunction(SourceLocation endLoc) {
  // CIRGen doesn't use a BreakContinueStack or evaluates OnlySimpleReturnStmts.

  // Usually the return expression is evaluated before the cleanup
  // code.  If the function contains only a simple return statement,
  // such as a constant, the location before the cleanup code becomes
  // the last useful breakpoint in the function, because the simple
  // return expression will be evaluated after the cleanup code. To be
  // safe, set the debug location for cleanup code to the location of
  // the return statement.  Otherwise the cleanup code should be at the
  // end of the function's lexical scope.
  //
  // If there are multiple branches to the return block, the branch
  // instructions will get the location of the return statements and
  // all will be fine.
  if (getDebugInfo())
    assert(!cir::MissingFeatures::generateDebugInfo() && "NYI");

  // Pop any cleanups that might have been associated with the
  // parameters.  Do this in whatever block we're currently in; it's
  // important to do this before we enter the return block or return
  // edges will be *really* confused.
  bool hasCleanups = EHStack.stable_begin() != PrologueCleanupDepth;
  if (hasCleanups) {
    // Make sure the line table doesn't jump back into the body for
    // the ret after it's been at EndLoc.
    if (getDebugInfo())
      assert(!cir::MissingFeatures::generateDebugInfo() && "NYI");
    // FIXME(cir): should we clearInsertionPoint? breaks many testcases
    PopCleanupBlocks(PrologueCleanupDepth);
  }

  // Emit function epilog (to return).

  // Original LLVM codegen does EmitReturnBlock() here, CIRGen handles
  // this as part of LexicalScope instead, given CIR might have multiple
  // blocks with `cir.return`.
  if (ShouldInstrumentFunction()) {
    assert(!cir::MissingFeatures::shouldInstrumentFunction() && "NYI");
  }
<<<<<<< HEAD

  // Emit debug descriptor for function end.
  if (getDebugInfo())
    assert(!cir::MissingFeatures::generateDebugInfo() && "NYI");

  // Reset the debug location to that of the simple 'return' expression, if any
  // rather than that of the end of the function's scope '}'.
  assert(!cir::MissingFeatures::generateDebugInfo() && "NYI");

  assert(!cir::MissingFeatures::emitFunctionEpilog() && "NYI");
  assert(!cir::MissingFeatures::emitEndEHSpec() && "NYI");

  assert(EHStack.empty() && "did not remove all scopes from cleanup stack!");

  // If someone did an indirect goto, emit the indirect goto block at the end of
  // the function.
  assert(!cir::MissingFeatures::indirectBranch() && "NYI");

  // If some of our locals escaped, insert a call to llvm.localescape in the
  // entry block.
  assert(!cir::MissingFeatures::escapedLocals() && "NYI");

  // If someone took the address of a label but never did an indirect goto, we
  // made a zero entry PHI node, which is illegal, zap it now.
  assert(!cir::MissingFeatures::indirectBranch() && "NYI");

  // CIRGen doesn't need to emit EHResumeBlock, TerminateLandingPad,
  // TerminateHandler, UnreachableBlock, TerminateFunclets, NormalCleanupDest
  // here because the basic blocks aren't shared.

  assert(!cir::MissingFeatures::emitDeclMetadata() && "NYI");
  assert(!cir::MissingFeatures::deferredReplacements() && "NYI");

  // Add the min-legal-vector-width attribute. This contains the max width from:
  // 1. min-vector-width attribute used in the source program.
  // 2. Any builtins used that have a vector width specified.
  // 3. Values passed in and out of inline assembly.
  // 4. Width of vector arguments and return types for this function.
  // 5. Width of vector arguments and return types for functions called by
  // this function.
  assert(!cir::MissingFeatures::minLegalVectorWidthAttr() && "NYI");

  // Add vscale_range attribute if appropriate.
  assert(!cir::MissingFeatures::vscaleRangeAttr() && "NYI");

=======

  // Emit debug descriptor for function end.
  if (getDebugInfo())
    assert(!cir::MissingFeatures::generateDebugInfo() && "NYI");

  // Reset the debug location to that of the simple 'return' expression, if any
  // rather than that of the end of the function's scope '}'.
  assert(!cir::MissingFeatures::generateDebugInfo() && "NYI");

  assert(!cir::MissingFeatures::emitFunctionEpilog() && "NYI");
  assert(!cir::MissingFeatures::emitEndEHSpec() && "NYI");

  assert(EHStack.empty() && "did not remove all scopes from cleanup stack!");

  // If someone did an indirect goto, emit the indirect goto block at the end of
  // the function.
  assert(!cir::MissingFeatures::indirectBranch() && "NYI");

  // If some of our locals escaped, insert a call to llvm.localescape in the
  // entry block.
  assert(!cir::MissingFeatures::escapedLocals() && "NYI");

  // If someone took the address of a label but never did an indirect goto, we
  // made a zero entry PHI node, which is illegal, zap it now.
  assert(!cir::MissingFeatures::indirectBranch() && "NYI");

  // CIRGen doesn't need to emit EHResumeBlock, TerminateLandingPad,
  // TerminateHandler, UnreachableBlock, TerminateFunclets, NormalCleanupDest
  // here because the basic blocks aren't shared.

  assert(!cir::MissingFeatures::emitDeclMetadata() && "NYI");
  assert(!cir::MissingFeatures::deferredReplacements() && "NYI");

  // Add the min-legal-vector-width attribute. This contains the max width from:
  // 1. min-vector-width attribute used in the source program.
  // 2. Any builtins used that have a vector width specified.
  // 3. Values passed in and out of inline assembly.
  // 4. Width of vector arguments and return types for this function.
  // 5. Width of vector arguments and return types for functions called by
  // this function.
  assert(!cir::MissingFeatures::minLegalVectorWidthAttr() && "NYI");

  // Add vscale_range attribute if appropriate.
  assert(!cir::MissingFeatures::vscaleRangeAttr() && "NYI");

>>>>>>> 6ce3969b
  // In traditional LLVM codegen, if clang generated an unreachable return
  // block, it'd be deleted now. Same for unused ret allocas from ReturnValue
}

static void eraseEmptyAndUnusedBlocks(cir::FuncOp fnOp) {
  // Remove any left over blocks that are unrecheable and empty, since they do
  // not represent unrecheable code useful for warnings nor anything deemed
  // useful in general.
  SmallVector<mlir::Block *> blocksToDelete;
  for (auto &blk : fnOp.getBlocks()) {
    if (!blk.empty() || !blk.getUses().empty())
      continue;
    blocksToDelete.push_back(&blk);
  }
  for (auto *b : blocksToDelete)
    b->erase();
}

static bool isInterposable(cir::FuncOp fn) {
  if (isInterposableLinkage(fn.getLinkage()))
    return true;

  assert(!cir::MissingFeatures::getSemanticInterposition());

  return false;
}

static void tryMarkNoThrow(CIRGenFunction &cgf, cir::FuncOp fn) {
  // LLVM treats 'nounwind' on a function as part of the type, so we
  // can't do this on functions that can be overwritten.
  if (isInterposable(fn) || cgf.mayThrow)
    return;

  mlir::NamedAttrList extraAttrs{fn.getExtraAttrs().getElements().getValue()};
  auto noThrowAttr = cir::NoThrowAttr::get(&cgf.getMLIRContext());
  extraAttrs.set(noThrowAttr.getMnemonic(), noThrowAttr);
  fn.setExtraAttrsAttr(cir::ExtraFuncAttributesAttr::get(
      extraAttrs.getDictionary(&cgf.getMLIRContext())));
}

cir::FuncOp CIRGenFunction::generateCode(clang::GlobalDecl gd, cir::FuncOp fn,
                                         const CIRGenFunctionInfo &fnInfo) {
  assert(fn && "generating code for a null function");
  const auto *const fd = cast<FunctionDecl>(gd.getDecl());
  CurGD = gd;

  FnRetQualTy = fd->getReturnType();
  if (!FnRetQualTy->isVoidType())
    FnRetCIRTy = convertType(FnRetQualTy);

  FunctionArgList args;
  QualType resTy = buildFunctionArgList(gd, args);

  if (fd->isInlineBuiltinDeclaration()) {
    llvm_unreachable("NYI");
  } else {
    // Detect the unusual situation where an inline version is shadowed by a
    // non-inline version. In that case we should pick the external one
    // everywhere. That's GCC behavior too. Unfortunately, I cannot find a way
    // to detect that situation before we reach codegen, so do some late
    // replacement.
    for (const auto *pd = fd->getPreviousDecl(); pd;
         pd = pd->getPreviousDecl()) {
      if (LLVM_UNLIKELY(pd->isInlineBuiltinDeclaration())) {
        llvm_unreachable("NYI");
      }
    }
  }

  // Check if we should generate debug info for this function.
  if (fd->hasAttr<NoDebugAttr>()) {
    assert(!cir::MissingFeatures::noDebugInfo());
  }

  // The function might not have a body if we're generating thunks for a
  // function declaration.
  SourceRange bodyRange;
  if (Stmt *body = fd->getBody())
    bodyRange = body->getSourceRange();
  else
    bodyRange = fd->getLocation();
  // TODO: CurEHLocation

  // Use the location of the start of the function to determine where the
  // function definition is located. By default we use the location of the
  // declaration as the location for the subprogram. A function may lack a
  // declaration in the source code if it is created by code gen. (examples:
  // _GLOBAL__I_a, __cxx_global_array_dtor, thunk).
  SourceLocation loc = fd->getLocation();

  // If this is a function specialization then use the pattern body as the
  // location for the function.
  if (const auto *specDecl = fd->getTemplateInstantiationPattern())
    if (specDecl->hasBody(specDecl))
      loc = specDecl->getLocation();

  Stmt *body = fd->getBody();

  if (body) {
    // LLVM codegen: Coroutines always emit lifetime markers
    // Hide this under request for lifetime emission so that we can write
    // tests when the time comes, but CIR should be intrinsically scope
    // accurate, so no need to tie coroutines to such markers.
    if (isa<CoroutineBodyStmt>(body))
      assert(!cir::MissingFeatures::shouldEmitLifetimeMarkers() && "NYI");

    // Initialize helper which will detect jumps which can cause invalid
    // lifetime markers.
    if (ShouldEmitLifetimeMarkers)
      assert(!cir::MissingFeatures::shouldEmitLifetimeMarkers() && "NYI");
  }

  // Create a scope in the symbol table to hold variable declarations.
  SymTableScopeTy varScope(symbolTable);
  // Compiler synthetized functions might have invalid slocs...
  auto bSrcLoc = fd->getBody()->getBeginLoc();
  auto eSrcLoc = fd->getBody()->getEndLoc();
  auto unknownLoc = builder.getUnknownLoc();

  auto fnBeginLoc = bSrcLoc.isValid() ? getLoc(bSrcLoc) : unknownLoc;
  auto fnEndLoc = eSrcLoc.isValid() ? getLoc(eSrcLoc) : unknownLoc;
  const auto fusedLoc =
      mlir::FusedLoc::get(&getMLIRContext(), {fnBeginLoc, fnEndLoc});
  SourceLocRAIIObject fnLoc{*this, loc.isValid() ? getLoc(loc) : unknownLoc};

  assert(fn.isDeclaration() && "Function already has body?");
  mlir::Block *entryBb = fn.addEntryBlock();
  builder.setInsertionPointToStart(entryBb);
  {
    // Initialize lexical scope information.
    LexicalScope lexScope{*this, fusedLoc, entryBb};

    // Emit the standard function prologue.
    StartFunction(gd, resTy, fn, fnInfo, args, loc, bodyRange.getBegin());

    // Save parameters for coroutine function.
    if (body && isa_and_nonnull<CoroutineBodyStmt>(body))
      llvm::append_range(FnArgs, fd->parameters());

    // Ensure that the function adheres to the forward progress guarantee, which
    // is required by certain optimizations.
    // In C++11 and up, the attribute will be removed if the body contains a
    // trivial empty loop.
    if (cir::MissingFeatures::mustProgress())
      llvm_unreachable("NYI");

    // Generate the body of the function.
    // TODO: PGO.assignRegionCounters
    assert(!cir::MissingFeatures::shouldInstrumentFunction());
<<<<<<< HEAD
    if (isa<CXXDestructorDecl>(fd))
      emitDestructorBody(args);
    else if (isa<CXXConstructorDecl>(fd))
      emitConstructorBody(args);
    else if (getLangOpts().CUDA && !getLangOpts().CUDAIsDevice &&
             fd->hasAttr<CUDAGlobalAttr>())
      CGM.getCUDARuntime().emitDeviceStub(*this, fn, args);
    else if (isa<CXXMethodDecl>(fd) &&
             cast<CXXMethodDecl>(fd)->isLambdaStaticInvoker()) {
=======
    if (auto dtor = dyn_cast<CXXDestructorDecl>(fd)) {
      // Attach the special member attribute to the destructor.
      CGM.setCXXSpecialMemberAttr(fn, dtor);

      emitDestructorBody(args);
    } else if (auto ctor = dyn_cast<CXXConstructorDecl>(fd)) {
      cir::CtorKind ctorKind = cir::CtorKind::Custom;
      if (ctor->isDefaultConstructor())
        ctorKind = cir::CtorKind::Default;
      if (ctor->isCopyConstructor())
        ctorKind = cir::CtorKind::Copy;
      if (ctor->isMoveConstructor())
        ctorKind = cir::CtorKind::Move;

      auto cxxCtor = cir::CXXCtorAttr::get(
          convertType(getContext().getRecordType(ctor->getParent())), ctorKind);
      fn.setCxxSpecialMemberAttr(cxxCtor);

      emitConstructorBody(args);
    } else if (getLangOpts().CUDA && !getLangOpts().CUDAIsDevice &&
               fd->hasAttr<CUDAGlobalAttr>()) {
      CGM.getCUDARuntime().emitDeviceStub(*this, fn, args);
    } else if (isa<CXXMethodDecl>(fd) &&
               cast<CXXMethodDecl>(fd)->isLambdaStaticInvoker()) {
>>>>>>> 6ce3969b
      // The lambda static invoker function is special, because it forwards or
      // clones the body of the function call operator (but is actually
      // static).
      emitLambdaStaticInvokeBody(cast<CXXMethodDecl>(fd));
    } else if (fd->isDefaulted() && isa<CXXMethodDecl>(fd) &&
               (cast<CXXMethodDecl>(fd)->isCopyAssignmentOperator() ||
                cast<CXXMethodDecl>(fd)->isMoveAssignmentOperator())) {
<<<<<<< HEAD
=======
      // Attach the special member attribute to the assignment operator.
      CGM.setCXXSpecialMemberAttr(fn, fd);

>>>>>>> 6ce3969b
      // Implicit copy-assignment gets the same special treatment as implicit
      // copy-constructors.
      emitImplicitAssignmentOperatorBody(args);
    } else if (body) {
      if (mlir::failed(emitFunctionBody(body))) {
        fn.erase();
        return nullptr;
      }
<<<<<<< HEAD
    } else
      llvm_unreachable("no definition for emitted function");
=======
    } else {
      llvm_unreachable("no definition for emitted function");
    }
>>>>>>> 6ce3969b

    assert(builder.getInsertionBlock() && "Should be valid");

    if (mlir::failed(fn.verifyBody()))
      return nullptr;

    // Emit the standard function epilogue.
    finishFunction(bodyRange.getEnd());

    // If we haven't marked the function nothrow through other means, do a quick
    // pass now to see if we can.
    tryMarkNoThrow(*this, fn);
  }

  eraseEmptyAndUnusedBlocks(fn);
  return fn;
}

mlir::Value CIRGenFunction::createLoad(const VarDecl *vd, const char *name) {
  auto addr = GetAddrOfLocalVar(vd);
  return builder.create<LoadOp>(getLoc(vd->getLocation()),
                                addr.getElementType(), addr.getPointer());
}

void CIRGenFunction::emitConstructorBody(FunctionArgList &args) {
  assert(!cir::MissingFeatures::emitAsanPrologueOrEpilogue());
  const auto *ctor = cast<CXXConstructorDecl>(CurGD.getDecl());
  auto ctorType = CurGD.getCtorType();

  assert((CGM.getTarget().getCXXABI().hasConstructorVariants() ||
          ctorType == Ctor_Complete) &&
         "can only generate complete ctor for this ABI");

  // Before we go any further, try the complete->base constructor delegation
  // optimization.
  if (ctorType == Ctor_Complete && IsConstructorDelegationValid(ctor) &&
      CGM.getTarget().getCXXABI().hasConstructorVariants()) {
    emitDelegateCXXConstructorCall(ctor, Ctor_Base, args, ctor->getEndLoc());
    return;
  }

  const FunctionDecl *definition = nullptr;
  Stmt *body = ctor->getBody(definition);
  assert(definition == ctor && "emitting wrong constructor body");

  // Enter the function-try-block before the constructor prologue if
  // applicable.
  bool isTryBody = (isa_and_nonnull<CXXTryStmt>(body));
  if (isTryBody)
    llvm_unreachable("NYI");

  // TODO: incrementProfileCounter

  // TODO: RunClenaupCcope RunCleanups(*this);

  // TODO: in restricted cases, we can emit the vbase initializers of a
  // complete ctor and then delegate to the base ctor.

  // Emit the constructor prologue, i.e. the base and member initializers.
  emitCtorPrologue(ctor, ctorType, args);

  // Emit the body of the statement.
  if (isTryBody)
    llvm_unreachable("NYI");
  else {
    // TODO: propagate this result via mlir::logical result. Just unreachable
    // now just to have it handled.
    if (mlir::failed(emitStmt(body, true)))
      llvm_unreachable("NYI");
  }

  // Emit any cleanup blocks associated with the member or base initializers,
  // which inlcudes (along the exceptional path) the destructors for those
  // members and bases that were fully constructed.
  /// TODO: RunCleanups.ForceCleanup();

  if (isTryBody)
    llvm_unreachable("NYI");
}

/// Given a value of type T* that may not be to a complete object, construct
/// an l-vlaue withi the natural pointee alignment of T.
LValue CIRGenFunction::MakeNaturalAlignPointeeAddrLValue(mlir::Value val,
                                                         QualType ty) {
  // FIXME(cir): is it safe to assume Op->getResult(0) is valid? Perhaps
  // assert on the result type first.
  LValueBaseInfo baseInfo;
  TBAAAccessInfo tbaaInfo;
  CharUnits align = CGM.getNaturalTypeAlignment(ty, &baseInfo, &tbaaInfo,
                                                /* for PointeeType= */ true);
  return makeAddrLValue(Address(val, align), ty, baseInfo, tbaaInfo);
}

LValue CIRGenFunction::MakeNaturalAlignAddrLValue(mlir::Value val,
                                                  QualType ty) {
  LValueBaseInfo baseInfo;
  TBAAAccessInfo tbaaInfo;
  CharUnits alignment = CGM.getNaturalTypeAlignment(ty, &baseInfo, &tbaaInfo);
  Address addr(val, convertTypeForMem(ty), alignment);
  return LValue::makeAddr(addr, ty, getContext(), baseInfo, tbaaInfo);
}

// Map the LangOption for exception behavior into the corresponding enum in
// the IR.
static cir::fp::ExceptionBehavior
toConstrainedExceptMd(LangOptions::FPExceptionModeKind kind) {
  switch (kind) {
  case LangOptions::FPE_Ignore:
    return cir::fp::ebIgnore;
  case LangOptions::FPE_MayTrap:
    return cir::fp::ebMayTrap;
  case LangOptions::FPE_Strict:
    return cir::fp::ebStrict;
  default:
    llvm_unreachable("Unsupported FP Exception Behavior");
  }
}

bool CIRGenFunction::ShouldSkipSanitizerInstrumentation() {
  if (!CurFuncDecl)
    return false;
  return CurFuncDecl->hasAttr<DisableSanitizerInstrumentationAttr>();
}

/// Return true if the current function should be instrumented with XRay nop
/// sleds.
bool CIRGenFunction::ShouldXRayInstrumentFunction() const {
  return CGM.getCodeGenOpts().XRayInstrumentFunctions;
}

static bool matchesStlAllocatorFn(const Decl *d, const ASTContext &astContext) {
  auto *md = dyn_cast_or_null<CXXMethodDecl>(d);
  if (!md || !md->getDeclName().getAsIdentifierInfo() ||
      !md->getDeclName().getAsIdentifierInfo()->isStr("allocate") ||
      (md->getNumParams() != 1 && md->getNumParams() != 2))
    return false;

  if (md->parameters()[0]->getType().getCanonicalType() !=
      astContext.getSizeType())
    return false;

  if (md->getNumParams() == 2) {
    auto *pt = md->parameters()[1]->getType()->getAs<clang::PointerType>();
    if (!pt || !pt->isVoidPointerType() ||
        !pt->getPointeeType().isConstQualified())
      return false;
  }

  return true;
}

/// TODO: this should live in `emitFunctionProlog`
/// An argument came in as a promoted argument; demote it back to its
/// declared type.
static mlir::Value emitArgumentDemotion(CIRGenFunction &cgf, const VarDecl *var,
                                        mlir::Value value) {
  mlir::Type ty = cgf.convertType(var->getType());

  // This can happen with promotions that actually don't change the
  // underlying type, like the enum promotions.
  if (value.getType() == ty)
    return value;

  assert((isa<cir::IntType>(ty) || cir::isAnyFloatingPointType(ty)) &&
         "unexpected promotion type");

  if (isa<cir::IntType>(ty))
    return cgf.getBuilder().CIRBaseBuilderTy::createIntCast(value, ty);

  return cgf.getBuilder().CIRBaseBuilderTy::createCast(cir::CastKind::floating,
                                                       value, ty);
}

void CIRGenFunction::StartFunction(GlobalDecl gd, QualType retTy,
                                   cir::FuncOp Fn,
                                   const CIRGenFunctionInfo &fnInfo,
                                   const FunctionArgList &args,
                                   SourceLocation Loc,
                                   SourceLocation startLoc) {
  assert(!CurFn &&
         "Do not use a CIRGenFunction object for more than one function");

  const auto *d = gd.getDecl();

  DidCallStackSave = false;
  CurCodeDecl = d;
  const auto *fd = dyn_cast_or_null<FunctionDecl>(d);
  if (fd && fd->usesSEHTry())
    CurSEHParent = gd;
  CurFuncDecl = (d ? d->getNonClosureContext() : nullptr);
  FnRetTy = retTy;
  CurFn = Fn;
  CurFnInfo = &fnInfo;

  // If this function is ignored for any of the enabled sanitizers, disable
  // the sanitizer for the function.
  do {
#define SANITIZER(NAME, ID)                                                    \
  if (SanOpts.empty())                                                         \
    break;                                                                     \
  if (SanOpts.has(SanitizerKind::ID))                                          \
    if (CGM.isInNoSanitizeList(SanitizerKind::ID, Fn, Loc))                    \
      SanOpts.set(SanitizerKind::ID, false);

#include "clang/Basic/Sanitizers.def"
#undef SANITIZER
  } while (false);

  if (d) {
    const bool sanitizeBounds = SanOpts.hasOneOf(SanitizerKind::Bounds);
    SanitizerMask noSanitizeMask;
    bool noSanitizeCoverage = false;

    for (auto *attr : d->specific_attrs<NoSanitizeAttr>()) {
      noSanitizeMask |= attr->getMask();
      // SanitizeCoverage is not handled by SanOpts.
      if (attr->hasCoverage())
        noSanitizeCoverage = true;
    }

    // Apply the no_sanitize* attributes to SanOpts.
    SanOpts.Mask &= ~noSanitizeMask;
    if (noSanitizeMask & SanitizerKind::Address)
      SanOpts.set(SanitizerKind::KernelAddress, false);
    if (noSanitizeMask & SanitizerKind::KernelAddress)
      SanOpts.set(SanitizerKind::Address, false);
    if (noSanitizeMask & SanitizerKind::HWAddress)
      SanOpts.set(SanitizerKind::KernelHWAddress, false);
    if (noSanitizeMask & SanitizerKind::KernelHWAddress)
      SanOpts.set(SanitizerKind::HWAddress, false);

    // TODO(cir): set llvm::Attribute::NoSanitizeBounds
    if (sanitizeBounds && !SanOpts.hasOneOf(SanitizerKind::Bounds))
      assert(!cir::MissingFeatures::sanitizeOther());

    // TODO(cir): set llvm::Attribute::NoSanitizeCoverage
    if (noSanitizeCoverage && CGM.getCodeGenOpts().hasSanitizeCoverage())
      assert(!cir::MissingFeatures::sanitizeOther());

    // Some passes need the non-negated no_sanitize attribute. Pass them on.
    if (CGM.getCodeGenOpts().hasSanitizeBinaryMetadata()) {
      // TODO(cir): set no_sanitize_thread
      if (noSanitizeMask & SanitizerKind::Thread)
        assert(!cir::MissingFeatures::sanitizeOther());
    }
  }

  if (ShouldSkipSanitizerInstrumentation()) {
    assert(!cir::MissingFeatures::sanitizeOther());
  } else {
    // Apply sanitizer attributes to the function.
    if (SanOpts.hasOneOf(SanitizerKind::Address | SanitizerKind::KernelAddress))
      assert(!cir::MissingFeatures::sanitizeOther());
    if (SanOpts.hasOneOf(SanitizerKind::HWAddress |
                         SanitizerKind::KernelHWAddress))
      assert(!cir::MissingFeatures::sanitizeOther());
    if (SanOpts.has(SanitizerKind::MemtagStack))
      assert(!cir::MissingFeatures::sanitizeOther());
    if (SanOpts.has(SanitizerKind::Thread))
      assert(!cir::MissingFeatures::sanitizeOther());
    if (SanOpts.has(SanitizerKind::NumericalStability))
      assert(!cir::MissingFeatures::sanitizeOther());
    if (SanOpts.hasOneOf(SanitizerKind::Memory | SanitizerKind::KernelMemory))
      assert(!cir::MissingFeatures::sanitizeOther());
  }
  if (SanOpts.has(SanitizerKind::SafeStack))
    assert(!cir::MissingFeatures::sanitizeOther());
  if (SanOpts.has(SanitizerKind::ShadowCallStack))
    assert(!cir::MissingFeatures::sanitizeOther());

  if (SanOpts.has(SanitizerKind::Realtime))
    llvm_unreachable("NYI");

  // Apply fuzzing attribute to the function.
  if (SanOpts.hasOneOf(SanitizerKind::Fuzzer | SanitizerKind::FuzzerNoLink))
    assert(!cir::MissingFeatures::sanitizeOther());

  // Ignore TSan memory acesses from within ObjC/ObjC++ dealloc, initialize,
  // .cxx_destruct, __destroy_helper_block_ and all of their calees at run time.
  if (SanOpts.has(SanitizerKind::Thread)) {
    if (isa_and_nonnull<ObjCMethodDecl>(d)) {
      llvm_unreachable("NYI");
<<<<<<< HEAD
    }
  }

  // Ignore unrelated casts in STL allocate() since the allocator must cast
  // from void* to T* before object initialization completes. Don't match on the
  // namespace because not all allocators are in std::
  if (d && SanOpts.has(SanitizerKind::CFIUnrelatedCast)) {
    if (matchesStlAllocatorFn(d, getContext()))
      SanOpts.Mask &= ~SanitizerKind::CFIUnrelatedCast;
  }

  // Ignore null checks in coroutine functions since the coroutines passes
  // are not aware of how to move the extra UBSan instructions across the split
  // coroutine boundaries.
  if (d && SanOpts.has(SanitizerKind::Null))
    if (fd && fd->getBody() &&
        fd->getBody()->getStmtClass() == Stmt::CoroutineBodyStmtClass)
      SanOpts.Mask &= ~SanitizerKind::Null;

  // Add pointer authentication attriburtes.
  const CodeGenOptions &codeGenOptions = CGM.getCodeGenOpts();
  if (codeGenOptions.PointerAuth.ReturnAddresses)
    llvm_unreachable("NYI");
  if (codeGenOptions.PointerAuth.FunctionPointers)
    llvm_unreachable("NYI");
  if (codeGenOptions.PointerAuth.AuthTraps)
    llvm_unreachable("NYI");
  if (codeGenOptions.PointerAuth.IndirectGotos)
    llvm_unreachable("NYI");

  // Apply xray attributes to the function (as a string, for now)
  if (d->getAttr<XRayInstrumentAttr>()) {
    assert(!cir::MissingFeatures::xray());
  }

  if (ShouldXRayInstrumentFunction()) {
    assert(!cir::MissingFeatures::xray());
  }

  if (CGM.getCodeGenOpts().getProfileInstr() != CodeGenOptions::ProfileNone) {
    assert(!cir::MissingFeatures::getProfileCount());
  }

  unsigned count, offset;
  if (d && d->getAttr<PatchableFunctionEntryAttr>()) {
    llvm_unreachable("NYI");
  } else {
    count = CGM.getCodeGenOpts().PatchableFunctionEntryCount;
    offset = CGM.getCodeGenOpts().PatchableFunctionEntryOffset;
  }
  if (count && offset <= count) {
    llvm_unreachable("NYI");
  }
  // Instruct that functions for COFF/CodeView targets should start with a
  // pathable instruction, but only on x86/x64. Don't forward this to ARM/ARM64
  // backends as they don't need it -- instructions on these architectures are
  // always automatically patachable at runtime.
  if (CGM.getCodeGenOpts().HotPatch &&
      getContext().getTargetInfo().getTriple().isX86() &&
      getContext().getTargetInfo().getTriple().getEnvironment() !=
          llvm::Triple::CODE16)
    llvm_unreachable("NYI");

  // Add no-jump-tables value.
  if (CGM.getCodeGenOpts().NoUseJumpTables)
    llvm_unreachable("NYI");

  // Add no-inline-line-tables value.
  if (CGM.getCodeGenOpts().NoInlineLineTables)
    llvm_unreachable("NYI");

  // Add profile-sample-accurate value.
  if (CGM.getCodeGenOpts().ProfileSampleAccurate)
    llvm_unreachable("NYI");

  if (!CGM.getCodeGenOpts().SampleProfileFile.empty())
    llvm_unreachable("NYI");

  if (d && d->hasAttr<CFICanonicalJumpTableAttr>())
    llvm_unreachable("NYI");

  if (d && d->hasAttr<NoProfileFunctionAttr>())
    llvm_unreachable("NYI");

  if (d && d->hasAttr<HybridPatchableAttr>())
    llvm_unreachable("NYI");

  if (d) {
    // Funciton attribiutes take precedence over command line flags.
    if ([[maybe_unused]] auto *a = d->getAttr<FunctionReturnThunksAttr>()) {
      llvm_unreachable("NYI");
    } else if (CGM.getCodeGenOpts().FunctionReturnThunks)
      llvm_unreachable("NYI");
  }

  if (fd && (getLangOpts().OpenCL ||
             ((getLangOpts().HIP || getLangOpts().OffloadViaLLVM) &&
              getLangOpts().CUDAIsDevice))) {
    // Add metadata for a kernel function.
    emitKernelMetadata(fd, Fn);
  }

  if (fd && fd->hasAttr<ClspvLibclcBuiltinAttr>()) {
    llvm_unreachable("NYI");
  }

  // If we are checking function types, emit a function type signature as
  // prologue data.
  if (fd && getLangOpts().CPlusPlus && SanOpts.has(SanitizerKind::Function)) {
    llvm_unreachable("NYI");
  }

  // If we're checking nullability, we need to know whether we can check the
  // return value. Initialize the falg to 'true' and refine it in
  // emitParmDecl.
  if (SanOpts.has(SanitizerKind::NullabilityReturn)) {
    llvm_unreachable("NYI");
  }

  // If we're in C++ mode and the function name is "main", it is guaranteed to
  // be norecurse by the standard (3.6.1.3 "The function main shall not be
  // used within a program").
  //
  // OpenCL C 2.0 v2.2-11 s6.9.i:
  //     Recursion is not supported.
  //
  // SYCL v1.2.1 s3.10:
  //     kernels cannot include RTTI information, exception cases, recursive
  //     code, virtual functions or make use of C++ libraries that are not
  //     compiled for the device.
  if (fd &&
      ((getLangOpts().CPlusPlus && fd->isMain()) || getLangOpts().OpenCL ||
       getLangOpts().SYCLIsDevice |
           (getLangOpts().CUDA && fd->hasAttr<CUDAGlobalAttr>()))) {
    // TODO: support norecurse attr
  }

  llvm::RoundingMode rm = getLangOpts().getDefaultRoundingMode();
  cir::fp::ExceptionBehavior fpExceptionBehavior =
      toConstrainedExceptMd(getLangOpts().getDefaultExceptionMode());
  builder.setDefaultConstrainedRounding(rm);
  builder.setDefaultConstrainedExcept(fpExceptionBehavior);
  if ((fd && (fd->UsesFPIntrin() || fd->hasAttr<StrictFPAttr>())) ||
      (!fd && (fpExceptionBehavior != cir::fp::ebIgnore ||
               rm != llvm::RoundingMode::NearestTiesToEven))) {
    llvm_unreachable("NYI");
  }

  if (cir::MissingFeatures::stackrealign())
    llvm_unreachable("NYI");

  if (fd && fd->isMain() && cir::MissingFeatures::zerocallusedregs())
    llvm_unreachable("NYI");

  // CIRGen has its own logic for entry blocks, usually per operation region.
  mlir::Block *retBlock = currLexScope->getOrCreateRetBlock(*this, getLoc(Loc));
  // returnBlock handles per region getJumpDestInCurrentScope LLVM traditional
  // codegen logic.
  (void)returnBlock(retBlock);

  mlir::Block *entryBb = &Fn.getBlocks().front();

  if (cir::MissingFeatures::requiresReturnValueCheck())
    llvm_unreachable("NYI");

  if (getDebugInfo()) {
    llvm_unreachable("NYI");
  }

  if (ShouldInstrumentFunction()) {
    llvm_unreachable("NYI");
  }

  // Since emitting the mcount call here impacts optimizations such as
  // function inlining, we just add an attribute to insert a mcount call in
  // backend. The attribute "counting-function" is set to mcount function name
  // which is architecture dependent.
  if (CGM.getCodeGenOpts().InstrumentForProfiling) {
    llvm_unreachable("NYI");
  }

  if (CGM.getCodeGenOpts().PackedStack) {
    llvm_unreachable("NYI");
  }

  if (CGM.getCodeGenOpts().WarnStackSize != UINT_MAX) {
    llvm_unreachable("NYI");
  }

  assert(!cir::MissingFeatures::emitStartEHSpec() && "NYI");
  PrologueCleanupDepth = EHStack.stable_begin();

  // Emit OpenMP specific initialization of the device functions.
  if (getLangOpts().OpenMP && CurCodeDecl)
    CGM.getOpenMPRuntime().emitFunctionProlog(*this, CurCodeDecl);

  if (fd && getLangOpts().HLSL) {
    // Handle emitting HLSL entry functions.
    if (fd->hasAttr<HLSLShaderAttr>()) {
      llvm_unreachable("NYI");
    }
    llvm_unreachable("NYI");
  }

  // TODO: emitFunctionProlog

  {
    // Set the insertion point in the builder to the beginning of the
    // function body, it will be used throughout the codegen to create
    // operations in this function.
    builder.setInsertionPointToStart(entryBb);

    // TODO: this should live in `emitFunctionProlog
    // Declare all the function arguments in the symbol table.
    for (const auto nameValue : llvm::zip(args, entryBb->getArguments())) {
      auto *paramVar = std::get<0>(nameValue);
      mlir::Value paramVal = std::get<1>(nameValue);
      auto alignment = getContext().getDeclAlign(paramVar);
      auto paramLoc = getLoc(paramVar->getSourceRange());
      paramVal.setLoc(paramLoc);

      mlir::Value addr;
      if (failed(declare(paramVar, paramVar->getType(), paramLoc, alignment,
                         addr, true /*param*/)))
        return;

      auto address = Address(addr, alignment);
      setAddrOfLocalVar(paramVar, address);

      // TODO: this should live in `emitFunctionProlog`
      bool isPromoted = isa<ParmVarDecl>(paramVar) &&
                        cast<ParmVarDecl>(paramVar)->isKNRPromoted();
      assert(!cir::MissingFeatures::constructABIArgDirectExtend());
      if (isPromoted)
        paramVal = emitArgumentDemotion(*this, paramVar, paramVal);

      // Location of the store to the param storage tracked as beginning of
      // the function body.
      auto fnBodyBegin = getLoc(fd->getBody()->getBeginLoc());
      builder.CIRBaseBuilderTy::createStore(fnBodyBegin, paramVal, addr);
    }
=======
    }
  }

  // Ignore unrelated casts in STL allocate() since the allocator must cast
  // from void* to T* before object initialization completes. Don't match on the
  // namespace because not all allocators are in std::
  if (d && SanOpts.has(SanitizerKind::CFIUnrelatedCast)) {
    if (matchesStlAllocatorFn(d, getContext()))
      SanOpts.Mask &= ~SanitizerKind::CFIUnrelatedCast;
  }

  // Ignore null checks in coroutine functions since the coroutines passes
  // are not aware of how to move the extra UBSan instructions across the split
  // coroutine boundaries.
  if (d && SanOpts.has(SanitizerKind::Null))
    if (fd && fd->getBody() &&
        fd->getBody()->getStmtClass() == Stmt::CoroutineBodyStmtClass)
      SanOpts.Mask &= ~SanitizerKind::Null;

  // Add pointer authentication attriburtes.
  const CodeGenOptions &codeGenOptions = CGM.getCodeGenOpts();
  if (codeGenOptions.PointerAuth.ReturnAddresses)
    llvm_unreachable("NYI");
  if (codeGenOptions.PointerAuth.FunctionPointers)
    llvm_unreachable("NYI");
  if (codeGenOptions.PointerAuth.AuthTraps)
    llvm_unreachable("NYI");
  if (codeGenOptions.PointerAuth.IndirectGotos)
    llvm_unreachable("NYI");

  // Apply xray attributes to the function (as a string, for now)
  if (d->getAttr<XRayInstrumentAttr>()) {
    assert(!cir::MissingFeatures::xray());
  }

  if (ShouldXRayInstrumentFunction()) {
    assert(!cir::MissingFeatures::xray());
  }

  if (CGM.getCodeGenOpts().getProfileInstr() != llvm::driver::ProfileNone) {
    assert(!cir::MissingFeatures::getProfileCount());
  }

  unsigned count, offset;
  if (d && d->getAttr<PatchableFunctionEntryAttr>()) {
    llvm_unreachable("NYI");
  } else {
    count = CGM.getCodeGenOpts().PatchableFunctionEntryCount;
    offset = CGM.getCodeGenOpts().PatchableFunctionEntryOffset;
  }
  if (count && offset <= count) {
    llvm_unreachable("NYI");
  }
  // Instruct that functions for COFF/CodeView targets should start with a
  // pathable instruction, but only on x86/x64. Don't forward this to ARM/ARM64
  // backends as they don't need it -- instructions on these architectures are
  // always automatically patachable at runtime.
  if (CGM.getCodeGenOpts().HotPatch &&
      getContext().getTargetInfo().getTriple().isX86() &&
      getContext().getTargetInfo().getTriple().getEnvironment() !=
          llvm::Triple::CODE16)
    llvm_unreachable("NYI");

  // Add no-jump-tables value.
  if (CGM.getCodeGenOpts().NoUseJumpTables)
    llvm_unreachable("NYI");

  // Add no-inline-line-tables value.
  if (CGM.getCodeGenOpts().NoInlineLineTables)
    llvm_unreachable("NYI");

  // Add profile-sample-accurate value.
  if (CGM.getCodeGenOpts().ProfileSampleAccurate)
    llvm_unreachable("NYI");

  if (!CGM.getCodeGenOpts().SampleProfileFile.empty())
    llvm_unreachable("NYI");

  if (d && d->hasAttr<CFICanonicalJumpTableAttr>())
    llvm_unreachable("NYI");

  if (d && d->hasAttr<NoProfileFunctionAttr>())
    llvm_unreachable("NYI");

  if (d && d->hasAttr<HybridPatchableAttr>())
    llvm_unreachable("NYI");

  if (d) {
    // Funciton attribiutes take precedence over command line flags.
    if ([[maybe_unused]] auto *a = d->getAttr<FunctionReturnThunksAttr>()) {
      llvm_unreachable("NYI");
    } else if (CGM.getCodeGenOpts().FunctionReturnThunks)
      llvm_unreachable("NYI");
  }

  if (fd && (getLangOpts().OpenCL ||
             ((getLangOpts().HIP || getLangOpts().OffloadViaLLVM) &&
              getLangOpts().CUDAIsDevice))) {
    // Add metadata for a kernel function.
    emitKernelMetadata(fd, Fn);
  }

  if (fd && fd->hasAttr<ClspvLibclcBuiltinAttr>()) {
    llvm_unreachable("NYI");
  }

  // If we are checking function types, emit a function type signature as
  // prologue data.
  if (fd && getLangOpts().CPlusPlus && SanOpts.has(SanitizerKind::Function)) {
    llvm_unreachable("NYI");
  }

  // If we're checking nullability, we need to know whether we can check the
  // return value. Initialize the falg to 'true' and refine it in
  // emitParmDecl.
  if (SanOpts.has(SanitizerKind::NullabilityReturn)) {
    llvm_unreachable("NYI");
  }

  // If we're in C++ mode and the function name is "main", it is guaranteed to
  // be norecurse by the standard (3.6.1.3 "The function main shall not be
  // used within a program").
  //
  // OpenCL C 2.0 v2.2-11 s6.9.i:
  //     Recursion is not supported.
  //
  // SYCL v1.2.1 s3.10:
  //     kernels cannot include RTTI information, exception cases, recursive
  //     code, virtual functions or make use of C++ libraries that are not
  //     compiled for the device.
  if (fd &&
      ((getLangOpts().CPlusPlus && fd->isMain()) || getLangOpts().OpenCL ||
       getLangOpts().SYCLIsDevice |
           (getLangOpts().CUDA && fd->hasAttr<CUDAGlobalAttr>()))) {
    // TODO: support norecurse attr
  }

  llvm::RoundingMode rm = getLangOpts().getDefaultRoundingMode();
  cir::fp::ExceptionBehavior fpExceptionBehavior =
      toConstrainedExceptMd(getLangOpts().getDefaultExceptionMode());
  builder.setDefaultConstrainedRounding(rm);
  builder.setDefaultConstrainedExcept(fpExceptionBehavior);
  if ((fd && (fd->UsesFPIntrin() || fd->hasAttr<StrictFPAttr>())) ||
      (!fd && (fpExceptionBehavior != cir::fp::ebIgnore ||
               rm != llvm::RoundingMode::NearestTiesToEven))) {
    llvm_unreachable("NYI");
  }

  if (cir::MissingFeatures::stackrealign())
    llvm_unreachable("NYI");

  if (fd && fd->isMain() && cir::MissingFeatures::zerocallusedregs())
    llvm_unreachable("NYI");

  // CIRGen has its own logic for entry blocks, usually per operation region.
  mlir::Block *retBlock = currLexScope->getOrCreateRetBlock(*this, getLoc(Loc));
  // returnBlock handles per region getJumpDestInCurrentScope LLVM traditional
  // codegen logic.
  (void)returnBlock(retBlock);

  mlir::Block *entryBb = &Fn.getBlocks().front();

  if (cir::MissingFeatures::requiresReturnValueCheck())
    llvm_unreachable("NYI");

  if (getDebugInfo()) {
    llvm_unreachable("NYI");
  }

  if (ShouldInstrumentFunction()) {
    llvm_unreachable("NYI");
  }

  // Since emitting the mcount call here impacts optimizations such as
  // function inlining, we just add an attribute to insert a mcount call in
  // backend. The attribute "counting-function" is set to mcount function name
  // which is architecture dependent.
  if (CGM.getCodeGenOpts().InstrumentForProfiling) {
    llvm_unreachable("NYI");
  }

  if (CGM.getCodeGenOpts().PackedStack) {
    llvm_unreachable("NYI");
  }

  if (CGM.getCodeGenOpts().WarnStackSize != UINT_MAX) {
    llvm_unreachable("NYI");
  }

  assert(!cir::MissingFeatures::emitStartEHSpec() && "NYI");
  PrologueCleanupDepth = EHStack.stable_begin();

  // Emit OpenMP specific initialization of the device functions.
  if (getLangOpts().OpenMP && CurCodeDecl)
    CGM.getOpenMPRuntime().emitFunctionProlog(*this, CurCodeDecl);

  if (fd && getLangOpts().HLSL) {
    // Handle emitting HLSL entry functions.
    if (fd->hasAttr<HLSLShaderAttr>()) {
      llvm_unreachable("NYI");
    }
    llvm_unreachable("NYI");
  }

  // TODO: emitFunctionProlog

  {
    // Set the insertion point in the builder to the beginning of the
    // function body, it will be used throughout the codegen to create
    // operations in this function.
    builder.setInsertionPointToStart(entryBb);

    // TODO: this should live in `emitFunctionProlog
    // Declare all the function arguments in the symbol table.
    for (const auto nameValue : llvm::zip(args, entryBb->getArguments())) {
      auto *paramVar = std::get<0>(nameValue);
      mlir::Value paramVal = std::get<1>(nameValue);
      auto alignment = getContext().getDeclAlign(paramVar);
      auto paramLoc = getLoc(paramVar->getSourceRange());
      paramVal.setLoc(paramLoc);

      mlir::Value addr;
      if (failed(declare(paramVar, paramVar->getType(), paramLoc, alignment,
                         addr, true /*param*/)))
        return;

      auto address = Address(addr, alignment);
      setAddrOfLocalVar(paramVar, address);

      // TODO: this should live in `emitFunctionProlog`
      bool isPromoted = isa<ParmVarDecl>(paramVar) &&
                        cast<ParmVarDecl>(paramVar)->isKNRPromoted();
      assert(!cir::MissingFeatures::constructABIArgDirectExtend());
      if (isPromoted)
        paramVal = emitArgumentDemotion(*this, paramVar, paramVal);

      // Location of the store to the param storage tracked as beginning of
      // the function body.
      auto fnBodyBegin = getLoc(fd->getBody()->getBeginLoc());
      builder.CIRBaseBuilderTy::createStore(fnBodyBegin, paramVal, addr);
    }
>>>>>>> 6ce3969b
    assert(builder.getInsertionBlock() && "Should be valid");

    auto fnEndLoc = getLoc(fd->getBody()->getEndLoc());

    // When the current function is not void, create an address to store the
    // result value.
    if (FnRetCIRTy.has_value())
      emitAndUpdateRetAlloca(FnRetQualTy, fnEndLoc,
                             CGM.getNaturalTypeAlignment(FnRetQualTy));
  }

  if (isa_and_nonnull<CXXMethodDecl>(d) &&
      cast<CXXMethodDecl>(d)->isInstance()) {
    CGM.getCXXABI().emitInstanceFunctionProlog(Loc, *this);

    const auto *md = cast<CXXMethodDecl>(d);
    if (md->getParent()->isLambda() && md->getOverloadedOperator() == OO_Call) {
      // We're in a lambda.
      auto fn = dyn_cast<cir::FuncOp>(CurFn);
      assert(fn && "other callables NYI");
<<<<<<< HEAD
      fn.setLambdaAttr(mlir::UnitAttr::get(&getMLIRContext()));
=======
      fn.setLambda(true);
>>>>>>> 6ce3969b

      // Figure out the captures.
      md->getParent()->getCaptureFields(LambdaCaptureFields,
                                        LambdaThisCaptureField);
      if (LambdaThisCaptureField) {
        // If the lambda captures the object referred to by '*this' - either by
        // value or by reference, make sure CXXThisValue points to the correct
        // object.

        // Get the lvalue for the field (which is a copy of the enclosing object
        // or contains the address of the enclosing object).
        LValue thisFieldLValue =
            emitLValueForLambdaField(LambdaThisCaptureField);
        if (!LambdaThisCaptureField->getType()->isPointerType()) {
          // If the enclosing object was captured by value, just use its
          // address. Sign this pointer.
          CXXThisValue = thisFieldLValue.getPointer();
        } else {
          // Load the lvalue pointed to by the field, since '*this' was captured
          // by reference.
          CXXThisValue = emitLoadOfLValue(thisFieldLValue, SourceLocation())
                             .getScalarVal();
        }
      }
      for (auto *fd : md->getParent()->fields()) {
        if (fd->hasCapturedVLAType()) {
          llvm_unreachable("NYI");
        }
      }

    } else {
      // Not in a lambda; just use 'this' from the method.
      // FIXME: Should we generate a new load for each use of 'this'? The fast
      // register allocator would be happier...
      CXXThisValue = CXXABIThisValue;
    }

    // Check the 'this' pointer once per function, if it's available
    if (CXXABIThisValue) {
      SanitizerSet skippedChecks;
      skippedChecks.set(SanitizerKind::ObjectSize, true);
      QualType thisTy = md->getThisType();
      (void)thisTy;

      // If this is the call operator of a lambda with no capture-default, it
      // may have a staic invoker function, which may call this operator with
      // a null 'this' pointer.
      if (isLambdaCallOperator(md) &&
          md->getParent()->getLambdaCaptureDefault() == LCD_None)
        skippedChecks.set(SanitizerKind::Null, true);

      assert(!cir::MissingFeatures::emitTypeCheck() && "NYI");
    }
  }

  // If any of the arguments have a variably modified type, make sure to emit
  // the type size, but only if the function is not naked. Naked functions have
  // no prolog to run this evaluation.
  if (!fd || !fd->hasAttr<NakedAttr>()) {
    for (const VarDecl *vd : args) {
      // Dig out the type as written from ParmVarDecls; it's unclear whether the
      // standard (C99 6.9.1p10) requires this, but we're following the
      // precedent set by gcc.
      QualType ty;
      if (const auto *pvd = dyn_cast<ParmVarDecl>(vd))
        ty = pvd->getOriginalType();
      else
        ty = vd->getType();

      if (ty->isVariablyModifiedType())
        emitVariablyModifiedType(ty);
    }
  }
  // Emit a location at the end of the prologue.
  if (getDebugInfo())
    llvm_unreachable("NYI");
  // TODO: Do we need to handle this in two places like we do with
  // target-features/target-cpu?
  if (CurFuncDecl)
    if ([[maybe_unused]] const auto *vecWidth =
            CurFuncDecl->getAttr<MinVectorWidthAttr>())
<<<<<<< HEAD
      llvm_unreachable("NYI");
=======
      LargestVectorWidth = vecWidth->getVectorWidth();
>>>>>>> 6ce3969b

  if (CGM.shouldEmitConvergenceTokens())
    llvm_unreachable("NYI");
}

/// Return true if the current function should be instrumented with
/// __cyg_profile_func_* calls
bool CIRGenFunction::ShouldInstrumentFunction() {
  if (!CGM.getCodeGenOpts().InstrumentFunctions &&
      !CGM.getCodeGenOpts().InstrumentFunctionsAfterInlining &&
      !CGM.getCodeGenOpts().InstrumentFunctionEntryBare)
    return false;

  llvm_unreachable("NYI");
}

mlir::LogicalResult CIRGenFunction::emitFunctionBody(const clang::Stmt *body) {
  // TODO: incrementProfileCounter(Body);

  // We start with function level scope for variables.
  SymTableScopeTy varScope(symbolTable);

  auto result = mlir::LogicalResult::success();
  if (const CompoundStmt *s = dyn_cast<CompoundStmt>(body))
    emitCompoundStmtWithoutScope(*s);
  else
    result = emitStmt(body, /*useCurrentScope*/ true);

  // This is checked after emitting the function body so we know if there are
  // any permitted infinite loops.
  // TODO: if (checkIfFunctionMustProgress())
  // CurFn->addFnAttr(llvm::Attribute::MustProgress);
  return result;
}

clang::QualType CIRGenFunction::buildFunctionArgList(clang::GlobalDecl gd,
                                                     FunctionArgList &args) {
  const auto *fd = cast<FunctionDecl>(gd.getDecl());
  QualType resTy = fd->getReturnType();

  const auto *md = dyn_cast<CXXMethodDecl>(fd);
  if (md && md->isInstance()) {
    if (CGM.getCXXABI().HasThisReturn(gd))
      llvm_unreachable("NYI");
    else if (CGM.getCXXABI().hasMostDerivedReturn(gd))
      llvm_unreachable("NYI");
    CGM.getCXXABI().buildThisParam(*this, args);
  }

  // The base version of an inheriting constructor whose constructed base is a
  // virtual base is not passed any arguments (because it doesn't actually
  // call the inherited constructor).
  bool passedParams = true;
  if (const auto *cd = dyn_cast<CXXConstructorDecl>(fd))
    if (auto inherited = cd->getInheritedConstructor())
      passedParams =
          getTypes().inheritingCtorHasParams(inherited, gd.getCtorType());

  if (passedParams) {
    for (auto *param : fd->parameters()) {
      args.push_back(param);
      if (!param->hasAttr<PassObjectSizeAttr>())
        continue;

      auto *implicit = ImplicitParamDecl::Create(
          getContext(), param->getDeclContext(), param->getLocation(),
          /*Id=*/nullptr, getContext().getSizeType(), ImplicitParamKind::Other);
      SizeArguments[param] = implicit;
      args.push_back(implicit);
    }
  }

  if (md && (isa<CXXConstructorDecl>(md) || isa<CXXDestructorDecl>(md)))
    CGM.getCXXABI().addImplicitStructorParams(*this, resTy, args);

  return resTy;
}

static std::string getVersionedTmpName(llvm::StringRef name, unsigned cnt) {
  SmallString<256> buffer;
  llvm::raw_svector_ostream out(buffer);
  out << name << cnt;
  return std::string(out.str());
}

std::string CIRGenFunction::getCounterAggTmpAsString() {
  return getVersionedTmpName("agg.tmp", CounterAggTmp++);
}

std::string CIRGenFunction::getCounterRefTmpAsString() {
  return getVersionedTmpName("ref.tmp", CounterRefTmp++);
}

void CIRGenFunction::emitNullInitialization(mlir::Location loc, Address destPtr,
                                            QualType ty) {
  // Ignore empty classes in C++.
  if (getLangOpts().CPlusPlus) {
    if (const RecordType *rt = ty->getAs<RecordType>()) {
      if (cast<CXXRecordDecl>(rt->getDecl())->isEmpty())
        return;
    }
  }

  // Cast the dest ptr to the appropriate i8 pointer type.
  if (builder.isInt8Ty(destPtr.getElementType())) {
    llvm_unreachable("NYI");
  }

  // Get size and alignment info for this aggregate.
  CharUnits size = getContext().getTypeSizeInChars(ty);
  [[maybe_unused]] mlir::Attribute sizeVal{};
  [[maybe_unused]] const VariableArrayType *vla = nullptr;

  // Don't bother emitting a zero-byte memset.
  if (size.isZero()) {
    // But note that getTypeInfo returns 0 for a VLA.
    if (isa_and_nonnull<VariableArrayType>(getContext().getAsArrayType(ty))) {
      llvm_unreachable("NYI");
    } else {
      return;
    }
  } else {
    sizeVal = CGM.getSize(size);
  }

  // If the type contains a pointer to data member we can't memset it to zero.
  // Instead, create a null constant and copy it to the destination.
  // TODO: there are other patterns besides zero that we can usefully memset,
  // like -1, which happens to be the pattern used by member-pointers.
  if (!CGM.getTypes().isZeroInitializable(ty)) {
    llvm_unreachable("NYI");
<<<<<<< HEAD
  }

  // In LLVM Codegen: otherwise, just memset the whole thing to zero using
  // Builder.CreateMemSet. In CIR just emit a store of #cir.zero to the
  // respective address.
  // Builder.CreateMemSet(DestPtr, Builder.getInt8(0), SizeVal, false);
  builder.createStore(loc, builder.getZero(loc, convertType(ty)), destPtr);
}

CIRGenFunction::CIRGenFPOptionsRAII::CIRGenFPOptionsRAII(CIRGenFunction &cgf,
                                                         const clang::Expr *e)
    : CGF(cgf) {
  ConstructorHelper(e->getFPFeaturesInEffect(cgf.getLangOpts()));
}

CIRGenFunction::CIRGenFPOptionsRAII::CIRGenFPOptionsRAII(CIRGenFunction &cgf,
                                                         FPOptions fpFeatures)
    : CGF(cgf) {
  ConstructorHelper(fpFeatures);
}

void CIRGenFunction::CIRGenFPOptionsRAII::ConstructorHelper(
    FPOptions fpFeatures) {
  OldFPFeatures = CGF.CurFPFeatures;
  CGF.CurFPFeatures = fpFeatures;

  OldExcept = CGF.builder.getDefaultConstrainedExcept();
  OldRounding = CGF.builder.getDefaultConstrainedRounding();

  if (OldFPFeatures == fpFeatures)
    return;

  // TODO(cir): create guard to restore fast math configurations.
  assert(!cir::MissingFeatures::fastMathGuard());

  llvm::RoundingMode newRoundingBehavior = fpFeatures.getRoundingMode();
  // TODO(cir): override rounding behaviour once FM configs are guarded.
  auto newExceptionBehavior =
      toConstrainedExceptMd(static_cast<LangOptions::FPExceptionModeKind>(
          fpFeatures.getExceptionMode()));
  // TODO(cir): override exception behaviour once FM configs are guarded.

  // TODO(cir): override FP flags once FM configs are guarded.
  assert(!cir::MissingFeatures::fastMathFlags());

  assert((CGF.CurFuncDecl == nullptr || CGF.builder.getIsFPConstrained() ||
          isa<CXXConstructorDecl>(CGF.CurFuncDecl) ||
          isa<CXXDestructorDecl>(CGF.CurFuncDecl) ||
          (newExceptionBehavior == cir::fp::ebIgnore &&
           newRoundingBehavior == llvm::RoundingMode::NearestTiesToEven)) &&
         "FPConstrained should be enabled on entire function");

  // TODO(cir): mark CIR function with fast math attributes.
  assert(!cir::MissingFeatures::fastMathFuncAttributes());
}

CIRGenFunction::CIRGenFPOptionsRAII::~CIRGenFPOptionsRAII() {
  CGF.CurFPFeatures = OldFPFeatures;
  CGF.builder.setDefaultConstrainedExcept(OldExcept);
  CGF.builder.setDefaultConstrainedRounding(OldRounding);
}

// TODO(cir): should be shared with LLVM codegen.
bool CIRGenFunction::shouldNullCheckClassCastValue(const CastExpr *ce) {
  const Expr *e = ce->getSubExpr();

  if (ce->getCastKind() == CK_UncheckedDerivedToBase)
    return false;

  if (isa<CXXThisExpr>(e->IgnoreParens())) {
    // We always assume that 'this' is never null.
    return false;
  }

  if (const ImplicitCastExpr *ice = dyn_cast<ImplicitCastExpr>(ce)) {
    // And that glvalue casts are never null.
    if (ice->isGLValue())
      return false;
  }

  return true;
}

void CIRGenFunction::emitDeclRefExprDbgValue(const DeclRefExpr *e,
                                             const APValue &init) {
  assert(!cir::MissingFeatures::generateDebugInfo());
}

Address CIRGenFunction::emitVAListRef(const Expr *e) {
  if (getContext().getBuiltinVaListType()->isArrayType())
    return emitPointerWithAlignment(e);
  return emitLValue(e).getAddress();
}

// Emits an error if we don't have a valid set of target features for the
// called function.
void CIRGenFunction::checkTargetFeatures(const CallExpr *e,
                                         const FunctionDecl *targetDecl) {
  return checkTargetFeatures(e->getBeginLoc(), targetDecl);
}

// Emits an error if we don't have a valid set of target features for the
// called function.
void CIRGenFunction::checkTargetFeatures(SourceLocation loc,
                                         const FunctionDecl *targetDecl) {
  // Early exit if this is an indirect call.
  if (!targetDecl)
    return;

  // Get the current enclosing function if it exists. If it doesn't
  // we can't check the target features anyhow.
  const FunctionDecl *fd = dyn_cast_or_null<FunctionDecl>(CurCodeDecl);
  if (!fd)
    return;

  // Grab the required features for the call. For a builtin this is listed in
  // the td file with the default cpu, for an always_inline function this is any
  // listed cpu and any listed features.
  unsigned builtinId = targetDecl->getBuiltinID();
  std::string missingFeature;
  llvm::StringMap<bool> callerFeatureMap;
  CGM.getASTContext().getFunctionFeatureMap(callerFeatureMap, fd);
  if (builtinId) {
    StringRef featureList(
        getContext().BuiltinInfo.getRequiredFeatures(builtinId));
    if (!Builtin::evaluateRequiredTargetFeatures(featureList,
                                                 callerFeatureMap)) {
      CGM.getDiags().Report(loc, diag::err_builtin_needs_feature)
          << targetDecl->getDeclName() << featureList;
    }
  } else if (!targetDecl->isMultiVersion() &&
             targetDecl->hasAttr<TargetAttr>()) {
    // Get the required features for the callee.

    const TargetAttr *td = targetDecl->getAttr<TargetAttr>();
    ParsedTargetAttr parsedAttr = getContext().filterFunctionTargetAttrs(td);

    SmallVector<StringRef, 1> reqFeatures;
    llvm::StringMap<bool> calleeFeatureMap;
    getContext().getFunctionFeatureMap(calleeFeatureMap, targetDecl);

    for (const auto &f : parsedAttr.Features) {
      if (f[0] == '+' && calleeFeatureMap.lookup(f.substr(1)))
        reqFeatures.push_back(StringRef(f).substr(1));
    }

    for (const auto &f : calleeFeatureMap) {
      // Only positive features are "required".
      if (f.getValue())
        reqFeatures.push_back(f.getKey());
    }
    if (!llvm::all_of(reqFeatures, [&](StringRef feature) {
          if (!callerFeatureMap.lookup(feature)) {
            missingFeature = feature.str();
            return false;
          }
          return true;
        }))
      CGM.getDiags().Report(loc, diag::err_function_needs_feature)
          << fd->getDeclName() << targetDecl->getDeclName() << missingFeature;
  } else if (!fd->isMultiVersion() && fd->hasAttr<TargetAttr>()) {
    llvm::StringMap<bool> calleeFeatureMap;
    getContext().getFunctionFeatureMap(calleeFeatureMap, targetDecl);

    for (const auto &f : calleeFeatureMap) {
      if (f.getValue() && (!callerFeatureMap.lookup(f.getKey()) ||
                           !callerFeatureMap.find(f.getKey())->getValue()))
        CGM.getDiags().Report(loc, diag::err_function_needs_feature)
            << fd->getDeclName() << targetDecl->getDeclName() << f.getKey();
    }
  }
}

CIRGenFunction::VlaSizePair CIRGenFunction::getVLASize(QualType type) {
  const VariableArrayType *vla =
      CGM.getASTContext().getAsVariableArrayType(type);
  assert(vla && "type was not a variable array type!");
  return getVLASize(vla);
}

CIRGenFunction::VlaSizePair
CIRGenFunction::getVLASize(const VariableArrayType *type) {
  // The number of elements so far; always size_t.
  mlir::Value numElements;

  QualType elementType;
  do {
    elementType = type->getElementType();
    mlir::Value vlaSize = VLASizeMap[type->getSizeExpr()];
    assert(vlaSize && "no size for VLA!");
    assert(vlaSize.getType() == SizeTy);

    if (!numElements) {
      numElements = vlaSize;
    } else {
      // It's undefined behavior if this wraps around, so mark it that way.
      // FIXME: Teach -fsanitize=undefined to trap this.

      numElements = builder.createMul(numElements, vlaSize);
    }
  } while ((type = getContext().getAsVariableArrayType(elementType)));

  assert(numElements && "Undefined elements number");
  return {numElements, elementType};
}

// TODO(cir): most part of this function can be shared between CIRGen
// and traditional LLVM codegen
void CIRGenFunction::emitVariablyModifiedType(QualType type) {
  assert(type->isVariablyModifiedType() &&
         "Must pass variably modified type to EmitVLASizes!");

  // We're going to walk down into the type and look for VLA
  // expressions.
  do {
    assert(type->isVariablyModifiedType());

    const Type *ty = type.getTypePtr();
    switch (ty->getTypeClass()) {
    case clang::Type::CountAttributed:
    case clang::Type::PackIndexing:
    case clang::Type::ArrayParameter:
    case clang::Type::HLSLAttributedResource:
      llvm_unreachable("NYI");

#define TYPE(Class, Base)
#define ABSTRACT_TYPE(Class, Base)
#define NON_CANONICAL_TYPE(Class, Base)
#define DEPENDENT_TYPE(Class, Base) case Type::Class:
#define NON_CANONICAL_UNLESS_DEPENDENT_TYPE(Class, Base)
#include "clang/AST/TypeNodes.inc"
      llvm_unreachable("unexpected dependent type!");

    // These types are never variably-modified.
    case Type::Builtin:
    case Type::Complex:
    case Type::Vector:
    case Type::ExtVector:
    case Type::ConstantMatrix:
    case Type::Record:
    case Type::Enum:
    case Type::Using:
    case Type::TemplateSpecialization:
    case Type::ObjCTypeParam:
    case Type::ObjCObject:
    case Type::ObjCInterface:
    case Type::ObjCObjectPointer:
    case Type::BitInt:
      llvm_unreachable("type class is never variably-modified!");

    case Type::Elaborated:
      type = cast<clang::ElaboratedType>(ty)->getNamedType();
      break;

    case Type::Adjusted:
      type = cast<clang::AdjustedType>(ty)->getAdjustedType();
      break;

    case Type::Decayed:
      type = cast<clang::DecayedType>(ty)->getPointeeType();
      break;

    case Type::Pointer:
      type = cast<clang::PointerType>(ty)->getPointeeType();
      break;

    case Type::BlockPointer:
      type = cast<clang::BlockPointerType>(ty)->getPointeeType();
      break;

    case Type::LValueReference:
    case Type::RValueReference:
      type = cast<clang::ReferenceType>(ty)->getPointeeType();
      break;

    case Type::MemberPointer:
      type = cast<clang::MemberPointerType>(ty)->getPointeeType();
      break;

    case Type::ConstantArray:
    case Type::IncompleteArray:
      // Losing element qualification here is fine.
      type = cast<clang::ArrayType>(ty)->getElementType();
      break;

    case Type::VariableArray: {
      // Losing element qualification here is fine.
      const VariableArrayType *vat = cast<clang::VariableArrayType>(ty);

      // Unknown size indication requires no size computation.
      // Otherwise, evaluate and record it.
      if (const Expr *sizeExpr = vat->getSizeExpr()) {
        // It's possible that we might have emitted this already,
        // e.g. with a typedef and a pointer to it.
        mlir::Value &entry = VLASizeMap[sizeExpr];
        if (!entry) {
          mlir::Value size = emitScalarExpr(sizeExpr);
          assert(!cir::MissingFeatures::sanitizeVLABound());

          // Always zexting here would be wrong if it weren't
          // undefined behavior to have a negative bound.
          // FIXME: What about when size's type is larger than size_t?
          entry = builder.createIntCast(size, SizeTy);
        }
      }
      type = vat->getElementType();
      break;
    }

    case Type::FunctionProto:
    case Type::FunctionNoProto:
      type = cast<clang::FunctionType>(ty)->getReturnType();
      break;

    case Type::Paren:
    case Type::TypeOf:
    case Type::UnaryTransform:
    case Type::Attributed:
    case Type::BTFTagAttributed:
    case Type::SubstTemplateTypeParm:
    case Type::MacroQualified:
      // Keep walking after single level desugaring.
      type = type.getSingleStepDesugaredType(getContext());
      break;

    case Type::Typedef:
    case Type::Decltype:
    case Type::Auto:
    case Type::DeducedTemplateSpecialization:
      // Stop walking: nothing to do.
      return;

    case Type::TypeOfExpr:
      // Stop walking: emit typeof expression.
      emitIgnoredExpr(cast<clang::TypeOfExprType>(ty)->getUnderlyingExpr());
      return;

    case Type::Atomic:
      type = cast<clang::AtomicType>(ty)->getValueType();
      break;

    case Type::Pipe:
      type = cast<clang::PipeType>(ty)->getElementType();
      break;
    }
  } while (type->isVariablyModifiedType());
}

/// Computes the length of an array in elements, as well as the base
/// element type and a properly-typed first element pointer.
mlir::Value
CIRGenFunction::emitArrayLength(const clang::ArrayType *origArrayType,
                                QualType &baseType, Address &addr) {
  const auto *arrayType = origArrayType;

  // If it's a VLA, we have to load the stored size.  Note that
  // this is the size of the VLA in bytes, not its size in elements.
  mlir::Value numVLAElements{};
  if (isa<VariableArrayType>(arrayType)) {
    llvm_unreachable("NYI");
  }

  uint64_t countFromCLAs = 1;
  QualType eltType;

  // llvm::ArrayType *llvmArrayType =
  //     dyn_cast<llvm::ArrayType>(addr.getElementType());
  auto cirArrayType = mlir::dyn_cast<cir::ArrayType>(addr.getElementType());

  while (cirArrayType) {
    assert(isa<ConstantArrayType>(arrayType));
    countFromCLAs *= cirArrayType.getSize();
    eltType = arrayType->getElementType();

    cirArrayType =
        mlir::dyn_cast<cir::ArrayType>(cirArrayType.getElementType());

    arrayType = getContext().getAsArrayType(arrayType->getElementType());
    assert((!cirArrayType || arrayType) &&
           "CIR and Clang types are out-of-synch");
  }

  if (arrayType) {
    // From this point onwards, the Clang array type has been emitted
    // as some other type (probably a packed struct). Compute the array
    // size, and just emit the 'begin' expression as a bitcast.
    llvm_unreachable("NYI");
  }

  baseType = eltType;
  auto numElements = builder.getConstInt(*currSrcLoc, SizeTy, countFromCLAs);

  // If we had any VLA dimensions, factor them in.
  if (numVLAElements)
    llvm_unreachable("NYI");

  return numElements;
}

mlir::Value CIRGenFunction::emitAlignmentAssumption(
    mlir::Value ptrValue, QualType ty, SourceLocation loc,
    SourceLocation assumptionLoc, mlir::IntegerAttr alignment,
    mlir::Value offsetValue) {
  if (SanOpts.has(SanitizerKind::Alignment))
    llvm_unreachable("NYI");
  return builder.create<cir::AssumeAlignedOp>(getLoc(assumptionLoc), ptrValue,
                                              alignment, offsetValue);
}

=======
  }

  // In LLVM Codegen: otherwise, just memset the whole thing to zero using
  // Builder.CreateMemSet. In CIR just emit a store of #cir.zero to the
  // respective address.
  // Builder.CreateMemSet(DestPtr, Builder.getInt8(0), SizeVal, false);
  builder.createStore(loc, builder.getZero(loc, convertType(ty)), destPtr);
}

CIRGenFunction::CIRGenFPOptionsRAII::CIRGenFPOptionsRAII(CIRGenFunction &cgf,
                                                         const clang::Expr *e)
    : CGF(cgf) {
  ConstructorHelper(e->getFPFeaturesInEffect(cgf.getLangOpts()));
}

CIRGenFunction::CIRGenFPOptionsRAII::CIRGenFPOptionsRAII(CIRGenFunction &cgf,
                                                         FPOptions fpFeatures)
    : CGF(cgf) {
  ConstructorHelper(fpFeatures);
}

void CIRGenFunction::CIRGenFPOptionsRAII::ConstructorHelper(
    FPOptions fpFeatures) {
  OldFPFeatures = CGF.CurFPFeatures;
  CGF.CurFPFeatures = fpFeatures;

  OldExcept = CGF.builder.getDefaultConstrainedExcept();
  OldRounding = CGF.builder.getDefaultConstrainedRounding();

  if (OldFPFeatures == fpFeatures)
    return;

  // TODO(cir): create guard to restore fast math configurations.
  assert(!cir::MissingFeatures::fastMathGuard());

  llvm::RoundingMode newRoundingBehavior = fpFeatures.getRoundingMode();
  // TODO(cir): override rounding behaviour once FM configs are guarded.
  auto newExceptionBehavior =
      toConstrainedExceptMd(static_cast<LangOptions::FPExceptionModeKind>(
          fpFeatures.getExceptionMode()));
  // TODO(cir): override exception behaviour once FM configs are guarded.

  // TODO(cir): override FP flags once FM configs are guarded.
  assert(!cir::MissingFeatures::fastMathFlags());

  assert((CGF.CurFuncDecl == nullptr || CGF.builder.getIsFPConstrained() ||
          isa<CXXConstructorDecl>(CGF.CurFuncDecl) ||
          isa<CXXDestructorDecl>(CGF.CurFuncDecl) ||
          (newExceptionBehavior == cir::fp::ebIgnore &&
           newRoundingBehavior == llvm::RoundingMode::NearestTiesToEven)) &&
         "FPConstrained should be enabled on entire function");

  // TODO(cir): mark CIR function with fast math attributes.
  assert(!cir::MissingFeatures::fastMathFuncAttributes());
}

CIRGenFunction::CIRGenFPOptionsRAII::~CIRGenFPOptionsRAII() {
  CGF.CurFPFeatures = OldFPFeatures;
  CGF.builder.setDefaultConstrainedExcept(OldExcept);
  CGF.builder.setDefaultConstrainedRounding(OldRounding);
}

// TODO(cir): should be shared with LLVM codegen.
bool CIRGenFunction::shouldNullCheckClassCastValue(const CastExpr *ce) {
  const Expr *e = ce->getSubExpr();

  if (ce->getCastKind() == CK_UncheckedDerivedToBase)
    return false;

  if (isa<CXXThisExpr>(e->IgnoreParens())) {
    // We always assume that 'this' is never null.
    return false;
  }

  if (const ImplicitCastExpr *ice = dyn_cast<ImplicitCastExpr>(ce)) {
    // And that glvalue casts are never null.
    if (ice->isGLValue())
      return false;
  }

  return true;
}

void CIRGenFunction::emitDeclRefExprDbgValue(const DeclRefExpr *e,
                                             const APValue &init) {
  assert(!cir::MissingFeatures::generateDebugInfo());
}

Address CIRGenFunction::emitVAListRef(const Expr *e) {
  if (getContext().getBuiltinVaListType()->isArrayType())
    return emitPointerWithAlignment(e);
  return emitLValue(e).getAddress();
}

// Emits an error if we don't have a valid set of target features for the
// called function.
void CIRGenFunction::checkTargetFeatures(const CallExpr *e,
                                         const FunctionDecl *targetDecl) {
  return checkTargetFeatures(e->getBeginLoc(), targetDecl);
}

// Emits an error if we don't have a valid set of target features for the
// called function.
void CIRGenFunction::checkTargetFeatures(SourceLocation loc,
                                         const FunctionDecl *targetDecl) {
  // Early exit if this is an indirect call.
  if (!targetDecl)
    return;

  // Get the current enclosing function if it exists. If it doesn't
  // we can't check the target features anyhow.
  const FunctionDecl *fd = dyn_cast_or_null<FunctionDecl>(CurCodeDecl);
  if (!fd)
    return;

  // Grab the required features for the call. For a builtin this is listed in
  // the td file with the default cpu, for an always_inline function this is any
  // listed cpu and any listed features.
  unsigned builtinId = targetDecl->getBuiltinID();
  std::string missingFeature;
  llvm::StringMap<bool> callerFeatureMap;
  CGM.getASTContext().getFunctionFeatureMap(callerFeatureMap, fd);
  if (builtinId) {
    StringRef featureList(
        getContext().BuiltinInfo.getRequiredFeatures(builtinId));
    if (!Builtin::evaluateRequiredTargetFeatures(featureList,
                                                 callerFeatureMap)) {
      CGM.getDiags().Report(loc, diag::err_builtin_needs_feature)
          << targetDecl->getDeclName() << featureList;
    }
  } else if (!targetDecl->isMultiVersion() &&
             targetDecl->hasAttr<TargetAttr>()) {
    // Get the required features for the callee.

    const TargetAttr *td = targetDecl->getAttr<TargetAttr>();
    ParsedTargetAttr parsedAttr = getContext().filterFunctionTargetAttrs(td);

    SmallVector<StringRef, 1> reqFeatures;
    llvm::StringMap<bool> calleeFeatureMap;
    getContext().getFunctionFeatureMap(calleeFeatureMap, targetDecl);

    for (const auto &f : parsedAttr.Features) {
      if (f[0] == '+' && calleeFeatureMap.lookup(f.substr(1)))
        reqFeatures.push_back(StringRef(f).substr(1));
    }

    for (const auto &f : calleeFeatureMap) {
      // Only positive features are "required".
      if (f.getValue())
        reqFeatures.push_back(f.getKey());
    }
    if (!llvm::all_of(reqFeatures, [&](StringRef feature) {
          if (!callerFeatureMap.lookup(feature)) {
            missingFeature = feature.str();
            return false;
          }
          return true;
        }))
      CGM.getDiags().Report(loc, diag::err_function_needs_feature)
          << fd->getDeclName() << targetDecl->getDeclName() << missingFeature;
  } else if (!fd->isMultiVersion() && fd->hasAttr<TargetAttr>()) {
    llvm::StringMap<bool> calleeFeatureMap;
    getContext().getFunctionFeatureMap(calleeFeatureMap, targetDecl);

    for (const auto &f : calleeFeatureMap) {
      if (f.getValue() && (!callerFeatureMap.lookup(f.getKey()) ||
                           !callerFeatureMap.find(f.getKey())->getValue()))
        CGM.getDiags().Report(loc, diag::err_function_needs_feature)
            << fd->getDeclName() << targetDecl->getDeclName() << f.getKey();
    }
  }
}

CIRGenFunction::VlaSizePair CIRGenFunction::getVLASize(QualType type) {
  const VariableArrayType *vla =
      CGM.getASTContext().getAsVariableArrayType(type);
  assert(vla && "type was not a variable array type!");
  return getVLASize(vla);
}

CIRGenFunction::VlaSizePair
CIRGenFunction::getVLASize(const VariableArrayType *type) {
  // The number of elements so far; always size_t.
  mlir::Value numElements;

  QualType elementType;
  do {
    elementType = type->getElementType();
    mlir::Value vlaSize = VLASizeMap[type->getSizeExpr()];
    assert(vlaSize && "no size for VLA!");
    assert(vlaSize.getType() == SizeTy);

    if (!numElements) {
      numElements = vlaSize;
    } else {
      // It's undefined behavior if this wraps around, so mark it that way.
      // FIXME: Teach -fsanitize=undefined to trap this.

      numElements = builder.createMul(numElements, vlaSize);
    }
  } while ((type = getContext().getAsVariableArrayType(elementType)));

  assert(numElements && "Undefined elements number");
  return {numElements, elementType};
}

// TODO(cir): most part of this function can be shared between CIRGen
// and traditional LLVM codegen
void CIRGenFunction::emitVariablyModifiedType(QualType type) {
  assert(type->isVariablyModifiedType() &&
         "Must pass variably modified type to EmitVLASizes!");

  // We're going to walk down into the type and look for VLA
  // expressions.
  do {
    assert(type->isVariablyModifiedType());

    const Type *ty = type.getTypePtr();
    switch (ty->getTypeClass()) {
    case clang::Type::CountAttributed:
    case clang::Type::PackIndexing:
    case clang::Type::ArrayParameter:
    case clang::Type::HLSLAttributedResource:
    case clang::Type::HLSLInlineSpirv:
    case clang::Type::PredefinedSugar:
      llvm_unreachable("NYI");

#define TYPE(Class, Base)
#define ABSTRACT_TYPE(Class, Base)
#define NON_CANONICAL_TYPE(Class, Base)
#define DEPENDENT_TYPE(Class, Base) case Type::Class:
#define NON_CANONICAL_UNLESS_DEPENDENT_TYPE(Class, Base)
#include "clang/AST/TypeNodes.inc"
      llvm_unreachable("unexpected dependent type!");

    // These types are never variably-modified.
    case Type::Builtin:
    case Type::Complex:
    case Type::Vector:
    case Type::ExtVector:
    case Type::ConstantMatrix:
    case Type::Record:
    case Type::Enum:
    case Type::Using:
    case Type::TemplateSpecialization:
    case Type::ObjCTypeParam:
    case Type::ObjCObject:
    case Type::ObjCInterface:
    case Type::ObjCObjectPointer:
    case Type::BitInt:
      llvm_unreachable("type class is never variably-modified!");

    case Type::Elaborated:
      type = cast<clang::ElaboratedType>(ty)->getNamedType();
      break;

    case Type::Adjusted:
      type = cast<clang::AdjustedType>(ty)->getAdjustedType();
      break;

    case Type::Decayed:
      type = cast<clang::DecayedType>(ty)->getPointeeType();
      break;

    case Type::Pointer:
      type = cast<clang::PointerType>(ty)->getPointeeType();
      break;

    case Type::BlockPointer:
      type = cast<clang::BlockPointerType>(ty)->getPointeeType();
      break;

    case Type::LValueReference:
    case Type::RValueReference:
      type = cast<clang::ReferenceType>(ty)->getPointeeType();
      break;

    case Type::MemberPointer:
      type = cast<clang::MemberPointerType>(ty)->getPointeeType();
      break;

    case Type::ConstantArray:
    case Type::IncompleteArray:
      // Losing element qualification here is fine.
      type = cast<clang::ArrayType>(ty)->getElementType();
      break;

    case Type::VariableArray: {
      // Losing element qualification here is fine.
      const VariableArrayType *vat = cast<clang::VariableArrayType>(ty);

      // Unknown size indication requires no size computation.
      // Otherwise, evaluate and record it.
      if (const Expr *sizeExpr = vat->getSizeExpr()) {
        // It's possible that we might have emitted this already,
        // e.g. with a typedef and a pointer to it.
        mlir::Value &entry = VLASizeMap[sizeExpr];
        if (!entry) {
          mlir::Value size = emitScalarExpr(sizeExpr);
          assert(!cir::MissingFeatures::sanitizeVLABound());

          // Always zexting here would be wrong if it weren't
          // undefined behavior to have a negative bound.
          // FIXME: What about when size's type is larger than size_t?
          entry = builder.createIntCast(size, SizeTy);
        }
      }
      type = vat->getElementType();
      break;
    }

    case Type::FunctionProto:
    case Type::FunctionNoProto:
      type = cast<clang::FunctionType>(ty)->getReturnType();
      break;

    case Type::Paren:
    case Type::TypeOf:
    case Type::UnaryTransform:
    case Type::Attributed:
    case Type::BTFTagAttributed:
    case Type::SubstTemplateTypeParm:
    case Type::MacroQualified:
      // Keep walking after single level desugaring.
      type = type.getSingleStepDesugaredType(getContext());
      break;

    case Type::Typedef:
    case Type::Decltype:
    case Type::Auto:
    case Type::DeducedTemplateSpecialization:
      // Stop walking: nothing to do.
      return;

    case Type::TypeOfExpr:
      // Stop walking: emit typeof expression.
      emitIgnoredExpr(cast<clang::TypeOfExprType>(ty)->getUnderlyingExpr());
      return;

    case Type::Atomic:
      type = cast<clang::AtomicType>(ty)->getValueType();
      break;

    case Type::Pipe:
      type = cast<clang::PipeType>(ty)->getElementType();
      break;
    }
  } while (type->isVariablyModifiedType());
}

/// Computes the length of an array in elements, as well as the base
/// element type and a properly-typed first element pointer.
mlir::Value
CIRGenFunction::emitArrayLength(const clang::ArrayType *origArrayType,
                                QualType &baseType, Address &addr) {
  const auto *arrayType = origArrayType;

  // If it's a VLA, we have to load the stored size.  Note that
  // this is the size of the VLA in bytes, not its size in elements.
  mlir::Value numVLAElements{};
  if (isa<VariableArrayType>(arrayType)) {
    llvm_unreachable("NYI");
  }

  uint64_t countFromCLAs = 1;
  QualType eltType;

  // llvm::ArrayType *llvmArrayType =
  //     dyn_cast<llvm::ArrayType>(addr.getElementType());
  auto cirArrayType = mlir::dyn_cast<cir::ArrayType>(addr.getElementType());

  while (cirArrayType) {
    assert(isa<ConstantArrayType>(arrayType));
    countFromCLAs *= cirArrayType.getSize();
    eltType = arrayType->getElementType();

    cirArrayType =
        mlir::dyn_cast<cir::ArrayType>(cirArrayType.getElementType());

    arrayType = getContext().getAsArrayType(arrayType->getElementType());
    assert((!cirArrayType || arrayType) &&
           "CIR and Clang types are out-of-synch");
  }

  if (arrayType) {
    // From this point onwards, the Clang array type has been emitted
    // as some other type (probably a packed struct). Compute the array
    // size, and just emit the 'begin' expression as a bitcast.
    llvm_unreachable("NYI");
  }

  baseType = eltType;
  auto numElements = builder.getConstInt(*currSrcLoc, SizeTy, countFromCLAs);

  // If we had any VLA dimensions, factor them in.
  if (numVLAElements)
    llvm_unreachable("NYI");

  return numElements;
}

mlir::Value CIRGenFunction::emitAlignmentAssumption(
    mlir::Value ptrValue, QualType ty, SourceLocation loc,
    SourceLocation assumptionLoc, mlir::IntegerAttr alignment,
    mlir::Value offsetValue) {
  if (SanOpts.has(SanitizerKind::Alignment))
    llvm_unreachable("NYI");
  return builder.create<cir::AssumeAlignedOp>(getLoc(assumptionLoc), ptrValue,
                                              alignment, offsetValue);
}

>>>>>>> 6ce3969b
mlir::Value CIRGenFunction::emitAlignmentAssumption(
    mlir::Value ptrValue, const Expr *expr, SourceLocation assumptionLoc,
    mlir::IntegerAttr alignment, mlir::Value offsetValue) {
  QualType ty = expr->getType();
  SourceLocation loc = expr->getExprLoc();
  return emitAlignmentAssumption(ptrValue, ty, loc, assumptionLoc, alignment,
                                 offsetValue);
}

void CIRGenFunction::emitVarAnnotations(const VarDecl *decl, mlir::Value val) {
  assert(decl->hasAttr<AnnotateAttr>() && "no annotate attribute");
  llvm::SmallVector<mlir::Attribute, 4> annotations;
  for (const auto *annot : decl->specific_attrs<AnnotateAttr>()) {
    annotations.push_back(CGM.emitAnnotateAttr(annot));
  }
<<<<<<< HEAD
  auto allocaOp = dyn_cast_or_null<cir::AllocaOp>(val.getDefiningOp());
=======
  auto allocaOp = val.getDefiningOp<cir::AllocaOp>();
>>>>>>> 6ce3969b
  assert(allocaOp && "expects available alloca");
  allocaOp.setAnnotationsAttr(builder.getArrayAttr(annotations));
}<|MERGE_RESOLUTION|>--- conflicted
+++ resolved
@@ -19,10 +19,7 @@
 #include "clang/CIR/MissingFeatures.h"
 
 #include "clang/AST/ASTLambda.h"
-<<<<<<< HEAD
-=======
 #include "clang/AST/Attr.h"
->>>>>>> 6ce3969b
 #include "clang/AST/ExprObjC.h"
 #include "clang/Basic/Builtins.h"
 #include "clang/Basic/DiagnosticCategories.h"
@@ -293,17 +290,14 @@
                                             mlir::Location loc,
                                             CharUnits alignment,
                                             mlir::Value &addr, bool isParam) {
-<<<<<<< HEAD
   const auto *namedVar = dyn_cast_or_null<NamedDecl>(var);
   assert(namedVar && "Needs a named decl");
   assert(!symbolTable.count(var) && "not supposed to be available just yet");
 
   addr = emitAlloca(namedVar->getName(), ty, loc, alignment);
-  auto allocaOp = cast<cir::AllocaOp>(addr.getDefiningOp());
-  if (isParam)
-    allocaOp.setInitAttr(mlir::UnitAttr::get(&getMLIRContext()));
-  if (ty->isReferenceType() || ty.isConstQualified())
-    allocaOp.setConstantAttr(mlir::UnitAttr::get(&getMLIRContext()));
+  auto allocaOp = addr.getDefiningOp<cir::AllocaOp>();
+  allocaOp.setInit(isParam);
+  allocaOp.setConstant(ty->isReferenceType() || ty.isConstQualified());
 
   symbolTable.insert(var, addr);
   return mlir::success();
@@ -319,40 +313,6 @@
   assert(!symbolTable.count(var) && "not supposed to be available just yet");
 
   addrVal = addr.getPointer();
-  auto allocaOp = cast<cir::AllocaOp>(addrVal.getDefiningOp());
-  if (isParam)
-    allocaOp.setInitAttr(mlir::UnitAttr::get(&getMLIRContext()));
-  if (ty->isReferenceType() || ty.isConstQualified())
-    allocaOp.setConstantAttr(mlir::UnitAttr::get(&getMLIRContext()));
-
-  symbolTable.insert(var, addrVal);
-  return mlir::success();
-}
-
-=======
-  const auto *namedVar = dyn_cast_or_null<NamedDecl>(var);
-  assert(namedVar && "Needs a named decl");
-  assert(!symbolTable.count(var) && "not supposed to be available just yet");
-
-  addr = emitAlloca(namedVar->getName(), ty, loc, alignment);
-  auto allocaOp = addr.getDefiningOp<cir::AllocaOp>();
-  allocaOp.setInit(isParam);
-  allocaOp.setConstant(ty->isReferenceType() || ty.isConstQualified());
-
-  symbolTable.insert(var, addr);
-  return mlir::success();
-}
-
-mlir::LogicalResult CIRGenFunction::declare(Address addr, const Decl *var,
-                                            QualType ty, mlir::Location loc,
-                                            CharUnits alignment,
-                                            mlir::Value &addrVal,
-                                            bool isParam) {
-  const auto *namedVar = dyn_cast_or_null<NamedDecl>(var);
-  assert(namedVar && "Needs a named decl");
-  assert(!symbolTable.count(var) && "not supposed to be available just yet");
-
-  addrVal = addr.getPointer();
   auto allocaOp = addrVal.getDefiningOp<cir::AllocaOp>();
   allocaOp.setInit(isParam);
   allocaOp.setConstant(ty->isReferenceType() || ty.isConstQualified());
@@ -361,7 +321,6 @@
   return mlir::success();
 }
 
->>>>>>> 6ce3969b
 /// All scope related cleanup needed:
 /// - Patching up unsolved goto's.
 /// - Build all cleanup code and insert yield/returns.
@@ -376,7 +335,6 @@
       ForceCleanup();
     }
   };
-<<<<<<< HEAD
 
   // Cleanup are done right before codegen resume a scope. This is where
   // objects are destroyed.
@@ -465,96 +423,6 @@
   if (cleanupBlock)
     insertCleanupAndLeave(cleanupBlock);
 
-=======
-
-  // Cleanup are done right before codegen resume a scope. This is where
-  // objects are destroyed.
-  SmallVector<mlir::Block *> retBlocks;
-  for (auto *retBlock : localScope->getRetBlocks()) {
-    mlir::OpBuilder::InsertionGuard guard(builder);
-    builder.setInsertionPointToEnd(retBlock);
-    retBlocks.push_back(retBlock);
-    mlir::Location retLoc = localScope->getRetLoc(retBlock);
-    (void)emitReturn(retLoc);
-  }
-
-  auto removeUnusedRetBlocks = [&]() {
-    for (mlir::Block *retBlock : retBlocks) {
-      if (!retBlock->getUses().empty())
-        continue;
-      retBlock->erase();
-    }
-  };
-
-  auto insertCleanupAndLeave = [&](mlir::Block *insPt) {
-    mlir::OpBuilder::InsertionGuard guard(builder);
-    builder.setInsertionPointToEnd(insPt);
-
-    // If we still don't have a cleanup block, it means that `applyCleanup`
-    // below might be able to get us one.
-    mlir::Block *cleanupBlock = localScope->getCleanupBlock(builder);
-
-    // Leverage and defers to RunCleanupsScope's dtor and scope handling.
-    applyCleanup();
-
-    // If we now have one after `applyCleanup`, hook it up properly.
-    if (!cleanupBlock && localScope->getCleanupBlock(builder)) {
-      cleanupBlock = localScope->getCleanupBlock(builder);
-      builder.create<BrOp>(insPt->back().getLoc(), cleanupBlock);
-      if (!cleanupBlock->mightHaveTerminator()) {
-        mlir::OpBuilder::InsertionGuard guard(builder);
-        builder.setInsertionPointToEnd(cleanupBlock);
-        builder.create<YieldOp>(localScope->EndLoc);
-      }
-    }
-
-    if (localScope->Depth == 0) {
-      mlir::Block *currBlock = builder.getInsertionBlock();
-      if (currBlock->mightHaveTerminator())
-        currBlock->getTerminator()->erase();
-
-      // TODO(cir): get rid of all this special cases once cleanups are properly
-      // implemented.
-      // TODO(cir): most of this code should move into emitBranchThroughCleanup
-      if (localScope->getRetBlocks().size() == 1) {
-        mlir::Block *retBlock = localScope->getRetBlocks()[0];
-        mlir::Location loc = localScope->getRetLoc(retBlock);
-        if (retBlock->getUses().empty())
-          retBlock->erase();
-        else {
-          // Thread return block via cleanup block.
-          if (cleanupBlock) {
-            for (auto &blockUse : retBlock->getUses()) {
-              auto brOp = dyn_cast<cir::BrOp>(blockUse.getOwner());
-              brOp.setSuccessor(cleanupBlock);
-            }
-          }
-          builder.create<BrOp>(loc, retBlock);
-          return;
-        }
-      }
-      emitImplicitReturn();
-      return;
-    }
-
-    // End of any local scope != function
-    // Ternary ops have to deal with matching arms for yielding types
-    // and do return a value, it must do its own cir.yield insertion.
-    if (!localScope->isTernary() && !insPt->mightHaveTerminator()) {
-      !retVal ? builder.create<YieldOp>(localScope->EndLoc)
-              : builder.create<YieldOp>(localScope->EndLoc, retVal);
-    }
-  };
-
-  // If a cleanup block has been created at some point, branch to it
-  // and set the insertion point to continue at the cleanup block.
-  // Terminators are then inserted either in the cleanup block or
-  // inline in this current block.
-  auto *cleanupBlock = localScope->getCleanupBlock(builder);
-  if (cleanupBlock)
-    insertCleanupAndLeave(cleanupBlock);
-
->>>>>>> 6ce3969b
   // Now deal with any pending block wrap up like implicit end of
   // scope.
 
@@ -700,7 +568,6 @@
   if (ShouldInstrumentFunction()) {
     assert(!cir::MissingFeatures::shouldInstrumentFunction() && "NYI");
   }
-<<<<<<< HEAD
 
   // Emit debug descriptor for function end.
   if (getDebugInfo())
@@ -746,53 +613,6 @@
   // Add vscale_range attribute if appropriate.
   assert(!cir::MissingFeatures::vscaleRangeAttr() && "NYI");
 
-=======
-
-  // Emit debug descriptor for function end.
-  if (getDebugInfo())
-    assert(!cir::MissingFeatures::generateDebugInfo() && "NYI");
-
-  // Reset the debug location to that of the simple 'return' expression, if any
-  // rather than that of the end of the function's scope '}'.
-  assert(!cir::MissingFeatures::generateDebugInfo() && "NYI");
-
-  assert(!cir::MissingFeatures::emitFunctionEpilog() && "NYI");
-  assert(!cir::MissingFeatures::emitEndEHSpec() && "NYI");
-
-  assert(EHStack.empty() && "did not remove all scopes from cleanup stack!");
-
-  // If someone did an indirect goto, emit the indirect goto block at the end of
-  // the function.
-  assert(!cir::MissingFeatures::indirectBranch() && "NYI");
-
-  // If some of our locals escaped, insert a call to llvm.localescape in the
-  // entry block.
-  assert(!cir::MissingFeatures::escapedLocals() && "NYI");
-
-  // If someone took the address of a label but never did an indirect goto, we
-  // made a zero entry PHI node, which is illegal, zap it now.
-  assert(!cir::MissingFeatures::indirectBranch() && "NYI");
-
-  // CIRGen doesn't need to emit EHResumeBlock, TerminateLandingPad,
-  // TerminateHandler, UnreachableBlock, TerminateFunclets, NormalCleanupDest
-  // here because the basic blocks aren't shared.
-
-  assert(!cir::MissingFeatures::emitDeclMetadata() && "NYI");
-  assert(!cir::MissingFeatures::deferredReplacements() && "NYI");
-
-  // Add the min-legal-vector-width attribute. This contains the max width from:
-  // 1. min-vector-width attribute used in the source program.
-  // 2. Any builtins used that have a vector width specified.
-  // 3. Values passed in and out of inline assembly.
-  // 4. Width of vector arguments and return types for this function.
-  // 5. Width of vector arguments and return types for functions called by
-  // this function.
-  assert(!cir::MissingFeatures::minLegalVectorWidthAttr() && "NYI");
-
-  // Add vscale_range attribute if appropriate.
-  assert(!cir::MissingFeatures::vscaleRangeAttr() && "NYI");
-
->>>>>>> 6ce3969b
   // In traditional LLVM codegen, if clang generated an unreachable return
   // block, it'd be deleted now. Same for unused ret allocas from ReturnValue
 }
@@ -942,17 +762,6 @@
     // Generate the body of the function.
     // TODO: PGO.assignRegionCounters
     assert(!cir::MissingFeatures::shouldInstrumentFunction());
-<<<<<<< HEAD
-    if (isa<CXXDestructorDecl>(fd))
-      emitDestructorBody(args);
-    else if (isa<CXXConstructorDecl>(fd))
-      emitConstructorBody(args);
-    else if (getLangOpts().CUDA && !getLangOpts().CUDAIsDevice &&
-             fd->hasAttr<CUDAGlobalAttr>())
-      CGM.getCUDARuntime().emitDeviceStub(*this, fn, args);
-    else if (isa<CXXMethodDecl>(fd) &&
-             cast<CXXMethodDecl>(fd)->isLambdaStaticInvoker()) {
-=======
     if (auto dtor = dyn_cast<CXXDestructorDecl>(fd)) {
       // Attach the special member attribute to the destructor.
       CGM.setCXXSpecialMemberAttr(fn, dtor);
@@ -977,7 +786,6 @@
       CGM.getCUDARuntime().emitDeviceStub(*this, fn, args);
     } else if (isa<CXXMethodDecl>(fd) &&
                cast<CXXMethodDecl>(fd)->isLambdaStaticInvoker()) {
->>>>>>> 6ce3969b
       // The lambda static invoker function is special, because it forwards or
       // clones the body of the function call operator (but is actually
       // static).
@@ -985,12 +793,9 @@
     } else if (fd->isDefaulted() && isa<CXXMethodDecl>(fd) &&
                (cast<CXXMethodDecl>(fd)->isCopyAssignmentOperator() ||
                 cast<CXXMethodDecl>(fd)->isMoveAssignmentOperator())) {
-<<<<<<< HEAD
-=======
       // Attach the special member attribute to the assignment operator.
       CGM.setCXXSpecialMemberAttr(fn, fd);
 
->>>>>>> 6ce3969b
       // Implicit copy-assignment gets the same special treatment as implicit
       // copy-constructors.
       emitImplicitAssignmentOperatorBody(args);
@@ -999,14 +804,9 @@
         fn.erase();
         return nullptr;
       }
-<<<<<<< HEAD
-    } else
-      llvm_unreachable("no definition for emitted function");
-=======
     } else {
       llvm_unreachable("no definition for emitted function");
     }
->>>>>>> 6ce3969b
 
     assert(builder.getInsertionBlock() && "Should be valid");
 
@@ -1289,7 +1089,6 @@
   if (SanOpts.has(SanitizerKind::Thread)) {
     if (isa_and_nonnull<ObjCMethodDecl>(d)) {
       llvm_unreachable("NYI");
-<<<<<<< HEAD
     }
   }
 
@@ -1329,7 +1128,7 @@
     assert(!cir::MissingFeatures::xray());
   }
 
-  if (CGM.getCodeGenOpts().getProfileInstr() != CodeGenOptions::ProfileNone) {
+  if (CGM.getCodeGenOpts().getProfileInstr() != llvm::driver::ProfileNone) {
     assert(!cir::MissingFeatures::getProfileCount());
   }
 
@@ -1531,249 +1330,6 @@
       auto fnBodyBegin = getLoc(fd->getBody()->getBeginLoc());
       builder.CIRBaseBuilderTy::createStore(fnBodyBegin, paramVal, addr);
     }
-=======
-    }
-  }
-
-  // Ignore unrelated casts in STL allocate() since the allocator must cast
-  // from void* to T* before object initialization completes. Don't match on the
-  // namespace because not all allocators are in std::
-  if (d && SanOpts.has(SanitizerKind::CFIUnrelatedCast)) {
-    if (matchesStlAllocatorFn(d, getContext()))
-      SanOpts.Mask &= ~SanitizerKind::CFIUnrelatedCast;
-  }
-
-  // Ignore null checks in coroutine functions since the coroutines passes
-  // are not aware of how to move the extra UBSan instructions across the split
-  // coroutine boundaries.
-  if (d && SanOpts.has(SanitizerKind::Null))
-    if (fd && fd->getBody() &&
-        fd->getBody()->getStmtClass() == Stmt::CoroutineBodyStmtClass)
-      SanOpts.Mask &= ~SanitizerKind::Null;
-
-  // Add pointer authentication attriburtes.
-  const CodeGenOptions &codeGenOptions = CGM.getCodeGenOpts();
-  if (codeGenOptions.PointerAuth.ReturnAddresses)
-    llvm_unreachable("NYI");
-  if (codeGenOptions.PointerAuth.FunctionPointers)
-    llvm_unreachable("NYI");
-  if (codeGenOptions.PointerAuth.AuthTraps)
-    llvm_unreachable("NYI");
-  if (codeGenOptions.PointerAuth.IndirectGotos)
-    llvm_unreachable("NYI");
-
-  // Apply xray attributes to the function (as a string, for now)
-  if (d->getAttr<XRayInstrumentAttr>()) {
-    assert(!cir::MissingFeatures::xray());
-  }
-
-  if (ShouldXRayInstrumentFunction()) {
-    assert(!cir::MissingFeatures::xray());
-  }
-
-  if (CGM.getCodeGenOpts().getProfileInstr() != llvm::driver::ProfileNone) {
-    assert(!cir::MissingFeatures::getProfileCount());
-  }
-
-  unsigned count, offset;
-  if (d && d->getAttr<PatchableFunctionEntryAttr>()) {
-    llvm_unreachable("NYI");
-  } else {
-    count = CGM.getCodeGenOpts().PatchableFunctionEntryCount;
-    offset = CGM.getCodeGenOpts().PatchableFunctionEntryOffset;
-  }
-  if (count && offset <= count) {
-    llvm_unreachable("NYI");
-  }
-  // Instruct that functions for COFF/CodeView targets should start with a
-  // pathable instruction, but only on x86/x64. Don't forward this to ARM/ARM64
-  // backends as they don't need it -- instructions on these architectures are
-  // always automatically patachable at runtime.
-  if (CGM.getCodeGenOpts().HotPatch &&
-      getContext().getTargetInfo().getTriple().isX86() &&
-      getContext().getTargetInfo().getTriple().getEnvironment() !=
-          llvm::Triple::CODE16)
-    llvm_unreachable("NYI");
-
-  // Add no-jump-tables value.
-  if (CGM.getCodeGenOpts().NoUseJumpTables)
-    llvm_unreachable("NYI");
-
-  // Add no-inline-line-tables value.
-  if (CGM.getCodeGenOpts().NoInlineLineTables)
-    llvm_unreachable("NYI");
-
-  // Add profile-sample-accurate value.
-  if (CGM.getCodeGenOpts().ProfileSampleAccurate)
-    llvm_unreachable("NYI");
-
-  if (!CGM.getCodeGenOpts().SampleProfileFile.empty())
-    llvm_unreachable("NYI");
-
-  if (d && d->hasAttr<CFICanonicalJumpTableAttr>())
-    llvm_unreachable("NYI");
-
-  if (d && d->hasAttr<NoProfileFunctionAttr>())
-    llvm_unreachable("NYI");
-
-  if (d && d->hasAttr<HybridPatchableAttr>())
-    llvm_unreachable("NYI");
-
-  if (d) {
-    // Funciton attribiutes take precedence over command line flags.
-    if ([[maybe_unused]] auto *a = d->getAttr<FunctionReturnThunksAttr>()) {
-      llvm_unreachable("NYI");
-    } else if (CGM.getCodeGenOpts().FunctionReturnThunks)
-      llvm_unreachable("NYI");
-  }
-
-  if (fd && (getLangOpts().OpenCL ||
-             ((getLangOpts().HIP || getLangOpts().OffloadViaLLVM) &&
-              getLangOpts().CUDAIsDevice))) {
-    // Add metadata for a kernel function.
-    emitKernelMetadata(fd, Fn);
-  }
-
-  if (fd && fd->hasAttr<ClspvLibclcBuiltinAttr>()) {
-    llvm_unreachable("NYI");
-  }
-
-  // If we are checking function types, emit a function type signature as
-  // prologue data.
-  if (fd && getLangOpts().CPlusPlus && SanOpts.has(SanitizerKind::Function)) {
-    llvm_unreachable("NYI");
-  }
-
-  // If we're checking nullability, we need to know whether we can check the
-  // return value. Initialize the falg to 'true' and refine it in
-  // emitParmDecl.
-  if (SanOpts.has(SanitizerKind::NullabilityReturn)) {
-    llvm_unreachable("NYI");
-  }
-
-  // If we're in C++ mode and the function name is "main", it is guaranteed to
-  // be norecurse by the standard (3.6.1.3 "The function main shall not be
-  // used within a program").
-  //
-  // OpenCL C 2.0 v2.2-11 s6.9.i:
-  //     Recursion is not supported.
-  //
-  // SYCL v1.2.1 s3.10:
-  //     kernels cannot include RTTI information, exception cases, recursive
-  //     code, virtual functions or make use of C++ libraries that are not
-  //     compiled for the device.
-  if (fd &&
-      ((getLangOpts().CPlusPlus && fd->isMain()) || getLangOpts().OpenCL ||
-       getLangOpts().SYCLIsDevice |
-           (getLangOpts().CUDA && fd->hasAttr<CUDAGlobalAttr>()))) {
-    // TODO: support norecurse attr
-  }
-
-  llvm::RoundingMode rm = getLangOpts().getDefaultRoundingMode();
-  cir::fp::ExceptionBehavior fpExceptionBehavior =
-      toConstrainedExceptMd(getLangOpts().getDefaultExceptionMode());
-  builder.setDefaultConstrainedRounding(rm);
-  builder.setDefaultConstrainedExcept(fpExceptionBehavior);
-  if ((fd && (fd->UsesFPIntrin() || fd->hasAttr<StrictFPAttr>())) ||
-      (!fd && (fpExceptionBehavior != cir::fp::ebIgnore ||
-               rm != llvm::RoundingMode::NearestTiesToEven))) {
-    llvm_unreachable("NYI");
-  }
-
-  if (cir::MissingFeatures::stackrealign())
-    llvm_unreachable("NYI");
-
-  if (fd && fd->isMain() && cir::MissingFeatures::zerocallusedregs())
-    llvm_unreachable("NYI");
-
-  // CIRGen has its own logic for entry blocks, usually per operation region.
-  mlir::Block *retBlock = currLexScope->getOrCreateRetBlock(*this, getLoc(Loc));
-  // returnBlock handles per region getJumpDestInCurrentScope LLVM traditional
-  // codegen logic.
-  (void)returnBlock(retBlock);
-
-  mlir::Block *entryBb = &Fn.getBlocks().front();
-
-  if (cir::MissingFeatures::requiresReturnValueCheck())
-    llvm_unreachable("NYI");
-
-  if (getDebugInfo()) {
-    llvm_unreachable("NYI");
-  }
-
-  if (ShouldInstrumentFunction()) {
-    llvm_unreachable("NYI");
-  }
-
-  // Since emitting the mcount call here impacts optimizations such as
-  // function inlining, we just add an attribute to insert a mcount call in
-  // backend. The attribute "counting-function" is set to mcount function name
-  // which is architecture dependent.
-  if (CGM.getCodeGenOpts().InstrumentForProfiling) {
-    llvm_unreachable("NYI");
-  }
-
-  if (CGM.getCodeGenOpts().PackedStack) {
-    llvm_unreachable("NYI");
-  }
-
-  if (CGM.getCodeGenOpts().WarnStackSize != UINT_MAX) {
-    llvm_unreachable("NYI");
-  }
-
-  assert(!cir::MissingFeatures::emitStartEHSpec() && "NYI");
-  PrologueCleanupDepth = EHStack.stable_begin();
-
-  // Emit OpenMP specific initialization of the device functions.
-  if (getLangOpts().OpenMP && CurCodeDecl)
-    CGM.getOpenMPRuntime().emitFunctionProlog(*this, CurCodeDecl);
-
-  if (fd && getLangOpts().HLSL) {
-    // Handle emitting HLSL entry functions.
-    if (fd->hasAttr<HLSLShaderAttr>()) {
-      llvm_unreachable("NYI");
-    }
-    llvm_unreachable("NYI");
-  }
-
-  // TODO: emitFunctionProlog
-
-  {
-    // Set the insertion point in the builder to the beginning of the
-    // function body, it will be used throughout the codegen to create
-    // operations in this function.
-    builder.setInsertionPointToStart(entryBb);
-
-    // TODO: this should live in `emitFunctionProlog
-    // Declare all the function arguments in the symbol table.
-    for (const auto nameValue : llvm::zip(args, entryBb->getArguments())) {
-      auto *paramVar = std::get<0>(nameValue);
-      mlir::Value paramVal = std::get<1>(nameValue);
-      auto alignment = getContext().getDeclAlign(paramVar);
-      auto paramLoc = getLoc(paramVar->getSourceRange());
-      paramVal.setLoc(paramLoc);
-
-      mlir::Value addr;
-      if (failed(declare(paramVar, paramVar->getType(), paramLoc, alignment,
-                         addr, true /*param*/)))
-        return;
-
-      auto address = Address(addr, alignment);
-      setAddrOfLocalVar(paramVar, address);
-
-      // TODO: this should live in `emitFunctionProlog`
-      bool isPromoted = isa<ParmVarDecl>(paramVar) &&
-                        cast<ParmVarDecl>(paramVar)->isKNRPromoted();
-      assert(!cir::MissingFeatures::constructABIArgDirectExtend());
-      if (isPromoted)
-        paramVal = emitArgumentDemotion(*this, paramVar, paramVal);
-
-      // Location of the store to the param storage tracked as beginning of
-      // the function body.
-      auto fnBodyBegin = getLoc(fd->getBody()->getBeginLoc());
-      builder.CIRBaseBuilderTy::createStore(fnBodyBegin, paramVal, addr);
-    }
->>>>>>> 6ce3969b
     assert(builder.getInsertionBlock() && "Should be valid");
 
     auto fnEndLoc = getLoc(fd->getBody()->getEndLoc());
@@ -1794,11 +1350,7 @@
       // We're in a lambda.
       auto fn = dyn_cast<cir::FuncOp>(CurFn);
       assert(fn && "other callables NYI");
-<<<<<<< HEAD
-      fn.setLambdaAttr(mlir::UnitAttr::get(&getMLIRContext()));
-=======
       fn.setLambda(true);
->>>>>>> 6ce3969b
 
       // Figure out the captures.
       md->getParent()->getCaptureFields(LambdaCaptureFields,
@@ -1880,11 +1432,7 @@
   if (CurFuncDecl)
     if ([[maybe_unused]] const auto *vecWidth =
             CurFuncDecl->getAttr<MinVectorWidthAttr>())
-<<<<<<< HEAD
-      llvm_unreachable("NYI");
-=======
       LargestVectorWidth = vecWidth->getVectorWidth();
->>>>>>> 6ce3969b
 
   if (CGM.shouldEmitConvergenceTokens())
     llvm_unreachable("NYI");
@@ -2016,7 +1564,6 @@
   // like -1, which happens to be the pattern used by member-pointers.
   if (!CGM.getTypes().isZeroInitializable(ty)) {
     llvm_unreachable("NYI");
-<<<<<<< HEAD
   }
 
   // In LLVM Codegen: otherwise, just memset the whole thing to zero using
@@ -2240,6 +1787,8 @@
     case clang::Type::PackIndexing:
     case clang::Type::ArrayParameter:
     case clang::Type::HLSLAttributedResource:
+    case clang::Type::HLSLInlineSpirv:
+    case clang::Type::PredefinedSugar:
       llvm_unreachable("NYI");
 
 #define TYPE(Class, Base)
@@ -2426,419 +1975,6 @@
                                               alignment, offsetValue);
 }
 
-=======
-  }
-
-  // In LLVM Codegen: otherwise, just memset the whole thing to zero using
-  // Builder.CreateMemSet. In CIR just emit a store of #cir.zero to the
-  // respective address.
-  // Builder.CreateMemSet(DestPtr, Builder.getInt8(0), SizeVal, false);
-  builder.createStore(loc, builder.getZero(loc, convertType(ty)), destPtr);
-}
-
-CIRGenFunction::CIRGenFPOptionsRAII::CIRGenFPOptionsRAII(CIRGenFunction &cgf,
-                                                         const clang::Expr *e)
-    : CGF(cgf) {
-  ConstructorHelper(e->getFPFeaturesInEffect(cgf.getLangOpts()));
-}
-
-CIRGenFunction::CIRGenFPOptionsRAII::CIRGenFPOptionsRAII(CIRGenFunction &cgf,
-                                                         FPOptions fpFeatures)
-    : CGF(cgf) {
-  ConstructorHelper(fpFeatures);
-}
-
-void CIRGenFunction::CIRGenFPOptionsRAII::ConstructorHelper(
-    FPOptions fpFeatures) {
-  OldFPFeatures = CGF.CurFPFeatures;
-  CGF.CurFPFeatures = fpFeatures;
-
-  OldExcept = CGF.builder.getDefaultConstrainedExcept();
-  OldRounding = CGF.builder.getDefaultConstrainedRounding();
-
-  if (OldFPFeatures == fpFeatures)
-    return;
-
-  // TODO(cir): create guard to restore fast math configurations.
-  assert(!cir::MissingFeatures::fastMathGuard());
-
-  llvm::RoundingMode newRoundingBehavior = fpFeatures.getRoundingMode();
-  // TODO(cir): override rounding behaviour once FM configs are guarded.
-  auto newExceptionBehavior =
-      toConstrainedExceptMd(static_cast<LangOptions::FPExceptionModeKind>(
-          fpFeatures.getExceptionMode()));
-  // TODO(cir): override exception behaviour once FM configs are guarded.
-
-  // TODO(cir): override FP flags once FM configs are guarded.
-  assert(!cir::MissingFeatures::fastMathFlags());
-
-  assert((CGF.CurFuncDecl == nullptr || CGF.builder.getIsFPConstrained() ||
-          isa<CXXConstructorDecl>(CGF.CurFuncDecl) ||
-          isa<CXXDestructorDecl>(CGF.CurFuncDecl) ||
-          (newExceptionBehavior == cir::fp::ebIgnore &&
-           newRoundingBehavior == llvm::RoundingMode::NearestTiesToEven)) &&
-         "FPConstrained should be enabled on entire function");
-
-  // TODO(cir): mark CIR function with fast math attributes.
-  assert(!cir::MissingFeatures::fastMathFuncAttributes());
-}
-
-CIRGenFunction::CIRGenFPOptionsRAII::~CIRGenFPOptionsRAII() {
-  CGF.CurFPFeatures = OldFPFeatures;
-  CGF.builder.setDefaultConstrainedExcept(OldExcept);
-  CGF.builder.setDefaultConstrainedRounding(OldRounding);
-}
-
-// TODO(cir): should be shared with LLVM codegen.
-bool CIRGenFunction::shouldNullCheckClassCastValue(const CastExpr *ce) {
-  const Expr *e = ce->getSubExpr();
-
-  if (ce->getCastKind() == CK_UncheckedDerivedToBase)
-    return false;
-
-  if (isa<CXXThisExpr>(e->IgnoreParens())) {
-    // We always assume that 'this' is never null.
-    return false;
-  }
-
-  if (const ImplicitCastExpr *ice = dyn_cast<ImplicitCastExpr>(ce)) {
-    // And that glvalue casts are never null.
-    if (ice->isGLValue())
-      return false;
-  }
-
-  return true;
-}
-
-void CIRGenFunction::emitDeclRefExprDbgValue(const DeclRefExpr *e,
-                                             const APValue &init) {
-  assert(!cir::MissingFeatures::generateDebugInfo());
-}
-
-Address CIRGenFunction::emitVAListRef(const Expr *e) {
-  if (getContext().getBuiltinVaListType()->isArrayType())
-    return emitPointerWithAlignment(e);
-  return emitLValue(e).getAddress();
-}
-
-// Emits an error if we don't have a valid set of target features for the
-// called function.
-void CIRGenFunction::checkTargetFeatures(const CallExpr *e,
-                                         const FunctionDecl *targetDecl) {
-  return checkTargetFeatures(e->getBeginLoc(), targetDecl);
-}
-
-// Emits an error if we don't have a valid set of target features for the
-// called function.
-void CIRGenFunction::checkTargetFeatures(SourceLocation loc,
-                                         const FunctionDecl *targetDecl) {
-  // Early exit if this is an indirect call.
-  if (!targetDecl)
-    return;
-
-  // Get the current enclosing function if it exists. If it doesn't
-  // we can't check the target features anyhow.
-  const FunctionDecl *fd = dyn_cast_or_null<FunctionDecl>(CurCodeDecl);
-  if (!fd)
-    return;
-
-  // Grab the required features for the call. For a builtin this is listed in
-  // the td file with the default cpu, for an always_inline function this is any
-  // listed cpu and any listed features.
-  unsigned builtinId = targetDecl->getBuiltinID();
-  std::string missingFeature;
-  llvm::StringMap<bool> callerFeatureMap;
-  CGM.getASTContext().getFunctionFeatureMap(callerFeatureMap, fd);
-  if (builtinId) {
-    StringRef featureList(
-        getContext().BuiltinInfo.getRequiredFeatures(builtinId));
-    if (!Builtin::evaluateRequiredTargetFeatures(featureList,
-                                                 callerFeatureMap)) {
-      CGM.getDiags().Report(loc, diag::err_builtin_needs_feature)
-          << targetDecl->getDeclName() << featureList;
-    }
-  } else if (!targetDecl->isMultiVersion() &&
-             targetDecl->hasAttr<TargetAttr>()) {
-    // Get the required features for the callee.
-
-    const TargetAttr *td = targetDecl->getAttr<TargetAttr>();
-    ParsedTargetAttr parsedAttr = getContext().filterFunctionTargetAttrs(td);
-
-    SmallVector<StringRef, 1> reqFeatures;
-    llvm::StringMap<bool> calleeFeatureMap;
-    getContext().getFunctionFeatureMap(calleeFeatureMap, targetDecl);
-
-    for (const auto &f : parsedAttr.Features) {
-      if (f[0] == '+' && calleeFeatureMap.lookup(f.substr(1)))
-        reqFeatures.push_back(StringRef(f).substr(1));
-    }
-
-    for (const auto &f : calleeFeatureMap) {
-      // Only positive features are "required".
-      if (f.getValue())
-        reqFeatures.push_back(f.getKey());
-    }
-    if (!llvm::all_of(reqFeatures, [&](StringRef feature) {
-          if (!callerFeatureMap.lookup(feature)) {
-            missingFeature = feature.str();
-            return false;
-          }
-          return true;
-        }))
-      CGM.getDiags().Report(loc, diag::err_function_needs_feature)
-          << fd->getDeclName() << targetDecl->getDeclName() << missingFeature;
-  } else if (!fd->isMultiVersion() && fd->hasAttr<TargetAttr>()) {
-    llvm::StringMap<bool> calleeFeatureMap;
-    getContext().getFunctionFeatureMap(calleeFeatureMap, targetDecl);
-
-    for (const auto &f : calleeFeatureMap) {
-      if (f.getValue() && (!callerFeatureMap.lookup(f.getKey()) ||
-                           !callerFeatureMap.find(f.getKey())->getValue()))
-        CGM.getDiags().Report(loc, diag::err_function_needs_feature)
-            << fd->getDeclName() << targetDecl->getDeclName() << f.getKey();
-    }
-  }
-}
-
-CIRGenFunction::VlaSizePair CIRGenFunction::getVLASize(QualType type) {
-  const VariableArrayType *vla =
-      CGM.getASTContext().getAsVariableArrayType(type);
-  assert(vla && "type was not a variable array type!");
-  return getVLASize(vla);
-}
-
-CIRGenFunction::VlaSizePair
-CIRGenFunction::getVLASize(const VariableArrayType *type) {
-  // The number of elements so far; always size_t.
-  mlir::Value numElements;
-
-  QualType elementType;
-  do {
-    elementType = type->getElementType();
-    mlir::Value vlaSize = VLASizeMap[type->getSizeExpr()];
-    assert(vlaSize && "no size for VLA!");
-    assert(vlaSize.getType() == SizeTy);
-
-    if (!numElements) {
-      numElements = vlaSize;
-    } else {
-      // It's undefined behavior if this wraps around, so mark it that way.
-      // FIXME: Teach -fsanitize=undefined to trap this.
-
-      numElements = builder.createMul(numElements, vlaSize);
-    }
-  } while ((type = getContext().getAsVariableArrayType(elementType)));
-
-  assert(numElements && "Undefined elements number");
-  return {numElements, elementType};
-}
-
-// TODO(cir): most part of this function can be shared between CIRGen
-// and traditional LLVM codegen
-void CIRGenFunction::emitVariablyModifiedType(QualType type) {
-  assert(type->isVariablyModifiedType() &&
-         "Must pass variably modified type to EmitVLASizes!");
-
-  // We're going to walk down into the type and look for VLA
-  // expressions.
-  do {
-    assert(type->isVariablyModifiedType());
-
-    const Type *ty = type.getTypePtr();
-    switch (ty->getTypeClass()) {
-    case clang::Type::CountAttributed:
-    case clang::Type::PackIndexing:
-    case clang::Type::ArrayParameter:
-    case clang::Type::HLSLAttributedResource:
-    case clang::Type::HLSLInlineSpirv:
-    case clang::Type::PredefinedSugar:
-      llvm_unreachable("NYI");
-
-#define TYPE(Class, Base)
-#define ABSTRACT_TYPE(Class, Base)
-#define NON_CANONICAL_TYPE(Class, Base)
-#define DEPENDENT_TYPE(Class, Base) case Type::Class:
-#define NON_CANONICAL_UNLESS_DEPENDENT_TYPE(Class, Base)
-#include "clang/AST/TypeNodes.inc"
-      llvm_unreachable("unexpected dependent type!");
-
-    // These types are never variably-modified.
-    case Type::Builtin:
-    case Type::Complex:
-    case Type::Vector:
-    case Type::ExtVector:
-    case Type::ConstantMatrix:
-    case Type::Record:
-    case Type::Enum:
-    case Type::Using:
-    case Type::TemplateSpecialization:
-    case Type::ObjCTypeParam:
-    case Type::ObjCObject:
-    case Type::ObjCInterface:
-    case Type::ObjCObjectPointer:
-    case Type::BitInt:
-      llvm_unreachable("type class is never variably-modified!");
-
-    case Type::Elaborated:
-      type = cast<clang::ElaboratedType>(ty)->getNamedType();
-      break;
-
-    case Type::Adjusted:
-      type = cast<clang::AdjustedType>(ty)->getAdjustedType();
-      break;
-
-    case Type::Decayed:
-      type = cast<clang::DecayedType>(ty)->getPointeeType();
-      break;
-
-    case Type::Pointer:
-      type = cast<clang::PointerType>(ty)->getPointeeType();
-      break;
-
-    case Type::BlockPointer:
-      type = cast<clang::BlockPointerType>(ty)->getPointeeType();
-      break;
-
-    case Type::LValueReference:
-    case Type::RValueReference:
-      type = cast<clang::ReferenceType>(ty)->getPointeeType();
-      break;
-
-    case Type::MemberPointer:
-      type = cast<clang::MemberPointerType>(ty)->getPointeeType();
-      break;
-
-    case Type::ConstantArray:
-    case Type::IncompleteArray:
-      // Losing element qualification here is fine.
-      type = cast<clang::ArrayType>(ty)->getElementType();
-      break;
-
-    case Type::VariableArray: {
-      // Losing element qualification here is fine.
-      const VariableArrayType *vat = cast<clang::VariableArrayType>(ty);
-
-      // Unknown size indication requires no size computation.
-      // Otherwise, evaluate and record it.
-      if (const Expr *sizeExpr = vat->getSizeExpr()) {
-        // It's possible that we might have emitted this already,
-        // e.g. with a typedef and a pointer to it.
-        mlir::Value &entry = VLASizeMap[sizeExpr];
-        if (!entry) {
-          mlir::Value size = emitScalarExpr(sizeExpr);
-          assert(!cir::MissingFeatures::sanitizeVLABound());
-
-          // Always zexting here would be wrong if it weren't
-          // undefined behavior to have a negative bound.
-          // FIXME: What about when size's type is larger than size_t?
-          entry = builder.createIntCast(size, SizeTy);
-        }
-      }
-      type = vat->getElementType();
-      break;
-    }
-
-    case Type::FunctionProto:
-    case Type::FunctionNoProto:
-      type = cast<clang::FunctionType>(ty)->getReturnType();
-      break;
-
-    case Type::Paren:
-    case Type::TypeOf:
-    case Type::UnaryTransform:
-    case Type::Attributed:
-    case Type::BTFTagAttributed:
-    case Type::SubstTemplateTypeParm:
-    case Type::MacroQualified:
-      // Keep walking after single level desugaring.
-      type = type.getSingleStepDesugaredType(getContext());
-      break;
-
-    case Type::Typedef:
-    case Type::Decltype:
-    case Type::Auto:
-    case Type::DeducedTemplateSpecialization:
-      // Stop walking: nothing to do.
-      return;
-
-    case Type::TypeOfExpr:
-      // Stop walking: emit typeof expression.
-      emitIgnoredExpr(cast<clang::TypeOfExprType>(ty)->getUnderlyingExpr());
-      return;
-
-    case Type::Atomic:
-      type = cast<clang::AtomicType>(ty)->getValueType();
-      break;
-
-    case Type::Pipe:
-      type = cast<clang::PipeType>(ty)->getElementType();
-      break;
-    }
-  } while (type->isVariablyModifiedType());
-}
-
-/// Computes the length of an array in elements, as well as the base
-/// element type and a properly-typed first element pointer.
-mlir::Value
-CIRGenFunction::emitArrayLength(const clang::ArrayType *origArrayType,
-                                QualType &baseType, Address &addr) {
-  const auto *arrayType = origArrayType;
-
-  // If it's a VLA, we have to load the stored size.  Note that
-  // this is the size of the VLA in bytes, not its size in elements.
-  mlir::Value numVLAElements{};
-  if (isa<VariableArrayType>(arrayType)) {
-    llvm_unreachable("NYI");
-  }
-
-  uint64_t countFromCLAs = 1;
-  QualType eltType;
-
-  // llvm::ArrayType *llvmArrayType =
-  //     dyn_cast<llvm::ArrayType>(addr.getElementType());
-  auto cirArrayType = mlir::dyn_cast<cir::ArrayType>(addr.getElementType());
-
-  while (cirArrayType) {
-    assert(isa<ConstantArrayType>(arrayType));
-    countFromCLAs *= cirArrayType.getSize();
-    eltType = arrayType->getElementType();
-
-    cirArrayType =
-        mlir::dyn_cast<cir::ArrayType>(cirArrayType.getElementType());
-
-    arrayType = getContext().getAsArrayType(arrayType->getElementType());
-    assert((!cirArrayType || arrayType) &&
-           "CIR and Clang types are out-of-synch");
-  }
-
-  if (arrayType) {
-    // From this point onwards, the Clang array type has been emitted
-    // as some other type (probably a packed struct). Compute the array
-    // size, and just emit the 'begin' expression as a bitcast.
-    llvm_unreachable("NYI");
-  }
-
-  baseType = eltType;
-  auto numElements = builder.getConstInt(*currSrcLoc, SizeTy, countFromCLAs);
-
-  // If we had any VLA dimensions, factor them in.
-  if (numVLAElements)
-    llvm_unreachable("NYI");
-
-  return numElements;
-}
-
-mlir::Value CIRGenFunction::emitAlignmentAssumption(
-    mlir::Value ptrValue, QualType ty, SourceLocation loc,
-    SourceLocation assumptionLoc, mlir::IntegerAttr alignment,
-    mlir::Value offsetValue) {
-  if (SanOpts.has(SanitizerKind::Alignment))
-    llvm_unreachable("NYI");
-  return builder.create<cir::AssumeAlignedOp>(getLoc(assumptionLoc), ptrValue,
-                                              alignment, offsetValue);
-}
-
->>>>>>> 6ce3969b
 mlir::Value CIRGenFunction::emitAlignmentAssumption(
     mlir::Value ptrValue, const Expr *expr, SourceLocation assumptionLoc,
     mlir::IntegerAttr alignment, mlir::Value offsetValue) {
@@ -2854,11 +1990,7 @@
   for (const auto *annot : decl->specific_attrs<AnnotateAttr>()) {
     annotations.push_back(CGM.emitAnnotateAttr(annot));
   }
-<<<<<<< HEAD
-  auto allocaOp = dyn_cast_or_null<cir::AllocaOp>(val.getDefiningOp());
-=======
   auto allocaOp = val.getDefiningOp<cir::AllocaOp>();
->>>>>>> 6ce3969b
   assert(allocaOp && "expects available alloca");
   allocaOp.setAnnotationsAttr(builder.getArrayAttr(annotations));
 }