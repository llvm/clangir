--- conflicted
+++ resolved
@@ -19,10 +19,7 @@
 #include "clang/CIR/MissingFeatures.h"
 
 #include "clang/AST/ASTLambda.h"
-<<<<<<< HEAD
-=======
 #include "clang/AST/Attr.h"
->>>>>>> 3d04a3d4
 #include "clang/AST/ExprObjC.h"
 #include "clang/Basic/Builtins.h"
 #include "clang/Basic/DiagnosticCategories.h"
@@ -56,17 +53,10 @@
   assert(LifetimeExtendedCleanupStack.empty() && "failed to emit a cleanup");
   assert(DeferredDeactivationCleanupStack.empty() &&
          "missed to deactivate a cleanup");
-<<<<<<< HEAD
 
   // TODO(cir): set function is finished.
   assert(!cir::MissingFeatures::openMPRuntime());
 
-=======
-
-  // TODO(cir): set function is finished.
-  assert(!cir::MissingFeatures::openMPRuntime());
-
->>>>>>> 3d04a3d4
   // If we have an OpenMPIRBuilder we want to finalize functions (incl.
   // outlining etc) at some point. Doing it once the function codegen is done
   // seems to be a reasonable spot. We do it here, as opposed to the deletion
@@ -300,17 +290,14 @@
                                             mlir::Location loc,
                                             CharUnits alignment,
                                             mlir::Value &addr, bool isParam) {
-<<<<<<< HEAD
   const auto *namedVar = dyn_cast_or_null<NamedDecl>(var);
   assert(namedVar && "Needs a named decl");
   assert(!symbolTable.count(var) && "not supposed to be available just yet");
 
   addr = emitAlloca(namedVar->getName(), ty, loc, alignment);
-  auto allocaOp = cast<cir::AllocaOp>(addr.getDefiningOp());
-  if (isParam)
-    allocaOp.setInitAttr(mlir::UnitAttr::get(&getMLIRContext()));
-  if (ty->isReferenceType() || ty.isConstQualified())
-    allocaOp.setConstantAttr(mlir::UnitAttr::get(&getMLIRContext()));
+  auto allocaOp = addr.getDefiningOp<cir::AllocaOp>();
+  allocaOp.setInit(isParam);
+  allocaOp.setConstant(ty->isReferenceType() || ty.isConstQualified());
 
   symbolTable.insert(var, addr);
   return mlir::success();
@@ -326,40 +313,6 @@
   assert(!symbolTable.count(var) && "not supposed to be available just yet");
 
   addrVal = addr.getPointer();
-  auto allocaOp = cast<cir::AllocaOp>(addrVal.getDefiningOp());
-  if (isParam)
-    allocaOp.setInitAttr(mlir::UnitAttr::get(&getMLIRContext()));
-  if (ty->isReferenceType() || ty.isConstQualified())
-    allocaOp.setConstantAttr(mlir::UnitAttr::get(&getMLIRContext()));
-
-  symbolTable.insert(var, addrVal);
-  return mlir::success();
-}
-
-=======
-  const auto *namedVar = dyn_cast_or_null<NamedDecl>(var);
-  assert(namedVar && "Needs a named decl");
-  assert(!symbolTable.count(var) && "not supposed to be available just yet");
-
-  addr = emitAlloca(namedVar->getName(), ty, loc, alignment);
-  auto allocaOp = addr.getDefiningOp<cir::AllocaOp>();
-  allocaOp.setInit(isParam);
-  allocaOp.setConstant(ty->isReferenceType() || ty.isConstQualified());
-
-  symbolTable.insert(var, addr);
-  return mlir::success();
-}
-
-mlir::LogicalResult CIRGenFunction::declare(Address addr, const Decl *var,
-                                            QualType ty, mlir::Location loc,
-                                            CharUnits alignment,
-                                            mlir::Value &addrVal,
-                                            bool isParam) {
-  const auto *namedVar = dyn_cast_or_null<NamedDecl>(var);
-  assert(namedVar && "Needs a named decl");
-  assert(!symbolTable.count(var) && "not supposed to be available just yet");
-
-  addrVal = addr.getPointer();
   auto allocaOp = addrVal.getDefiningOp<cir::AllocaOp>();
   allocaOp.setInit(isParam);
   allocaOp.setConstant(ty->isReferenceType() || ty.isConstQualified());
@@ -368,7 +321,6 @@
   return mlir::success();
 }
 
->>>>>>> 3d04a3d4
 /// All scope related cleanup needed:
 /// - Patching up unsolved goto's.
 /// - Build all cleanup code and insert yield/returns.
@@ -402,7 +354,6 @@
       retBlock->erase();
     }
   };
-<<<<<<< HEAD
 
   auto insertCleanupAndLeave = [&](mlir::Block *insPt) {
     mlir::OpBuilder::InsertionGuard guard(builder);
@@ -483,88 +434,6 @@
   if (currBlock->mightHaveTerminator() && currBlock->getTerminator())
     return;
 
-=======
-
-  auto insertCleanupAndLeave = [&](mlir::Block *insPt) {
-    mlir::OpBuilder::InsertionGuard guard(builder);
-    builder.setInsertionPointToEnd(insPt);
-
-    // If we still don't have a cleanup block, it means that `applyCleanup`
-    // below might be able to get us one.
-    mlir::Block *cleanupBlock = localScope->getCleanupBlock(builder);
-
-    // Leverage and defers to RunCleanupsScope's dtor and scope handling.
-    applyCleanup();
-
-    // If we now have one after `applyCleanup`, hook it up properly.
-    if (!cleanupBlock && localScope->getCleanupBlock(builder)) {
-      cleanupBlock = localScope->getCleanupBlock(builder);
-      builder.create<BrOp>(insPt->back().getLoc(), cleanupBlock);
-      if (!cleanupBlock->mightHaveTerminator()) {
-        mlir::OpBuilder::InsertionGuard guard(builder);
-        builder.setInsertionPointToEnd(cleanupBlock);
-        builder.create<YieldOp>(localScope->EndLoc);
-      }
-    }
-
-    if (localScope->Depth == 0) {
-      mlir::Block *currBlock = builder.getInsertionBlock();
-      if (currBlock->mightHaveTerminator())
-        currBlock->getTerminator()->erase();
-
-      // TODO(cir): get rid of all this special cases once cleanups are properly
-      // implemented.
-      // TODO(cir): most of this code should move into emitBranchThroughCleanup
-      if (localScope->getRetBlocks().size() == 1) {
-        mlir::Block *retBlock = localScope->getRetBlocks()[0];
-        mlir::Location loc = localScope->getRetLoc(retBlock);
-        if (retBlock->getUses().empty())
-          retBlock->erase();
-        else {
-          // Thread return block via cleanup block.
-          if (cleanupBlock) {
-            for (auto &blockUse : retBlock->getUses()) {
-              auto brOp = dyn_cast<cir::BrOp>(blockUse.getOwner());
-              brOp.setSuccessor(cleanupBlock);
-            }
-          }
-          builder.create<BrOp>(loc, retBlock);
-          return;
-        }
-      }
-      emitImplicitReturn();
-      return;
-    }
-
-    // End of any local scope != function
-    // Ternary ops have to deal with matching arms for yielding types
-    // and do return a value, it must do its own cir.yield insertion.
-    if (!localScope->isTernary() && !insPt->mightHaveTerminator()) {
-      !retVal ? builder.create<YieldOp>(localScope->EndLoc)
-              : builder.create<YieldOp>(localScope->EndLoc, retVal);
-    }
-  };
-
-  // If a cleanup block has been created at some point, branch to it
-  // and set the insertion point to continue at the cleanup block.
-  // Terminators are then inserted either in the cleanup block or
-  // inline in this current block.
-  auto *cleanupBlock = localScope->getCleanupBlock(builder);
-  if (cleanupBlock)
-    insertCleanupAndLeave(cleanupBlock);
-
-  // Now deal with any pending block wrap up like implicit end of
-  // scope.
-
-  // If a terminator is already present in the current block, nothing
-  // else to do here.
-  auto *currBlock = builder.getBlock();
-  if (isGlobalInit() && !currBlock)
-    return;
-  if (currBlock->mightHaveTerminator() && currBlock->getTerminator())
-    return;
-
->>>>>>> 3d04a3d4
   // An empty non-entry block has nothing to offer, and since this is
   // synthetic, losing information does not affect anything.
   bool entryBlock = builder.getInsertionBlock()->isEntryBlock();
@@ -699,7 +568,6 @@
   if (ShouldInstrumentFunction()) {
     assert(!cir::MissingFeatures::shouldInstrumentFunction() && "NYI");
   }
-<<<<<<< HEAD
 
   // Emit debug descriptor for function end.
   if (getDebugInfo())
@@ -791,99 +659,6 @@
   const auto *const fd = cast<FunctionDecl>(gd.getDecl());
   CurGD = gd;
 
-=======
-
-  // Emit debug descriptor for function end.
-  if (getDebugInfo())
-    assert(!cir::MissingFeatures::generateDebugInfo() && "NYI");
-
-  // Reset the debug location to that of the simple 'return' expression, if any
-  // rather than that of the end of the function's scope '}'.
-  assert(!cir::MissingFeatures::generateDebugInfo() && "NYI");
-
-  assert(!cir::MissingFeatures::emitFunctionEpilog() && "NYI");
-  assert(!cir::MissingFeatures::emitEndEHSpec() && "NYI");
-
-  assert(EHStack.empty() && "did not remove all scopes from cleanup stack!");
-
-  // If someone did an indirect goto, emit the indirect goto block at the end of
-  // the function.
-  assert(!cir::MissingFeatures::indirectBranch() && "NYI");
-
-  // If some of our locals escaped, insert a call to llvm.localescape in the
-  // entry block.
-  assert(!cir::MissingFeatures::escapedLocals() && "NYI");
-
-  // If someone took the address of a label but never did an indirect goto, we
-  // made a zero entry PHI node, which is illegal, zap it now.
-  assert(!cir::MissingFeatures::indirectBranch() && "NYI");
-
-  // CIRGen doesn't need to emit EHResumeBlock, TerminateLandingPad,
-  // TerminateHandler, UnreachableBlock, TerminateFunclets, NormalCleanupDest
-  // here because the basic blocks aren't shared.
-
-  assert(!cir::MissingFeatures::emitDeclMetadata() && "NYI");
-  assert(!cir::MissingFeatures::deferredReplacements() && "NYI");
-
-  // Add the min-legal-vector-width attribute. This contains the max width from:
-  // 1. min-vector-width attribute used in the source program.
-  // 2. Any builtins used that have a vector width specified.
-  // 3. Values passed in and out of inline assembly.
-  // 4. Width of vector arguments and return types for this function.
-  // 5. Width of vector arguments and return types for functions called by
-  // this function.
-  assert(!cir::MissingFeatures::minLegalVectorWidthAttr() && "NYI");
-
-  // Add vscale_range attribute if appropriate.
-  assert(!cir::MissingFeatures::vscaleRangeAttr() && "NYI");
-
-  // In traditional LLVM codegen, if clang generated an unreachable return
-  // block, it'd be deleted now. Same for unused ret allocas from ReturnValue
-}
-
-static void eraseEmptyAndUnusedBlocks(cir::FuncOp fnOp) {
-  // Remove any left over blocks that are unrecheable and empty, since they do
-  // not represent unrecheable code useful for warnings nor anything deemed
-  // useful in general.
-  SmallVector<mlir::Block *> blocksToDelete;
-  for (auto &blk : fnOp.getBlocks()) {
-    if (!blk.empty() || !blk.getUses().empty())
-      continue;
-    blocksToDelete.push_back(&blk);
-  }
-  for (auto *b : blocksToDelete)
-    b->erase();
-}
-
-static bool isInterposable(cir::FuncOp fn) {
-  if (isInterposableLinkage(fn.getLinkage()))
-    return true;
-
-  assert(!cir::MissingFeatures::getSemanticInterposition());
-
-  return false;
-}
-
-static void tryMarkNoThrow(CIRGenFunction &cgf, cir::FuncOp fn) {
-  // LLVM treats 'nounwind' on a function as part of the type, so we
-  // can't do this on functions that can be overwritten.
-  if (isInterposable(fn) || cgf.mayThrow)
-    return;
-
-  mlir::NamedAttrList extraAttrs{fn.getExtraAttrs().getElements().getValue()};
-  auto noThrowAttr = cir::NoThrowAttr::get(&cgf.getMLIRContext());
-  extraAttrs.set(noThrowAttr.getMnemonic(), noThrowAttr);
-  fn.setExtraAttrsAttr(cir::ExtraFuncAttributesAttr::get(
-      extraAttrs.getDictionary(&cgf.getMLIRContext())));
-}
-
-cir::FuncOp CIRGenFunction::generateCode(clang::GlobalDecl gd, cir::FuncOp fn,
-                                         const CIRGenFunctionInfo &fnInfo) {
-  assert(fn && "generating code for a null function");
-  const auto *const fd = cast<FunctionDecl>(gd.getDecl());
-  CurGD = gd;
-
->>>>>>> 3d04a3d4
   FnRetQualTy = fd->getReturnType();
   if (!FnRetQualTy->isVoidType())
     FnRetCIRTy = convertType(FnRetQualTy);
@@ -987,17 +762,6 @@
     // Generate the body of the function.
     // TODO: PGO.assignRegionCounters
     assert(!cir::MissingFeatures::shouldInstrumentFunction());
-<<<<<<< HEAD
-    if (isa<CXXDestructorDecl>(fd))
-      emitDestructorBody(args);
-    else if (isa<CXXConstructorDecl>(fd))
-      emitConstructorBody(args);
-    else if (getLangOpts().CUDA && !getLangOpts().CUDAIsDevice &&
-             fd->hasAttr<CUDAGlobalAttr>())
-      CGM.getCUDARuntime().emitDeviceStub(*this, fn, args);
-    else if (isa<CXXMethodDecl>(fd) &&
-             cast<CXXMethodDecl>(fd)->isLambdaStaticInvoker()) {
-=======
     if (auto dtor = dyn_cast<CXXDestructorDecl>(fd)) {
       auto cxxDtor = cir::CXXDtorAttr::get(
           convertType(getContext().getRecordType(dtor->getParent())));
@@ -1021,7 +785,6 @@
       CGM.getCUDARuntime().emitDeviceStub(*this, fn, args);
     } else if (isa<CXXMethodDecl>(fd) &&
                cast<CXXMethodDecl>(fd)->isLambdaStaticInvoker()) {
->>>>>>> 3d04a3d4
       // The lambda static invoker function is special, because it forwards or
       // clones the body of the function call operator (but is actually
       // static).
@@ -1037,14 +800,9 @@
         fn.erase();
         return nullptr;
       }
-<<<<<<< HEAD
-    } else
-      llvm_unreachable("no definition for emitted function");
-=======
     } else {
       llvm_unreachable("no definition for emitted function");
     }
->>>>>>> 3d04a3d4
 
     assert(builder.getInsertionBlock() && "Should be valid");
 
@@ -1327,7 +1085,6 @@
   if (SanOpts.has(SanitizerKind::Thread)) {
     if (isa_and_nonnull<ObjCMethodDecl>(d)) {
       llvm_unreachable("NYI");
-<<<<<<< HEAD
     }
   }
 
@@ -1367,7 +1124,7 @@
     assert(!cir::MissingFeatures::xray());
   }
 
-  if (CGM.getCodeGenOpts().getProfileInstr() != CodeGenOptions::ProfileNone) {
+  if (CGM.getCodeGenOpts().getProfileInstr() != llvm::driver::ProfileNone) {
     assert(!cir::MissingFeatures::getProfileCount());
   }
 
@@ -1569,249 +1326,6 @@
       auto fnBodyBegin = getLoc(fd->getBody()->getBeginLoc());
       builder.CIRBaseBuilderTy::createStore(fnBodyBegin, paramVal, addr);
     }
-=======
-    }
-  }
-
-  // Ignore unrelated casts in STL allocate() since the allocator must cast
-  // from void* to T* before object initialization completes. Don't match on the
-  // namespace because not all allocators are in std::
-  if (d && SanOpts.has(SanitizerKind::CFIUnrelatedCast)) {
-    if (matchesStlAllocatorFn(d, getContext()))
-      SanOpts.Mask &= ~SanitizerKind::CFIUnrelatedCast;
-  }
-
-  // Ignore null checks in coroutine functions since the coroutines passes
-  // are not aware of how to move the extra UBSan instructions across the split
-  // coroutine boundaries.
-  if (d && SanOpts.has(SanitizerKind::Null))
-    if (fd && fd->getBody() &&
-        fd->getBody()->getStmtClass() == Stmt::CoroutineBodyStmtClass)
-      SanOpts.Mask &= ~SanitizerKind::Null;
-
-  // Add pointer authentication attriburtes.
-  const CodeGenOptions &codeGenOptions = CGM.getCodeGenOpts();
-  if (codeGenOptions.PointerAuth.ReturnAddresses)
-    llvm_unreachable("NYI");
-  if (codeGenOptions.PointerAuth.FunctionPointers)
-    llvm_unreachable("NYI");
-  if (codeGenOptions.PointerAuth.AuthTraps)
-    llvm_unreachable("NYI");
-  if (codeGenOptions.PointerAuth.IndirectGotos)
-    llvm_unreachable("NYI");
-
-  // Apply xray attributes to the function (as a string, for now)
-  if (d->getAttr<XRayInstrumentAttr>()) {
-    assert(!cir::MissingFeatures::xray());
-  }
-
-  if (ShouldXRayInstrumentFunction()) {
-    assert(!cir::MissingFeatures::xray());
-  }
-
-  if (CGM.getCodeGenOpts().getProfileInstr() != llvm::driver::ProfileNone) {
-    assert(!cir::MissingFeatures::getProfileCount());
-  }
-
-  unsigned count, offset;
-  if (d && d->getAttr<PatchableFunctionEntryAttr>()) {
-    llvm_unreachable("NYI");
-  } else {
-    count = CGM.getCodeGenOpts().PatchableFunctionEntryCount;
-    offset = CGM.getCodeGenOpts().PatchableFunctionEntryOffset;
-  }
-  if (count && offset <= count) {
-    llvm_unreachable("NYI");
-  }
-  // Instruct that functions for COFF/CodeView targets should start with a
-  // pathable instruction, but only on x86/x64. Don't forward this to ARM/ARM64
-  // backends as they don't need it -- instructions on these architectures are
-  // always automatically patachable at runtime.
-  if (CGM.getCodeGenOpts().HotPatch &&
-      getContext().getTargetInfo().getTriple().isX86() &&
-      getContext().getTargetInfo().getTriple().getEnvironment() !=
-          llvm::Triple::CODE16)
-    llvm_unreachable("NYI");
-
-  // Add no-jump-tables value.
-  if (CGM.getCodeGenOpts().NoUseJumpTables)
-    llvm_unreachable("NYI");
-
-  // Add no-inline-line-tables value.
-  if (CGM.getCodeGenOpts().NoInlineLineTables)
-    llvm_unreachable("NYI");
-
-  // Add profile-sample-accurate value.
-  if (CGM.getCodeGenOpts().ProfileSampleAccurate)
-    llvm_unreachable("NYI");
-
-  if (!CGM.getCodeGenOpts().SampleProfileFile.empty())
-    llvm_unreachable("NYI");
-
-  if (d && d->hasAttr<CFICanonicalJumpTableAttr>())
-    llvm_unreachable("NYI");
-
-  if (d && d->hasAttr<NoProfileFunctionAttr>())
-    llvm_unreachable("NYI");
-
-  if (d && d->hasAttr<HybridPatchableAttr>())
-    llvm_unreachable("NYI");
-
-  if (d) {
-    // Funciton attribiutes take precedence over command line flags.
-    if ([[maybe_unused]] auto *a = d->getAttr<FunctionReturnThunksAttr>()) {
-      llvm_unreachable("NYI");
-    } else if (CGM.getCodeGenOpts().FunctionReturnThunks)
-      llvm_unreachable("NYI");
-  }
-
-  if (fd && (getLangOpts().OpenCL ||
-             ((getLangOpts().HIP || getLangOpts().OffloadViaLLVM) &&
-              getLangOpts().CUDAIsDevice))) {
-    // Add metadata for a kernel function.
-    emitKernelMetadata(fd, Fn);
-  }
-
-  if (fd && fd->hasAttr<ClspvLibclcBuiltinAttr>()) {
-    llvm_unreachable("NYI");
-  }
-
-  // If we are checking function types, emit a function type signature as
-  // prologue data.
-  if (fd && getLangOpts().CPlusPlus && SanOpts.has(SanitizerKind::Function)) {
-    llvm_unreachable("NYI");
-  }
-
-  // If we're checking nullability, we need to know whether we can check the
-  // return value. Initialize the falg to 'true' and refine it in
-  // emitParmDecl.
-  if (SanOpts.has(SanitizerKind::NullabilityReturn)) {
-    llvm_unreachable("NYI");
-  }
-
-  // If we're in C++ mode and the function name is "main", it is guaranteed to
-  // be norecurse by the standard (3.6.1.3 "The function main shall not be
-  // used within a program").
-  //
-  // OpenCL C 2.0 v2.2-11 s6.9.i:
-  //     Recursion is not supported.
-  //
-  // SYCL v1.2.1 s3.10:
-  //     kernels cannot include RTTI information, exception cases, recursive
-  //     code, virtual functions or make use of C++ libraries that are not
-  //     compiled for the device.
-  if (fd &&
-      ((getLangOpts().CPlusPlus && fd->isMain()) || getLangOpts().OpenCL ||
-       getLangOpts().SYCLIsDevice |
-           (getLangOpts().CUDA && fd->hasAttr<CUDAGlobalAttr>()))) {
-    // TODO: support norecurse attr
-  }
-
-  llvm::RoundingMode rm = getLangOpts().getDefaultRoundingMode();
-  cir::fp::ExceptionBehavior fpExceptionBehavior =
-      toConstrainedExceptMd(getLangOpts().getDefaultExceptionMode());
-  builder.setDefaultConstrainedRounding(rm);
-  builder.setDefaultConstrainedExcept(fpExceptionBehavior);
-  if ((fd && (fd->UsesFPIntrin() || fd->hasAttr<StrictFPAttr>())) ||
-      (!fd && (fpExceptionBehavior != cir::fp::ebIgnore ||
-               rm != llvm::RoundingMode::NearestTiesToEven))) {
-    llvm_unreachable("NYI");
-  }
-
-  if (cir::MissingFeatures::stackrealign())
-    llvm_unreachable("NYI");
-
-  if (fd && fd->isMain() && cir::MissingFeatures::zerocallusedregs())
-    llvm_unreachable("NYI");
-
-  // CIRGen has its own logic for entry blocks, usually per operation region.
-  mlir::Block *retBlock = currLexScope->getOrCreateRetBlock(*this, getLoc(Loc));
-  // returnBlock handles per region getJumpDestInCurrentScope LLVM traditional
-  // codegen logic.
-  (void)returnBlock(retBlock);
-
-  mlir::Block *entryBb = &Fn.getBlocks().front();
-
-  if (cir::MissingFeatures::requiresReturnValueCheck())
-    llvm_unreachable("NYI");
-
-  if (getDebugInfo()) {
-    llvm_unreachable("NYI");
-  }
-
-  if (ShouldInstrumentFunction()) {
-    llvm_unreachable("NYI");
-  }
-
-  // Since emitting the mcount call here impacts optimizations such as
-  // function inlining, we just add an attribute to insert a mcount call in
-  // backend. The attribute "counting-function" is set to mcount function name
-  // which is architecture dependent.
-  if (CGM.getCodeGenOpts().InstrumentForProfiling) {
-    llvm_unreachable("NYI");
-  }
-
-  if (CGM.getCodeGenOpts().PackedStack) {
-    llvm_unreachable("NYI");
-  }
-
-  if (CGM.getCodeGenOpts().WarnStackSize != UINT_MAX) {
-    llvm_unreachable("NYI");
-  }
-
-  assert(!cir::MissingFeatures::emitStartEHSpec() && "NYI");
-  PrologueCleanupDepth = EHStack.stable_begin();
-
-  // Emit OpenMP specific initialization of the device functions.
-  if (getLangOpts().OpenMP && CurCodeDecl)
-    CGM.getOpenMPRuntime().emitFunctionProlog(*this, CurCodeDecl);
-
-  if (fd && getLangOpts().HLSL) {
-    // Handle emitting HLSL entry functions.
-    if (fd->hasAttr<HLSLShaderAttr>()) {
-      llvm_unreachable("NYI");
-    }
-    llvm_unreachable("NYI");
-  }
-
-  // TODO: emitFunctionProlog
-
-  {
-    // Set the insertion point in the builder to the beginning of the
-    // function body, it will be used throughout the codegen to create
-    // operations in this function.
-    builder.setInsertionPointToStart(entryBb);
-
-    // TODO: this should live in `emitFunctionProlog
-    // Declare all the function arguments in the symbol table.
-    for (const auto nameValue : llvm::zip(args, entryBb->getArguments())) {
-      auto *paramVar = std::get<0>(nameValue);
-      mlir::Value paramVal = std::get<1>(nameValue);
-      auto alignment = getContext().getDeclAlign(paramVar);
-      auto paramLoc = getLoc(paramVar->getSourceRange());
-      paramVal.setLoc(paramLoc);
-
-      mlir::Value addr;
-      if (failed(declare(paramVar, paramVar->getType(), paramLoc, alignment,
-                         addr, true /*param*/)))
-        return;
-
-      auto address = Address(addr, alignment);
-      setAddrOfLocalVar(paramVar, address);
-
-      // TODO: this should live in `emitFunctionProlog`
-      bool isPromoted = isa<ParmVarDecl>(paramVar) &&
-                        cast<ParmVarDecl>(paramVar)->isKNRPromoted();
-      assert(!cir::MissingFeatures::constructABIArgDirectExtend());
-      if (isPromoted)
-        paramVal = emitArgumentDemotion(*this, paramVar, paramVal);
-
-      // Location of the store to the param storage tracked as beginning of
-      // the function body.
-      auto fnBodyBegin = getLoc(fd->getBody()->getBeginLoc());
-      builder.CIRBaseBuilderTy::createStore(fnBodyBegin, paramVal, addr);
-    }
->>>>>>> 3d04a3d4
     assert(builder.getInsertionBlock() && "Should be valid");
 
     auto fnEndLoc = getLoc(fd->getBody()->getEndLoc());
@@ -1832,11 +1346,7 @@
       // We're in a lambda.
       auto fn = dyn_cast<cir::FuncOp>(CurFn);
       assert(fn && "other callables NYI");
-<<<<<<< HEAD
-      fn.setLambdaAttr(mlir::UnitAttr::get(&getMLIRContext()));
-=======
       fn.setLambda(true);
->>>>>>> 3d04a3d4
 
       // Figure out the captures.
       md->getParent()->getCaptureFields(LambdaCaptureFields,
@@ -2273,11 +1783,8 @@
     case clang::Type::PackIndexing:
     case clang::Type::ArrayParameter:
     case clang::Type::HLSLAttributedResource:
-<<<<<<< HEAD
-=======
     case clang::Type::HLSLInlineSpirv:
     case clang::Type::PredefinedSugar:
->>>>>>> 3d04a3d4
       llvm_unreachable("NYI");
 
 #define TYPE(Class, Base)
@@ -2479,11 +1986,7 @@
   for (const auto *annot : decl->specific_attrs<AnnotateAttr>()) {
     annotations.push_back(CGM.emitAnnotateAttr(annot));
   }
-<<<<<<< HEAD
-  auto allocaOp = dyn_cast_or_null<cir::AllocaOp>(val.getDefiningOp());
-=======
   auto allocaOp = val.getDefiningOp<cir::AllocaOp>();
->>>>>>> 3d04a3d4
   assert(allocaOp && "expects available alloca");
   allocaOp.setAnnotationsAttr(builder.getArrayAttr(annotations));
 }