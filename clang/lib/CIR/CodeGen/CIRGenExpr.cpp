//===--- CIRGenExpr.cpp - Emit LLVM Code from Expressions -----------------===//
//
// Part of the LLVM Project, under the Apache License v2.0 with LLVM Exceptions.
// See https://llvm.org/LICENSE.txt for license information.
// SPDX-License-Identifier: Apache-2.0 WITH LLVM-exception
//
//===----------------------------------------------------------------------===//
//
// This contains code to emit Expr nodes as CIR code.
//
//===----------------------------------------------------------------------===//
#include "CIRGenBuilder.h"
#include "CIRGenCXXABI.h"
#include "CIRGenCall.h"
#include "CIRGenCstEmitter.h"
#include "CIRGenFunction.h"
#include "CIRGenModule.h"
#include "CIRGenValue.h"
#include "UnimplementedFeatureGuarding.h"

#include "clang/AST/GlobalDecl.h"
#include "clang/Basic/Builtins.h"
#include "clang/CIR/Dialect/IR/CIRDialect.h"
#include "clang/CIR/Dialect/IR/CIROpsEnums.h"
#include "clang/CIR/Dialect/IR/CIRTypes.h"
#include "llvm/Support/Casting.h"
#include "llvm/Support/ErrorHandling.h"

#include "mlir/Dialect/Func/IR/FuncOps.h"
#include "mlir/IR/Operation.h"
#include "mlir/IR/Value.h"

using namespace cir;
using namespace clang;
using namespace mlir::cir;

static mlir::cir::FuncOp buildFunctionDeclPointer(CIRGenModule &CGM,
                                                  GlobalDecl GD) {
  const auto *FD = cast<FunctionDecl>(GD.getDecl());

  if (FD->hasAttr<WeakRefAttr>()) {
    mlir::Operation *aliasee = CGM.getWeakRefReference(FD);
    return dyn_cast<FuncOp>(aliasee);
  }

  auto V = CGM.GetAddrOfFunction(GD);

  return V;
}

static Address buildPreserveStructAccess(CIRGenFunction &CGF, LValue base,
                                         Address addr, const FieldDecl *field) {
  llvm_unreachable("NYI");
}

/// Get the address of a zero-sized field within a record. The resulting address
/// doesn't necessarily have the right type.
static Address buildAddrOfFieldStorage(CIRGenFunction &CGF, Address Base,
                                       const FieldDecl *field,
                                       llvm::StringRef fieldName,
                                       unsigned fieldIndex) {
  if (field->isZeroSize(CGF.getContext()))
    llvm_unreachable("NYI");

  auto loc = CGF.getLoc(field->getLocation());

  auto fieldType = CGF.convertType(field->getType());
  auto fieldPtr =
      mlir::cir::PointerType::get(CGF.getBuilder().getContext(), fieldType);
  // For most cases fieldName is the same as field->getName() but for lambdas,
  // which do not currently carry the name, so it can be passed down from the
  // CaptureStmt.
  auto memberAddr = CGF.getBuilder().createGetMember(
      loc, fieldPtr, Base.getPointer(), fieldName, fieldIndex);

  // TODO: We could get the alignment from the CIRGenRecordLayout, but given the
  // member name based lookup of the member here we probably shouldn't be. We'll
  // have to consider this later.
  auto addr = Address(memberAddr, CharUnits::One());
  return addr;
}

static bool hasAnyVptr(const QualType Type, const ASTContext &Context) {
  const auto *RD = Type.getTypePtr()->getAsCXXRecordDecl();
  if (!RD)
    return false;

  if (RD->isDynamicClass())
    return true;

  for (const auto &Base : RD->bases())
    if (hasAnyVptr(Base.getType(), Context))
      return true;

  for (const FieldDecl *Field : RD->fields())
    if (hasAnyVptr(Field->getType(), Context))
      return true;

  return false;
}

static Address buildPointerWithAlignment(const Expr *E,
                                         LValueBaseInfo *BaseInfo,
                                         KnownNonNull_t IsKnownNonNull,
                                         CIRGenFunction &CGF) {
  // We allow this with ObjC object pointers because of fragile ABIs.
  assert(E->getType()->isPointerType() ||
         E->getType()->isObjCObjectPointerType());
  E = E->IgnoreParens();

  // Casts:
  if (const CastExpr *CE = dyn_cast<CastExpr>(E)) {
    if (const auto *ECE = dyn_cast<ExplicitCastExpr>(CE))
      CGF.CGM.buildExplicitCastExprType(ECE, &CGF);

    switch (CE->getCastKind()) {
    default: {
      llvm::errs() << CE->getCastKindName() << "\n";
      assert(0 && "not implemented");
    }
    // Non-converting casts (but not C's implicit conversion from void*).
    case CK_BitCast:
    case CK_NoOp:
    case CK_AddressSpaceConversion:
      if (auto PtrTy =
              CE->getSubExpr()->getType()->getAs<clang::PointerType>()) {
        if (PtrTy->getPointeeType()->isVoidType())
          break;
        assert(!UnimplementedFeature::tbaa());

        LValueBaseInfo InnerBaseInfo;
        Address Addr = CGF.buildPointerWithAlignment(
            CE->getSubExpr(), &InnerBaseInfo, IsKnownNonNull);
        if (BaseInfo)
          *BaseInfo = InnerBaseInfo;

        if (isa<ExplicitCastExpr>(CE)) {          
          assert(!UnimplementedFeature::tbaa());          
          LValueBaseInfo TargetTypeBaseInfo;

          CharUnits Align = CGF.CGM.getNaturalPointeeTypeAlignment(
              E->getType(), &TargetTypeBaseInfo);

          // If the source l-value is opaque, honor the alignment of the
          // casted-to type.
          if (InnerBaseInfo.getAlignmentSource() != AlignmentSource::Decl) {
            if (BaseInfo)
              BaseInfo->mergeForCast(TargetTypeBaseInfo);
            Addr = Address(Addr.getPointer(), Addr.getElementType(), Align,
                           IsKnownNonNull);
          }
        }

        if (CGF.SanOpts.has(SanitizerKind::CFIUnrelatedCast) &&
            CE->getCastKind() == CK_BitCast) {
          if (auto PT = E->getType()->getAs<clang::PointerType>())
            llvm_unreachable("NYI");
        }

        auto ElemTy =
            CGF.getTypes().convertTypeForMem(E->getType()->getPointeeType());
        Addr = CGF.getBuilder().createElementBitCast(
            CGF.getLoc(E->getSourceRange()), Addr, ElemTy);
        if (CE->getCastKind() == CK_AddressSpaceConversion) {
          assert(!UnimplementedFeature::addressSpace());
          llvm_unreachable("NYI");
        }
        return Addr;
      }
      break;

    // Nothing to do here...
    case CK_LValueToRValue:
      break;

    // Array-to-pointer decay. TODO(cir): BaseInfo and TBAAInfo.
    case CK_ArrayToPointerDecay:
      return CGF.buildArrayToPointerDecay(CE->getSubExpr());

    case CK_UncheckedDerivedToBase:
    case CK_DerivedToBase: {
      // TODO: Support accesses to members of base classes in TBAA. For now, we
      // conservatively pretend that the complete object is of the base class
      // type.
      assert(!UnimplementedFeature::tbaa());
      Address Addr = CGF.buildPointerWithAlignment(CE->getSubExpr(), BaseInfo);
      auto Derived = CE->getSubExpr()->getType()->getPointeeCXXRecordDecl();
      return CGF.getAddressOfBaseClass(
          Addr, Derived, CE->path_begin(), CE->path_end(),
          CGF.shouldNullCheckClassCastValue(CE), CE->getExprLoc());
    }
    }
  }

  // Unary &.
  if (const UnaryOperator *UO = dyn_cast<UnaryOperator>(E)) {
    // TODO(cir): maybe we should use cir.unary for pointers here instead.
    if (UO->getOpcode() == UO_AddrOf) {
      LValue LV = CGF.buildLValue(UO->getSubExpr());
      if (BaseInfo)
        *BaseInfo = LV.getBaseInfo();
      assert(!UnimplementedFeature::tbaa());
      return LV.getAddress();
    }
  }

  // TODO: conditional operators, comma.
  // Otherwise, use the alignment of the type.
  CharUnits Align =
      CGF.CGM.getNaturalPointeeTypeAlignment(E->getType(), BaseInfo);
  return Address(CGF.buildScalarExpr(E), Align);
}

/// Helper method to check if the underlying ABI is AAPCS
static bool isAAPCS(const TargetInfo &TargetInfo) {
  return TargetInfo.getABI().startswith("aapcs");
}

Address CIRGenFunction::getAddrOfField(LValue base, const FieldDecl *field,
                                       unsigned index) {
  if (index == 0)
    return base.getAddress();

  auto loc = getLoc(field->getLocation());
  auto fieldType = convertType(field->getType());
  auto fieldPtr =
      mlir::cir::PointerType::get(getBuilder().getContext(), fieldType);
  auto sea = getBuilder().createGetMember(
    loc, fieldPtr, base.getPointer(), field->getName(), index);

  return Address(sea, CharUnits::One());
}

static bool useVolatileForBitField(const CIRGenModule &cgm, LValue base,
                                   const CIRGenBitFieldInfo &info,
                                   const FieldDecl *field) {
  return isAAPCS(cgm.getTarget()) && cgm.getCodeGenOpts().AAPCSBitfieldWidth &&
         info.VolatileStorageSize != 0 &&
         field->getType()
             .withCVRQualifiers(base.getVRQualifiers())
             .isVolatileQualified();
}

LValue CIRGenFunction::buildLValueForBitField(LValue base,
                                              const FieldDecl *field) {

  LValueBaseInfo BaseInfo = base.getBaseInfo();
  const RecordDecl *rec = field->getParent();
  auto &layout = CGM.getTypes().getCIRGenRecordLayout(field->getParent());
  auto &info = layout.getBitFieldInfo(field);
  auto useVolatile = useVolatileForBitField(CGM, base, info, field);
  unsigned Idx = layout.getCIRFieldNo(field);

  if (useVolatile ||
      (IsInPreservedAIRegion ||
       (getDebugInfo() && rec->hasAttr<BPFPreserveAccessIndexAttr>()))) {
    llvm_unreachable("NYI");
  }

  Address Addr = getAddrOfField(base, field, Idx);

  const unsigned SS = useVolatile ? info.VolatileStorageSize : info.StorageSize;

  // Get the access type.
  mlir::Type FieldIntTy = builder.getUIntNTy(SS);

  auto loc = getLoc(field->getLocation());
  if (Addr.getElementType() != FieldIntTy)
    Addr = builder.createElementBitCast(loc, Addr, FieldIntTy);

  QualType fieldType =
      field->getType().withCVRQualifiers(base.getVRQualifiers());
  
  assert(!UnimplementedFeature::tbaa() && "NYI TBAA for bit fields");
  LValueBaseInfo FieldBaseInfo(BaseInfo.getAlignmentSource());
  return LValue::MakeBitfield(Addr, info, fieldType, FieldBaseInfo);
}

LValue CIRGenFunction::buildLValueForField(LValue base,
                                           const FieldDecl *field) {

  LValueBaseInfo BaseInfo = base.getBaseInfo();

  if (field->isBitField())
    return buildLValueForBitField(base, field);

  // Fields of may-alias structures are may-alais themselves.
  // FIXME: this hould get propagated down through anonymous structs and unions.
  QualType FieldType = field->getType();
  const RecordDecl *rec = field->getParent();
  AlignmentSource BaseAlignSource = BaseInfo.getAlignmentSource();
  LValueBaseInfo FieldBaseInfo(getFieldAlignmentSource(BaseAlignSource));
  if (UnimplementedFeature::tbaa() || rec->hasAttr<MayAliasAttr>() ||
      FieldType->isVectorType()) {
    assert(!UnimplementedFeature::tbaa() && "NYI");
  } else if (rec->isUnion()) {
    assert(!UnimplementedFeature::tbaa() && "NYI");
  } else {
    // If no base type been assigned for the base access, then try to generate
    // one for this base lvalue.
    assert(!UnimplementedFeature::tbaa() && "NYI");
  }

  Address addr = base.getAddress();
  if (auto *ClassDef = dyn_cast<CXXRecordDecl>(rec)) {
    if (CGM.getCodeGenOpts().StrictVTablePointers &&
        ClassDef->isDynamicClass()) {
      llvm_unreachable("NYI");
    }
  }

  unsigned RecordCVR = base.getVRQualifiers();
  if (rec->isUnion()) {
    // NOTE(cir): the element to be loaded/stored need to type-match the
    // source/destination, so we emit a GetMemberOp here.
    llvm::StringRef fieldName = field->getName();
    unsigned fieldIndex = field->getFieldIndex();
    if (CGM.LambdaFieldToName.count(field))
      fieldName = CGM.LambdaFieldToName[field];
    addr = buildAddrOfFieldStorage(*this, addr, field, fieldName, fieldIndex);

    if (CGM.getCodeGenOpts().StrictVTablePointers &&
        hasAnyVptr(FieldType, getContext()))
      // Because unions can easily skip invariant.barriers, we need to add
      // a barrier every time CXXRecord field with vptr is referenced.
      assert(!UnimplementedFeature::createInvariantGroup());

    if (IsInPreservedAIRegion ||
        (getDebugInfo() && rec->hasAttr<BPFPreserveAccessIndexAttr>())) {
      assert(!UnimplementedFeature::generateDebugInfo());
    }

    if (FieldType->isReferenceType())
      llvm_unreachable("NYI");
  } else {
    if (!IsInPreservedAIRegion &&
        (!getDebugInfo() || !rec->hasAttr<BPFPreserveAccessIndexAttr>())) {
      llvm::StringRef fieldName = field->getName();
      unsigned fieldIndex = field->getFieldIndex();
      if (CGM.LambdaFieldToName.count(field))
        fieldName = CGM.LambdaFieldToName[field];
      addr = buildAddrOfFieldStorage(*this, addr, field, fieldName, fieldIndex);
    } else
      // Remember the original struct field index
      addr = buildPreserveStructAccess(*this, base, addr, field);
  }

  // If this is a reference field, load the reference right now.
  if (FieldType->isReferenceType()) {
    assert(!UnimplementedFeature::tbaa());
    LValue RefLVal = makeAddrLValue(addr, FieldType, FieldBaseInfo);
    if (RecordCVR & Qualifiers::Volatile)
      RefLVal.getQuals().addVolatile();
    addr = buildLoadOfReference(RefLVal, getLoc(field->getSourceRange()),
                                &FieldBaseInfo);

    // Qualifiers on the struct don't apply to the referencee.
    RecordCVR = 0;
    FieldType = FieldType->getPointeeType();
  }

  // Make sure that the address is pointing to the right type. This is critical
  // for both unions and structs. A union needs a bitcast, a struct element will
  // need a bitcast if the CIR type laid out doesn't match the desired type.
  // TODO(CIR): CodeGen requires a bitcast here for unions or for structs where
  // the LLVM type doesn't match the desired type. No idea when the latter might
  // occur, though.

  if (field->hasAttr<AnnotateAttr>())
    llvm_unreachable("NYI");

  if (UnimplementedFeature::tbaa())
    // Next line should take a TBAA object
    llvm_unreachable("NYI");
  LValue LV = makeAddrLValue(addr, FieldType, FieldBaseInfo);
  LV.getQuals().addCVRQualifiers(RecordCVR);

  // __weak attribute on a field is ignored.
  if (LV.getQuals().getObjCGCAttr() == Qualifiers::Weak)
    llvm_unreachable("NYI");

  return LV;
}

LValue CIRGenFunction::buildLValueForFieldInitialization(
    LValue Base, const clang::FieldDecl *Field, llvm::StringRef FieldName,
    unsigned FieldIndex) {
  QualType FieldType = Field->getType();

  if (!FieldType->isReferenceType())
    return buildLValueForField(Base, Field);

  Address V = buildAddrOfFieldStorage(*this, Base.getAddress(), Field,
                                      FieldName, FieldIndex);

  // Make sure that the address is pointing to the right type.
  auto memTy = getTypes().convertTypeForMem(FieldType);
  V = builder.createElementBitCast(getLoc(Field->getSourceRange()), V, memTy);

  // TODO: Generate TBAA information that describes this access as a structure
  // member access and not just an access to an object of the field's type. This
  // should be similar to what we do in EmitLValueForField().
  LValueBaseInfo BaseInfo = Base.getBaseInfo();
  AlignmentSource FieldAlignSource = BaseInfo.getAlignmentSource();
  LValueBaseInfo FieldBaseInfo(getFieldAlignmentSource(FieldAlignSource));
  assert(!UnimplementedFeature::tbaa() && "NYI");
  return makeAddrLValue(V, FieldType, FieldBaseInfo);
}

// Detect the unusual situation where an inline version is shadowed by a
// non-inline version. In that case we should pick the external one
// everywhere. That's GCC behavior too.
static bool onlyHasInlineBuiltinDeclaration(const FunctionDecl *FD) {
  for (const FunctionDecl *PD = FD; PD; PD = PD->getPreviousDecl())
    if (!PD->isInlineBuiltinDeclaration())
      return false;
  return true;
}

static CIRGenCallee buildDirectCallee(CIRGenModule &CGM, GlobalDecl GD) {
  const auto *FD = cast<FunctionDecl>(GD.getDecl());

  if (auto builtinID = FD->getBuiltinID()) {
    std::string NoBuiltinFD = ("no-builtin-" + FD->getName()).str();
    std::string NoBuiltins = "no-builtins";

    auto *A = FD->getAttr<AsmLabelAttr>();
    StringRef Ident = A ? A->getLabel() : FD->getName();
    std::string FDInlineName = (Ident + ".inline").str();

    auto &CGF = *CGM.getCurrCIRGenFun();
    bool IsPredefinedLibFunction =
        CGM.getASTContext().BuiltinInfo.isPredefinedLibFunction(builtinID);
    bool HasAttributeNoBuiltin = false;
    assert(!UnimplementedFeature::attributeNoBuiltin() && "NYI");
    // bool HasAttributeNoBuiltin =
    //     CGF.CurFn->getAttributes().hasFnAttr(NoBuiltinFD) ||
    //     CGF.CurFn->getAttributes().hasFnAttr(NoBuiltins);

    // When directing calling an inline builtin, call it through it's mangled
    // name to make it clear it's not the actual builtin.
    auto Fn = cast<mlir::cir::FuncOp>(CGF.CurFn);
    if (Fn.getName() != FDInlineName && onlyHasInlineBuiltinDeclaration(FD)) {
      assert(0 && "NYI");
    }

    // Replaceable builtins provide their own implementation of a builtin. If we
    // are in an inline builtin implementation, avoid trivial infinite
    // recursion. Honor __attribute__((no_builtin("foo"))) or
    // __attribute__((no_builtin)) on the current function unless foo is
    // not a predefined library function which means we must generate the
    // builtin no matter what.
    else if (!IsPredefinedLibFunction || !HasAttributeNoBuiltin)
      return CIRGenCallee::forBuiltin(builtinID, FD);
  }

  auto CalleePtr = buildFunctionDeclPointer(CGM, GD);

  assert(!CGM.getLangOpts().CUDA && "NYI");

  return CIRGenCallee::forDirect(CalleePtr, GD);
}

// TODO: this can also be abstrated into common AST helpers
bool CIRGenFunction::hasBooleanRepresentation(QualType Ty) {

  if (Ty->isBooleanType())
    return true;

  if (const EnumType *ET = Ty->getAs<EnumType>())
    return ET->getDecl()->getIntegerType()->isBooleanType();

  if (const AtomicType *AT = Ty->getAs<AtomicType>())
    return hasBooleanRepresentation(AT->getValueType());

  return false;
}

CIRGenCallee CIRGenFunction::buildCallee(const clang::Expr *E) {
  E = E->IgnoreParens();

  // Look through function-to-pointer decay.
  if (const auto *ICE = dyn_cast<ImplicitCastExpr>(E)) {
    if (ICE->getCastKind() == CK_FunctionToPointerDecay ||
        ICE->getCastKind() == CK_BuiltinFnToFnPtr) {
      return buildCallee(ICE->getSubExpr());
    }
    // Resolve direct calls.
  } else if (const auto *DRE = dyn_cast<DeclRefExpr>(E)) {
    const auto *FD = dyn_cast<FunctionDecl>(DRE->getDecl());
    assert(FD &&
           "DeclRef referring to FunctionDecl only thing supported so far");
    return buildDirectCallee(CGM, FD);
  }

  assert(!dyn_cast<MemberExpr>(E) && "NYI");
  assert(!dyn_cast<SubstNonTypeTemplateParmExpr>(E) && "NYI");
  assert(!dyn_cast<CXXPseudoDestructorExpr>(E) && "NYI");

  // Otherwise, we have an indirect reference.
  mlir::Value calleePtr;
  QualType functionType;
  if (auto ptrType = E->getType()->getAs<clang::PointerType>()) {
    calleePtr = buildScalarExpr(E);
    functionType = ptrType->getPointeeType();
  } else {
    functionType = E->getType();
    calleePtr = buildLValue(E).getPointer();
  }
  assert(functionType->isFunctionType());

  GlobalDecl GD;
  if (const auto *VD =
          dyn_cast_or_null<VarDecl>(E->getReferencedDeclOfCallee()))
    GD = GlobalDecl(VD);

  CIRGenCalleeInfo calleeInfo(functionType->getAs<FunctionProtoType>(), GD);
  CIRGenCallee callee(calleeInfo, calleePtr.getDefiningOp());
  return callee;

  assert(false && "Nothing else supported yet!");
}

mlir::Value CIRGenFunction::buildToMemory(mlir::Value Value, QualType Ty) {
  // Bool has a different representation in memory than in registers.
  return Value;
}

void CIRGenFunction::buildStoreOfScalar(mlir::Value value, LValue lvalue) {
  // TODO: constant matrix type, volatile, no init, non temporal, TBAA
  buildStoreOfScalar(value, lvalue.getAddress(), false, lvalue.getType(),
                     lvalue.getBaseInfo(), false, false);
}

void CIRGenFunction::buildStoreOfScalar(mlir::Value Value, Address Addr,
                                        bool Volatile, QualType Ty,
                                        LValueBaseInfo BaseInfo, bool isInit,
                                        bool isNontemporal) {
  if (!CGM.getCodeGenOpts().PreserveVec3Type) {
    if (Ty->isVectorType()) {
      llvm_unreachable("NYI");
    }
  }

  Value = buildToMemory(Value, Ty);

  if (Ty->isAtomicType()) {
    llvm_unreachable("NYI");
  }

  // Update the alloca with more info on initialization.
  assert(Addr.getPointer() && "expected pointer to exist");
  auto SrcAlloca =
      dyn_cast_or_null<mlir::cir::AllocaOp>(Addr.getPointer().getDefiningOp());
  if (currVarDecl && SrcAlloca) {
    const VarDecl *VD = currVarDecl;
    assert(VD && "VarDecl expected");
    if (VD->hasInit())
      SrcAlloca.setInitAttr(mlir::UnitAttr::get(builder.getContext()));
  }

  assert(currSrcLoc && "must pass in source location");
  builder.create<mlir::cir::StoreOp>(*currSrcLoc, Value, Addr.getPointer());

  if (isNontemporal) {
    llvm_unreachable("NYI");
  }

  if (UnimplementedFeature::tbaa())
    llvm_unreachable("NYI");
}

void CIRGenFunction::buildStoreOfScalar(mlir::Value value, LValue lvalue,
                                        bool isInit) {
  if (lvalue.getType()->isConstantMatrixType()) {
    llvm_unreachable("NYI");
  }

  buildStoreOfScalar(value, lvalue.getAddress(), lvalue.isVolatile(),
                     lvalue.getType(), lvalue.getBaseInfo(), isInit,
                     lvalue.isNontemporal());
}

/// Given an expression that represents a value lvalue, this
/// method emits the address of the lvalue, then loads the result as an rvalue,
/// returning the rvalue.
RValue CIRGenFunction::buildLoadOfLValue(LValue LV, SourceLocation Loc) {
  assert(!LV.getType()->isFunctionType());
  assert(!(LV.getType()->isConstantMatrixType()) && "not implemented");

  if (LV.isBitField())
    return buildLoadOfBitfieldLValue(LV, Loc);

  if (LV.isSimple())
    return RValue::get(buildLoadOfScalar(LV, Loc));
  llvm_unreachable("NYI");
}

RValue CIRGenFunction::buildLoadOfBitfieldLValue(LValue LV,
                                                 SourceLocation Loc) {
  const CIRGenBitFieldInfo &Info = LV.getBitFieldInfo();

  // Get the output type.
  mlir::Type ResLTy = convertType(LV.getType());
  Address Ptr = LV.getBitFieldAddress();
  mlir::Value Val = builder.createLoad(getLoc(Loc), Ptr);
  auto ValWidth = Val.getType().cast<IntType>().getWidth();

  bool UseVolatile = LV.isVolatileQualified() &&
                     Info.VolatileStorageSize != 0 && isAAPCS(CGM.getTarget());
  const unsigned Offset = UseVolatile ? Info.VolatileOffset : Info.Offset;
  const unsigned StorageSize =
      UseVolatile ? Info.VolatileStorageSize : Info.StorageSize;

  if (Info.IsSigned) {
    assert(static_cast<unsigned>(Offset + Info.Size) <= StorageSize);

    mlir::Type typ = builder.getSIntNTy(ValWidth);
    Val = builder.createIntCast(Val, typ);

    unsigned HighBits = StorageSize - Offset - Info.Size;
    if (HighBits)
      Val = builder.createShiftLeft(Val, HighBits);
    if (Offset + HighBits)
      Val = builder.createShiftRight(Val, Offset + HighBits);
  } else {
    if (Offset)
      Val = builder.createShiftRight(Val, Offset);

    if (static_cast<unsigned>(Offset) + Info.Size < StorageSize)
      Val = builder.createAnd(Val,
                              llvm::APInt::getLowBitsSet(ValWidth, Info.Size));
  }
  Val = builder.createIntCast(Val, ResLTy);  
  assert(!UnimplementedFeature::emitScalarRangeCheck() && "NYI");  
  return RValue::get(Val);
}

void CIRGenFunction::buildStoreThroughLValue(RValue Src, LValue Dst) {
  assert(Dst.isSimple() && "only implemented simple");

  // There's special magic for assigning into an ARC-qualified l-value.
  if (Qualifiers::ObjCLifetime Lifetime = Dst.getQuals().getObjCLifetime()) {
    llvm_unreachable("NYI");
  }

  if (Dst.isObjCWeak() && !Dst.isNonGC()) {
    llvm_unreachable("NYI");
  }

  if (Dst.isObjCStrong() && !Dst.isNonGC()) {
    llvm_unreachable("NYI");
  }

  assert(Src.isScalar() && "Can't emit an agg store with this method");
  buildStoreOfScalar(Src.getScalarVal(), Dst);
}

void CIRGenFunction::buildStoreThroughBitfieldLValue(RValue Src, LValue Dst,
                                                     mlir::Value *Result) {
  const CIRGenBitFieldInfo &Info = Dst.getBitFieldInfo();
  mlir::Type ResLTy = getTypes().convertTypeForMem(Dst.getType());
  Address Ptr = Dst.getBitFieldAddress();

  // Get the source value, truncated to the width of the bit-field.
  mlir::Value SrcVal = Src.getScalarVal();

  // Cast the source to the storage type and shift it into place.
  SrcVal = builder.createIntCast(SrcVal, Ptr.getElementType());
  auto SrcWidth = SrcVal.getType().cast<IntType>().getWidth();
  mlir::Value MaskedVal = SrcVal;

  const bool UseVolatile =
      CGM.getCodeGenOpts().AAPCSBitfieldWidth && Dst.isVolatileQualified() &&
      Info.VolatileStorageSize != 0 && isAAPCS(CGM.getTarget());
  const unsigned StorageSize =
      UseVolatile ? Info.VolatileStorageSize : Info.StorageSize;
  const unsigned Offset = UseVolatile ? Info.VolatileOffset : Info.Offset;
  // See if there are other bits in the bitfield's storage we'll need to load
  // and mask together with source before storing.
  if (StorageSize != Info.Size) {
    assert(StorageSize > Info.Size && "Invalid bitfield size.");

    mlir::Value Val = buildLoadOfScalar(Dst, Dst.getPointer().getLoc());

    // Mask the source value as needed.
    if (!hasBooleanRepresentation(Dst.getType()))
      SrcVal = builder.createAnd(
          SrcVal, llvm::APInt::getLowBitsSet(SrcWidth, Info.Size));

    MaskedVal = SrcVal;
    if (Offset)
      SrcVal = builder.createShiftLeft(SrcVal, Offset);

    // Mask out the original value.
    Val = builder.createAnd(
        Val, ~llvm::APInt::getBitsSet(SrcWidth, Offset, Offset + Info.Size));

    // Or together the unchanged values and the source value.
    SrcVal = builder.createOr(Val, SrcVal);

  } else {
    // According to the AACPS:
    // When a volatile bit-field is written, and its container does not overlap
    // with any non-bit-field member, its container must be read exactly once
    // and written exactly once using the access width appropriate to the type
    // of the container. The two accesses are not atomic.
    llvm_unreachable("volatile bit-field is not implemented for the AACPS");
  }

  // Write the new value back out.
  // TODO: constant matrix type, volatile, no init, non temporal, TBAA
  buildStoreOfScalar(SrcVal, Ptr, Dst.isVolatileQualified(), Dst.getType(),
                     Dst.getBaseInfo(), false, false);

  // Return the new value of the bit-field, if requested.
  if (Result) {
    mlir::Value ResultVal = MaskedVal;
    ResultVal = builder.createIntCast(ResultVal, ResLTy);

    // Sign extend the value if needed.
    if (Info.IsSigned) {
      assert(Info.Size <= StorageSize);
      unsigned HighBits = StorageSize - Info.Size;

      if (HighBits) {
        ResultVal = builder.createShiftLeft(ResultVal, HighBits);
        ResultVal = builder.createShiftRight(ResultVal, HighBits);
      }
    }

    *Result = buildFromMemory(ResultVal, Dst.getType());
  }
}

static LValue buildGlobalVarDeclLValue(CIRGenFunction &CGF, const Expr *E,
                                       const VarDecl *VD) {
  QualType T = E->getType();

  // If it's thread_local, emit a call to its wrapper function instead.
  if (VD->getTLSKind() == VarDecl::TLS_Dynamic &&
      CGF.CGM.getCXXABI().usesThreadWrapperFunction(VD))
    assert(0 && "not implemented");

  // Check if the variable is marked as declare target with link clause in
  // device codegen.
  if (CGF.getLangOpts().OpenMPIsDevice) {
    assert(0 && "not implemented");
  }

  auto V = CGF.CGM.getAddrOfGlobalVar(VD);
  auto RealVarTy = CGF.getTypes().convertTypeForMem(VD->getType());
  // TODO(cir): do we need this for CIR?
  // V = EmitBitCastOfLValueToProperType(CGF, V, RealVarTy);
  CharUnits Alignment = CGF.getContext().getDeclAlign(VD);
  Address Addr(V, RealVarTy, Alignment);
  // Emit reference to the private copy of the variable if it is an OpenMP
  // threadprivate variable.
  if (CGF.getLangOpts().OpenMP && !CGF.getLangOpts().OpenMPSimd &&
      VD->hasAttr<clang::OMPThreadPrivateDeclAttr>()) {
    assert(0 && "NYI");
  }
  LValue LV;
  if (VD->getType()->isReferenceType())
    assert(0 && "NYI");
  else
    LV = CGF.makeAddrLValue(Addr, T, AlignmentSource::Decl);
  assert(!UnimplementedFeature::setObjCGCLValueClass() && "NYI");
  return LV;
}

static LValue buildCapturedFieldLValue(CIRGenFunction &CGF, const FieldDecl *FD,
                                       mlir::Value ThisValue) {
  QualType TagType = CGF.getContext().getTagDeclType(FD->getParent());
  LValue LV = CGF.MakeNaturalAlignAddrLValue(ThisValue, TagType);
  return CGF.buildLValueForField(LV, FD);
}

static LValue buildFunctionDeclLValue(CIRGenFunction &CGF, const Expr *E,
                                      GlobalDecl GD) {
  const FunctionDecl *FD = cast<FunctionDecl>(GD.getDecl());
  auto funcOp = buildFunctionDeclPointer(CGF.CGM, GD);
  auto loc = CGF.getLoc(E->getSourceRange());
  CharUnits align = CGF.getContext().getDeclAlign(FD);

  auto fnTy = funcOp.getFunctionType();
  auto ptrTy = mlir::cir::PointerType::get(CGF.getBuilder().getContext(), fnTy);
  auto addr = CGF.getBuilder().create<mlir::cir::GetGlobalOp>(
      loc, ptrTy, funcOp.getSymName());
  return CGF.makeAddrLValue(Address(addr, fnTy, align), E->getType(),
                            AlignmentSource::Decl);
}

LValue CIRGenFunction::buildDeclRefLValue(const DeclRefExpr *E) {
  const NamedDecl *ND = E->getDecl();
  QualType T = E->getType();

  assert(E->isNonOdrUse() != NOUR_Unevaluated &&
         "should not emit an unevaluated operand");

  if (const auto *VD = dyn_cast<VarDecl>(ND)) {
    // Global Named registers access via intrinsics only
    if (VD->getStorageClass() == SC_Register && VD->hasAttr<AsmLabelAttr>() &&
        !VD->isLocalVarDecl())
      llvm_unreachable("NYI");

    assert(E->isNonOdrUse() != NOUR_Constant && "not implemented");

    // Check for captured variables.
    if (E->refersToEnclosingVariableOrCapture()) {
      VD = VD->getCanonicalDecl();
      if (auto *FD = LambdaCaptureFields.lookup(VD))
        return buildCapturedFieldLValue(*this, FD, CXXABIThisValue);
      assert(!UnimplementedFeature::CGCapturedStmtInfo() && "NYI");
      llvm_unreachable("NYI");
      // LLVM codegen:
      // Address addr = GetAddrOfBlockDecl(VD);
      // return MakeAddrLValue(addr, T, AlignmentSource::Decl);
    }
  }

  // FIXME(CIR): We should be able to assert this for FunctionDecls as well!
  // FIXME(CIR): We should be able to assert this for all DeclRefExprs, not just
  // those with a valid source location.
  assert((ND->isUsed(false) || !isa<VarDecl>(ND) || E->isNonOdrUse() ||
          !E->getLocation().isValid()) &&
         "Should not use decl without marking it used!");

  if (ND->hasAttr<WeakRefAttr>()) {
    llvm_unreachable("NYI");
  }

  if (const auto *VD = dyn_cast<VarDecl>(ND)) {
    // Check if this is a global variable
    if (VD->hasLinkage() || VD->isStaticDataMember())
      return buildGlobalVarDeclLValue(*this, E, VD);

    Address addr = Address::invalid();

    // The variable should generally be present in the local decl map.
    auto iter = LocalDeclMap.find(VD);
    if (iter != LocalDeclMap.end()) {
      addr = iter->second;
    }
    // Otherwise, it might be static local we haven't emitted yet for some
    // reason; most likely, because it's in an outer function.
    else if (VD->isStaticLocal()) {
      mlir::cir::GlobalOp var = CGM.getOrCreateStaticVarDecl(
          *VD, CGM.getCIRLinkageVarDefinition(VD, /*IsConstant=*/false));
      addr = Address(builder.createGetGlobal(var), convertType(VD->getType()),
                     getContext().getDeclAlign(VD));
    } else {
      llvm_unreachable("DeclRefExpr for decl not entered in LocalDeclMap?");
    }

    // Handle threadlocal function locals.
    if (VD->getTLSKind() != VarDecl::TLS_None)
      llvm_unreachable("thread-local storage is NYI");

    // Check for OpenMP threadprivate variables.
    if (getLangOpts().OpenMP && !getLangOpts().OpenMPSimd &&
        VD->hasAttr<OMPThreadPrivateDeclAttr>()) {
      llvm_unreachable("NYI");
    }

    // Drill into block byref variables.
    bool isBlockByref = VD->isEscapingByref();
    if (isBlockByref) {
      llvm_unreachable("NYI");
    }

    // Drill into reference types.
    LValue LV =
        VD->getType()->isReferenceType()
            ? buildLoadOfReferenceLValue(addr, getLoc(E->getSourceRange()),
                                         VD->getType(), AlignmentSource::Decl)
            : makeAddrLValue(addr, T, AlignmentSource::Decl);

    // Statics are defined as globals, so they are not include in the function's
    // symbol table.
    assert((VD->isStaticLocal() || symbolTable.count(VD)) &&
           "non-static locals should be already mapped");

    bool isLocalStorage = VD->hasLocalStorage();

    bool NonGCable =
        isLocalStorage && !VD->getType()->isReferenceType() && !isBlockByref;

    if (NonGCable && UnimplementedFeature::setNonGC()) {
      llvm_unreachable("garbage collection is NYI");
    }

    bool isImpreciseLifetime =
        (isLocalStorage && !VD->hasAttr<ObjCPreciseLifetimeAttr>());
    if (isImpreciseLifetime && UnimplementedFeature::ARC())
      llvm_unreachable("imprecise lifetime is NYI");
    assert(!UnimplementedFeature::setObjCGCLValueClass());

    // Statics are defined as globals, so they are not include in the function's
    // symbol table.
    assert((VD->isStaticLocal() || symbolTable.lookup(VD)) &&
           "Name lookup must succeed for non-static local variables");

    return LV;
  }

  if (const auto *FD = dyn_cast<FunctionDecl>(ND)) {
    LValue LV = buildFunctionDeclLValue(*this, E, FD);

    // Emit debuginfo for the function declaration if the target wants to.
    if (getContext().getTargetInfo().allowDebugInfoForExternalRef())
      assert(!UnimplementedFeature::generateDebugInfo());

    return LV;
  }

  // FIXME: While we're emitting a binding from an enclosing scope, all other
  // DeclRefExprs we see should be implicitly treated as if they also refer to
  // an enclosing scope.
  if (const auto *BD = dyn_cast<BindingDecl>(ND)) {
    llvm_unreachable("NYI");
  }

  // We can form DeclRefExprs naming GUID declarations when reconstituting
  // non-type template parameters into expressions.
  if (const auto *GD = dyn_cast<MSGuidDecl>(ND))
    llvm_unreachable("NYI");

  if (const auto *TPO = dyn_cast<TemplateParamObjectDecl>(ND))
    llvm_unreachable("NYI");

  llvm_unreachable("Unhandled DeclRefExpr");
}

LValue CIRGenFunction::buildBinaryOperatorLValue(const BinaryOperator *E) {
  // Comma expressions just emit their LHS then their RHS as an l-value.
  if (E->getOpcode() == BO_Comma) {
    assert(0 && "not implemented");
  }

  if (E->getOpcode() == BO_PtrMemD || E->getOpcode() == BO_PtrMemI)
    assert(0 && "not implemented");

  assert(E->getOpcode() == BO_Assign && "unexpected binary l-value");

  // Note that in all of these cases, __block variables need the RHS
  // evaluated first just in case the variable gets moved by the RHS.

  switch (CIRGenFunction::getEvaluationKind(E->getType())) {
  case TEK_Scalar: {
    assert(E->getLHS()->getType().getObjCLifetime() ==
               clang::Qualifiers::ObjCLifetime::OCL_None &&
           "not implemented");

    RValue RV = buildAnyExpr(E->getRHS());
    LValue LV = buildLValue(E->getLHS());

    SourceLocRAIIObject Loc{*this, getLoc(E->getSourceRange())};
    if (LV.isBitField()) {
      mlir::Value *val{0};
      buildStoreThroughBitfieldLValue(RV, LV, val);
    } else {
      buildStoreThroughLValue(RV, LV);
    }

    assert(!getContext().getLangOpts().OpenMP &&
           "last priv cond not implemented");
    return LV;
  }

  case TEK_Complex:
    assert(0 && "not implemented");
  case TEK_Aggregate:
    assert(0 && "not implemented");
  }
  llvm_unreachable("bad evaluation kind");
}

/// Given an expression of pointer type, try to
/// derive a more accurate bound on the alignment of the pointer.
Address CIRGenFunction::buildPointerWithAlignment(
    const Expr *E, LValueBaseInfo *BaseInfo, KnownNonNull_t IsKnownNonNull) {
  Address Addr =
      ::buildPointerWithAlignment(E, BaseInfo, IsKnownNonNull, *this);
  if (IsKnownNonNull && !Addr.isKnownNonNull())
    Addr.setKnownNonNull();
  return Addr;
}

/// Perform the usual unary conversions on the specified
/// expression and compare the result against zero, returning an Int1Ty value.
mlir::Value CIRGenFunction::evaluateExprAsBool(const Expr *E) {
  // TODO(cir): PGO
  if (const MemberPointerType *MPT = E->getType()->getAs<MemberPointerType>()) {
    assert(0 && "not implemented");
  }

  QualType BoolTy = getContext().BoolTy;
  SourceLocation Loc = E->getExprLoc();
  // TODO(cir): CGFPOptionsRAII for FP stuff.
  if (!E->getType()->isAnyComplexType())
    return buildScalarConversion(buildScalarExpr(E), E->getType(), BoolTy, Loc);

  llvm_unreachable("complex to scalar not implemented");
}

LValue CIRGenFunction::buildUnaryOpLValue(const UnaryOperator *E) {
  // __extension__ doesn't affect lvalue-ness.
  assert(E->getOpcode() != UO_Extension && "not implemented");

  switch (E->getOpcode()) {
  default:
    llvm_unreachable("Unknown unary operator lvalue!");
  case UO_Deref: {
    QualType T = E->getSubExpr()->getType()->getPointeeType();
    assert(!T.isNull() && "CodeGenFunction::EmitUnaryOpLValue: Illegal type");

    LValueBaseInfo BaseInfo;
    // TODO: add TBAAInfo
    Address Addr = buildPointerWithAlignment(E->getSubExpr(), &BaseInfo);

    // Tag 'load' with deref attribute.
    if (auto loadOp =
            dyn_cast<::mlir::cir::LoadOp>(Addr.getPointer().getDefiningOp())) {
      loadOp.setIsDerefAttr(mlir::UnitAttr::get(builder.getContext()));
    }

    LValue LV = LValue::makeAddr(Addr, T, BaseInfo);
    // TODO: set addr space
    // TODO: ObjC/GC/__weak write barrier stuff.
    return LV;
  }
  case UO_Real:
  case UO_Imag: {
    assert(0 && "not implemented");
  }
  case UO_PreInc:
  case UO_PreDec: {
    bool isInc = E->isIncrementOp();
    bool isPre = E->isPrefix();
    LValue LV = buildLValue(E->getSubExpr());

    if (E->getType()->isAnyComplexType()) {
      assert(0 && "not implemented");
    } else {
      buildScalarPrePostIncDec(E, LV, isInc, isPre);
    }

    return LV;
  }
  }
}

/// Emit code to compute the specified expression which
/// can have any type.  The result is returned as an RValue struct.
RValue CIRGenFunction::buildAnyExpr(const Expr *E, AggValueSlot aggSlot,
                                    bool ignoreResult) {
  switch (CIRGenFunction::getEvaluationKind(E->getType())) {
  case TEK_Scalar:
    return RValue::get(buildScalarExpr(E));
  case TEK_Complex:
    assert(0 && "not implemented");
  case TEK_Aggregate: {
    if (!ignoreResult && aggSlot.isIgnored())
      aggSlot = CreateAggTemp(E->getType(), getLoc(E->getSourceRange()),
                              getCounterAggTmpAsString());
    buildAggExpr(E, aggSlot);
    return aggSlot.asRValue();
  }
  }
  llvm_unreachable("bad evaluation kind");
}

RValue CIRGenFunction::buildCallExpr(const clang::CallExpr *E,
                                     ReturnValueSlot ReturnValue) {
  assert(!E->getCallee()->getType()->isBlockPointerType() && "ObjC Blocks NYI");

  if (const auto *CE = dyn_cast<CXXMemberCallExpr>(E))
    return buildCXXMemberCallExpr(CE, ReturnValue);

  assert(!dyn_cast<CUDAKernelCallExpr>(E) && "CUDA NYI");
  if (const auto *CE = dyn_cast<CXXOperatorCallExpr>(E))
    if (const CXXMethodDecl *MD =
            dyn_cast_or_null<CXXMethodDecl>(CE->getCalleeDecl()))
      return buildCXXOperatorMemberCallExpr(CE, MD, ReturnValue);

  CIRGenCallee callee = buildCallee(E->getCallee());

  if (callee.isBuiltin())
    return buildBuiltinExpr(callee.getBuiltinDecl(), callee.getBuiltinID(), E,
                            ReturnValue);

  assert(!callee.isPsuedoDestructor() && "NYI");

  return buildCall(E->getCallee()->getType(), callee, E, ReturnValue);
}

RValue CIRGenFunction::buildCall(clang::QualType CalleeType,
                                 const CIRGenCallee &OrigCallee,
                                 const clang::CallExpr *E,
                                 ReturnValueSlot ReturnValue,
                                 mlir::Value Chain) {
  // Get the actual function type. The callee type will always be a pointer to
  // function type or a block pointer type.
  assert(CalleeType->isFunctionPointerType() &&
         "Call must have function pointer type!");

  auto *TargetDecl = OrigCallee.getAbstractInfo().getCalleeDecl().getDecl();
  (void)TargetDecl;

  CalleeType = getContext().getCanonicalType(CalleeType);

  auto PointeeType = cast<clang::PointerType>(CalleeType)->getPointeeType();

  CIRGenCallee Callee = OrigCallee;

  if (getLangOpts().CPlusPlus)
    assert(!SanOpts.has(SanitizerKind::Function) && "Sanitizers NYI");

  const auto *FnType = cast<FunctionType>(PointeeType);

  assert(!SanOpts.has(SanitizerKind::CFIICall) && "Sanitizers NYI");

  CallArgList Args;

  assert(!Chain && "FIX THIS");

  // C++17 requires that we evaluate arguments to a call using assignment syntax
  // right-to-left, and that we evaluate arguments to certain other operators
  // left-to-right. Note that we allow this to override the order dictated by
  // the calling convention on the MS ABI, which means that parameter
  // destruction order is not necessarily reverse construction order.
  // FIXME: Revisit this based on C++ committee response to unimplementability.
  EvaluationOrder Order = EvaluationOrder::Default;
  if (auto *OCE = dyn_cast<CXXOperatorCallExpr>(E)) {
    if (OCE->isAssignmentOp())
      Order = EvaluationOrder::ForceRightToLeft;
    else {
      switch (OCE->getOperator()) {
      case OO_LessLess:
      case OO_GreaterGreater:
      case OO_AmpAmp:
      case OO_PipePipe:
      case OO_Comma:
      case OO_ArrowStar:
        Order = EvaluationOrder::ForceLeftToRight;
        break;
      default:
        break;
      }
    }
  }

  buildCallArgs(Args, dyn_cast<FunctionProtoType>(FnType), E->arguments(),
                E->getDirectCallee(), /*ParamsToSkip*/ 0, Order);

  const CIRGenFunctionInfo &FnInfo = CGM.getTypes().arrangeFreeFunctionCall(
      Args, FnType, /*ChainCall=*/Chain.getAsOpaquePointer());

  // C99 6.5.2.2p6:
  //   If the expression that denotes the called function has a type that does
  //   not include a prototype, [the default argument promotions are performed].
  //   If the number of arguments does not equal the number of parameters, the
  //   behavior is undefined. If the function is defined with at type that
  //   includes a prototype, and either the prototype ends with an ellipsis (,
  //   ...) or the types of the arguments after promotion are not compatible
  //   with the types of the parameters, the behavior is undefined. If the
  //   function is defined with a type that does not include a prototype, and
  //   the types of the arguments after promotion are not compatible with those
  //   of the parameters after promotion, the behavior is undefined [except in
  //   some trivial cases].
  // That is, in the general case, we should assume that a call through an
  // unprototyped function type works like a *non-variadic* call. The way we
  // make this work is to cast to the exxact type fo the promoted arguments.
  //
  // Chain calls use the same code path to add the inviisble chain parameter to
  // the function type.
  if (isa<FunctionNoProtoType>(FnType) || Chain) {
    assert(!UnimplementedFeature::chainCalls());
    assert(!UnimplementedFeature::addressSpace());

    // Set no-proto function as callee.
    auto Fn = llvm::dyn_cast<mlir::cir::FuncOp>(Callee.getFunctionPointer());
    Callee.setFunctionPointer(Fn);
  }

  assert(!CGM.getLangOpts().HIP && "HIP NYI");

  assert(!MustTailCall && "Must tail NYI");
  mlir::cir::CallOp callOP = nullptr;
  RValue Call = buildCall(FnInfo, Callee, ReturnValue, Args, &callOP,
                          E == MustTailCall, getLoc(E->getExprLoc()));

  assert(!getDebugInfo() && "Debug Info NYI");

  return Call;
}

/// Emit code to compute the specified expression, ignoring the result.
void CIRGenFunction::buildIgnoredExpr(const Expr *E) {
  if (E->isPRValue())
    return (void)buildAnyExpr(E);

  // Just emit it as an l-value and drop the result.
  buildLValue(E);
}

static mlir::Value maybeBuildArrayDecay(mlir::OpBuilder &builder,
                                        mlir::Location loc,
                                        mlir::Value arrayPtr,
                                        mlir::Type eltTy) {
  auto arrayPtrTy = arrayPtr.getType().dyn_cast<::mlir::cir::PointerType>();
  assert(arrayPtrTy && "expected pointer type");
  auto arrayTy = arrayPtrTy.getPointee().dyn_cast<::mlir::cir::ArrayType>();

  if (arrayTy) {
    mlir::cir::PointerType flatPtrTy =
        mlir::cir::PointerType::get(builder.getContext(), arrayTy.getEltType());
    return builder.create<mlir::cir::CastOp>(
        loc, flatPtrTy, mlir::cir::CastKind::array_to_ptrdecay, arrayPtr);
  }

  assert(arrayPtrTy.getPointee() == eltTy &&
         "flat pointee type must match original array element type");
  return arrayPtr;
}

Address CIRGenFunction::buildArrayToPointerDecay(const Expr *E,
                                                 LValueBaseInfo *BaseInfo) {
  assert(E->getType()->isArrayType() &&
         "Array to pointer decay must have array source type!");

  // Expressions of array type can't be bitfields or vector elements.
  LValue LV = buildLValue(E);
  Address Addr = LV.getAddress();

  // If the array type was an incomplete type, we need to make sure
  // the decay ends up being the right type.
  auto lvalueAddrTy =
      Addr.getPointer().getType().dyn_cast<mlir::cir::PointerType>();
  assert(lvalueAddrTy && "expected pointer");

  auto pointeeTy = lvalueAddrTy.getPointee().dyn_cast<mlir::cir::ArrayType>();
  assert(pointeeTy && "expected array");

  mlir::Type arrayTy = convertType(E->getType());
  assert(arrayTy.isa<mlir::cir::ArrayType>() && "expected array");
  assert(pointeeTy == arrayTy);

  // TODO(cir): in LLVM codegen VLA pointers are always decayed, so we don't
  // need to do anything here. Revisit this for VAT when its supported in CIR.
  assert(!E->getType()->isVariableArrayType() && "what now?");

  // The result of this decay conversion points to an array element within the
  // base lvalue. However, since TBAA currently does not support representing
  // accesses to elements of member arrays, we conservatively represent accesses
  // to the pointee object as if it had no any base lvalue specified.
  // TODO: Support TBAA for member arrays.
  QualType EltType = E->getType()->castAsArrayTypeUnsafe()->getElementType();
  if (BaseInfo)
    *BaseInfo = LV.getBaseInfo();
  assert(!UnimplementedFeature::tbaa() && "NYI");

  mlir::Value ptr = maybeBuildArrayDecay(
      CGM.getBuilder(), CGM.getLoc(E->getSourceRange()), Addr.getPointer(),
      getTypes().convertTypeForMem(EltType));
  return Address(ptr, Addr.getAlignment());
}

/// If the specified expr is a simple decay from an array to pointer,
/// return the array subexpression.
/// FIXME: this could be abstracted into a commeon AST helper.
static const Expr *isSimpleArrayDecayOperand(const Expr *E) {
  // If this isn't just an array->pointer decay, bail out.
  const auto *CE = dyn_cast<CastExpr>(E);
  if (!CE || CE->getCastKind() != CK_ArrayToPointerDecay)
    return nullptr;

  // If this is a decay from variable width array, bail out.
  const Expr *SubExpr = CE->getSubExpr();
  if (SubExpr->getType()->isVariableArrayType())
    return nullptr;

  return SubExpr;
}

/// Given an array base, check whether its member access belongs to a record
/// with preserve_access_index attribute or not.
/// TODO(cir): don't need to be specific to LLVM's codegen, refactor into common
/// AST helpers.
static bool isPreserveAIArrayBase(CIRGenFunction &CGF, const Expr *ArrayBase) {
  if (!ArrayBase || !CGF.getDebugInfo())
    return false;

  // Only support base as either a MemberExpr or DeclRefExpr.
  // DeclRefExpr to cover cases like:
  //    struct s { int a; int b[10]; };
  //    struct s *p;
  //    p[1].a
  // p[1] will generate a DeclRefExpr and p[1].a is a MemberExpr.
  // p->b[5] is a MemberExpr example.
  const Expr *E = ArrayBase->IgnoreImpCasts();
  if (const auto *ME = dyn_cast<MemberExpr>(E))
    return ME->getMemberDecl()->hasAttr<BPFPreserveAccessIndexAttr>();

  if (const auto *DRE = dyn_cast<DeclRefExpr>(E)) {
    const auto *VarDef = dyn_cast<VarDecl>(DRE->getDecl());
    if (!VarDef)
      return false;

    const auto *PtrT = VarDef->getType()->getAs<clang::PointerType>();
    if (!PtrT)
      return false;

    const auto *PointeeT =
        PtrT->getPointeeType()->getUnqualifiedDesugaredType();
    if (const auto *RecT = dyn_cast<RecordType>(PointeeT))
      return RecT->getDecl()->hasAttr<BPFPreserveAccessIndexAttr>();
    return false;
  }

  return false;
}

static mlir::IntegerAttr getConstantIndexOrNull(mlir::Value idx) {
  // TODO(cir): should we consider using MLIRs IndexType instead of IntegerAttr?
  if (auto constantOp = dyn_cast<mlir::cir::ConstantOp>(idx.getDefiningOp()))
    return constantOp.getValue().dyn_cast<mlir::IntegerAttr>();
  return {};
}

static CharUnits getArrayElementAlign(CharUnits arrayAlign, mlir::Value idx,
                                      CharUnits eltSize) {
  // If we have a constant index, we can use the exact offset of the
  // element we're accessing.
  auto constantIdx = getConstantIndexOrNull(idx);
  if (constantIdx) {
    CharUnits offset = constantIdx.getValue().getZExtValue() * eltSize;
    return arrayAlign.alignmentAtOffset(offset);
    // Otherwise, use the worst-case alignment for any element.
  } else {
    return arrayAlign.alignmentOfArrayElement(eltSize);
  }
}

static mlir::Value buildArrayAccessOp(mlir::OpBuilder &builder,
                                      mlir::Location arrayLocBegin,
                                      mlir::Location arrayLocEnd,
                                      mlir::Value arrayPtr, mlir::Type eltTy,
                                      mlir::Value idx, bool shouldDecay) {
  mlir::Value basePtr = arrayPtr;
  if (shouldDecay)
    basePtr = maybeBuildArrayDecay(builder, arrayLocBegin, arrayPtr, eltTy);
  mlir::Type flatPtrTy = basePtr.getType();

  return builder.create<mlir::cir::PtrStrideOp>(arrayLocEnd, flatPtrTy, basePtr,
                                                idx);
}

static mlir::Value
buildArraySubscriptPtr(CIRGenFunction &CGF, mlir::Location beginLoc,
                       mlir::Location endLoc, mlir::Value ptr, mlir::Type eltTy,
                       ArrayRef<mlir::Value> indices, bool inbounds,
                       bool signedIndices, bool shouldDecay,
                       const llvm::Twine &name = "arrayidx") {
  assert(indices.size() == 1 && "cannot handle multiple indices yet");
  auto idx = indices.back();
  auto &CGM = CGF.getCIRGenModule();
  // TODO(cir): LLVM codegen emits in bound gep check here, is there anything
  // that would enhance tracking this later in CIR?
  if (inbounds)
    assert(!UnimplementedFeature::emitCheckedInBoundsGEP() && "NYI");
  return buildArrayAccessOp(CGM.getBuilder(), beginLoc, endLoc, ptr, eltTy, idx,
                            shouldDecay);
}

static Address buildArraySubscriptPtr(
    CIRGenFunction &CGF, mlir::Location beginLoc, mlir::Location endLoc,
    Address addr, ArrayRef<mlir::Value> indices, QualType eltType,
    bool inbounds, bool signedIndices, mlir::Location loc, bool shouldDecay,
    QualType *arrayType = nullptr, const Expr *Base = nullptr,
    const llvm::Twine &name = "arrayidx") {
  // Determine the element size of the statically-sized base.  This is
  // the thing that the indices are expressed in terms of.
  if (auto vla = CGF.getContext().getAsVariableArrayType(eltType)) {
    assert(0 && "not implemented");
  }

  // We can use that to compute the best alignment of the element.
  CharUnits eltSize = CGF.getContext().getTypeSizeInChars(eltType);
  CharUnits eltAlign =
      getArrayElementAlign(addr.getAlignment(), indices.back(), eltSize);

  mlir::Value eltPtr;
  auto LastIndex = getConstantIndexOrNull(indices.back());
  if (!LastIndex ||
      (!CGF.IsInPreservedAIRegion && !isPreserveAIArrayBase(CGF, Base))) {
    eltPtr = buildArraySubscriptPtr(CGF, beginLoc, endLoc, addr.getPointer(),
                                    addr.getElementType(), indices, inbounds,
                                    signedIndices, shouldDecay, name);
  } else {
    // assert(!UnimplementedFeature::generateDebugInfo() && "NYI");
    // assert(indices.size() == 1 && "cannot handle multiple indices yet");
    // auto idx = indices.back();
    // auto &CGM = CGF.getCIRGenModule();
    // eltPtr = buildArrayAccessOp(CGM.getBuilder(), beginLoc, endLoc,
    //                             addr.getPointer(), addr.getElementType(),
    //                             idx);
    assert(0 && "NYI");
  }

  return Address(eltPtr, CGF.getTypes().convertTypeForMem(eltType), eltAlign);
}

LValue CIRGenFunction::buildArraySubscriptExpr(const ArraySubscriptExpr *E,
                                               bool Accessed) {
  // The index must always be an integer, which is not an aggregate.  Emit it
  // in lexical order (this complexity is, sadly, required by C++17).
  mlir::Value IdxPre =
      (E->getLHS() == E->getIdx()) ? buildScalarExpr(E->getIdx()) : nullptr;
  bool SignedIndices = false;
  auto EmitIdxAfterBase = [&, IdxPre](bool Promote) -> mlir::Value {
    mlir::Value Idx = IdxPre;
    if (E->getLHS() != E->getIdx()) {
      assert(E->getRHS() == E->getIdx() && "index was neither LHS nor RHS");
      Idx = buildScalarExpr(E->getIdx());
    }

    QualType IdxTy = E->getIdx()->getType();
    bool IdxSigned = IdxTy->isSignedIntegerOrEnumerationType();
    SignedIndices |= IdxSigned;

    if (SanOpts.has(SanitizerKind::ArrayBounds))
      llvm_unreachable("array bounds sanitizer is NYI");

    // Extend or truncate the index type to 32 or 64-bits.
    auto ptrTy = Idx.getType().dyn_cast<mlir::cir::PointerType>();
    if (Promote && ptrTy && ptrTy.getPointee().isa<mlir::cir::IntType>())
      llvm_unreachable("index type cast is NYI");

    return Idx;
  };
  IdxPre = nullptr;

  // If the base is a vector type, then we are forming a vector element
  // with this subscript.
  if (E->getBase()->getType()->isVectorType() &&
      !isa<ExtVectorElementExpr>(E->getBase())) {
    llvm_unreachable("vector subscript is NYI");
  }

  // All the other cases basically behave like simple offsetting.

  // Handle the extvector case we ignored above.
  if (isa<ExtVectorElementExpr>(E->getBase())) {
    llvm_unreachable("extvector subscript is NYI");
  }

  assert(!UnimplementedFeature::tbaa() && "TBAA is NYI");
  LValueBaseInfo EltBaseInfo;
  Address Addr = Address::invalid();
  if (const VariableArrayType *vla =
          getContext().getAsVariableArrayType(E->getType())) {
    llvm_unreachable("variable array subscript is NYI");
  } else if (const ObjCObjectType *OIT =
                 E->getType()->getAs<ObjCObjectType>()) {
    llvm_unreachable("ObjC object type subscript is NYI");
  } else if (const Expr *Array = isSimpleArrayDecayOperand(E->getBase())) {
    // If this is A[i] where A is an array, the frontend will have decayed
    // the base to be a ArrayToPointerDecay implicit cast.  While correct, it is
    // inefficient at -O0 to emit a "gep A, 0, 0" when codegen'ing it, then
    // a "gep x, i" here.  Emit one "gep A, 0, i".
    assert(Array->getType()->isArrayType() &&
           "Array to pointer decay must have array source type!");
    LValue ArrayLV;
    // For simple multidimensional array indexing, set the 'accessed' flag
    // for better bounds-checking of the base expression.
    if (const auto *ASE = dyn_cast<ArraySubscriptExpr>(Array))
      ArrayLV = buildArraySubscriptExpr(ASE, /*Accessed=*/true);
    else
      ArrayLV = buildLValue(Array);
    auto Idx = EmitIdxAfterBase(/*Promote=*/true);

    // Propagate the alignment from the array itself to the result.
    QualType arrayType = Array->getType();
    Addr = buildArraySubscriptPtr(
        *this, CGM.getLoc(Array->getBeginLoc()), CGM.getLoc(Array->getEndLoc()),
        ArrayLV.getAddress(), {Idx}, E->getType(),
        !getLangOpts().isSignedOverflowDefined(), SignedIndices,
        CGM.getLoc(E->getExprLoc()), /*shouldDecay=*/true, &arrayType,
        E->getBase());
    EltBaseInfo = ArrayLV.getBaseInfo();
    // TODO(cir): EltTBAAInfo
    assert(!UnimplementedFeature::tbaa() && "TBAA is NYI");
  } else {
    // The base must be a pointer; emit it with an estimate of its alignment.
    // TODO(cir): EltTBAAInfo
    assert(!UnimplementedFeature::tbaa() && "TBAA is NYI");
    Addr = buildPointerWithAlignment(E->getBase(), &EltBaseInfo);
    auto Idx = EmitIdxAfterBase(/*Promote*/ true);
    QualType ptrType = E->getBase()->getType();
    Addr = buildArraySubscriptPtr(
        *this, CGM.getLoc(E->getBeginLoc()), CGM.getLoc(E->getEndLoc()), Addr,
        Idx, E->getType(), !getLangOpts().isSignedOverflowDefined(),
        SignedIndices, CGM.getLoc(E->getExprLoc()), /*shouldDecay=*/false,
        &ptrType, E->getBase());
  }

  LValue LV = LValue::makeAddr(Addr, E->getType(), EltBaseInfo);

  if (getLangOpts().ObjC && getLangOpts().getGC() != LangOptions::NonGC) {
    llvm_unreachable("ObjC is NYI");
  }

  return LV;
}

LValue CIRGenFunction::buildStringLiteralLValue(const StringLiteral *E) {
  auto sym = CGM.getAddrOfConstantStringFromLiteral(E).getSymbol();

  auto cstGlobal = mlir::SymbolTable::lookupSymbolIn(CGM.getModule(), sym);
  assert(cstGlobal && "Expected global");

  auto g = dyn_cast<mlir::cir::GlobalOp>(cstGlobal);
  assert(g && "unaware of other symbol providers");

  auto ptrTy = mlir::cir::PointerType::get(CGM.getBuilder().getContext(),
                                           g.getSymType());
  assert(g.getAlignment() && "expected alignment for string literal");
  auto align = *g.getAlignment();
  auto addr = builder.create<mlir::cir::GetGlobalOp>(
      getLoc(E->getSourceRange()), ptrTy, g.getSymName());
  return makeAddrLValue(
      Address(addr, g.getSymType(), CharUnits::fromQuantity(align)),
      E->getType(), AlignmentSource::Decl);
}

/// Casts are never lvalues unless that cast is to a reference type. If the cast
/// is to a reference, we can have the usual lvalue result, otherwise if a cast
/// is needed by the code generator in an lvalue context, then it must mean that
/// we need the address of an aggregate in order to access one of its members.
/// This can happen for all the reasons that casts are permitted with aggregate
/// result, including noop aggregate casts, and cast from scalar to union.
LValue CIRGenFunction::buildCastLValue(const CastExpr *E) {
  switch (E->getCastKind()) {
  case CK_ToVoid:
  case CK_BitCast:
  case CK_LValueToRValueBitCast:
  case CK_ArrayToPointerDecay:
  case CK_FunctionToPointerDecay:
  case CK_NullToMemberPointer:
  case CK_NullToPointer:
  case CK_IntegralToPointer:
  case CK_PointerToIntegral:
  case CK_PointerToBoolean:
  case CK_VectorSplat:
  case CK_IntegralCast:
  case CK_BooleanToSignedIntegral:
  case CK_IntegralToBoolean:
  case CK_IntegralToFloating:
  case CK_FloatingToIntegral:
  case CK_FloatingToBoolean:
  case CK_FloatingCast:
  case CK_FloatingRealToComplex:
  case CK_FloatingComplexToReal:
  case CK_FloatingComplexToBoolean:
  case CK_FloatingComplexCast:
  case CK_FloatingComplexToIntegralComplex:
  case CK_IntegralRealToComplex:
  case CK_IntegralComplexToReal:
  case CK_IntegralComplexToBoolean:
  case CK_IntegralComplexCast:
  case CK_IntegralComplexToFloatingComplex:
  case CK_DerivedToBaseMemberPointer:
  case CK_BaseToDerivedMemberPointer:
  case CK_MemberPointerToBoolean:
  case CK_ReinterpretMemberPointer:
  case CK_AnyPointerToBlockPointerCast:
  case CK_ARCProduceObject:
  case CK_ARCConsumeObject:
  case CK_ARCReclaimReturnedObject:
  case CK_ARCExtendBlockObject:
  case CK_CopyAndAutoreleaseBlockObject:
  case CK_IntToOCLSampler:
  case CK_FloatingToFixedPoint:
  case CK_FixedPointToFloating:
  case CK_FixedPointCast:
  case CK_FixedPointToBoolean:
  case CK_FixedPointToIntegral:
  case CK_IntegralToFixedPoint:
  case CK_MatrixCast:
    assert(0 && "NYI");

  case CK_Dependent:
    llvm_unreachable("dependent cast kind in IR gen!");

  case CK_BuiltinFnToFnPtr:
    llvm_unreachable("builtin functions are handled elsewhere");

  // These are never l-values; just use the aggregate emission code.
  case CK_NonAtomicToAtomic:
  case CK_AtomicToNonAtomic:
    assert(0 && "NYI");

  case CK_Dynamic: {
    assert(0 && "NYI");
  }

  case CK_ConstructorConversion:
  case CK_UserDefinedConversion:
  case CK_CPointerToObjCPointerCast:
  case CK_BlockPointerToObjCPointerCast:
  case CK_LValueToRValue:
    assert(0 && "NYI");

  case CK_NoOp: {
    // CK_NoOp can model a qualification conversion, which can remove an array
    // bound and change the IR type.
    LValue LV = buildLValue(E->getSubExpr());
    if (LV.isSimple()) {
      Address V = LV.getAddress();
      if (V.isValid()) {
        auto T = getTypes().convertTypeForMem(E->getType());
        if (V.getElementType() != T)
          LV.setAddress(
              builder.createElementBitCast(getLoc(E->getSourceRange()), V, T));
      }
    }
    return LV;
  }

  case CK_UncheckedDerivedToBase:
  case CK_DerivedToBase: {
    const auto *DerivedClassTy =
        E->getSubExpr()->getType()->castAs<RecordType>();
    auto *DerivedClassDecl = cast<CXXRecordDecl>(DerivedClassTy->getDecl());

    LValue LV = buildLValue(E->getSubExpr());
    Address This = LV.getAddress();

    // Perform the derived-to-base conversion
    Address Base = getAddressOfBaseClass(
        This, DerivedClassDecl, E->path_begin(), E->path_end(),
        /*NullCheckValue=*/false, E->getExprLoc());

    // TODO: Support accesses to members of base classes in TBAA. For now, we
    // conservatively pretend that the complete object is of the base class
    // type.
    assert(!UnimplementedFeature::tbaa());
    return makeAddrLValue(Base, E->getType(), LV.getBaseInfo());
  }
  case CK_ToUnion:
    assert(0 && "NYI");
  case CK_BaseToDerived: {
    assert(0 && "NYI");
  }
  case CK_LValueBitCast: {
    assert(0 && "NYI");
  }
  case CK_AddressSpaceConversion: {
    assert(0 && "NYI");
  }
  case CK_ObjCObjectLValueCast: {
    assert(0 && "NYI");
  }
  case CK_ZeroToOCLOpaqueType:
    llvm_unreachable("NULL to OpenCL opaque type lvalue cast is not valid");
  }

  llvm_unreachable("Unhandled lvalue cast kind?");
}

// TODO(cir): candidate for common helper between LLVM and CIR codegen.
static DeclRefExpr *tryToConvertMemberExprToDeclRefExpr(CIRGenFunction &CGF,
                                                        const MemberExpr *ME) {
  if (auto *VD = dyn_cast<VarDecl>(ME->getMemberDecl())) {
    // Try to emit static variable member expressions as DREs.
    return DeclRefExpr::Create(
        CGF.getContext(), NestedNameSpecifierLoc(), SourceLocation(), VD,
        /*RefersToEnclosingVariableOrCapture=*/false, ME->getExprLoc(),
        ME->getType(), ME->getValueKind(), nullptr, nullptr, ME->isNonOdrUse());
  }
  return nullptr;
}

LValue CIRGenFunction::buildCheckedLValue(const Expr *E, TypeCheckKind TCK) {
  LValue LV;
  if (SanOpts.has(SanitizerKind::ArrayBounds) && isa<ArraySubscriptExpr>(E))
    assert(0 && "not implemented");
  else
    LV = buildLValue(E);
  if (!isa<DeclRefExpr>(E) && !LV.isBitField() && LV.isSimple()) {
    SanitizerSet SkippedChecks;
    if (const auto *ME = dyn_cast<MemberExpr>(E)) {
      bool IsBaseCXXThis = isWrappedCXXThis(ME->getBase());
      if (IsBaseCXXThis)
        SkippedChecks.set(SanitizerKind::Alignment, true);
      if (IsBaseCXXThis || isa<DeclRefExpr>(ME->getBase()))
        SkippedChecks.set(SanitizerKind::Null, true);
    }
    buildTypeCheck(TCK, E->getExprLoc(), LV.getPointer(), E->getType(),
                   LV.getAlignment(), SkippedChecks);
  }
  return LV;
}

// TODO(cir): candidate for common AST helper for LLVM and CIR codegen
bool CIRGenFunction::isWrappedCXXThis(const Expr *Obj) {
  const Expr *Base = Obj;
  while (!isa<CXXThisExpr>(Base)) {
    // The result of a dynamic_cast can be null.
    if (isa<CXXDynamicCastExpr>(Base))
      return false;

    if (const auto *CE = dyn_cast<CastExpr>(Base)) {
      Base = CE->getSubExpr();
    } else if (const auto *PE = dyn_cast<ParenExpr>(Base)) {
      Base = PE->getSubExpr();
    } else if (const auto *UO = dyn_cast<UnaryOperator>(Base)) {
      if (UO->getOpcode() == UO_Extension)
        Base = UO->getSubExpr();
      else
        return false;
    } else {
      return false;
    }
  }
  return true;
}

LValue CIRGenFunction::buildMemberExpr(const MemberExpr *E) {
  if (DeclRefExpr *DRE = tryToConvertMemberExprToDeclRefExpr(*this, E)) {
    buildIgnoredExpr(E->getBase());
    return buildDeclRefLValue(DRE);
  }

  Expr *BaseExpr = E->getBase();
  // If this is s.x, emit s as an lvalue.  If it is s->x, emit s as a scalar.
  LValue BaseLV;
  if (E->isArrow()) {
    LValueBaseInfo BaseInfo;
    Address Addr = buildPointerWithAlignment(BaseExpr, &BaseInfo);
    QualType PtrTy = BaseExpr->getType()->getPointeeType();
    SanitizerSet SkippedChecks;
    bool IsBaseCXXThis = isWrappedCXXThis(BaseExpr);
    if (IsBaseCXXThis)
      SkippedChecks.set(SanitizerKind::Alignment, true);
    if (IsBaseCXXThis || isa<DeclRefExpr>(BaseExpr))
      SkippedChecks.set(SanitizerKind::Null, true);
    buildTypeCheck(TCK_MemberAccess, E->getExprLoc(), Addr.getPointer(), PtrTy,
                   /*Alignment=*/CharUnits::Zero(), SkippedChecks);
    BaseLV = makeAddrLValue(Addr, PtrTy, BaseInfo);
  } else
    BaseLV = buildCheckedLValue(BaseExpr, TCK_MemberAccess);

  NamedDecl *ND = E->getMemberDecl();
  if (auto *Field = dyn_cast<FieldDecl>(ND)) {
    LValue LV = buildLValueForField(BaseLV, Field);
    assert(!UnimplementedFeature::setObjCGCLValueClass() && "NYI");
    if (getLangOpts().OpenMP) {
      // If the member was explicitly marked as nontemporal, mark it as
      // nontemporal. If the base lvalue is marked as nontemporal, mark access
      // to children as nontemporal too.
      assert(0 && "not implemented");
    }
    return LV;
  }

  if (const auto *FD = dyn_cast<FunctionDecl>(ND))
    assert(0 && "not implemented");

  llvm_unreachable("Unhandled member declaration!");
}

LValue CIRGenFunction::buildCallExprLValue(const CallExpr *E) {
  RValue RV = buildCallExpr(E);

  if (!RV.isScalar())
    return makeAddrLValue(RV.getAggregateAddress(), E->getType(),
                          AlignmentSource::Decl);

  assert(E->getCallReturnType(getContext())->isReferenceType() &&
         "Can't have a scalar return unless the return type is a "
         "reference type!");

  return MakeNaturalAlignPointeeAddrLValue(RV.getScalarVal(), E->getType());
}

/// Evaluate an expression into a given memory location.
void CIRGenFunction::buildAnyExprToMem(const Expr *E, Address Location,
                                       Qualifiers Quals, bool IsInit) {
  // FIXME: This function should take an LValue as an argument.
  switch (getEvaluationKind(E->getType())) {
  case TEK_Complex:
    assert(0 && "NYI");
    return;

  case TEK_Aggregate: {
    buildAggExpr(E, AggValueSlot::forAddr(Location, Quals,
                                          AggValueSlot::IsDestructed_t(IsInit),
                                          AggValueSlot::DoesNotNeedGCBarriers,
                                          AggValueSlot::IsAliased_t(!IsInit),
                                          AggValueSlot::MayOverlap));
    return;
  }

  case TEK_Scalar: {
    RValue RV = RValue::get(buildScalarExpr(E));
    LValue LV = makeAddrLValue(Location, E->getType());
    buildStoreThroughLValue(RV, LV);
    return;
  }
  }
  llvm_unreachable("bad evaluation kind");
}

static Address createReferenceTemporary(CIRGenFunction &CGF,
                                        const MaterializeTemporaryExpr *M,
                                        const Expr *Inner,
                                        Address *Alloca = nullptr) {
  // TODO(cir): CGF.getTargetHooks();
  switch (M->getStorageDuration()) {
  case SD_FullExpression:
  case SD_Automatic: {
    // TODO(cir): probably not needed / too LLVM specific?
    // If we have a constant temporary array or record try to promote it into a
    // constant global under the same rules a normal constant would've been
    // promoted. This is easier on the optimizer and generally emits fewer
    // instructions.
    QualType Ty = Inner->getType();
    if (CGF.CGM.getCodeGenOpts().MergeAllConstants &&
        (Ty->isArrayType() || Ty->isRecordType()) &&
        CGF.CGM.isTypeConstant(Ty, /*ExcludeCtor=*/true, /*ExcludeDtor=*/false))
      assert(0 && "NYI");
    return CGF.CreateMemTemp(Ty, CGF.getLoc(M->getSourceRange()),
                             CGF.getCounterRefTmpAsString(), Alloca);
  }
  case SD_Thread:
  case SD_Static:
    assert(0 && "NYI");

  case SD_Dynamic:
    llvm_unreachable("temporary can't have dynamic storage duration");
  }
  llvm_unreachable("unknown storage duration");
}

static void pushTemporaryCleanup(CIRGenFunction &CGF,
                                 const MaterializeTemporaryExpr *M,
                                 const Expr *E, Address ReferenceTemporary) {
  // Objective-C++ ARC:
  //   If we are binding a reference to a temporary that has ownership, we
  //   need to perform retain/release operations on the temporary.
  //
  // FIXME: This should be looking at E, not M.
  if (auto Lifetime = M->getType().getObjCLifetime()) {
    assert(0 && "NYI");
  }

  CXXDestructorDecl *ReferenceTemporaryDtor = nullptr;
  if (const RecordType *RT =
          E->getType()->getBaseElementTypeUnsafe()->getAs<RecordType>()) {
    // Get the destructor for the reference temporary.
    auto *ClassDecl = cast<CXXRecordDecl>(RT->getDecl());
    if (!ClassDecl->hasTrivialDestructor())
      ReferenceTemporaryDtor = ClassDecl->getDestructor();
  }

  if (!ReferenceTemporaryDtor)
    return;

  // TODO(cir): Call the destructor for the temporary.
  assert(0 && "NYI");
}

LValue CIRGenFunction::buildMaterializeTemporaryExpr(
    const MaterializeTemporaryExpr *M) {
  const Expr *E = M->getSubExpr();

  assert((!M->getExtendingDecl() || !isa<VarDecl>(M->getExtendingDecl()) ||
          !cast<VarDecl>(M->getExtendingDecl())->isARCPseudoStrong()) &&
         "Reference should never be pseudo-strong!");

  // FIXME: ideally this would use buildAnyExprToMem, however, we cannot do so
  // as that will cause the lifetime adjustment to be lost for ARC
  auto ownership = M->getType().getObjCLifetime();
  if (ownership != Qualifiers::OCL_None &&
      ownership != Qualifiers::OCL_ExplicitNone) {
    assert(0 && "NYI");
  }

  SmallVector<const Expr *, 2> CommaLHSs;
  SmallVector<SubobjectAdjustment, 2> Adjustments;
  E = E->skipRValueSubobjectAdjustments(CommaLHSs, Adjustments);

  for (const auto &Ignored : CommaLHSs)
    buildIgnoredExpr(Ignored);

  if (const auto *opaque = dyn_cast<OpaqueValueExpr>(E))
    assert(0 && "NYI");

  // Create and initialize the reference temporary.
  Address Alloca = Address::invalid();
  Address Object = createReferenceTemporary(*this, M, E, &Alloca);

  if (auto Var =
          dyn_cast<mlir::cir::GlobalOp>(Object.getPointer().getDefiningOp())) {
    // TODO(cir): add something akin to stripPointerCasts() to ptr above
    assert(0 && "NYI");
  } else {
    switch (M->getStorageDuration()) {
    case SD_Automatic:
      assert(0 && "NYI");
      break;

    case SD_FullExpression: {
      if (!ShouldEmitLifetimeMarkers)
        break;
      assert(0 && "NYI");
      break;
    }

    default:
      break;
    }

    buildAnyExprToMem(E, Object, Qualifiers(), /*IsInit*/ true);
  }
  pushTemporaryCleanup(*this, M, E, Object);

  // Perform derived-to-base casts and/or field accesses, to get from the
  // temporary object we created (and, potentially, for which we extended
  // the lifetime) to the subobject we're binding the reference to.
  for (SubobjectAdjustment &Adjustment : llvm::reverse(Adjustments)) {
    (void)Adjustment;
    assert(0 && "NYI");
  }

  return makeAddrLValue(Object, M->getType(), AlignmentSource::Decl);
}

LValue CIRGenFunction::buildOpaqueValueLValue(const OpaqueValueExpr *e) {
  assert(OpaqueValueMappingData::shouldBindAsLValue(e));
  return getOrCreateOpaqueLValueMapping(e);
}

LValue
CIRGenFunction::getOrCreateOpaqueLValueMapping(const OpaqueValueExpr *e) {
  assert(OpaqueValueMapping::shouldBindAsLValue(e));

  llvm::DenseMap<const OpaqueValueExpr *, LValue>::iterator it =
      OpaqueLValues.find(e);

  if (it != OpaqueLValues.end())
    return it->second;

  assert(e->isUnique() && "LValue for a nonunique OVE hasn't been emitted");
  return buildLValue(e->getSourceExpr());
}

RValue
CIRGenFunction::getOrCreateOpaqueRValueMapping(const OpaqueValueExpr *e) {
  assert(!OpaqueValueMapping::shouldBindAsLValue(e));

  llvm::DenseMap<const OpaqueValueExpr *, RValue>::iterator it =
      OpaqueRValues.find(e);

  if (it != OpaqueRValues.end())
    return it->second;

  assert(e->isUnique() && "RValue for a nonunique OVE hasn't been emitted");
  return buildAnyExpr(e->getSourceExpr());
}

namespace {
// Handle the case where the condition is a constant evaluatable simple integer,
// which means we don't have to separately handle the true/false blocks.
std::optional<LValue> HandleConditionalOperatorLValueSimpleCase(
    CIRGenFunction &CGF, const AbstractConditionalOperator *E) {
  const Expr *condExpr = E->getCond();
  bool CondExprBool;
  if (CGF.ConstantFoldsToSimpleInteger(condExpr, CondExprBool)) {
    const Expr *Live = E->getTrueExpr(), *Dead = E->getFalseExpr();
    if (!CondExprBool)
      std::swap(Live, Dead);

    if (!CGF.ContainsLabel(Dead)) {
      // If the true case is live, we need to track its region.
      if (CondExprBool) {
        assert(!UnimplementedFeature::incrementProfileCounter());
      }
      // If a throw expression we emit it and return an undefined lvalue
      // because it can't be used.
      if (auto *ThrowExpr = dyn_cast<CXXThrowExpr>(Live->IgnoreParens())) {
        llvm_unreachable("NYI");
      }
      return CGF.buildLValue(Live);
    }
  }
  return std::nullopt;
}
} // namespace

/// Emit the operand of a glvalue conditional operator. This is either a glvalue
/// or a (possibly-parenthesized) throw-expression. If this is a throw, no
/// LValue is returned and the current block has been terminated.
static std::optional<LValue> buildLValueOrThrowExpression(CIRGenFunction &CGF,
                                                          const Expr *Operand) {
  if (auto *ThrowExpr = dyn_cast<CXXThrowExpr>(Operand->IgnoreParens())) {
    llvm_unreachable("NYI");
  }

  return CGF.buildLValue(Operand);
}

// Create and generate the 3 blocks for a conditional operator.
// Leaves the 'current block' in the continuation basic block.
template <typename FuncTy>
CIRGenFunction::ConditionalInfo
CIRGenFunction::buildConditionalBlocks(const AbstractConditionalOperator *E,
                                       const FuncTy &BranchGenFunc) {
  ConditionalInfo Info;
  auto &CGF = *this;
  ConditionalEvaluation eval(CGF);
  auto loc = CGF.getLoc(E->getSourceRange());
  auto &builder = CGF.getBuilder();
  auto *trueExpr = E->getTrueExpr();
  auto *falseExpr = E->getFalseExpr();

  mlir::Value condV =
      CGF.buildOpOnBoolExpr(E->getCond(), loc, trueExpr, falseExpr);
  SmallVector<mlir::OpBuilder::InsertPoint, 2> insertPoints{};
  mlir::Type yieldTy{};

  auto patchVoidOrThrowSites = [&]() {
    if (insertPoints.empty())
      return;
    // If both arms are void, so be it.
    if (!yieldTy)
      yieldTy = CGF.VoidTy;

    // Insert required yields.
    for (auto &toInsert : insertPoints) {
      mlir::OpBuilder::InsertionGuard guard(builder);
      builder.restoreInsertionPoint(toInsert);

      // Block does not return: build empty yield.
      if (yieldTy.isa<mlir::cir::VoidType>()) {
        builder.create<mlir::cir::YieldOp>(loc);
      } else { // Block returns: set null yield value.
        mlir::Value op0 = builder.getNullValue(yieldTy, loc);
        builder.create<mlir::cir::YieldOp>(loc, op0);
      }
    }
  };

  Info.Result =
      builder
          .create<mlir::cir::TernaryOp>(
              loc, condV, /*trueBuilder=*/
              [&](mlir::OpBuilder &b, mlir::Location loc) {
                CIRGenFunction::LexicalScopeContext lexScope{
                    loc, b.getInsertionBlock()};
                CIRGenFunction::LexicalScopeGuard lexThenGuard{CGF, &lexScope};
                CGF.currLexScope->setAsTernary();

                assert(!UnimplementedFeature::incrementProfileCounter());
                eval.begin(CGF);
                Info.LHS = BranchGenFunc(CGF, trueExpr);
                auto lhs = Info.LHS->getPointer();
                eval.end(CGF);

                if (lhs) {
                  yieldTy = lhs.getType();
                  b.create<mlir::cir::YieldOp>(loc, lhs);
                  return;
                }
                // If LHS or RHS is a throw or void expression we need to patch
                // arms as to properly match yield types.
                insertPoints.push_back(b.saveInsertionPoint());
              },
              /*falseBuilder=*/
              [&](mlir::OpBuilder &b, mlir::Location loc) {
                CIRGenFunction::LexicalScopeContext lexScope{
                    loc, b.getInsertionBlock()};
                CIRGenFunction::LexicalScopeGuard lexElseGuard{CGF, &lexScope};
                CGF.currLexScope->setAsTernary();

                assert(!UnimplementedFeature::incrementProfileCounter());
                eval.begin(CGF);
                Info.RHS = BranchGenFunc(CGF, falseExpr);
                auto rhs = Info.RHS->getPointer();
                eval.end(CGF);

                if (rhs) {
                  yieldTy = rhs.getType();
                  b.create<mlir::cir::YieldOp>(loc, rhs);
                } else {
                  // If LHS or RHS is a throw or void expression we need to
                  // patch arms as to properly match yield types.
                  insertPoints.push_back(b.saveInsertionPoint());
                }

                patchVoidOrThrowSites();
              })
          .getResult();
  return Info;
}

LValue CIRGenFunction::buildConditionalOperatorLValue(
    const AbstractConditionalOperator *expr) {
  if (!expr->isGLValue()) {
    llvm_unreachable("NYI");
  }

  OpaqueValueMapping binding(*this, expr);
  if (std::optional<LValue> Res =
          HandleConditionalOperatorLValueSimpleCase(*this, expr))
    return *Res;

  ConditionalInfo Info =
      buildConditionalBlocks(expr, [](CIRGenFunction &CGF, const Expr *E) {
        return buildLValueOrThrowExpression(CGF, E);
      });

  if ((Info.LHS && !Info.LHS->isSimple()) ||
      (Info.RHS && !Info.RHS->isSimple()))
    llvm_unreachable("unsupported conditional operator");

  if (Info.LHS && Info.RHS) {
    Address lhsAddr = Info.LHS->getAddress();
    Address rhsAddr = Info.RHS->getAddress();
    Address result(Info.Result, lhsAddr.getElementType(),
                   std::min(lhsAddr.getAlignment(), rhsAddr.getAlignment()));
    AlignmentSource alignSource =
        std::max(Info.LHS->getBaseInfo().getAlignmentSource(),
                 Info.RHS->getBaseInfo().getAlignmentSource());
    assert(!UnimplementedFeature::tbaa());
    return makeAddrLValue(result, expr->getType(), LValueBaseInfo(alignSource));
  } else {
    llvm_unreachable("NYI");
  }
}

/// Emit code to compute a designator that specifies the location
/// of the expression.
/// FIXME: document this function better.
LValue CIRGenFunction::buildLValue(const Expr *E) {
  // FIXME: ApplyDebugLocation DL(*this, E);
  switch (E->getStmtClass()) {
  default: {
    emitError(getLoc(E->getExprLoc()), "l-value not implemented for '")
        << E->getStmtClassName() << "'";
    assert(0 && "not implemented");
  }
  case Expr::ConditionalOperatorClass:
    return buildConditionalOperatorLValue(cast<ConditionalOperator>(E));
  case Expr::ArraySubscriptExprClass:
    return buildArraySubscriptExpr(cast<ArraySubscriptExpr>(E));
  case Expr::BinaryOperatorClass:
    return buildBinaryOperatorLValue(cast<BinaryOperator>(E));
  case Expr::CompoundAssignOperatorClass: {
    QualType Ty = E->getType();
    if (const AtomicType *AT = Ty->getAs<AtomicType>())
      assert(0 && "not yet implemented");
    assert(!Ty->isAnyComplexType() && "complex types not implemented");
    return buildCompoundAssignmentLValue(cast<CompoundAssignOperator>(E));
  }
  case Expr::CallExprClass:
  case Expr::CXXMemberCallExprClass:
  case Expr::CXXOperatorCallExprClass:
  case Expr::UserDefinedLiteralClass:
    return buildCallExprLValue(cast<CallExpr>(E));
  case Expr::ExprWithCleanupsClass: {
    const auto *cleanups = cast<ExprWithCleanups>(E);
    LValue LV;

    auto scopeLoc = getLoc(E->getSourceRange());
    [[maybe_unused]] auto scope = builder.create<mlir::cir::ScopeOp>(
        scopeLoc, /*scopeBuilder=*/
        [&](mlir::OpBuilder &b, mlir::Location loc) {
          CIRGenFunction::LexicalScopeContext lexScope{
              loc, builder.getInsertionBlock()};
          CIRGenFunction::LexicalScopeGuard lexScopeGuard{*this, &lexScope};

          LV = buildLValue(cleanups->getSubExpr());
          if (LV.isSimple()) {
            // Defend against branches out of gnu statement expressions
            // surrounded by cleanups.
            Address Addr = LV.getAddress();
            auto V = Addr.getPointer();
            LV = LValue::makeAddr(Addr.withPointer(V, NotKnownNonNull),
                                  LV.getType(), getContext(),
                                  LV.getBaseInfo() /*TODO(cir):TBAA*/);
          }
        });

    // FIXME: Is it possible to create an ExprWithCleanups that produces a
    // bitfield lvalue or some other non-simple lvalue?
    return LV;
  }
  case Expr::ParenExprClass:
    return buildLValue(cast<ParenExpr>(E)->getSubExpr());
  case Expr::DeclRefExprClass:
    return buildDeclRefLValue(cast<DeclRefExpr>(E));
  case Expr::UnaryOperatorClass:
    return buildUnaryOpLValue(cast<UnaryOperator>(E));
  case Expr::StringLiteralClass:
    return buildStringLiteralLValue(cast<StringLiteral>(E));
  case Expr::MemberExprClass:
    return buildMemberExpr(cast<MemberExpr>(E));
  case Expr::PredefinedExprClass:
    return buildPredefinedLValue(cast<PredefinedExpr>(E));
  case Expr::CStyleCastExprClass:
  case Expr::CXXFunctionalCastExprClass:
  case Expr::CXXDynamicCastExprClass:
  case Expr::CXXReinterpretCastExprClass:
  case Expr::CXXConstCastExprClass:
  case Expr::CXXAddrspaceCastExprClass:
  case Expr::ObjCBridgedCastExprClass:
    emitError(getLoc(E->getExprLoc()), "l-value not implemented for '")
        << E->getStmtClassName() << "'";
    assert(0 && "Use buildCastLValue below, remove me when adding testcase");
  case Expr::CXXStaticCastExprClass:
  case Expr::ImplicitCastExprClass:
    return buildCastLValue(cast<CastExpr>(E));
  case Expr::OpaqueValueExprClass:
    return buildOpaqueValueLValue(cast<OpaqueValueExpr>(E));

  case Expr::MaterializeTemporaryExprClass:
    return buildMaterializeTemporaryExpr(cast<MaterializeTemporaryExpr>(E));

  case Expr::ObjCPropertyRefExprClass:
    llvm_unreachable("cannot emit a property reference directly");
  }

  return LValue::makeAddr(Address::invalid(), E->getType());
}

/// Given the address of a temporary variable, produce an r-value of its type.
RValue CIRGenFunction::convertTempToRValue(Address addr, clang::QualType type,
                                           clang::SourceLocation loc) {
  LValue lvalue = makeAddrLValue(addr, type, AlignmentSource::Decl);
  switch (getEvaluationKind(type)) {
  case TEK_Complex:
    llvm_unreachable("NYI");
  case TEK_Aggregate:
    llvm_unreachable("NYI");
  case TEK_Scalar:
    return RValue::get(buildLoadOfScalar(lvalue, loc));
  }
  llvm_unreachable("NYI");
}

/// An LValue is a candidate for having its loads and stores be made atomic if
/// we are operating under /volatile:ms *and* the LValue itself is volatile and
/// performing such an operation can be performed without a libcall.
bool CIRGenFunction::LValueIsSuitableForInlineAtomic(LValue LV) {
  if (!CGM.getLangOpts().MSVolatile)
    return false;

  llvm_unreachable("NYI");
}

/// Emit an `if` on a boolean condition, filling `then` and `else` into
/// appropriated regions.
mlir::LogicalResult CIRGenFunction::buildIfOnBoolExpr(const Expr *cond,
                                                      const Stmt *thenS,
                                                      const Stmt *elseS) {
  auto getStmtLoc = [this](const Stmt &s) {
    return mlir::FusedLoc::get(builder.getContext(),
                               {getLoc(s.getSourceRange().getBegin()),
                                getLoc(s.getSourceRange().getEnd())});
  };

  auto thenLoc = getStmtLoc(*thenS);
  std::optional<mlir::Location> elseLoc;
  SmallVector<mlir::Location, 2> ifLocs{thenLoc};

  if (elseS) {
    elseLoc = getStmtLoc(*elseS);
    ifLocs.push_back(*elseLoc);
  }

  // Attempt to be more accurate as possible with IfOp location, generate
  // one fused location that has either 2 or 4 total locations, depending
  // on else's availability.
  auto loc = mlir::FusedLoc::get(builder.getContext(), ifLocs);

  // Emit the code with the fully general case.
  mlir::Value condV = buildOpOnBoolExpr(cond, loc, thenS, elseS);
  mlir::LogicalResult resThen = mlir::success(), resElse = mlir::success();

  builder.create<mlir::cir::IfOp>(
      loc, condV, elseS,
      /*thenBuilder=*/
      [&](mlir::OpBuilder &, mlir::Location) {
        LexicalScopeContext lexScope{thenLoc, builder.getInsertionBlock()};
        LexicalScopeGuard lexThenGuard{*this, &lexScope};
        resThen = buildStmt(thenS, /*useCurrentScope=*/true);
      },
      /*elseBuilder=*/
      [&](mlir::OpBuilder &, mlir::Location) {
        assert(elseLoc && "Invalid location for elseS.");
        LexicalScopeContext lexScope{*elseLoc, builder.getInsertionBlock()};
        LexicalScopeGuard lexElseGuard{*this, &lexScope};
        resElse = buildStmt(elseS, /*useCurrentScope=*/true);
      });

  return mlir::LogicalResult::success(resThen.succeeded() &&
                                      resElse.succeeded());
}

/// TODO(cir): PGO data
/// TODO(cir): see EmitBranchOnBoolExpr for extra ideas).
mlir::Value CIRGenFunction::buildOpOnBoolExpr(const Expr *cond,
                                              mlir::Location loc,
                                              const Stmt *thenS,
                                              const Stmt *elseS) {
  // TODO(CIR): scoped ApplyDebugLocation DL(*this, Cond);
  // TODO(CIR): __builtin_unpredictable and profile counts?
  cond = cond->IgnoreParens();

  // if (const BinaryOperator *CondBOp = dyn_cast<BinaryOperator>(cond)) {
  //   llvm_unreachable("binaryoperator ifstmt NYI");
  // }

  if (const UnaryOperator *CondUOp = dyn_cast<UnaryOperator>(cond)) {
    // In LLVM the condition is reversed here for efficient codegen.
    // This should be done in CIR prior to LLVM lowering, if we do now
    // we can make CIR based diagnostics misleading.
    //  cir.ternary(!x, t, f) -> cir.ternary(x, f, t)
    // if (CondUOp->getOpcode() == UO_LNot) {
    //   buildOpOnBoolExpr(CondUOp->getSubExpr(), loc, elseS, thenS);
    // }
    assert(!UnimplementedFeature::shouldReverseUnaryCondOnBoolExpr());
  }

  if (const ConditionalOperator *CondOp = dyn_cast<ConditionalOperator>(cond)) {
    llvm_unreachable("NYI");
  }

  if (const CXXThrowExpr *Throw = dyn_cast<CXXThrowExpr>(cond)) {
    llvm_unreachable("NYI");
  }

  // If the branch has a condition wrapped by __builtin_unpredictable,
  // create metadata that specifies that the branch is unpredictable.
  // Don't bother if not optimizing because that metadata would not be used.
  auto *Call = dyn_cast<CallExpr>(cond->IgnoreImpCasts());
  if (Call && CGM.getCodeGenOpts().OptimizationLevel != 0) {
    assert(!UnimplementedFeature::insertBuiltinUnpredictable());
  }

  // Emit the code with the fully general case.
  return evaluateExprAsBool(cond);
}

mlir::Value CIRGenFunction::buildAlloca(StringRef name, mlir::Type ty,
                                        mlir::Location loc, CharUnits alignment,
                                        bool insertIntoFnEntryBlock) {
  mlir::Block *entryBlock = insertIntoFnEntryBlock
                                ? getCurFunctionEntryBlock()
                                : currLexScope->getEntryBlock();
  return buildAlloca(name, ty, loc, alignment,
                     builder.getBestAllocaInsertPoint(entryBlock));
}

mlir::Value CIRGenFunction::buildAlloca(StringRef name, mlir::Type ty,
                                        mlir::Location loc, CharUnits alignment,
                                        mlir::OpBuilder::InsertPoint ip) {
  auto localVarPtrTy = mlir::cir::PointerType::get(builder.getContext(), ty);
  auto alignIntAttr = CGM.getSize(alignment);

  mlir::Value addr;
  {
    mlir::OpBuilder::InsertionGuard guard(builder);
    builder.restoreInsertionPoint(ip);
    addr = builder.create<mlir::cir::AllocaOp>(loc, /*addr type*/ localVarPtrTy,
                                               /*var type*/ ty, name,
                                               alignIntAttr);
    if (currVarDecl) {
      auto alloca = cast<mlir::cir::AllocaOp>(addr.getDefiningOp());
      alloca.setAstAttr(ASTVarDeclAttr::get(builder.getContext(), currVarDecl));
    }
  }
  return addr;
}

mlir::Value CIRGenFunction::buildAlloca(StringRef name, QualType ty,
                                        mlir::Location loc, CharUnits alignment,
                                        bool insertIntoFnEntryBlock) {
  return buildAlloca(name, getCIRType(ty), loc, alignment,
                     insertIntoFnEntryBlock);
}

mlir::Value CIRGenFunction::buildLoadOfScalar(LValue lvalue,
                                              SourceLocation Loc) {
  return buildLoadOfScalar(lvalue.getAddress(), lvalue.isVolatile(),
                           lvalue.getType(), getLoc(Loc), lvalue.getBaseInfo(),
                           lvalue.isNontemporal());
}

mlir::Value CIRGenFunction::buildLoadOfScalar(LValue lvalue,
                                              mlir::Location Loc) {
  return buildLoadOfScalar(lvalue.getAddress(), lvalue.isVolatile(),
                           lvalue.getType(), Loc, lvalue.getBaseInfo(),
                           lvalue.isNontemporal());
}

mlir::Value CIRGenFunction::buildFromMemory(mlir::Value Value, QualType Ty) {
<<<<<<< HEAD
  // Bool has a different representation in memory than in registers.
  if (!Ty->isBooleanType() && hasBooleanRepresentation(Ty)) {
    llvm_unreachable("NYI");
=======
  if (!Ty->isBooleanType() && hasBooleanRepresentation(Ty)) {
    llvm_unreachable("NIY");
>>>>>>> 34927662
  }

  return Value;
}

mlir::Value CIRGenFunction::buildLoadOfScalar(Address Addr, bool Volatile,
                                              QualType Ty, SourceLocation Loc,
                                              LValueBaseInfo BaseInfo,
                                              bool isNontemporal) {
  return buildLoadOfScalar(Addr, Volatile, Ty, getLoc(Loc), BaseInfo,
                           isNontemporal);
}

mlir::Value CIRGenFunction::buildLoadOfScalar(Address Addr, bool Volatile,
                                              QualType Ty, mlir::Location Loc,
                                              LValueBaseInfo BaseInfo,
                                              bool isNontemporal) {
  if (!CGM.getCodeGenOpts().PreserveVec3Type) {
    if (Ty->isVectorType()) {
      llvm_unreachable("NYI");
    }
  }

  // Atomic operations have to be done on integral types
  LValue AtomicLValue = LValue::makeAddr(Addr, Ty, getContext(), BaseInfo);
  if (Ty->isAtomicType() || LValueIsSuitableForInlineAtomic(AtomicLValue)) {
    llvm_unreachable("NYI");
  }

  mlir::cir::LoadOp Load = builder.create<mlir::cir::LoadOp>(
      Loc, Addr.getElementType(), Addr.getPointer());

  if (isNontemporal) {
    llvm_unreachable("NYI");
  }
  
  assert(!UnimplementedFeature::tbaa() && "NYI");  
  assert(!UnimplementedFeature::emitScalarRangeCheck() && "NYI");  

  return buildFromMemory(Load, Ty);
}

// Note: this function also emit constructor calls to support a MSVC extensions
// allowing explicit constructor function call.
RValue CIRGenFunction::buildCXXMemberCallExpr(const CXXMemberCallExpr *CE,
                                              ReturnValueSlot ReturnValue) {

  const Expr *callee = CE->getCallee()->IgnoreParens();

  if (isa<BinaryOperator>(callee))
    llvm_unreachable("NYI");

  const auto *ME = cast<MemberExpr>(callee);
  const auto *MD = cast<CXXMethodDecl>(ME->getMemberDecl());

  if (MD->isStatic()) {
    llvm_unreachable("NYI");
  }

  bool HasQualifier = ME->hasQualifier();
  NestedNameSpecifier *Qualifier = HasQualifier ? ME->getQualifier() : nullptr;
  bool IsArrow = ME->isArrow();
  const Expr *Base = ME->getBase();

  return buildCXXMemberOrOperatorMemberCallExpr(
      CE, MD, ReturnValue, HasQualifier, Qualifier, IsArrow, Base);
}

RValue CIRGenFunction::buildReferenceBindingToExpr(const Expr *E) {
  // Emit the expression as an lvalue.
  LValue LV = buildLValue(E);
  assert(LV.isSimple());
  auto Value = LV.getPointer();

  if (sanitizePerformTypeCheck() && !E->getType()->isFunctionType()) {
    assert(0 && "NYI");
  }

  return RValue::get(Value);
}

Address CIRGenFunction::buildLoadOfReference(LValue RefLVal, mlir::Location Loc,
                                             LValueBaseInfo *PointeeBaseInfo) {
  assert(!RefLVal.isVolatile() && "NYI");
  mlir::cir::LoadOp Load = builder.create<mlir::cir::LoadOp>(
      Loc, RefLVal.getAddress().getElementType(),
      RefLVal.getAddress().getPointer());

  // TODO(cir): DecorateInstructionWithTBAA relevant for us?
  assert(!UnimplementedFeature::tbaa());

  QualType PointeeType = RefLVal.getType()->getPointeeType();
  CharUnits Align = CGM.getNaturalTypeAlignment(PointeeType, PointeeBaseInfo,
                                                /* forPointeeType= */ true);
  return Address(Load, getTypes().convertTypeForMem(PointeeType), Align);
}

LValue CIRGenFunction::buildLoadOfReferenceLValue(LValue RefLVal,
                                                  mlir::Location Loc) {
  LValueBaseInfo PointeeBaseInfo;
  Address PointeeAddr = buildLoadOfReference(RefLVal, Loc, &PointeeBaseInfo);
  return makeAddrLValue(PointeeAddr, RefLVal.getType()->getPointeeType(),
                        PointeeBaseInfo);
}

//===----------------------------------------------------------------------===//
// CIR builder helpers
//===----------------------------------------------------------------------===//

Address CIRGenFunction::CreateMemTemp(QualType Ty, mlir::Location Loc,
                                      const Twine &Name, Address *Alloca) {
  // FIXME: Should we prefer the preferred type alignment here?
  return CreateMemTemp(Ty, getContext().getTypeAlignInChars(Ty), Loc, Name,
                       Alloca);
}

Address CIRGenFunction::CreateMemTemp(QualType Ty, CharUnits Align,
                                      mlir::Location Loc, const Twine &Name,
                                      Address *Alloca) {
  Address Result =
      CreateTempAlloca(getTypes().convertTypeForMem(Ty), Align, Loc, Name,
                       /*ArraySize=*/nullptr, Alloca);
  if (Ty->isConstantMatrixType()) {
    assert(0 && "NYI");
  }
  return Result;
}

/// This creates a alloca and inserts it into the entry block of the
/// current region.
Address CIRGenFunction::CreateTempAllocaWithoutCast(mlir::Type Ty,
                                                    CharUnits Align,
                                                    mlir::Location Loc,
                                                    const Twine &Name,
                                                    mlir::Value ArraySize) {
  auto Alloca = CreateTempAlloca(Ty, Loc, Name, ArraySize);
  Alloca.setAlignmentAttr(CGM.getSize(Align));
  return Address(Alloca, Ty, Align);
}

/// This creates a alloca and inserts it into the entry block. The alloca is
/// casted to default address space if necessary.
Address CIRGenFunction::CreateTempAlloca(mlir::Type Ty, CharUnits Align,
                                         mlir::Location Loc, const Twine &Name,
                                         mlir::Value ArraySize,
                                         Address *AllocaAddr) {
  auto Alloca = CreateTempAllocaWithoutCast(Ty, Align, Loc, Name, ArraySize);
  if (AllocaAddr)
    *AllocaAddr = Alloca;
  mlir::Value V = Alloca.getPointer();
  // Alloca always returns a pointer in alloca address space, which may
  // be different from the type defined by the language. For example,
  // in C++ the auto variables are in the default address space. Therefore
  // cast alloca to the default address space when necessary.
  assert(!UnimplementedFeature::getASTAllocaAddressSpace());
  return Address(V, Ty, Align);
}

/// This creates an alloca and inserts it into the entry block if \p ArraySize
/// is nullptr, otherwise inserts it at the current insertion point of the
/// builder.
mlir::cir::AllocaOp
CIRGenFunction::CreateTempAlloca(mlir::Type Ty, mlir::Location Loc,
                                 const Twine &Name, mlir::Value ArraySize,
                                 bool insertIntoFnEntryBlock) {
  if (ArraySize)
    assert(0 && "NYI");
  return cast<mlir::cir::AllocaOp>(
      buildAlloca(Name.str(), Ty, Loc, CharUnits(), insertIntoFnEntryBlock)
          .getDefiningOp());
}

/// Just like CreateTempAlloca above, but place the alloca into the function
/// entry basic block instead.
mlir::cir::AllocaOp CIRGenFunction::CreateTempAllocaInFnEntryBlock(
    mlir::Type Ty, mlir::Location Loc, const Twine &Name,
    mlir::Value ArraySize) {
  return CreateTempAlloca(Ty, Loc, Name, ArraySize,
                          /*insertIntoFnEntryBlock=*/true);
}

/// Given an object of the given canonical type, can we safely copy a
/// value out of it based on its initializer?
static bool isConstantEmittableObjectType(QualType type) {
  assert(type.isCanonical());
  assert(!type->isReferenceType());

  // Must be const-qualified but non-volatile.
  Qualifiers qs = type.getLocalQualifiers();
  if (!qs.hasConst() || qs.hasVolatile())
    return false;

  // Otherwise, all object types satisfy this except C++ classes with
  // mutable subobjects or non-trivial copy/destroy behavior.
  if (const auto *RT = dyn_cast<RecordType>(type))
    if (const auto *RD = dyn_cast<CXXRecordDecl>(RT->getDecl()))
      if (RD->hasMutableFields() || !RD->isTrivial())
        return false;

  return true;
}

/// Can we constant-emit a load of a reference to a variable of the
/// given type?  This is different from predicates like
/// Decl::mightBeUsableInConstantExpressions because we do want it to apply
/// in situations that don't necessarily satisfy the language's rules
/// for this (e.g. C++'s ODR-use rules).  For example, we want to able
/// to do this with const float variables even if those variables
/// aren't marked 'constexpr'.
enum ConstantEmissionKind {
  CEK_None,
  CEK_AsReferenceOnly,
  CEK_AsValueOrReference,
  CEK_AsValueOnly
};
static ConstantEmissionKind checkVarTypeForConstantEmission(QualType type) {
  type = type.getCanonicalType();
  if (const auto *ref = dyn_cast<ReferenceType>(type)) {
    if (isConstantEmittableObjectType(ref->getPointeeType()))
      return CEK_AsValueOrReference;
    return CEK_AsReferenceOnly;
  }
  if (isConstantEmittableObjectType(type))
    return CEK_AsValueOnly;
  return CEK_None;
}

/// Try to emit a reference to the given value without producing it as
/// an l-value.  This is just an optimization, but it avoids us needing
/// to emit global copies of variables if they're named without triggering
/// a formal use in a context where we can't emit a direct reference to them,
/// for instance if a block or lambda or a member of a local class uses a
/// const int variable or constexpr variable from an enclosing function.
CIRGenFunction::ConstantEmission
CIRGenFunction::tryEmitAsConstant(DeclRefExpr *refExpr) {
  ValueDecl *value = refExpr->getDecl();

  // The value needs to be an enum constant or a constant variable.
  ConstantEmissionKind CEK;
  if (isa<ParmVarDecl>(value)) {
    CEK = CEK_None;
  } else if (auto *var = dyn_cast<VarDecl>(value)) {
    CEK = checkVarTypeForConstantEmission(var->getType());
  } else if (isa<EnumConstantDecl>(value)) {
    CEK = CEK_AsValueOnly;
  } else {
    CEK = CEK_None;
  }
  if (CEK == CEK_None)
    return ConstantEmission();

  Expr::EvalResult result;
  bool resultIsReference;
  QualType resultType;

  // It's best to evaluate all the way as an r-value if that's permitted.
  if (CEK != CEK_AsReferenceOnly &&
      refExpr->EvaluateAsRValue(result, getContext())) {
    resultIsReference = false;
    resultType = refExpr->getType();

    // Otherwise, try to evaluate as an l-value.
  } else if (CEK != CEK_AsValueOnly &&
             refExpr->EvaluateAsLValue(result, getContext())) {
    resultIsReference = true;
    resultType = value->getType();

    // Failure.
  } else {
    return ConstantEmission();
  }

  // In any case, if the initializer has side-effects, abandon ship.
  if (result.HasSideEffects)
    return ConstantEmission();

  // In CUDA/HIP device compilation, a lambda may capture a reference variable
  // referencing a global host variable by copy. In this case the lambda should
  // make a copy of the value of the global host variable. The DRE of the
  // captured reference variable cannot be emitted as load from the host
  // global variable as compile time constant, since the host variable is not
  // accessible on device. The DRE of the captured reference variable has to be
  // loaded from captures.
  if (CGM.getLangOpts().CUDAIsDevice && result.Val.isLValue() &&
      refExpr->refersToEnclosingVariableOrCapture()) {
    auto *MD = dyn_cast_or_null<CXXMethodDecl>(CurCodeDecl);
    if (MD && MD->getParent()->isLambda() &&
        MD->getOverloadedOperator() == OO_Call) {
      const APValue::LValueBase &base = result.Val.getLValueBase();
      if (const ValueDecl *D = base.dyn_cast<const ValueDecl *>()) {
        if (const VarDecl *VD = dyn_cast<const VarDecl>(D)) {
          if (!VD->hasAttr<CUDADeviceAttr>()) {
            return ConstantEmission();
          }
        }
      }
    }
  }

  // Emit as a constant.
  // FIXME(cir): have emitAbstract build a TypedAttr instead (this requires
  // somewhat heavy refactoring...)
  auto C = ConstantEmitter(*this).emitAbstract(refExpr->getLocation(),
                                               result.Val, resultType);
  mlir::TypedAttr cstToEmit = C.dyn_cast_or_null<mlir::TypedAttr>();
  assert(cstToEmit && "expect a typed attribute");

  // Make sure we emit a debug reference to the global variable.
  // This should probably fire even for
  if (isa<VarDecl>(value)) {
    if (!getContext().DeclMustBeEmitted(cast<VarDecl>(value)))
      buildDeclRefExprDbgValue(refExpr, result.Val);
  } else {
    assert(isa<EnumConstantDecl>(value));
    buildDeclRefExprDbgValue(refExpr, result.Val);
  }

  // If we emitted a reference constant, we need to dereference that.
  if (resultIsReference)
    return ConstantEmission::forReference(cstToEmit);

  return ConstantEmission::forValue(cstToEmit);
}

CIRGenFunction::ConstantEmission
CIRGenFunction::tryEmitAsConstant(const MemberExpr *ME) {
  llvm_unreachable("NYI");
}

mlir::Value CIRGenFunction::buildScalarConstant(
    const CIRGenFunction::ConstantEmission &Constant, Expr *E) {
  assert(Constant && "not a constant");
  if (Constant.isReference())
    return buildLoadOfLValue(Constant.getReferenceLValue(*this, E),
                             E->getExprLoc())
        .getScalarVal();
  return builder.getConstant(getLoc(E->getSourceRange()), Constant.getValue());
}

LValue CIRGenFunction::buildPredefinedLValue(const PredefinedExpr *E) {
  auto SL = E->getFunctionName();
  assert(SL != nullptr && "No StringLiteral name in PredefinedExpr");
  auto Fn = dyn_cast<mlir::cir::FuncOp>(CurFn);
  assert(Fn && "other callables NYI");
  StringRef FnName = Fn.getName();
  if (FnName.startswith("\01"))
    FnName = FnName.substr(1);
  StringRef NameItems[] = {PredefinedExpr::getIdentKindName(E->getIdentKind()),
                           FnName};
  std::string GVName = llvm::join(NameItems, NameItems + 2, ".");
  if (auto *BD = dyn_cast_or_null<BlockDecl>(CurCodeDecl)) {
    llvm_unreachable("NYI");
  }

  return buildStringLiteralLValue(SL);
}<|MERGE_RESOLUTION|>--- conflicted
+++ resolved
@@ -2409,14 +2409,8 @@
 }
 
 mlir::Value CIRGenFunction::buildFromMemory(mlir::Value Value, QualType Ty) {
-<<<<<<< HEAD
-  // Bool has a different representation in memory than in registers.
-  if (!Ty->isBooleanType() && hasBooleanRepresentation(Ty)) {
-    llvm_unreachable("NYI");
-=======
   if (!Ty->isBooleanType() && hasBooleanRepresentation(Ty)) {
     llvm_unreachable("NIY");
->>>>>>> 34927662
   }
 
   return Value;
