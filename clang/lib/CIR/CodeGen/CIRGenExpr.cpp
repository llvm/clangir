--- conflicted
+++ resolved
@@ -259,15 +259,6 @@
                                                  const FieldDecl *field,
                                                  mlir::Type fieldType,
                                                  unsigned index) {
-<<<<<<< HEAD
-  if (index == 0)
-    return base.getAddress();
-  auto loc = getLoc(field->getLocation());
-  auto fieldPtr = cir::PointerType::get(fieldType);
-  auto sea = getBuilder().createGetMember(loc, fieldPtr, base.getPointer(),
-                                          field->getName(), index);
-  return Address(sea, CharUnits::One());
-=======
   auto loc = getLoc(field->getLocation());
   auto fieldPtr = cir::PointerType::get(fieldType);
   auto rec = cast<cir::RecordType>(base.getAddress().getElementType());
@@ -277,7 +268,6 @@
   CharUnits offset = CharUnits::fromQuantity(
       rec.getElementOffset(CGM.getDataLayout().layout, index));
   return Address(sea, base.getAlignment().alignmentAtOffset(offset));
->>>>>>> 3d04a3d4
 }
 
 static bool useVolatileForBitField(const CIRGenModule &cgm, LValue base,
@@ -300,12 +290,7 @@
   auto useVolatile = useVolatileForBitField(CGM, base, info, field);
   unsigned Idx = layout.getCIRFieldNo(field);
 
-<<<<<<< HEAD
-  if (useVolatile ||
-      (IsInPreservedAIRegion ||
-=======
   if ((IsInPreservedAIRegion ||
->>>>>>> 3d04a3d4
        (getDebugInfo() && rec->hasAttr<BPFPreserveAccessIndexAttr>()))) {
     llvm_unreachable("NYI");
   }
@@ -549,14 +534,7 @@
 
   auto CalleePtr = emitFunctionDeclPointer(CGM, GD);
 
-<<<<<<< HEAD
-  // For HIP, the device stub should be converted to handle.
-  if (CGM.getLangOpts().HIP && !CGM.getLangOpts().CUDAIsDevice &&
-      FD->hasAttr<CUDAGlobalAttr>())
-    llvm_unreachable("NYI");
-=======
   assert(!CGM.getLangOpts().CUDA && "NYI");
->>>>>>> 3d04a3d4
 
   return CIRGenCallee::forDirect(CalleePtr, GD);
 }
@@ -596,18 +574,11 @@
       emitIgnoredExpr(ME->getBase());
       return emitDirectCallee(CGM, FD);
     }
-<<<<<<< HEAD
-  }
-
-  assert(!dyn_cast<SubstNonTypeTemplateParmExpr>(E) && "NYI");
-  assert(!dyn_cast<CXXPseudoDestructorExpr>(E) && "NYI");
-=======
   } else if (auto *PDE = dyn_cast<CXXPseudoDestructorExpr>(E)) {
     return CIRGenCallee::forPseudoDestructor(PDE);
   }
 
   assert(!dyn_cast<SubstNonTypeTemplateParmExpr>(E) && "NYI");
->>>>>>> 3d04a3d4
 
   // Otherwise, we have an indirect reference.
   mlir::Value calleePtr;
@@ -679,21 +650,11 @@
 
   // Update the alloca with more info on initialization.
   assert(addr.getPointer() && "expected pointer to exist");
-<<<<<<< HEAD
-  auto SrcAlloca =
-      dyn_cast_or_null<cir::AllocaOp>(addr.getPointer().getDefiningOp());
-  if (currVarDecl && SrcAlloca) {
-    const VarDecl *VD = currVarDecl;
-    assert(VD && "VarDecl expected");
-    if (VD->hasInit())
-      SrcAlloca.setInitAttr(mlir::UnitAttr::get(&getMLIRContext()));
-=======
   auto SrcAlloca = addr.getDefiningOp<cir::AllocaOp>();
   if (currVarDecl && SrcAlloca) {
     const VarDecl *VD = currVarDecl;
     assert(VD && "VarDecl expected");
     SrcAlloca.setInit(VD->hasInit());
->>>>>>> 3d04a3d4
   }
 
   assert(currSrcLoc && "must pass in source location");
@@ -792,15 +753,9 @@
   bool useVolatile = LV.isVolatileQualified() &&
                      info.VolatileStorageSize != 0 && isAAPCS(CGM.getTarget());
 
-<<<<<<< HEAD
-  auto field = builder.createGetBitfield(getLoc(Loc), resLTy, ptr.getPointer(),
-                                         ptr.getElementType(), info,
-                                         LV.isVolatile(), useVolatile);
-=======
   auto field =
       builder.createGetBitfield(getLoc(Loc), resLTy, ptr, ptr.getElementType(),
                                 info, LV.isVolatile(), useVolatile);
->>>>>>> 3d04a3d4
   assert(!cir::MissingFeatures::emitScalarRangeCheck() && "NYI");
   return RValue::get(field);
 }
@@ -941,13 +896,8 @@
   mlir::Value dstAddr = Dst.getAddress().getPointer();
 
   Result = builder.createSetBitfield(
-<<<<<<< HEAD
-      dstAddr.getLoc(), resLTy, dstAddr, ptr.getElementType(),
-      Src.getScalarVal(), info, Dst.isVolatileQualified(), useVolatile);
-=======
       dstAddr.getLoc(), resLTy, ptr, ptr.getElementType(), Src.getScalarVal(),
       info, Dst.isVolatileQualified(), useVolatile);
->>>>>>> 3d04a3d4
 }
 
 static LValue emitGlobalVarDeclLValue(CIRGenFunction &CGF, const Expr *E,
@@ -1105,15 +1055,10 @@
     else if (VD->isStaticLocal()) {
       cir::GlobalOp var = CGM.getOrCreateStaticVarDecl(
           *VD, CGM.getCIRLinkageVarDefinition(VD, /*IsConstant=*/false));
-<<<<<<< HEAD
-      addr = Address(builder.createGetGlobal(var), convertType(VD->getType()),
-                     getContext().getDeclAlign(VD));
-=======
       auto getGlobalOp = builder.createGetGlobal(var);
       auto actualElemTy =
           llvm::cast<cir::PointerType>(getGlobalOp.getType()).getPointee();
       addr = Address(getGlobalOp, actualElemTy, getContext().getDeclAlign(VD));
->>>>>>> 3d04a3d4
     } else {
       llvm_unreachable("DeclRefExpr for decl not entered in LocalDeclMap?");
     }
@@ -1381,14 +1326,8 @@
         emitPointerWithAlignment(E->getSubExpr(), &BaseInfo, &TBAAInfo);
 
     // Tag 'load' with deref attribute.
-<<<<<<< HEAD
-    if (auto loadOp =
-            dyn_cast<cir::LoadOp>(Addr.getPointer().getDefiningOp())) {
-      loadOp.setIsDerefAttr(mlir::UnitAttr::get(&getMLIRContext()));
-=======
     if (auto loadOp = Addr.getDefiningOp<cir::LoadOp>()) {
       loadOp.setIsDeref(true);
->>>>>>> 3d04a3d4
     }
 
     LValue LV = LValue::makeAddr(Addr, T, BaseInfo, TBAAInfo);
@@ -1465,13 +1404,7 @@
   if (const auto *CE = dyn_cast<CXXMemberCallExpr>(E))
     return emitCXXMemberCallExpr(CE, ReturnValue);
 
-<<<<<<< HEAD
-  if (const auto *CE = dyn_cast<CUDAKernelCallExpr>(E))
-    return CGM.getCUDARuntime().emitCUDAKernelCallExpr(*this, CE, ReturnValue);
-
-=======
   assert(!dyn_cast<CUDAKernelCallExpr>(E) && "CUDA NYI");
->>>>>>> 3d04a3d4
   if (const auto *CE = dyn_cast<CXXOperatorCallExpr>(E))
     if (const CXXMethodDecl *MD =
             dyn_cast_or_null<CXXMethodDecl>(CE->getCalleeDecl()))
@@ -1483,12 +1416,8 @@
     return emitBuiltinExpr(callee.getBuiltinDecl(), callee.getBuiltinID(), E,
                            ReturnValue);
 
-<<<<<<< HEAD
-  assert(!callee.isPsuedoDestructor() && "NYI");
-=======
   if (callee.isPseudoDestructor())
     return emitCXXPseudoDestructorExpr(callee.getPseudoDestructorExpr());
->>>>>>> 3d04a3d4
 
   return emitCall(E->getCallee()->getType(), callee, E, ReturnValue);
 }
@@ -1746,13 +1675,8 @@
 
 static mlir::IntegerAttr getConstantIndexOrNull(mlir::Value idx) {
   // TODO(cir): should we consider using MLIRs IndexType instead of IntegerAttr?
-<<<<<<< HEAD
-  if (auto constantOp = dyn_cast<cir::ConstantOp>(idx.getDefiningOp()))
-    return mlir::dyn_cast<mlir::IntegerAttr>(constantOp.getValue());
-=======
   if (auto constantOp = idx.getDefiningOp<cir::ConstantOp>())
     return constantOp.getValueAttr<mlir::IntegerAttr>();
->>>>>>> 3d04a3d4
   return {};
 }
 
@@ -1760,12 +1684,7 @@
                                       CharUnits eltSize) {
   // If we have a constant index, we can use the exact offset of the
   // element we're accessing.
-<<<<<<< HEAD
-  auto constantIdx = getConstantIndexOrNull(idx);
-  if (constantIdx) {
-=======
   if (auto constantIdx = getConstantIndexOrNull(idx)) {
->>>>>>> 3d04a3d4
     CharUnits offset = constantIdx.getValue().getZExtValue() * eltSize;
     return arrayAlign.alignmentAtOffset(offset);
     // Otherwise, use the worst-case alignment for any element.
@@ -2099,9 +2018,6 @@
     assert(0 && "NYI");
   }
   case CK_LValueBitCast: {
-<<<<<<< HEAD
-    assert(0 && "NYI");
-=======
     // This must be a reinterpret_cast (or c-style equivalent).
     const auto *ce = cast<ExplicitCastExpr>(E);
 
@@ -2111,7 +2027,6 @@
         builder, convertTypeForMem(ce->getTypeAsWritten()->getPointeeType()));
 
     return makeAddrLValue(V, E->getType(), LV.getBaseInfo(), LV.getTBAAInfo());
->>>>>>> 3d04a3d4
   }
   case CK_AddressSpaceConversion: {
     LValue LV = emitLValue(E->getSubExpr());
@@ -2309,12 +2224,7 @@
     if (const clang::ValueDecl *extDecl = M->getExtendingDecl()) {
       auto extDeclAddrIter = CGF.LocalDeclMap.find(extDecl);
       if (extDeclAddrIter != CGF.LocalDeclMap.end()) {
-<<<<<<< HEAD
-        extDeclAlloca = dyn_cast_if_present<cir::AllocaOp>(
-            extDeclAddrIter->second.getDefiningOp());
-=======
         extDeclAlloca = extDeclAddrIter->second.getDefiningOp<cir::AllocaOp>();
->>>>>>> 3d04a3d4
       }
     }
     mlir::OpBuilder::InsertPoint ip;
@@ -2356,16 +2266,10 @@
                                         ->getBaseElementTypeUnsafe()
                                         ->getAs<clang::RecordType>()) {
     // Get the destructor for the reference temporary.
-<<<<<<< HEAD
-    auto *ClassDecl = cast<CXXRecordDecl>(RT->getDecl());
-    if (!ClassDecl->hasTrivialDestructor())
-      ReferenceTemporaryDtor = ClassDecl->getDestructor();
-=======
     if (auto *ClassDecl = dyn_cast<CXXRecordDecl>(RT->getDecl())) {
       if (!ClassDecl->hasTrivialDestructor())
         ReferenceTemporaryDtor = ClassDecl->getDestructor();
     }
->>>>>>> 3d04a3d4
   }
 
   if (!ReferenceTemporaryDtor)
@@ -2436,11 +2340,7 @@
   Address Alloca = Address::invalid();
   Address Object = createReferenceTemporary(*this, M, E, &Alloca);
 
-<<<<<<< HEAD
-  if (auto Var = dyn_cast<cir::GlobalOp>(Object.getPointer().getDefiningOp())) {
-=======
   if (auto Var = Object.getDefiningOp<cir::GlobalOp>()) {
->>>>>>> 3d04a3d4
     // TODO(cir): add something akin to stripPointerCasts() to ptr above
     assert(0 && "NYI");
   } else {
@@ -2970,11 +2870,7 @@
     addr = builder.createAlloca(loc, /*addr type*/ localVarPtrTy,
                                 /*var type*/ ty, name, alignIntAttr, arraySize);
     if (currVarDecl) {
-<<<<<<< HEAD
-      auto alloca = cast<cir::AllocaOp>(addr.getDefiningOp());
-=======
       auto alloca = addr.getDefiningOp<cir::AllocaOp>();
->>>>>>> 3d04a3d4
       alloca.setAstAttr(ASTVarDeclAttr::get(&getMLIRContext(), currVarDecl));
     }
   }
@@ -3204,15 +3100,9 @@
                                                const Twine &Name,
                                                mlir::Value ArraySize,
                                                bool insertIntoFnEntryBlock) {
-<<<<<<< HEAD
-  return cast<cir::AllocaOp>(emitAlloca(Name.str(), Ty, Loc, CharUnits(),
-                                        insertIntoFnEntryBlock, ArraySize)
-                                 .getDefiningOp());
-=======
   return emitAlloca(Name.str(), Ty, Loc, CharUnits(), insertIntoFnEntryBlock,
                     ArraySize)
       .getDefiningOp<cir::AllocaOp>();
->>>>>>> 3d04a3d4
 }
 
 /// This creates an alloca and inserts it into the provided insertion point
@@ -3222,14 +3112,8 @@
                                                mlir::OpBuilder::InsertPoint ip,
                                                mlir::Value ArraySize) {
   assert(ip.isSet() && "Insertion point is not set");
-<<<<<<< HEAD
-  return cast<cir::AllocaOp>(
-      emitAlloca(Name.str(), Ty, Loc, CharUnits(), ip, ArraySize)
-          .getDefiningOp());
-=======
   return emitAlloca(Name.str(), Ty, Loc, CharUnits(), ip, ArraySize)
       .getDefiningOp<cir::AllocaOp>();
->>>>>>> 3d04a3d4
 }
 
 /// Just like CreateTempAlloca above, but place the alloca into the function
@@ -3364,11 +3248,7 @@
   // somewhat heavy refactoring...)
   auto C = ConstantEmitter(*this).emitAbstract(refExpr->getLocation(),
                                                result.Val, resultType);
-<<<<<<< HEAD
-  mlir::TypedAttr cstToEmit = mlir::dyn_cast_if_present<mlir::TypedAttr>(C);
-=======
   mlir::TypedAttr cstToEmit = mlir::dyn_cast_or_null<mlir::TypedAttr>(C);
->>>>>>> 3d04a3d4
   assert(cstToEmit && "expect a typed attribute");
 
   // Make sure we emit a debug reference to the global variable.
@@ -3390,13 +3270,9 @@
 
 CIRGenFunction::ConstantEmission
 CIRGenFunction::tryEmitAsConstant(const MemberExpr *ME) {
-<<<<<<< HEAD
-  llvm_unreachable("NYI");
-=======
   if (DeclRefExpr *dre = tryToConvertMemberExprToDeclRefExpr(*this, ME))
     return tryEmitAsConstant(dre);
   return ConstantEmission();
->>>>>>> 3d04a3d4
 }
 
 mlir::Value CIRGenFunction::emitScalarConstant(
