//===- CIRGenModule.cpp - Per-Module state for CIR generation -------------===//
//
// Part of the LLVM Project, under the Apache License v2.0 with LLVM Exceptions.
// See https://llvm.org/LICENSE.txt for license information.
// SPDX-License-Identifier: Apache-2.0 WITH LLVM-exception
//
//===----------------------------------------------------------------------===//
//
// This is the internal per-translation-unit state used for CIR translation.
//
//===----------------------------------------------------------------------===//

#include "CIRGenModule.h"

#include "CIRGenCXXABI.h"
#include "CIRGenCstEmitter.h"
#include "CIRGenFunction.h"
#include "CIRGenOpenMPRuntime.h"
#include "CIRGenTBAA.h"
#include "CIRGenTypes.h"
#include "CIRGenValue.h"
#include "TargetInfo.h"

#include "mlir/Dialect/Func/IR/FuncOps.h"
#include "mlir/Dialect/MemRef/IR/MemRef.h"
#include "mlir/IR/Attributes.h"
#include "mlir/IR/Builders.h"
#include "mlir/IR/BuiltinAttributeInterfaces.h"
#include "mlir/IR/BuiltinAttributes.h"
#include "mlir/IR/BuiltinOps.h"
#include "mlir/IR/BuiltinTypes.h"
#include "mlir/IR/MLIRContext.h"
#include "mlir/IR/OperationSupport.h"
#include "mlir/IR/SymbolTable.h"
#include "mlir/IR/Verifier.h"
#include "clang/AST/Expr.h"
#include "clang/Basic/Cuda.h"
#include "clang/CIR/Dialect/IR/CIRTypes.h"
#include "clang/CIR/MissingFeatures.h"

#include "clang/AST/ASTConsumer.h"
#include "clang/AST/DeclCXX.h"
#include "clang/AST/DeclGroup.h"
#include "clang/AST/DeclObjC.h"
#include "clang/AST/EvaluatedExprVisitor.h"
#include "clang/AST/ExprCXX.h"
#include "clang/AST/ExprObjC.h"
#include "clang/AST/GlobalDecl.h"
#include "clang/AST/ParentMap.h"
#include "clang/AST/RecordLayout.h"
#include "clang/AST/RecursiveASTVisitor.h"
#include "clang/AST/StmtCXX.h"
#include "clang/AST/StmtObjC.h"
#include "clang/AST/Type.h"
#include "clang/Basic/Diagnostic.h"
#include "clang/Basic/LangStandard.h"
#include "clang/Basic/NoSanitizeList.h"
#include "clang/Basic/SourceLocation.h"
#include "clang/CIR/CIRGenerator.h"
#include "clang/CIR/Dialect/IR/CIRAttrs.h"
#include "clang/CIR/Dialect/IR/CIRDialect.h"
#include "clang/CIR/Dialect/IR/CIROpsEnums.h"
#include "clang/CIR/LowerToLLVM.h"
#include "clang/Frontend/FrontendDiagnostic.h"
#include "clang/Lex/Preprocessor.h"

#include "llvm/ADT/ArrayRef.h"
#include "llvm/ADT/BitVector.h"
#include "llvm/ADT/MapVector.h"
#include "llvm/ADT/STLExtras.h"
#include "llvm/ADT/ScopedHashTable.h"
#include "llvm/ADT/SmallString.h"
#include "llvm/ADT/SmallVector.h"
#include "llvm/ADT/StringRef.h"
#include "llvm/Support/Casting.h"
#include "llvm/Support/ErrorHandling.h"
#include "llvm/Support/FileSystem.h"
#include "llvm/Support/TimeProfiler.h"
#include "llvm/Support/raw_ostream.h"

#include <iterator>
#include <numeric>

using namespace cir;
using namespace clang;
using namespace clang::CIRGen;

using llvm::cast;
using llvm::dyn_cast;
using llvm::isa;
using llvm::SmallVector;
using llvm::StringRef;

static CIRGenCXXABI *createCXXABI(CIRGenModule &CGM) {
  switch (CGM.getASTContext().getCXXABIKind()) {
  case TargetCXXABI::GenericItanium:
  case TargetCXXABI::GenericAArch64:
  case TargetCXXABI::AppleARM64:
    return CreateCIRGenItaniumCXXABI(CGM);
  default:
    llvm_unreachable("invalid C++ ABI kind");
  }
}

CIRGenModule::CIRGenModule(mlir::MLIRContext &mlirContext,
                           clang::ASTContext &astContext,
                           const clang::CodeGenOptions &CGO,
                           DiagnosticsEngine &Diags)
    : builder(mlirContext, *this), astContext(astContext),
      langOpts(astContext.getLangOpts()), codeGenOpts(CGO),
      theModule{mlir::ModuleOp::create(builder.getUnknownLoc())}, Diags(Diags),
      target(astContext.getTargetInfo()), ABI(createCXXABI(*this)),
      genTypes{*this}, VTables{*this},
      openMPRuntime(new CIRGenOpenMPRuntime(*this)) {

  // Initialize CIR signed integer types cache.
  SInt8Ty = cir::IntType::get(&getMLIRContext(), 8, /*isSigned=*/true);
  SInt16Ty = cir::IntType::get(&getMLIRContext(), 16, /*isSigned=*/true);
  SInt32Ty = cir::IntType::get(&getMLIRContext(), 32, /*isSigned=*/true);
  SInt64Ty = cir::IntType::get(&getMLIRContext(), 64, /*isSigned=*/true);
  SInt128Ty = cir::IntType::get(&getMLIRContext(), 128, /*isSigned=*/true);

  // Initialize CIR unsigned integer types cache.
  UInt8Ty = cir::IntType::get(&getMLIRContext(), 8, /*isSigned=*/false);
  UInt16Ty = cir::IntType::get(&getMLIRContext(), 16, /*isSigned=*/false);
  UInt32Ty = cir::IntType::get(&getMLIRContext(), 32, /*isSigned=*/false);
  UInt64Ty = cir::IntType::get(&getMLIRContext(), 64, /*isSigned=*/false);
  UInt128Ty = cir::IntType::get(&getMLIRContext(), 128, /*isSigned=*/false);

  VoidTy = cir::VoidType::get(&getMLIRContext());

  // Initialize CIR pointer types cache.
  VoidPtrTy = cir::PointerType::get(&getMLIRContext(), VoidTy);

  FP16Ty = cir::FP16Type::get(&getMLIRContext());
  BFloat16Ty = cir::BF16Type::get(&getMLIRContext());
  FloatTy = cir::SingleType::get(&getMLIRContext());
  DoubleTy = cir::DoubleType::get(&getMLIRContext());
  FP80Ty = cir::FP80Type::get(&getMLIRContext());
  FP128Ty = cir::FP128Type::get(&getMLIRContext());

  // TODO: PointerWidthInBits
  PointerAlignInBytes =
      astContext
          .toCharUnitsFromBits(
              astContext.getTargetInfo().getPointerAlign(LangAS::Default))
          .getQuantity();
  // TODO: SizeSizeInBytes
  // TODO: IntAlignInBytes
  UCharTy = cir::IntType::get(&getMLIRContext(),
                              astContext.getTargetInfo().getCharWidth(),
                              /*isSigned=*/false);
  UIntTy = cir::IntType::get(&getMLIRContext(),
                             astContext.getTargetInfo().getIntWidth(),
                             /*isSigned=*/false);
  UIntPtrTy = cir::IntType::get(&getMLIRContext(),
                                astContext.getTargetInfo().getMaxPointerWidth(),
                                /*isSigned=*/false);
  UInt8PtrTy = builder.getPointerTo(UInt8Ty);
  UInt8PtrPtrTy = builder.getPointerTo(UInt8PtrTy);
  AllocaInt8PtrTy = UInt8PtrTy;
  // TODO: GlobalsInt8PtrTy
  // TODO: ConstGlobalsPtrTy
  CIRAllocaAddressSpace = getTargetCIRGenInfo().getCIRAllocaAddressSpace();

  PtrDiffTy = cir::IntType::get(&getMLIRContext(),
                                astContext.getTargetInfo().getMaxPointerWidth(),
                                /*isSigned=*/true);

  if (langOpts.OpenCL) {
    createOpenCLRuntime();
  }

  cir::sob::SignedOverflowBehavior sob;
  switch (langOpts.getSignedOverflowBehavior()) {
  case clang::LangOptions::SignedOverflowBehaviorTy::SOB_Defined:
    sob = sob::SignedOverflowBehavior::defined;
    break;
  case clang::LangOptions::SignedOverflowBehaviorTy::SOB_Undefined:
    sob = sob::SignedOverflowBehavior::undefined;
    break;
  case clang::LangOptions::SignedOverflowBehaviorTy::SOB_Trapping:
    sob = sob::SignedOverflowBehavior::trapping;
    break;
  }

  // FIXME(cir): Implement a custom CIR Module Op and attributes to leverage
  // MLIR features.
  theModule->setAttr(cir::CIRDialect::getSOBAttrName(),
                     cir::SignedOverflowBehaviorAttr::get(&mlirContext, sob));
  auto lang = SourceLanguageAttr::get(&mlirContext, getCIRSourceLanguage());
  theModule->setAttr(cir::CIRDialect::getLangAttrName(),
                     cir::LangAttr::get(&mlirContext, lang));
  theModule->setAttr(cir::CIRDialect::getTripleAttrName(),
                     builder.getStringAttr(getTriple().str()));
  if (CGO.OptimizationLevel > 0 || CGO.OptimizeSize > 0)
    theModule->setAttr(cir::CIRDialect::getOptInfoAttrName(),
                       cir::OptInfoAttr::get(&mlirContext,
                                             CGO.OptimizationLevel,
                                             CGO.OptimizeSize));
  // Set the module name to be the name of the main file. TranslationUnitDecl
  // often contains invalid source locations and isn't a reliable source for the
  // module location.
  auto MainFileID = astContext.getSourceManager().getMainFileID();
  const FileEntry &MainFile =
      *astContext.getSourceManager().getFileEntryForID(MainFileID);
  auto Path = MainFile.tryGetRealPathName();
  if (!Path.empty()) {
    theModule.setSymName(Path);
    theModule->setLoc(mlir::FileLineColLoc::get(&mlirContext, Path,
                                                /*line=*/0,
                                                /*col=*/0));
  }
  if (langOpts.Sanitize.has(SanitizerKind::Thread) ||
      (!codeGenOpts.RelaxedAliasing && codeGenOpts.OptimizationLevel > 0)) {
    tbaa.reset(new CIRGenTBAA(&mlirContext, astContext, genTypes, theModule,
                              codeGenOpts, langOpts));
  }
}

CIRGenModule::~CIRGenModule() {}

bool CIRGenModule::isTypeConstant(QualType Ty, bool ExcludeCtor,
                                  bool ExcludeDtor) {
  if (!Ty.isConstant(astContext) && !Ty->isReferenceType())
    return false;

  if (astContext.getLangOpts().CPlusPlus) {
    if (const CXXRecordDecl *Record =
            astContext.getBaseElementType(Ty)->getAsCXXRecordDecl())
      return ExcludeCtor && !Record->hasMutableFields() &&
             (Record->hasTrivialDestructor() || ExcludeDtor);
  }

  return true;
}

/// FIXME: this could likely be a common helper and not necessarily related
/// with codegen.
/// Return the best known alignment for an unknown pointer to a
/// particular class.
CharUnits CIRGenModule::getClassPointerAlignment(const CXXRecordDecl *RD) {
  if (!RD->hasDefinition())
    return CharUnits::One(); // Hopefully won't be used anywhere.

  auto &layout = astContext.getASTRecordLayout(RD);

  // If the class is final, then we know that the pointer points to an
  // object of that type and can use the full alignment.
  if (RD->isEffectivelyFinal())
    return layout.getAlignment();

  // Otherwise, we have to assume it could be a subclass.
  return layout.getNonVirtualAlignment();
}

/// FIXME: this could likely be a common helper and not necessarily related
/// with codegen.
CharUnits CIRGenModule::getNaturalPointeeTypeAlignment(
    QualType ty, LValueBaseInfo *baseInfo, TBAAAccessInfo *tbaaInfo) {
  return getNaturalTypeAlignment(ty->getPointeeType(), baseInfo, tbaaInfo,
                                 /* forPointeeType= */ true);
}

/// FIXME: this could likely be a common helper and not necessarily related
/// with codegen.
/// TODO: Add TBAAAccessInfo
CharUnits CIRGenModule::getNaturalTypeAlignment(QualType T,
                                                LValueBaseInfo *BaseInfo,
                                                TBAAAccessInfo *tbaaInfo,
                                                bool forPointeeType) {
  if (tbaaInfo) {
    *tbaaInfo = getTBAAAccessInfo(T);
  }
  // FIXME: This duplicates logic in ASTContext::getTypeAlignIfKnown. But
  // that doesn't return the information we need to compute BaseInfo.

  // Honor alignment typedef attributes even on incomplete types.
  // We also honor them straight for C++ class types, even as pointees;
  // there's an expressivity gap here.
  if (auto TT = T->getAs<TypedefType>()) {
    if (auto Align = TT->getDecl()->getMaxAlignment()) {
      if (BaseInfo)
        *BaseInfo = LValueBaseInfo(AlignmentSource::AttributedType);
      return astContext.toCharUnitsFromBits(Align);
    }
  }

  bool AlignForArray = T->isArrayType();

  // Analyze the base element type, so we don't get confused by incomplete
  // array types.
  T = astContext.getBaseElementType(T);

  if (T->isIncompleteType()) {
    // We could try to replicate the logic from
    // ASTContext::getTypeAlignIfKnown, but nothing uses the alignment if the
    // type is incomplete, so it's impossible to test. We could try to reuse
    // getTypeAlignIfKnown, but that doesn't return the information we need
    // to set BaseInfo.  So just ignore the possibility that the alignment is
    // greater than one.
    if (BaseInfo)
      *BaseInfo = LValueBaseInfo(AlignmentSource::Type);
    return CharUnits::One();
  }

  if (BaseInfo)
    *BaseInfo = LValueBaseInfo(AlignmentSource::Type);

  CharUnits Alignment;
  const CXXRecordDecl *RD;
  if (T.getQualifiers().hasUnaligned()) {
    Alignment = CharUnits::One();
  } else if (forPointeeType && !AlignForArray &&
             (RD = T->getAsCXXRecordDecl())) {
    // For C++ class pointees, we don't know whether we're pointing at a
    // base or a complete object, so we generally need to use the
    // non-virtual alignment.
    Alignment = getClassPointerAlignment(RD);
  } else {
    Alignment = astContext.getTypeAlignInChars(T);
  }

  // Cap to the global maximum type alignment unless the alignment
  // was somehow explicit on the type.
  if (unsigned MaxAlign = astContext.getLangOpts().MaxTypeAlign) {
    if (Alignment.getQuantity() > MaxAlign &&
        !astContext.isAlignmentRequired(T))
      Alignment = CharUnits::fromQuantity(MaxAlign);
  }
  return Alignment;
}

bool CIRGenModule::MustBeEmitted(const ValueDecl *Global) {
  // Never defer when EmitAllDecls is specified.
  assert(!langOpts.EmitAllDecls && "EmitAllDecls NYI");
  assert(!codeGenOpts.KeepStaticConsts && "KeepStaticConsts NYI");

  return getASTContext().DeclMustBeEmitted(Global);
}

bool CIRGenModule::MayBeEmittedEagerly(const ValueDecl *Global) {
  // In OpenMP 5.0 variables and function may be marked as
  // device_type(host/nohost) and we should not emit them eagerly unless we sure
  // that they must be emitted on the host/device. To be sure we need to have
  // seen a declare target with an explicit mentioning of the function, we know
  // we have if the level of the declare target attribute is -1. Note that we
  // check somewhere else if we should emit this at all.
  if (langOpts.OpenMP >= 50 && !langOpts.OpenMPSimd) {
    std::optional<OMPDeclareTargetDeclAttr *> ActiveAttr =
        OMPDeclareTargetDeclAttr::getActiveAttr(Global);
    if (!ActiveAttr || (*ActiveAttr)->getLevel() != (unsigned)-1)
      return false;
  }

  const auto *FD = dyn_cast<FunctionDecl>(Global);
  if (FD) {
    // Implicit template instantiations may change linkage if they are later
    // explicitly instantiated, so they should not be emitted eagerly.
    // TODO(cir): do we care?
    assert(FD->getTemplateSpecializationKind() != TSK_ImplicitInstantiation &&
           "not implemented");
    assert(!FD->isTemplated() && "Templates NYI");
  }
  const auto *VD = dyn_cast<VarDecl>(Global);
  if (VD)
    // A definition of an inline constexpr static data member may change
    // linkage later if it's redeclared outside the class.
    // TODO(cir): do we care?
    assert(astContext.getInlineVariableDefinitionKind(VD) !=
               ASTContext::InlineVariableDefinitionKind::WeakUnknown &&
           "not implemented");

  // If OpenMP is enabled and threadprivates must be generated like TLS, delay
  // codegen for global variables, because they may be marked as threadprivate.
  if (langOpts.OpenMP && langOpts.OpenMPUseTLS &&
      getASTContext().getTargetInfo().isTLSSupported() &&
      isa<VarDecl>(Global) &&
      !Global->getType().isConstantStorage(getASTContext(), false, false) &&
      !OMPDeclareTargetDeclAttr::isDeclareTargetDeclaration(Global))
    return false;

  assert((FD || VD) &&
         "Only FunctionDecl and VarDecl should hit this path so far.");
  return true;
}

static bool shouldAssumeDSOLocal(const CIRGenModule &CGM,
                                 CIRGlobalValueInterface GV) {
  if (GV.hasLocalLinkage())
    return true;

  if (!GV.hasDefaultVisibility() && !GV.hasExternalWeakLinkage()) {
    return true;
  }

  // DLLImport explicitly marks the GV as external.
  // so it shouldn't be dso_local
  // But we don't have the info set now
  assert(!cir::MissingFeatures::setDLLImportDLLExport());

  const llvm::Triple &TT = CGM.getTriple();
  const auto &CGOpts = CGM.getCodeGenOpts();
  if (TT.isWindowsGNUEnvironment()) {
    // In MinGW, variables without DLLImport can still be automatically
    // imported from a DLL by the linker; don't mark variables that
    // potentially could come from another DLL as DSO local.

    // With EmulatedTLS, TLS variables can be autoimported from other DLLs
    // (and this actually happens in the public interface of libstdc++), so
    // such variables can't be marked as DSO local. (Native TLS variables
    // can't be dllimported at all, though.)
    llvm_unreachable("MinGW not supported here");
  }

  // On COFF, don't mark 'extern_weak' symbols as DSO local. If these symbols
  // remain unresolved in the link, they can be resolved to zero, which is
  // outside the current DSO.
  if (TT.isOSBinFormatCOFF() && GV.hasExternalWeakLinkage())
    return false;

  // Every other GV is local on COFF.
  // Make an exception for windows OS in the triple: Some firmware builds use
  // *-win32-macho triples. This (accidentally?) produced windows relocations
  // without GOT tables in older clang versions; Keep this behaviour.
  // FIXME: even thread local variables?
  if (TT.isOSBinFormatCOFF() || (TT.isOSWindows() && TT.isOSBinFormatMachO()))
    return true;

  // Only handle COFF and ELF for now.
  if (!TT.isOSBinFormatELF())
    return false;

  llvm::Reloc::Model RM = CGOpts.RelocationModel;
  const auto &LOpts = CGM.getLangOpts();
  if (RM != llvm::Reloc::Static && !LOpts.PIE) {
    // On ELF, if -fno-semantic-interposition is specified and the target
    // supports local aliases, there will be neither CC1
    // -fsemantic-interposition nor -fhalf-no-semantic-interposition. Set
    // dso_local on the function if using a local alias is preferable (can avoid
    // PLT indirection).
    if (!(isa<cir::FuncOp>(GV) && GV.canBenefitFromLocalAlias())) {
      return false;
    }
    return !(CGM.getLangOpts().SemanticInterposition ||
             CGM.getLangOpts().HalfNoSemanticInterposition);
  }

  // A definition cannot be preempted from an executable.
  if (!GV.isDeclarationForLinker())
    return true;

  // Most PIC code sequences that assume that a symbol is local cannot produce a
  // 0 if it turns out the symbol is undefined. While this is ABI and relocation
  // depended, it seems worth it to handle it here.
  if (RM == llvm::Reloc::PIC_ && GV.hasExternalWeakLinkage())
    return false;

  // PowerPC64 prefers TOC indirection to avoid copy relocations.
  if (TT.isPPC64())
    return false;

  if (CGOpts.DirectAccessExternalData) {
    // If -fdirect-access-external-data (default for -fno-pic), set dso_local
    // for non-thread-local variables. If the symbol is not defined in the
    // executable, a copy relocation will be needed at link time. dso_local is
    // excluded for thread-local variables because they generally don't support
    // copy relocations.
    if (auto gv = dyn_cast<cir::GlobalOp>(GV.getOperation()))
      if (!gv.getTlsModelAttr())
        return true;

    // -fno-pic sets dso_local on a function declaration to allow direct
    // accesses when taking its address (similar to a data symbol). If the
    // function is not defined in the executable, a canonical PLT entry will be
    // needed at link time. -fno-direct-access-external-data can avoid the
    // canonical PLT entry. We don't generalize this condition to -fpie/-fpic as
    // it could just cause trouble without providing perceptible benefits.
    if (isa<cir::FuncOp>(GV) && !CGOpts.NoPLT && RM == llvm::Reloc::Static)
      return true;
  }

  // If we can use copy relocations we can assume it is local.

  // Otherwise don't assume it is local.

  return false;
}

void CIRGenModule::setDSOLocal(CIRGlobalValueInterface GV) const {
  GV.setDSOLocal(shouldAssumeDSOLocal(*this, GV));
}

void CIRGenModule::emitGlobal(GlobalDecl GD) {
  llvm::TimeTraceScope scope("build CIR Global", [&]() -> std::string {
    auto *ND = dyn_cast<NamedDecl>(GD.getDecl());
    if (!ND)
      // TODO: How to print decls which is not named decl?
      return "Unnamed decl";

    std::string Name;
    llvm::raw_string_ostream OS(Name);
    ND->getNameForDiagnostic(OS, getASTContext().getPrintingPolicy(),
                             /*Qualified=*/true);
    return Name;
  });

  const auto *Global = cast<ValueDecl>(GD.getDecl());

  assert(!Global->hasAttr<IFuncAttr>() && "NYI");
  assert(!Global->hasAttr<CPUDispatchAttr>() && "NYI");
  assert(!langOpts.CUDA && "NYI");

  if (langOpts.OpenMP) {
    // If this is OpenMP, check if it is legal to emit this global normally.
    if (openMPRuntime && openMPRuntime->emitTargetGlobal(GD)) {
      assert(!cir::MissingFeatures::openMPRuntime());
      return;
    }
    if (auto *DRD = dyn_cast<OMPDeclareReductionDecl>(Global)) {
      assert(!cir::MissingFeatures::openMP());
      return;
    }
    if (auto *DMD = dyn_cast<OMPDeclareMapperDecl>(Global)) {
      assert(!cir::MissingFeatures::openMP());
      return;
    }
  }

  // Ignore declarations, they will be emitted on their first use.
  if (const auto *FD = dyn_cast<FunctionDecl>(Global)) {
    // Update deferred annotations with the latest declaration if the function
    // was already used or defined.
    if (FD->hasAttr<AnnotateAttr>()) {
      StringRef MangledName = getMangledName(GD);
      if (getGlobalValue(MangledName))
        deferredAnnotations[MangledName] = FD;
    }
    // Forward declarations are emitted lazily on first use.
    if (!FD->doesThisDeclarationHaveABody()) {
      if (!FD->doesDeclarationForceExternallyVisibleDefinition())
        return;

      llvm::StringRef MangledName = getMangledName(GD);

      // Compute the function info and CIR type.
      const auto &FI = getTypes().arrangeGlobalDeclaration(GD);
      mlir::Type Ty = getTypes().GetFunctionType(FI);

      GetOrCreateCIRFunction(MangledName, Ty, GD, /*ForVTable=*/false,
                             /*DontDefer=*/false);
      return;
    }
  } else {
    const auto *VD = cast<VarDecl>(Global);
    assert(VD->isFileVarDecl() && "Cannot emit local var decl as global.");
    if (VD->isThisDeclarationADefinition() != VarDecl::Definition &&
        !astContext.isMSStaticDataMemberInlineDefinition(VD)) {
      if (langOpts.OpenMP) {
        // Emit declaration of the must-be-emitted declare target variable.
        if (std::optional<OMPDeclareTargetDeclAttr::MapTypeTy> Res =
                OMPDeclareTargetDeclAttr::isDeclareTargetDeclaration(VD)) {
          assert(0 && "OMPDeclareTargetDeclAttr NYI");
        }
      }
      // If this declaration may have caused an inline variable definition to
      // change linkage, make sure that it's emitted.
      if (astContext.getInlineVariableDefinitionKind(VD) ==
          ASTContext::InlineVariableDefinitionKind::Strong)
        getAddrOfGlobalVar(VD);
      return;
    }
  }

  // Defer code generation to first use when possible, e.g. if this is an inline
  // function. If the global mjust always be emitted, do it eagerly if possible
  // to benefit from cache locality.
  if (MustBeEmitted(Global) && MayBeEmittedEagerly(Global)) {
    // Emit the definition if it can't be deferred.
    emitGlobalDefinition(GD);
    return;
  }

  // If we're deferring emission of a C++ variable with an initializer, remember
  // the order in which it appeared on the file.
  if (getLangOpts().CPlusPlus && isa<VarDecl>(Global) &&
      cast<VarDecl>(Global)->hasInit()) {
    DelayedCXXInitPosition[Global] = CXXGlobalInits.size();
    CXXGlobalInits.push_back(nullptr);
  }

  llvm::StringRef MangledName = getMangledName(GD);
  if (getGlobalValue(MangledName) != nullptr) {
    // The value has already been used and should therefore be emitted.
    addDeferredDeclToEmit(GD);
  } else if (MustBeEmitted(Global)) {
    // The value must be emitted, but cannot be emitted eagerly.
    assert(!MayBeEmittedEagerly(Global));
    addDeferredDeclToEmit(GD);
  } else {
    // Otherwise, remember that we saw a deferred decl with this name. The first
    // use of the mangled name will cause it to move into DeferredDeclsToEmit.
    DeferredDecls[MangledName] = GD;
  }
}

void CIRGenModule::emitGlobalFunctionDefinition(GlobalDecl GD,
                                                mlir::Operation *Op) {
  auto const *D = cast<FunctionDecl>(GD.getDecl());

  // Compute the function info and CIR type.
  const CIRGenFunctionInfo &FI = getTypes().arrangeGlobalDeclaration(GD);
  auto Ty = getTypes().GetFunctionType(FI);

  // Get or create the prototype for the function.
  auto Fn = dyn_cast_if_present<cir::FuncOp>(Op);
  if (!Fn || Fn.getFunctionType() != Ty)
    Fn = GetAddrOfFunction(GD, Ty, /*ForVTable=*/false, /*DontDefer=*/true,
                           ForDefinition);

  // Already emitted.
  if (!Fn.isDeclaration())
    return;

  setFunctionLinkage(GD, Fn);
  setGVProperties(Fn, D);
  // TODO(cir): MaubeHandleStaticInExternC
  // TODO(cir): maybeSetTrivialComdat
  // TODO(cir): setLLVMFunctionFEnvAttributes

  CIRGenFunction CGF{*this, builder};
  CurCGF = &CGF;
  {
    mlir::OpBuilder::InsertionGuard guard(builder);
    CGF.generateCode(GD, Fn, FI);
  }
  CurCGF = nullptr;

  setNonAliasAttributes(GD, Fn);
  setCIRFunctionAttributesForDefinition(D, Fn);

  if (const ConstructorAttr *CA = D->getAttr<ConstructorAttr>())
    AddGlobalCtor(Fn, CA->getPriority());
  if (const DestructorAttr *DA = D->getAttr<DestructorAttr>())
    AddGlobalDtor(Fn, DA->getPriority(), true);

  if (D->getAttr<AnnotateAttr>())
    deferredAnnotations[getMangledName(GD)] = cast<ValueDecl>(D);
}

/// Track functions to be called before main() runs.
void CIRGenModule::AddGlobalCtor(cir::FuncOp Ctor, int Priority) {
  // FIXME(cir): handle LexOrder and Associated data upon testcases.
  //
  // Traditional LLVM codegen directly adds the function to the list of global
  // ctors. In CIR we just add a global_ctor attribute to the function. The
  // global list is created in LoweringPrepare.
  //
  // FIXME(from traditional LLVM): Type coercion of void()* types.
  Ctor->setAttr(
      Ctor.getGlobalCtorAttrName(),
      cir::GlobalCtorAttr::get(&getMLIRContext(), Ctor.getName(), Priority));
}

/// Add a function to the list that will be called when the module is unloaded.
void CIRGenModule::AddGlobalDtor(cir::FuncOp Dtor, int Priority,
                                 bool IsDtorAttrFunc) {
  assert(IsDtorAttrFunc && "NYI");
  if (codeGenOpts.RegisterGlobalDtorsWithAtExit &&
      (!getASTContext().getTargetInfo().getTriple().isOSAIX() ||
       IsDtorAttrFunc)) {
    llvm_unreachable("NYI");
  }

  // FIXME(from traditional LLVM): Type coercion of void()* types.
  Dtor->setAttr(
      Dtor.getGlobalDtorAttrName(),
      cir::GlobalDtorAttr::get(&getMLIRContext(), Dtor.getName(), Priority));
}

mlir::Operation *CIRGenModule::getGlobalValue(StringRef Name) {
  auto global = mlir::SymbolTable::lookupSymbolIn(theModule, Name);
  if (!global)
    return {};
  return global;
}

mlir::Value CIRGenModule::getGlobalValue(const Decl *D) {
  assert(CurCGF);
  return CurCGF->symbolTable.lookup(D);
}

cir::GlobalOp CIRGenModule::createGlobalOp(CIRGenModule &cgm,
                                           mlir::Location loc, StringRef name,
                                           mlir::Type t, bool isConstant,
                                           cir::AddressSpaceAttr addrSpace,
                                           mlir::Operation *insertPoint,
                                           cir::GlobalLinkageKind linkage) {
  cir::GlobalOp g;
  auto &builder = cgm.getBuilder();
  {
    mlir::OpBuilder::InsertionGuard guard(builder);

    // Some global emissions are triggered while emitting a function, e.g.
    // void s() { const char *s = "yolo"; ... }
    //
    // Be sure to insert global before the current function
    auto *curCGF = cgm.getCurrCIRGenFun();
    if (curCGF)
      builder.setInsertionPoint(curCGF->CurFn);

    g = builder.create<cir::GlobalOp>(loc, name, t, isConstant, linkage,
                                      addrSpace);
    if (!curCGF) {
      if (insertPoint)
        cgm.getModule().insert(insertPoint, g);
      else
        cgm.getModule().push_back(g);
    }

    // Default to private until we can judge based on the initializer,
    // since MLIR doesn't allow public declarations.
    mlir::SymbolTable::setSymbolVisibility(
        g, mlir::SymbolTable::Visibility::Private);
  }
  return g;
}

void CIRGenModule::setCommonAttributes(GlobalDecl GD, mlir::Operation *GV) {
  const Decl *D = GD.getDecl();
  if (isa_and_nonnull<NamedDecl>(D))
    setGVProperties(GV, dyn_cast<NamedDecl>(D));
  else
    assert(!cir::MissingFeatures::setDefaultVisibility());

  if (D && D->hasAttr<UsedAttr>())
    assert(!cir::MissingFeatures::addUsedOrCompilerUsedGlobal());

  if (const auto *VD = dyn_cast_if_present<VarDecl>(D);
      VD &&
      ((codeGenOpts.KeepPersistentStorageVariables &&
        (VD->getStorageDuration() == SD_Static ||
         VD->getStorageDuration() == SD_Thread)) ||
       (codeGenOpts.KeepStaticConsts && VD->getStorageDuration() == SD_Static &&
        VD->getType().isConstQualified())))
    assert(!cir::MissingFeatures::addUsedOrCompilerUsedGlobal());
}

void CIRGenModule::setNonAliasAttributes(GlobalDecl GD, mlir::Operation *GO) {
  const Decl *D = GD.getDecl();
  setCommonAttributes(GD, GO);

  if (D) {
    auto GV = llvm::dyn_cast_or_null<cir::GlobalOp>(GO);
    if (GV) {
      if (D->hasAttr<RetainAttr>())
        assert(!cir::MissingFeatures::addUsedGlobal());
      if (auto *SA = D->getAttr<PragmaClangBSSSectionAttr>())
        assert(!cir::MissingFeatures::addSectionAttributes());
      if (auto *SA = D->getAttr<PragmaClangDataSectionAttr>())
        assert(!cir::MissingFeatures::addSectionAttributes());
      if (auto *SA = D->getAttr<PragmaClangRodataSectionAttr>())
        assert(!cir::MissingFeatures::addSectionAttributes());
      if (auto *SA = D->getAttr<PragmaClangRelroSectionAttr>())
        assert(!cir::MissingFeatures::addSectionAttributes());
    }
    auto F = llvm::dyn_cast_or_null<cir::FuncOp>(GO);
    if (F) {
      if (D->hasAttr<RetainAttr>())
        assert(!cir::MissingFeatures::addUsedGlobal());
      if (auto *SA = D->getAttr<PragmaClangTextSectionAttr>())
        if (!D->getAttr<SectionAttr>())
          assert(!cir::MissingFeatures::setSectionForFuncOp());

      assert(!cir::MissingFeatures::updateCPUAndFeaturesAttributes());
    }

    if (const auto *CSA = D->getAttr<CodeSegAttr>()) {
      assert(!cir::MissingFeatures::setSectionForFuncOp());
      if (GV)
        GV.setSection(CSA->getName());
      if (F)
        assert(!cir::MissingFeatures::setSectionForFuncOp());
    } else if (const auto *SA = D->getAttr<SectionAttr>())
      if (GV)
        GV.setSection(SA->getName());
    if (F)
      assert(!cir::MissingFeatures::setSectionForFuncOp());
  }
  assert(!cir::MissingFeatures::setTargetAttributes());
}

void CIRGenModule::replaceGlobal(cir::GlobalOp Old, cir::GlobalOp New) {
  assert(Old.getSymName() == New.getSymName() && "symbol names must match");

  // If the types does not match, update all references to Old to the new type.
  auto OldTy = Old.getSymType();
  auto NewTy = New.getSymType();
  cir::AddressSpaceAttr oldAS = Old.getAddrSpaceAttr();
  cir::AddressSpaceAttr newAS = New.getAddrSpaceAttr();
  // TODO(cir): If the AS differs, we should also update all references.
  if (oldAS != newAS) {
    llvm_unreachable("NYI");
  }
  if (OldTy != NewTy) {
    auto OldSymUses = Old.getSymbolUses(theModule.getOperation());
    if (OldSymUses.has_value()) {
      for (auto Use : *OldSymUses) {
        auto *UserOp = Use.getUser();
        assert((isa<cir::GetGlobalOp>(UserOp) || isa<cir::GlobalOp>(UserOp)) &&
               "GlobalOp symbol user is neither a GetGlobalOp nor a GlobalOp");

        if (auto GGO = dyn_cast<cir::GetGlobalOp>(Use.getUser())) {
          auto UseOpResultValue = GGO.getAddr();
          UseOpResultValue.setType(
              cir::PointerType::get(&getMLIRContext(), NewTy));
        }
      }
    }
  }

  // Remove old global from the module.
  Old.erase();
}

cir::TLS_Model CIRGenModule::GetDefaultCIRTLSModel() const {
  switch (getCodeGenOpts().getDefaultTLSModel()) {
  case CodeGenOptions::GeneralDynamicTLSModel:
    return cir::TLS_Model::GeneralDynamic;
  case CodeGenOptions::LocalDynamicTLSModel:
    return cir::TLS_Model::LocalDynamic;
  case CodeGenOptions::InitialExecTLSModel:
    return cir::TLS_Model::InitialExec;
  case CodeGenOptions::LocalExecTLSModel:
    return cir::TLS_Model::LocalExec;
  }
  llvm_unreachable("Invalid TLS model!");
}

void CIRGenModule::setTLSMode(mlir::Operation *Op, const VarDecl &D) const {
  assert(D.getTLSKind() && "setting TLS mode on non-TLS var!");

  auto TLM = GetDefaultCIRTLSModel();

  // Override the TLS model if it is explicitly specified.
  if (const TLSModelAttr *Attr = D.getAttr<TLSModelAttr>()) {
    llvm_unreachable("NYI");
  }

  auto global = dyn_cast<cir::GlobalOp>(Op);
  assert(global && "NYI for other operations");
  global.setTlsModel(TLM);
}

/// If the specified mangled name is not in the module,
/// create and return an mlir GlobalOp with the specified type (TODO(cir):
/// address space).
///
/// TODO(cir):
/// 1. If there is something in the module with the specified name, return
/// it potentially bitcasted to the right type.
///
/// 2. If D is non-null, it specifies a decl that correspond to this.  This is
/// used to set the attributes on the global when it is first created.
///
/// 3. If IsForDefinition is true, it is guaranteed that an actual global with
/// type Ty will be returned, not conversion of a variable with the same
/// mangled name but some other type.
cir::GlobalOp
CIRGenModule::getOrCreateCIRGlobal(StringRef MangledName, mlir::Type Ty,
                                   LangAS langAS, const VarDecl *D,
                                   ForDefinition_t IsForDefinition) {
  // Lookup the entry, lazily creating it if necessary.
  cir::GlobalOp Entry;
  if (auto *V = getGlobalValue(MangledName)) {
    assert(isa<cir::GlobalOp>(V) && "only supports GlobalOp for now");
    Entry = dyn_cast_or_null<cir::GlobalOp>(V);
  }

  cir::AddressSpaceAttr cirAS = builder.getAddrSpaceAttr(langAS);
  if (Entry) {
    auto entryCIRAS = Entry.getAddrSpaceAttr();
    if (WeakRefReferences.erase(Entry)) {
      if (D && !D->hasAttr<WeakAttr>()) {
        auto LT = cir::GlobalLinkageKind::ExternalLinkage;
        Entry.setLinkageAttr(
            cir::GlobalLinkageKindAttr::get(&getMLIRContext(), LT));
        mlir::SymbolTable::setSymbolVisibility(Entry, getMLIRVisibility(Entry));
      }
    }

    // Handle dropped DLL attributes.
    if (D && !D->hasAttr<clang::DLLImportAttr>() &&
        !D->hasAttr<clang::DLLExportAttr>())
      assert(!cir::MissingFeatures::setDLLStorageClass() && "NYI");

    if (langOpts.OpenMP && !langOpts.OpenMPSimd && D)
      getOpenMPRuntime().registerTargetGlobalVariable(D, Entry);

    if (Entry.getSymType() == Ty && entryCIRAS == cirAS)
      return Entry;

    // If there are two attempts to define the same mangled name, issue an
    // error.
    //
    // TODO(cir): look at mlir::GlobalValue::isDeclaration for all aspects of
    // recognizing the global as a declaration, for now only check if
    // initializer is present.
    if (IsForDefinition && !Entry.isDeclaration()) {
      GlobalDecl OtherGD;
      const VarDecl *OtherD;

      // Check that D is not yet in DiagnosedConflictingDefinitions is required
      // to make sure that we issue an error only once.
      if (D && lookupRepresentativeDecl(MangledName, OtherGD) &&
          (D->getCanonicalDecl() != OtherGD.getCanonicalDecl().getDecl()) &&
          (OtherD = dyn_cast<VarDecl>(OtherGD.getDecl())) &&
          OtherD->hasInit() &&
          DiagnosedConflictingDefinitions.insert(D).second) {
        getDiags().Report(D->getLocation(), diag::err_duplicate_mangled_name)
            << MangledName;
        getDiags().Report(OtherGD.getDecl()->getLocation(),
                          diag::note_previous_definition);
      }
    }

    // TODO(cir): LLVM codegen makes sure the result is of the correct type
    // by issuing a address space cast.
    if (entryCIRAS != cirAS)
      llvm_unreachable("NYI");

    // (If global is requested for a definition, we always need to create a new
    // global, not just return a bitcast.)
    if (!IsForDefinition)
      return Entry;
  }

  auto declCIRAS = builder.getAddrSpaceAttr(getGlobalVarAddressSpace(D));
  // TODO(cir): do we need to strip pointer casts for Entry?

  auto loc = getLoc(D->getSourceRange());

  // mlir::SymbolTable::Visibility::Public is the default, no need to explicitly
  // mark it as such.
  auto GV = CIRGenModule::createGlobalOp(*this, loc, MangledName, Ty,
                                         /*isConstant=*/false,
                                         /*addrSpace=*/declCIRAS,
                                         /*insertPoint=*/Entry.getOperation());

  // If we already created a global with the same mangled name (but different
  // type) before, replace it with the new global.
  if (Entry) {
    replaceGlobal(Entry, GV);
  }

  // This is the first use or definition of a mangled name.  If there is a
  // deferred decl with this name, remember that we need to emit it at the end
  // of the file.
  auto DDI = DeferredDecls.find(MangledName);
  if (DDI != DeferredDecls.end()) {
    // Move the potentially referenced deferred decl to the DeferredDeclsToEmit
    // list, and remove it from DeferredDecls (since we don't need it anymore).
    addDeferredDeclToEmit(DDI->second);
    DeferredDecls.erase(DDI);
  }

  // Handle things which are present even on external declarations.
  if (D) {
    if (langOpts.OpenMP && !langOpts.OpenMPSimd && D)
      getOpenMPRuntime().registerTargetGlobalVariable(D, Entry);

    // FIXME: This code is overly simple and should be merged with other global
    // handling.
    GV.setAlignmentAttr(getSize(astContext.getDeclAlign(D)));
    GV.setConstant(isTypeConstant(D->getType(), false, false));
    // TODO(cir): setLinkageForGV(GV, D);

    if (D->getTLSKind()) {
      if (D->getTLSKind() == VarDecl::TLS_Dynamic)
        llvm_unreachable("NYI");
      setTLSMode(GV, *D);
    }

    setGVProperties(GV, D);

    // If required by the ABI, treat declarations of static data members with
    // inline initializers as definitions.
    if (astContext.isMSStaticDataMemberInlineDefinition(D)) {
      assert(0 && "not implemented");
    }

    // Emit section information for extern variables.
    if (D->hasExternalStorage()) {
      if (const SectionAttr *SA = D->getAttr<SectionAttr>())
        GV.setSectionAttr(builder.getStringAttr(SA->getName()));
    }

    GV.setGlobalVisibilityAttr(getGlobalVisibilityAttrFromDecl(D));

    // Handle XCore specific ABI requirements.
    if (getTriple().getArch() == llvm::Triple::xcore)
      assert(0 && "not implemented");

    // Check if we a have a const declaration with an initializer, we maybe
    // able to emit it as available_externally to expose it's value to the
    // optimizer.
    if (getLangOpts().CPlusPlus && GV.isPublic() &&
        D->getType().isConstQualified() && GV.isDeclaration() &&
        !D->hasDefinition() && D->hasInit() && !D->hasAttr<DLLImportAttr>()) {
      assert(0 && "not implemented");
    }
  }

  // TODO(cir): if this method is used to handle functions we must have
  // something closer to GlobalValue::isDeclaration instead of checking for
  // initializer.
  if (GV.isDeclaration()) {
    // TODO(cir): set target attributes

    // External HIP managed variables needed to be recorded for transformation
    // in both device and host compilations.
    if (getLangOpts().CUDA)
      assert(0 && "not implemented");
  }

  // TODO(cir): address space cast when needed for DAddrSpace.
  return GV;
}

cir::GlobalOp
CIRGenModule::getOrCreateCIRGlobal(const VarDecl *D, mlir::Type Ty,
                                   ForDefinition_t IsForDefinition) {
  assert(D->hasGlobalStorage() && "Not a global variable");
  QualType ASTTy = D->getType();
  if (!Ty)
    Ty = getTypes().convertTypeForMem(ASTTy);

  StringRef MangledName = getMangledName(D);
  return getOrCreateCIRGlobal(MangledName, Ty, ASTTy.getAddressSpace(), D,
                              IsForDefinition);
}

/// Return the mlir::Value for the address of the given global variable. If Ty
/// is non-null and if the global doesn't exist, then it will be created with
/// the specified type instead of whatever the normal requested type would be.
/// If IsForDefinition is true, it is guaranteed that an actual global with type
/// Ty will be returned, not conversion of a variable with the same mangled name
/// but some other type.
mlir::Value CIRGenModule::getAddrOfGlobalVar(const VarDecl *D, mlir::Type Ty,
                                             ForDefinition_t IsForDefinition) {
  assert(D->hasGlobalStorage() && "Not a global variable");
  QualType ASTTy = D->getType();
  if (!Ty)
    Ty = getTypes().convertTypeForMem(ASTTy);

  bool tlsAccess = D->getTLSKind() != VarDecl::TLS_None;
  auto g = getOrCreateCIRGlobal(D, Ty, IsForDefinition);
  auto ptrTy = builder.getPointerTo(g.getSymType(), g.getAddrSpaceAttr());
  return builder.create<cir::GetGlobalOp>(getLoc(D->getSourceRange()), ptrTy,
                                          g.getSymName(), tlsAccess);
}

cir::GlobalViewAttr
CIRGenModule::getAddrOfGlobalVarAttr(const VarDecl *D, mlir::Type Ty,
                                     ForDefinition_t IsForDefinition) {
  assert(D->hasGlobalStorage() && "Not a global variable");
  QualType ASTTy = D->getType();
  if (!Ty)
    Ty = getTypes().convertTypeForMem(ASTTy);

  auto globalOp = getOrCreateCIRGlobal(D, Ty, IsForDefinition);
  return builder.getGlobalViewAttr(builder.getPointerTo(Ty), globalOp);
}

mlir::Operation *CIRGenModule::getWeakRefReference(const ValueDecl *VD) {
  const AliasAttr *AA = VD->getAttr<AliasAttr>();
  assert(AA && "No alias?");

  // See if there is already something with the target's name in the module.
  mlir::Operation *Entry = getGlobalValue(AA->getAliasee());
  if (Entry) {
    assert((isa<cir::GlobalOp>(Entry) || isa<cir::FuncOp>(Entry)) &&
           "weak ref should be against a global variable or function");
    return Entry;
  }

  mlir::Type DeclTy = getTypes().convertTypeForMem(VD->getType());
  if (mlir::isa<cir::FuncType>(DeclTy)) {
    auto F = GetOrCreateCIRFunction(AA->getAliasee(), DeclTy,
                                    GlobalDecl(cast<FunctionDecl>(VD)),
                                    /*ForVtable=*/false);
    F.setLinkage(cir::GlobalLinkageKind::ExternalWeakLinkage);
    WeakRefReferences.insert(F);
    return F;
  }

  llvm_unreachable("GlobalOp NYI");
}

/// TODO(cir): looks like part of this code can be part of a common AST
/// helper betweem CIR and LLVM codegen.
template <typename SomeDecl>
void CIRGenModule::maybeHandleStaticInExternC(const SomeDecl *D,
                                              cir::GlobalOp GV) {
  if (!getLangOpts().CPlusPlus)
    return;

  // Must have 'used' attribute, or else inline assembly can't rely on
  // the name existing.
  if (!D->template hasAttr<UsedAttr>())
    return;

  // Must have internal linkage and an ordinary name.
  if (!D->getIdentifier() || D->getFormalLinkage() != Linkage::Internal)
    return;

  // Must be in an extern "C" context. Entities declared directly within
  // a record are not extern "C" even if the record is in such a context.
  const SomeDecl *First = D->getFirstDecl();
  if (First->getDeclContext()->isRecord() || !First->isInExternCContext())
    return;

  // TODO(cir):
  // OK, this is an internal linkage entity inside an extern "C" linkage
  // specification. Make a note of that so we can give it the "expected"
  // mangled name if nothing else is using that name.
  //
  // If we have multiple internal linkage entities with the same name
  // in extern "C" regions, none of them gets that name.
  assert(0 && "not implemented");
}

void CIRGenModule::emitGlobalVarDefinition(const clang::VarDecl *D,
                                           bool IsTentative) {
  // TODO(cir):
  // OpenCL global variables of sampler type are translated to function calls,
  // therefore no need to be translated.
  // If this is OpenMP device, check if it is legal to emit this global
  // normally.
  QualType ASTTy = D->getType();
  if ((getLangOpts().OpenCL && ASTTy->isSamplerT()) ||
      getLangOpts().OpenMPIsTargetDevice)
    llvm_unreachable("not implemented");

  // TODO(cir): LLVM's codegen uses a llvm::TrackingVH here. Is that
  // necessary here for CIR gen?
  mlir::Attribute Init;
  bool NeedsGlobalCtor = false;
  // Whether the definition of the variable is available externally.
  // If yes, we shouldn't emit the GloablCtor and GlobalDtor for the variable
  // since this is the job for its original source.
  bool IsDefinitionAvailableExternally =
      astContext.GetGVALinkageForVariable(D) == GVA_AvailableExternally;
  bool NeedsGlobalDtor =
      !IsDefinitionAvailableExternally &&
      D->needsDestruction(astContext) == QualType::DK_cxx_destructor;

  // It is helpless to emit the definition for an available_externally variable
  // which can't be marked as const.
  // We don't need to check if it needs global ctor or dtor. See the above
  // comment for ideas.
  if (IsDefinitionAvailableExternally &&
      (!D->hasConstantInitialization() ||
       // TODO: Update this when we have interface to check constexpr
       // destructor.
       D->needsDestruction(getASTContext()) ||
       !D->getType().isConstantStorage(getASTContext(), true, true)))
    return;

  const VarDecl *InitDecl;
  const Expr *InitExpr = D->getAnyInitializer(InitDecl);

  std::optional<ConstantEmitter> emitter;

  // CUDA E.2.4.1 "__shared__ variables cannot have an initialization
  // as part of their declaration."  Sema has already checked for
  // error cases, so we just need to set Init to UndefValue.
  bool IsCUDASharedVar =
      getLangOpts().CUDAIsDevice && D->hasAttr<CUDASharedAttr>();
  // Shadows of initialized device-side global variables are also left
  // undefined.
  // Managed Variables should be initialized on both host side and device side.
  bool IsCUDAShadowVar =
      !getLangOpts().CUDAIsDevice && !D->hasAttr<HIPManagedAttr>() &&
      (D->hasAttr<CUDAConstantAttr>() || D->hasAttr<CUDADeviceAttr>() ||
       D->hasAttr<CUDASharedAttr>());
  bool IsCUDADeviceShadowVar =
      getLangOpts().CUDAIsDevice && !D->hasAttr<HIPManagedAttr>() &&
      (D->getType()->isCUDADeviceBuiltinSurfaceType() ||
       D->getType()->isCUDADeviceBuiltinTextureType());
  if (getLangOpts().CUDA &&
      (IsCUDASharedVar || IsCUDAShadowVar || IsCUDADeviceShadowVar))
    assert(0 && "not implemented");
  else if (D->hasAttr<LoaderUninitializedAttr>())
    assert(0 && "not implemented");
  else if (!InitExpr) {
    // This is a tentative definition; tentative definitions are
    // implicitly initialized with { 0 }.
    //
    // Note that tentative definitions are only emitted at the end of
    // a translation unit, so they should never have incomplete
    // type. In addition, EmitTentativeDefinition makes sure that we
    // never attempt to emit a tentative definition if a real one
    // exists. A use may still exists, however, so we still may need
    // to do a RAUW.
    assert(!ASTTy->isIncompleteType() && "Unexpected incomplete type");
    Init = builder.getZeroInitAttr(getCIRType(D->getType()));
  } else {
    initializedGlobalDecl = GlobalDecl(D);
    emitter.emplace(*this);
    auto Initializer = emitter->tryEmitForInitializer(*InitDecl);
    if (!Initializer) {
      QualType T = InitExpr->getType();
      if (D->getType()->isReferenceType())
        T = D->getType();

      if (getLangOpts().CPlusPlus) {
        if (InitDecl->hasFlexibleArrayInit(astContext))
          ErrorUnsupported(D, "flexible array initializer");
        Init = builder.getZeroInitAttr(getCIRType(T));
        if (!IsDefinitionAvailableExternally)
          NeedsGlobalCtor = true;
      } else {
        ErrorUnsupported(D, "static initializer");
      }
    } else {
      Init = Initializer;
      // We don't need an initializer, so remove the entry for the delayed
      // initializer position (just in case this entry was delayed) if we
      // also don't need to register a destructor.
      if (getLangOpts().CPlusPlus && !NeedsGlobalDtor)
        DelayedCXXInitPosition.erase(D);
    }
  }

  mlir::Type InitType;
  // If the initializer attribute is a SymbolRefAttr it means we are
  // initializing the global based on a global constant.
  //
  // TODO(cir): create another attribute to contain the final type and abstract
  // away SymbolRefAttr.
  if (auto symAttr = mlir::dyn_cast<mlir::SymbolRefAttr>(Init)) {
    auto cstGlobal = mlir::SymbolTable::lookupSymbolIn(theModule, symAttr);
    assert(isa<cir::GlobalOp>(cstGlobal) &&
           "unaware of other symbol providers");
    auto g = cast<cir::GlobalOp>(cstGlobal);
    auto arrayTy = mlir::dyn_cast<cir::ArrayType>(g.getSymType());
    // TODO(cir): pointer to array decay. Should this be modeled explicitly in
    // CIR?
    if (arrayTy)
      InitType = cir::PointerType::get(&getMLIRContext(), arrayTy.getEltType());
  } else {
    assert(mlir::isa<mlir::TypedAttr>(Init) && "This should have a type");
    auto TypedInitAttr = mlir::cast<mlir::TypedAttr>(Init);
    InitType = TypedInitAttr.getType();
  }
  assert(!mlir::isa<mlir::NoneType>(InitType) && "Should have a type by now");

  auto Entry = getOrCreateCIRGlobal(D, InitType, ForDefinition_t(!IsTentative));
  // TODO(cir): Strip off pointer casts from Entry if we get them?

  // TODO(cir): use GlobalValue interface
  assert(dyn_cast<GlobalOp>(&Entry) && "FuncOp not supported here");
  auto GV = Entry;

  // We have a definition after a declaration with the wrong type.
  // We must make a new GlobalVariable* and update everything that used OldGV
  // (a declaration or tentative definition) with the new GlobalVariable*
  // (which will be a definition).
  //
  // This happens if there is a prototype for a global (e.g.
  // "extern int x[];") and then a definition of a different type (e.g.
  // "int x[10];"). This also happens when an initializer has a different type
  // from the type of the global (this happens with unions).
  if (!GV || GV.getSymType() != InitType) {
    // TODO(cir): this should include an address space check as well.
    assert(0 && "not implemented");
  }

  maybeHandleStaticInExternC(D, GV);

  if (D->hasAttr<AnnotateAttr>())
    addGlobalAnnotations(D, GV);

  // Set CIR's linkage type as appropriate.
  cir::GlobalLinkageKind Linkage =
      getCIRLinkageVarDefinition(D, /*IsConstant=*/false);

  // TODO(cir):
  // CUDA B.2.1 "The __device__ qualifier declares a variable that resides on
  // the device. [...]"
  // CUDA B.2.2 "The __constant__ qualifier, optionally used together with
  // __device__, declares a variable that: [...]
  if (GV && getLangOpts().CUDA) {
    assert(0 && "not implemented");
  }

  // Set initializer and finalize emission
  CIRGenModule::setInitializer(GV, Init);
  if (emitter)
    emitter->finalize(GV);

  // TODO(cir): If it is safe to mark the global 'constant', do so now.
  GV.setConstant(!NeedsGlobalCtor && !NeedsGlobalDtor &&
                 isTypeConstant(D->getType(), true, true));

  // If it is in a read-only section, mark it 'constant'.
  if (const SectionAttr *SA = D->getAttr<SectionAttr>())
    GV.setSectionAttr(builder.getStringAttr(SA->getName()));

  GV.setGlobalVisibilityAttr(getGlobalVisibilityAttrFromDecl(D));

  // TODO(cir):
  // GV->setAlignment(getContext().getDeclAlign(D).getAsAlign());

  // On Darwin, unlike other Itanium C++ ABI platforms, the thread-wrapper
  // function is only defined alongside the variable, not also alongside
  // callers. Normally, all accesses to a thread_local go through the
  // thread-wrapper in order to ensure initialization has occurred, underlying
  // variable will never be used other than the thread-wrapper, so it can be
  // converted to internal linkage.
  //
  // However, if the variable has the 'constinit' attribute, it _can_ be
  // referenced directly, without calling the thread-wrapper, so the linkage
  // must not be changed.
  //
  // Additionally, if the variable isn't plain external linkage, e.g. if it's
  // weak or linkonce, the de-duplication semantics are important to preserve,
  // so we don't change the linkage.
  if (D->getTLSKind() == VarDecl::TLS_Dynamic && GV.isPublic() &&
      astContext.getTargetInfo().getTriple().isOSDarwin() &&
      !D->hasAttr<ConstInitAttr>()) {
    // TODO(cir): set to mlir::SymbolTable::Visibility::Private once we have
    // testcases.
    assert(0 && "not implemented");
  }

  // Set CIR linkage and DLL storage class.
  GV.setLinkage(Linkage);
  // FIXME(cir): setLinkage should likely set MLIR's visibility automatically.
  GV.setVisibility(getMLIRVisibilityFromCIRLinkage(Linkage));
  // TODO(cir): handle DLL storage classes in CIR?
  if (D->hasAttr<DLLImportAttr>())
    assert(!cir::MissingFeatures::setDLLStorageClass());
  else if (D->hasAttr<DLLExportAttr>())
    assert(!cir::MissingFeatures::setDLLStorageClass());
  else
    assert(!cir::MissingFeatures::setDLLStorageClass());

  if (Linkage == cir::GlobalLinkageKind::CommonLinkage) {
    // common vars aren't constant even if declared const.
    GV.setConstant(false);
    // Tentative definition of global variables may be initialized with
    // non-zero null pointers. In this case they should have weak linkage
    // since common linkage must have zero initializer and must not have
    // explicit section therefore cannot have non-zero initial value.
    auto Initializer = GV.getInitialValue();
    if (Initializer && !getBuilder().isNullValue(*Initializer))
      GV.setLinkage(cir::GlobalLinkageKind::WeakAnyLinkage);
  }

  setNonAliasAttributes(D, GV);

  if (D->getTLSKind() && !GV.getTlsModelAttr()) {
    if (D->getTLSKind() == VarDecl::TLS_Dynamic)
      llvm_unreachable("NYI");
    setTLSMode(GV, *D);
  }

  maybeSetTrivialComdat(*D, GV);

  // TODO(cir):
  // Emit the initializer function if necessary.
  if (NeedsGlobalCtor || NeedsGlobalDtor) {
    globalOpContext = GV;
    emitCXXGlobalVarDeclInitFunc(D, GV, NeedsGlobalCtor);
    globalOpContext = nullptr;
  }

  // TODO(cir): sanitizers (reportGlobalToASan) and global variable debug
  // information.
  assert(!cir::MissingFeatures::sanitizeOther());
  assert(!cir::MissingFeatures::generateDebugInfo());
}

void CIRGenModule::emitGlobalDefinition(GlobalDecl GD, mlir::Operation *Op) {
  const auto *D = cast<ValueDecl>(GD.getDecl());
  if (const auto *FD = dyn_cast<FunctionDecl>(D)) {
    // At -O0, don't generate CIR for functions with available_externally
    // linkage.
    if (!shouldEmitFunction(GD))
      return;

    if (const auto *Method = dyn_cast<CXXMethodDecl>(D)) {
      // Make sure to emit the definition(s) before we emit the thunks. This is
      // necessary for the generation of certain thunks.
      if (isa<CXXConstructorDecl>(Method) || isa<CXXDestructorDecl>(Method))
        ABI->emitCXXStructor(GD);
      else if (FD->isMultiVersion())
        llvm_unreachable("NYI");
      else
        emitGlobalFunctionDefinition(GD, Op);

      if (Method->isVirtual())
        getVTables().emitThunks(GD);

      return;
    }

    if (FD->isMultiVersion())
      llvm_unreachable("NYI");
    emitGlobalFunctionDefinition(GD, Op);
    return;
  }

  if (const auto *VD = dyn_cast<VarDecl>(D)) {
    return emitGlobalVarDefinition(VD, !VD->hasDefinition());
  }

  llvm_unreachable("Invalid argument to emitGlobalDefinition()");
}

mlir::Attribute
CIRGenModule::getConstantArrayFromStringLiteral(const StringLiteral *E) {
  assert(!E->getType()->isPointerType() && "Strings are always arrays");

  // Don't emit it as the address of the string, emit the string data itself
  // as an inline array.
  if (E->getCharByteWidth() == 1) {
    SmallString<64> Str(E->getString());

    // Resize the string to the right size, which is indicated by its type.
    const ConstantArrayType *CAT =
        astContext.getAsConstantArrayType(E->getType());
    auto finalSize = CAT->getSize().getZExtValue();
    Str.resize(finalSize);

    auto eltTy = getTypes().ConvertType(CAT->getElementType());
    return builder.getString(Str, eltTy, finalSize);
  }

  auto arrayTy =
      mlir::dyn_cast<cir::ArrayType>(getTypes().ConvertType(E->getType()));
  assert(arrayTy && "string literals must be emitted as an array type");

  auto arrayEltTy = mlir::dyn_cast<cir::IntType>(arrayTy.getEltType());
  assert(arrayEltTy &&
         "string literal elements must be emitted as integral type");

  auto arraySize = arrayTy.getSize();
  auto literalSize = E->getLength();

  // Collect the code units.
  SmallVector<uint32_t, 32> elementValues;
  elementValues.reserve(arraySize);
  for (unsigned i = 0; i < literalSize; ++i)
    elementValues.push_back(E->getCodeUnit(i));
  elementValues.resize(arraySize);

  // If the string is full of null bytes, emit a #cir.zero instead.
  if (std::all_of(elementValues.begin(), elementValues.end(),
                  [](uint32_t x) { return x == 0; }))
    return builder.getZeroAttr(arrayTy);

  // Otherwise emit a constant array holding the characters.
  SmallVector<mlir::Attribute, 32> elements;
  elements.reserve(arraySize);
  for (uint64_t i = 0; i < arraySize; ++i)
    elements.push_back(cir::IntAttr::get(arrayEltTy, elementValues[i]));

  auto elementsAttr = mlir::ArrayAttr::get(&getMLIRContext(), elements);
  return builder.getConstArray(elementsAttr, arrayTy);
}

// TODO(cir): this could be a common AST helper for both CIR and LLVM codegen.
LangAS CIRGenModule::getGlobalConstantAddressSpace() const {
  // OpenCL v1.2 s6.5.3: a string literal is in the constant address space.
  if (getLangOpts().OpenCL)
    return LangAS::opencl_constant;
  if (getLangOpts().SYCLIsDevice)
    return LangAS::sycl_global;
  if (auto AS = getTarget().getConstantAddressSpace())
    return AS.value();
  return LangAS::Default;
}

// TODO(cir): this could be a common AST helper for both CIR and LLVM codegen.
LangAS CIRGenModule::getLangTempAllocaAddressSpace() const {
  if (getLangOpts().OpenCL)
    return LangAS::opencl_private;
  if (getLangOpts().SYCLIsDevice || getLangOpts().CUDAIsDevice ||
      (getLangOpts().OpenMP && getLangOpts().OpenMPIsTargetDevice))
    llvm_unreachable("NYI");
  return LangAS::Default;
}

static cir::GlobalOp
generateStringLiteral(mlir::Location loc, mlir::TypedAttr C,
                      cir::GlobalLinkageKind LT, CIRGenModule &CGM,
                      StringRef GlobalName, CharUnits Alignment) {
  cir::AddressSpaceAttr addrSpaceAttr =
      CGM.getBuilder().getAddrSpaceAttr(CGM.getGlobalConstantAddressSpace());

  // Create a global variable for this string
  // FIXME(cir): check for insertion point in module level.
  auto GV = CIRGenModule::createGlobalOp(CGM, loc, GlobalName, C.getType(),
                                         !CGM.getLangOpts().WritableStrings,
                                         addrSpaceAttr);

  // Set up extra information and add to the module
  GV.setAlignmentAttr(CGM.getSize(Alignment));
  GV.setLinkageAttr(
      cir::GlobalLinkageKindAttr::get(CGM.getBuilder().getContext(), LT));
  CIRGenModule::setInitializer(GV, C);
  // TODO(cir)
  assert(!cir::MissingFeatures::threadLocal() && "NYI");
  assert(!cir::MissingFeatures::unnamedAddr() && "NYI");
  if (GV.isWeakForLinker()) {
    assert(CGM.supportsCOMDAT() && "Only COFF uses weak string literals");
    GV.setComdat(true);
  }
  CGM.setDSOLocal(static_cast<mlir::Operation *>(GV));
  return GV;
}

/// Return a pointer to a constant array for the given string literal.
cir::GlobalViewAttr
CIRGenModule::getAddrOfConstantStringFromLiteral(const StringLiteral *S,
                                                 StringRef Name) {
  CharUnits Alignment =
      astContext.getAlignOfGlobalVarInChars(S->getType(), /*VD=*/nullptr);

  mlir::Attribute C = getConstantArrayFromStringLiteral(S);

  cir::GlobalOp GV;
  if (!getLangOpts().WritableStrings && ConstantStringMap.count(C)) {
    GV = ConstantStringMap[C];
    // The bigger alignment always wins.
    if (!GV.getAlignment() ||
        uint64_t(Alignment.getQuantity()) > *GV.getAlignment())
      GV.setAlignmentAttr(getSize(Alignment));
  } else {
    SmallString<256> StringNameBuffer = Name;
    llvm::raw_svector_ostream Out(StringNameBuffer);
    if (StringLiteralCnt)
      Out << '.' << StringLiteralCnt;
    Name = Out.str();
    StringLiteralCnt++;

    SmallString<256> MangledNameBuffer;
    StringRef GlobalVariableName;
    auto LT = cir::GlobalLinkageKind::ExternalLinkage;

    // Mangle the string literal if that's how the ABI merges duplicate strings.
    // Don't do it if they are writable, since we don't want writes in one TU to
    // affect strings in another.
    if (getCXXABI().getMangleContext().shouldMangleStringLiteral(S) &&
        !getLangOpts().WritableStrings) {
      assert(0 && "not implemented");
    } else {
      LT = cir::GlobalLinkageKind::PrivateLinkage;
      GlobalVariableName = Name;
    }

    auto loc = getLoc(S->getSourceRange());
    auto typedC = llvm::dyn_cast<mlir::TypedAttr>(C);
    if (!typedC)
      llvm_unreachable("this should never be untyped at this point");
    GV = generateStringLiteral(loc, typedC, LT, *this, GlobalVariableName,
                               Alignment);
    setDSOLocal(static_cast<mlir::Operation *>(GV));
    ConstantStringMap[C] = GV;

    assert(!cir::MissingFeatures::reportGlobalToASan() && "NYI");
  }

  auto ArrayTy = mlir::dyn_cast<cir::ArrayType>(GV.getSymType());
  assert(ArrayTy && "String literal must be array");
  auto PtrTy =
      getBuilder().getPointerTo(ArrayTy.getEltType(), GV.getAddrSpaceAttr());

  return builder.getGlobalViewAttr(PtrTy, GV);
}

void CIRGenModule::emitDeclContext(const DeclContext *DC) {
  for (auto *I : DC->decls()) {
    // Unlike other DeclContexts, the contents of an ObjCImplDecl at TU scope
    // are themselves considered "top-level", so EmitTopLevelDecl on an
    // ObjCImplDecl does not recursively visit them. We need to do that in
    // case they're nested inside another construct (LinkageSpecDecl /
    // ExportDecl) that does stop them from being considered "top-level".
    if (auto *OID = dyn_cast<ObjCImplDecl>(I))
      llvm_unreachable("NYI");

    emitTopLevelDecl(I);
  }
}

void CIRGenModule::emitLinkageSpec(const LinkageSpecDecl *LSD) {
  if (LSD->getLanguage() != LinkageSpecLanguageIDs::C &&
      LSD->getLanguage() != LinkageSpecLanguageIDs::CXX) {
    llvm_unreachable("unsupported linkage spec");
    return;
  }
  emitDeclContext(LSD);
}

mlir::Operation *
CIRGenModule::getAddrOfGlobalTemporary(const MaterializeTemporaryExpr *expr,
                                       const Expr *init) {
  assert((expr->getStorageDuration() == SD_Static ||
          expr->getStorageDuration() == SD_Thread) &&
         "not a global temporary");
  const auto *varDecl = cast<VarDecl>(expr->getExtendingDecl());

  // If we're not materializing a subobject of the temporay, keep the
  // cv-qualifiers from the type of the MaterializeTemporaryExpr.
  QualType materializedType = init->getType();
  if (init == expr->getSubExpr())
    materializedType = expr->getType();

  [[maybe_unused]] CharUnits align =
      getASTContext().getTypeAlignInChars(materializedType);

  auto insertResult = materializedGlobalTemporaryMap.insert({expr, nullptr});
  if (!insertResult.second) {
    llvm_unreachable("NYI");
  }

  // FIXME: If an externally-visible declaration extends multiple temporaries,
  // we need to give each temporary the same name in every translation unit (and
  // we also need to make the temporaries externally-visible).
  llvm::SmallString<256> name;
  llvm::raw_svector_ostream out(name);
  getCXXABI().getMangleContext().mangleReferenceTemporary(
      varDecl, expr->getManglingNumber(), out);

  APValue *value = nullptr;
  if (expr->getStorageDuration() == SD_Static && varDecl->evaluateValue()) {
    // If the initializer of the extending declaration is a constant
    // initializer, we should have a cached constant initializer for this
    // temporay. Note taht this m ight have a different value from the value
    // computed by evaluating the initializer if the surrounding constant
    // expression modifies the temporary.
    value = expr->getOrCreateValue(false);
  }

  // Try evaluating it now, it might have a constant initializer
  Expr::EvalResult evalResult;
  if (!value && init->EvaluateAsRValue(evalResult, getASTContext()) &&
      !evalResult.hasSideEffects())
    value = &evalResult.Val;

  LangAS addrSpace = getGlobalVarAddressSpace(varDecl);

  std::optional<ConstantEmitter> emitter;
  mlir::Attribute initialValue = nullptr;
  bool isConstant = false;
  mlir::Type type;
  if (value) {
    emitter.emplace(*this);
    initialValue =
        emitter->emitForInitializer(*value, addrSpace, materializedType);

    isConstant = materializedType.isConstantStorage(
        getASTContext(), /*ExcludeCtor*/ value, /*ExcludeDtor*/ false);

    type = mlir::cast<mlir::TypedAttr>(initialValue).getType();
  } else {
    // No initializer, the initialization will be provided when we initialize
    // the declaration which performed lifetime extension.
    type = getTypes().convertTypeForMem(materializedType);
  }

  // Create a global variable for this lifetime-extended temporary.
  cir::GlobalLinkageKind linkage = getCIRLinkageVarDefinition(varDecl, false);
  if (linkage == cir::GlobalLinkageKind::ExternalLinkage) {
    const VarDecl *initVD;
    if (varDecl->isStaticDataMember() && varDecl->getAnyInitializer(initVD) &&
        isa<CXXRecordDecl>(initVD->getLexicalDeclContext())) {
      // Temporaries defined inside a class get linkonce_odr linkage because the
      // calss can be defined in multiple translation units.
      llvm_unreachable("staticdatamember NYI");
    } else {
      // There is no need for this temporary to have external linkage if the
      // VarDecl has external linkage.
      linkage = cir::GlobalLinkageKind::InternalLinkage;
    }
  }
  auto targetAS = builder.getAddrSpaceAttr(addrSpace);

  auto loc = getLoc(expr->getSourceRange());
  auto gv = createGlobalOp(*this, loc, name, type, isConstant, targetAS,
                           nullptr, linkage);
  gv.setInitialValueAttr(initialValue);

  if (emitter)
    emitter->finalize(gv);
  // Don't assign dllimport or dllexport to lcoal linkage globals
  if (!gv.hasLocalLinkage()) {
    llvm_unreachable("NYI");
  }
  gv.setAlignment(align.getAsAlign().value());
  if (supportsCOMDAT() && gv.isWeakForLinker())
    llvm_unreachable("NYI");
  if (varDecl->getTLSKind())
    llvm_unreachable("NYI");
  mlir::Operation *cv = gv;
  if (addrSpace != LangAS::Default)
    llvm_unreachable("NYI");

  // Update the map with the new temporay. If we created a placeholder above,
  // replace it with the new global now.
  mlir::Operation *&entry = materializedGlobalTemporaryMap[expr];
  if (entry) {
    entry->replaceAllUsesWith(cv);
    entry->erase();
  }
  entry = cv;

  return cv;
}

// Emit code for a single top level declaration.
void CIRGenModule::emitTopLevelDecl(Decl *decl) {
  // Ignore dependent declarations
  if (decl->isTemplated())
    return;

  // Consteval function shouldn't be emitted.
  if (auto *FD = dyn_cast<FunctionDecl>(decl))
    if (FD->isConsteval())
      return;

  switch (decl->getKind()) {
  default:
    llvm::errs() << "emitTopLevelDecl codegen for decl kind '"
                 << decl->getDeclKindName() << "' not implemented\n";
    assert(false && "Not yet implemented");

  case Decl::TranslationUnit: {
    // This path is CIR only - CIRGen handles TUDecls because
    // of clang-tidy checks, that operate on TU granularity.
    TranslationUnitDecl *TU = cast<TranslationUnitDecl>(decl);
    for (DeclContext::decl_iterator D = TU->decls_begin(),
                                    DEnd = TU->decls_end();
         D != DEnd; ++D)
      emitTopLevelDecl(*D);
    return;
  }
  case Decl::Var:
  case Decl::Decomposition:
  case Decl::VarTemplateSpecialization:
    emitGlobal(cast<VarDecl>(decl));
    assert(!isa<DecompositionDecl>(decl) && "not implemented");
    // if (auto *DD = dyn_cast<DecompositionDecl>(decl))
    //   for (auto *B : DD->bindings())
    //     if (auto *HD = B->getHoldingVar())
    //       EmitGlobal(HD);
    break;

  case Decl::CXXConversion:
  case Decl::CXXMethod:
  case Decl::Function:
    emitGlobal(cast<FunctionDecl>(decl));
    assert(!codeGenOpts.CoverageMapping && "Coverage Mapping NYI");
    break;
  // C++ Decls
  case Decl::Namespace:
    emitDeclContext(cast<NamespaceDecl>(decl));
    break;
  case Decl::ClassTemplateSpecialization: {
    // const auto *Spec = cast<ClassTemplateSpecializationDecl>(decl);
    assert(!cir::MissingFeatures::generateDebugInfo() && "NYI");
  }
    [[fallthrough]];
  case Decl::CXXRecord: {
    CXXRecordDecl *crd = cast<CXXRecordDecl>(decl);
    // TODO: Handle debug info as CodeGenModule.cpp does
    for (auto *childDecl : crd->decls())
      if (isa<VarDecl>(childDecl) || isa<CXXRecordDecl>(childDecl))
        emitTopLevelDecl(childDecl);
    break;
  }
  // No code generation needed.
  case Decl::UsingShadow:
  case Decl::ClassTemplate:
  case Decl::VarTemplate:
  case Decl::Concept:
  case Decl::VarTemplatePartialSpecialization:
  case Decl::FunctionTemplate:
  case Decl::TypeAliasTemplate:
  case Decl::Block:
  case Decl::Empty:
  case Decl::Binding:
    break;
  case Decl::Using:     // using X; [C++]
  case Decl::UsingEnum: // using enum X; [C++]
  case Decl::NamespaceAlias:
  case Decl::UsingDirective: // using namespace X; [C++]
    assert(!cir::MissingFeatures::generateDebugInfo() && "NYI");
    break;
  case Decl::CXXConstructor:
    getCXXABI().emitCXXConstructors(cast<CXXConstructorDecl>(decl));
    break;
  case Decl::CXXDestructor:
    getCXXABI().emitCXXDestructors(cast<CXXDestructorDecl>(decl));
    break;

  case Decl::StaticAssert:
    // Nothing to do.
    break;

  case Decl::LinkageSpec:
    emitLinkageSpec(cast<LinkageSpecDecl>(decl));
    break;

  case Decl::Typedef:
  case Decl::TypeAlias: // using foo = bar; [C++11]
  case Decl::Record:
  case Decl::Enum:
    assert(!cir::MissingFeatures::generateDebugInfo() && "NYI");
    break;
  }
}

static bool shouldBeInCOMDAT(CIRGenModule &CGM, const Decl &D) {
  if (!CGM.supportsCOMDAT())
    return false;

  if (D.hasAttr<SelectAnyAttr>())
    return true;

  GVALinkage Linkage;
  if (auto *VD = dyn_cast<VarDecl>(&D))
    Linkage = CGM.getASTContext().GetGVALinkageForVariable(VD);
  else
    Linkage =
        CGM.getASTContext().GetGVALinkageForFunction(cast<FunctionDecl>(&D));

  switch (Linkage) {
  case clang::GVA_Internal:
  case clang::GVA_AvailableExternally:
  case clang::GVA_StrongExternal:
    return false;
  case clang::GVA_DiscardableODR:
  case clang::GVA_StrongODR:
    return true;
  }
  llvm_unreachable("No such linkage");
}

// TODO(cir): this could be a common method between LLVM codegen.
static bool isVarDeclStrongDefinition(const ASTContext &astContext,
                                      CIRGenModule &CGM, const VarDecl *D,
                                      bool NoCommon) {
  // Don't give variables common linkage if -fno-common was specified unless it
  // was overridden by a NoCommon attribute.
  if ((NoCommon || D->hasAttr<NoCommonAttr>()) && !D->hasAttr<CommonAttr>())
    return true;

  // C11 6.9.2/2:
  //   A declaration of an identifier for an object that has file scope without
  //   an initializer, and without a storage-class specifier or with the
  //   storage-class specifier static, constitutes a tentative definition.
  if (D->getInit() || D->hasExternalStorage())
    return true;

  // A variable cannot be both common and exist in a section.
  if (D->hasAttr<SectionAttr>())
    return true;

  // A variable cannot be both common and exist in a section.
  // We don't try to determine which is the right section in the front-end.
  // If no specialized section name is applicable, it will resort to default.
  if (D->hasAttr<PragmaClangBSSSectionAttr>() ||
      D->hasAttr<PragmaClangDataSectionAttr>() ||
      D->hasAttr<PragmaClangRelroSectionAttr>() ||
      D->hasAttr<PragmaClangRodataSectionAttr>())
    return true;

  // Thread local vars aren't considered common linkage.
  if (D->getTLSKind())
    return true;

  // Tentative definitions marked with WeakImportAttr are true definitions.
  if (D->hasAttr<WeakImportAttr>())
    return true;

  // A variable cannot be both common and exist in a comdat.
  if (shouldBeInCOMDAT(CGM, *D))
    return true;

  // Declarations with a required alignment do not have common linkage in MSVC
  // mode.
  if (astContext.getTargetInfo().getCXXABI().isMicrosoft()) {
    if (D->hasAttr<AlignedAttr>())
      return true;
    QualType VarType = D->getType();
    if (astContext.isAlignmentRequired(VarType))
      return true;

    if (const auto *RT = VarType->getAs<RecordType>()) {
      const RecordDecl *RD = RT->getDecl();
      for (const FieldDecl *FD : RD->fields()) {
        if (FD->isBitField())
          continue;
        if (FD->hasAttr<AlignedAttr>())
          return true;
        if (astContext.isAlignmentRequired(FD->getType()))
          return true;
      }
    }
  }

  // Microsoft's link.exe doesn't support alignments greater than 32 bytes for
  // common symbols, so symbols with greater alignment requirements cannot be
  // common.
  // Other COFF linkers (ld.bfd and LLD) support arbitrary power-of-two
  // alignments for common symbols via the aligncomm directive, so this
  // restriction only applies to MSVC environments.
  if (astContext.getTargetInfo().getTriple().isKnownWindowsMSVCEnvironment() &&
      astContext.getTypeAlignIfKnown(D->getType()) >
          astContext.toBits(CharUnits::fromQuantity(32)))
    return true;

  return false;
}

void CIRGenModule::setInitializer(cir::GlobalOp &global,
                                  mlir::Attribute value) {
  // Recompute visibility when updating initializer.
  global.setInitialValueAttr(value);
  mlir::SymbolTable::setSymbolVisibility(
      global, CIRGenModule::getMLIRVisibility(global));
}

mlir::SymbolTable::Visibility
CIRGenModule::getMLIRVisibility(cir::GlobalOp op) {
  // MLIR doesn't accept public symbols declarations (only
  // definitions).
  if (op.isDeclaration())
    return mlir::SymbolTable::Visibility::Private;
  return getMLIRVisibilityFromCIRLinkage(op.getLinkage());
}

mlir::SymbolTable::Visibility
CIRGenModule::getMLIRVisibilityFromCIRLinkage(cir::GlobalLinkageKind GLK) {
  switch (GLK) {
  case cir::GlobalLinkageKind::InternalLinkage:
  case cir::GlobalLinkageKind::PrivateLinkage:
    return mlir::SymbolTable::Visibility::Private;
  case cir::GlobalLinkageKind::ExternalLinkage:
  case cir::GlobalLinkageKind::ExternalWeakLinkage:
  case cir::GlobalLinkageKind::LinkOnceODRLinkage:
  case cir::GlobalLinkageKind::AvailableExternallyLinkage:
  case cir::GlobalLinkageKind::CommonLinkage:
  case cir::GlobalLinkageKind::WeakAnyLinkage:
  case cir::GlobalLinkageKind::WeakODRLinkage:
    return mlir::SymbolTable::Visibility::Public;
  default: {
    llvm::errs() << "visibility not implemented for '"
                 << stringifyGlobalLinkageKind(GLK) << "'\n";
    assert(0 && "not implemented");
  }
  }
  llvm_unreachable("linkage should be handled above!");
}

cir::VisibilityKind CIRGenModule::getGlobalVisibilityKindFromClangVisibility(
    clang::VisibilityAttr::VisibilityType visibility) {
  switch (visibility) {
  case clang::VisibilityAttr::VisibilityType::Default:
    return VisibilityKind::Default;
  case clang::VisibilityAttr::VisibilityType::Hidden:
    return VisibilityKind::Hidden;
  case clang::VisibilityAttr::VisibilityType::Protected:
    return VisibilityKind::Protected;
  }
  llvm_unreachable("unexpected visibility value");
}

cir::VisibilityAttr
CIRGenModule::getGlobalVisibilityAttrFromDecl(const Decl *decl) {
  const clang::VisibilityAttr *VA = decl->getAttr<clang::VisibilityAttr>();
  cir::VisibilityAttr cirVisibility =
      cir::VisibilityAttr::get(&getMLIRContext());
  if (VA) {
    cirVisibility = cir::VisibilityAttr::get(
        &getMLIRContext(),
        getGlobalVisibilityKindFromClangVisibility(VA->getVisibility()));
  }
  return cirVisibility;
}

cir::GlobalLinkageKind CIRGenModule::getCIRLinkageForDeclarator(
    const DeclaratorDecl *D, GVALinkage Linkage, bool IsConstantVariable) {
  if (Linkage == GVA_Internal)
    return cir::GlobalLinkageKind::InternalLinkage;

  if (D->hasAttr<WeakAttr>()) {
    if (IsConstantVariable)
      return cir::GlobalLinkageKind::WeakODRLinkage;
    else
      return cir::GlobalLinkageKind::WeakAnyLinkage;
  }

  if (const auto *FD = D->getAsFunction())
    if (FD->isMultiVersion() && Linkage == GVA_AvailableExternally)
      return cir::GlobalLinkageKind::LinkOnceAnyLinkage;

  // We are guaranteed to have a strong definition somewhere else,
  // so we can use available_externally linkage.
  if (Linkage == GVA_AvailableExternally)
    return cir::GlobalLinkageKind::AvailableExternallyLinkage;

  // Note that Apple's kernel linker doesn't support symbol
  // coalescing, so we need to avoid linkonce and weak linkages there.
  // Normally, this means we just map to internal, but for explicit
  // instantiations we'll map to external.

  // In C++, the compiler has to emit a definition in every translation unit
  // that references the function.  We should use linkonce_odr because
  // a) if all references in this translation unit are optimized away, we
  // don't need to codegen it.  b) if the function persists, it needs to be
  // merged with other definitions. c) C++ has the ODR, so we know the
  // definition is dependable.
  if (Linkage == GVA_DiscardableODR)
    return !astContext.getLangOpts().AppleKext
               ? cir::GlobalLinkageKind::LinkOnceODRLinkage
               : cir::GlobalLinkageKind::InternalLinkage;

  // An explicit instantiation of a template has weak linkage, since
  // explicit instantiations can occur in multiple translation units
  // and must all be equivalent. However, we are not allowed to
  // throw away these explicit instantiations.
  //
  // CUDA/HIP: For -fno-gpu-rdc case, device code is limited to one TU,
  // so say that CUDA templates are either external (for kernels) or internal.
  // This lets llvm perform aggressive inter-procedural optimizations. For
  // -fgpu-rdc case, device function calls across multiple TU's are allowed,
  // therefore we need to follow the normal linkage paradigm.
  if (Linkage == GVA_StrongODR) {
    if (getLangOpts().AppleKext)
      return cir::GlobalLinkageKind::ExternalLinkage;
    if (getLangOpts().CUDA && getLangOpts().CUDAIsDevice &&
        !getLangOpts().GPURelocatableDeviceCode)
      return D->hasAttr<CUDAGlobalAttr>()
                 ? cir::GlobalLinkageKind::ExternalLinkage
                 : cir::GlobalLinkageKind::InternalLinkage;
    return cir::GlobalLinkageKind::WeakODRLinkage;
  }

  // C++ doesn't have tentative definitions and thus cannot have common
  // linkage.
  if (!getLangOpts().CPlusPlus && isa<VarDecl>(D) &&
      !isVarDeclStrongDefinition(astContext, *this, cast<VarDecl>(D),
                                 getCodeGenOpts().NoCommon))
    return cir::GlobalLinkageKind::CommonLinkage;

  // selectany symbols are externally visible, so use weak instead of
  // linkonce.  MSVC optimizes away references to const selectany globals, so
  // all definitions should be the same and ODR linkage should be used.
  // http://msdn.microsoft.com/en-us/library/5tkz6s71.aspx
  if (D->hasAttr<SelectAnyAttr>())
    return cir::GlobalLinkageKind::WeakODRLinkage;

  // Otherwise, we have strong external linkage.
  assert(Linkage == GVA_StrongExternal);
  return cir::GlobalLinkageKind::ExternalLinkage;
}

/// This function is called when we implement a function with no prototype, e.g.
/// "int foo() {}". If there are existing call uses of the old function in the
/// module, this adjusts them to call the new function directly.
///
/// This is not just a cleanup: the always_inline pass requires direct calls to
/// functions to be able to inline them.  If there is a bitcast in the way, it
/// won't inline them. Instcombine normally deletes these calls, but it isn't
/// run at -O0.
void CIRGenModule::ReplaceUsesOfNonProtoTypeWithRealFunction(
    mlir::Operation *Old, cir::FuncOp NewFn) {

  // If we're redefining a global as a function, don't transform it.
  auto OldFn = dyn_cast<cir::FuncOp>(Old);
  if (!OldFn)
    return;

  // TODO(cir): this RAUW ignores the features below.
  assert(!cir::MissingFeatures::exceptions() && "Call vs Invoke NYI");
  assert(!cir::MissingFeatures::parameterAttributes());
  assert(!cir::MissingFeatures::operandBundles());
  assert(OldFn->getAttrs().size() > 1 && "Attribute forwarding NYI");

  // Mark new function as originated from a no-proto declaration.
  NewFn.setNoProtoAttr(OldFn.getNoProtoAttr());

  // Iterate through all calls of the no-proto function.
  auto SymUses = OldFn.getSymbolUses(OldFn->getParentOp());
  for (auto Use : SymUses.value()) {
    mlir::OpBuilder::InsertionGuard guard(builder);

    if (auto noProtoCallOp = dyn_cast<cir::CallOp>(Use.getUser())) {
      builder.setInsertionPoint(noProtoCallOp);

      // Patch call type with the real function type.
      auto realCallOp = builder.createCallOp(noProtoCallOp.getLoc(), NewFn,
                                             noProtoCallOp.getOperands());

      // Replace old no proto call with fixed call.
      noProtoCallOp.replaceAllUsesWith(realCallOp);
      noProtoCallOp.erase();
    } else if (auto getGlobalOp = dyn_cast<cir::GetGlobalOp>(Use.getUser())) {
      // Replace type
      getGlobalOp.getAddr().setType(
          cir::PointerType::get(&getMLIRContext(), NewFn.getFunctionType()));
    } else {
      llvm_unreachable("NIY");
    }
  }
}

cir::GlobalLinkageKind
CIRGenModule::getCIRLinkageVarDefinition(const VarDecl *VD, bool IsConstant) {
  assert(!IsConstant && "constant variables NYI");
  GVALinkage Linkage = astContext.GetGVALinkageForVariable(VD);
  return getCIRLinkageForDeclarator(VD, Linkage, IsConstant);
}

cir::GlobalLinkageKind CIRGenModule::getFunctionLinkage(GlobalDecl GD) {
  const auto *D = cast<FunctionDecl>(GD.getDecl());

  GVALinkage Linkage = astContext.GetGVALinkageForFunction(D);

  if (const auto *Dtor = dyn_cast<CXXDestructorDecl>(D))
    return getCXXABI().getCXXDestructorLinkage(Linkage, Dtor, GD.getDtorType());

  return getCIRLinkageForDeclarator(D, Linkage, /*IsConstantVariable=*/false);
}

void CIRGenModule::emitAliasForGlobal(StringRef mangledName,
                                      mlir::Operation *op, GlobalDecl aliasGD,
                                      cir::FuncOp aliasee,
                                      cir::GlobalLinkageKind linkage) {
  auto *aliasFD = dyn_cast<FunctionDecl>(aliasGD.getDecl());
  assert(aliasFD && "expected FunctionDecl");

  // The aliasee function type is different from the alias one, this difference
  // is specific to CIR because in LLVM the ptr types are already erased at this
  // point.
  auto &fnInfo = getTypes().arrangeCXXStructorDeclaration(aliasGD);
  auto fnType = getTypes().GetFunctionType(fnInfo);

  auto alias = createCIRFunction(getLoc(aliasGD.getDecl()->getSourceRange()),
                                 mangledName, fnType, aliasFD);
  alias.setAliasee(aliasee.getName());
  alias.setLinkage(linkage);
  // Declarations cannot have public MLIR visibility, just mark them private
  // but this really should have no meaning since CIR should not be using
  // this information to derive linkage information.
  mlir::SymbolTable::setSymbolVisibility(
      alias, mlir::SymbolTable::Visibility::Private);

  // Alias constructors and destructors are always unnamed_addr.
  assert(!cir::MissingFeatures::unnamedAddr());

  // Switch any previous uses to the alias.
  if (op) {
    llvm_unreachable("NYI");
  } else {
    // Name already set by createCIRFunction
  }

  // Finally, set up the alias with its proper name and attributes.
  setCommonAttributes(aliasGD, alias);
}

mlir::Type CIRGenModule::getCIRType(const QualType &type) {
  return genTypes.ConvertType(type);
}

bool CIRGenModule::verifyModule() {
  // Verify the module after we have finished constructing it, this will
  // check the structural properties of the IR and invoke any specific
  // verifiers we have on the CIR operations.
  return mlir::verify(theModule).succeeded();
}

std::pair<cir::FuncType, cir::FuncOp> CIRGenModule::getAddrAndTypeOfCXXStructor(
    GlobalDecl GD, const CIRGenFunctionInfo *FnInfo, cir::FuncType FnType,
    bool Dontdefer, ForDefinition_t IsForDefinition) {
  auto *MD = cast<CXXMethodDecl>(GD.getDecl());

  if (isa<CXXDestructorDecl>(MD)) {
    // Always alias equivalent complete destructors to base destructors in the
    // MS ABI.
    if (getTarget().getCXXABI().isMicrosoft() &&
        GD.getDtorType() == Dtor_Complete &&
        MD->getParent()->getNumVBases() == 0)
      llvm_unreachable("NYI");
  }

  if (!FnType) {
    if (!FnInfo)
      FnInfo = &getTypes().arrangeCXXStructorDeclaration(GD);
    FnType = getTypes().GetFunctionType(*FnInfo);
  }

  auto Fn = GetOrCreateCIRFunction(getMangledName(GD), FnType, GD,
                                   /*ForVtable=*/false, Dontdefer,
                                   /*IsThunk=*/false, IsForDefinition);

  return {FnType, Fn};
}

cir::FuncOp CIRGenModule::GetAddrOfFunction(clang::GlobalDecl GD, mlir::Type Ty,
                                            bool ForVTable, bool DontDefer,
                                            ForDefinition_t IsForDefinition) {
  assert(!cast<FunctionDecl>(GD.getDecl())->isConsteval() &&
         "consteval function should never be emitted");

  if (!Ty) {
    const auto *FD = cast<FunctionDecl>(GD.getDecl());
    Ty = getTypes().ConvertType(FD->getType());
  }

  // Devirtualized destructor calls may come through here instead of via
  // getAddrOfCXXStructor. Make sure we use the MS ABI base destructor instead
  // of the complete destructor when necessary.
  if (const auto *DD = dyn_cast<CXXDestructorDecl>(GD.getDecl())) {
    if (getTarget().getCXXABI().isMicrosoft() &&
        GD.getDtorType() == Dtor_Complete &&
        DD->getParent()->getNumVBases() == 0)
      llvm_unreachable("NYI");
  }

  StringRef MangledName = getMangledName(GD);
  auto F = GetOrCreateCIRFunction(MangledName, Ty, GD, ForVTable, DontDefer,
                                  /*IsThunk=*/false, IsForDefinition);

  assert(!langOpts.CUDA && "NYI");

  return F;
}

// Returns true if GD is a function decl with internal linkage and needs a
// unique suffix after the mangled name.
static bool isUniqueInternalLinkageDecl(GlobalDecl GD, CIRGenModule &CGM) {
  assert(CGM.getModuleNameHash().empty() &&
         "Unique internal linkage names NYI");

  return false;
}

static std::string getMangledNameImpl(CIRGenModule &CGM, GlobalDecl GD,
                                      const NamedDecl *ND,
                                      bool OmitMultiVersionMangling = false) {
  assert(!OmitMultiVersionMangling && "NYI");

  SmallString<256> Buffer;

  llvm::raw_svector_ostream Out(Buffer);
  MangleContext &MC = CGM.getCXXABI().getMangleContext();

  assert(CGM.getModuleNameHash().empty() && "NYI");
  auto ShouldMangle = MC.shouldMangleDeclName(ND);

  if (ShouldMangle) {
    MC.mangleName(GD.getWithDecl(ND), Out);
  } else {
    auto *II = ND->getIdentifier();
    assert(II && "Attempt to mangle unnamed decl.");

    const auto *FD = dyn_cast<FunctionDecl>(ND);

    if (FD &&
        FD->getType()->castAs<FunctionType>()->getCallConv() == CC_X86RegCall) {
      assert(0 && "NYI");
    } else if (FD && FD->hasAttr<CUDAGlobalAttr>() &&
               GD.getKernelReferenceKind() == KernelReferenceKind::Stub) {
      assert(0 && "NYI");
    } else {
      Out << II->getName();
    }
  }

  // Check if the module name hash should be appended for internal linkage
  // symbols. This should come before multi-version target suffixes are
  // appendded. This is to keep the name and module hash suffix of the internal
  // linkage function together. The unique suffix should only be added when name
  // mangling is done to make sure that the final name can be properly
  // demangled. For example, for C functions without prototypes, name mangling
  // is not done and the unique suffix should not be appended then.
  assert(!isUniqueInternalLinkageDecl(GD, CGM) && "NYI");

  if (const auto *FD = dyn_cast<FunctionDecl>(ND)) {
    assert(!FD->isMultiVersion() && "NYI");
  }
  assert(!CGM.getLangOpts().GPURelocatableDeviceCode && "NYI");

  return std::string(Out.str());
}

StringRef CIRGenModule::getMangledName(GlobalDecl GD) {
  auto CanonicalGD = GD.getCanonicalDecl();

  // Some ABIs don't have constructor variants. Make sure that base and complete
  // constructors get mangled the same.
  if (const auto *CD = dyn_cast<CXXConstructorDecl>(CanonicalGD.getDecl())) {
    if (!getTarget().getCXXABI().hasConstructorVariants()) {
      assert(false && "NYI");
    }
  }

  assert(!langOpts.CUDAIsDevice && "NYI");

  // Keep the first result in the case of a mangling collision.
  const auto *ND = cast<NamedDecl>(GD.getDecl());
  std::string MangledName = getMangledNameImpl(*this, GD, ND);

  auto Result = Manglings.insert(std::make_pair(MangledName, GD));
  return MangledDeclNames[CanonicalGD] = Result.first->first();
}

void CIRGenModule::emitTentativeDefinition(const VarDecl *D) {
  assert(!D->getInit() && "Cannot emit definite definitions here!");

  StringRef MangledName = getMangledName(D);
  auto *GV = getGlobalValue(MangledName);

  // TODO(cir): can a tentative definition come from something other than a
  // global op? If not, the assertion below is wrong and should be removed. If
  // so, getGlobalValue might be better of returining a global value interface
  // that alows use to manage different globals value types transparently.
  if (GV)
    assert(isa<cir::GlobalOp>(GV) &&
           "tentative definition can only be built from a cir.global_op");

  // We already have a definition, not declaration, with the same mangled name.
  // Emitting of declaration is not required (and actually overwrites emitted
  // definition).
  if (GV && !dyn_cast<cir::GlobalOp>(GV).isDeclaration())
    return;

  // If we have not seen a reference to this variable yet, place it into the
  // deferred declarations table to be emitted if needed later.
  if (!MustBeEmitted(D) && !GV) {
    DeferredDecls[MangledName] = D;
    return;
  }

  // The tentative definition is the only definition.
  emitGlobalVarDefinition(D);
}

void CIRGenModule::setGlobalVisibility(mlir::Operation *GV,
                                       const NamedDecl *D) const {
  assert(!cir::MissingFeatures::setGlobalVisibility());
}

void CIRGenModule::setDSOLocal(mlir::Operation *Op) const {
  assert(!cir::MissingFeatures::setDSOLocal());
  if (auto globalValue = dyn_cast<cir::CIRGlobalValueInterface>(Op)) {
    setDSOLocal(globalValue);
  }
}

void CIRGenModule::setGVProperties(mlir::Operation *Op,
                                   const NamedDecl *D) const {
  assert(!cir::MissingFeatures::setDLLImportDLLExport());
  setGVPropertiesAux(Op, D);
}

void CIRGenModule::setGVPropertiesAux(mlir::Operation *Op,
                                      const NamedDecl *D) const {
  setGlobalVisibility(Op, D);
  setDSOLocal(Op);
  assert(!cir::MissingFeatures::setPartition());
}

bool CIRGenModule::lookupRepresentativeDecl(StringRef MangledName,
                                            GlobalDecl &Result) const {
  auto Res = Manglings.find(MangledName);
  if (Res == Manglings.end())
    return false;
  Result = Res->getValue();
  return true;
}

cir::FuncOp CIRGenModule::createCIRFunction(mlir::Location loc, StringRef name,
                                            cir::FuncType Ty,
                                            const clang::FunctionDecl *FD) {
  // At the point we need to create the function, the insertion point
  // could be anywhere (e.g. callsite). Do not rely on whatever it might
  // be, properly save, find the appropriate place and restore.
  FuncOp f;
  {
    mlir::OpBuilder::InsertionGuard guard(builder);

    // Some global emissions are triggered while emitting a function, e.g.
    // void s() { x.method() }
    //
    // Be sure to insert a new function before a current one.
    auto *curCGF = getCurrCIRGenFun();
    if (curCGF)
      builder.setInsertionPoint(curCGF->CurFn);

    f = builder.create<cir::FuncOp>(loc, name, Ty);

    if (FD)
      f.setAstAttr(makeFuncDeclAttr(FD, &getMLIRContext()));

    if (FD && !FD->hasPrototype())
      f.setNoProtoAttr(builder.getUnitAttr());

    assert(f.isDeclaration() && "expected empty body");

    // A declaration gets private visibility by default, but external linkage
    // as the default linkage.
    f.setLinkageAttr(cir::GlobalLinkageKindAttr::get(
        &getMLIRContext(), cir::GlobalLinkageKind::ExternalLinkage));
    mlir::SymbolTable::setSymbolVisibility(
        f, mlir::SymbolTable::Visibility::Private);

    // Initialize with empty dict of extra attributes.
    f.setExtraAttrsAttr(cir::ExtraFuncAttributesAttr::get(
        &getMLIRContext(), builder.getDictionaryAttr({})));

    if (!curCGF)
      theModule.push_back(f);
  }
  return f;
}

cir::FuncOp CIRGenModule::createRuntimeFunction(cir::FuncType Ty,
                                                StringRef Name, mlir::ArrayAttr,
                                                [[maybe_unused]] bool Local,
                                                bool AssumeConvergent) {
  if (AssumeConvergent) {
    llvm_unreachable("NYI");
  }
  if (Local)
    llvm_unreachable("NYI");

  auto entry = GetOrCreateCIRFunction(Name, Ty, GlobalDecl(),
                                      /*ForVtable=*/false);

  // Traditional codegen checks for a valid dyn_cast llvm::Function for `entry`,
  // no testcase that cover this path just yet though.
  if (!entry) {
    // Setup runtime CC, DLL support for windows and set dso local.
    llvm_unreachable("NYI");
  }

  return entry;
}

bool isDefaultedMethod(const clang::FunctionDecl *FD) {
  if (FD->isDefaulted() && isa<CXXMethodDecl>(FD) &&
      (cast<CXXMethodDecl>(FD)->isCopyAssignmentOperator() ||
       cast<CXXMethodDecl>(FD)->isMoveAssignmentOperator()))
    return true;
  return false;
}

mlir::Location CIRGenModule::getLocForFunction(const clang::FunctionDecl *FD) {
  bool invalidLoc = !FD || (FD->getSourceRange().getBegin().isInvalid() ||
                            FD->getSourceRange().getEnd().isInvalid());
  if (!invalidLoc)
    return getLoc(FD->getSourceRange());

  // Use the module location
  return theModule->getLoc();
}

/// Determines whether the language options require us to model
/// unwind exceptions.  We treat -fexceptions as mandating this
/// except under the fragile ObjC ABI with only ObjC exceptions
/// enabled.  This means, for example, that C with -fexceptions
/// enables this.
/// TODO(cir): can be shared with traditional LLVM codegen.
static bool hasUnwindExceptions(const LangOptions &LangOpts) {
  // If exceptions are completely disabled, obviously this is false.
  if (!LangOpts.Exceptions)
    return false;

  // If C++ exceptions are enabled, this is true.
  if (LangOpts.CXXExceptions)
    return true;

  // If ObjC exceptions are enabled, this depends on the ABI.
  if (LangOpts.ObjCExceptions) {
    return LangOpts.ObjCRuntime.hasUnwindExceptions();
  }

  return true;
}

void CIRGenModule::setCIRFunctionAttributesForDefinition(const Decl *decl,
                                                         FuncOp f) {
  mlir::NamedAttrList attrs{f.getExtraAttrs().getElements().getValue()};

  if (!hasUnwindExceptions(getLangOpts())) {
    auto attr = cir::NoThrowAttr::get(&getMLIRContext());
    attrs.set(attr.getMnemonic(), attr);
  }

  if (!decl) {
    // If we don't have a declaration to control inlining, the function isn't
    // explicitly marked as alwaysinline for semantic reasons, and inlining is
    // disabled, mark the function as noinline.
    if (codeGenOpts.getInlining() == CodeGenOptions::OnlyAlwaysInlining) {
      auto attr = cir::InlineAttr::get(&getMLIRContext(),
                                       cir::InlineKind::AlwaysInline);
      attrs.set(attr.getMnemonic(), attr);
    }
  } else if (decl->hasAttr<NoInlineAttr>()) {
    // Add noinline if the function isn't always_inline.
    auto attr =
        cir::InlineAttr::get(&getMLIRContext(), cir::InlineKind::NoInline);
    attrs.set(attr.getMnemonic(), attr);
  } else if (decl->hasAttr<AlwaysInlineAttr>()) {
    // (noinline wins over always_inline, and we can't specify both in IR)
    auto attr =
        cir::InlineAttr::get(&getMLIRContext(), cir::InlineKind::AlwaysInline);
    attrs.set(attr.getMnemonic(), attr);
  } else if (codeGenOpts.getInlining() == CodeGenOptions::OnlyAlwaysInlining) {
    // If we're not inlining, then force everything that isn't always_inline
    // to carry an explicit noinline attribute.
    auto attr =
        cir::InlineAttr::get(&getMLIRContext(), cir::InlineKind::NoInline);
    attrs.set(attr.getMnemonic(), attr);
  } else {
    // Otherwise, propagate the inline hint attribute and potentially use its
    // absence to mark things as noinline.
    // Search function and template pattern redeclarations for inline.
    auto CheckForInline = [](const FunctionDecl *decl) {
      auto CheckRedeclForInline = [](const FunctionDecl *Redecl) {
        return Redecl->isInlineSpecified();
      };
      if (any_of(decl->redecls(), CheckRedeclForInline))
        return true;
      const FunctionDecl *Pattern = decl->getTemplateInstantiationPattern();
      if (!Pattern)
        return false;
      return any_of(Pattern->redecls(), CheckRedeclForInline);
    };
    if (CheckForInline(cast<FunctionDecl>(decl))) {
      auto attr =
          cir::InlineAttr::get(&getMLIRContext(), cir::InlineKind::InlineHint);
      attrs.set(attr.getMnemonic(), attr);
    } else if (codeGenOpts.getInlining() == CodeGenOptions::OnlyHintInlining) {
      auto attr =
          cir::InlineAttr::get(&getMLIRContext(), cir::InlineKind::NoInline);
      attrs.set(attr.getMnemonic(), attr);
    }
  }

  // Track whether we need to add the optnone attribute,
  // starting with the default for this optimization level.
  bool ShouldAddOptNone =
      !codeGenOpts.DisableO0ImplyOptNone && codeGenOpts.OptimizationLevel == 0;
  if (decl) {
    ShouldAddOptNone &= !decl->hasAttr<MinSizeAttr>();
    ShouldAddOptNone &= !decl->hasAttr<AlwaysInlineAttr>();
    ShouldAddOptNone |= decl->hasAttr<OptimizeNoneAttr>();
  }

  if (ShouldAddOptNone) {
    auto optNoneAttr = cir::OptNoneAttr::get(&getMLIRContext());
    attrs.set(optNoneAttr.getMnemonic(), optNoneAttr);

    // OptimizeNone implies noinline; we should not be inlining such functions.
    auto noInlineAttr =
        cir::InlineAttr::get(&getMLIRContext(), cir::InlineKind::NoInline);
    attrs.set(noInlineAttr.getMnemonic(), noInlineAttr);
  }

  f.setExtraAttrsAttr(cir::ExtraFuncAttributesAttr::get(
      &getMLIRContext(), attrs.getDictionary(&getMLIRContext())));
}

void CIRGenModule::setCIRFunctionAttributes(GlobalDecl GD,
                                            const CIRGenFunctionInfo &info,
                                            cir::FuncOp func, bool isThunk) {
  // TODO(cir): More logic of constructAttributeList is needed.
  cir::CallingConv callingConv;

  // Initialize PAL with existing attributes to merge attributes.
  mlir::NamedAttrList PAL{func.getExtraAttrs().getElements().getValue()};
  constructAttributeList(func.getName(), info, GD, PAL, callingConv,
                         /*AttrOnCallSite=*/false, isThunk);
  func.setExtraAttrsAttr(cir::ExtraFuncAttributesAttr::get(
      &getMLIRContext(), PAL.getDictionary(&getMLIRContext())));

  // TODO(cir): Check X86_VectorCall incompatibility with WinARM64EC

  func.setCallingConv(callingConv);
}

void CIRGenModule::setFunctionAttributes(GlobalDecl globalDecl,
                                         cir::FuncOp func,
                                         bool isIncompleteFunction,
                                         bool isThunk) {
  // NOTE(cir): Original CodeGen checks if this is an intrinsic. In CIR we
  // represent them in dedicated ops. The correct attributes are ensured during
  // translation to LLVM. Thus, we don't need to check for them here.

  if (!isIncompleteFunction) {
    setCIRFunctionAttributes(globalDecl,
                             getTypes().arrangeGlobalDeclaration(globalDecl),
                             func, isThunk);
  }

  // TODO(cir): Complete the remaining part of the function.
  assert(!cir::MissingFeatures::setFunctionAttributes());

  // TODO(cir): This needs a lot of work to better match CodeGen. That
  // ultimately ends up in setGlobalVisibility, which already has the linkage of
  // the LLVM GV (corresponding to our FuncOp) computed, so it doesn't have to
  // recompute it here. This is a minimal fix for now.
  if (!isLocalLinkage(getFunctionLinkage(globalDecl))) {
    auto decl = globalDecl.getDecl();
    func.setGlobalVisibilityAttr(getGlobalVisibilityAttrFromDecl(decl));
  }
}

/// If the specified mangled name is not in the module,
/// create and return a CIR Function with the specified type. If there is
/// something in the module with the specified name, return it potentially
/// bitcasted to the right type.
///
/// If D is non-null, it specifies a decl that corresponded to this. This is
/// used to set the attributes on the function when it is first created.
cir::FuncOp CIRGenModule::GetOrCreateCIRFunction(
    StringRef MangledName, mlir::Type Ty, GlobalDecl GD, bool ForVTable,
    bool DontDefer, bool IsThunk, ForDefinition_t IsForDefinition,
    mlir::ArrayAttr ExtraAttrs) {
  assert(!IsThunk && "NYI");

  const auto *D = GD.getDecl();

  // Any attempts to use a MultiVersion function should result in retrieving the
  // iFunc instead. Name mangling will handle the rest of the changes.
  if (const auto *FD = cast_or_null<FunctionDecl>(D)) {
    // For the device mark the function as one that should be emitted.
    if (getLangOpts().OpenMPIsTargetDevice && FD->isDefined() && !DontDefer &&
        !IsForDefinition) {
      assert(0 && "OpenMP target functions NYI");
    }
    if (FD->isMultiVersion())
      llvm_unreachable("NYI");
  }

  // Lookup the entry, lazily creating it if necessary.
  mlir::Operation *Entry = getGlobalValue(MangledName);
  if (Entry) {
    assert(isa<cir::FuncOp>(Entry) &&
           "not implemented, only supports FuncOp for now");

    if (WeakRefReferences.erase(Entry)) {
      llvm_unreachable("NYI");
    }

    // Handle dropped DLL attributes.
    if (D && !D->hasAttr<DLLImportAttr>() && !D->hasAttr<DLLExportAttr>()) {
      // TODO(CIR): Entry->setDLLStorageClass
      setDSOLocal(Entry);
    }

    // If there are two attempts to define the same mangled name, issue an
    // error.
    auto Fn = cast<cir::FuncOp>(Entry);
    if (IsForDefinition && Fn && !Fn.isDeclaration()) {
      GlobalDecl OtherGD;
      // CHeck that GD is not yet in DiagnosedConflictingDefinitions is required
      // to make sure that we issue and error only once.
      if (lookupRepresentativeDecl(MangledName, OtherGD) &&
          (GD.getCanonicalDecl().getDecl() !=
           OtherGD.getCanonicalDecl().getDecl()) &&
          DiagnosedConflictingDefinitions.insert(GD).second) {
        getDiags().Report(D->getLocation(), diag::err_duplicate_mangled_name)
            << MangledName;
        getDiags().Report(OtherGD.getDecl()->getLocation(),
                          diag::note_previous_definition);
      }
    }

    if (Fn && Fn.getFunctionType() == Ty) {
      return Fn;
    }

    if (!IsForDefinition) {
      return Fn;
    }

    // TODO: clang checks here if this is a llvm::GlobalAlias... how will we
    // support this?
  }

  // This function doesn't have a complete type (for example, the return type is
  // an incomplete struct). Use a fake type instead, and make sure not to try to
  // set attributes.
  bool IsIncompleteFunction = false;

  cir::FuncType FTy;
  if (mlir::isa<cir::FuncType>(Ty)) {
    FTy = mlir::cast<cir::FuncType>(Ty);
  } else {
    assert(false && "NYI");
    // FTy = mlir::FunctionType::get(VoidTy, false);
    IsIncompleteFunction = true;
  }

  auto *FD = llvm::cast_or_null<FunctionDecl>(D);

  // TODO: CodeGen includeds the linkage (ExternalLinkage) and only passes the
  // mangledname if Entry is nullptr
  auto F = createCIRFunction(getLocForFunction(FD), MangledName, FTy, FD);

  // If we already created a function with the same mangled name (but different
  // type) before, take its name and add it to the list of functions to be
  // replaced with F at the end of CodeGen.
  //
  // This happens if there is a prototype for a function (e.g. "int f()") and
  // then a definition of a different type (e.g. "int f(int x)").
  if (Entry) {

    // Fetch a generic symbol-defining operation and its uses.
    auto SymbolOp = dyn_cast<mlir::SymbolOpInterface>(Entry);
    assert(SymbolOp && "Expected a symbol-defining operation");

    // TODO(cir): When can this symbol be something other than a function?
    assert(isa<cir::FuncOp>(Entry) && "NYI");

    // This might be an implementation of a function without a prototype, in
    // which case, try to do special replacement of calls which match the new
    // prototype. The really key thing here is that we also potentially drop
    // arguments from the call site so as to make a direct call, which makes the
    // inliner happier and suppresses a number of optimizer warnings (!) about
    // dropping arguments.
    if (SymbolOp.getSymbolUses(SymbolOp->getParentOp())) {
      ReplaceUsesOfNonProtoTypeWithRealFunction(Entry, F);
    }

    // Obliterate no-proto declaration.
    Entry->erase();
  }

  if (D)
    setFunctionAttributes(GD, F, IsIncompleteFunction, IsThunk);
  if (ExtraAttrs) {
    llvm_unreachable("NYI");
  }

  if (!DontDefer) {
    // All MSVC dtors other than the base dtor are linkonce_odr and delegate to
    // each other bottoming out wiht the base dtor. Therefore we emit non-base
    // dtors on usage, even if there is no dtor definition in the TU.
    if (isa_and_nonnull<CXXDestructorDecl>(D) &&
        getCXXABI().useThunkForDtorVariant(cast<CXXDestructorDecl>(D),
                                           GD.getDtorType())) {
      llvm_unreachable("NYI"); // addDeferredDeclToEmit(GD);
    }

    // This is the first use or definition of a mangled name. If there is a
    // deferred decl with this name, remember that we need to emit it at the end
    // of the file.
    auto DDI = DeferredDecls.find(MangledName);
    if (DDI != DeferredDecls.end()) {
      // Move the potentially referenced deferred decl to the
      // DeferredDeclsToEmit list, and remove it from DeferredDecls (since we
      // don't need it anymore).
      addDeferredDeclToEmit(DDI->second);
      DeferredDecls.erase(DDI);

      // Otherwise, there are cases we have to worry about where we're using a
      // declaration for which we must emit a definition but where we might not
      // find a top-level definition.
      //   - member functions defined inline in their classes
      //   - friend functions defined inline in some class
      //   - special member functions with implicit definitions
      // If we ever change our AST traversal to walk into class methods, this
      // will be unnecessary.
      //
      // We also don't emit a definition for a function if it's going to be an
      // entry in a vtable, unless it's already marked as used.
    } else if (getLangOpts().CPlusPlus && D) {
      // Look for a declaration that's lexically in a record.
      for (const auto *FD = cast<FunctionDecl>(D)->getMostRecentDecl(); FD;
           FD = FD->getPreviousDecl()) {
        if (isa<CXXRecordDecl>(FD->getLexicalDeclContext())) {
          if (FD->doesThisDeclarationHaveABody()) {
            addDeferredDeclToEmit(GD.getWithDecl(FD));
            break;
          }
        }
      }
    }
  }

  if (!IsIncompleteFunction) {
    assert(F.getFunctionType() == Ty);
    return F;
  }

  // TODO(cir): Might need bitcast to different address space.
  assert(!cir::MissingFeatures::addressSpace());
  return F;
}

mlir::Location CIRGenModule::getLoc(SourceLocation SLoc) {
  assert(SLoc.isValid() && "expected valid source location");
  const SourceManager &SM = astContext.getSourceManager();
  PresumedLoc PLoc = SM.getPresumedLoc(SLoc);
  StringRef Filename = PLoc.getFilename();
  return mlir::FileLineColLoc::get(builder.getStringAttr(Filename),
                                   PLoc.getLine(), PLoc.getColumn());
}

mlir::Location CIRGenModule::getLoc(SourceRange SLoc) {
  assert(SLoc.isValid() && "expected valid source location");
  mlir::Location B = getLoc(SLoc.getBegin());
  mlir::Location E = getLoc(SLoc.getEnd());
  SmallVector<mlir::Location, 2> locs = {B, E};
  mlir::Attribute metadata;
  return mlir::FusedLoc::get(locs, metadata, &getMLIRContext());
}

mlir::Location CIRGenModule::getLoc(mlir::Location lhs, mlir::Location rhs) {
  SmallVector<mlir::Location, 2> locs = {lhs, rhs};
  mlir::Attribute metadata;
  return mlir::FusedLoc::get(locs, metadata, &getMLIRContext());
}

void CIRGenModule::emitGlobalDecl(clang::GlobalDecl &D) {
  // We should call GetAddrOfGlobal with IsForDefinition set to true in order
  // to get a Value with exactly the type we need, not something that might
  // have been created for another decl with the same mangled name but
  // different type.
  auto *Op = GetAddrOfGlobal(D, ForDefinition);

  // In case of different address spaces, we may still get a cast, even with
  // IsForDefinition equal to true. Query mangled names table to get
  // GlobalValue.
  if (!Op) {
    Op = getGlobalValue(getMangledName(D));
  }

  // In case of different address spaces, we may still get a cast, even with
  // IsForDefinition equal to true. Query mangled names table to get
  // GlobalValue.
  if (!Op)
    llvm_unreachable("Address spaces NYI");

  // Make sure getGlobalValue returned non-null.
  assert(Op);

  // Check to see if we've already emitted this. This is necessary for a
  // couple of reasons: first, decls can end up in deferred-decls queue
  // multiple times, and second, decls can end up with definitions in unusual
  // ways (e.g. by an extern inline function acquiring a strong function
  // redefinition). Just ignore those cases.
  // TODO: Not sure what to map this to for MLIR
  auto globalValueOp = Op;
  if (auto Gv = dyn_cast<cir::GetGlobalOp>(Op)) {
    auto *result =
        mlir::SymbolTable::lookupSymbolIn(getModule(), Gv.getNameAttr());
    globalValueOp = result;
  }

  if (auto cirGlobalValue =
          dyn_cast<cir::CIRGlobalValueInterface>(globalValueOp)) {
    if (!cirGlobalValue.isDeclaration())
      return;
  }

  // If this is OpenMP, check if it is legal to emit this global normally.
  if (getLangOpts().OpenMP && openMPRuntime &&
      openMPRuntime->emitTargetGlobal(D))
    return;

  // Otherwise, emit the definition and move on to the next one.
  emitGlobalDefinition(D, Op);
}

void CIRGenModule::emitDeferred(unsigned recursionLimit) {
  // Emit deferred declare target declarations
  if (getLangOpts().OpenMP && !getLangOpts().OpenMPSimd)
    getOpenMPRuntime().emitDeferredTargetDecls();

  // Emit code for any potentially referenced deferred decls. Since a previously
  // unused static decl may become used during the generation of code for a
  // static function, iterate until no changes are made.

  if (!DeferredVTables.empty()) {
    emitDeferredVTables();

    // Emitting a vtable doesn't directly cause more vtables to
    // become deferred, although it can cause functions to be
    // emitted that then need those vtables.
    assert(DeferredVTables.empty());
  }

  // Emit CUDA/HIP static device variables referenced by host code only. Note we
  // should not clear CUDADeviceVarODRUsedByHost since it is still needed for
  // further handling.
  if (getLangOpts().CUDA && getLangOpts().CUDAIsDevice) {
    llvm_unreachable("NYI");
  }

  // Stop if we're out of both deferred vtables and deferred declarations.
  if (DeferredDeclsToEmit.empty())
    return;

  // Grab the list of decls to emit. If emitGlobalDefinition schedules more
  // work, it will not interfere with this.
  std::vector<GlobalDecl> CurDeclsToEmit;
  CurDeclsToEmit.swap(DeferredDeclsToEmit);
  if (recursionLimit == 0)
    return;
  recursionLimit--;

  for (auto &D : CurDeclsToEmit) {
    if (getCodeGenOpts().ClangIRSkipFunctionsFromSystemHeaders) {
      auto *decl = D.getDecl();
      assert(decl && "expected decl");
      if (astContext.getSourceManager().isInSystemHeader(decl->getLocation()))
        continue;
    }

    emitGlobalDecl(D);

    // If we found out that we need to emit more decls, do that recursively.
    // This has the advantage that the decls are emitted in a DFS and related
    // ones are close together, which is convenient for testing.
    if (!DeferredVTables.empty() || !DeferredDeclsToEmit.empty()) {
      emitDeferred(recursionLimit);
      assert(DeferredVTables.empty() && DeferredDeclsToEmit.empty());
    }
  }
}

mlir::IntegerAttr CIRGenModule::getSize(CharUnits size) {
  return builder.getSizeFromCharUnits(&getMLIRContext(), size);
}

mlir::Operation *
CIRGenModule::GetAddrOfGlobal(GlobalDecl GD, ForDefinition_t IsForDefinition) {
  const Decl *D = GD.getDecl();

  if (isa<CXXConstructorDecl>(D) || isa<CXXDestructorDecl>(D))
    return getAddrOfCXXStructor(GD, /*FnInfo=*/nullptr, /*FnType=*/nullptr,
                                /*DontDefer=*/false, IsForDefinition);

  if (isa<CXXMethodDecl>(D)) {
    auto FInfo =
        &getTypes().arrangeCXXMethodDeclaration(cast<CXXMethodDecl>(D));
    auto Ty = getTypes().GetFunctionType(*FInfo);
    return GetAddrOfFunction(GD, Ty, /*ForVTable=*/false, /*DontDefer=*/false,
                             IsForDefinition);
  }

  if (isa<FunctionDecl>(D)) {
    const CIRGenFunctionInfo &FI = getTypes().arrangeGlobalDeclaration(GD);
    auto Ty = getTypes().GetFunctionType(FI);
    return GetAddrOfFunction(GD, Ty, /*ForVTable=*/false, /*DontDefer=*/false,
                             IsForDefinition);
  }

  return getAddrOfGlobalVar(cast<VarDecl>(D), /*Ty=*/nullptr, IsForDefinition)
      .getDefiningOp();
}

void CIRGenModule::Release() {
  assert(!MissingFeatures::emitModuleInitializers());
  emitDeferred(getCodeGenOpts().ClangIRBuildDeferredThreshold);
  assert(!MissingFeatures::emittedDeferredDecls());
  assert(!MissingFeatures::emitVTablesOpportunistically());
  assert(!MissingFeatures::applyGlobalValReplacements());
  applyReplacements();
  assert(!MissingFeatures::emitMultiVersionFunctions());

  assert(!MissingFeatures::incrementalExtensions());

  assert(!MissingFeatures::emitCXXModuleInitFunc());
  emitCXXGlobalInitFunc();
<<<<<<< HEAD
  // TODO: emitCXXGlobalCleanUpFunc();
  // TODO: registerGlobalDtorsWithAtExit();
  // TODO: emitCXXThreadLocalInitFunc();
  // TODO: ObjCRuntime
  if (astContext.getLangOpts().CUDA) {
=======
  assert(!MissingFeatures::emitCXXGlobalCleanUpFunc());
  assert(!MissingFeatures::registerGlobalDtorsWithAtExit());
  assert(!MissingFeatures::emitCXXThreadLocalInitFunc());
  assert(!MissingFeatures::objCRuntime());
  if (astCtx.getLangOpts().CUDA) {
>>>>>>> 3189c0de
    llvm_unreachable("NYI");
  }
  assert(!MissingFeatures::openMPRuntime());
  assert(!MissingFeatures::pgoReader());
  assert(!MissingFeatures::emitCtorList()); // GlobalCtors, GlobalDtors
  emitGlobalAnnotations();
  assert(!MissingFeatures::emitStaticExternCAliases());
  assert(!MissingFeatures::checkAliases());
  assert(!MissingFeatures::emitDeferredUnusedCoverageMappings());
  assert(!MissingFeatures::cirGenPGO()); // setValueProfilingFlag,
                                         // setProfileVersion
  assert(!MissingFeatures::coverageMapping());
  if (getCodeGenOpts().SanitizeCfiCrossDso) {
    llvm_unreachable("NYI");
  }
<<<<<<< HEAD
  // TODO: emitAtAvailableLinkGuard();
  if (astContext.getTargetInfo().getTriple().isWasm() &&
      !astContext.getTargetInfo().getTriple().isOSEmscripten()) {
=======
  if (langOpts.Sanitize.has(SanitizerKind::KCFI))
    llvm_unreachable("NYI");
  assert(!MissingFeatures::emitAtAvailableLinkGuard());
  if (astCtx.getTargetInfo().getTriple().isWasm())
    llvm_unreachable("NYI");

  if (getTriple().isAMDGPU() ||
      (getTriple().isSPIRV() && getTriple().getVendor() == llvm::Triple::AMD)) {
    llvm_unreachable("NYI");
  }

  // Emit a global array containing all external kernels or device variables
  // used by host functions and mark it as used for CUDA/HIP. This is necessary
  // to get kernels or device variables in archives linked in even if these
  // kernels or device variables are only used in host functions.
  if (!astCtx.CUDAExternalDeviceDeclODRUsedByHost.empty()) {
    llvm_unreachable("NYI");
  }
  if (langOpts.HIP && !getLangOpts().OffloadingNewDriver) {
    llvm_unreachable("NYI");
  }
  assert(!MissingFeatures::emitLLVMUsed());
  assert(!MissingFeatures::sanStats());

  if (codeGenOpts.Autolink && (astCtx.getLangOpts().Modules ||
                               !MissingFeatures::linkerOptionsMetadata())) {
    assert(!MissingFeatures::emitModuleLinkOptions());
  }

  // On ELF we pass the dependent library specifiers directly to the linker
  // without manipulating them. This is in contrast to other platforms where
  // they are mapped to a specific linker option by the compiler. This
  // difference is a result of the greater variety of ELF linkers and the fact
  // that ELF linkers tend to handle libraries in a more complicated fashion
  // than on other platforms. This forces us to defer handling the dependent
  // libs to the linker.
  //
  // CUDA/HIP device and host libraries are different. Currently there is no
  // way to differentiate dependent libraries for host or device. Existing
  // usage of #pragma comment(lib, *) is intended for host libraries on
  // Windows. Therefore emit llvm.dependent-libraries only for host.
  assert(!MissingFeatures::elfDependentLibraries());

  assert(!MissingFeatures::dwarfVersion());

  if (codeGenOpts.Dwarf64)
    llvm_unreachable("NYI");

  if (astCtx.getLangOpts().SemanticInterposition)
    // Require various optimization to respect semantic interposition.
    llvm_unreachable("NYI");

  if (codeGenOpts.EmitCodeView) {
    // Indicate that we want CodeView in the metadata.
    llvm_unreachable("NYI");
  }
  if (codeGenOpts.CodeViewGHash) {
    llvm_unreachable("NYI");
  }
  if (codeGenOpts.ControlFlowGuard) {
    // Function ID tables and checks for Control Flow Guard (cfguard=2).
    llvm_unreachable("NYI");
  } else if (codeGenOpts.ControlFlowGuardNoChecks) {
    // Function ID tables for Control Flow Guard (cfguard=1).
    llvm_unreachable("NYI");
  }
  if (codeGenOpts.EHContGuard) {
    // Function ID tables for EH Continuation Guard.
    llvm_unreachable("NYI");
  }
  if (astCtx.getLangOpts().Kernel) {
    // Note if we are compiling with /kernel.
    llvm_unreachable("NYI");
  }
  if (codeGenOpts.OptimizationLevel > 0 && codeGenOpts.StrictVTablePointers) {
    // We don't support LTO with 2 with different StrictVTablePointers
    // FIXME: we could support it by stripping all the information introduced
    // by StrictVTablePointers.
>>>>>>> 3189c0de
    llvm_unreachable("NYI");
  }
  if (getModuleDebugInfo())
    // We support a single version in the linked module. The LLVM
    // parser will drop debug info with a different version number
    // (and warn about it, too).
    llvm_unreachable("NYI");

  // We need to record the widths of enums and wchar_t, so that we can generate
  // the correct build attributes in the ARM backend. wchar_size is also used by
  // TargetLibraryInfo.
  assert(!MissingFeatures::wcharWidth());

  if (getTriple().isOSzOS()) {
    llvm_unreachable("NYI");
  }

  llvm::Triple t = astCtx.getTargetInfo().getTriple();
  if (t.isARM() || t.isThumb()) {
    // The minimum width of an enum in bytes
    assert(!MissingFeatures::enumWidth());
  }

  if (t.isRISCV()) {
    llvm_unreachable("NYI");
  }

  if (codeGenOpts.SanitizeCfiCrossDso) {
    // Indicate that we want cross-DSO control flow integrity checks.
    llvm_unreachable("NYI");
  }

  if (codeGenOpts.WholeProgramVTables) {
    // Indicate whether VFE was enabled for this module, so that the
    // vcall_visibility metadata added under whole program vtables is handled
    // appropriately in the optimizer.
    llvm_unreachable("NYI");
  }

  if (langOpts.Sanitize.has(SanitizerKind::CFIICall)) {
    llvm_unreachable("NYI");
  }

  if (codeGenOpts.SanitizeCfiICallNormalizeIntegers) {
    llvm_unreachable("NYI");
  }

  if (langOpts.Sanitize.has(SanitizerKind::KCFI)) {
    llvm_unreachable("NYI");
  }

  if (codeGenOpts.CFProtectionReturn &&
      target.checkCFProtectionReturnSupported(getDiags())) {
    // Indicate that we want to instrument return control flow protection.
    llvm_unreachable("NYI");
  }

  if (codeGenOpts.CFProtectionBranch &&
      target.checkCFProtectionBranchSupported(getDiags())) {
    // Indicate that we want to instrument branch control flow protection.
    llvm_unreachable("NYI");
  }

  if (codeGenOpts.FunctionReturnThunks)
    llvm_unreachable("NYI");

  if (codeGenOpts.IndirectBranchCSPrefix)
    llvm_unreachable("NYI");

  // Add module metadata for return address signing (ignoring
  // non-leaf/all) and stack tagging. These are actually turned on by function
  // attributes, but we use module metadata to emit build attributes. This is
  // needed for LTO, where the function attributes are inside bitcode
  // serialised into a global variable by the time build attributes are
  // emitted, so we can't access them. LTO objects could be compiled with
  // different flags therefore module flags are set to "Min" behavior to achieve
  // the same end result of the normal build where e.g BTI is off if any object
  // doesn't support it.
  if (astCtx.getTargetInfo().hasFeature("ptrauth") &&
      langOpts.getSignReturnAddressScope() !=
          LangOptions::SignReturnAddressScopeKind::None)
    llvm_unreachable("NYI");
  if (langOpts.Sanitize.has(SanitizerKind::MemtagStack))
    llvm_unreachable("NYI");

  if (t.isARM() || t.isThumb() || t.isAArch64()) {
    if (langOpts.BranchTargetEnforcement)
      llvm_unreachable("NYI");
    if (langOpts.BranchProtectionPAuthLR)
      llvm_unreachable("NYI");
    if (langOpts.GuardedControlStack)
      llvm_unreachable("NYI");
    if (langOpts.hasSignReturnAddress())
      llvm_unreachable("NYI");
    if (langOpts.isSignReturnAddressScopeAll())
      llvm_unreachable("NYI");
    if (!langOpts.isSignReturnAddressWithAKey())
      llvm_unreachable("NYI");

    if (langOpts.PointerAuthELFGOT)
      llvm_unreachable("NYI");

    if (getTriple().isOSLinux()) {
      assert(getTriple().isOSBinFormatELF());
      assert(!MissingFeatures::ptrAuth());
    }
  }

  if (codeGenOpts.StackClashProtector)
    llvm_unreachable("NYI");

  if (codeGenOpts.StackProbeSize && codeGenOpts.StackProbeSize != 4096)
    llvm_unreachable("NYI");

  if (!codeGenOpts.MemoryProfileOutput.empty()) {
    llvm_unreachable("NYI");
  }

  if (langOpts.CUDAIsDevice && getTriple().isNVPTX()) {
    llvm_unreachable("NYI");
  }

  if (langOpts.EHAsynch)
    llvm_unreachable("NYI");

  // Indicate whether this Module was compiled with -fopenmp
  assert(!MissingFeatures::openMP());

  // Emit OpenCL specific module metadata: OpenCL/SPIR version.
  if (langOpts.CUDAIsDevice && getTriple().isSPIRV())
    llvm_unreachable("CUDA SPIR-V NYI");
  if (langOpts.OpenCL) {
    emitOpenCLMetadata();
    // Emit SPIR version.
    if (getTriple().isSPIR())
      llvm_unreachable("SPIR target NYI");
  }

  // HLSL related end of code gen work items.
  if (langOpts.HLSL)
    llvm_unreachable("NYI");

  if (uint32_t picLevel = astCtx.getLangOpts().PICLevel) {
    assert(picLevel < 3 && "Invalid PIC Level");
    assert(!MissingFeatures::setPICLevel());
    if (astCtx.getLangOpts().PIE)
      assert(!MissingFeatures::setPIELevel());
  }

  if (getCodeGenOpts().CodeModel.size() > 0) {
    unsigned cm = llvm::StringSwitch<unsigned>(getCodeGenOpts().CodeModel)
                      .Case("tiny", llvm::CodeModel::Tiny)
                      .Case("small", llvm::CodeModel::Small)
                      .Case("kernel", llvm::CodeModel::Kernel)
                      .Case("medium", llvm::CodeModel::Medium)
                      .Case("large", llvm::CodeModel::Large)
                      .Default(~0u);
    if (cm != ~0u) {
      llvm::CodeModel::Model codeModel =
          static_cast<llvm::CodeModel::Model>(cm);
      (void)codeModel;
      assert(!MissingFeatures::codeModel());

      if ((cm == llvm::CodeModel::Medium || cm == llvm::CodeModel::Large) &&
          astCtx.getTargetInfo().getTriple().getArch() ==
              llvm::Triple::x86_64) {
        assert(!MissingFeatures::largeDataThreshold());
      }
    }
  }

  if (codeGenOpts.NoPLT)
    llvm_unreachable("NYI");
  assert(!MissingFeatures::directAccessExternalData());
  if (codeGenOpts.UnwindTables)
    assert(!MissingFeatures::setUwtable());

  switch (codeGenOpts.getFramePointer()) {
  case CodeGenOptions::FramePointerKind::None:
    // 0 ("none") is the default.
    break;
  case CodeGenOptions::FramePointerKind::Reserved:
    assert(!MissingFeatures::setFramePointer());
    break;
  case CodeGenOptions::FramePointerKind::NonLeaf:
    assert(!MissingFeatures::setFramePointer());
    break;
  case CodeGenOptions::FramePointerKind::All:
    assert(!MissingFeatures::setFramePointer());
    break;
  }

  assert(!MissingFeatures::simplifyPersonality());

  if (getCodeGenOpts().EmitDeclMetadata)
    llvm_unreachable("NYI");

  if (getCodeGenOpts().CoverageNotesFile.size() ||
      getCodeGenOpts().CoverageDataFile.size())
    llvm_unreachable("NYI");

  if (getModuleDebugInfo())
    llvm_unreachable("NYI");

  assert(!MissingFeatures::emitVersionIdentMetadata());

  if (!getCodeGenOpts().RecordCommandLine.empty())
    llvm_unreachable("NYI");

  if (!getCodeGenOpts().StackProtectorGuard.empty())
    llvm_unreachable("NYI");
  if (!getCodeGenOpts().StackProtectorGuardReg.empty())
    llvm_unreachable("NYI");
  if (!getCodeGenOpts().StackProtectorGuardSymbol.empty())
    llvm_unreachable("NYI");
  if (getCodeGenOpts().StackProtectorGuardOffset != INT_MAX)
    llvm_unreachable("NYI");
  if (getCodeGenOpts().StackAlignment)
    llvm_unreachable("NYI");
  if (getCodeGenOpts().SkipRaxSetup)
    llvm_unreachable("NYI");
  if (getLangOpts().RegCall4)
    llvm_unreachable("NYI");

  if (getASTContext().getTargetInfo().getMaxTLSAlign())
    llvm_unreachable("NYI");

  assert(!MissingFeatures::emitTargetGlobals());

  assert(!MissingFeatures::emitTargetMetadata());

  assert(!MissingFeatures::emitBackendOptionsMetadata());

  // If there is device offloading code embed it in the host now.
  assert(!MissingFeatures::embedObject());

  // Set visibility from DLL storage class
  // We do this at the end of LLVM IR generation; after any operation
  // that might affect the DLL storage class or the visibility, and
  // before anything that might act on these.
  assert(!MissingFeatures::setVisibilityFromDLLStorageClass());

  // Check the tail call symbols are truly undefined.
  if (getTriple().isPPC() && !MissingFeatures::mustTailCallUndefinedGlobals()) {
    llvm_unreachable("NYI");
  }
}

namespace {
// TODO(cir): This should be a common helper shared with CodeGen.
struct FunctionIsDirectlyRecursive
    : public ConstStmtVisitor<FunctionIsDirectlyRecursive, bool> {
  const StringRef name;
  const Builtin::Context &builtinCtx;
  FunctionIsDirectlyRecursive(StringRef name,
                              const Builtin::Context &builtinCtx)
      : name(name), builtinCtx(builtinCtx) {}

  bool VisitCallExpr(const CallExpr *expr) {
    const FunctionDecl *func = expr->getDirectCallee();
    if (!func)
      return false;
    AsmLabelAttr *attr = func->getAttr<AsmLabelAttr>();
    if (attr && name == attr->getLabel())
      return true;
    unsigned builtinId = func->getBuiltinID();
    if (!builtinId || !builtinCtx.isLibFunction(builtinId))
      return false;
    StringRef builtinName = builtinCtx.getName(builtinId);
    if (builtinName.starts_with("__builtin_") &&
        name == builtinName.slice(strlen("__builtin_"), StringRef::npos)) {
      return true;
    }
    return false;
  }

  bool VisitStmt(const Stmt *stmt) {
    for (const Stmt *child : stmt->children())
      if (child && this->Visit(child))
        return true;
    return false;
  }
};
} // namespace

// isTriviallyRecursive - Check if this function calls another
// decl that, because of the asm attribute or the other decl being a builtin,
// ends up pointing to itself.
// TODO(cir): This should be a common helper shared with CodeGen.
bool CIRGenModule::isTriviallyRecursive(const FunctionDecl *func) {
  StringRef name;
  if (getCXXABI().getMangleContext().shouldMangleDeclName(func)) {
    // asm labels are a special kind of mangling we have to support.
    AsmLabelAttr *attr = func->getAttr<AsmLabelAttr>();
    if (!attr)
      return false;
    name = attr->getLabel();
  } else {
    name = func->getName();
  }

  FunctionIsDirectlyRecursive walker(name, astContext.BuiltinInfo);
  const Stmt *body = func->getBody();
  return body ? walker.Visit(body) : false;
}

// TODO(cir): This should be a common helper shared with CodeGen.
bool CIRGenModule::shouldEmitFunction(GlobalDecl globalDecl) {
  if (getFunctionLinkage(globalDecl) !=
      GlobalLinkageKind::AvailableExternallyLinkage)
    return true;

  const auto *func = cast<FunctionDecl>(globalDecl.getDecl());
  // Inline builtins declaration must be emitted. They often are fortified
  // functions.
  if (func->isInlineBuiltinDeclaration())
    return true;

  if (codeGenOpts.OptimizationLevel == 0 && !func->hasAttr<AlwaysInlineAttr>())
    return false;

  // We don't import function bodies from other named module units since that
  // behavior may break ABI compatibility of the current unit.
  if (const Module *mod = func->getOwningModule();
      mod && mod->getTopLevelModule()->isNamedModule() &&
      astContext.getCurrentNamedModule() != mod->getTopLevelModule()) {
    // There are practices to mark template member function as always-inline
    // and mark the template as extern explicit instantiation but not give
    // the definition for member function. So we have to emit the function
    // from explicitly instantiation with always-inline.
    //
    // See https://github.com/llvm/llvm-project/issues/86893 for details.
    //
    // TODO: Maybe it is better to give it a warning if we call a non-inline
    // function from other module units which is marked as always-inline.
    if (!func->isTemplateInstantiation() || !func->hasAttr<AlwaysInlineAttr>())
      return false;
  }

  if (func->hasAttr<NoInlineAttr>())
    return false;

  if (func->hasAttr<DLLImportAttr>() && !func->hasAttr<AlwaysInlineAttr>())
    assert(!cir::MissingFeatures::setDLLImportDLLExport() &&
           "shouldEmitFunction for dllimport is NYI");

  // PR9614. Avoid cases where the source code is lying to us. An available
  // externally function should have an equivalent function somewhere else,
  // but a function that calls itself through asm label/`__builtin_` trickery is
  // clearly not equivalent to the real implementation.
  // This happens in glibc's btowc and in some configure checks.
  return !isTriviallyRecursive(func);
}

bool CIRGenModule::supportsCOMDAT() const {
  return getTriple().supportsCOMDAT();
}

void CIRGenModule::maybeSetTrivialComdat(const Decl &d, mlir::Operation *op) {
  if (!shouldBeInCOMDAT(*this, d))
    return;
  auto globalOp = dyn_cast_or_null<cir::GlobalOp>(op);
  if (globalOp)
    globalOp.setComdat(true);
  // Keep it as missing feature as we need to implement comdat for FuncOp.
  // in the future.
  assert(!cir::MissingFeatures::setComdat() && "NYI");
}

bool CIRGenModule::isInNoSanitizeList(SanitizerMask Kind, cir::FuncOp Fn,
                                      SourceLocation Loc) const {
  const auto &NoSanitizeL = getASTContext().getNoSanitizeList();
  // NoSanitize by function name.
  if (NoSanitizeL.containsFunction(Kind, Fn.getName()))
    llvm_unreachable("NYI");
  // NoSanitize by location.
  if (Loc.isValid())
    return NoSanitizeL.containsLocation(Kind, Loc);
  // If location is unknown, this may be a compiler-generated function. Assume
  // it's located in the main file.
  auto &SM = getASTContext().getSourceManager();
  FileEntryRef MainFile = *SM.getFileEntryRefForID(SM.getMainFileID());
  if (NoSanitizeL.containsFile(Kind, MainFile.getName()))
    return true;

  // Check "src" prefix.
  if (Loc.isValid())
    return NoSanitizeL.containsLocation(Kind, Loc);
  // If location is unknown, this may be a compiler-generated function. Assume
  // it's located in the main file.
  return NoSanitizeL.containsFile(Kind, MainFile.getName());
}

void CIRGenModule::AddDeferredUnusedCoverageMapping(Decl *D) {
  // Do we need to generate coverage mapping?
  if (!codeGenOpts.CoverageMapping)
    return;

  llvm_unreachable("NYI");
}

void CIRGenModule::UpdateCompletedType(const TagDecl *TD) {
  // Make sure that this type is translated.
  genTypes.UpdateCompletedType(TD);
}

void CIRGenModule::addReplacement(StringRef Name, mlir::Operation *Op) {
  Replacements[Name] = Op;
}

void CIRGenModule::applyReplacements() {
  for (auto &I : Replacements) {
    StringRef MangledName = I.first();
    mlir::Operation *Replacement = I.second;
    auto *Entry = getGlobalValue(MangledName);
    if (!Entry)
      continue;
    assert(isa<cir::FuncOp>(Entry) && "expected function");
    auto OldF = cast<cir::FuncOp>(Entry);
    auto NewF = dyn_cast<cir::FuncOp>(Replacement);
    assert(NewF && "not implemented");

    // Replace old with new, but keep the old order.
    if (OldF.replaceAllSymbolUses(NewF.getSymNameAttr(), theModule).failed())
      llvm_unreachable("internal error, cannot RAUW symbol");
    if (NewF) {
      NewF->moveBefore(OldF);
      OldF->erase();
    }
  }
}

void CIRGenModule::emitExplicitCastExprType(const ExplicitCastExpr *E,
                                            CIRGenFunction *CGF) {
  // Bind VLAs in the cast type.
  if (CGF && E->getType()->isVariablyModifiedType())
    llvm_unreachable("NYI");

  assert(!cir::MissingFeatures::generateDebugInfo() && "NYI");
}

void CIRGenModule::HandleCXXStaticMemberVarInstantiation(VarDecl *VD) {
  auto DK = VD->isThisDeclarationADefinition();
  if (DK == VarDecl::Definition && VD->hasAttr<DLLImportAttr>())
    return;

  TemplateSpecializationKind TSK = VD->getTemplateSpecializationKind();
  // If we have a definition, this might be a deferred decl. If the
  // instantiation is explicit, make sure we emit it at the end.
  if (VD->getDefinition() && TSK == TSK_ExplicitInstantiationDefinition) {
    llvm_unreachable("NYI");
  }

  emitTopLevelDecl(VD);
}

cir::GlobalOp CIRGenModule::createOrReplaceCXXRuntimeVariable(
    mlir::Location loc, StringRef Name, mlir::Type Ty,
    cir::GlobalLinkageKind Linkage, clang::CharUnits Alignment) {
  cir::GlobalOp OldGV{};
  auto GV = dyn_cast_or_null<cir::GlobalOp>(
      mlir::SymbolTable::lookupSymbolIn(getModule(), Name));

  if (GV) {
    // Check if the variable has the right type.
    if (GV.getSymType() == Ty)
      return GV;

    // Because C++ name mangling, the only way we can end up with an already
    // existing global with the same name is if it has been declared extern
    // "C".
    assert(GV.isDeclaration() && "Declaration has wrong type!");
    OldGV = GV;
  }

  // Create a new variable.
  GV = CIRGenModule::createGlobalOp(*this, loc, Name, Ty);

  // Set up extra information and add to the module
  GV.setLinkageAttr(
      cir::GlobalLinkageKindAttr::get(&getMLIRContext(), Linkage));
  mlir::SymbolTable::setSymbolVisibility(GV,
                                         CIRGenModule::getMLIRVisibility(GV));

  if (OldGV) {
    // Replace occurrences of the old variable if needed.
    GV.setName(OldGV.getName());
    if (!OldGV->use_empty()) {
      // TODO(cir): remove erase call above and use replaceGlobal here.
      llvm_unreachable("NYI");
    }
    OldGV->erase();
  }

  if (supportsCOMDAT() && cir::isWeakForLinker(Linkage) &&
      !GV.hasAvailableExternallyLinkage()) {
    GV.setComdat(true);
  }

  GV.setAlignmentAttr(getSize(Alignment));
  setDSOLocal(static_cast<mlir::Operation *>(GV));
  return GV;
}

bool CIRGenModule::shouldOpportunisticallyEmitVTables() {
  if (codeGenOpts.OptimizationLevel != 0)
    llvm_unreachable("NYI");
  return codeGenOpts.OptimizationLevel > 0;
}

void CIRGenModule::emitVTableTypeMetadata(const CXXRecordDecl *RD,
                                          cir::GlobalOp VTable,
                                          const VTableLayout &VTLayout) {
  if (!getCodeGenOpts().LTOUnit)
    return;
  llvm_unreachable("NYI");
}

mlir::Attribute CIRGenModule::getAddrOfRTTIDescriptor(mlir::Location loc,
                                                      QualType Ty, bool ForEH) {
  // Return a bogus pointer if RTTI is disabled, unless it's for EH.
  // FIXME: should we even be calling this method if RTTI is disabled
  // and it's not for EH?
  if (!shouldEmitRTTI(ForEH))
    return getBuilder().getConstNullPtrAttr(builder.getUInt8PtrTy());

  if (ForEH && Ty->isObjCObjectPointerType() &&
      getLangOpts().ObjCRuntime.isGNUFamily()) {
    llvm_unreachable("NYI");
  }

  return getCXXABI().getAddrOfRTTIDescriptor(loc, Ty);
}

/// TODO(cir): once we have cir.module, add this as a convenience method there.
///
/// Look up the specified global in the module symbol table.
///   1. If it does not exist, add a declaration of the global and return it.
///   2. Else, the global exists but has the wrong type: return the function
///      with a constantexpr cast to the right type.
///   3. Finally, if the existing global is the correct declaration, return the
///      existing global.
cir::GlobalOp CIRGenModule::getOrInsertGlobal(
    mlir::Location loc, StringRef Name, mlir::Type Ty,
    llvm::function_ref<cir::GlobalOp()> CreateGlobalCallback) {
  // See if we have a definition for the specified global already.
  auto GV = dyn_cast_or_null<cir::GlobalOp>(getGlobalValue(Name));
  if (!GV) {
    GV = CreateGlobalCallback();
  }
  assert(GV && "The CreateGlobalCallback is expected to create a global");

  // If the variable exists but has the wrong type, return a bitcast to the
  // right type.
  auto GVTy = GV.getSymType();
  assert(!cir::MissingFeatures::addressSpace());
  auto PTy = builder.getPointerTo(Ty);

  if (GVTy != PTy)
    llvm_unreachable("NYI");

  // Otherwise, we just found the existing function or a prototype.
  return GV;
}

// Overload to construct a global variable using its constructor's defaults.
cir::GlobalOp CIRGenModule::getOrInsertGlobal(mlir::Location loc,
                                              StringRef Name, mlir::Type Ty) {
  return getOrInsertGlobal(loc, Name, Ty, [&] {
    return CIRGenModule::createGlobalOp(*this, loc, Name,
                                        builder.getPointerTo(Ty));
  });
}

// TODO(cir): this can be shared with LLVM codegen.
CharUnits CIRGenModule::computeNonVirtualBaseClassOffset(
    const CXXRecordDecl *DerivedClass, CastExpr::path_const_iterator Start,
    CastExpr::path_const_iterator End) {
  CharUnits Offset = CharUnits::Zero();

  const ASTContext &astContext = getASTContext();
  const CXXRecordDecl *RD = DerivedClass;

  for (CastExpr::path_const_iterator I = Start; I != End; ++I) {
    const CXXBaseSpecifier *Base = *I;
    assert(!Base->isVirtual() && "Should not see virtual bases here!");

    // Get the layout.
    const ASTRecordLayout &Layout = astContext.getASTRecordLayout(RD);

    const auto *BaseDecl =
        cast<CXXRecordDecl>(Base->getType()->castAs<RecordType>()->getDecl());

    // Add the offset.
    Offset += Layout.getBaseClassOffset(BaseDecl);

    RD = BaseDecl;
  }

  return Offset;
}

void CIRGenModule::Error(SourceLocation loc, StringRef message) {
  unsigned diagID = getDiags().getCustomDiagID(DiagnosticsEngine::Error, "%0");
  getDiags().Report(astContext.getFullLoc(loc), diagID) << message;
}

/// Print out an error that codegen doesn't support the specified stmt yet.
void CIRGenModule::ErrorUnsupported(const Stmt *S, const char *Type) {
  unsigned DiagID = getDiags().getCustomDiagID(DiagnosticsEngine::Error,
                                               "cannot compile this %0 yet");
  std::string Msg = Type;
  getDiags().Report(astContext.getFullLoc(S->getBeginLoc()), DiagID)
      << Msg << S->getSourceRange();
}

/// Print out an error that codegen doesn't support the specified decl yet.
void CIRGenModule::ErrorUnsupported(const Decl *D, const char *Type) {
  unsigned DiagID = getDiags().getCustomDiagID(DiagnosticsEngine::Error,
                                               "cannot compile this %0 yet");
  std::string Msg = Type;
  getDiags().Report(astContext.getFullLoc(D->getLocation()), DiagID) << Msg;
}

cir::SourceLanguage CIRGenModule::getCIRSourceLanguage() {
  using ClangStd = clang::LangStandard;
  using CIRLang = cir::SourceLanguage;
  auto opts = getLangOpts();

  if (opts.OpenCL && !opts.OpenCLCPlusPlus)
    return CIRLang::OpenCLC;

  if (opts.CPlusPlus || opts.CPlusPlus11 || opts.CPlusPlus14 ||
      opts.CPlusPlus17 || opts.CPlusPlus20 || opts.CPlusPlus23 ||
      opts.CPlusPlus26)
    return CIRLang::CXX;
  if (opts.C99 || opts.C11 || opts.C17 || opts.C23 ||
      opts.LangStd == ClangStd::lang_c89 ||
      opts.LangStd == ClangStd::lang_gnu89)
    return CIRLang::C;

  // TODO(cir): support remaining source languages.
  llvm_unreachable("CIR does not yet support the given source language");
}

LangAS CIRGenModule::getGlobalVarAddressSpace(const VarDecl *D) {
  if (langOpts.OpenCL) {
    LangAS AS = D ? D->getType().getAddressSpace() : LangAS::opencl_global;
    assert(AS == LangAS::opencl_global || AS == LangAS::opencl_global_device ||
           AS == LangAS::opencl_global_host || AS == LangAS::opencl_constant ||
           AS == LangAS::opencl_local || AS >= LangAS::FirstTargetAddressSpace);
    return AS;
  }

  if (langOpts.SYCLIsDevice &&
      (!D || D->getType().getAddressSpace() == LangAS::Default))
    llvm_unreachable("NYI");

  if (langOpts.CUDA && langOpts.CUDAIsDevice)
    llvm_unreachable("NYI");

  if (langOpts.OpenMP)
    llvm_unreachable("NYI");

  return getTargetCIRGenInfo().getGlobalVarAddressSpace(*this, D);
}

mlir::ArrayAttr CIRGenModule::emitAnnotationArgs(const AnnotateAttr *attr) {
  ArrayRef<Expr *> exprs = {attr->args_begin(), attr->args_size()};
  if (exprs.empty()) {
    return mlir::ArrayAttr::get(&getMLIRContext(), {});
  }
  llvm::FoldingSetNodeID id;
  for (Expr *e : exprs) {
    id.Add(cast<clang::ConstantExpr>(e)->getAPValueResult());
  }
  mlir::ArrayAttr &lookup = annotationArgs[id.ComputeHash()];
  if (lookup)
    return lookup;

  llvm::SmallVector<mlir::Attribute, 4> args;
  args.reserve(exprs.size());
  for (Expr *e : exprs) {
    auto &ce = *cast<clang::ConstantExpr>(e);
    if (auto *const strE =
            clang::dyn_cast<clang::StringLiteral>(ce.IgnoreParenCasts())) {
      // Add trailing null character as StringLiteral->getString() does not
      args.push_back(builder.getStringAttr(strE->getString()));
    } else if (ce.hasAPValueResult()) {
      // Handle case which can be evaluated to some numbers, not only literals
      const auto &ap = ce.getAPValueResult();
      if (ap.isInt()) {
        args.push_back(mlir::IntegerAttr::get(
            mlir::IntegerType::get(&getMLIRContext(),
                                   ap.getInt().getBitWidth()),
            ap.getInt()));
      } else {
        llvm_unreachable("NYI like float, fixed-point, array...");
      }
    } else {
      llvm_unreachable("NYI");
    }
  }

  lookup = builder.getArrayAttr(args);
  return lookup;
}

cir::AnnotationAttr
CIRGenModule::emitAnnotateAttr(const clang::AnnotateAttr *aa) {
  mlir::StringAttr annoGV = builder.getStringAttr(aa->getAnnotation());
  mlir::ArrayAttr args = emitAnnotationArgs(aa);
  return cir::AnnotationAttr::get(&getMLIRContext(), annoGV, args);
}

void CIRGenModule::addGlobalAnnotations(const ValueDecl *d,
                                        mlir::Operation *gv) {
  assert(d->hasAttr<AnnotateAttr>() && "no annotate attribute");
  assert((isa<GlobalOp>(gv) || isa<FuncOp>(gv)) &&
         "annotation only on globals");
  llvm::SmallVector<mlir::Attribute, 4> annotations;
  for (auto *i : d->specific_attrs<AnnotateAttr>())
    annotations.push_back(emitAnnotateAttr(i));
  if (auto global = dyn_cast<cir::GlobalOp>(gv))
    global.setAnnotationsAttr(builder.getArrayAttr(annotations));
  else if (auto func = dyn_cast<cir::FuncOp>(gv))
    func.setAnnotationsAttr(builder.getArrayAttr(annotations));
}

void CIRGenModule::emitGlobalAnnotations() {
  for (const auto &[mangledName, vd] : deferredAnnotations) {
    mlir::Operation *gv = getGlobalValue(mangledName);
    if (gv)
      addGlobalAnnotations(vd, gv);
  }
  deferredAnnotations.clear();
}

cir::TBAAAttr CIRGenModule::getTBAATypeInfo(QualType QTy) {
  if (!tbaa) {
    return nullptr;
  }
  return tbaa->getTypeInfo(QTy);
}

TBAAAccessInfo CIRGenModule::getTBAAAccessInfo(QualType accessType) {
  if (!tbaa) {
    return TBAAAccessInfo();
  }
  if (getLangOpts().CUDAIsDevice) {
    llvm_unreachable("NYI");
  }
  return tbaa->getAccessInfo(accessType);
}

TBAAAccessInfo
CIRGenModule::getTBAAVTablePtrAccessInfo(mlir::Type VTablePtrType) {
  if (!tbaa)
    return TBAAAccessInfo();
  return tbaa->getVTablePtrAccessInfo(VTablePtrType);
}

mlir::ArrayAttr CIRGenModule::getTBAAStructInfo(QualType QTy) {
  if (!tbaa)
    return nullptr;
  return tbaa->getTBAAStructInfo(QTy);
}

cir::TBAAAttr CIRGenModule::getTBAABaseTypeInfo(QualType QTy) {
  if (!tbaa) {
    return nullptr;
  }
  return tbaa->getBaseTypeInfo(QTy);
}

mlir::ArrayAttr CIRGenModule::getTBAAAccessTagInfo(TBAAAccessInfo tbaaInfo) {
  if (!tbaa) {
    return nullptr;
  }
  return tbaa->getAccessTagInfo(tbaaInfo);
}

TBAAAccessInfo CIRGenModule::mergeTBAAInfoForCast(TBAAAccessInfo SourceInfo,
                                                  TBAAAccessInfo TargetInfo) {
  if (!tbaa)
    return TBAAAccessInfo();
  return tbaa->mergeTBAAInfoForCast(SourceInfo, TargetInfo);
}

TBAAAccessInfo
CIRGenModule::mergeTBAAInfoForConditionalOperator(TBAAAccessInfo InfoA,
                                                  TBAAAccessInfo InfoB) {
  if (!tbaa)
    return TBAAAccessInfo();
  return tbaa->mergeTBAAInfoForConditionalOperator(InfoA, InfoB);
}

TBAAAccessInfo
CIRGenModule::mergeTBAAInfoForMemoryTransfer(TBAAAccessInfo DestInfo,
                                             TBAAAccessInfo SrcInfo) {
  if (!tbaa)
    return TBAAAccessInfo();
  return tbaa->mergeTBAAInfoForConditionalOperator(DestInfo, SrcInfo);
}<|MERGE_RESOLUTION|>--- conflicted
+++ resolved
@@ -2985,19 +2985,11 @@
 
   assert(!MissingFeatures::emitCXXModuleInitFunc());
   emitCXXGlobalInitFunc();
-<<<<<<< HEAD
-  // TODO: emitCXXGlobalCleanUpFunc();
-  // TODO: registerGlobalDtorsWithAtExit();
-  // TODO: emitCXXThreadLocalInitFunc();
-  // TODO: ObjCRuntime
-  if (astContext.getLangOpts().CUDA) {
-=======
   assert(!MissingFeatures::emitCXXGlobalCleanUpFunc());
   assert(!MissingFeatures::registerGlobalDtorsWithAtExit());
   assert(!MissingFeatures::emitCXXThreadLocalInitFunc());
   assert(!MissingFeatures::objCRuntime());
-  if (astCtx.getLangOpts().CUDA) {
->>>>>>> 3189c0de
+  if (astContext.getLangOpts().CUDA) {
     llvm_unreachable("NYI");
   }
   assert(!MissingFeatures::openMPRuntime());
@@ -3013,15 +3005,10 @@
   if (getCodeGenOpts().SanitizeCfiCrossDso) {
     llvm_unreachable("NYI");
   }
-<<<<<<< HEAD
-  // TODO: emitAtAvailableLinkGuard();
-  if (astContext.getTargetInfo().getTriple().isWasm() &&
-      !astContext.getTargetInfo().getTriple().isOSEmscripten()) {
-=======
   if (langOpts.Sanitize.has(SanitizerKind::KCFI))
     llvm_unreachable("NYI");
   assert(!MissingFeatures::emitAtAvailableLinkGuard());
-  if (astCtx.getTargetInfo().getTriple().isWasm())
+  if (astContext.getTargetInfo().getTriple().isWasm())
     llvm_unreachable("NYI");
 
   if (getTriple().isAMDGPU() ||
@@ -3033,7 +3020,7 @@
   // used by host functions and mark it as used for CUDA/HIP. This is necessary
   // to get kernels or device variables in archives linked in even if these
   // kernels or device variables are only used in host functions.
-  if (!astCtx.CUDAExternalDeviceDeclODRUsedByHost.empty()) {
+  if (!astContext.CUDAExternalDeviceDeclODRUsedByHost.empty()) {
     llvm_unreachable("NYI");
   }
   if (langOpts.HIP && !getLangOpts().OffloadingNewDriver) {
@@ -3042,7 +3029,7 @@
   assert(!MissingFeatures::emitLLVMUsed());
   assert(!MissingFeatures::sanStats());
 
-  if (codeGenOpts.Autolink && (astCtx.getLangOpts().Modules ||
+  if (codeGenOpts.Autolink && (astContext.getLangOpts().Modules ||
                                !MissingFeatures::linkerOptionsMetadata())) {
     assert(!MissingFeatures::emitModuleLinkOptions());
   }
@@ -3066,7 +3053,7 @@
   if (codeGenOpts.Dwarf64)
     llvm_unreachable("NYI");
 
-  if (astCtx.getLangOpts().SemanticInterposition)
+  if (astContext.getLangOpts().SemanticInterposition)
     // Require various optimization to respect semantic interposition.
     llvm_unreachable("NYI");
 
@@ -3088,7 +3075,7 @@
     // Function ID tables for EH Continuation Guard.
     llvm_unreachable("NYI");
   }
-  if (astCtx.getLangOpts().Kernel) {
+  if (astContext.getLangOpts().Kernel) {
     // Note if we are compiling with /kernel.
     llvm_unreachable("NYI");
   }
@@ -3096,7 +3083,6 @@
     // We don't support LTO with 2 with different StrictVTablePointers
     // FIXME: we could support it by stripping all the information introduced
     // by StrictVTablePointers.
->>>>>>> 3189c0de
     llvm_unreachable("NYI");
   }
   if (getModuleDebugInfo())
@@ -3114,7 +3100,7 @@
     llvm_unreachable("NYI");
   }
 
-  llvm::Triple t = astCtx.getTargetInfo().getTriple();
+  llvm::Triple t = astContext.getTargetInfo().getTriple();
   if (t.isARM() || t.isThumb()) {
     // The minimum width of an enum in bytes
     assert(!MissingFeatures::enumWidth());
@@ -3175,7 +3161,7 @@
   // different flags therefore module flags are set to "Min" behavior to achieve
   // the same end result of the normal build where e.g BTI is off if any object
   // doesn't support it.
-  if (astCtx.getTargetInfo().hasFeature("ptrauth") &&
+  if (astContext.getTargetInfo().hasFeature("ptrauth") &&
       langOpts.getSignReturnAddressScope() !=
           LangOptions::SignReturnAddressScopeKind::None)
     llvm_unreachable("NYI");
@@ -3239,10 +3225,10 @@
   if (langOpts.HLSL)
     llvm_unreachable("NYI");
 
-  if (uint32_t picLevel = astCtx.getLangOpts().PICLevel) {
+  if (uint32_t picLevel = astContext.getLangOpts().PICLevel) {
     assert(picLevel < 3 && "Invalid PIC Level");
     assert(!MissingFeatures::setPICLevel());
-    if (astCtx.getLangOpts().PIE)
+    if (astContext.getLangOpts().PIE)
       assert(!MissingFeatures::setPIELevel());
   }
 
@@ -3261,7 +3247,7 @@
       assert(!MissingFeatures::codeModel());
 
       if ((cm == llvm::CodeModel::Medium || cm == llvm::CodeModel::Large) &&
-          astCtx.getTargetInfo().getTriple().getArch() ==
+          astContext.getTargetInfo().getTriple().getArch() ==
               llvm::Triple::x86_64) {
         assert(!MissingFeatures::largeDataThreshold());
       }
