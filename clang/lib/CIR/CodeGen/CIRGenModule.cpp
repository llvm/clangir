//===- CIRGenModule.cpp - Per-Module state for CIR generation -------------===//
//
// Part of the LLVM Project, under the Apache License v2.0 with LLVM Exceptions.
// See https://llvm.org/LICENSE.txt for license information.
// SPDX-License-Identifier: Apache-2.0 WITH LLVM-exception
//
//===----------------------------------------------------------------------===//
//
// This is the internal per-translation-unit state used for CIR translation.
//
//===----------------------------------------------------------------------===//
#include "CIRGenCUDARuntime.h"
#include "CIRGenCXXABI.h"
#include "CIRGenCstEmitter.h"
#include "CIRGenFunction.h"
#include "CIRGenOpenMPRuntime.h"
#include "CIRGenTBAA.h"
#include "CIRGenTypes.h"
#include "CIRGenValue.h"
#include "TargetInfo.h"

#include "mlir/Dialect/Func/IR/FuncOps.h"
#include "mlir/Dialect/MemRef/IR/MemRef.h"
#include "mlir/IR/Attributes.h"
#include "mlir/IR/Builders.h"
#include "mlir/IR/BuiltinAttributeInterfaces.h"
#include "mlir/IR/BuiltinAttributes.h"
#include "mlir/IR/BuiltinOps.h"
#include "mlir/IR/BuiltinTypes.h"
#include "mlir/IR/MLIRContext.h"
#include "mlir/IR/OperationSupport.h"
#include "mlir/IR/SymbolTable.h"
#include "mlir/IR/Verifier.h"
#include "clang/AST/Expr.h"
#include "clang/Basic/Cuda.h"
#include "clang/CIR/Dialect/IR/CIRTypes.h"
#include "clang/CIR/MissingFeatures.h"

#include "clang/AST/ASTConsumer.h"
#include "clang/AST/DeclCXX.h"
#include "clang/AST/DeclGroup.h"
#include "clang/AST/DeclObjC.h"
#include "clang/AST/EvaluatedExprVisitor.h"
#include "clang/AST/ExprCXX.h"
#include "clang/AST/ExprObjC.h"
#include "clang/AST/GlobalDecl.h"
#include "clang/AST/ParentMap.h"
#include "clang/AST/RecordLayout.h"
#include "clang/AST/RecursiveASTVisitor.h"
#include "clang/AST/StmtCXX.h"
#include "clang/AST/StmtObjC.h"
#include "clang/AST/Type.h"
#include "clang/Basic/Diagnostic.h"
#include "clang/Basic/LangStandard.h"
#include "clang/Basic/NoSanitizeList.h"
#include "clang/Basic/SourceLocation.h"
#include "clang/CIR/CIRGenerator.h"
#include "clang/CIR/Dialect/IR/CIRAttrs.h"
#include "clang/CIR/Dialect/IR/CIRDialect.h"
#include "clang/CIR/Dialect/IR/CIROpsEnums.h"
#include "clang/CIR/LowerToLLVM.h"
#include "clang/Frontend/FrontendDiagnostic.h"
#include "clang/Lex/Preprocessor.h"

#include "llvm/ADT/ArrayRef.h"
#include "llvm/ADT/BitVector.h"
#include "llvm/ADT/MapVector.h"
#include "llvm/ADT/STLExtras.h"
#include "llvm/ADT/ScopedHashTable.h"
#include "llvm/ADT/SmallString.h"
#include "llvm/ADT/SmallVector.h"
#include "llvm/ADT/StringRef.h"
#include "llvm/Support/Casting.h"
#include "llvm/Support/ErrorHandling.h"
#include "llvm/Support/FileSystem.h"
#include "llvm/Support/TimeProfiler.h"
#include "llvm/Support/raw_ostream.h"

#include <iterator>
#include <memory>
#include <numeric>

using namespace cir;
using namespace clang;
using namespace clang::CIRGen;

using llvm::cast;
using llvm::dyn_cast;
using llvm::isa;
using llvm::SmallVector;
using llvm::StringRef;

static CIRGenCXXABI *createCXXABI(CIRGenModule &cgm) {
  switch (cgm.getASTContext().getCXXABIKind()) {
  case TargetCXXABI::GenericItanium:
  case TargetCXXABI::GenericAArch64:
  case TargetCXXABI::AppleARM64:
    return CreateCIRGenItaniumCXXABI(cgm);
  default:
    llvm_unreachable("invalid C++ ABI kind");
  }
}

CIRGenModule::CIRGenModule(mlir::MLIRContext &mlirContext,
                           clang::ASTContext &astContext,
                           const clang::CodeGenOptions &cgo,
                           DiagnosticsEngine &diags)
    : builder(mlirContext, *this), astContext(astContext),
      langOpts(astContext.getLangOpts()), codeGenOpts(cgo),
      theModule{mlir::ModuleOp::create(builder.getUnknownLoc())}, Diags(diags),
      target(astContext.getTargetInfo()), ABI(createCXXABI(*this)),
      genTypes{*this}, VTables{*this},
      openMPRuntime(new CIRGenOpenMPRuntime(*this)),
      cudaRuntime(new CIRGenCUDARuntime(*this)) {

  unsigned charSize = astContext.getTargetInfo().getCharWidth();
  unsigned intSize = astContext.getTargetInfo().getIntWidth();
  unsigned sizeTSize = astContext.getTargetInfo().getMaxPointerWidth();

  auto typeSizeInfo =
      cir::TypeSizeInfoAttr::get(&mlirContext, charSize, intSize, sizeTSize);
  theModule->setAttr(cir::CIRDialect::getTypeSizeInfoAttrName(), typeSizeInfo);

  // Initialize CIR signed integer types cache.
  SInt8Ty = cir::IntType::get(&getMLIRContext(), 8, /*isSigned=*/true);
  SInt16Ty = cir::IntType::get(&getMLIRContext(), 16, /*isSigned=*/true);
  SInt32Ty = cir::IntType::get(&getMLIRContext(), 32, /*isSigned=*/true);
  SInt64Ty = cir::IntType::get(&getMLIRContext(), 64, /*isSigned=*/true);
  SInt128Ty = cir::IntType::get(&getMLIRContext(), 128, /*isSigned=*/true);

  // Initialize CIR unsigned integer types cache.
  UInt8Ty = cir::IntType::get(&getMLIRContext(), 8, /*isSigned=*/false);
  UInt16Ty = cir::IntType::get(&getMLIRContext(), 16, /*isSigned=*/false);
  UInt32Ty = cir::IntType::get(&getMLIRContext(), 32, /*isSigned=*/false);
  UInt64Ty = cir::IntType::get(&getMLIRContext(), 64, /*isSigned=*/false);
  UInt128Ty = cir::IntType::get(&getMLIRContext(), 128, /*isSigned=*/false);

  VoidTy = cir::VoidType::get(&getMLIRContext());

  // Initialize CIR pointer types cache.
  VoidPtrTy = cir::PointerType::get(&getMLIRContext(), VoidTy);
  VoidPtrPtrTy = cir::PointerType::get(&getMLIRContext(), VoidPtrTy);

  FP16Ty = cir::FP16Type::get(&getMLIRContext());
  BFloat16Ty = cir::BF16Type::get(&getMLIRContext());
  FloatTy = cir::SingleType::get(&getMLIRContext());
  DoubleTy = cir::DoubleType::get(&getMLIRContext());
  FP80Ty = cir::FP80Type::get(&getMLIRContext());
  FP128Ty = cir::FP128Type::get(&getMLIRContext());

  // TODO: PointerWidthInBits
  PointerAlignInBytes =
      astContext
          .toCharUnitsFromBits(
              astContext.getTargetInfo().getPointerAlign(LangAS::Default))
          .getQuantity();
  SizeSizeInBytes =
      astContext.toCharUnitsFromBits(typeSizeInfo.getSizeTSize()).getQuantity();
  // TODO: IntAlignInBytes
  UCharTy = typeSizeInfo.getUCharType(&getMLIRContext());
  UIntTy = typeSizeInfo.getUIntType(&getMLIRContext());
  // In CIRGenTypeCache, UIntPtrTy and SizeType are fields of the same union
  UIntPtrTy = typeSizeInfo.getSizeType(&getMLIRContext());
  UInt8PtrTy = builder.getPointerTo(UInt8Ty);
  UInt8PtrPtrTy = builder.getPointerTo(UInt8PtrTy);
  AllocaInt8PtrTy = UInt8PtrTy;
  AllocaVoidPtrTy = VoidPtrTy;
  // TODO: GlobalsInt8PtrTy
  // TODO: ConstGlobalsPtrTy
  CIRAllocaAddressSpace = getTargetCIRGenInfo().getCIRAllocaAddressSpace();

  PtrDiffTy = typeSizeInfo.getPtrDiffType(&getMLIRContext());

  if (langOpts.OpenCL) {
    createOpenCLRuntime();
  }

  cir::sob::SignedOverflowBehavior sob;
  switch (langOpts.getSignedOverflowBehavior()) {
  case clang::LangOptions::SignedOverflowBehaviorTy::SOB_Defined:
    sob = sob::SignedOverflowBehavior::defined;
    break;
  case clang::LangOptions::SignedOverflowBehaviorTy::SOB_Undefined:
    sob = sob::SignedOverflowBehavior::undefined;
    break;
  case clang::LangOptions::SignedOverflowBehaviorTy::SOB_Trapping:
    sob = sob::SignedOverflowBehavior::trapping;
    break;
  }

  // FIXME(cir): Implement a custom CIR Module Op and attributes to leverage
  // MLIR features.
  theModule->setAttr(cir::CIRDialect::getSOBAttrName(),
                     cir::SignedOverflowBehaviorAttr::get(&mlirContext, sob));
  auto lang = SourceLanguageAttr::get(&mlirContext, getCIRSourceLanguage());
  theModule->setAttr(cir::CIRDialect::getLangAttrName(),
                     cir::LangAttr::get(&mlirContext, lang));
  theModule->setAttr(cir::CIRDialect::getTripleAttrName(),
                     builder.getStringAttr(getTriple().str()));

  if (cgo.OptimizationLevel > 0 || cgo.OptimizeSize > 0)
    theModule->setAttr(cir::CIRDialect::getOptInfoAttrName(),
                       cir::OptInfoAttr::get(&mlirContext,
                                             cgo.OptimizationLevel,
                                             cgo.OptimizeSize));
  // Set the module name to be the name of the main file. TranslationUnitDecl
  // often contains invalid source locations and isn't a reliable source for the
  // module location.
  auto mainFileId = astContext.getSourceManager().getMainFileID();
  const FileEntry &mainFile =
      *astContext.getSourceManager().getFileEntryForID(mainFileId);
  auto path = mainFile.tryGetRealPathName();
  if (!path.empty()) {
    theModule.setSymName(path);
    theModule->setLoc(mlir::FileLineColLoc::get(&mlirContext, path,
                                                /*line=*/0,
                                                /*column=*/0));
  }

  // Set CUDA GPU binary handle.
  if (langOpts.CUDA) {
    std::string cudaBinaryName = codeGenOpts.CudaGpuBinaryFileName;
    if (!cudaBinaryName.empty()) {
      theModule->setAttr(
          cir::CIRDialect::getCUDABinaryHandleAttrName(),
          cir::CUDABinaryHandleAttr::get(&mlirContext, cudaBinaryName));
    }
  }

  if (langOpts.Sanitize.has(SanitizerKind::Thread) ||
      (!codeGenOpts.RelaxedAliasing && codeGenOpts.OptimizationLevel > 0)) {
    tbaa = std::make_unique<CIRGenTBAA>(&mlirContext, astContext, genTypes,
                                        theModule, codeGenOpts, langOpts);
  }
}

CIRGenModule::~CIRGenModule() = default;

bool CIRGenModule::isTypeConstant(QualType ty, bool excludeCtor,
                                  bool excludeDtor) {
  if (!ty.isConstant(astContext) && !ty->isReferenceType())
    return false;

  if (astContext.getLangOpts().CPlusPlus) {
    if (const CXXRecordDecl *record =
            astContext.getBaseElementType(ty)->getAsCXXRecordDecl())
      return excludeCtor && !record->hasMutableFields() &&
             (record->hasTrivialDestructor() || excludeDtor);
  }

  return true;
}

/// FIXME: this could likely be a common helper and not necessarily related
/// with codegen.
/// Return the best known alignment for an unknown pointer to a
/// particular class.
CharUnits CIRGenModule::getClassPointerAlignment(const CXXRecordDecl *rd) {
  if (!rd->hasDefinition())
    return CharUnits::One(); // Hopefully won't be used anywhere.

  auto &layout = astContext.getASTRecordLayout(rd);

  // If the class is final, then we know that the pointer points to an
  // object of that type and can use the full alignment.
  if (rd->isEffectivelyFinal())
    return layout.getAlignment();

  // Otherwise, we have to assume it could be a subclass.
  return layout.getNonVirtualAlignment();
}

/// FIXME: this could likely be a common helper and not necessarily related
/// with codegen.
CharUnits CIRGenModule::getNaturalPointeeTypeAlignment(
    QualType ty, LValueBaseInfo *baseInfo, TBAAAccessInfo *tbaaInfo) {
  return getNaturalTypeAlignment(ty->getPointeeType(), baseInfo, tbaaInfo,
                                 /* forPointeeType= */ true);
}

/// FIXME: this could likely be a common helper and not necessarily related
/// with codegen.
/// TODO: Add TBAAAccessInfo
CharUnits CIRGenModule::getNaturalTypeAlignment(QualType t,
                                                LValueBaseInfo *baseInfo,
                                                TBAAAccessInfo *tbaaInfo,
                                                bool forPointeeType) {
  if (tbaaInfo) {
    *tbaaInfo = getTBAAAccessInfo(t);
  }
  // FIXME: This duplicates logic in ASTContext::getTypeAlignIfKnown. But
  // that doesn't return the information we need to compute BaseInfo.

  // Honor alignment typedef attributes even on incomplete types.
  // We also honor them straight for C++ class types, even as pointees;
  // there's an expressivity gap here.
  if (const auto *tt = t->getAs<TypedefType>()) {
    if (auto align = tt->getDecl()->getMaxAlignment()) {
      if (baseInfo)
        *baseInfo = LValueBaseInfo(AlignmentSource::AttributedType);
      return astContext.toCharUnitsFromBits(align);
    }
  }

  bool alignForArray = t->isArrayType();

  // Analyze the base element type, so we don't get confused by incomplete
  // array types.
  t = astContext.getBaseElementType(t);

  if (t->isIncompleteType()) {
    // We could try to replicate the logic from
    // ASTContext::getTypeAlignIfKnown, but nothing uses the alignment if the
    // type is incomplete, so it's impossible to test. We could try to reuse
    // getTypeAlignIfKnown, but that doesn't return the information we need
    // to set BaseInfo.  So just ignore the possibility that the alignment is
    // greater than one.
    if (baseInfo)
      *baseInfo = LValueBaseInfo(AlignmentSource::Type);
    return CharUnits::One();
  }

  if (baseInfo)
    *baseInfo = LValueBaseInfo(AlignmentSource::Type);

  CharUnits alignment;
  const CXXRecordDecl *rd;
  if (t.getQualifiers().hasUnaligned()) {
    alignment = CharUnits::One();
  } else if (forPointeeType && !alignForArray &&
             (rd = t->getAsCXXRecordDecl())) {
    // For C++ class pointees, we don't know whether we're pointing at a
    // base or a complete object, so we generally need to use the
    // non-virtual alignment.
    alignment = getClassPointerAlignment(rd);
  } else {
    alignment = astContext.getTypeAlignInChars(t);
  }

  // Cap to the global maximum type alignment unless the alignment
  // was somehow explicit on the type.
  if (unsigned maxAlign = astContext.getLangOpts().MaxTypeAlign) {
    if (alignment.getQuantity() > maxAlign &&
        !astContext.isAlignmentRequired(t))
      alignment = CharUnits::fromQuantity(maxAlign);
  }
  return alignment;
}

bool CIRGenModule::MustBeEmitted(const ValueDecl *global) {
  // Never defer when EmitAllDecls is specified.
  assert(!langOpts.EmitAllDecls && "EmitAllDecls NYI");
  assert(!codeGenOpts.KeepStaticConsts && "KeepStaticConsts NYI");

  return getASTContext().DeclMustBeEmitted(global);
}

bool CIRGenModule::MayBeEmittedEagerly(const ValueDecl *global) {
  // In OpenMP 5.0 variables and function may be marked as
  // device_type(host/nohost) and we should not emit them eagerly unless we sure
  // that they must be emitted on the host/device. To be sure we need to have
  // seen a declare target with an explicit mentioning of the function, we know
  // we have if the level of the declare target attribute is -1. Note that we
  // check somewhere else if we should emit this at all.
  if (langOpts.OpenMP >= 50 && !langOpts.OpenMPSimd) {
    std::optional<OMPDeclareTargetDeclAttr *> activeAttr =
        OMPDeclareTargetDeclAttr::getActiveAttr(global);
    if (!activeAttr || (*activeAttr)->getLevel() != (unsigned)-1)
      return false;
  }

  const auto *fd = dyn_cast<FunctionDecl>(global);
  if (fd) {
    // Implicit template instantiations may change linkage if they are later
    // explicitly instantiated, so they should not be emitted eagerly.
    if (fd->getTemplateSpecializationKind() == TSK_ImplicitInstantiation)
      return false;

    assert(!fd->isTemplated() && "Templates NYI");
  }
  const auto *vd = dyn_cast<VarDecl>(global);
  if (vd)
    // A definition of an inline constexpr static data member may change
    // linkage later if it's redeclared outside the class.
    // TODO(cir): do we care?
    assert(astContext.getInlineVariableDefinitionKind(vd) !=
               ASTContext::InlineVariableDefinitionKind::WeakUnknown &&
           "not implemented");

  // If OpenMP is enabled and threadprivates must be generated like TLS, delay
  // codegen for global variables, because they may be marked as threadprivate.
  if (langOpts.OpenMP && langOpts.OpenMPUseTLS &&
      getASTContext().getTargetInfo().isTLSSupported() &&
      isa<VarDecl>(global) &&
      !global->getType().isConstantStorage(getASTContext(), false, false) &&
      !OMPDeclareTargetDeclAttr::isDeclareTargetDeclaration(global))
    return false;

  assert((fd || vd) &&
         "Only FunctionDecl and VarDecl should hit this path so far.");
  return true;
}

static bool shouldAssumeDSOLocal(const CIRGenModule &cgm,
                                 CIRGlobalValueInterface gv) {
  if (gv.hasLocalLinkage())
    return true;

  if (!gv.hasDefaultVisibility() && !gv.hasExternalWeakLinkage()) {
    return true;
  }

  // DLLImport explicitly marks the GV as external.
  // so it shouldn't be dso_local
  // But we don't have the info set now
  assert(!cir::MissingFeatures::setDLLImportDLLExport());

  const llvm::Triple &tt = cgm.getTriple();
  const auto &cgOpts = cgm.getCodeGenOpts();
  if (tt.isWindowsGNUEnvironment()) {
    // In MinGW, variables without DLLImport can still be automatically
    // imported from a DLL by the linker; don't mark variables that
    // potentially could come from another DLL as DSO local.

    // With EmulatedTLS, TLS variables can be autoimported from other DLLs
    // (and this actually happens in the public interface of libstdc++), so
    // such variables can't be marked as DSO local. (Native TLS variables
    // can't be dllimported at all, though.)
    llvm_unreachable("MinGW not supported here");
  }

  // On COFF, don't mark 'extern_weak' symbols as DSO local. If these symbols
  // remain unresolved in the link, they can be resolved to zero, which is
  // outside the current DSO.
  if (tt.isOSBinFormatCOFF() && gv.hasExternalWeakLinkage())
    return false;

  // Every other GV is local on COFF.
  // Make an exception for windows OS in the triple: Some firmware builds use
  // *-win32-macho triples. This (accidentally?) produced windows relocations
  // without GOT tables in older clang versions; Keep this behaviour.
  // FIXME: even thread local variables?
  if (tt.isOSBinFormatCOFF() || (tt.isOSWindows() && tt.isOSBinFormatMachO()))
    return true;

  // Only handle COFF and ELF for now.
  if (!tt.isOSBinFormatELF())
    return false;

  llvm::Reloc::Model rm = cgOpts.RelocationModel;
  const auto &lOpts = cgm.getLangOpts();
  if (rm != llvm::Reloc::Static && !lOpts.PIE) {
    // On ELF, if -fno-semantic-interposition is specified and the target
    // supports local aliases, there will be neither CC1
    // -fsemantic-interposition nor -fhalf-no-semantic-interposition. Set
    // dso_local on the function if using a local alias is preferable (can avoid
    // PLT indirection).
    if (!(isa<cir::FuncOp>(gv) && gv.canBenefitFromLocalAlias())) {
      return false;
    }
    return !(cgm.getLangOpts().SemanticInterposition ||
             cgm.getLangOpts().HalfNoSemanticInterposition);
  }

  // A definition cannot be preempted from an executable.
  if (!gv.isDeclarationForLinker())
    return true;

  // Most PIC code sequences that assume that a symbol is local cannot produce a
  // 0 if it turns out the symbol is undefined. While this is ABI and relocation
  // depended, it seems worth it to handle it here.
  if (rm == llvm::Reloc::PIC_ && gv.hasExternalWeakLinkage())
    return false;

  // PowerPC64 prefers TOC indirection to avoid copy relocations.
  if (tt.isPPC64())
    return false;

  if (cgOpts.DirectAccessExternalData) {
    // If -fdirect-access-external-data (default for -fno-pic), set dso_local
    // for non-thread-local variables. If the symbol is not defined in the
    // executable, a copy relocation will be needed at link time. dso_local is
    // excluded for thread-local variables because they generally don't support
    // copy relocations.
    if (auto globalOp = dyn_cast<cir::GlobalOp>(gv.getOperation()))
      if (!globalOp.getTlsModelAttr())
        return true;

    // -fno-pic sets dso_local on a function declaration to allow direct
    // accesses when taking its address (similar to a data symbol). If the
    // function is not defined in the executable, a canonical PLT entry will be
    // needed at link time. -fno-direct-access-external-data can avoid the
    // canonical PLT entry. We don't generalize this condition to -fpie/-fpic as
    // it could just cause trouble without providing perceptible benefits.
    if (isa<cir::FuncOp>(gv) && !cgOpts.NoPLT && rm == llvm::Reloc::Static)
      return true;
  }

  // If we can use copy relocations we can assume it is local.

  // Otherwise don't assume it is local.

  return false;
}

void CIRGenModule::setDSOLocal(CIRGlobalValueInterface gv) const {
  gv.setDSOLocal(shouldAssumeDSOLocal(*this, gv));
}

const TargetCIRGenInfo &CIRGenModule::getTargetCIRGenInfo() {
  if (theTargetCIRGenInfo)
    return *theTargetCIRGenInfo;

  const llvm::Triple &triple = getTarget().getTriple();

  switch (triple.getArch()) {
  default:
    assert(false && "Target not yet supported!");

  case llvm::Triple::aarch64_be:
  case llvm::Triple::aarch64: {
    AArch64ABIKind kind = AArch64ABIKind::AAPCS;
    assert(getTarget().getABI() == "aapcs" ||
           getTarget().getABI() == "darwinpcs" &&
               "Only Darwin supported for aarch64");
    kind = AArch64ABIKind::DarwinPCS;
    return *(theTargetCIRGenInfo =
                 createAArch64TargetCIRGenInfo(genTypes, kind));
  }

  case llvm::Triple::x86_64: {
    StringRef abi = getTarget().getABI();
    X86AVXABILevel avxLevel = (abi == "avx512" ? X86AVXABILevel::AVX512
                               : abi == "avx"  ? X86AVXABILevel::AVX
                                               : X86AVXABILevel::None);

    switch (triple.getOS()) {
    default:
      assert(false && "OSType NYI");
    case llvm::Triple::Linux:
      return *(theTargetCIRGenInfo =
                   createX86_64TargetCIRGenInfo(genTypes, avxLevel));
    }
  }

  case llvm::Triple::spirv64: {
    return *(theTargetCIRGenInfo = createSPIRVTargetCIRGenInfo(genTypes));
  }

  case llvm::Triple::nvptx:
  case llvm::Triple::nvptx64: {
    return *(theTargetCIRGenInfo = createNVPTXTargetCIRGenInfo(genTypes));
  }

  case llvm::Triple::amdgcn: {
    return *(theTargetCIRGenInfo = createAMDGPUTargetCIRGenInfo(genTypes));
  }
  }
}

const ABIInfo &CIRGenModule::getABIInfo() {
  return getTargetCIRGenInfo().getABIInfo();
}

bool CIRGenModule::shouldEmitCUDAGlobalVar(const VarDecl *global) const {
  assert(langOpts.CUDA && "Should not be called by non-CUDA languages");
  // We need to emit host-side 'shadows' for all global
  // device-side variables because the CUDA runtime needs their
  // size and host-side address in order to provide access to
  // their device-side incarnations.

<<<<<<< HEAD
  if (global->getType()->isCUDADeviceBuiltinSurfaceType() ||
=======
  if (global->hasAttr<CUDAConstantAttr>() ||
>>>>>>> a26ebb4c
      global->getType()->isCUDADeviceBuiltinTextureType()) {
    llvm_unreachable("NYI");
  }

  return !langOpts.CUDAIsDevice || global->hasAttr<CUDADeviceAttr>() ||
<<<<<<< HEAD
         global->hasAttr<CUDAConstantAttr>() ||
         global->hasAttr<CUDASharedAttr>();
=======
         global->hasAttr<CUDASharedAttr>() ||
         global->getType()->isCUDADeviceBuiltinSurfaceType();
>>>>>>> a26ebb4c
}

void CIRGenModule::emitGlobal(GlobalDecl gd) {
  llvm::TimeTraceScope scope("build CIR Global", [&]() -> std::string {
    auto *nd = dyn_cast<NamedDecl>(gd.getDecl());
    if (!nd)
      // TODO: How to print decls which is not named decl?
      return "Unnamed decl";

    std::string name;
    llvm::raw_string_ostream os(name);
    nd->getNameForDiagnostic(os, getASTContext().getPrintingPolicy(),
                             /*Qualified=*/true);
    return name;
  });

  const auto *global = cast<ValueDecl>(gd.getDecl());

  assert(!global->hasAttr<IFuncAttr>() && "NYI");
  assert(!global->hasAttr<CPUDispatchAttr>() && "NYI");

  if (langOpts.CUDA || langOpts.HIP) {
    if (const auto *vd = dyn_cast<VarDecl>(global)) {
      if (!shouldEmitCUDAGlobalVar(vd))
        return;
    } else if (langOpts.CUDAIsDevice) {
      // This will implicitly mark templates and their
      // specializations as __host__ __device__.
      if (langOpts.OffloadImplicitHostDeviceTemplates)
        llvm_unreachable("NYI");

      // This maps some parallel standard libraries implicitly
      // to GPU, even when they are not marked __device__.
      if (langOpts.HIPStdPar)
        llvm_unreachable("NYI");

      // Global functions reside on device, so it shouldn't be skipped.
      if (!global->hasAttr<CUDAGlobalAttr>() &&
          !global->hasAttr<CUDADeviceAttr>())
        return;
    } else {
      // We must skip __device__ functions when compiling for host.
      if (!global->hasAttr<CUDAHostAttr>() &&
          global->hasAttr<CUDADeviceAttr>()) {
        return;
      }
    }
  }

  if (langOpts.OpenMP) {
    // If this is OpenMP, check if it is legal to emit this global normally.
    if (openMPRuntime && openMPRuntime->emitTargetGlobal(gd)) {
      assert(!cir::MissingFeatures::openMPRuntime());
      return;
    }
    if (auto *drd = dyn_cast<OMPDeclareReductionDecl>(global)) {
      assert(!cir::MissingFeatures::openMP());
      return;
    }
    if (auto *dmd = dyn_cast<OMPDeclareMapperDecl>(global)) {
      assert(!cir::MissingFeatures::openMP());
      return;
    }
  }

  // Ignore declarations, they will be emitted on their first use.
  if (const auto *fd = dyn_cast<FunctionDecl>(global)) {
    // Update deferred annotations with the latest declaration if the function
    // was already used or defined.
    if (fd->hasAttr<AnnotateAttr>()) {
      StringRef mangledName = getMangledName(gd);
      if (getGlobalValue(mangledName))
        deferredAnnotations[mangledName] = fd;
    }
    // Forward declarations are emitted lazily on first use.
    if (!fd->doesThisDeclarationHaveABody()) {
      if (!fd->doesDeclarationForceExternallyVisibleDefinition())
        return;

      llvm::StringRef mangledName = getMangledName(gd);

      // Compute the function info and CIR type.
      const auto &fi = getTypes().arrangeGlobalDeclaration(gd);
      mlir::Type ty = getTypes().GetFunctionType(fi);

      GetOrCreateCIRFunction(mangledName, ty, gd, /*ForVTable=*/false,
                             /*DontDefer=*/false);
      return;
    }
  } else {
    const auto *vd = cast<VarDecl>(global);
    assert(vd->isFileVarDecl() && "Cannot emit local var decl as global.");
    if (vd->isThisDeclarationADefinition() != VarDecl::Definition &&
        !astContext.isMSStaticDataMemberInlineDefinition(vd)) {
      if (langOpts.OpenMP) {
        // Emit declaration of the must-be-emitted declare target variable.
        if (std::optional<OMPDeclareTargetDeclAttr::MapTypeTy> res =
                OMPDeclareTargetDeclAttr::isDeclareTargetDeclaration(vd)) {
          assert(0 && "OMPDeclareTargetDeclAttr NYI");
        }
      }
      // If this declaration may have caused an inline variable definition to
      // change linkage, make sure that it's emitted.
      if (astContext.getInlineVariableDefinitionKind(vd) ==
          ASTContext::InlineVariableDefinitionKind::Strong)
        getAddrOfGlobalVar(vd);
      return;
    }
  }

  // Defer code generation to first use when possible, e.g. if this is an inline
  // function. If the global mjust always be emitted, do it eagerly if possible
  // to benefit from cache locality.
  if (MustBeEmitted(global) && MayBeEmittedEagerly(global)) {
    // Emit the definition if it can't be deferred.
    emitGlobalDefinition(gd);
    return;
  }

  // If we're deferring emission of a C++ variable with an initializer, remember
  // the order in which it appeared on the file.
  if (getLangOpts().CPlusPlus && isa<VarDecl>(global) &&
      cast<VarDecl>(global)->hasInit()) {
    DelayedCXXInitPosition[global] = CXXGlobalInits.size();
    CXXGlobalInits.push_back(nullptr);
  }

  llvm::StringRef mangledName = getMangledName(gd);
  if (getGlobalValue(mangledName) != nullptr) {
    // The value has already been used and should therefore be emitted.
    addDeferredDeclToEmit(gd);
  } else if (MustBeEmitted(global)) {
    // The value must be emitted, but cannot be emitted eagerly.
    assert(!MayBeEmittedEagerly(global));
    addDeferredDeclToEmit(gd);
  } else {
    // Otherwise, remember that we saw a deferred decl with this name. The first
    // use of the mangled name will cause it to move into DeferredDeclsToEmit.
    DeferredDecls[mangledName] = gd;
  }
}

void CIRGenModule::emitGlobalFunctionDefinition(GlobalDecl gd,
                                                mlir::Operation *op) {
  auto const *d = cast<FunctionDecl>(gd.getDecl());

  // Compute the function info and CIR type.
  const CIRGenFunctionInfo &fi = getTypes().arrangeGlobalDeclaration(gd);
  auto ty = getTypes().GetFunctionType(fi);

  // Get or create the prototype for the function.
  auto fn = dyn_cast_if_present<cir::FuncOp>(op);
  if (!fn || fn.getFunctionType() != ty) {
    fn = GetAddrOfFunction(gd, ty, /*ForVTable=*/false,
                           /*DontDefer=*/true, ForDefinition);
  }

  // Already emitted.
  if (!fn.isDeclaration())
    return;

  setFunctionLinkage(gd, fn);
  setGVProperties(fn, d);
  // TODO(cir): MaubeHandleStaticInExternC
  // TODO(cir): maybeSetTrivialComdat
  // TODO(cir): setLLVMFunctionFEnvAttributes

  CIRGenFunction cgf{*this, builder};
  CurCGF = &cgf;
  {
    mlir::OpBuilder::InsertionGuard guard(builder);
    cgf.generateCode(gd, fn, fi);
  }
  CurCGF = nullptr;

  setNonAliasAttributes(gd, fn);
  setCIRFunctionAttributesForDefinition(d, fn);

  if (const ConstructorAttr *ca = d->getAttr<ConstructorAttr>())
    AddGlobalCtor(fn, ca->getPriority());
  if (const DestructorAttr *da = d->getAttr<DestructorAttr>())
    AddGlobalDtor(fn, da->getPriority(), true);

  if (d->getAttr<AnnotateAttr>())
    deferredAnnotations[getMangledName(gd)] = cast<ValueDecl>(d);
}

/// Track functions to be called before main() runs.
void CIRGenModule::AddGlobalCtor(cir::FuncOp ctor, int priority) {
  // FIXME(cir): handle LexOrder and Associated data upon testcases.
  //
  // Traditional LLVM codegen directly adds the function to the list of global
  // ctors. In CIR we just add a global_ctor attribute to the function. The
  // global list is created in LoweringPrepare.
  //
  // FIXME(from traditional LLVM): Type coercion of void()* types.
  ctor->setAttr(
      ctor.getGlobalCtorAttrName(),
      cir::GlobalCtorAttr::get(&getMLIRContext(), ctor.getName(), priority));
}

/// Add a function to the list that will be called when the module is unloaded.
void CIRGenModule::AddGlobalDtor(cir::FuncOp dtor, int priority,
                                 bool isDtorAttrFunc) {
  assert(isDtorAttrFunc && "NYI");
  if (codeGenOpts.RegisterGlobalDtorsWithAtExit &&
      (!getASTContext().getTargetInfo().getTriple().isOSAIX() ||
       isDtorAttrFunc)) {
    llvm_unreachable("NYI");
  }

  // FIXME(from traditional LLVM): Type coercion of void()* types.
  dtor->setAttr(
      dtor.getGlobalDtorAttrName(),
      cir::GlobalDtorAttr::get(&getMLIRContext(), dtor.getName(), priority));
}

mlir::Operation *CIRGenModule::getGlobalValue(StringRef name) {
  auto *global = mlir::SymbolTable::lookupSymbolIn(theModule, name);
  if (!global)
    return {};
  return global;
}

mlir::Value CIRGenModule::getGlobalValue(const Decl *d) {
  assert(CurCGF);
  return CurCGF->symbolTable.lookup(d);
}

cir::GlobalOp CIRGenModule::createGlobalOp(CIRGenModule &cgm,
                                           mlir::Location loc, StringRef name,
                                           mlir::Type t, bool isConstant,
                                           cir::AddressSpaceAttr addrSpace,
                                           mlir::Operation *insertPoint,
                                           cir::GlobalLinkageKind linkage) {
  cir::GlobalOp g;
  auto &builder = cgm.getBuilder();
  {
    mlir::OpBuilder::InsertionGuard guard(builder);

    // Some global emissions are triggered while emitting a function, e.g.
    // void s() { const char *s = "yolo"; ... }
    //
    // Be sure to insert global before the current function
    auto *curCGF = cgm.getCurrCIRGenFun();
    if (curCGF)
      builder.setInsertionPoint(curCGF->CurFn);

    g = builder.create<cir::GlobalOp>(loc, name, t, isConstant, linkage,
                                      addrSpace);
    if (!curCGF) {
      if (insertPoint)
        cgm.getModule().insert(insertPoint, g);
      else
        cgm.getModule().push_back(g);
    }

    // Default to private until we can judge based on the initializer,
    // since MLIR doesn't allow public declarations.
    mlir::SymbolTable::setSymbolVisibility(
        g, mlir::SymbolTable::Visibility::Private);
  }
  return g;
}

void CIRGenModule::setCommonAttributes(GlobalDecl gd, mlir::Operation *gv) {
  const Decl *d = gd.getDecl();
  if (isa_and_nonnull<NamedDecl>(d))
    setGVProperties(gv, dyn_cast<NamedDecl>(d));
  else
    assert(!cir::MissingFeatures::setDefaultVisibility());

  if (d && d->hasAttr<UsedAttr>())
    assert(!cir::MissingFeatures::addUsedOrCompilerUsedGlobal());

  if (const auto *vd = dyn_cast_if_present<VarDecl>(d);
      vd &&
      ((codeGenOpts.KeepPersistentStorageVariables &&
        (vd->getStorageDuration() == SD_Static ||
         vd->getStorageDuration() == SD_Thread)) ||
       (codeGenOpts.KeepStaticConsts && vd->getStorageDuration() == SD_Static &&
        vd->getType().isConstQualified())))
    assert(!cir::MissingFeatures::addUsedOrCompilerUsedGlobal());
}

void CIRGenModule::setNonAliasAttributes(GlobalDecl gd, mlir::Operation *go) {
  const Decl *d = gd.getDecl();
  setCommonAttributes(gd, go);

  if (d) {
    auto gv = llvm::dyn_cast_or_null<cir::GlobalOp>(go);
    if (gv) {
      if (d->hasAttr<RetainAttr>())
        assert(!cir::MissingFeatures::addUsedGlobal());
      if (auto *sa = d->getAttr<PragmaClangBSSSectionAttr>())
        assert(!cir::MissingFeatures::addSectionAttributes());
      if (auto *sa = d->getAttr<PragmaClangDataSectionAttr>())
        assert(!cir::MissingFeatures::addSectionAttributes());
      if (auto *sa = d->getAttr<PragmaClangRodataSectionAttr>())
        assert(!cir::MissingFeatures::addSectionAttributes());
      if (auto *sa = d->getAttr<PragmaClangRelroSectionAttr>())
        assert(!cir::MissingFeatures::addSectionAttributes());
    }
    auto f = llvm::dyn_cast_or_null<cir::FuncOp>(go);
    if (f) {
      if (d->hasAttr<RetainAttr>())
        assert(!cir::MissingFeatures::addUsedGlobal());
      if (auto *sa = d->getAttr<PragmaClangTextSectionAttr>())
        if (!d->getAttr<SectionAttr>())
          assert(!cir::MissingFeatures::setSectionForFuncOp());

      assert(!cir::MissingFeatures::updateCPUAndFeaturesAttributes());
    }

    if (const auto *csa = d->getAttr<CodeSegAttr>()) {
      assert(!cir::MissingFeatures::setSectionForFuncOp());
      if (gv)
        gv.setSection(csa->getName());
      if (f)
        assert(!cir::MissingFeatures::setSectionForFuncOp());
    } else if (const auto *sa = d->getAttr<SectionAttr>())
      if (gv)
        gv.setSection(sa->getName());
    if (f)
      assert(!cir::MissingFeatures::setSectionForFuncOp());
  }
  assert(!cir::MissingFeatures::setTargetAttributes());
}

static llvm::SmallVector<int64_t> indexesOfArrayAttr(mlir::ArrayAttr indexes) {
  llvm::SmallVector<int64_t> inds;

  for (mlir::Attribute i : indexes) {
    auto ind = dyn_cast<mlir::IntegerAttr>(i);
    assert(ind && "expect MLIR integer attribute");
    inds.push_back(ind.getValue().getSExtValue());
  }

  return inds;
}

static bool isViewOnGlobal(GlobalOp glob, GlobalViewAttr view) {
  return view.getSymbol().getValue() == glob.getSymName();
}

static GlobalViewAttr createNewGlobalView(CIRGenModule &cgm, GlobalOp newGlob,
                                          GlobalViewAttr attr,
                                          mlir::Type oldTy) {
  if (!attr.getIndices() || !isViewOnGlobal(newGlob, attr))
    return attr;

  llvm::SmallVector<int64_t> oldInds = indexesOfArrayAttr(attr.getIndices());
  llvm::SmallVector<int64_t> newInds;
  CIRGenBuilderTy &bld = cgm.getBuilder();
  const CIRDataLayout &layout = cgm.getDataLayout();
  mlir::MLIRContext *ctxt = bld.getContext();
  auto newTy = newGlob.getSymType();

  auto offset = bld.computeOffsetFromGlobalViewIndices(layout, oldTy, oldInds);
  bld.computeGlobalViewIndicesFromFlatOffset(offset, newTy, layout, newInds);
  cir::PointerType newPtrTy;

  if (isa<cir::StructType>(oldTy))
    newPtrTy = cir::PointerType::get(ctxt, newTy);
  else if (cir::ArrayType oldArTy = dyn_cast<cir::ArrayType>(oldTy))
    newPtrTy = dyn_cast<cir::PointerType>(attr.getType());

  if (newPtrTy)
    return bld.getGlobalViewAttr(newPtrTy, newGlob, newInds);

  llvm_unreachable("NYI");
}

static mlir::Attribute getNewInitValue(CIRGenModule &cgm, GlobalOp newGlob,
                                       mlir::Type oldTy, GlobalOp user,
                                       mlir::Attribute oldInit) {
  if (auto oldView = mlir::dyn_cast<cir::GlobalViewAttr>(oldInit)) {
    return createNewGlobalView(cgm, newGlob, oldView, oldTy);
  }
  if (auto oldArray = mlir::dyn_cast<ConstArrayAttr>(oldInit)) {
    llvm::SmallVector<mlir::Attribute> newArray;
    auto eltsAttr = dyn_cast<mlir::ArrayAttr>(oldArray.getElts());
    for (auto elt : eltsAttr) {
      if (auto view = dyn_cast<GlobalViewAttr>(elt))
        newArray.push_back(createNewGlobalView(cgm, newGlob, view, oldTy));
      else if (auto view = dyn_cast<ConstArrayAttr>(elt))
        newArray.push_back(getNewInitValue(cgm, newGlob, oldTy, user, elt));
      else
        newArray.push_back(elt);
    }

    auto &builder = cgm.getBuilder();
    mlir::Attribute ar = mlir::ArrayAttr::get(builder.getContext(), newArray);
    return builder.getConstArray(ar, cast<cir::ArrayType>(oldArray.getType()));
  }
  llvm_unreachable("NYI");
}

void CIRGenModule::replaceGlobal(cir::GlobalOp oldSym, cir::GlobalOp newSym) {
  assert(oldSym.getSymName() == newSym.getSymName() &&
         "symbol names must match");
  // If the types does not match, update all references to Old to the new type.
  auto oldTy = oldSym.getSymType();
  auto newTy = newSym.getSymType();
  cir::AddressSpaceAttr oldAS = oldSym.getAddrSpaceAttr();
  cir::AddressSpaceAttr newAS = newSym.getAddrSpaceAttr();
  // TODO(cir): If the AS differs, we should also update all references.
  if (oldAS != newAS) {
    llvm_unreachable("NYI");
  }

  if (oldTy != newTy) {
    auto oldSymUses = oldSym.getSymbolUses(theModule.getOperation());
    if (oldSymUses.has_value()) {
      for (auto use : *oldSymUses) {
        auto *userOp = use.getUser();
        assert((isa<cir::GetGlobalOp>(userOp) || isa<cir::GlobalOp>(userOp)) &&
               "GlobalOp symbol user is neither a GetGlobalOp nor a GlobalOp");

        if (auto ggo = dyn_cast<cir::GetGlobalOp>(use.getUser())) {
          auto useOpResultValue = ggo.getAddr();
          useOpResultValue.setType(
              cir::PointerType::get(&getMLIRContext(), newTy));

          mlir::OpBuilder::InsertionGuard guard(builder);
          builder.setInsertionPointAfter(ggo);
          mlir::Type ptrTy = builder.getPointerTo(oldTy);
          mlir::Value cast =
              builder.createBitcast(ggo->getLoc(), useOpResultValue, ptrTy);
          useOpResultValue.replaceAllUsesExcept(cast, cast.getDefiningOp());
        } else if (auto glob = dyn_cast<cir::GlobalOp>(userOp)) {
          if (auto init = glob.getInitialValue()) {
            auto nw = getNewInitValue(*this, newSym, oldTy, glob, init.value());
            glob.setInitialValueAttr(nw);
          }
        }
      }
    }
  }

  // Remove old global from the module.
  oldSym.erase();
}

cir::TLS_Model CIRGenModule::GetDefaultCIRTLSModel() const {
  switch (getCodeGenOpts().getDefaultTLSModel()) {
  case CodeGenOptions::GeneralDynamicTLSModel:
    return cir::TLS_Model::GeneralDynamic;
  case CodeGenOptions::LocalDynamicTLSModel:
    return cir::TLS_Model::LocalDynamic;
  case CodeGenOptions::InitialExecTLSModel:
    return cir::TLS_Model::InitialExec;
  case CodeGenOptions::LocalExecTLSModel:
    return cir::TLS_Model::LocalExec;
  }
  llvm_unreachable("Invalid TLS model!");
}

void CIRGenModule::setTLSMode(mlir::Operation *op, const VarDecl &d) const {
  assert(d.getTLSKind() && "setting TLS mode on non-TLS var!");

  auto tlm = GetDefaultCIRTLSModel();

  // Override the TLS model if it is explicitly specified.
  if (const TLSModelAttr *attr = d.getAttr<TLSModelAttr>()) {
    llvm_unreachable("NYI");
  }

  auto global = dyn_cast<cir::GlobalOp>(op);
  assert(global && "NYI for other operations");
  global.setTlsModel(tlm);
}

/// If the specified mangled name is not in the module,
/// create and return an mlir GlobalOp with the specified type (TODO(cir):
/// address space).
///
/// TODO(cir):
/// 1. If there is something in the module with the specified name, return
/// it potentially bitcasted to the right type.
///
/// 2. If D is non-null, it specifies a decl that correspond to this.  This is
/// used to set the attributes on the global when it is first created.
///
/// 3. If IsForDefinition is true, it is guaranteed that an actual global with
/// type Ty will be returned, not conversion of a variable with the same
/// mangled name but some other type.
cir::GlobalOp
CIRGenModule::getOrCreateCIRGlobal(StringRef mangledName, mlir::Type ty,
                                   LangAS langAS, const VarDecl *d,
                                   ForDefinition_t isForDefinition) {
  // Lookup the entry, lazily creating it if necessary.
  cir::GlobalOp entry;
  if (auto *v = getGlobalValue(mangledName)) {
    assert(isa<cir::GlobalOp>(v) && "only supports GlobalOp for now");
    entry = dyn_cast_or_null<cir::GlobalOp>(v);
  }

  cir::AddressSpaceAttr cirAS = builder.getAddrSpaceAttr(langAS);
  if (entry) {
    auto entryCIRAS = entry.getAddrSpaceAttr();
    if (WeakRefReferences.erase(entry)) {
      if (d && !d->hasAttr<WeakAttr>()) {
        auto lt = cir::GlobalLinkageKind::ExternalLinkage;
        entry.setLinkageAttr(
            cir::GlobalLinkageKindAttr::get(&getMLIRContext(), lt));
        mlir::SymbolTable::setSymbolVisibility(entry, getMLIRVisibility(entry));
      }
    }

    // Handle dropped DLL attributes.
    if (d && !d->hasAttr<clang::DLLImportAttr>() &&
        !d->hasAttr<clang::DLLExportAttr>())
      assert(!cir::MissingFeatures::setDLLStorageClass() && "NYI");

    if (langOpts.OpenMP && !langOpts.OpenMPSimd && d)
      getOpenMPRuntime().registerTargetGlobalVariable(d, entry);

    if (entry.getSymType() == ty && entryCIRAS == cirAS)
      return entry;

    // If there are two attempts to define the same mangled name, issue an
    // error.
    //
    // TODO(cir): look at mlir::GlobalValue::isDeclaration for all aspects of
    // recognizing the global as a declaration, for now only check if
    // initializer is present.
    if (isForDefinition && !entry.isDeclaration()) {
      GlobalDecl otherGd;
      const VarDecl *otherD;

      // Check that D is not yet in DiagnosedConflictingDefinitions is required
      // to make sure that we issue an error only once.
      if (d && lookupRepresentativeDecl(mangledName, otherGd) &&
          (d->getCanonicalDecl() != otherGd.getCanonicalDecl().getDecl()) &&
          (otherD = dyn_cast<VarDecl>(otherGd.getDecl())) &&
          otherD->hasInit() &&
          DiagnosedConflictingDefinitions.insert(d).second) {
        getDiags().Report(d->getLocation(), diag::err_duplicate_mangled_name)
            << mangledName;
        getDiags().Report(otherGd.getDecl()->getLocation(),
                          diag::note_previous_definition);
      }
    }

    // Address space check removed because it is unnecessary because CIR records
    // address space info in types.

    // (If global is requested for a definition, we always need to create a new
    // global, not just return a bitcast.)
    if (!isForDefinition)
      return entry;
  }

  auto declCIRAS = builder.getAddrSpaceAttr(getGlobalVarAddressSpace(d));
  // TODO(cir): do we need to strip pointer casts for Entry?

  auto loc = getLoc(d->getSourceRange());

  // mlir::SymbolTable::Visibility::Public is the default, no need to explicitly
  // mark it as such.
  auto gv = CIRGenModule::createGlobalOp(*this, loc, mangledName, ty,
                                         /*isConstant=*/false,
                                         /*addrSpace=*/declCIRAS,
                                         /*insertPoint=*/entry.getOperation());

  // If we already created a global with the same mangled name (but different
  // type) before, replace it with the new global.
  if (entry) {
    replaceGlobal(entry, gv);
  }

  // This is the first use or definition of a mangled name.  If there is a
  // deferred decl with this name, remember that we need to emit it at the end
  // of the file.
  auto ddi = DeferredDecls.find(mangledName);
  if (ddi != DeferredDecls.end()) {
    // Move the potentially referenced deferred decl to the DeferredDeclsToEmit
    // list, and remove it from DeferredDecls (since we don't need it anymore).
    addDeferredDeclToEmit(ddi->second);
    DeferredDecls.erase(ddi);
  }

  // Handle things which are present even on external declarations.
  if (d) {
    if (langOpts.OpenMP && !langOpts.OpenMPSimd && d)
      getOpenMPRuntime().registerTargetGlobalVariable(d, entry);

    // FIXME: This code is overly simple and should be merged with other global
    // handling.
    gv.setAlignmentAttr(getSize(astContext.getDeclAlign(d)));
    gv.setConstant(isTypeConstant(d->getType(), false, false));
    // TODO(cir): setLinkageForGV(GV, D);

    if (d->getTLSKind()) {
      if (d->getTLSKind() == VarDecl::TLS_Dynamic)
        llvm_unreachable("NYI");
      setTLSMode(gv, *d);
    }

    setGVProperties(gv, d);

    // If required by the ABI, treat declarations of static data members with
    // inline initializers as definitions.
    if (astContext.isMSStaticDataMemberInlineDefinition(d)) {
      assert(0 && "not implemented");
    }

    // Emit section information for extern variables.
    if (d->hasExternalStorage()) {
      if (const SectionAttr *sa = d->getAttr<SectionAttr>())
        gv.setSectionAttr(builder.getStringAttr(sa->getName()));
    }

    gv.setGlobalVisibilityAttr(getGlobalVisibilityAttrFromDecl(d));

    // Handle XCore specific ABI requirements.
    if (getTriple().getArch() == llvm::Triple::xcore)
      assert(0 && "not implemented");

    // Check if we a have a const declaration with an initializer, we maybe
    // able to emit it as available_externally to expose it's value to the
    // optimizer.
    if (getLangOpts().CPlusPlus && gv.isPublic() &&
        d->getType().isConstQualified() && gv.isDeclaration() &&
        !d->hasDefinition() && d->hasInit() && !d->hasAttr<DLLImportAttr>()) {
      assert(0 && "not implemented");
    }
  }

  // TODO(cir): if this method is used to handle functions we must have
  // something closer to GlobalValue::isDeclaration instead of checking for
  // initializer.
  if (gv.isDeclaration()) {
    // TODO(cir): set target attributes

    // External HIP managed variables needed to be recorded for transformation
    // in both device and host compilations.
    // External HIP managed variables needed to be recorded for transformation
    // in both device and host compilations.
    if (getLangOpts().CUDA && d && d->hasAttr<HIPManagedAttr>() &&
        d->hasExternalStorage())
      llvm_unreachable("NYI");
  }

  // TODO(cir): address space cast when needed for DAddrSpace.
  return gv;
}

cir::GlobalOp
CIRGenModule::getOrCreateCIRGlobal(const VarDecl *d, mlir::Type ty,
                                   ForDefinition_t isForDefinition) {
  assert(d->hasGlobalStorage() && "Not a global variable");
  QualType astTy = d->getType();
  if (!ty)
    ty = getTypes().convertTypeForMem(astTy);

  StringRef mangledName = getMangledName(d);
  return getOrCreateCIRGlobal(mangledName, ty, astTy.getAddressSpace(), d,
                              isForDefinition);
}

/// Return the mlir::Value for the address of the given global variable. If Ty
/// is non-null and if the global doesn't exist, then it will be created with
/// the specified type instead of whatever the normal requested type would be.
/// If IsForDefinition is true, it is guaranteed that an actual global with type
/// Ty will be returned, not conversion of a variable with the same mangled name
/// but some other type.
mlir::Value CIRGenModule::getAddrOfGlobalVar(const VarDecl *d, mlir::Type ty,
                                             ForDefinition_t isForDefinition) {
  assert(d->hasGlobalStorage() && "Not a global variable");
  QualType astTy = d->getType();
  if (!ty)
    ty = getTypes().convertTypeForMem(astTy);

  bool tlsAccess = d->getTLSKind() != VarDecl::TLS_None;
  auto g = getOrCreateCIRGlobal(d, ty, isForDefinition);
  auto ptrTy = builder.getPointerTo(g.getSymType(), g.getAddrSpaceAttr());
  return builder.create<cir::GetGlobalOp>(getLoc(d->getSourceRange()), ptrTy,
                                          g.getSymName(), tlsAccess);
}

cir::GlobalViewAttr
CIRGenModule::getAddrOfGlobalVarAttr(const VarDecl *d, mlir::Type ty,
                                     ForDefinition_t isForDefinition) {
  assert(d->hasGlobalStorage() && "Not a global variable");
  QualType astTy = d->getType();
  if (!ty)
    ty = getTypes().convertTypeForMem(astTy);

  auto globalOp = getOrCreateCIRGlobal(d, ty, isForDefinition);
  auto ptrTy = builder.getPointerTo(globalOp.getSymType());
  return builder.getGlobalViewAttr(ptrTy, globalOp);
}

mlir::Operation *CIRGenModule::getWeakRefReference(const ValueDecl *vd) {
  const AliasAttr *aa = vd->getAttr<AliasAttr>();
  assert(aa && "No alias?");

  // See if there is already something with the target's name in the module.
  mlir::Operation *entry = getGlobalValue(aa->getAliasee());
  if (entry) {
    assert((isa<cir::GlobalOp>(entry) || isa<cir::FuncOp>(entry)) &&
           "weak ref should be against a global variable or function");
    return entry;
  }

  mlir::Type declTy = getTypes().convertTypeForMem(vd->getType());
  if (mlir::isa<cir::FuncType>(declTy)) {
    auto f = GetOrCreateCIRFunction(aa->getAliasee(), declTy,
                                    GlobalDecl(cast<FunctionDecl>(vd)),
                                    /*ForVtable=*/false);
    f.setLinkage(cir::GlobalLinkageKind::ExternalWeakLinkage);
    WeakRefReferences.insert(f);
    return f;
  }

  llvm_unreachable("GlobalOp NYI");
}

/// TODO(cir): looks like part of this code can be part of a common AST
/// helper betweem CIR and LLVM codegen.
template <typename SomeDecl>
void CIRGenModule::maybeHandleStaticInExternC(const SomeDecl *d,
                                              cir::GlobalOp gv) {
  if (!getLangOpts().CPlusPlus)
    return;

  // Must have 'used' attribute, or else inline assembly can't rely on
  // the name existing.
  if (!d->template hasAttr<UsedAttr>())
    return;

  // Must have internal linkage and an ordinary name.
  if (!d->getIdentifier() || d->getFormalLinkage() != Linkage::Internal)
    return;

  // Must be in an extern "C" context. Entities declared directly within
  // a record are not extern "C" even if the record is in such a context.
  const SomeDecl *first = d->getFirstDecl();
  if (first->getDeclContext()->isRecord() || !first->isInExternCContext())
    return;

  // TODO(cir):
  // OK, this is an internal linkage entity inside an extern "C" linkage
  // specification. Make a note of that so we can give it the "expected"
  // mangled name if nothing else is using that name.
  //
  // If we have multiple internal linkage entities with the same name
  // in extern "C" regions, none of them gets that name.
  assert(0 && "not implemented");
}

void CIRGenModule::emitGlobalVarDefinition(const clang::VarDecl *d,
                                           bool isTentative) {
  // TODO(cir):
  // OpenCL global variables of sampler type are translated to function calls,
  // therefore no need to be translated.
  // If this is OpenMP device, check if it is legal to emit this global
  // normally.
  QualType astTy = d->getType();
  if ((getLangOpts().OpenCL && astTy->isSamplerT()) ||
      getLangOpts().OpenMPIsTargetDevice)
    llvm_unreachable("not implemented");

  // TODO(cir): LLVM's codegen uses a llvm::TrackingVH here. Is that
  // necessary here for CIR gen?
  mlir::Attribute init;
  bool needsGlobalCtor = false;
  // Whether the definition of the variable is available externally.
  // If yes, we shouldn't emit the GloablCtor and GlobalDtor for the variable
  // since this is the job for its original source.
  bool isDefinitionAvailableExternally =
      astContext.GetGVALinkageForVariable(d) == GVA_AvailableExternally;
  bool needsGlobalDtor =
      !isDefinitionAvailableExternally &&
      d->needsDestruction(astContext) == QualType::DK_cxx_destructor;

  // It is helpless to emit the definition for an available_externally variable
  // which can't be marked as const.
  // We don't need to check if it needs global ctor or dtor. See the above
  // comment for ideas.
  if (isDefinitionAvailableExternally &&
      (!d->hasConstantInitialization() ||
       // TODO: Update this when we have interface to check constexpr
       // destructor.
       d->needsDestruction(getASTContext()) ||
       !d->getType().isConstantStorage(getASTContext(), true, true)))
    return;

  const VarDecl *initDecl;
  const Expr *initExpr = d->getAnyInitializer(initDecl);

  std::optional<ConstantEmitter> emitter;

  // CUDA E.2.4.1 "__shared__ variables cannot have an initialization
  // as part of their declaration."  Sema has already checked for
  // error cases, so we just need to set Init to UndefValue.
  bool isCudaSharedVar =
      getLangOpts().CUDAIsDevice && d->hasAttr<CUDASharedAttr>();
  // Shadows of initialized device-side global variables are also left
  // undefined.
  // Managed Variables should be initialized on both host side and device side.
  bool isCudaShadowVar =
      !getLangOpts().CUDAIsDevice && !d->hasAttr<HIPManagedAttr>() &&
      (d->hasAttr<CUDAConstantAttr>() || d->hasAttr<CUDADeviceAttr>() ||
       d->hasAttr<CUDASharedAttr>());
  bool isCudaDeviceShadowVar =
      getLangOpts().CUDAIsDevice && !d->hasAttr<HIPManagedAttr>() &&
      (d->getType()->isCUDADeviceBuiltinSurfaceType() ||
       d->getType()->isCUDADeviceBuiltinTextureType());
  if (getLangOpts().CUDA &&
      (isCudaSharedVar || isCudaShadowVar || isCudaDeviceShadowVar))
    init = UndefAttr::get(&getMLIRContext(), convertType(d->getType()));
  else if (d->hasAttr<LoaderUninitializedAttr>())
    assert(0 && "not implemented");
  else if (!initExpr) {
    // This is a tentative definition; tentative definitions are
    // implicitly initialized with { 0 }.
    //
    // Note that tentative definitions are only emitted at the end of
    // a translation unit, so they should never have incomplete
    // type. In addition, EmitTentativeDefinition makes sure that we
    // never attempt to emit a tentative definition if a real one
    // exists. A use may still exists, however, so we still may need
    // to do a RAUW.
    assert(!astTy->isIncompleteType() && "Unexpected incomplete type");
    init = builder.getZeroInitAttr(convertType(d->getType()));
  } else {
    initializedGlobalDecl = GlobalDecl(d);
    emitter.emplace(*this);
    auto initializer = emitter->tryEmitForInitializer(*initDecl);
    if (!initializer) {
      QualType t = initExpr->getType();
      if (d->getType()->isReferenceType())
        t = d->getType();

      if (getLangOpts().CPlusPlus) {
        if (initDecl->hasFlexibleArrayInit(astContext))
          ErrorUnsupported(d, "flexible array initializer");
        init = builder.getZeroInitAttr(convertType(t));
        if (!isDefinitionAvailableExternally)
          needsGlobalCtor = true;
      } else {
        ErrorUnsupported(d, "static initializer");
      }
    } else {
      init = initializer;
      // We don't need an initializer, so remove the entry for the delayed
      // initializer position (just in case this entry was delayed) if we
      // also don't need to register a destructor.
      if (getLangOpts().CPlusPlus && !needsGlobalDtor)
        DelayedCXXInitPosition.erase(d);
    }
  }

  mlir::Type initType;
  // If the initializer attribute is a SymbolRefAttr it means we are
  // initializing the global based on a global constant.
  //
  // TODO(cir): create another attribute to contain the final type and abstract
  // away SymbolRefAttr.
  if (auto symAttr = mlir::dyn_cast<mlir::SymbolRefAttr>(init)) {
    auto *cstGlobal = mlir::SymbolTable::lookupSymbolIn(theModule, symAttr);
    assert(isa<cir::GlobalOp>(cstGlobal) &&
           "unaware of other symbol providers");
    auto g = cast<cir::GlobalOp>(cstGlobal);
    auto arrayTy = mlir::dyn_cast<cir::ArrayType>(g.getSymType());
    // TODO(cir): pointer to array decay. Should this be modeled explicitly in
    // CIR?
    if (arrayTy)
      initType = cir::PointerType::get(&getMLIRContext(), arrayTy.getEltType());
  } else {
    assert(mlir::isa<mlir::TypedAttr>(init) && "This should have a type");
    auto typedInitAttr = mlir::cast<mlir::TypedAttr>(init);
    initType = typedInitAttr.getType();
  }
  assert(!mlir::isa<mlir::NoneType>(initType) && "Should have a type by now");

  auto entry = getOrCreateCIRGlobal(d, initType, ForDefinition_t(!isTentative));
  // TODO(cir): Strip off pointer casts from Entry if we get them?

  // TODO(cir): use GlobalValue interface
  assert(dyn_cast<GlobalOp>(&entry) && "FuncOp not supported here");
  auto gv = entry;

  // We have a definition after a declaration with the wrong type.
  // We must make a new GlobalVariable* and update everything that used OldGV
  // (a declaration or tentative definition) with the new GlobalVariable*
  // (which will be a definition).
  //
  // This happens if there is a prototype for a global (e.g.
  // "extern int x[];") and then a definition of a different type (e.g.
  // "int x[10];"). This also happens when an initializer has a different type
  // from the type of the global (this happens with unions).
  if (!gv || gv.getSymType() != initType) {
    // TODO(cir): this should include an address space check as well.
    assert(0 && "not implemented");
  }

  maybeHandleStaticInExternC(d, gv);

  if (d->hasAttr<AnnotateAttr>())
    addGlobalAnnotations(d, gv);

  // Set CIR's linkage type as appropriate.
  cir::GlobalLinkageKind linkage =
      getCIRLinkageVarDefinition(d, /*IsConstant=*/false);

  // CUDA B.2.1 "The __device__ qualifier declares a variable that resides on
  // the device. [...]"
  // CUDA B.2.2 "The __constant__ qualifier, optionally used together with
  // __device__, declares a variable that: [...]
  if (langOpts.CUDA && langOpts.CUDAIsDevice) {
    // __shared__ variables is not marked as externally initialized,
    // because they must not be initialized.
    if (linkage != cir::GlobalLinkageKind::InternalLinkage &&
<<<<<<< HEAD
        (d->hasAttr<CUDADeviceAttr>() || d->hasAttr<CUDAConstantAttr>())) {
=======
        (d->hasAttr<CUDADeviceAttr>() ||
         d->getType()->isCUDADeviceBuiltinSurfaceType())) {
>>>>>>> a26ebb4c
      gv->setAttr(CUDAExternallyInitializedAttr::getMnemonic(),
                  CUDAExternallyInitializedAttr::get(&getMLIRContext()));
    }
  }

  // Set initializer and finalize emission
  CIRGenModule::setInitializer(gv, init);
  if (emitter)
    emitter->finalize(gv);

  // TODO(cir): If it is safe to mark the global 'constant', do so now.
  gv.setConstant((d->hasAttr<CUDAConstantAttr>() && langOpts.CUDAIsDevice) ||
                 (!needsGlobalCtor && !needsGlobalDtor &&
                  isTypeConstant(d->getType(), true, true)));

  // If it is in a read-only section, mark it 'constant'.
  if (const SectionAttr *sa = d->getAttr<SectionAttr>())
    gv.setSectionAttr(builder.getStringAttr(sa->getName()));

  gv.setGlobalVisibilityAttr(getGlobalVisibilityAttrFromDecl(d));

  // TODO(cir):
  // GV->setAlignment(getContext().getDeclAlign(D).getAsAlign());

  // On Darwin, unlike other Itanium C++ ABI platforms, the thread-wrapper
  // function is only defined alongside the variable, not also alongside
  // callers. Normally, all accesses to a thread_local go through the
  // thread-wrapper in order to ensure initialization has occurred, underlying
  // variable will never be used other than the thread-wrapper, so it can be
  // converted to internal linkage.
  //
  // However, if the variable has the 'constinit' attribute, it _can_ be
  // referenced directly, without calling the thread-wrapper, so the linkage
  // must not be changed.
  //
  // Additionally, if the variable isn't plain external linkage, e.g. if it's
  // weak or linkonce, the de-duplication semantics are important to preserve,
  // so we don't change the linkage.
  if (d->getTLSKind() == VarDecl::TLS_Dynamic && gv.isPublic() &&
      astContext.getTargetInfo().getTriple().isOSDarwin() &&
      !d->hasAttr<ConstInitAttr>()) {
    // TODO(cir): set to mlir::SymbolTable::Visibility::Private once we have
    // testcases.
    assert(0 && "not implemented");
  }

  // Set CIR linkage and DLL storage class.
  gv.setLinkage(linkage);
  // FIXME(cir): setLinkage should likely set MLIR's visibility automatically.
  gv.setVisibility(getMLIRVisibilityFromCIRLinkage(linkage));
  // TODO(cir): handle DLL storage classes in CIR?
  if (d->hasAttr<DLLImportAttr>())
    assert(!cir::MissingFeatures::setDLLStorageClass());
  else if (d->hasAttr<DLLExportAttr>())
    assert(!cir::MissingFeatures::setDLLStorageClass());
  else
    assert(!cir::MissingFeatures::setDLLStorageClass());

  if (linkage == cir::GlobalLinkageKind::CommonLinkage) {
    // common vars aren't constant even if declared const.
    gv.setConstant(false);
    // Tentative definition of global variables may be initialized with
    // non-zero null pointers. In this case they should have weak linkage
    // since common linkage must have zero initializer and must not have
    // explicit section therefore cannot have non-zero initial value.
    auto initializer = gv.getInitialValue();
    if (initializer && !getBuilder().isNullValue(*initializer))
      gv.setLinkage(cir::GlobalLinkageKind::WeakAnyLinkage);
  }

  setNonAliasAttributes(d, gv);

  if (d->getTLSKind() && !gv.getTlsModelAttr()) {
    if (d->getTLSKind() == VarDecl::TLS_Dynamic)
      llvm_unreachable("NYI");
    setTLSMode(gv, *d);
  }

  maybeSetTrivialComdat(*d, gv);

  // TODO(cir):
  // Emit the initializer function if necessary.
  if (needsGlobalCtor || needsGlobalDtor) {
    globalOpContext = gv;
    emitCXXGlobalVarDeclInitFunc(d, gv, needsGlobalCtor);
    globalOpContext = nullptr;
  }

  // TODO(cir): sanitizers (reportGlobalToASan) and global variable debug
  // information.
  assert(!cir::MissingFeatures::sanitizeOther());
  assert(!cir::MissingFeatures::generateDebugInfo());
}

void CIRGenModule::emitGlobalDefinition(GlobalDecl gd, mlir::Operation *op) {
  const auto *d = cast<ValueDecl>(gd.getDecl());
  if (const auto *fd = dyn_cast<FunctionDecl>(d)) {
    // At -O0, don't generate CIR for functions with available_externally
    // linkage.
    if (!shouldEmitFunction(gd))
      return;

    if (const auto *method = dyn_cast<CXXMethodDecl>(d)) {
      // Make sure to emit the definition(s) before we emit the thunks. This is
      // necessary for the generation of certain thunks.
      if (isa<CXXConstructorDecl>(method) || isa<CXXDestructorDecl>(method))
        ABI->emitCXXStructor(gd);
      else if (fd->isMultiVersion())
        llvm_unreachable("NYI");
      else
        emitGlobalFunctionDefinition(gd, op);

      if (method->isVirtual())
        getVTables().emitThunks(gd);

      return;
    }

    if (fd->isMultiVersion())
      llvm_unreachable("NYI");
    emitGlobalFunctionDefinition(gd, op);
    return;
  }

  if (const auto *vd = dyn_cast<VarDecl>(d)) {
    return emitGlobalVarDefinition(vd, !vd->hasDefinition());
  }

  llvm_unreachable("Invalid argument to emitGlobalDefinition()");
}

mlir::Attribute
CIRGenModule::getConstantArrayFromStringLiteral(const StringLiteral *e) {
  assert(!e->getType()->isPointerType() && "Strings are always arrays");

  // Don't emit it as the address of the string, emit the string data itself
  // as an inline array.
  if (e->getCharByteWidth() == 1) {
    SmallString<64> str(e->getString());

    // Resize the string to the right size, which is indicated by its type.
    const ConstantArrayType *cat =
        astContext.getAsConstantArrayType(e->getType());
    auto finalSize = cat->getSize().getZExtValue();
    str.resize(finalSize);

    auto eltTy = convertType(cat->getElementType());
    return builder.getString(str, eltTy, finalSize);
  }

  auto arrayTy = mlir::dyn_cast<cir::ArrayType>(convertType(e->getType()));
  assert(arrayTy && "string literals must be emitted as an array type");

  auto arrayEltTy = mlir::dyn_cast<cir::IntType>(arrayTy.getEltType());
  assert(arrayEltTy &&
         "string literal elements must be emitted as integral type");

  auto arraySize = arrayTy.getSize();
  auto literalSize = e->getLength();

  // Collect the code units.
  SmallVector<uint32_t, 32> elementValues;
  elementValues.reserve(arraySize);
  for (unsigned i = 0; i < literalSize; ++i)
    elementValues.push_back(e->getCodeUnit(i));
  elementValues.resize(arraySize);

  // If the string is full of null bytes, emit a #cir.zero instead.
  if (std::all_of(elementValues.begin(), elementValues.end(),
                  [](uint32_t x) { return x == 0; }))
    return builder.getZeroAttr(arrayTy);

  // Otherwise emit a constant array holding the characters.
  SmallVector<mlir::Attribute, 32> elements;
  elements.reserve(arraySize);
  for (uint64_t i = 0; i < arraySize; ++i)
    elements.push_back(cir::IntAttr::get(arrayEltTy, elementValues[i]));

  auto elementsAttr = mlir::ArrayAttr::get(&getMLIRContext(), elements);
  return builder.getConstArray(elementsAttr, arrayTy);
}

// TODO(cir): this could be a common AST helper for both CIR and LLVM codegen.
LangAS CIRGenModule::getGlobalConstantAddressSpace() const {
  // OpenCL v1.2 s6.5.3: a string literal is in the constant address space.
  if (getLangOpts().OpenCL)
    return LangAS::opencl_constant;
  if (getLangOpts().SYCLIsDevice)
    return LangAS::sycl_global;
  if (auto as = getTarget().getConstantAddressSpace())
    return as.value();
  return LangAS::Default;
}

// TODO(cir): this could be a common AST helper for both CIR and LLVM codegen.
LangAS CIRGenModule::getLangTempAllocaAddressSpace() const {
  if (getLangOpts().OpenCL)
    return LangAS::opencl_private;

  // For temporaries inside functions, CUDA treats them as normal variables.
  // LangAS::cuda_device, on the other hand, is reserved for those variables
  // explicitly marked with __device__.
  if (getLangOpts().CUDAIsDevice)
    return LangAS::Default;

  if (getLangOpts().SYCLIsDevice ||
      (getLangOpts().OpenMP && getLangOpts().OpenMPIsTargetDevice))
    llvm_unreachable("NYI");
  return LangAS::Default;
}

static cir::GlobalOp
generateStringLiteral(mlir::Location loc, mlir::TypedAttr c,
                      cir::GlobalLinkageKind lt, CIRGenModule &cgm,
                      StringRef globalName, CharUnits alignment) {
  cir::AddressSpaceAttr addrSpaceAttr =
      cgm.getBuilder().getAddrSpaceAttr(cgm.getGlobalConstantAddressSpace());

  // Create a global variable for this string
  // FIXME(cir): check for insertion point in module level.
  auto gv = CIRGenModule::createGlobalOp(cgm, loc, globalName, c.getType(),
                                         !cgm.getLangOpts().WritableStrings,
                                         addrSpaceAttr);

  // Set up extra information and add to the module
  gv.setAlignmentAttr(cgm.getSize(alignment));
  gv.setLinkageAttr(
      cir::GlobalLinkageKindAttr::get(cgm.getBuilder().getContext(), lt));
  CIRGenModule::setInitializer(gv, c);
  // TODO(cir)
  assert(!cir::MissingFeatures::threadLocal() && "NYI");
  assert(!cir::MissingFeatures::unnamedAddr() && "NYI");
  if (gv.isWeakForLinker()) {
    assert(cgm.supportsCOMDAT() && "Only COFF uses weak string literals");
    gv.setComdat(true);
  }
  cgm.setDSOLocal(static_cast<mlir::Operation *>(gv));
  return gv;
}

/// Return a pointer to a constant array for the given string literal.
cir::GlobalViewAttr
CIRGenModule::getAddrOfConstantStringFromLiteral(const StringLiteral *s,
                                                 StringRef name) {
  CharUnits alignment =
      astContext.getAlignOfGlobalVarInChars(s->getType(), /*VD=*/nullptr);

  mlir::Attribute c = getConstantArrayFromStringLiteral(s);

  cir::GlobalOp gv;
  if (!getLangOpts().WritableStrings && ConstantStringMap.count(c)) {
    gv = ConstantStringMap[c];
    // The bigger alignment always wins.
    if (!gv.getAlignment() ||
        uint64_t(alignment.getQuantity()) > *gv.getAlignment())
      gv.setAlignmentAttr(getSize(alignment));
  } else {
    SmallString<256> stringNameBuffer = name;
    llvm::raw_svector_ostream out(stringNameBuffer);
    if (StringLiteralCnt)
      out << '.' << StringLiteralCnt;
    name = out.str();
    StringLiteralCnt++;

    SmallString<256> mangledNameBuffer;
    StringRef globalVariableName;
    auto lt = cir::GlobalLinkageKind::ExternalLinkage;

    // Mangle the string literal if that's how the ABI merges duplicate strings.
    // Don't do it if they are writable, since we don't want writes in one TU to
    // affect strings in another.
    if (getCXXABI().getMangleContext().shouldMangleStringLiteral(s) &&
        !getLangOpts().WritableStrings) {
      assert(0 && "not implemented");
    } else {
      lt = cir::GlobalLinkageKind::PrivateLinkage;
      globalVariableName = name;
    }

    auto loc = getLoc(s->getSourceRange());
    auto typedC = llvm::dyn_cast<mlir::TypedAttr>(c);
    if (!typedC)
      llvm_unreachable("this should never be untyped at this point");
    gv = generateStringLiteral(loc, typedC, lt, *this, globalVariableName,
                               alignment);
    setDSOLocal(static_cast<mlir::Operation *>(gv));
    ConstantStringMap[c] = gv;

    assert(!cir::MissingFeatures::reportGlobalToASan() && "NYI");
  }

  auto arrayTy = mlir::dyn_cast<cir::ArrayType>(gv.getSymType());
  assert(arrayTy && "String literal must be array");
  auto ptrTy =
      getBuilder().getPointerTo(arrayTy.getEltType(), gv.getAddrSpaceAttr());

  return builder.getGlobalViewAttr(ptrTy, gv);
}

void CIRGenModule::emitDeclContext(const DeclContext *dc) {
  for (auto *i : dc->decls()) {
    // Unlike other DeclContexts, the contents of an ObjCImplDecl at TU scope
    // are themselves considered "top-level", so EmitTopLevelDecl on an
    // ObjCImplDecl does not recursively visit them. We need to do that in
    // case they're nested inside another construct (LinkageSpecDecl /
    // ExportDecl) that does stop them from being considered "top-level".
    if (auto *oid = dyn_cast<ObjCImplDecl>(i))
      llvm_unreachable("NYI");

    emitTopLevelDecl(i);
  }
}

void CIRGenModule::emitLinkageSpec(const LinkageSpecDecl *lsd) {
  if (lsd->getLanguage() != LinkageSpecLanguageIDs::C &&
      lsd->getLanguage() != LinkageSpecLanguageIDs::CXX) {
    llvm_unreachable("unsupported linkage spec");
    return;
  }
  emitDeclContext(lsd);
}

mlir::Operation *
CIRGenModule::getAddrOfGlobalTemporary(const MaterializeTemporaryExpr *expr,
                                       const Expr *init) {
  assert((expr->getStorageDuration() == SD_Static ||
          expr->getStorageDuration() == SD_Thread) &&
         "not a global temporary");
  const auto *varDecl = cast<VarDecl>(expr->getExtendingDecl());

  // If we're not materializing a subobject of the temporay, keep the
  // cv-qualifiers from the type of the MaterializeTemporaryExpr.
  QualType materializedType = init->getType();
  if (init == expr->getSubExpr())
    materializedType = expr->getType();

  [[maybe_unused]] CharUnits align =
      getASTContext().getTypeAlignInChars(materializedType);

  auto insertResult = materializedGlobalTemporaryMap.insert({expr, nullptr});
  if (!insertResult.second) {
    llvm_unreachable("NYI");
  }

  // FIXME: If an externally-visible declaration extends multiple temporaries,
  // we need to give each temporary the same name in every translation unit (and
  // we also need to make the temporaries externally-visible).
  llvm::SmallString<256> name;
  llvm::raw_svector_ostream out(name);
  getCXXABI().getMangleContext().mangleReferenceTemporary(
      varDecl, expr->getManglingNumber(), out);

  APValue *value = nullptr;
  if (expr->getStorageDuration() == SD_Static && varDecl->evaluateValue()) {
    // If the initializer of the extending declaration is a constant
    // initializer, we should have a cached constant initializer for this
    // temporay. Note taht this m ight have a different value from the value
    // computed by evaluating the initializer if the surrounding constant
    // expression modifies the temporary.
    value = expr->getOrCreateValue(false);
  }

  // Try evaluating it now, it might have a constant initializer
  Expr::EvalResult evalResult;
  if (!value && init->EvaluateAsRValue(evalResult, getASTContext()) &&
      !evalResult.hasSideEffects())
    value = &evalResult.Val;

  LangAS addrSpace = getGlobalVarAddressSpace(varDecl);

  std::optional<ConstantEmitter> emitter;
  mlir::Attribute initialValue = nullptr;
  bool isConstant = false;
  mlir::Type type;
  if (value) {
    emitter.emplace(*this);
    initialValue =
        emitter->emitForInitializer(*value, addrSpace, materializedType);

    isConstant = materializedType.isConstantStorage(
        getASTContext(), /*ExcludeCtor*/ value, /*ExcludeDtor*/ false);

    type = mlir::cast<mlir::TypedAttr>(initialValue).getType();
  } else {
    // No initializer, the initialization will be provided when we initialize
    // the declaration which performed lifetime extension.
    type = getTypes().convertTypeForMem(materializedType);
  }

  // Create a global variable for this lifetime-extended temporary.
  cir::GlobalLinkageKind linkage = getCIRLinkageVarDefinition(varDecl, false);
  if (linkage == cir::GlobalLinkageKind::ExternalLinkage) {
    const VarDecl *initVD;
    if (varDecl->isStaticDataMember() && varDecl->getAnyInitializer(initVD) &&
        isa<CXXRecordDecl>(initVD->getLexicalDeclContext())) {
      // Temporaries defined inside a class get linkonce_odr linkage because the
      // calss can be defined in multiple translation units.
      llvm_unreachable("staticdatamember NYI");
    } else {
      // There is no need for this temporary to have external linkage if the
      // VarDecl has external linkage.
      linkage = cir::GlobalLinkageKind::InternalLinkage;
    }
  }
  auto targetAS = builder.getAddrSpaceAttr(addrSpace);

  auto loc = getLoc(expr->getSourceRange());
  auto gv = createGlobalOp(*this, loc, name, type, isConstant, targetAS,
                           nullptr, linkage);
  gv.setInitialValueAttr(initialValue);

  if (emitter)
    emitter->finalize(gv);
  // Don't assign dllimport or dllexport to lcoal linkage globals
  if (!gv.hasLocalLinkage()) {
    llvm_unreachable("NYI");
  }
  gv.setAlignment(align.getAsAlign().value());
  if (supportsCOMDAT() && gv.isWeakForLinker())
    llvm_unreachable("NYI");
  if (varDecl->getTLSKind())
    llvm_unreachable("NYI");
  mlir::Operation *cv = gv;
  if (addrSpace != LangAS::Default)
    llvm_unreachable("NYI");

  // Update the map with the new temporay. If we created a placeholder above,
  // replace it with the new global now.
  mlir::Operation *&entry = materializedGlobalTemporaryMap[expr];
  if (entry) {
    entry->replaceAllUsesWith(cv);
    entry->erase();
  }
  entry = cv;

  return cv;
}

// Emit code for a single top level declaration.
void CIRGenModule::emitTopLevelDecl(Decl *decl) {
  // Ignore dependent declarations
  if (decl->isTemplated())
    return;

  // Consteval function shouldn't be emitted.
  if (auto *fd = dyn_cast<FunctionDecl>(decl))
    if (fd->isConsteval())
      return;

  switch (decl->getKind()) {
  default:
    llvm::errs() << "emitTopLevelDecl codegen for decl kind '"
                 << decl->getDeclKindName() << "' not implemented\n";
    assert(false && "Not yet implemented");

  case Decl::TranslationUnit: {
    // This path is CIR only - CIRGen handles TUDecls because
    // of clang-tidy checks, that operate on TU granularity.
    TranslationUnitDecl *tu = cast<TranslationUnitDecl>(decl);
    for (DeclContext::decl_iterator d = tu->decls_begin(),
                                    dEnd = tu->decls_end();
         d != dEnd; ++d)
      emitTopLevelDecl(*d);
    return;
  }
  case Decl::Var:
  case Decl::Decomposition:
  case Decl::VarTemplateSpecialization:
    emitGlobal(cast<VarDecl>(decl));
    assert(!isa<DecompositionDecl>(decl) && "not implemented");
    // if (auto *DD = dyn_cast<DecompositionDecl>(decl))
    //   for (auto *B : DD->bindings())
    //     if (auto *HD = B->getHoldingVar())
    //       EmitGlobal(HD);
    break;

  case Decl::CXXConversion:
  case Decl::CXXMethod:
  case Decl::Function:
    emitGlobal(cast<FunctionDecl>(decl));
    assert(!codeGenOpts.CoverageMapping && "Coverage Mapping NYI");
    break;
  // C++ Decls
  case Decl::Namespace:
    emitDeclContext(cast<NamespaceDecl>(decl));
    break;
  case Decl::ClassTemplateSpecialization: {
    // const auto *Spec = cast<ClassTemplateSpecializationDecl>(decl);
    assert(!cir::MissingFeatures::generateDebugInfo() && "NYI");
  }
    [[fallthrough]];
  case Decl::CXXRecord: {
    CXXRecordDecl *crd = cast<CXXRecordDecl>(decl);
    // TODO: Handle debug info as CodeGenModule.cpp does
    for (auto *childDecl : crd->decls())
      if (isa<VarDecl>(childDecl) || isa<CXXRecordDecl>(childDecl))
        emitTopLevelDecl(childDecl);
    break;
  }
  // No code generation needed.
  case Decl::UsingShadow:
  case Decl::ClassTemplate:
  case Decl::VarTemplate:
  case Decl::Concept:
  case Decl::VarTemplatePartialSpecialization:
  case Decl::FunctionTemplate:
  case Decl::TypeAliasTemplate:
  case Decl::Block:
  case Decl::Empty:
  case Decl::Binding:
    break;
  case Decl::Using:     // using X; [C++]
  case Decl::UsingEnum: // using enum X; [C++]
  case Decl::NamespaceAlias:
  case Decl::UsingDirective: // using namespace X; [C++]
    assert(!cir::MissingFeatures::generateDebugInfo() && "NYI");
    break;
  case Decl::CXXConstructor:
    getCXXABI().emitCXXConstructors(cast<CXXConstructorDecl>(decl));
    break;
  case Decl::CXXDestructor:
    getCXXABI().emitCXXDestructors(cast<CXXDestructorDecl>(decl));
    break;

  case Decl::StaticAssert:
    // Nothing to do.
    break;

  case Decl::LinkageSpec:
    emitLinkageSpec(cast<LinkageSpecDecl>(decl));
    break;

  case Decl::Typedef:
  case Decl::TypeAlias: // using foo = bar; [C++11]
  case Decl::Record:
  case Decl::Enum:
    assert(!cir::MissingFeatures::generateDebugInfo() && "NYI");
    break;
  }
}

static bool shouldBeInCOMDAT(CIRGenModule &cgm, const Decl &d) {
  if (!cgm.supportsCOMDAT())
    return false;

  if (d.hasAttr<SelectAnyAttr>())
    return true;

  GVALinkage linkage;
  if (auto *vd = dyn_cast<VarDecl>(&d))
    linkage = cgm.getASTContext().GetGVALinkageForVariable(vd);
  else
    linkage =
        cgm.getASTContext().GetGVALinkageForFunction(cast<FunctionDecl>(&d));

  switch (linkage) {
  case clang::GVA_Internal:
  case clang::GVA_AvailableExternally:
  case clang::GVA_StrongExternal:
    return false;
  case clang::GVA_DiscardableODR:
  case clang::GVA_StrongODR:
    return true;
  }
  llvm_unreachable("No such linkage");
}

// TODO(cir): this could be a common method between LLVM codegen.
static bool isVarDeclStrongDefinition(const ASTContext &astContext,
                                      CIRGenModule &cgm, const VarDecl *d,
                                      bool noCommon) {
  // Don't give variables common linkage if -fno-common was specified unless it
  // was overridden by a NoCommon attribute.
  if ((noCommon || d->hasAttr<NoCommonAttr>()) && !d->hasAttr<CommonAttr>())
    return true;

  // C11 6.9.2/2:
  //   A declaration of an identifier for an object that has file scope without
  //   an initializer, and without a storage-class specifier or with the
  //   storage-class specifier static, constitutes a tentative definition.
  if (d->getInit() || d->hasExternalStorage())
    return true;

  // A variable cannot be both common and exist in a section.
  if (d->hasAttr<SectionAttr>())
    return true;

  // A variable cannot be both common and exist in a section.
  // We don't try to determine which is the right section in the front-end.
  // If no specialized section name is applicable, it will resort to default.
  if (d->hasAttr<PragmaClangBSSSectionAttr>() ||
      d->hasAttr<PragmaClangDataSectionAttr>() ||
      d->hasAttr<PragmaClangRelroSectionAttr>() ||
      d->hasAttr<PragmaClangRodataSectionAttr>())
    return true;

  // Thread local vars aren't considered common linkage.
  if (d->getTLSKind())
    return true;

  // Tentative definitions marked with WeakImportAttr are true definitions.
  if (d->hasAttr<WeakImportAttr>())
    return true;

  // A variable cannot be both common and exist in a comdat.
  if (shouldBeInCOMDAT(cgm, *d))
    return true;

  // Declarations with a required alignment do not have common linkage in MSVC
  // mode.
  if (astContext.getTargetInfo().getCXXABI().isMicrosoft()) {
    if (d->hasAttr<AlignedAttr>())
      return true;
    QualType varType = d->getType();
    if (astContext.isAlignmentRequired(varType))
      return true;

    if (const auto *rt = varType->getAs<RecordType>()) {
      const RecordDecl *rd = rt->getDecl();
      for (const FieldDecl *fd : rd->fields()) {
        if (fd->isBitField())
          continue;
        if (fd->hasAttr<AlignedAttr>())
          return true;
        if (astContext.isAlignmentRequired(fd->getType()))
          return true;
      }
    }
  }

  // Microsoft's link.exe doesn't support alignments greater than 32 bytes for
  // common symbols, so symbols with greater alignment requirements cannot be
  // common.
  // Other COFF linkers (ld.bfd and LLD) support arbitrary power-of-two
  // alignments for common symbols via the aligncomm directive, so this
  // restriction only applies to MSVC environments.
  if (astContext.getTargetInfo().getTriple().isKnownWindowsMSVCEnvironment() &&
      astContext.getTypeAlignIfKnown(d->getType()) >
          astContext.toBits(CharUnits::fromQuantity(32)))
    return true;

  return false;
}

void CIRGenModule::setInitializer(cir::GlobalOp &global,
                                  mlir::Attribute value) {
  // Recompute visibility when updating initializer.
  global.setInitialValueAttr(value);
  mlir::SymbolTable::setSymbolVisibility(
      global, CIRGenModule::getMLIRVisibility(global));
}

mlir::SymbolTable::Visibility
CIRGenModule::getMLIRVisibility(cir::GlobalOp op) {
  // MLIR doesn't accept public symbols declarations (only
  // definitions).
  if (op.isDeclaration())
    return mlir::SymbolTable::Visibility::Private;
  return getMLIRVisibilityFromCIRLinkage(op.getLinkage());
}

mlir::SymbolTable::Visibility
CIRGenModule::getMLIRVisibilityFromCIRLinkage(cir::GlobalLinkageKind glk) {
  switch (glk) {
  case cir::GlobalLinkageKind::InternalLinkage:
  case cir::GlobalLinkageKind::PrivateLinkage:
    return mlir::SymbolTable::Visibility::Private;
  case cir::GlobalLinkageKind::ExternalLinkage:
  case cir::GlobalLinkageKind::ExternalWeakLinkage:
  case cir::GlobalLinkageKind::LinkOnceODRLinkage:
  case cir::GlobalLinkageKind::AvailableExternallyLinkage:
  case cir::GlobalLinkageKind::CommonLinkage:
  case cir::GlobalLinkageKind::WeakAnyLinkage:
  case cir::GlobalLinkageKind::WeakODRLinkage:
    return mlir::SymbolTable::Visibility::Public;
  default: {
    llvm::errs() << "visibility not implemented for '"
                 << stringifyGlobalLinkageKind(glk) << "'\n";
    assert(0 && "not implemented");
  }
  }
  llvm_unreachable("linkage should be handled above!");
}

cir::VisibilityKind CIRGenModule::getGlobalVisibilityKindFromClangVisibility(
    clang::VisibilityAttr::VisibilityType visibility) {
  switch (visibility) {
  case clang::VisibilityAttr::VisibilityType::Default:
    return VisibilityKind::Default;
  case clang::VisibilityAttr::VisibilityType::Hidden:
    return VisibilityKind::Hidden;
  case clang::VisibilityAttr::VisibilityType::Protected:
    return VisibilityKind::Protected;
  }
  llvm_unreachable("unexpected visibility value");
}

cir::VisibilityAttr
CIRGenModule::getGlobalVisibilityAttrFromDecl(const Decl *decl) {
  const clang::VisibilityAttr *va = decl->getAttr<clang::VisibilityAttr>();
  cir::VisibilityAttr cirVisibility =
      cir::VisibilityAttr::get(&getMLIRContext());
  if (va) {
    cirVisibility = cir::VisibilityAttr::get(
        &getMLIRContext(),
        getGlobalVisibilityKindFromClangVisibility(va->getVisibility()));
  }
  return cirVisibility;
}

cir::GlobalLinkageKind CIRGenModule::getCIRLinkageForDeclarator(
    const DeclaratorDecl *d, GVALinkage linkage, bool isConstantVariable) {
  if (linkage == GVA_Internal)
    return cir::GlobalLinkageKind::InternalLinkage;

  if (d->hasAttr<WeakAttr>()) {
    if (isConstantVariable)
      return cir::GlobalLinkageKind::WeakODRLinkage;
    return cir::GlobalLinkageKind::WeakAnyLinkage;
  }

  if (const auto *fd = d->getAsFunction())
    if (fd->isMultiVersion() && linkage == GVA_AvailableExternally)
      return cir::GlobalLinkageKind::LinkOnceAnyLinkage;

  // We are guaranteed to have a strong definition somewhere else,
  // so we can use available_externally linkage.
  if (linkage == GVA_AvailableExternally)
    return cir::GlobalLinkageKind::AvailableExternallyLinkage;

  // Note that Apple's kernel linker doesn't support symbol
  // coalescing, so we need to avoid linkonce and weak linkages there.
  // Normally, this means we just map to internal, but for explicit
  // instantiations we'll map to external.

  // In C++, the compiler has to emit a definition in every translation unit
  // that references the function.  We should use linkonce_odr because
  // a) if all references in this translation unit are optimized away, we
  // don't need to codegen it.  b) if the function persists, it needs to be
  // merged with other definitions. c) C++ has the ODR, so we know the
  // definition is dependable.
  if (linkage == GVA_DiscardableODR)
    return !astContext.getLangOpts().AppleKext
               ? cir::GlobalLinkageKind::LinkOnceODRLinkage
               : cir::GlobalLinkageKind::InternalLinkage;

  // An explicit instantiation of a template has weak linkage, since
  // explicit instantiations can occur in multiple translation units
  // and must all be equivalent. However, we are not allowed to
  // throw away these explicit instantiations.
  //
  // CUDA/HIP: For -fno-gpu-rdc case, device code is limited to one TU,
  // so say that CUDA templates are either external (for kernels) or internal.
  // This lets llvm perform aggressive inter-procedural optimizations. For
  // -fgpu-rdc case, device function calls across multiple TU's are allowed,
  // therefore we need to follow the normal linkage paradigm.
  if (linkage == GVA_StrongODR) {
    if (getLangOpts().AppleKext)
      return cir::GlobalLinkageKind::ExternalLinkage;
    if (getLangOpts().CUDA && getLangOpts().CUDAIsDevice &&
        !getLangOpts().GPURelocatableDeviceCode)
      return d->hasAttr<CUDAGlobalAttr>()
                 ? cir::GlobalLinkageKind::ExternalLinkage
                 : cir::GlobalLinkageKind::InternalLinkage;
    return cir::GlobalLinkageKind::WeakODRLinkage;
  }

  // C++ doesn't have tentative definitions and thus cannot have common
  // linkage.
  if (!getLangOpts().CPlusPlus && isa<VarDecl>(d) &&
      !isVarDeclStrongDefinition(astContext, *this, cast<VarDecl>(d),
                                 getCodeGenOpts().NoCommon))
    return cir::GlobalLinkageKind::CommonLinkage;

  // selectany symbols are externally visible, so use weak instead of
  // linkonce.  MSVC optimizes away references to const selectany globals, so
  // all definitions should be the same and ODR linkage should be used.
  // http://msdn.microsoft.com/en-us/library/5tkz6s71.aspx
  if (d->hasAttr<SelectAnyAttr>())
    return cir::GlobalLinkageKind::WeakODRLinkage;

  // Otherwise, we have strong external linkage.
  assert(linkage == GVA_StrongExternal);
  return cir::GlobalLinkageKind::ExternalLinkage;
}

/// This function is called when we implement a function with no prototype, e.g.
/// "int foo() {}". If there are existing call uses of the old function in the
/// module, this adjusts them to call the new function directly.
///
/// This is not just a cleanup: the always_inline pass requires direct calls to
/// functions to be able to inline them.  If there is a bitcast in the way, it
/// won't inline them. Instcombine normally deletes these calls, but it isn't
/// run at -O0.
void CIRGenModule::ReplaceUsesOfNonProtoTypeWithRealFunction(
    mlir::Operation *old, cir::FuncOp newFn) {

  // If we're redefining a global as a function, don't transform it.
  auto oldFn = dyn_cast<cir::FuncOp>(old);
  if (!oldFn)
    return;

  // TODO(cir): this RAUW ignores the features below.
  assert(!cir::MissingFeatures::exceptions() && "Call vs Invoke NYI");
  assert(!cir::MissingFeatures::parameterAttributes());
  assert(!cir::MissingFeatures::operandBundles());
  assert(oldFn->getAttrs().size() > 1 && "Attribute forwarding NYI");

  // Mark new function as originated from a no-proto declaration.
  newFn.setNoProtoAttr(oldFn.getNoProtoAttr());

  // Iterate through all calls of the no-proto function.
  auto symUses = oldFn.getSymbolUses(oldFn->getParentOp());
  for (auto use : symUses.value()) {
    mlir::OpBuilder::InsertionGuard guard(builder);

    if (auto noProtoCallOp = dyn_cast<cir::CallOp>(use.getUser())) {
      builder.setInsertionPoint(noProtoCallOp);

      // Patch call type with the real function type.
      auto realCallOp = builder.createCallOp(noProtoCallOp.getLoc(), newFn,
                                             noProtoCallOp.getOperands());

      // Replace old no proto call with fixed call.
      noProtoCallOp.replaceAllUsesWith(realCallOp);
      noProtoCallOp.erase();
    } else if (auto getGlobalOp = dyn_cast<cir::GetGlobalOp>(use.getUser())) {
      // Replace type
      getGlobalOp.getAddr().setType(
          cir::PointerType::get(&getMLIRContext(), newFn.getFunctionType()));
    } else {
      llvm_unreachable("NIY");
    }
  }
}

cir::GlobalLinkageKind
CIRGenModule::getCIRLinkageVarDefinition(const VarDecl *vd, bool isConstant) {
  assert(!isConstant && "constant variables NYI");
  GVALinkage linkage = astContext.GetGVALinkageForVariable(vd);
  return getCIRLinkageForDeclarator(vd, linkage, isConstant);
}

cir::GlobalLinkageKind CIRGenModule::getFunctionLinkage(GlobalDecl gd) {
  const auto *d = cast<FunctionDecl>(gd.getDecl());

  GVALinkage linkage = astContext.GetGVALinkageForFunction(d);

  if (const auto *dtor = dyn_cast<CXXDestructorDecl>(d))
    return getCXXABI().getCXXDestructorLinkage(linkage, dtor, gd.getDtorType());

  return getCIRLinkageForDeclarator(d, linkage, /*IsConstantVariable=*/false);
}

void CIRGenModule::emitAliasForGlobal(StringRef mangledName,
                                      mlir::Operation *op, GlobalDecl aliasGD,
                                      cir::FuncOp aliasee,
                                      cir::GlobalLinkageKind linkage) {
  auto *aliasFD = dyn_cast<FunctionDecl>(aliasGD.getDecl());
  assert(aliasFD && "expected FunctionDecl");

  // The aliasee function type is different from the alias one, this difference
  // is specific to CIR because in LLVM the ptr types are already erased at this
  // point.
  auto &fnInfo = getTypes().arrangeCXXStructorDeclaration(aliasGD);
  auto fnType = getTypes().GetFunctionType(fnInfo);

  auto alias = createCIRFunction(getLoc(aliasGD.getDecl()->getSourceRange()),
                                 mangledName, fnType, aliasFD);
  alias.setAliasee(aliasee.getName());
  alias.setLinkage(linkage);
  // Declarations cannot have public MLIR visibility, just mark them private
  // but this really should have no meaning since CIR should not be using
  // this information to derive linkage information.
  mlir::SymbolTable::setSymbolVisibility(
      alias, mlir::SymbolTable::Visibility::Private);

  // Alias constructors and destructors are always unnamed_addr.
  assert(!cir::MissingFeatures::unnamedAddr());

  // Switch any previous uses to the alias.
  if (op) {
    llvm_unreachable("NYI");
  } else {
    // Name already set by createCIRFunction
  }

  // Finally, set up the alias with its proper name and attributes.
  setCommonAttributes(aliasGD, alias);
}

mlir::Type CIRGenModule::convertType(QualType type) {
  return genTypes.convertType(type);
}

bool CIRGenModule::verifyModule() {
  // Verify the module after we have finished constructing it, this will
  // check the structural properties of the IR and invoke any specific
  // verifiers we have on the CIR operations.
  return mlir::verify(theModule).succeeded();
}

std::pair<cir::FuncType, cir::FuncOp> CIRGenModule::getAddrAndTypeOfCXXStructor(
    GlobalDecl gd, const CIRGenFunctionInfo *fnInfo, cir::FuncType fnType,
    bool dontdefer, ForDefinition_t isForDefinition) {
  auto *md = cast<CXXMethodDecl>(gd.getDecl());

  if (isa<CXXDestructorDecl>(md)) {
    // Always alias equivalent complete destructors to base destructors in the
    // MS ABI.
    if (getTarget().getCXXABI().isMicrosoft() &&
        gd.getDtorType() == Dtor_Complete &&
        md->getParent()->getNumVBases() == 0)
      llvm_unreachable("NYI");
  }

  if (!fnType) {
    if (!fnInfo)
      fnInfo = &getTypes().arrangeCXXStructorDeclaration(gd);
    fnType = getTypes().GetFunctionType(*fnInfo);
  }

  auto fn = GetOrCreateCIRFunction(getMangledName(gd), fnType, gd,
                                   /*ForVtable=*/false, dontdefer,
                                   /*IsThunk=*/false, isForDefinition);

  return {fnType, fn};
}

cir::FuncOp CIRGenModule::GetAddrOfFunction(clang::GlobalDecl gd, mlir::Type ty,
                                            bool forVTable, bool dontDefer,
                                            ForDefinition_t isForDefinition) {
  assert(!cast<FunctionDecl>(gd.getDecl())->isConsteval() &&
         "consteval function should never be emitted");

  if (!ty) {
    const auto *fd = cast<FunctionDecl>(gd.getDecl());
    ty = convertType(fd->getType());
  }

  // Devirtualized destructor calls may come through here instead of via
  // getAddrOfCXXStructor. Make sure we use the MS ABI base destructor instead
  // of the complete destructor when necessary.
  if (const auto *dd = dyn_cast<CXXDestructorDecl>(gd.getDecl())) {
    if (getTarget().getCXXABI().isMicrosoft() &&
        gd.getDtorType() == Dtor_Complete &&
        dd->getParent()->getNumVBases() == 0)
      llvm_unreachable("NYI");
  }

  StringRef mangledName = getMangledName(gd);
  auto f = GetOrCreateCIRFunction(mangledName, ty, gd, forVTable, dontDefer,
                                  /*IsThunk=*/false, isForDefinition);

  // As __global__ functions (kernels) always reside on device,
  // when we access them from host, we must refer to the kernel handle.
  // For HIP, we should never directly access the host device addr, but
  // instead the Global Variable of that stub. For CUDA, it's just the device
  // stub. For HIP, it's something different.
  if ((langOpts.HIP || langOpts.CUDA) && !langOpts.CUDAIsDevice &&
      cast<FunctionDecl>(gd.getDecl())->hasAttr<CUDAGlobalAttr>()) {
    (void)getCUDARuntime().getKernelHandle(f, gd);
    if (isForDefinition)
      return f;

    if (langOpts.HIP)
      llvm_unreachable("NYI");
  }

  return f;
}

// Returns true if GD is a function decl with internal linkage and needs a
// unique suffix after the mangled name.
static bool isUniqueInternalLinkageDecl(GlobalDecl gd, CIRGenModule &cgm) {
  assert(cgm.getModuleNameHash().empty() &&
         "Unique internal linkage names NYI");

  return false;
}

static std::string getMangledNameImpl(CIRGenModule &cgm, GlobalDecl gd,
                                      const NamedDecl *nd,
                                      bool omitMultiVersionMangling = false) {
  assert(!omitMultiVersionMangling && "NYI");

  SmallString<256> buffer;

  llvm::raw_svector_ostream out(buffer);
  MangleContext &mc = cgm.getCXXABI().getMangleContext();

  assert(cgm.getModuleNameHash().empty() && "NYI");
  auto shouldMangle = mc.shouldMangleDeclName(nd);

  if (shouldMangle) {
    mc.mangleName(gd.getWithDecl(nd), out);
  } else {
    auto *ii = nd->getIdentifier();
    assert(ii && "Attempt to mangle unnamed decl.");

    const auto *fd = dyn_cast<FunctionDecl>(nd);

    if (fd &&
        fd->getType()->castAs<FunctionType>()->getCallConv() == CC_X86RegCall) {
      assert(0 && "NYI");
    } else if (fd && fd->hasAttr<CUDAGlobalAttr>() &&
               gd.getKernelReferenceKind() == KernelReferenceKind::Stub) {
      out << "__device_stub__" << ii->getName();
    } else {
      out << ii->getName();
    }
  }

  // Check if the module name hash should be appended for internal linkage
  // symbols. This should come before multi-version target suffixes are
  // appendded. This is to keep the name and module hash suffix of the internal
  // linkage function together. The unique suffix should only be added when name
  // mangling is done to make sure that the final name can be properly
  // demangled. For example, for C functions without prototypes, name mangling
  // is not done and the unique suffix should not be appended then.
  assert(!isUniqueInternalLinkageDecl(gd, cgm) && "NYI");

  if (const auto *fd = dyn_cast<FunctionDecl>(nd)) {
    assert(!fd->isMultiVersion() && "NYI");
  }
  assert(!cgm.getLangOpts().GPURelocatableDeviceCode && "NYI");

  return std::string(out.str());
}

StringRef CIRGenModule::getMangledName(GlobalDecl gd) {
  auto canonicalGd = gd.getCanonicalDecl();

  // Some ABIs don't have constructor variants. Make sure that base and complete
  // constructors get mangled the same.
  if (const auto *cd = dyn_cast<CXXConstructorDecl>(canonicalGd.getDecl())) {
    if (!getTarget().getCXXABI().hasConstructorVariants()) {
      assert(false && "NYI");
    }
  }

  // Keep the first result in the case of a mangling collision.
  const auto *nd = cast<NamedDecl>(gd.getDecl());
  std::string mangledName = getMangledNameImpl(*this, gd, nd);

  auto result = Manglings.insert(std::make_pair(mangledName, gd));
  return MangledDeclNames[canonicalGd] = result.first->first();
}

void CIRGenModule::emitTentativeDefinition(const VarDecl *d) {
  assert(!d->getInit() && "Cannot emit definite definitions here!");

  StringRef mangledName = getMangledName(d);
  auto *gv = getGlobalValue(mangledName);

  // TODO(cir): can a tentative definition come from something other than a
  // global op? If not, the assertion below is wrong and should be removed. If
  // so, getGlobalValue might be better of returining a global value interface
  // that alows use to manage different globals value types transparently.
  if (gv)
    assert(isa<cir::GlobalOp>(gv) &&
           "tentative definition can only be built from a cir.global_op");

  // We already have a definition, not declaration, with the same mangled name.
  // Emitting of declaration is not required (and actually overwrites emitted
  // definition).
  if (gv && !dyn_cast<cir::GlobalOp>(gv).isDeclaration())
    return;

  // If we have not seen a reference to this variable yet, place it into the
  // deferred declarations table to be emitted if needed later.
  if (!MustBeEmitted(d) && !gv) {
    DeferredDecls[mangledName] = d;
    return;
  }

  // The tentative definition is the only definition.
  emitGlobalVarDefinition(d);
}

void CIRGenModule::setGlobalVisibility(mlir::Operation *gv,
                                       const NamedDecl *d) const {
  assert(!cir::MissingFeatures::setGlobalVisibility());
}

void CIRGenModule::setDSOLocal(mlir::Operation *op) const {
  assert(!cir::MissingFeatures::setDSOLocal());
  if (auto globalValue = dyn_cast<cir::CIRGlobalValueInterface>(op)) {
    setDSOLocal(globalValue);
  }
}

void CIRGenModule::setGVProperties(mlir::Operation *op,
                                   const NamedDecl *d) const {
  assert(!cir::MissingFeatures::setDLLImportDLLExport());
  setGVPropertiesAux(op, d);
}

void CIRGenModule::setGVPropertiesAux(mlir::Operation *op,
                                      const NamedDecl *d) const {
  setGlobalVisibility(op, d);
  setDSOLocal(op);
  assert(!cir::MissingFeatures::setPartition());
}

bool CIRGenModule::lookupRepresentativeDecl(StringRef mangledName,
                                            GlobalDecl &result) const {
  auto res = Manglings.find(mangledName);
  if (res == Manglings.end())
    return false;
  result = res->getValue();
  return true;
}

cir::FuncOp CIRGenModule::createCIRFunction(mlir::Location loc, StringRef name,
                                            cir::FuncType ty,
                                            const clang::FunctionDecl *fd) {
  // At the point we need to create the function, the insertion point
  // could be anywhere (e.g. callsite). Do not rely on whatever it might
  // be, properly save, find the appropriate place and restore.
  FuncOp f;
  {
    mlir::OpBuilder::InsertionGuard guard(builder);

    // Some global emissions are triggered while emitting a function, e.g.
    // void s() { x.method() }
    //
    // Be sure to insert a new function before a current one.
    auto *curCGF = getCurrCIRGenFun();
    if (curCGF)
      builder.setInsertionPoint(curCGF->CurFn);

    f = builder.create<cir::FuncOp>(loc, name, ty);

    if (fd)
      f.setAstAttr(makeFuncDeclAttr(fd, &getMLIRContext()));

    if (fd && !fd->hasPrototype())
      f.setNoProtoAttr(builder.getUnitAttr());

    assert(f.isDeclaration() && "expected empty body");

    // A declaration gets private visibility by default, but external linkage
    // as the default linkage.
    f.setLinkageAttr(cir::GlobalLinkageKindAttr::get(
        &getMLIRContext(), cir::GlobalLinkageKind::ExternalLinkage));
    mlir::SymbolTable::setSymbolVisibility(
        f, mlir::SymbolTable::Visibility::Private);

    // Initialize with empty dict of extra attributes.
    f.setExtraAttrsAttr(cir::ExtraFuncAttributesAttr::get(
        &getMLIRContext(), builder.getDictionaryAttr({})));

    if (!curCGF)
      theModule.push_back(f);
  }
  return f;
}

cir::FuncOp CIRGenModule::createRuntimeFunction(cir::FuncType ty,
                                                StringRef name, mlir::ArrayAttr,
                                                [[maybe_unused]] bool local,
                                                bool assumeConvergent) {
  if (assumeConvergent) {
    llvm_unreachable("NYI");
  }
  if (local)
    llvm_unreachable("NYI");

  auto entry = GetOrCreateCIRFunction(name, ty, GlobalDecl(),
                                      /*ForVtable=*/false);

  // Traditional codegen checks for a valid dyn_cast llvm::Function for `entry`,
  // no testcase that cover this path just yet though.
  if (!entry) {
    // Setup runtime CC, DLL support for windows and set dso local.
    llvm_unreachable("NYI");
  }

  return entry;
}

mlir::Location CIRGenModule::getLocForFunction(const clang::FunctionDecl *fd) {
  bool invalidLoc = !fd || (fd->getSourceRange().getBegin().isInvalid() ||
                            fd->getSourceRange().getEnd().isInvalid());
  if (!invalidLoc)
    return getLoc(fd->getSourceRange());

  // Use the module location
  return theModule->getLoc();
}

/// Determines whether the language options require us to model
/// unwind exceptions.  We treat -fexceptions as mandating this
/// except under the fragile ObjC ABI with only ObjC exceptions
/// enabled.  This means, for example, that C with -fexceptions
/// enables this.
/// TODO(cir): can be shared with traditional LLVM codegen.
static bool hasUnwindExceptions(const LangOptions &langOpts) {
  // If exceptions are completely disabled, obviously this is false.
  if (!langOpts.Exceptions)
    return false;

  // If C++ exceptions are enabled, this is true.
  if (langOpts.CXXExceptions)
    return true;

  // If ObjC exceptions are enabled, this depends on the ABI.
  if (langOpts.ObjCExceptions) {
    return langOpts.ObjCRuntime.hasUnwindExceptions();
  }

  return true;
}

void CIRGenModule::setCIRFunctionAttributesForDefinition(const Decl *decl,
                                                         FuncOp f) {
  mlir::NamedAttrList attrs{f.getExtraAttrs().getElements().getValue()};

  if ((!decl || !decl->hasAttr<NoUwtableAttr>()) && codeGenOpts.UnwindTables) {
    auto attr = cir::UWTableAttr::get(
        &getMLIRContext(), cir::UWTableKind(codeGenOpts.UnwindTables));
    attrs.set(attr.getMnemonic(), attr);
  }

  if (codeGenOpts.StackClashProtector)
    llvm_unreachable("NYI");

  if (codeGenOpts.StackProbeSize && codeGenOpts.StackProbeSize != 4096)
    llvm_unreachable("NYI");

  if (!hasUnwindExceptions(getLangOpts())) {
    auto attr = cir::NoThrowAttr::get(&getMLIRContext());
    attrs.set(attr.getMnemonic(), attr);
  }

  assert(!MissingFeatures::stackProtector());

  auto existingInlineAttr = dyn_cast_if_present<cir::InlineAttr>(
      attrs.get(cir::InlineAttr::getMnemonic()));
  bool isNoInline = existingInlineAttr && existingInlineAttr.isNoInline();
  bool isAlwaysInline =
      existingInlineAttr && existingInlineAttr.isAlwaysInline();

  if (!decl) {
    // Non-entry HLSL functions must always be inlined.
    if (getLangOpts().HLSL && !isNoInline) {
      auto attr = cir::InlineAttr::get(&getMLIRContext(),
                                       cir::InlineKind::AlwaysInline);
      attrs.set(attr.getMnemonic(), attr);
    } else if (!isAlwaysInline && codeGenOpts.getInlining() ==
                                      CodeGenOptions::OnlyAlwaysInlining) {
      // If we don't have a declaration to control inlining, the function isn't
      // explicitly marked as alwaysinline for semantic reasons, and inlining is
      // disabled, mark the function as noinline.
      auto attr =
          cir::InlineAttr::get(&getMLIRContext(), cir::InlineKind::NoInline);
      attrs.set(attr.getMnemonic(), attr);
    }

    f.setExtraAttrsAttr(cir::ExtraFuncAttributesAttr::get(
        &getMLIRContext(), attrs.getDictionary(&getMLIRContext())));
    return;
  }

  // Handle SME attributes that apply to function definitions,
  // rather than to function prototypes.
  if (decl->hasAttr<ArmLocallyStreamingAttr>())
    llvm_unreachable("NYI");

  if (auto *attr = decl->getAttr<ArmNewAttr>()) {
    if (attr->isNewZA())
      llvm_unreachable("NYI");
    if (attr->isNewZT0())
      llvm_unreachable("NYI");
  }

  // Track whether we need to add the optnone attribute,
  // starting with the default for this optimization level.
  bool shouldAddOptNone =
      !codeGenOpts.DisableO0ImplyOptNone && codeGenOpts.OptimizationLevel == 0;
  // We can't add optnone in the following cases, it won't pass the verifier.
  shouldAddOptNone &= !decl->hasAttr<MinSizeAttr>();
  shouldAddOptNone &= !decl->hasAttr<AlwaysInlineAttr>();

  // Non-entry HLSL functions must always be inlined.
  if (getLangOpts().HLSL && !isNoInline && !decl->hasAttr<NoInlineAttr>()) {
    auto attr =
        cir::InlineAttr::get(&getMLIRContext(), cir::InlineKind::AlwaysInline);
    attrs.set(attr.getMnemonic(), attr);
  } else if ((shouldAddOptNone || decl->hasAttr<OptimizeNoneAttr>()) &&
             !isAlwaysInline) {
    // Add optnone, but do so only if the function isn't always_inline.
    auto optNoneAttr = cir::OptNoneAttr::get(&getMLIRContext());
    attrs.set(optNoneAttr.getMnemonic(), optNoneAttr);

    // OptimizeNone implies noinline; we should not be inlining such functions.
    auto noInlineAttr =
        cir::InlineAttr::get(&getMLIRContext(), cir::InlineKind::NoInline);
    attrs.set(noInlineAttr.getMnemonic(), noInlineAttr);

    // We still need to handle naked functions even though optnone subsumes
    // much of their semantics.
    if (decl->hasAttr<NakedAttr>())
      llvm_unreachable("NYI");

    // OptimizeNone wins over OptimizeForSize and MinSize.
    assert(!MissingFeatures::optimizeForSize());
    assert(!MissingFeatures::minSize());
  } else if (decl->hasAttr<NakedAttr>()) {
    // Naked implies noinline: we should not be inlining such functions.
    llvm_unreachable("NYI");
  } else if (decl->hasAttr<NoDuplicateAttr>()) {
    llvm_unreachable("NYI");
  } else if (decl->hasAttr<NoInlineAttr>() && !isAlwaysInline) {
    // Add noinline if the function isn't always_inline.
    auto attr =
        cir::InlineAttr::get(&getMLIRContext(), cir::InlineKind::NoInline);
    attrs.set(attr.getMnemonic(), attr);
  } else if (decl->hasAttr<AlwaysInlineAttr>() && !isNoInline) {
    // (noinline wins over always_inline, and we can't specify both in IR)
    auto attr =
        cir::InlineAttr::get(&getMLIRContext(), cir::InlineKind::AlwaysInline);
    attrs.set(attr.getMnemonic(), attr);
  } else if (codeGenOpts.getInlining() == CodeGenOptions::OnlyAlwaysInlining) {
    // If we're not inlining, then force everything that isn't always_inline
    // to carry an explicit noinline attribute.
    if (!isAlwaysInline) {
      auto attr =
          cir::InlineAttr::get(&getMLIRContext(), cir::InlineKind::NoInline);
      attrs.set(attr.getMnemonic(), attr);
    }
  } else {
    // Otherwise, propagate the inline hint attribute and potentially use its
    // absence to mark things as noinline.
    // Search function and template pattern redeclarations for inline.
    if (auto *fd = dyn_cast<FunctionDecl>(decl)) {
      auto checkForInline = [](const FunctionDecl *decl) {
        auto checkRedeclForInline = [](const FunctionDecl *redecl) {
          return redecl->isInlineSpecified();
        };
        if (any_of(decl->redecls(), checkRedeclForInline))
          return true;
        const FunctionDecl *pattern = decl->getTemplateInstantiationPattern();
        if (!pattern)
          return false;
        return any_of(pattern->redecls(), checkRedeclForInline);
      };
      if (checkForInline(fd)) {
        auto attr = cir::InlineAttr::get(&getMLIRContext(),
                                         cir::InlineKind::InlineHint);
        attrs.set(attr.getMnemonic(), attr);
      } else if (codeGenOpts.getInlining() ==
                     CodeGenOptions::OnlyHintInlining &&
                 !fd->isInlined() && !isAlwaysInline) {
        auto attr =
            cir::InlineAttr::get(&getMLIRContext(), cir::InlineKind::NoInline);
        attrs.set(attr.getMnemonic(), attr);
      }
    }
  }

  // Add other optimization related attributes if we are optimizing this
  // function.
  if (!decl->hasAttr<OptimizeNoneAttr>()) {
    if (decl->hasAttr<ColdAttr>()) {
      llvm_unreachable("NYI");
    }
    if (decl->hasAttr<HotAttr>())
      llvm_unreachable("NYI");
    if (decl->hasAttr<MinSizeAttr>())
      assert(!MissingFeatures::minSize());
  }

  f.setExtraAttrsAttr(cir::ExtraFuncAttributesAttr::get(
      &getMLIRContext(), attrs.getDictionary(&getMLIRContext())));

  assert(!MissingFeatures::setFunctionAlignment());

  // In the cross-dso CFI mode with canonical jump tables, we want !type
  // attributes on definitions only.
  if (codeGenOpts.SanitizeCfiCrossDso &&
      codeGenOpts.SanitizeCfiCanonicalJumpTables) {
    llvm_unreachable("NYI");
  }

  assert(!MissingFeatures::memberFunctionPointerTypeMetadata());
}

void CIRGenModule::setCIRFunctionAttributes(GlobalDecl gd,
                                            const CIRGenFunctionInfo &info,
                                            cir::FuncOp func, bool isThunk) {
  // TODO(cir): More logic of constructAttributeList is needed.
  cir::CallingConv callingConv;
  cir::SideEffect sideEffect;

  // Initialize PAL with existing attributes to merge attributes.
  mlir::NamedAttrList pal{func.getExtraAttrs().getElements().getValue()};
  constructAttributeList(func.getName(), info, gd, pal, callingConv, sideEffect,
                         /*AttrOnCallSite=*/false, isThunk);
  func.setExtraAttrsAttr(cir::ExtraFuncAttributesAttr::get(
      &getMLIRContext(), pal.getDictionary(&getMLIRContext())));

  // TODO(cir): Check X86_VectorCall incompatibility with WinARM64EC

  func.setCallingConv(callingConv);
}

void CIRGenModule::setFunctionAttributes(GlobalDecl globalDecl,
                                         cir::FuncOp func,
                                         bool isIncompleteFunction,
                                         bool isThunk) {
  // NOTE(cir): Original CodeGen checks if this is an intrinsic. In CIR we
  // represent them in dedicated ops. The correct attributes are ensured during
  // translation to LLVM. Thus, we don't need to check for them here.

  if (!isIncompleteFunction) {
    setCIRFunctionAttributes(globalDecl,
                             getTypes().arrangeGlobalDeclaration(globalDecl),
                             func, isThunk);
  }

  // TODO(cir): Complete the remaining part of the function.
  assert(!cir::MissingFeatures::setFunctionAttributes());

  // TODO(cir): This needs a lot of work to better match CodeGen. That
  // ultimately ends up in setGlobalVisibility, which already has the linkage of
  // the LLVM GV (corresponding to our FuncOp) computed, so it doesn't have to
  // recompute it here. This is a minimal fix for now.
  if (!isLocalLinkage(getFunctionLinkage(globalDecl))) {
    const auto *decl = globalDecl.getDecl();
    func.setGlobalVisibilityAttr(getGlobalVisibilityAttrFromDecl(decl));
  }
}

/// If the specified mangled name is not in the module,
/// create and return a CIR Function with the specified type. If there is
/// something in the module with the specified name, return it potentially
/// bitcasted to the right type.
///
/// If D is non-null, it specifies a decl that corresponded to this. This is
/// used to set the attributes on the function when it is first created.
cir::FuncOp CIRGenModule::GetOrCreateCIRFunction(
    StringRef mangledName, mlir::Type ty, GlobalDecl gd, bool forVTable,
    bool dontDefer, bool isThunk, ForDefinition_t isForDefinition,
    mlir::ArrayAttr extraAttrs) {
  assert(!isThunk && "NYI");

  const auto *d = gd.getDecl();

  // Any attempts to use a MultiVersion function should result in retrieving the
  // iFunc instead. Name mangling will handle the rest of the changes.
  if (const auto *fd = cast_or_null<FunctionDecl>(d)) {
    // For the device mark the function as one that should be emitted.
    if (getLangOpts().OpenMPIsTargetDevice && fd->isDefined() && !dontDefer &&
        !isForDefinition) {
      assert(0 && "OpenMP target functions NYI");
    }
    if (fd->isMultiVersion())
      llvm_unreachable("NYI");
  }

  // Lookup the entry, lazily creating it if necessary.
  mlir::Operation *entry = getGlobalValue(mangledName);
  if (entry) {
    assert(isa<cir::FuncOp>(entry) &&
           "not implemented, only supports FuncOp for now");

    if (WeakRefReferences.erase(entry)) {
      llvm_unreachable("NYI");
    }

    // Handle dropped DLL attributes.
    if (d && !d->hasAttr<DLLImportAttr>() && !d->hasAttr<DLLExportAttr>()) {
      // TODO(CIR): Entry->setDLLStorageClass
      setDSOLocal(entry);
    }

    // If there are two attempts to define the same mangled name, issue an
    // error.
    auto fn = cast<cir::FuncOp>(entry);
    if (isForDefinition && fn && !fn.isDeclaration()) {
      GlobalDecl otherGd;
      // CHeck that GD is not yet in DiagnosedConflictingDefinitions is required
      // to make sure that we issue and error only once.
      if (lookupRepresentativeDecl(mangledName, otherGd) &&
          (gd.getCanonicalDecl().getDecl() !=
           otherGd.getCanonicalDecl().getDecl()) &&
          DiagnosedConflictingDefinitions.insert(gd).second) {
        getDiags().Report(d->getLocation(), diag::err_duplicate_mangled_name)
            << mangledName;
        getDiags().Report(otherGd.getDecl()->getLocation(),
                          diag::note_previous_definition);
      }
    }

    if (fn && fn.getFunctionType() == ty) {
      return fn;
    }

    if (!isForDefinition) {
      return fn;
    }

    // TODO: clang checks here if this is a llvm::GlobalAlias... how will we
    // support this?
  }

  // This function doesn't have a complete type (for example, the return type is
  // an incomplete struct). Use a fake type instead, and make sure not to try to
  // set attributes.
  bool isIncompleteFunction = false;

  cir::FuncType fTy;
  if (mlir::isa<cir::FuncType>(ty)) {
    fTy = mlir::cast<cir::FuncType>(ty);
  } else {
    assert(false && "NYI");
    // FTy = mlir::FunctionType::get(VoidTy, false);
    isIncompleteFunction = true;
  }

  auto *fd = llvm::cast_or_null<FunctionDecl>(d);

  // TODO: CodeGen includeds the linkage (ExternalLinkage) and only passes the
  // mangledname if Entry is nullptr
  auto f = createCIRFunction(getLocForFunction(fd), mangledName, fTy, fd);

  // If we already created a function with the same mangled name (but different
  // type) before, take its name and add it to the list of functions to be
  // replaced with F at the end of CodeGen.
  //
  // This happens if there is a prototype for a function (e.g. "int f()") and
  // then a definition of a different type (e.g. "int f(int x)").
  if (entry) {

    // Fetch a generic symbol-defining operation and its uses.
    auto symbolOp = dyn_cast<mlir::SymbolOpInterface>(entry);
    assert(symbolOp && "Expected a symbol-defining operation");

    // TODO(cir): When can this symbol be something other than a function?
    assert(isa<cir::FuncOp>(entry) && "NYI");

    // This might be an implementation of a function without a prototype, in
    // which case, try to do special replacement of calls which match the new
    // prototype. The really key thing here is that we also potentially drop
    // arguments from the call site so as to make a direct call, which makes the
    // inliner happier and suppresses a number of optimizer warnings (!) about
    // dropping arguments.
    if (symbolOp.getSymbolUses(symbolOp->getParentOp())) {
      ReplaceUsesOfNonProtoTypeWithRealFunction(entry, f);
    }

    // Obliterate no-proto declaration.
    entry->erase();
  }

  if (d)
    setFunctionAttributes(gd, f, isIncompleteFunction, isThunk);
  if (extraAttrs) {
    llvm_unreachable("NYI");
  }

  if (!dontDefer) {
    // All MSVC dtors other than the base dtor are linkonce_odr and delegate to
    // each other bottoming out wiht the base dtor. Therefore we emit non-base
    // dtors on usage, even if there is no dtor definition in the TU.
    if (isa_and_nonnull<CXXDestructorDecl>(d) &&
        getCXXABI().useThunkForDtorVariant(cast<CXXDestructorDecl>(d),
                                           gd.getDtorType())) {
      llvm_unreachable("NYI"); // addDeferredDeclToEmit(GD);
    }

    // This is the first use or definition of a mangled name. If there is a
    // deferred decl with this name, remember that we need to emit it at the end
    // of the file.
    auto ddi = DeferredDecls.find(mangledName);
    if (ddi != DeferredDecls.end()) {
      // Move the potentially referenced deferred decl to the
      // DeferredDeclsToEmit list, and remove it from DeferredDecls (since we
      // don't need it anymore).
      addDeferredDeclToEmit(ddi->second);
      DeferredDecls.erase(ddi);

      // Otherwise, there are cases we have to worry about where we're using a
      // declaration for which we must emit a definition but where we might not
      // find a top-level definition.
      //   - member functions defined inline in their classes
      //   - friend functions defined inline in some class
      //   - special member functions with implicit definitions
      // If we ever change our AST traversal to walk into class methods, this
      // will be unnecessary.
      //
      // We also don't emit a definition for a function if it's going to be an
      // entry in a vtable, unless it's already marked as used.
    } else if (getLangOpts().CPlusPlus && d) {
      // Look for a declaration that's lexically in a record.
      for (const auto *fd = cast<FunctionDecl>(d)->getMostRecentDecl(); fd;
           fd = fd->getPreviousDecl()) {
        if (isa<CXXRecordDecl>(fd->getLexicalDeclContext())) {
          if (fd->doesThisDeclarationHaveABody()) {
            addDeferredDeclToEmit(gd.getWithDecl(fd));
            break;
          }
        }
      }
    }
  }

  if (!isIncompleteFunction) {
    assert(f.getFunctionType() == ty);
    return f;
  }

  // TODO(cir): Might need bitcast to different address space.
  assert(!cir::MissingFeatures::addressSpace());
  return f;
}

mlir::Location CIRGenModule::getLoc(SourceLocation sLoc) {
  assert(sLoc.isValid() && "expected valid source location");
  const SourceManager &sm = astContext.getSourceManager();
  PresumedLoc pLoc = sm.getPresumedLoc(sLoc);
  StringRef filename = pLoc.getFilename();
  return mlir::FileLineColLoc::get(builder.getStringAttr(filename),
                                   pLoc.getLine(), pLoc.getColumn());
}

mlir::Location CIRGenModule::getLoc(SourceRange sLoc) {
  assert(sLoc.isValid() && "expected valid source location");
  mlir::Location b = getLoc(sLoc.getBegin());
  mlir::Location e = getLoc(sLoc.getEnd());
  SmallVector<mlir::Location, 2> locs = {b, e};
  mlir::Attribute metadata;
  return mlir::FusedLoc::get(locs, metadata, &getMLIRContext());
}

mlir::Location CIRGenModule::getLoc(mlir::Location lhs, mlir::Location rhs) {
  SmallVector<mlir::Location, 2> locs = {lhs, rhs};
  mlir::Attribute metadata;
  return mlir::FusedLoc::get(locs, metadata, &getMLIRContext());
}

void CIRGenModule::emitGlobalDecl(clang::GlobalDecl &d) {
  // We should call GetAddrOfGlobal with IsForDefinition set to true in order
  // to get a Value with exactly the type we need, not something that might
  // have been created for another decl with the same mangled name but
  // different type.
  auto *op = GetAddrOfGlobal(d, ForDefinition);

  // In case of different address spaces, we may still get a cast, even with
  // IsForDefinition equal to true. Query mangled names table to get
  // GlobalValue.
  if (!op) {
    op = getGlobalValue(getMangledName(d));
  }

  // In case of different address spaces, we may still get a cast, even with
  // IsForDefinition equal to true. Query mangled names table to get
  // GlobalValue.
  if (!op)
    llvm_unreachable("Address spaces NYI");

  // Make sure getGlobalValue returned non-null.
  assert(op);

  // Check to see if we've already emitted this. This is necessary for a
  // couple of reasons: first, decls can end up in deferred-decls queue
  // multiple times, and second, decls can end up with definitions in unusual
  // ways (e.g. by an extern inline function acquiring a strong function
  // redefinition). Just ignore those cases.
  // TODO: Not sure what to map this to for MLIR
  auto *globalValueOp = op;
  if (auto gv = dyn_cast<cir::GetGlobalOp>(op)) {
    auto *result =
        mlir::SymbolTable::lookupSymbolIn(getModule(), gv.getNameAttr());
    globalValueOp = result;
  }

  if (auto cirGlobalValue =
          dyn_cast<cir::CIRGlobalValueInterface>(globalValueOp)) {
    if (!cirGlobalValue.isDeclaration())
      return;
  }

  // If this is OpenMP, check if it is legal to emit this global normally.
  if (getLangOpts().OpenMP && openMPRuntime &&
      openMPRuntime->emitTargetGlobal(d))
    return;

  // Otherwise, emit the definition and move on to the next one.
  emitGlobalDefinition(d, op);
}

void CIRGenModule::emitDeferred(unsigned recursionLimit) {
  // Emit deferred declare target declarations
  if (getLangOpts().OpenMP && !getLangOpts().OpenMPSimd)
    getOpenMPRuntime().emitDeferredTargetDecls();

  // Emit code for any potentially referenced deferred decls. Since a previously
  // unused static decl may become used during the generation of code for a
  // static function, iterate until no changes are made.

  if (!DeferredVTables.empty()) {
    emitDeferredVTables();

    // Emitting a vtable doesn't directly cause more vtables to
    // become deferred, although it can cause functions to be
    // emitted that then need those vtables.
    assert(DeferredVTables.empty());
  }

  // Emit CUDA/HIP static device variables referenced by host code only. Note we
  // should not clear CUDADeviceVarODRUsedByHost since it is still needed for
  // further handling.
  if ((getLangOpts().CUDA || getLangOpts().HIP) && getLangOpts().CUDAIsDevice &&
      !getASTContext().CUDADeviceVarODRUsedByHost.empty()) {
    llvm_unreachable("NYI");
  }

  // Stop if we're out of both deferred vtables and deferred declarations.
  if (DeferredDeclsToEmit.empty())
    return;

  // Grab the list of decls to emit. If emitGlobalDefinition schedules more
  // work, it will not interfere with this.
  std::vector<GlobalDecl> curDeclsToEmit;
  curDeclsToEmit.swap(DeferredDeclsToEmit);
  if (recursionLimit == 0)
    return;
  recursionLimit--;

  for (auto &d : curDeclsToEmit) {
    if (getCodeGenOpts().ClangIRSkipFunctionsFromSystemHeaders) {
      auto *decl = d.getDecl();
      assert(decl && "expected decl");
      if (astContext.getSourceManager().isInSystemHeader(decl->getLocation()))
        continue;
    }

    emitGlobalDecl(d);

    // If we found out that we need to emit more decls, do that recursively.
    // This has the advantage that the decls are emitted in a DFS and related
    // ones are close together, which is convenient for testing.
    if (!DeferredVTables.empty() || !DeferredDeclsToEmit.empty()) {
      emitDeferred(recursionLimit);
      assert(DeferredVTables.empty() && DeferredDeclsToEmit.empty());
    }
  }
}

mlir::IntegerAttr CIRGenModule::getSize(CharUnits size) {
  return builder.getSizeFromCharUnits(&getMLIRContext(), size);
}

mlir::Operation *
CIRGenModule::GetAddrOfGlobal(GlobalDecl gd, ForDefinition_t isForDefinition) {
  const Decl *d = gd.getDecl();

  if (isa<CXXConstructorDecl>(d) || isa<CXXDestructorDecl>(d))
    return getAddrOfCXXStructor(gd, /*FnInfo=*/nullptr, /*FnType=*/nullptr,
                                /*DontDefer=*/false, isForDefinition);

  if (isa<CXXMethodDecl>(d)) {
    const auto *fInfo =
        &getTypes().arrangeCXXMethodDeclaration(cast<CXXMethodDecl>(d));
    auto ty = getTypes().GetFunctionType(*fInfo);
    return GetAddrOfFunction(gd, ty, /*ForVTable=*/false,
                             /*DontDefer=*/false, isForDefinition);
  }

  if (isa<FunctionDecl>(d)) {
    const CIRGenFunctionInfo &fi = getTypes().arrangeGlobalDeclaration(gd);
    auto ty = getTypes().GetFunctionType(fi);
    return GetAddrOfFunction(gd, ty, /*ForVTable=*/false,
                             /*DontDefer=*/false, isForDefinition);
  }

  return getAddrOfGlobalVar(cast<VarDecl>(d), /*Ty=*/nullptr, isForDefinition)
      .getDefiningOp();
}

void CIRGenModule::Release() {
  assert(!MissingFeatures::emitModuleInitializers());
  emitDeferred(getCodeGenOpts().ClangIRBuildDeferredThreshold);
  assert(!MissingFeatures::emittedDeferredDecls());
  assert(!MissingFeatures::emitVTablesOpportunistically());
  assert(!MissingFeatures::applyGlobalValReplacements());
  applyReplacements();
  assert(!MissingFeatures::emitMultiVersionFunctions());

  assert(!MissingFeatures::incrementalExtensions());

  assert(!MissingFeatures::emitCXXModuleInitFunc());
  emitCXXGlobalInitFunc();
  assert(!MissingFeatures::emitCXXGlobalCleanUpFunc());
  assert(!MissingFeatures::registerGlobalDtorsWithAtExit());
  assert(!MissingFeatures::emitCXXThreadLocalInitFunc());
  assert(!MissingFeatures::objCRuntime());
  assert(!MissingFeatures::openMPRuntime());
  assert(!MissingFeatures::pgoReader());
  assert(!MissingFeatures::emitCtorList()); // GlobalCtors, GlobalDtors
  emitGlobalAnnotations();
  assert(!MissingFeatures::emitStaticExternCAliases());
  assert(!MissingFeatures::checkAliases());
  assert(!MissingFeatures::emitDeferredUnusedCoverageMappings());
  assert(!MissingFeatures::cirGenPGO()); // setValueProfilingFlag,
                                         // setProfileVersion
  assert(!MissingFeatures::coverageMapping());
  if (getCodeGenOpts().SanitizeCfiCrossDso) {
    llvm_unreachable("NYI");
  }
  if (langOpts.Sanitize.has(SanitizerKind::KCFI))
    llvm_unreachable("NYI");
  assert(!MissingFeatures::emitAtAvailableLinkGuard());
  if (astContext.getTargetInfo().getTriple().isWasm())
    llvm_unreachable("NYI");

  if (getTriple().isSPIRV() && getTriple().getVendor() == llvm::Triple::AMD) {
    llvm_unreachable("NYI");
  }

  // Emit a global array containing all external kernels or device variables
  // used by host functions and mark it as used for CUDA/HIP. This is necessary
  // to get kernels or device variables in archives linked in even if these
  // kernels or device variables are only used in host functions.
  if (!astContext.CUDAExternalDeviceDeclODRUsedByHost.empty()) {
    llvm_unreachable("NYI");
  }

  assert(!MissingFeatures::emitLLVMUsed());
  assert(!MissingFeatures::sanStats());

  if (codeGenOpts.Autolink && (astContext.getLangOpts().Modules ||
                               !MissingFeatures::linkerOptionsMetadata())) {
    assert(!MissingFeatures::emitModuleLinkOptions());
  }

  // On ELF we pass the dependent library specifiers directly to the linker
  // without manipulating them. This is in contrast to other platforms where
  // they are mapped to a specific linker option by the compiler. This
  // difference is a result of the greater variety of ELF linkers and the fact
  // that ELF linkers tend to handle libraries in a more complicated fashion
  // than on other platforms. This forces us to defer handling the dependent
  // libs to the linker.
  //
  // CUDA/HIP device and host libraries are different. Currently there is no
  // way to differentiate dependent libraries for host or device. Existing
  // usage of #pragma comment(lib, *) is intended for host libraries on
  // Windows. Therefore emit llvm.dependent-libraries only for host.
  assert(!MissingFeatures::elfDependentLibraries());

  assert(!MissingFeatures::dwarfVersion());

  if (codeGenOpts.Dwarf64)
    llvm_unreachable("NYI");

  if (astContext.getLangOpts().SemanticInterposition)
    // Require various optimization to respect semantic interposition.
    llvm_unreachable("NYI");

  if (codeGenOpts.EmitCodeView) {
    // Indicate that we want CodeView in the metadata.
    llvm_unreachable("NYI");
  }
  if (codeGenOpts.CodeViewGHash) {
    llvm_unreachable("NYI");
  }
  if (codeGenOpts.ControlFlowGuard) {
    // Function ID tables and checks for Control Flow Guard (cfguard=2).
    llvm_unreachable("NYI");
  } else if (codeGenOpts.ControlFlowGuardNoChecks) {
    // Function ID tables for Control Flow Guard (cfguard=1).
    llvm_unreachable("NYI");
  }
  if (codeGenOpts.EHContGuard) {
    // Function ID tables for EH Continuation Guard.
    llvm_unreachable("NYI");
  }
  if (astContext.getLangOpts().Kernel) {
    // Note if we are compiling with /kernel.
    llvm_unreachable("NYI");
  }
  if (codeGenOpts.OptimizationLevel > 0 && codeGenOpts.StrictVTablePointers) {
    // We don't support LTO with 2 with different StrictVTablePointers
    // FIXME: we could support it by stripping all the information introduced
    // by StrictVTablePointers.
    llvm_unreachable("NYI");
  }
  if (getModuleDebugInfo())
    // We support a single version in the linked module. The LLVM
    // parser will drop debug info with a different version number
    // (and warn about it, too).
    llvm_unreachable("NYI");

  // We need to record the widths of enums and wchar_t, so that we can generate
  // the correct build attributes in the ARM backend. wchar_size is also used by
  // TargetLibraryInfo.
  assert(!MissingFeatures::wcharWidth());

  if (getTriple().isOSzOS()) {
    llvm_unreachable("NYI");
  }

  llvm::Triple t = astContext.getTargetInfo().getTriple();
  if (t.isARM() || t.isThumb()) {
    // The minimum width of an enum in bytes
    assert(!MissingFeatures::enumWidth());
  }

  if (t.isRISCV()) {
    llvm_unreachable("NYI");
  }

  if (codeGenOpts.SanitizeCfiCrossDso) {
    // Indicate that we want cross-DSO control flow integrity checks.
    llvm_unreachable("NYI");
  }

  if (codeGenOpts.WholeProgramVTables) {
    // Indicate whether VFE was enabled for this module, so that the
    // vcall_visibility metadata added under whole program vtables is handled
    // appropriately in the optimizer.
    llvm_unreachable("NYI");
  }

  if (langOpts.Sanitize.has(SanitizerKind::CFIICall)) {
    llvm_unreachable("NYI");
  }

  if (codeGenOpts.SanitizeCfiICallNormalizeIntegers) {
    llvm_unreachable("NYI");
  }

  if (langOpts.Sanitize.has(SanitizerKind::KCFI)) {
    llvm_unreachable("NYI");
  }

  if (codeGenOpts.CFProtectionReturn &&
      target.checkCFProtectionReturnSupported(getDiags())) {
    // Indicate that we want to instrument return control flow protection.
    llvm_unreachable("NYI");
  }

  if (codeGenOpts.CFProtectionBranch &&
      target.checkCFProtectionBranchSupported(getDiags())) {
    // Indicate that we want to instrument branch control flow protection.
    llvm_unreachable("NYI");
  }

  if (codeGenOpts.FunctionReturnThunks)
    llvm_unreachable("NYI");

  if (codeGenOpts.IndirectBranchCSPrefix)
    llvm_unreachable("NYI");

  // Add module metadata for return address signing (ignoring
  // non-leaf/all) and stack tagging. These are actually turned on by function
  // attributes, but we use module metadata to emit build attributes. This is
  // needed for LTO, where the function attributes are inside bitcode
  // serialised into a global variable by the time build attributes are
  // emitted, so we can't access them. LTO objects could be compiled with
  // different flags therefore module flags are set to "Min" behavior to achieve
  // the same end result of the normal build where e.g BTI is off if any object
  // doesn't support it.
  if (astContext.getTargetInfo().hasFeature("ptrauth") &&
      langOpts.getSignReturnAddressScope() !=
          LangOptions::SignReturnAddressScopeKind::None)
    llvm_unreachable("NYI");
  if (langOpts.Sanitize.has(SanitizerKind::MemtagStack))
    llvm_unreachable("NYI");

  if (t.isARM() || t.isThumb() || t.isAArch64()) {
    if (langOpts.BranchTargetEnforcement)
      llvm_unreachable("NYI");
    if (langOpts.BranchProtectionPAuthLR)
      llvm_unreachable("NYI");
    if (langOpts.GuardedControlStack)
      llvm_unreachable("NYI");
    if (langOpts.hasSignReturnAddress())
      llvm_unreachable("NYI");
    if (langOpts.isSignReturnAddressScopeAll())
      llvm_unreachable("NYI");
    if (!langOpts.isSignReturnAddressWithAKey())
      llvm_unreachable("NYI");

    if (langOpts.PointerAuthELFGOT)
      llvm_unreachable("NYI");

    if (getTriple().isOSLinux()) {
      assert(getTriple().isOSBinFormatELF());
      assert(!MissingFeatures::ptrAuth());
    }
  }

  if (codeGenOpts.StackClashProtector)
    llvm_unreachable("NYI");

  if (codeGenOpts.StackProbeSize && codeGenOpts.StackProbeSize != 4096)
    llvm_unreachable("NYI");

  if (!codeGenOpts.MemoryProfileOutput.empty()) {
    llvm_unreachable("NYI");
  }

  if (langOpts.EHAsynch)
    llvm_unreachable("NYI");

  // Indicate whether this Module was compiled with -fopenmp
  assert(!MissingFeatures::openMP());

  // Emit OpenCL specific module metadata: OpenCL/SPIR version.
  if (langOpts.CUDAIsDevice && getTriple().isSPIRV())
    llvm_unreachable("CUDA SPIR-V NYI");
  if (langOpts.OpenCL) {
    emitOpenCLMetadata();
    // Emit SPIR version.
    if (getTriple().isSPIR())
      llvm_unreachable("SPIR target NYI");
  }

  // HLSL related end of code gen work items.
  if (langOpts.HLSL)
    llvm_unreachable("NYI");

  if (uint32_t picLevel = astContext.getLangOpts().PICLevel) {
    assert(picLevel < 3 && "Invalid PIC Level");
    assert(!MissingFeatures::setPICLevel());
    if (astContext.getLangOpts().PIE)
      assert(!MissingFeatures::setPIELevel());
  }

  if (!getCodeGenOpts().CodeModel.empty()) {
    unsigned cm = llvm::StringSwitch<unsigned>(getCodeGenOpts().CodeModel)
                      .Case("tiny", llvm::CodeModel::Tiny)
                      .Case("small", llvm::CodeModel::Small)
                      .Case("kernel", llvm::CodeModel::Kernel)
                      .Case("medium", llvm::CodeModel::Medium)
                      .Case("large", llvm::CodeModel::Large)
                      .Default(~0u);
    if (cm != ~0u) {
      llvm::CodeModel::Model codeModel =
          static_cast<llvm::CodeModel::Model>(cm);
      (void)codeModel;
      assert(!MissingFeatures::codeModel());

      if ((cm == llvm::CodeModel::Medium || cm == llvm::CodeModel::Large) &&
          astContext.getTargetInfo().getTriple().getArch() ==
              llvm::Triple::x86_64) {
        assert(!MissingFeatures::largeDataThreshold());
      }
    }
  }

  if (codeGenOpts.NoPLT)
    llvm_unreachable("NYI");
  assert(!MissingFeatures::directAccessExternalData());
  if (codeGenOpts.UnwindTables)
    theModule->setAttr(
        cir::CIRDialect::getUWTableAttrName(),
        cir::UWTableAttr::get(&getMLIRContext(),
                              cir::UWTableKind(codeGenOpts.UnwindTables)));

  switch (codeGenOpts.getFramePointer()) {
  case CodeGenOptions::FramePointerKind::None:
    // 0 ("none") is the default.
    break;
  case CodeGenOptions::FramePointerKind::Reserved:
    assert(!MissingFeatures::setFramePointer());
    break;
  case CodeGenOptions::FramePointerKind::NonLeaf:
    assert(!MissingFeatures::setFramePointer());
    break;
  case CodeGenOptions::FramePointerKind::All:
    assert(!MissingFeatures::setFramePointer());
    break;
  }

  assert(!MissingFeatures::simplifyPersonality());

  if (getCodeGenOpts().EmitDeclMetadata)
    llvm_unreachable("NYI");

  if (!getCodeGenOpts().CoverageNotesFile.empty() ||
      !getCodeGenOpts().CoverageDataFile.empty())
    llvm_unreachable("NYI");

  if (getModuleDebugInfo())
    llvm_unreachable("NYI");

  assert(!MissingFeatures::emitVersionIdentMetadata());

  if (!getCodeGenOpts().RecordCommandLine.empty())
    llvm_unreachable("NYI");

  if (!getCodeGenOpts().StackProtectorGuard.empty())
    llvm_unreachable("NYI");
  if (!getCodeGenOpts().StackProtectorGuardReg.empty())
    llvm_unreachable("NYI");
  if (!getCodeGenOpts().StackProtectorGuardSymbol.empty())
    llvm_unreachable("NYI");
  if (getCodeGenOpts().StackProtectorGuardOffset != INT_MAX)
    llvm_unreachable("NYI");
  if (getCodeGenOpts().StackAlignment)
    llvm_unreachable("NYI");
  if (getCodeGenOpts().SkipRaxSetup)
    llvm_unreachable("NYI");
  if (getLangOpts().RegCall4)
    llvm_unreachable("NYI");

  if (getASTContext().getTargetInfo().getMaxTLSAlign())
    llvm_unreachable("NYI");

  assert(!MissingFeatures::emitTargetGlobals());

  assert(!MissingFeatures::emitTargetMetadata());

  assert(!MissingFeatures::emitBackendOptionsMetadata());

  // If there is device offloading code embed it in the host now.
  assert(!MissingFeatures::embedObject());

  // Set visibility from DLL storage class
  // We do this at the end of LLVM IR generation; after any operation
  // that might affect the DLL storage class or the visibility, and
  // before anything that might act on these.
  assert(!MissingFeatures::setVisibilityFromDLLStorageClass());

  // Check the tail call symbols are truly undefined.
  if (getTriple().isPPC() && !MissingFeatures::mustTailCallUndefinedGlobals()) {
    llvm_unreachable("NYI");
  }
}

namespace {
// TODO(cir): This should be a common helper shared with CodeGen.
struct FunctionIsDirectlyRecursive
    : public ConstStmtVisitor<FunctionIsDirectlyRecursive, bool> {
  const StringRef name;
  const Builtin::Context &builtinCtx;
  FunctionIsDirectlyRecursive(StringRef name,
                              const Builtin::Context &builtinCtx)
      : name(name), builtinCtx(builtinCtx) {}

  bool VisitCallExpr(const CallExpr *expr) {
    const FunctionDecl *func = expr->getDirectCallee();
    if (!func)
      return false;
    AsmLabelAttr *attr = func->getAttr<AsmLabelAttr>();
    if (attr && name == attr->getLabel())
      return true;
    unsigned builtinId = func->getBuiltinID();
    if (!builtinId || !builtinCtx.isLibFunction(builtinId))
      return false;
    StringRef builtinName = builtinCtx.getName(builtinId);
    return builtinName.starts_with("__builtin_") &&
           name == builtinName.slice(strlen("__builtin_"), StringRef::npos);
  }

  bool VisitStmt(const Stmt *stmt) {
    for (const Stmt *child : stmt->children())
      if (child && this->Visit(child))
        return true;
    return false;
  }
};
} // namespace

// isTriviallyRecursive - Check if this function calls another
// decl that, because of the asm attribute or the other decl being a builtin,
// ends up pointing to itself.
// TODO(cir): This should be a common helper shared with CodeGen.
bool CIRGenModule::isTriviallyRecursive(const FunctionDecl *func) {
  StringRef name;
  if (getCXXABI().getMangleContext().shouldMangleDeclName(func)) {
    // asm labels are a special kind of mangling we have to support.
    AsmLabelAttr *attr = func->getAttr<AsmLabelAttr>();
    if (!attr)
      return false;
    name = attr->getLabel();
  } else {
    name = func->getName();
  }

  FunctionIsDirectlyRecursive walker(name, astContext.BuiltinInfo);
  const Stmt *body = func->getBody();
  return body ? walker.Visit(body) : false;
}

// TODO(cir): This should be a common helper shared with CodeGen.
bool CIRGenModule::shouldEmitFunction(GlobalDecl globalDecl) {
  if (getFunctionLinkage(globalDecl) !=
      GlobalLinkageKind::AvailableExternallyLinkage)
    return true;

  const auto *func = cast<FunctionDecl>(globalDecl.getDecl());
  // Inline builtins declaration must be emitted. They often are fortified
  // functions.
  if (func->isInlineBuiltinDeclaration())
    return true;

  if (codeGenOpts.OptimizationLevel == 0 && !func->hasAttr<AlwaysInlineAttr>())
    return false;

  // We don't import function bodies from other named module units since that
  // behavior may break ABI compatibility of the current unit.
  if (const Module *mod = func->getOwningModule();
      mod && mod->getTopLevelModule()->isNamedModule() &&
      astContext.getCurrentNamedModule() != mod->getTopLevelModule()) {
    // There are practices to mark template member function as always-inline
    // and mark the template as extern explicit instantiation but not give
    // the definition for member function. So we have to emit the function
    // from explicitly instantiation with always-inline.
    //
    // See https://github.com/llvm/llvm-project/issues/86893 for details.
    //
    // TODO: Maybe it is better to give it a warning if we call a non-inline
    // function from other module units which is marked as always-inline.
    if (!func->isTemplateInstantiation() || !func->hasAttr<AlwaysInlineAttr>())
      return false;
  }

  if (func->hasAttr<NoInlineAttr>())
    return false;

  if (func->hasAttr<DLLImportAttr>() && !func->hasAttr<AlwaysInlineAttr>())
    assert(!cir::MissingFeatures::setDLLImportDLLExport() &&
           "shouldEmitFunction for dllimport is NYI");

  // PR9614. Avoid cases where the source code is lying to us. An available
  // externally function should have an equivalent function somewhere else,
  // but a function that calls itself through asm label/`__builtin_` trickery is
  // clearly not equivalent to the real implementation.
  // This happens in glibc's btowc and in some configure checks.
  return !isTriviallyRecursive(func);
}

bool CIRGenModule::supportsCOMDAT() const {
  return getTriple().supportsCOMDAT();
}

void CIRGenModule::maybeSetTrivialComdat(const Decl &d, mlir::Operation *op) {
  if (!shouldBeInCOMDAT(*this, d))
    return;
  auto globalOp = dyn_cast_or_null<cir::GlobalOp>(op);
  if (globalOp)
    globalOp.setComdat(true);
  // Keep it as missing feature as we need to implement comdat for FuncOp.
  // in the future.
  assert(!cir::MissingFeatures::setComdat() && "NYI");
}

bool CIRGenModule::isInNoSanitizeList(SanitizerMask kind, cir::FuncOp fn,
                                      SourceLocation loc) const {
  const auto &noSanitizeL = getASTContext().getNoSanitizeList();
  // NoSanitize by function name.
  if (noSanitizeL.containsFunction(kind, fn.getName()))
    llvm_unreachable("NYI");
  // NoSanitize by location.
  if (loc.isValid())
    return noSanitizeL.containsLocation(kind, loc);
  // If location is unknown, this may be a compiler-generated function. Assume
  // it's located in the main file.
  auto &sm = getASTContext().getSourceManager();
  FileEntryRef mainFile = *sm.getFileEntryRefForID(sm.getMainFileID());
  if (noSanitizeL.containsFile(kind, mainFile.getName()))
    return true;

  // Check "src" prefix.
  if (loc.isValid())
    return noSanitizeL.containsLocation(kind, loc);
  // If location is unknown, this may be a compiler-generated function. Assume
  // it's located in the main file.
  return noSanitizeL.containsFile(kind, mainFile.getName());
}

void CIRGenModule::AddDeferredUnusedCoverageMapping(Decl *d) {
  // Do we need to generate coverage mapping?
  if (!codeGenOpts.CoverageMapping)
    return;

  llvm_unreachable("NYI");
}

void CIRGenModule::UpdateCompletedType(const TagDecl *td) {
  // Make sure that this type is translated.
  genTypes.UpdateCompletedType(td);
}

void CIRGenModule::addReplacement(StringRef name, mlir::Operation *op) {
  Replacements[name] = op;
}

void CIRGenModule::replacePointerTypeArgs(cir::FuncOp oldF, cir::FuncOp newF) {
  auto optionalUseRange = oldF.getSymbolUses(theModule);
  if (!optionalUseRange)
    return;

  for (auto u : *optionalUseRange) {
    // CallTryOp only shows up after FlattenCFG.
    auto call = mlir::dyn_cast<cir::CallOp>(u.getUser());
    if (!call)
      continue;

    auto argOps = call.getArgOps();
    auto funcArgTypes = newF.getFunctionType().getInputs();
    for (unsigned i = 0; i < funcArgTypes.size(); i++) {
      if (argOps[i].getType() == funcArgTypes[i])
        continue;

      auto argPointerTy = mlir::dyn_cast<cir::PointerType>(argOps[i].getType());
      auto funcArgPointerTy = mlir::dyn_cast<cir::PointerType>(funcArgTypes[i]);

      // If we can't solve it, leave it for the verifier to bail out.
      if (!argPointerTy || !funcArgPointerTy)
        continue;

      mlir::OpBuilder::InsertionGuard guard(builder);
      builder.setInsertionPoint(call);
      auto castedArg =
          builder.createBitcast(call.getLoc(), argOps[i], funcArgPointerTy);
      call.setArg(i, castedArg);
    }
  }
}

void CIRGenModule::applyReplacements() {
  for (auto &i : Replacements) {
    StringRef mangledName = i.first();
    mlir::Operation *replacement = i.second;
    auto *entry = getGlobalValue(mangledName);
    if (!entry)
      continue;
    assert(isa<cir::FuncOp>(entry) && "expected function");
    auto oldF = cast<cir::FuncOp>(entry);
    auto newF = dyn_cast<cir::FuncOp>(replacement);
    assert(newF && "not implemented");

    // LLVM has opaque pointer but CIR not. So we may have to handle these
    // different pointer types when performing replacement.
    replacePointerTypeArgs(oldF, newF);

    // Replace old with new, but keep the old order.
    if (oldF.replaceAllSymbolUses(newF.getSymNameAttr(), theModule).failed())
      llvm_unreachable("internal error, cannot RAUW symbol");
    if (newF) {
      newF->moveBefore(oldF);
      oldF->erase();
    }
  }
}

void CIRGenModule::emitExplicitCastExprType(const ExplicitCastExpr *e,
                                            CIRGenFunction *cgf) {
  // Bind VLAs in the cast type.
  if (cgf && e->getType()->isVariablyModifiedType())
    llvm_unreachable("NYI");

  assert(!cir::MissingFeatures::generateDebugInfo() && "NYI");
}

void CIRGenModule::HandleCXXStaticMemberVarInstantiation(VarDecl *vd) {
  auto dk = vd->isThisDeclarationADefinition();
  if (dk == VarDecl::Definition && vd->hasAttr<DLLImportAttr>())
    return;

  TemplateSpecializationKind tsk = vd->getTemplateSpecializationKind();
  // If we have a definition, this might be a deferred decl. If the
  // instantiation is explicit, make sure we emit it at the end.
  if (vd->getDefinition() && tsk == TSK_ExplicitInstantiationDefinition) {
    llvm_unreachable("NYI");
  }

  emitTopLevelDecl(vd);
}

cir::GlobalOp CIRGenModule::createOrReplaceCXXRuntimeVariable(
    mlir::Location loc, StringRef name, mlir::Type ty,
    cir::GlobalLinkageKind linkage, clang::CharUnits alignment) {
  cir::GlobalOp oldGv{};
  auto gv = dyn_cast_or_null<cir::GlobalOp>(
      mlir::SymbolTable::lookupSymbolIn(getModule(), name));

  if (gv) {
    // Check if the variable has the right type.
    if (gv.getSymType() == ty)
      return gv;

    // Because C++ name mangling, the only way we can end up with an already
    // existing global with the same name is if it has been declared extern
    // "C".
    assert(gv.isDeclaration() && "Declaration has wrong type!");
    oldGv = gv;
  }

  // Create a new variable.
  gv = CIRGenModule::createGlobalOp(*this, loc, name, ty);

  // Set up extra information and add to the module
  gv.setLinkageAttr(
      cir::GlobalLinkageKindAttr::get(&getMLIRContext(), linkage));
  mlir::SymbolTable::setSymbolVisibility(gv,
                                         CIRGenModule::getMLIRVisibility(gv));

  if (oldGv) {
    // Replace occurrences of the old variable if needed.
    gv.setName(oldGv.getName());
    if (!oldGv->use_empty()) {
      // TODO(cir): remove erase call above and use replaceGlobal here.
      llvm_unreachable("NYI");
    }
    oldGv->erase();
  }

  if (supportsCOMDAT() && cir::isWeakForLinker(linkage) &&
      !gv.hasAvailableExternallyLinkage()) {
    gv.setComdat(true);
  }

  gv.setAlignmentAttr(getSize(alignment));
  setDSOLocal(static_cast<mlir::Operation *>(gv));
  return gv;
}

bool CIRGenModule::shouldOpportunisticallyEmitVTables() {
  if (codeGenOpts.OptimizationLevel != 0)
    llvm_unreachable("NYI");
  return codeGenOpts.OptimizationLevel > 0;
}

void CIRGenModule::emitVTableTypeMetadata(const CXXRecordDecl *rd,
                                          cir::GlobalOp vTable,
                                          const VTableLayout &vtLayout) {
  if (!getCodeGenOpts().LTOUnit)
    return;
  llvm_unreachable("NYI");
}

mlir::Attribute CIRGenModule::getAddrOfRTTIDescriptor(mlir::Location loc,
                                                      QualType ty, bool forEh) {
  // Return a bogus pointer if RTTI is disabled, unless it's for EH.
  // FIXME: should we even be calling this method if RTTI is disabled
  // and it's not for EH?
  if (!shouldEmitRTTI(forEh))
    return getBuilder().getConstNullPtrAttr(builder.getUInt8PtrTy());

  if (forEh && ty->isObjCObjectPointerType() &&
      getLangOpts().ObjCRuntime.isGNUFamily()) {
    llvm_unreachable("NYI");
  }

  return getCXXABI().getAddrOfRTTIDescriptor(loc, ty);
}

/// TODO(cir): once we have cir.module, add this as a convenience method there.
///
/// Look up the specified global in the module symbol table.
///   1. If it does not exist, add a declaration of the global and return it.
///   2. Else, the global exists but has the wrong type: return the function
///      with a constantexpr cast to the right type.
///   3. Finally, if the existing global is the correct declaration, return the
///      existing global.
cir::GlobalOp CIRGenModule::getOrInsertGlobal(
    mlir::Location loc, StringRef name, mlir::Type ty,
    llvm::function_ref<cir::GlobalOp()> createGlobalCallback) {
  // See if we have a definition for the specified global already.
  auto gv = dyn_cast_or_null<cir::GlobalOp>(getGlobalValue(name));
  if (!gv) {
    gv = createGlobalCallback();
  }
  assert(gv && "The CreateGlobalCallback is expected to create a global");

  // If the variable exists but has the wrong type, return a bitcast to the
  // right type.
  auto gvTy = gv.getSymType();
  assert(!cir::MissingFeatures::addressSpace());
  auto pTy = builder.getPointerTo(ty);

  if (gvTy != pTy)
    llvm_unreachable("NYI");

  // Otherwise, we just found the existing function or a prototype.
  return gv;
}

// Overload to construct a global variable using its constructor's defaults.
cir::GlobalOp CIRGenModule::getOrInsertGlobal(mlir::Location loc,
                                              StringRef name, mlir::Type ty) {
  return getOrInsertGlobal(loc, name, ty, [&] {
    return CIRGenModule::createGlobalOp(*this, loc, name,
                                        builder.getPointerTo(ty));
  });
}

// TODO(cir): this can be shared with LLVM codegen.
CharUnits CIRGenModule::computeNonVirtualBaseClassOffset(
    const CXXRecordDecl *derivedClass, CastExpr::path_const_iterator start,
    CastExpr::path_const_iterator end) {
  CharUnits offset = CharUnits::Zero();

  const ASTContext &astContext = getASTContext();
  const CXXRecordDecl *rd = derivedClass;

  for (CastExpr::path_const_iterator i = start; i != end; ++i) {
    const CXXBaseSpecifier *base = *i;
    assert(!base->isVirtual() && "Should not see virtual bases here!");

    // Get the layout.
    const ASTRecordLayout &layout = astContext.getASTRecordLayout(rd);

    const auto *baseDecl =
        cast<CXXRecordDecl>(base->getType()->castAs<RecordType>()->getDecl());

    // Add the offset.
    offset += layout.getBaseClassOffset(baseDecl);

    rd = baseDecl;
  }

  return offset;
}

void CIRGenModule::Error(SourceLocation loc, StringRef message) {
  unsigned diagID = getDiags().getCustomDiagID(DiagnosticsEngine::Error, "%0");
  getDiags().Report(astContext.getFullLoc(loc), diagID) << message;
}

/// Print out an error that codegen doesn't support the specified stmt yet.
void CIRGenModule::ErrorUnsupported(const Stmt *s, const char *type) {
  unsigned diagId = getDiags().getCustomDiagID(DiagnosticsEngine::Error,
                                               "cannot compile this %0 yet");
  std::string msg = type;
  getDiags().Report(astContext.getFullLoc(s->getBeginLoc()), diagId)
      << msg << s->getSourceRange();
}

/// Print out an error that codegen doesn't support the specified decl yet.
void CIRGenModule::ErrorUnsupported(const Decl *d, const char *type) {
  unsigned diagId = getDiags().getCustomDiagID(DiagnosticsEngine::Error,
                                               "cannot compile this %0 yet");
  std::string msg = type;
  getDiags().Report(astContext.getFullLoc(d->getLocation()), diagId) << msg;
}

cir::SourceLanguage CIRGenModule::getCIRSourceLanguage() {
  using ClangStd = clang::LangStandard;
  using CIRLang = cir::SourceLanguage;
  auto opts = getLangOpts();

  if (opts.OpenCL && !opts.OpenCLCPlusPlus)
    return CIRLang::OpenCLC;

  if (opts.CPlusPlus || opts.CPlusPlus11 || opts.CPlusPlus14 ||
      opts.CPlusPlus17 || opts.CPlusPlus20 || opts.CPlusPlus23 ||
      opts.CPlusPlus26)
    return CIRLang::CXX;
  if (opts.C99 || opts.C11 || opts.C17 || opts.C23 ||
      opts.LangStd == ClangStd::lang_c89 ||
      opts.LangStd == ClangStd::lang_gnu89)
    return CIRLang::C;

  // TODO(cir): support remaining source languages.
  llvm_unreachable("CIR does not yet support the given source language");
}

LangAS CIRGenModule::getGlobalVarAddressSpace(const VarDecl *d) {
  if (langOpts.OpenCL) {
    LangAS as = d ? d->getType().getAddressSpace() : LangAS::opencl_global;
    assert(as == LangAS::opencl_global || as == LangAS::opencl_global_device ||
           as == LangAS::opencl_global_host || as == LangAS::opencl_constant ||
           as == LangAS::opencl_local || as >= LangAS::FirstTargetAddressSpace);
    return as;
  }

  if (langOpts.SYCLIsDevice &&
      (!d || d->getType().getAddressSpace() == LangAS::Default))
    llvm_unreachable("NYI");

  if (langOpts.CUDA && langOpts.CUDAIsDevice) {
    if (d) {
      if (d->hasAttr<CUDAConstantAttr>())
        return LangAS::cuda_constant;
      if (d->hasAttr<CUDASharedAttr>())
        return LangAS::cuda_shared;
      if (d->hasAttr<CUDADeviceAttr>())
        return LangAS::cuda_device;
      if (d->getType().isConstQualified())
        return LangAS::cuda_constant;
    }
    return LangAS::cuda_device;
  }

  if (langOpts.OpenMP)
    llvm_unreachable("NYI");

  return getTargetCIRGenInfo().getGlobalVarAddressSpace(*this, d);
}

mlir::ArrayAttr CIRGenModule::emitAnnotationArgs(const AnnotateAttr *attr) {
  ArrayRef<Expr *> exprs = {attr->args_begin(), attr->args_size()};
  if (exprs.empty()) {
    return mlir::ArrayAttr::get(&getMLIRContext(), {});
  }
  llvm::FoldingSetNodeID id;
  for (Expr *e : exprs) {
    id.Add(cast<clang::ConstantExpr>(e)->getAPValueResult());
  }
  mlir::ArrayAttr &lookup = annotationArgs[id.ComputeHash()];
  if (lookup)
    return lookup;

  llvm::SmallVector<mlir::Attribute, 4> args;
  args.reserve(exprs.size());
  for (Expr *e : exprs) {
    auto &ce = *cast<clang::ConstantExpr>(e);
    if (auto *const strE =
            clang::dyn_cast<clang::StringLiteral>(ce.IgnoreParenCasts())) {
      // Add trailing null character as StringLiteral->getString() does not
      args.push_back(builder.getStringAttr(strE->getString()));
    } else if (ce.hasAPValueResult()) {
      // Handle case which can be evaluated to some numbers, not only literals
      const auto &ap = ce.getAPValueResult();
      if (ap.isInt()) {
        args.push_back(mlir::IntegerAttr::get(
            mlir::IntegerType::get(&getMLIRContext(),
                                   ap.getInt().getBitWidth()),
            ap.getInt()));
      } else {
        llvm_unreachable("NYI like float, fixed-point, array...");
      }
    } else {
      llvm_unreachable("NYI");
    }
  }

  lookup = builder.getArrayAttr(args);
  return lookup;
}

cir::AnnotationAttr
CIRGenModule::emitAnnotateAttr(const clang::AnnotateAttr *aa) {
  mlir::StringAttr annoGV = builder.getStringAttr(aa->getAnnotation());
  mlir::ArrayAttr args = emitAnnotationArgs(aa);
  return cir::AnnotationAttr::get(&getMLIRContext(), annoGV, args);
}

void CIRGenModule::addGlobalAnnotations(const ValueDecl *d,
                                        mlir::Operation *gv) {
  assert(d->hasAttr<AnnotateAttr>() && "no annotate attribute");
  assert((isa<GlobalOp>(gv) || isa<FuncOp>(gv)) &&
         "annotation only on globals");
  llvm::SmallVector<mlir::Attribute, 4> annotations;
  for (auto *i : d->specific_attrs<AnnotateAttr>())
    annotations.push_back(emitAnnotateAttr(i));
  if (auto global = dyn_cast<cir::GlobalOp>(gv))
    global.setAnnotationsAttr(builder.getArrayAttr(annotations));
  else if (auto func = dyn_cast<cir::FuncOp>(gv))
    func.setAnnotationsAttr(builder.getArrayAttr(annotations));
}

void CIRGenModule::emitGlobalAnnotations() {
  for (const auto &[mangledName, vd] : deferredAnnotations) {
    mlir::Operation *gv = getGlobalValue(mangledName);
    if (gv)
      addGlobalAnnotations(vd, gv);
  }
  deferredAnnotations.clear();
}

cir::TBAAAttr CIRGenModule::getTBAATypeInfo(QualType qTy) {
  if (!tbaa) {
    return nullptr;
  }
  return tbaa->getTypeInfo(qTy);
}

TBAAAccessInfo CIRGenModule::getTBAAAccessInfo(QualType accessType) {
  if (!tbaa) {
    return TBAAAccessInfo();
  }
  if (getLangOpts().CUDAIsDevice) {
    llvm_unreachable("NYI");
  }
  return tbaa->getAccessInfo(accessType);
}

TBAAAccessInfo
CIRGenModule::getTBAAVTablePtrAccessInfo(mlir::Type vTablePtrType) {
  if (!tbaa)
    return TBAAAccessInfo();
  return tbaa->getVTablePtrAccessInfo(vTablePtrType);
}

mlir::ArrayAttr CIRGenModule::getTBAAStructInfo(QualType qTy) {
  if (!tbaa)
    return nullptr;
  return tbaa->getTBAAStructInfo(qTy);
}

cir::TBAAAttr CIRGenModule::getTBAABaseTypeInfo(QualType qTy) {
  if (!tbaa) {
    return nullptr;
  }
  return tbaa->getBaseTypeInfo(qTy);
}

cir::TBAAAttr CIRGenModule::getTBAAAccessTagInfo(TBAAAccessInfo tbaaInfo) {
  if (!tbaa) {
    return nullptr;
  }
  return tbaa->getAccessTagInfo(tbaaInfo);
}

TBAAAccessInfo CIRGenModule::mergeTBAAInfoForCast(TBAAAccessInfo sourceInfo,
                                                  TBAAAccessInfo targetInfo) {
  if (!tbaa)
    return TBAAAccessInfo();
  return tbaa->mergeTBAAInfoForCast(sourceInfo, targetInfo);
}

TBAAAccessInfo
CIRGenModule::mergeTBAAInfoForConditionalOperator(TBAAAccessInfo infoA,
                                                  TBAAAccessInfo infoB) {
  if (!tbaa)
    return TBAAAccessInfo();
  return tbaa->mergeTBAAInfoForConditionalOperator(infoA, infoB);
}

TBAAAccessInfo
CIRGenModule::mergeTBAAInfoForMemoryTransfer(TBAAAccessInfo destInfo,
                                             TBAAAccessInfo srcInfo) {
  if (!tbaa)
    return TBAAAccessInfo();
  return tbaa->mergeTBAAInfoForConditionalOperator(destInfo, srcInfo);
}<|MERGE_RESOLUTION|>--- conflicted
+++ resolved
@@ -569,23 +569,14 @@
   // size and host-side address in order to provide access to
   // their device-side incarnations.
 
-<<<<<<< HEAD
-  if (global->getType()->isCUDADeviceBuiltinSurfaceType() ||
-=======
-  if (global->hasAttr<CUDAConstantAttr>() ||
->>>>>>> a26ebb4c
-      global->getType()->isCUDADeviceBuiltinTextureType()) {
+  if (global->getType()->isCUDADeviceBuiltinTextureType()) {
     llvm_unreachable("NYI");
   }
 
   return !langOpts.CUDAIsDevice || global->hasAttr<CUDADeviceAttr>() ||
-<<<<<<< HEAD
          global->hasAttr<CUDAConstantAttr>() ||
-         global->hasAttr<CUDASharedAttr>();
-=======
          global->hasAttr<CUDASharedAttr>() ||
          global->getType()->isCUDADeviceBuiltinSurfaceType();
->>>>>>> a26ebb4c
 }
 
 void CIRGenModule::emitGlobal(GlobalDecl gd) {
@@ -1503,12 +1494,8 @@
     // __shared__ variables is not marked as externally initialized,
     // because they must not be initialized.
     if (linkage != cir::GlobalLinkageKind::InternalLinkage &&
-<<<<<<< HEAD
-        (d->hasAttr<CUDADeviceAttr>() || d->hasAttr<CUDAConstantAttr>())) {
-=======
-        (d->hasAttr<CUDADeviceAttr>() ||
+        (d->hasAttr<CUDADeviceAttr>() || d->hasAttr<CUDAConstantAttr>() ||
          d->getType()->isCUDADeviceBuiltinSurfaceType())) {
->>>>>>> a26ebb4c
       gv->setAttr(CUDAExternallyInitializedAttr::getMnemonic(),
                   CUDAExternallyInitializedAttr::get(&getMLIRContext()));
     }
