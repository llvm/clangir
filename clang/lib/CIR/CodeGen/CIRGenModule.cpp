//===- CIRGenModule.cpp - Per-Module state for CIR generation -------------===//
//
// Part of the LLVM Project, under the Apache License v2.0 with LLVM Exceptions.
// See https://llvm.org/LICENSE.txt for license information.
// SPDX-License-Identifier: Apache-2.0 WITH LLVM-exception
//
//===----------------------------------------------------------------------===//
//
// This is the internal per-translation-unit state used for CIR translation.
//
//===----------------------------------------------------------------------===//
#include "CIRGenCUDARuntime.h"
#include "CIRGenCXXABI.h"
#include "CIRGenCstEmitter.h"
#include "CIRGenFunction.h"
#include "CIRGenOpenMPRuntime.h"
#include "CIRGenTBAA.h"
#include "CIRGenTypes.h"
#include "CIRGenValue.h"
#include "TargetInfo.h"

#include "mlir/Dialect/Func/IR/FuncOps.h"
#include "mlir/Dialect/MemRef/IR/MemRef.h"
#include "mlir/IR/Attributes.h"
#include "mlir/IR/Builders.h"
#include "mlir/IR/BuiltinAttributeInterfaces.h"
#include "mlir/IR/BuiltinAttributes.h"
#include "mlir/IR/BuiltinOps.h"
#include "mlir/IR/BuiltinTypes.h"
#include "mlir/IR/MLIRContext.h"
#include "mlir/IR/OperationSupport.h"
#include "mlir/IR/SymbolTable.h"
#include "mlir/IR/Verifier.h"
#include "clang/AST/Expr.h"
#include "clang/Basic/Cuda.h"
#include "clang/CIR/Dialect/IR/CIRTypes.h"
#include "clang/CIR/MissingFeatures.h"

#include "clang/AST/ASTConsumer.h"
#include "clang/AST/DeclCXX.h"
#include "clang/AST/DeclGroup.h"
#include "clang/AST/DeclObjC.h"
#include "clang/AST/EvaluatedExprVisitor.h"
#include "clang/AST/ExprCXX.h"
#include "clang/AST/ExprObjC.h"
#include "clang/AST/GlobalDecl.h"
#include "clang/AST/ParentMap.h"
#include "clang/AST/RecordLayout.h"
#include "clang/AST/RecursiveASTVisitor.h"
#include "clang/AST/StmtCXX.h"
#include "clang/AST/StmtObjC.h"
#include "clang/AST/Type.h"
#include "clang/Basic/Diagnostic.h"
#include "clang/Basic/LangStandard.h"
#include "clang/Basic/NoSanitizeList.h"
#include "clang/Basic/SourceLocation.h"
#include "clang/CIR/CIRGenerator.h"
#include "clang/CIR/Dialect/IR/CIRAttrs.h"
#include "clang/CIR/Dialect/IR/CIRDialect.h"
#include "clang/CIR/Dialect/IR/CIROpsEnums.h"
#include "clang/CIR/LowerToLLVM.h"
#include "clang/Frontend/FrontendDiagnostic.h"
#include "clang/Lex/Preprocessor.h"

#include "llvm/ADT/ArrayRef.h"
#include "llvm/ADT/BitVector.h"
#include "llvm/ADT/MapVector.h"
#include "llvm/ADT/STLExtras.h"
#include "llvm/ADT/ScopedHashTable.h"
#include "llvm/ADT/SmallString.h"
#include "llvm/ADT/SmallVector.h"
#include "llvm/ADT/StringRef.h"
#include "llvm/Support/Casting.h"
#include "llvm/Support/ErrorHandling.h"
#include "llvm/Support/FileSystem.h"
#include "llvm/Support/TimeProfiler.h"
#include "llvm/Support/raw_ostream.h"

#include <iterator>
#include <memory>
#include <numeric>

using namespace cir;
using namespace clang;
using namespace clang::CIRGen;

using llvm::cast;
using llvm::dyn_cast;
using llvm::isa;
using llvm::SmallVector;
using llvm::StringRef;

static CIRGenCXXABI *createCXXABI(CIRGenModule &cgm) {
  switch (cgm.getASTContext().getCXXABIKind()) {
  case TargetCXXABI::GenericItanium:
  case TargetCXXABI::GenericAArch64:
  case TargetCXXABI::AppleARM64:
    return CreateCIRGenItaniumCXXABI(cgm);
  default:
    llvm_unreachable("invalid C++ ABI kind");
  }
}

CIRGenModule::CIRGenModule(mlir::MLIRContext &mlirContext,
                           clang::ASTContext &astContext,
                           const clang::CodeGenOptions &cgo,
                           DiagnosticsEngine &diags)
    : builder(mlirContext, *this), astContext(astContext),
      langOpts(astContext.getLangOpts()), codeGenOpts(cgo),
      theModule{mlir::ModuleOp::create(builder.getUnknownLoc())}, Diags(diags),
      target(astContext.getTargetInfo()), ABI(createCXXABI(*this)),
      genTypes{*this}, VTables{*this},
      openMPRuntime(new CIRGenOpenMPRuntime(*this)),
      cudaRuntime(clang::CIRGen::CreateNVCUDARuntime(*this)) {

  unsigned charSize = astContext.getTargetInfo().getCharWidth();
  unsigned intSize = astContext.getTargetInfo().getIntWidth();
  unsigned sizeTSize = astContext.getTargetInfo().getMaxPointerWidth();

  auto typeSizeInfo =
      cir::TypeSizeInfoAttr::get(&mlirContext, charSize, intSize, sizeTSize);
  theModule->setAttr(cir::CIRDialect::getTypeSizeInfoAttrName(), typeSizeInfo);

  // Initialize CIR signed integer types cache.
  SInt8Ty = cir::IntType::get(&getMLIRContext(), 8, /*isSigned=*/true);
  SInt16Ty = cir::IntType::get(&getMLIRContext(), 16, /*isSigned=*/true);
  SInt32Ty = cir::IntType::get(&getMLIRContext(), 32, /*isSigned=*/true);
  SInt64Ty = cir::IntType::get(&getMLIRContext(), 64, /*isSigned=*/true);
  SInt128Ty = cir::IntType::get(&getMLIRContext(), 128, /*isSigned=*/true);

  // Initialize CIR unsigned integer types cache.
  UInt8Ty = cir::IntType::get(&getMLIRContext(), 8, /*isSigned=*/false);
  UInt16Ty = cir::IntType::get(&getMLIRContext(), 16, /*isSigned=*/false);
  UInt32Ty = cir::IntType::get(&getMLIRContext(), 32, /*isSigned=*/false);
  UInt64Ty = cir::IntType::get(&getMLIRContext(), 64, /*isSigned=*/false);
  UInt128Ty = cir::IntType::get(&getMLIRContext(), 128, /*isSigned=*/false);

  VoidTy = cir::VoidType::get(&getMLIRContext());

  // Initialize CIR pointer types cache.
  VoidPtrTy = cir::PointerType::get(VoidTy);
  VoidPtrPtrTy = cir::PointerType::get(VoidPtrTy);

  FP16Ty = cir::FP16Type::get(&getMLIRContext());
  BFloat16Ty = cir::BF16Type::get(&getMLIRContext());
  FloatTy = cir::SingleType::get(&getMLIRContext());
  DoubleTy = cir::DoubleType::get(&getMLIRContext());
  FP80Ty = cir::FP80Type::get(&getMLIRContext());
  FP128Ty = cir::FP128Type::get(&getMLIRContext());

  // TODO: PointerWidthInBits
  PointerAlignInBytes =
      astContext
          .toCharUnitsFromBits(
              astContext.getTargetInfo().getPointerAlign(LangAS::Default))
          .getQuantity();
  SizeSizeInBytes =
      astContext.toCharUnitsFromBits(typeSizeInfo.getSizeTSize()).getQuantity();
  // TODO: IntAlignInBytes
  UCharTy = typeSizeInfo.getUCharType(&getMLIRContext());
  UIntTy = typeSizeInfo.getUIntType(&getMLIRContext());
  // In CIRGenTypeCache, UIntPtrTy and SizeType are fields of the same union
  UIntPtrTy = typeSizeInfo.getSizeType(&getMLIRContext());
  UInt8PtrTy = builder.getPointerTo(UInt8Ty);
  UInt8PtrPtrTy = builder.getPointerTo(UInt8PtrTy);
  AllocaInt8PtrTy = UInt8PtrTy;
  AllocaVoidPtrTy = VoidPtrTy;
  // TODO: GlobalsInt8PtrTy
  // TODO: ConstGlobalsPtrTy
  CIRAllocaAddressSpace = getTargetCIRGenInfo().getCIRAllocaAddressSpace();

  PtrDiffTy = typeSizeInfo.getPtrDiffType(&getMLIRContext());

  if (langOpts.OpenCL) {
    createOpenCLRuntime();
  }

  cir::SignedOverflowBehavior sob;
  switch (langOpts.getSignedOverflowBehavior()) {
  case clang::LangOptions::SignedOverflowBehaviorTy::SOB_Defined:
    sob = cir::SignedOverflowBehavior::Defined;
    break;
  case clang::LangOptions::SignedOverflowBehaviorTy::SOB_Undefined:
    sob = cir::SignedOverflowBehavior::Undefined;
    break;
  case clang::LangOptions::SignedOverflowBehaviorTy::SOB_Trapping:
    sob = cir::SignedOverflowBehavior::Trapping;
    break;
  }

  // FIXME(cir): Implement a custom CIR Module Op and attributes to leverage
  // MLIR features.
  theModule->setAttr(cir::CIRDialect::getSOBAttrName(),
                     cir::SignedOverflowBehaviorAttr::get(&mlirContext, sob));
  theModule->setAttr(
      cir::CIRDialect::getSourceLanguageAttrName(),
      cir::SourceLanguageAttr::get(&mlirContext, getCIRSourceLanguage()));
  theModule->setAttr(cir::CIRDialect::getTripleAttrName(),
                     builder.getStringAttr(getTriple().str()));

  if (cgo.OptimizationLevel > 0 || cgo.OptimizeSize > 0)
    theModule->setAttr(cir::CIRDialect::getOptInfoAttrName(),
                       cir::OptInfoAttr::get(&mlirContext,
                                             cgo.OptimizationLevel,
                                             cgo.OptimizeSize));
  // Set the module name to be the name of the main file. TranslationUnitDecl
  // often contains invalid source locations and isn't a reliable source for the
  // module location.
  auto mainFileId = astContext.getSourceManager().getMainFileID();
  const FileEntry &mainFile =
      *astContext.getSourceManager().getFileEntryForID(mainFileId);
  auto path = mainFile.tryGetRealPathName();
  if (!path.empty()) {
    theModule.setSymName(path);
    theModule->setLoc(mlir::FileLineColLoc::get(&mlirContext, path,
                                                /*line=*/0,
                                                /*column=*/0));
  }

  // Set CUDA GPU binary handle.
  if (langOpts.CUDA) {
    std::string cudaBinaryName = codeGenOpts.CudaGpuBinaryFileName;
    if (!cudaBinaryName.empty()) {
      theModule->setAttr(
          cir::CIRDialect::getCUDABinaryHandleAttrName(),
          cir::CUDABinaryHandleAttr::get(&mlirContext, cudaBinaryName));
    }
  }

  if (langOpts.Sanitize.has(SanitizerKind::Thread) ||
      (!codeGenOpts.RelaxedAliasing && codeGenOpts.OptimizationLevel > 0)) {
    tbaa = std::make_unique<CIRGenTBAA>(&mlirContext, astContext, genTypes,
                                        theModule, codeGenOpts, langOpts);
  }
}

CIRGenModule::~CIRGenModule() = default;

bool CIRGenModule::isTypeConstant(QualType ty, bool excludeCtor,
                                  bool excludeDtor) {
  if (!ty.isConstant(astContext) && !ty->isReferenceType())
    return false;

  if (astContext.getLangOpts().CPlusPlus) {
    if (const CXXRecordDecl *record =
            astContext.getBaseElementType(ty)->getAsCXXRecordDecl())
      return excludeCtor && !record->hasMutableFields() &&
             (record->hasTrivialDestructor() || excludeDtor);
  }

  return true;
}

/// FIXME: this could likely be a common helper and not necessarily related
/// with codegen.
/// Return the best known alignment for an unknown pointer to a
/// particular class.
CharUnits CIRGenModule::getClassPointerAlignment(const CXXRecordDecl *rd) {
  if (!rd->hasDefinition())
    return CharUnits::One(); // Hopefully won't be used anywhere.

  auto &layout = astContext.getASTRecordLayout(rd);

  // If the class is final, then we know that the pointer points to an
  // object of that type and can use the full alignment.
  if (rd->isEffectivelyFinal())
    return layout.getAlignment();

  // Otherwise, we have to assume it could be a subclass.
  return layout.getNonVirtualAlignment();
}

/// FIXME: this could likely be a common helper and not necessarily related
/// with codegen.
CharUnits CIRGenModule::getNaturalPointeeTypeAlignment(
    QualType ty, LValueBaseInfo *baseInfo, TBAAAccessInfo *tbaaInfo) {
  return getNaturalTypeAlignment(ty->getPointeeType(), baseInfo, tbaaInfo,
                                 /* forPointeeType= */ true);
}

/// FIXME: this could likely be a common helper and not necessarily related
/// with codegen.
/// TODO: Add TBAAAccessInfo
CharUnits CIRGenModule::getNaturalTypeAlignment(QualType t,
                                                LValueBaseInfo *baseInfo,
                                                TBAAAccessInfo *tbaaInfo,
                                                bool forPointeeType) {
  if (tbaaInfo) {
    *tbaaInfo = getTBAAAccessInfo(t);
  }
  // FIXME: This duplicates logic in ASTContext::getTypeAlignIfKnown. But
  // that doesn't return the information we need to compute BaseInfo.

  // Honor alignment typedef attributes even on incomplete types.
  // We also honor them straight for C++ class types, even as pointees;
  // there's an expressivity gap here.
  if (const auto *tt = t->getAs<TypedefType>()) {
    if (auto align = tt->getDecl()->getMaxAlignment()) {
      if (baseInfo)
        *baseInfo = LValueBaseInfo(AlignmentSource::AttributedType);
      return astContext.toCharUnitsFromBits(align);
    }
  }

  bool alignForArray = t->isArrayType();

  // Analyze the base element type, so we don't get confused by incomplete
  // array types.
  t = astContext.getBaseElementType(t);

  if (t->isIncompleteType()) {
    // We could try to replicate the logic from
    // ASTContext::getTypeAlignIfKnown, but nothing uses the alignment if the
    // type is incomplete, so it's impossible to test. We could try to reuse
    // getTypeAlignIfKnown, but that doesn't return the information we need
    // to set BaseInfo.  So just ignore the possibility that the alignment is
    // greater than one.
    if (baseInfo)
      *baseInfo = LValueBaseInfo(AlignmentSource::Type);
    return CharUnits::One();
  }

  if (baseInfo)
    *baseInfo = LValueBaseInfo(AlignmentSource::Type);

  CharUnits alignment;
  const CXXRecordDecl *rd;
  if (t.getQualifiers().hasUnaligned()) {
    alignment = CharUnits::One();
  } else if (forPointeeType && !alignForArray &&
             (rd = t->getAsCXXRecordDecl())) {
    // For C++ class pointees, we don't know whether we're pointing at a
    // base or a complete object, so we generally need to use the
    // non-virtual alignment.
    alignment = getClassPointerAlignment(rd);
  } else {
    alignment = astContext.getTypeAlignInChars(t);
  }

  // Cap to the global maximum type alignment unless the alignment
  // was somehow explicit on the type.
  if (unsigned maxAlign = astContext.getLangOpts().MaxTypeAlign) {
    if (alignment.getQuantity() > maxAlign &&
        !astContext.isAlignmentRequired(t))
      alignment = CharUnits::fromQuantity(maxAlign);
  }
  return alignment;
}

bool CIRGenModule::MustBeEmitted(const ValueDecl *global) {
  // Never defer when EmitAllDecls is specified.
  assert(!langOpts.EmitAllDecls && "EmitAllDecls NYI");
  assert(!codeGenOpts.KeepStaticConsts && "KeepStaticConsts NYI");

  return getASTContext().DeclMustBeEmitted(global);
}

bool CIRGenModule::MayBeEmittedEagerly(const ValueDecl *global) {
  // In OpenMP 5.0 variables and function may be marked as
  // device_type(host/nohost) and we should not emit them eagerly unless we sure
  // that they must be emitted on the host/device. To be sure we need to have
  // seen a declare target with an explicit mentioning of the function, we know
  // we have if the level of the declare target attribute is -1. Note that we
  // check somewhere else if we should emit this at all.
  if (langOpts.OpenMP >= 50 && !langOpts.OpenMPSimd) {
    std::optional<OMPDeclareTargetDeclAttr *> activeAttr =
        OMPDeclareTargetDeclAttr::getActiveAttr(global);
    if (!activeAttr || (*activeAttr)->getLevel() != (unsigned)-1)
      return false;
  }

  const auto *fd = dyn_cast<FunctionDecl>(global);
  if (fd) {
    // Implicit template instantiations may change linkage if they are later
    // explicitly instantiated, so they should not be emitted eagerly.
    if (fd->getTemplateSpecializationKind() == TSK_ImplicitInstantiation)
      return false;

    assert(!fd->isTemplated() && "Templates NYI");
  }
  const auto *vd = dyn_cast<VarDecl>(global);
  if (vd)
    // A definition of an inline constexpr static data member may change
    // linkage later if it's redeclared outside the class.
    // TODO(cir): do we care?
    assert(astContext.getInlineVariableDefinitionKind(vd) !=
               ASTContext::InlineVariableDefinitionKind::WeakUnknown &&
           "not implemented");

  // If OpenMP is enabled and threadprivates must be generated like TLS, delay
  // codegen for global variables, because they may be marked as threadprivate.
  if (langOpts.OpenMP && langOpts.OpenMPUseTLS &&
      getASTContext().getTargetInfo().isTLSSupported() &&
      isa<VarDecl>(global) &&
      !global->getType().isConstantStorage(getASTContext(), false, false) &&
      !OMPDeclareTargetDeclAttr::isDeclareTargetDeclaration(global))
    return false;

  assert((fd || vd) &&
         "Only FunctionDecl and VarDecl should hit this path so far.");
  return true;
}

static bool shouldAssumeDSOLocal(const CIRGenModule &cgm,
                                 CIRGlobalValueInterface gv) {
  if (gv.hasLocalLinkage())
    return true;

  if (!gv.hasDefaultVisibility() && !gv.hasExternalWeakLinkage()) {
    return true;
  }

  // DLLImport explicitly marks the GV as external.
  // so it shouldn't be dso_local
  // But we don't have the info set now
  assert(!cir::MissingFeatures::setDLLImportDLLExport());

  const llvm::Triple &tt = cgm.getTriple();
  const auto &cgOpts = cgm.getCodeGenOpts();
  if (tt.isWindowsGNUEnvironment()) {
    // In MinGW, variables without DLLImport can still be automatically
    // imported from a DLL by the linker; don't mark variables that
    // potentially could come from another DLL as DSO local.

    // With EmulatedTLS, TLS variables can be autoimported from other DLLs
    // (and this actually happens in the public interface of libstdc++), so
    // such variables can't be marked as DSO local. (Native TLS variables
    // can't be dllimported at all, though.)
    llvm_unreachable("MinGW not supported here");
  }

  // On COFF, don't mark 'extern_weak' symbols as DSO local. If these symbols
  // remain unresolved in the link, they can be resolved to zero, which is
  // outside the current DSO.
  if (tt.isOSBinFormatCOFF() && gv.hasExternalWeakLinkage())
    return false;

  // Every other GV is local on COFF.
  // Make an exception for windows OS in the triple: Some firmware builds use
  // *-win32-macho triples. This (accidentally?) produced windows relocations
  // without GOT tables in older clang versions; Keep this behaviour.
  // FIXME: even thread local variables?
  if (tt.isOSBinFormatCOFF() || (tt.isOSWindows() && tt.isOSBinFormatMachO()))
    return true;

  // Only handle COFF and ELF for now.
  if (!tt.isOSBinFormatELF())
    return false;

  llvm::Reloc::Model rm = cgOpts.RelocationModel;
  const auto &lOpts = cgm.getLangOpts();
  if (rm != llvm::Reloc::Static && !lOpts.PIE) {
    // On ELF, if -fno-semantic-interposition is specified and the target
    // supports local aliases, there will be neither CC1
    // -fsemantic-interposition nor -fhalf-no-semantic-interposition. Set
    // dso_local on the function if using a local alias is preferable (can avoid
    // PLT indirection).
    if (!(isa<cir::FuncOp>(gv) && gv.canBenefitFromLocalAlias())) {
      return false;
    }
    return !(cgm.getLangOpts().SemanticInterposition ||
             cgm.getLangOpts().HalfNoSemanticInterposition);
  }

  // A definition cannot be preempted from an executable.
  if (!gv.isDeclarationForLinker())
    return true;

  // Most PIC code sequences that assume that a symbol is local cannot produce a
  // 0 if it turns out the symbol is undefined. While this is ABI and relocation
  // depended, it seems worth it to handle it here.
  if (rm == llvm::Reloc::PIC_ && gv.hasExternalWeakLinkage())
    return false;

  // PowerPC64 prefers TOC indirection to avoid copy relocations.
  if (tt.isPPC64())
    return false;

  if (cgOpts.DirectAccessExternalData) {
    // If -fdirect-access-external-data (default for -fno-pic), set dso_local
    // for non-thread-local variables. If the symbol is not defined in the
    // executable, a copy relocation will be needed at link time. dso_local is
    // excluded for thread-local variables because they generally don't support
    // copy relocations.
    if (auto globalOp = dyn_cast<cir::GlobalOp>(gv.getOperation()))
      if (!globalOp.getTlsModelAttr())
        return true;

    // -fno-pic sets dso_local on a function declaration to allow direct
    // accesses when taking its address (similar to a data symbol). If the
    // function is not defined in the executable, a canonical PLT entry will be
    // needed at link time. -fno-direct-access-external-data can avoid the
    // canonical PLT entry. We don't generalize this condition to -fpie/-fpic as
    // it could just cause trouble without providing perceptible benefits.
    if (isa<cir::FuncOp>(gv) && !cgOpts.NoPLT && rm == llvm::Reloc::Static)
      return true;
  }

  // If we can use copy relocations we can assume it is local.

  // Otherwise don't assume it is local.

  return false;
}

void CIRGenModule::setDSOLocal(CIRGlobalValueInterface gv) const {
  gv.setDSOLocal(shouldAssumeDSOLocal(*this, gv));
}

const TargetCIRGenInfo &CIRGenModule::getTargetCIRGenInfo() {
  if (theTargetCIRGenInfo)
    return *theTargetCIRGenInfo;

  const llvm::Triple &triple = getTarget().getTriple();

  switch (triple.getArch()) {
  default:
    assert(false && "Target not yet supported!");

  case llvm::Triple::aarch64_be:
  case llvm::Triple::aarch64: {
    AArch64ABIKind kind = AArch64ABIKind::AAPCS;
    assert(getTarget().getABI() == "aapcs" ||
           getTarget().getABI() == "darwinpcs" &&
               "Only Darwin supported for aarch64");
    kind = AArch64ABIKind::DarwinPCS;
    return *(theTargetCIRGenInfo =
                 createAArch64TargetCIRGenInfo(genTypes, kind));
  }

  case llvm::Triple::x86_64: {
    StringRef abi = getTarget().getABI();
    X86AVXABILevel avxLevel = (abi == "avx512" ? X86AVXABILevel::AVX512
                               : abi == "avx"  ? X86AVXABILevel::AVX
                                               : X86AVXABILevel::None);

    switch (triple.getOS()) {
    default:
      assert(false && "OSType NYI");
    case llvm::Triple::Linux:
      return *(theTargetCIRGenInfo =
                   createX86_64TargetCIRGenInfo(genTypes, avxLevel));
    }
  }

  case llvm::Triple::spirv64: {
    return *(theTargetCIRGenInfo = createSPIRVTargetCIRGenInfo(genTypes));
  }

  case llvm::Triple::nvptx:
  case llvm::Triple::nvptx64: {
    return *(theTargetCIRGenInfo = createNVPTXTargetCIRGenInfo(genTypes));
  }

  case llvm::Triple::amdgcn: {
    return *(theTargetCIRGenInfo = createAMDGPUTargetCIRGenInfo(genTypes));
  }
  }
}

const ABIInfo &CIRGenModule::getABIInfo() {
  return getTargetCIRGenInfo().getABIInfo();
}

bool CIRGenModule::shouldEmitCUDAGlobalVar(const VarDecl *global) const {
  assert(langOpts.CUDA && "Should not be called by non-CUDA languages");
  // We need to emit host-side 'shadows' for all global
  // device-side variables because the CUDA runtime needs their
  // size and host-side address in order to provide access to
  // their device-side incarnations.

  return !langOpts.CUDAIsDevice || global->hasAttr<CUDADeviceAttr>() ||
         global->hasAttr<CUDAConstantAttr>() ||
         global->hasAttr<CUDASharedAttr>() ||
         global->getType()->isCUDADeviceBuiltinSurfaceType() ||
         global->getType()->isCUDADeviceBuiltinTextureType();
}

void CIRGenModule::printPostfixForExternalizedDecl(llvm::raw_ostream &os,
                                                   const Decl *d) const {
  // ptxas does not allow '.' in symbol names. On the other hand, HIP prefers
  // postfix beginning with '.' since the symbol name can be demangled.
  if (langOpts.HIP)
    os << (isa<VarDecl>(d) ? ".static." : ".intern.");
  else
    os << (isa<VarDecl>(d) ? "__static__" : "__intern__");

  // If the CUID is not specified we try to generate a unique postfix.
  if (getLangOpts().CUID.empty()) {
    // TODO: Once we add 'PreprocessorOpts' into CIRGenModule this part can be
    // brought in from OG.
    llvm_unreachable("NYI");
  } else {
    os << getASTContext().getCUIDHash();
  }
<<<<<<< HEAD
}

void CIRGenModule::emitGlobal(GlobalDecl gd) {
  llvm::TimeTraceScope scope("build CIR Global", [&]() -> std::string {
    auto *nd = dyn_cast<NamedDecl>(gd.getDecl());
    if (!nd)
      // TODO: How to print decls which is not named decl?
      return "Unnamed decl";

    std::string name;
    llvm::raw_string_ostream os(name);
    nd->getNameForDiagnostic(os, getASTContext().getPrintingPolicy(),
                             /*Qualified=*/true);
    return name;
  });

  const auto *global = cast<ValueDecl>(gd.getDecl());

  assert(!global->hasAttr<IFuncAttr>() && "NYI");
  assert(!global->hasAttr<CPUDispatchAttr>() && "NYI");

  if (langOpts.CUDA || langOpts.HIP) {
    if (const auto *vd = dyn_cast<VarDecl>(global)) {
      if (!shouldEmitCUDAGlobalVar(vd))
        return;
    } else if (langOpts.CUDAIsDevice) {
      // This will implicitly mark templates and their
      // specializations as __host__ __device__.
      if (langOpts.OffloadImplicitHostDeviceTemplates)
        llvm_unreachable("NYI");

      // This maps some parallel standard libraries implicitly
      // to GPU, even when they are not marked __device__.
      if (langOpts.HIPStdPar)
        llvm_unreachable("NYI");

      // Global functions reside on device, so it shouldn't be skipped.
      if (!global->hasAttr<CUDAGlobalAttr>() &&
          !global->hasAttr<CUDADeviceAttr>())
        return;
    } else {
      // We must skip __device__ functions when compiling for host.
      if (!global->hasAttr<CUDAHostAttr>() &&
          global->hasAttr<CUDADeviceAttr>()) {
        return;
      }
    }
  }

  if (langOpts.OpenMP) {
    // If this is OpenMP, check if it is legal to emit this global normally.
    if (openMPRuntime && openMPRuntime->emitTargetGlobal(gd)) {
      assert(!cir::MissingFeatures::openMPRuntime());
      return;
    }
    if (isa<OMPDeclareReductionDecl>(global)) {
      assert(!cir::MissingFeatures::openMP());
      return;
    }
    if (isa<OMPDeclareMapperDecl>(global)) {
      assert(!cir::MissingFeatures::openMP());
      return;
    }
  }

  // Ignore declarations, they will be emitted on their first use.
  if (const auto *fd = dyn_cast<FunctionDecl>(global)) {
    // Update deferred annotations with the latest declaration if the function
    // was already used or defined.
    if (fd->hasAttr<AnnotateAttr>()) {
      StringRef mangledName = getMangledName(gd);
      if (getGlobalValue(mangledName))
        deferredAnnotations[mangledName] = fd;
    }
    // Forward declarations are emitted lazily on first use.
    if (!fd->doesThisDeclarationHaveABody()) {
      if (!fd->doesDeclarationForceExternallyVisibleDefinition())
        return;

      llvm::StringRef mangledName = getMangledName(gd);

      // Compute the function info and CIR type.
      const auto &fi = getTypes().arrangeGlobalDeclaration(gd);
      mlir::Type ty = getTypes().GetFunctionType(fi);

      GetOrCreateCIRFunction(mangledName, ty, gd, /*ForVTable=*/false,
                             /*DontDefer=*/false);
      return;
    }
  } else {
    const auto *vd = cast<VarDecl>(global);
    assert(vd->isFileVarDecl() && "Cannot emit local var decl as global.");
    if (vd->isThisDeclarationADefinition() != VarDecl::Definition &&
        !astContext.isMSStaticDataMemberInlineDefinition(vd)) {
      if (langOpts.OpenMP) {
        // Emit declaration of the must-be-emitted declare target variable.
        if (std::optional<OMPDeclareTargetDeclAttr::MapTypeTy> res =
                OMPDeclareTargetDeclAttr::isDeclareTargetDeclaration(vd)) {
          assert(0 && "OMPDeclareTargetDeclAttr NYI");
        }
      }
      // If this declaration may have caused an inline variable definition to
      // change linkage, make sure that it's emitted.
      if (astContext.getInlineVariableDefinitionKind(vd) ==
          ASTContext::InlineVariableDefinitionKind::Strong)
        getAddrOfGlobalVar(vd);
      return;
    }
  }

  // Defer code generation to first use when possible, e.g. if this is an inline
  // function. If the global mjust always be emitted, do it eagerly if possible
  // to benefit from cache locality.
  if (MustBeEmitted(global) && MayBeEmittedEagerly(global)) {
    // Emit the definition if it can't be deferred.
    emitGlobalDefinition(gd);
    return;
  }

  // If we're deferring emission of a C++ variable with an initializer, remember
  // the order in which it appeared on the file.
  if (getLangOpts().CPlusPlus && isa<VarDecl>(global) &&
      cast<VarDecl>(global)->hasInit()) {
    DelayedCXXInitPosition[global] = CXXGlobalInits.size();
    CXXGlobalInits.push_back(nullptr);
  }

  llvm::StringRef mangledName = getMangledName(gd);
  if (getGlobalValue(mangledName) != nullptr) {
    // The value has already been used and should therefore be emitted.
    addDeferredDeclToEmit(gd);
  } else if (MustBeEmitted(global)) {
    // The value must be emitted, but cannot be emitted eagerly.
    assert(!MayBeEmittedEagerly(global));
    addDeferredDeclToEmit(gd);
  } else {
    // Otherwise, remember that we saw a deferred decl with this name. The first
    // use of the mangled name will cause it to move into DeferredDeclsToEmit.
    DeferredDecls[mangledName] = gd;
  }
}

void CIRGenModule::emitGlobalFunctionDefinition(GlobalDecl gd,
                                                mlir::Operation *op) {
  auto const *d = cast<FunctionDecl>(gd.getDecl());

  // Compute the function info and CIR type.
  const CIRGenFunctionInfo &fi = getTypes().arrangeGlobalDeclaration(gd);
  auto ty = getTypes().GetFunctionType(fi);

  // Get or create the prototype for the function.
  auto fn = dyn_cast_if_present<cir::FuncOp>(op);
  if (!fn || fn.getFunctionType() != ty) {
    fn = GetAddrOfFunction(gd, ty, /*ForVTable=*/false,
                           /*DontDefer=*/true, ForDefinition);
  }

  // Already emitted.
  if (!fn.isDeclaration())
    return;

  setFunctionLinkage(gd, fn);
  setGVProperties(fn, d);
  // TODO(cir): MaubeHandleStaticInExternC
  // TODO(cir): maybeSetTrivialComdat
  // TODO(cir): setLLVMFunctionFEnvAttributes

  CIRGenFunction cgf{*this, builder};
  CurCGF = &cgf;
  {
    mlir::OpBuilder::InsertionGuard guard(builder);
    cgf.generateCode(gd, fn, fi);
  }
  CurCGF = nullptr;

  setNonAliasAttributes(gd, fn);
  setCIRFunctionAttributesForDefinition(d, fn);

  if (const ConstructorAttr *ca = d->getAttr<ConstructorAttr>())
    AddGlobalCtor(fn, ca->getPriority());
  if (const DestructorAttr *da = d->getAttr<DestructorAttr>())
    AddGlobalDtor(fn, da->getPriority(), true);

  if (d->getAttr<AnnotateAttr>())
    deferredAnnotations[getMangledName(gd)] = cast<ValueDecl>(d);
}

/// Track functions to be called before main() runs.
void CIRGenModule::AddGlobalCtor(cir::FuncOp ctor, int priority) {
  // FIXME(cir): handle LexOrder and Associated data upon testcases.
  //
  // Traditional LLVM codegen directly adds the function to the list of global
  // ctors. In CIR we just add a global_ctor attribute to the function. The
  // global list is created in LoweringPrepare.
  //
  // FIXME(from traditional LLVM): Type coercion of void()* types.
  ctor->setAttr(
      ctor.getGlobalCtorAttrName(),
      cir::GlobalCtorAttr::get(&getMLIRContext(), ctor.getName(), priority));
}

/// Add a function to the list that will be called when the module is unloaded.
void CIRGenModule::AddGlobalDtor(cir::FuncOp dtor, int priority,
                                 bool isDtorAttrFunc) {
  assert(isDtorAttrFunc && "NYI");
  if (codeGenOpts.RegisterGlobalDtorsWithAtExit &&
      (!getASTContext().getTargetInfo().getTriple().isOSAIX() ||
       isDtorAttrFunc)) {
    llvm_unreachable("NYI");
  }

  // FIXME(from traditional LLVM): Type coercion of void()* types.
  dtor->setAttr(
      dtor.getGlobalDtorAttrName(),
      cir::GlobalDtorAttr::get(&getMLIRContext(), dtor.getName(), priority));
}

mlir::Operation *CIRGenModule::getGlobalValue(StringRef name) {
  auto *global = mlir::SymbolTable::lookupSymbolIn(theModule, name);
  if (!global)
    return {};
  return global;
}

mlir::Value CIRGenModule::getGlobalValue(const Decl *d) {
  assert(CurCGF);
  return CurCGF->symbolTable.lookup(d);
}

cir::GlobalOp CIRGenModule::createGlobalOp(CIRGenModule &cgm,
                                           mlir::Location loc, StringRef name,
                                           mlir::Type t, bool isConstant,
                                           cir::AddressSpace addrSpace,
                                           mlir::Operation *insertPoint,
                                           cir::GlobalLinkageKind linkage) {
  cir::GlobalOp g;
  auto &builder = cgm.getBuilder();
  {
    mlir::OpBuilder::InsertionGuard guard(builder);

    // Some global emissions are triggered while emitting a function, e.g.
    // void s() { const char *s = "yolo"; ... }
    //
    // Be sure to insert global before the current function
    auto *curCGF = cgm.getCurrCIRGenFun();
    if (curCGF)
      builder.setInsertionPoint(curCGF->CurFn);

    g = builder.create<cir::GlobalOp>(loc, name, t, isConstant, linkage,
                                      addrSpace);
    if (!curCGF) {
      if (insertPoint)
        cgm.getModule().insert(insertPoint, g);
      else
        cgm.getModule().push_back(g);
    }

    // Default to private until we can judge based on the initializer,
    // since MLIR doesn't allow public declarations.
    mlir::SymbolTable::setSymbolVisibility(
        g, mlir::SymbolTable::Visibility::Private);
  }
  return g;
}

void CIRGenModule::setCommonAttributes(GlobalDecl gd, mlir::Operation *gv) {
  const Decl *d = gd.getDecl();
  if (isa_and_nonnull<NamedDecl>(d))
    setGVProperties(gv, dyn_cast<NamedDecl>(d));
  else
    assert(!cir::MissingFeatures::setDefaultVisibility());

  if (d && d->hasAttr<UsedAttr>())
    assert(!cir::MissingFeatures::addUsedOrCompilerUsedGlobal());

  if (const auto *vd = dyn_cast_if_present<VarDecl>(d);
      vd &&
      ((codeGenOpts.KeepPersistentStorageVariables &&
        (vd->getStorageDuration() == SD_Static ||
         vd->getStorageDuration() == SD_Thread)) ||
       (codeGenOpts.KeepStaticConsts && vd->getStorageDuration() == SD_Static &&
        vd->getType().isConstQualified())))
    assert(!cir::MissingFeatures::addUsedOrCompilerUsedGlobal());
}

void CIRGenModule::setNonAliasAttributes(GlobalDecl gd, mlir::Operation *go) {
  const Decl *d = gd.getDecl();
  setCommonAttributes(gd, go);

  if (d) {
    auto gv = llvm::dyn_cast_or_null<cir::GlobalOp>(go);
    if (gv) {
      if (d->hasAttr<RetainAttr>())
        assert(!cir::MissingFeatures::addUsedGlobal());
      if (d->getAttr<PragmaClangBSSSectionAttr>())
        assert(!cir::MissingFeatures::addSectionAttributes());
      if (d->getAttr<PragmaClangDataSectionAttr>())
        assert(!cir::MissingFeatures::addSectionAttributes());
      if (d->getAttr<PragmaClangRodataSectionAttr>())
        assert(!cir::MissingFeatures::addSectionAttributes());
      if (d->getAttr<PragmaClangRelroSectionAttr>())
        assert(!cir::MissingFeatures::addSectionAttributes());
    }
    auto f = llvm::dyn_cast_or_null<cir::FuncOp>(go);
    if (f) {
      if (d->hasAttr<RetainAttr>())
        assert(!cir::MissingFeatures::addUsedGlobal());
      if (d->getAttr<PragmaClangTextSectionAttr>())
        if (!d->getAttr<SectionAttr>())
          assert(!cir::MissingFeatures::setSectionForFuncOp());

      assert(!cir::MissingFeatures::updateCPUAndFeaturesAttributes());
    }

    if (const auto *csa = d->getAttr<CodeSegAttr>()) {
      assert(!cir::MissingFeatures::setSectionForFuncOp());
      if (gv)
        gv.setSection(csa->getName());
      if (f)
        assert(!cir::MissingFeatures::setSectionForFuncOp());
    } else if (const auto *sa = d->getAttr<SectionAttr>())
      if (gv)
        gv.setSection(sa->getName());
    if (f)
      assert(!cir::MissingFeatures::setSectionForFuncOp());
  }
  getTargetCIRGenInfo().setTargetAttributes(d, go, *this);
}

static llvm::SmallVector<int64_t> indexesOfArrayAttr(mlir::ArrayAttr indexes) {
  llvm::SmallVector<int64_t> inds;

  for (mlir::Attribute i : indexes) {
    auto ind = dyn_cast<mlir::IntegerAttr>(i);
    assert(ind && "expect MLIR integer attribute");
    inds.push_back(ind.getValue().getSExtValue());
  }

  return inds;
}

static bool isViewOnGlobal(GlobalOp glob, GlobalViewAttr view) {
  return view.getSymbol().getValue() == glob.getSymName();
}

static GlobalViewAttr createNewGlobalView(CIRGenModule &cgm, GlobalOp newGlob,
                                          GlobalViewAttr attr,
                                          mlir::Type oldTy) {
  if (!attr.getIndices() || !isViewOnGlobal(newGlob, attr))
    return attr;

  llvm::SmallVector<int64_t> oldInds = indexesOfArrayAttr(attr.getIndices());
  llvm::SmallVector<int64_t> newInds;
  CIRGenBuilderTy &bld = cgm.getBuilder();
  const CIRDataLayout &layout = cgm.getDataLayout();
  auto newTy = newGlob.getSymType();

  auto offset = bld.computeOffsetFromGlobalViewIndices(layout, oldTy, oldInds);
  bld.computeGlobalViewIndicesFromFlatOffset(offset, newTy, layout, newInds);
  cir::PointerType newPtrTy;

  if (isa<cir::RecordType>(oldTy))
    newPtrTy = cir::PointerType::get(newTy);
  else if (cir::ArrayType oldArTy = dyn_cast<cir::ArrayType>(oldTy))
    newPtrTy = dyn_cast<cir::PointerType>(attr.getType());

  if (newPtrTy)
    return bld.getGlobalViewAttr(newPtrTy, newGlob, newInds);

  llvm_unreachable("NYI");
}

static mlir::Attribute getNewInitValue(CIRGenModule &cgm, GlobalOp newGlob,
                                       mlir::Type oldTy, GlobalOp user,
                                       mlir::Attribute oldInit) {
  if (auto oldView = mlir::dyn_cast<cir::GlobalViewAttr>(oldInit)) {
    return createNewGlobalView(cgm, newGlob, oldView, oldTy);
  }
  if (auto oldArray = mlir::dyn_cast<ConstArrayAttr>(oldInit)) {
    llvm::SmallVector<mlir::Attribute> newArray;
    auto eltsAttr = dyn_cast<mlir::ArrayAttr>(oldArray.getElts());
    for (auto elt : eltsAttr) {
      if (auto view = dyn_cast<GlobalViewAttr>(elt))
        newArray.push_back(createNewGlobalView(cgm, newGlob, view, oldTy));
      else if (auto view = dyn_cast<ConstArrayAttr>(elt))
        newArray.push_back(getNewInitValue(cgm, newGlob, oldTy, user, elt));
      else
        newArray.push_back(elt);
    }

    auto &builder = cgm.getBuilder();
    mlir::Attribute ar = mlir::ArrayAttr::get(builder.getContext(), newArray);
    return builder.getConstArray(ar, cast<cir::ArrayType>(oldArray.getType()));
  }
  llvm_unreachable("NYI");
}

void CIRGenModule::replaceGlobal(cir::GlobalOp oldSym, cir::GlobalOp newSym) {
  assert(oldSym.getSymName() == newSym.getSymName() &&
         "symbol names must match");
  // If the types does not match, update all references to Old to the new type.
  auto oldTy = oldSym.getSymType();
  auto newTy = newSym.getSymType();
  // TODO(cir): If the AS differs, we should also update all references.
  if (oldSym.getAddrSpace() != newSym.getAddrSpace()) {
    llvm_unreachable("NYI");
  }

  if (oldTy != newTy) {
    auto oldSymUses = oldSym.getSymbolUses(theModule.getOperation());
    if (oldSymUses.has_value()) {
      for (auto use : *oldSymUses) {
        auto *userOp = use.getUser();
        assert(
            (isa<cir::GetGlobalOp, cir::GlobalOp, cir::ConstantOp>(userOp)) &&
            "GlobalOp symbol user is neither a GetGlobalOp nor a GlobalOp");

        if (auto ggo = dyn_cast<cir::GetGlobalOp>(use.getUser())) {
          auto useOpResultValue = ggo.getAddr();
          useOpResultValue.setType(cir::PointerType::get(newTy));

          mlir::OpBuilder::InsertionGuard guard(builder);
          builder.setInsertionPointAfter(ggo);
          mlir::Type ptrTy = builder.getPointerTo(oldTy);
          mlir::Value cast =
              builder.createBitcast(ggo->getLoc(), useOpResultValue, ptrTy);
          useOpResultValue.replaceAllUsesExcept(cast, cast.getDefiningOp());
        } else if (auto glob = dyn_cast<cir::GlobalOp>(userOp)) {
          if (auto init = glob.getInitialValue()) {
            auto nw = getNewInitValue(*this, newSym, oldTy, glob, init.value());
            glob.setInitialValueAttr(nw);
          }
        } else if (auto c = dyn_cast<cir::ConstantOp>(userOp)) {
          mlir::Attribute init =
              getNewInitValue(*this, newSym, oldTy, glob, c.getValue());
          auto ar = cast<ConstArrayAttr>(init);
          mlir::OpBuilder::InsertionGuard guard(builder);
          builder.setInsertionPointAfter(c);
          auto newUser = builder.create<cir::ConstantOp>(c.getLoc(), ar);
          c.replaceAllUsesWith(newUser.getOperation());
        }
      }
    }
  }

  // Remove old global from the module.
  oldSym.erase();
}

cir::TLS_Model CIRGenModule::GetDefaultCIRTLSModel() const {
  switch (getCodeGenOpts().getDefaultTLSModel()) {
  case CodeGenOptions::GeneralDynamicTLSModel:
    return cir::TLS_Model::GeneralDynamic;
  case CodeGenOptions::LocalDynamicTLSModel:
    return cir::TLS_Model::LocalDynamic;
  case CodeGenOptions::InitialExecTLSModel:
    return cir::TLS_Model::InitialExec;
  case CodeGenOptions::LocalExecTLSModel:
    return cir::TLS_Model::LocalExec;
  }
  llvm_unreachable("Invalid TLS model!");
}

void CIRGenModule::setTLSMode(mlir::Operation *op, const VarDecl &d) const {
  assert(d.getTLSKind() && "setting TLS mode on non-TLS var!");

  auto tlm = GetDefaultCIRTLSModel();

  // Override the TLS model if it is explicitly specified.
  if (d.getAttr<TLSModelAttr>()) {
    llvm_unreachable("NYI");
  }

  auto global = dyn_cast<cir::GlobalOp>(op);
  assert(global && "NYI for other operations");
  global.setTlsModel(tlm);
}

/// If the specified mangled name is not in the module,
/// create and return an mlir GlobalOp with the specified type (TODO(cir):
/// address space).
///
/// TODO(cir):
/// 1. If there is something in the module with the specified name, return
/// it potentially bitcasted to the right type.
///
/// 2. If D is non-null, it specifies a decl that correspond to this.  This is
/// used to set the attributes on the global when it is first created.
///
/// 3. If IsForDefinition is true, it is guaranteed that an actual global with
/// type Ty will be returned, not conversion of a variable with the same
/// mangled name but some other type.
cir::GlobalOp
CIRGenModule::getOrCreateCIRGlobal(StringRef mangledName, mlir::Type ty,
                                   LangAS langAS, const VarDecl *d,
                                   ForDefinition_t isForDefinition) {
  // Lookup the entry, lazily creating it if necessary.
  cir::GlobalOp entry;
  if (auto *v = getGlobalValue(mangledName)) {
    assert(isa<cir::GlobalOp>(v) && "only supports GlobalOp for now");
    entry = dyn_cast_or_null<cir::GlobalOp>(v);
  }

  cir::AddressSpace cirAS = cir::toCIRAddressSpace(langAS);
  if (entry) {
    cir::AddressSpace entryCIRAS = entry.getAddrSpace();
    if (WeakRefReferences.erase(entry)) {
      if (d && !d->hasAttr<WeakAttr>()) {
        auto lt = cir::GlobalLinkageKind::ExternalLinkage;
        entry.setLinkageAttr(
            cir::GlobalLinkageKindAttr::get(&getMLIRContext(), lt));
        mlir::SymbolTable::setSymbolVisibility(entry, getMLIRVisibility(entry));
      }
    }

    // Handle dropped DLL attributes.
    if (d && !d->hasAttr<clang::DLLImportAttr>() &&
        !d->hasAttr<clang::DLLExportAttr>())
      assert(!cir::MissingFeatures::setDLLStorageClass() && "NYI");

    if (langOpts.OpenMP && !langOpts.OpenMPSimd && d)
      getOpenMPRuntime().registerTargetGlobalVariable(d, entry);

    if (entry.getSymType() == ty && entryCIRAS == cirAS)
      return entry;

    // If there are two attempts to define the same mangled name, issue an
    // error.
    //
    // TODO(cir): look at mlir::GlobalValue::isDeclaration for all aspects of
    // recognizing the global as a declaration, for now only check if
    // initializer is present.
    if (isForDefinition && !entry.isDeclaration()) {
      GlobalDecl otherGd;
      const VarDecl *otherD;

      // Check that D is not yet in DiagnosedConflictingDefinitions is required
      // to make sure that we issue an error only once.
      if (d && lookupRepresentativeDecl(mangledName, otherGd) &&
          (d->getCanonicalDecl() != otherGd.getCanonicalDecl().getDecl()) &&
          (otherD = dyn_cast<VarDecl>(otherGd.getDecl())) &&
          otherD->hasInit() &&
          DiagnosedConflictingDefinitions.insert(d).second) {
        getDiags().Report(d->getLocation(), diag::err_duplicate_mangled_name)
            << mangledName;
        getDiags().Report(otherGd.getDecl()->getLocation(),
                          diag::note_previous_definition);
      }
    }

    // Address space check removed because it is unnecessary because CIR records
    // address space info in types.

    // (If global is requested for a definition, we always need to create a new
    // global, not just return a bitcast.)
    if (!isForDefinition)
      return entry;
  }

  auto declCIRAS = cir::toCIRAddressSpace(getGlobalVarAddressSpace(d));
  // TODO(cir): do we need to strip pointer casts for Entry?

  auto loc = getLoc(d->getSourceRange());

  // mlir::SymbolTable::Visibility::Public is the default, no need to explicitly
  // mark it as such.
  auto gv = CIRGenModule::createGlobalOp(*this, loc, mangledName, ty,
                                         /*isConstant=*/false,
                                         /*addrSpace=*/declCIRAS,
                                         /*insertPoint=*/entry.getOperation());

  // If we already created a global with the same mangled name (but different
  // type) before, replace it with the new global.
  if (entry) {
    replaceGlobal(entry, gv);
  }

  // This is the first use or definition of a mangled name.  If there is a
  // deferred decl with this name, remember that we need to emit it at the end
  // of the file.
  auto ddi = DeferredDecls.find(mangledName);
  if (ddi != DeferredDecls.end()) {
    // Move the potentially referenced deferred decl to the DeferredDeclsToEmit
    // list, and remove it from DeferredDecls (since we don't need it anymore).
    addDeferredDeclToEmit(ddi->second);
    DeferredDecls.erase(ddi);
  }

  // Handle things which are present even on external declarations.
  if (d) {
    if (langOpts.OpenMP && !langOpts.OpenMPSimd && d)
      getOpenMPRuntime().registerTargetGlobalVariable(d, entry);

    // FIXME: This code is overly simple and should be merged with other global
    // handling.
    gv.setAlignmentAttr(getSize(astContext.getDeclAlign(d)));
    gv.setConstant(isTypeConstant(d->getType(), false, false));
    // TODO(cir): setLinkageForGV(GV, D);

    if (d->getTLSKind()) {
      if (d->getTLSKind() == VarDecl::TLS_Dynamic)
        llvm_unreachable("NYI");
      setTLSMode(gv, *d);
    }

    setGVProperties(gv, d);

    // If required by the ABI, treat declarations of static data members with
    // inline initializers as definitions.
    if (astContext.isMSStaticDataMemberInlineDefinition(d)) {
      assert(0 && "not implemented");
    }

    // Emit section information for extern variables.
    if (d->hasExternalStorage()) {
      if (const SectionAttr *sa = d->getAttr<SectionAttr>())
        gv.setSectionAttr(builder.getStringAttr(sa->getName()));
    }

    gv.setGlobalVisibilityAttr(getGlobalVisibilityAttrFromDecl(d));

    // Handle XCore specific ABI requirements.
    if (getTriple().getArch() == llvm::Triple::xcore)
      assert(0 && "not implemented");

    // Check if we a have a const declaration with an initializer, we maybe
    // able to emit it as available_externally to expose it's value to the
    // optimizer.
    if (getLangOpts().CPlusPlus && gv.isPublic() &&
        d->getType().isConstQualified() && gv.isDeclaration() &&
        !d->hasDefinition() && d->hasInit() && !d->hasAttr<DLLImportAttr>()) {
      assert(0 && "not implemented");
    }
  }

  // TODO(cir): if this method is used to handle functions we must have
  // something closer to GlobalValue::isDeclaration instead of checking for
  // initializer.
  if (gv.isDeclaration()) {
    getTargetCIRGenInfo().setTargetAttributes(d, gv, *this);
    // External HIP managed variables needed to be recorded for transformation
    // in both device and host compilations.
    if (getLangOpts().CUDA && d && d->hasAttr<HIPManagedAttr>() &&
        d->hasExternalStorage())
      llvm_unreachable("NYI");
  }

  // TODO(cir): address space cast when needed for DAddrSpace.
  return gv;
}

cir::GlobalOp
CIRGenModule::getOrCreateCIRGlobal(const VarDecl *d, mlir::Type ty,
                                   ForDefinition_t isForDefinition) {
  assert(d->hasGlobalStorage() && "Not a global variable");
  QualType astTy = d->getType();
  if (!ty)
    ty = getTypes().convertTypeForMem(astTy);

  StringRef mangledName = getMangledName(d);
  return getOrCreateCIRGlobal(mangledName, ty, astTy.getAddressSpace(), d,
                              isForDefinition);
}

/// Return the mlir::Value for the address of the given global variable. If Ty
/// is non-null and if the global doesn't exist, then it will be created with
/// the specified type instead of whatever the normal requested type would be.
/// If IsForDefinition is true, it is guaranteed that an actual global with type
/// Ty will be returned, not conversion of a variable with the same mangled name
/// but some other type.
mlir::Value CIRGenModule::getAddrOfGlobalVar(const VarDecl *d, mlir::Type ty,
                                             ForDefinition_t isForDefinition) {
  assert(d->hasGlobalStorage() && "Not a global variable");
  QualType astTy = d->getType();
  if (!ty)
    ty = getTypes().convertTypeForMem(astTy);

  bool tlsAccess = d->getTLSKind() != VarDecl::TLS_None;
  auto g = getOrCreateCIRGlobal(d, ty, isForDefinition);
  auto ptrTy = builder.getPointerTo(g.getSymType(), g.getAddrSpace());
  return builder.create<cir::GetGlobalOp>(getLoc(d->getSourceRange()), ptrTy,
                                          g.getSymName(), tlsAccess);
}

cir::GlobalViewAttr
CIRGenModule::getAddrOfGlobalVarAttr(const VarDecl *d, mlir::Type ty,
                                     ForDefinition_t isForDefinition) {
  assert(d->hasGlobalStorage() && "Not a global variable");
  QualType astTy = d->getType();
  if (!ty)
    ty = getTypes().convertTypeForMem(astTy);

  auto globalOp = getOrCreateCIRGlobal(d, ty, isForDefinition);
  auto ptrTy =
      builder.getPointerTo(globalOp.getSymType(), globalOp.getAddrSpace());
  return builder.getGlobalViewAttr(ptrTy, globalOp);
}

mlir::Operation *CIRGenModule::getWeakRefReference(const ValueDecl *vd) {
  const AliasAttr *aa = vd->getAttr<AliasAttr>();
  assert(aa && "No alias?");

  // See if there is already something with the target's name in the module.
  mlir::Operation *entry = getGlobalValue(aa->getAliasee());
  if (entry) {
    assert((isa<cir::GlobalOp>(entry) || isa<cir::FuncOp>(entry)) &&
           "weak ref should be against a global variable or function");
    return entry;
  }

  mlir::Type declTy = getTypes().convertTypeForMem(vd->getType());
  if (mlir::isa<cir::FuncType>(declTy)) {
    auto f = GetOrCreateCIRFunction(aa->getAliasee(), declTy,
                                    GlobalDecl(cast<FunctionDecl>(vd)),
                                    /*ForVtable=*/false);
    f.setLinkage(cir::GlobalLinkageKind::ExternalWeakLinkage);
    WeakRefReferences.insert(f);
    return f;
  }

  llvm_unreachable("GlobalOp NYI");
}

/// TODO(cir): looks like part of this code can be part of a common AST
/// helper betweem CIR and LLVM codegen.
template <typename SomeDecl>
void CIRGenModule::maybeHandleStaticInExternC(const SomeDecl *d,
                                              cir::GlobalOp gv) {
  if (!getLangOpts().CPlusPlus)
    return;

  // Must have 'used' attribute, or else inline assembly can't rely on
  // the name existing.
  if (!d->template hasAttr<UsedAttr>())
    return;

  // Must have internal linkage and an ordinary name.
  if (!d->getIdentifier() || d->getFormalLinkage() != Linkage::Internal)
    return;

  // Must be in an extern "C" context. Entities declared directly within
  // a record are not extern "C" even if the record is in such a context.
  const SomeDecl *first = d->getFirstDecl();
  if (first->getDeclContext()->isRecord() || !first->isInExternCContext())
    return;

  // TODO(cir):
  // OK, this is an internal linkage entity inside an extern "C" linkage
  // specification. Make a note of that so we can give it the "expected"
  // mangled name if nothing else is using that name.
  //
  // If we have multiple internal linkage entities with the same name
  // in extern "C" regions, none of them gets that name.
  assert(0 && "not implemented");
}

void CIRGenModule::emitGlobalVarDefinition(const clang::VarDecl *d,
                                           bool isTentative) {
  // TODO(cir):
  // OpenCL global variables of sampler type are translated to function calls,
  // therefore no need to be translated.
  // If this is OpenMP device, check if it is legal to emit this global
  // normally.
  QualType astTy = d->getType();
  if ((getLangOpts().OpenCL && astTy->isSamplerT()) ||
      getLangOpts().OpenMPIsTargetDevice)
    llvm_unreachable("not implemented");

  // TODO(cir): LLVM's codegen uses a llvm::TrackingVH here. Is that
  // necessary here for CIR gen?
  mlir::Attribute init;
  bool needsGlobalCtor = false;
  // Whether the definition of the variable is available externally.
  // If yes, we shouldn't emit the GloablCtor and GlobalDtor for the variable
  // since this is the job for its original source.
  bool isDefinitionAvailableExternally =
      astContext.GetGVALinkageForVariable(d) == GVA_AvailableExternally;
  bool needsGlobalDtor =
      !isDefinitionAvailableExternally &&
      d->needsDestruction(astContext) == QualType::DK_cxx_destructor;

  // It is helpless to emit the definition for an available_externally variable
  // which can't be marked as const.
  // We don't need to check if it needs global ctor or dtor. See the above
  // comment for ideas.
  if (isDefinitionAvailableExternally &&
      (!d->hasConstantInitialization() ||
       // TODO: Update this when we have interface to check constexpr
       // destructor.
       d->needsDestruction(getASTContext()) ||
       !d->getType().isConstantStorage(getASTContext(), true, true)))
    return;

  const VarDecl *initDecl;
  const Expr *initExpr = d->getAnyInitializer(initDecl);

  std::optional<ConstantEmitter> emitter;

  // CUDA E.2.4.1 "__shared__ variables cannot have an initialization
  // as part of their declaration."  Sema has already checked for
  // error cases, so we just need to set Init to UndefValue.
  bool isCudaSharedVar =
      getLangOpts().CUDAIsDevice && d->hasAttr<CUDASharedAttr>();
  // Shadows of initialized device-side global variables are also left
  // undefined.
  // Managed Variables should be initialized on both host side and device side.
  bool isCudaShadowVar =
      !getLangOpts().CUDAIsDevice && !d->hasAttr<HIPManagedAttr>() &&
      (d->hasAttr<CUDAConstantAttr>() || d->hasAttr<CUDADeviceAttr>() ||
       d->hasAttr<CUDASharedAttr>());
  bool isCudaDeviceShadowVar =
      getLangOpts().CUDAIsDevice && !d->hasAttr<HIPManagedAttr>() &&
      (d->getType()->isCUDADeviceBuiltinSurfaceType() ||
       d->getType()->isCUDADeviceBuiltinTextureType());
  if (getLangOpts().CUDA &&
      (isCudaSharedVar || isCudaShadowVar || isCudaDeviceShadowVar))
    init = cir::UndefAttr::get(convertType(d->getType()));
  else if (d->hasAttr<LoaderUninitializedAttr>())
    assert(0 && "not implemented");
  else if (!initExpr) {
    // This is a tentative definition; tentative definitions are
    // implicitly initialized with { 0 }.
    //
    // Note that tentative definitions are only emitted at the end of
    // a translation unit, so they should never have incomplete
    // type. In addition, EmitTentativeDefinition makes sure that we
    // never attempt to emit a tentative definition if a real one
    // exists. A use may still exists, however, so we still may need
    // to do a RAUW.
    assert(!astTy->isIncompleteType() && "Unexpected incomplete type");
    init = builder.getZeroInitAttr(convertType(d->getType()));
  } else {
    initializedGlobalDecl = GlobalDecl(d);
    emitter.emplace(*this);
    auto initializer = emitter->tryEmitForInitializer(*initDecl);
    if (!initializer) {
      QualType t = initExpr->getType();
      if (d->getType()->isReferenceType())
        t = d->getType();

      if (getLangOpts().CPlusPlus) {
        if (initDecl->hasFlexibleArrayInit(astContext))
          ErrorUnsupported(d, "flexible array initializer");
        init = builder.getZeroInitAttr(convertType(t));
        if (!isDefinitionAvailableExternally)
          needsGlobalCtor = true;
      } else {
        ErrorUnsupported(d, "static initializer");
      }
    } else {
      init = initializer;
      // We don't need an initializer, so remove the entry for the delayed
      // initializer position (just in case this entry was delayed) if we
      // also don't need to register a destructor.
      if (getLangOpts().CPlusPlus && !needsGlobalDtor)
        DelayedCXXInitPosition.erase(d);
    }
  }

  mlir::Type initType;
  // If the initializer attribute is a SymbolRefAttr it means we are
  // initializing the global based on a global constant.
  //
  // TODO(cir): create another attribute to contain the final type and abstract
  // away SymbolRefAttr.
  if (auto symAttr = mlir::dyn_cast<mlir::SymbolRefAttr>(init)) {
    auto *cstGlobal = mlir::SymbolTable::lookupSymbolIn(theModule, symAttr);
    assert(isa<cir::GlobalOp>(cstGlobal) &&
           "unaware of other symbol providers");
    auto g = cast<cir::GlobalOp>(cstGlobal);
    auto arrayTy = mlir::dyn_cast<cir::ArrayType>(g.getSymType());
    // TODO(cir): pointer to array decay. Should this be modeled explicitly in
    // CIR?
    if (arrayTy)
      initType = cir::PointerType::get(arrayTy.getElementType());
  } else {
    assert(mlir::isa<mlir::TypedAttr>(init) && "This should have a type");
    auto typedInitAttr = mlir::cast<mlir::TypedAttr>(init);
    initType = typedInitAttr.getType();
  }
  assert(!mlir::isa<mlir::NoneType>(initType) && "Should have a type by now");

  auto entry = getOrCreateCIRGlobal(d, initType, ForDefinition_t(!isTentative));
  // TODO(cir): Strip off pointer casts from Entry if we get them?

  // TODO(cir): use GlobalValue interface
  assert(dyn_cast<GlobalOp>(&entry) && "FuncOp not supported here");
  auto gv = entry;

  // We have a definition after a declaration with the wrong type.
  // We must make a new GlobalVariable* and update everything that used OldGV
  // (a declaration or tentative definition) with the new GlobalVariable*
  // (which will be a definition).
  //
  // This happens if there is a prototype for a global (e.g.
  // "extern int x[];") and then a definition of a different type (e.g.
  // "int x[10];"). This also happens when an initializer has a different type
  // from the type of the global (this happens with unions).
  if (!gv || gv.getSymType() != initType) {
    // TODO(cir): this should include an address space check as well.
    assert(0 && "not implemented");
  }

  maybeHandleStaticInExternC(d, gv);

  if (d->hasAttr<AnnotateAttr>())
    addGlobalAnnotations(d, gv);

  // Set CIR's linkage type as appropriate.
  cir::GlobalLinkageKind linkage =
      getCIRLinkageVarDefinition(d, /*IsConstant=*/false);

  // CUDA B.2.1 "The __device__ qualifier declares a variable that resides on
  // the device. [...]"
  // CUDA B.2.2 "The __constant__ qualifier, optionally used together with
  // __device__, declares a variable that: [...]
  if (langOpts.CUDA && langOpts.CUDAIsDevice) {
    // __shared__ variables is not marked as externally initialized,
    // because they must not be initialized.
    if (linkage != cir::GlobalLinkageKind::InternalLinkage &&
        (d->hasAttr<CUDADeviceAttr>() || d->hasAttr<CUDAConstantAttr>() ||
         d->getType()->isCUDADeviceBuiltinSurfaceType() ||
         d->getType()->isCUDADeviceBuiltinTextureType())) {
      gv->setAttr(CUDAExternallyInitializedAttr::getMnemonic(),
                  CUDAExternallyInitializedAttr::get(&getMLIRContext()));
    }
  }

  // Decorate CUDA shadow variables with the cu.shadow_name attribute so we know
  // how to register them when lowering.
  if (langOpts.CUDA && !langOpts.CUDAIsDevice &&
      (d->hasAttr<CUDAConstantAttr>() || d->hasAttr<CUDADeviceAttr>())) {
    // Shadow variables and their properties must be registered with CUDA
    // runtime. Skip Extern global variables, which will be registered in
    // the TU where they are defined.
    //
    // Don't register a C++17 inline variable. The local symbol can be
    // discarded and referencing a discarded local symbol from outside the
    // comdat (__cuda_register_globals) is disallowed by the ELF spec.
    //
    // HIP managed variables need to be always recorded in device and host
    // compilations for transformation.
    //
    // HIP managed variables and variables in CUDADeviceVarODRUsedByHost are
    // added to llvm.compiler-used, therefore they are safe to be registered.
    if ((!d->hasExternalStorage() && !d->isInline()) ||
        getASTContext().CUDADeviceVarODRUsedByHost.contains(d) ||
        d->hasAttr<HIPManagedAttr>()) {
      auto shadowName = cudaRuntime->getDeviceSideName(cast<NamedDecl>(d));
      auto attr = CUDAShadowNameAttr::get(&getMLIRContext(), shadowName);
      gv->setAttr(CUDAShadowNameAttr::getMnemonic(), attr);
    }
  }

  // Set initializer and finalize emission
  CIRGenModule::setInitializer(gv, init);
  if (emitter)
    emitter->finalize(gv);

  // TODO(cir): If it is safe to mark the global 'constant', do so now.
  gv.setConstant((d->hasAttr<CUDAConstantAttr>() && langOpts.CUDAIsDevice) ||
                 (!needsGlobalCtor && !needsGlobalDtor &&
                  isTypeConstant(d->getType(), true, true)));

  // If it is in a read-only section, mark it 'constant'.
  if (const SectionAttr *sa = d->getAttr<SectionAttr>())
    gv.setSectionAttr(builder.getStringAttr(sa->getName()));

  gv.setGlobalVisibilityAttr(getGlobalVisibilityAttrFromDecl(d));

  // TODO(cir):
  // GV->setAlignment(getContext().getDeclAlign(D).getAsAlign());

  // On Darwin, unlike other Itanium C++ ABI platforms, the thread-wrapper
  // function is only defined alongside the variable, not also alongside
  // callers. Normally, all accesses to a thread_local go through the
  // thread-wrapper in order to ensure initialization has occurred, underlying
  // variable will never be used other than the thread-wrapper, so it can be
  // converted to internal linkage.
  //
  // However, if the variable has the 'constinit' attribute, it _can_ be
  // referenced directly, without calling the thread-wrapper, so the linkage
  // must not be changed.
  //
  // Additionally, if the variable isn't plain external linkage, e.g. if it's
  // weak or linkonce, the de-duplication semantics are important to preserve,
  // so we don't change the linkage.
  if (d->getTLSKind() == VarDecl::TLS_Dynamic && gv.isPublic() &&
      astContext.getTargetInfo().getTriple().isOSDarwin() &&
      !d->hasAttr<ConstInitAttr>()) {
    // TODO(cir): set to mlir::SymbolTable::Visibility::Private once we have
    // testcases.
    assert(0 && "not implemented");
  }

  // Set CIR linkage and DLL storage class.
  gv.setLinkage(linkage);
  // FIXME(cir): setLinkage should likely set MLIR's visibility automatically.
  gv.setVisibility(getMLIRVisibilityFromCIRLinkage(linkage));
  // TODO(cir): handle DLL storage classes in CIR?
  if (d->hasAttr<DLLImportAttr>())
    assert(!cir::MissingFeatures::setDLLStorageClass());
  else if (d->hasAttr<DLLExportAttr>())
    assert(!cir::MissingFeatures::setDLLStorageClass());
  else
    assert(!cir::MissingFeatures::setDLLStorageClass());

  if (linkage == cir::GlobalLinkageKind::CommonLinkage) {
    // common vars aren't constant even if declared const.
    gv.setConstant(false);
    // Tentative definition of global variables may be initialized with
    // non-zero null pointers. In this case they should have weak linkage
    // since common linkage must have zero initializer and must not have
    // explicit section therefore cannot have non-zero initial value.
    auto initializer = gv.getInitialValue();
    if (initializer && !getBuilder().isNullValue(*initializer))
      gv.setLinkage(cir::GlobalLinkageKind::WeakAnyLinkage);
  }

  setNonAliasAttributes(d, gv);

  if (d->getTLSKind() && !gv.getTlsModelAttr()) {
    if (d->getTLSKind() == VarDecl::TLS_Dynamic)
      llvm_unreachable("NYI");
    setTLSMode(gv, *d);
  }

  maybeSetTrivialComdat(*d, gv);

  // TODO(cir):
  // Emit the initializer function if necessary.
  if (needsGlobalCtor || needsGlobalDtor) {
    globalOpContext = gv;
    emitCXXGlobalVarDeclInitFunc(d, gv, needsGlobalCtor);
    globalOpContext = nullptr;
  }

  // TODO(cir): sanitizers (reportGlobalToASan) and global variable debug
  // information.
  assert(!cir::MissingFeatures::sanitizeOther());
  assert(!cir::MissingFeatures::generateDebugInfo());
}

void CIRGenModule::emitGlobalDefinition(GlobalDecl gd, mlir::Operation *op) {
  const auto *d = cast<ValueDecl>(gd.getDecl());
  if (const auto *fd = dyn_cast<FunctionDecl>(d)) {
    // At -O0, don't generate CIR for functions with available_externally
    // linkage.
    if (!shouldEmitFunction(gd))
      return;

    if (const auto *method = dyn_cast<CXXMethodDecl>(d)) {
      // Make sure to emit the definition(s) before we emit the thunks. This is
      // necessary for the generation of certain thunks.
      if (isa<CXXConstructorDecl>(method) || isa<CXXDestructorDecl>(method))
        ABI->emitCXXStructor(gd);
      else if (fd->isMultiVersion())
        llvm_unreachable("NYI");
      else
        emitGlobalFunctionDefinition(gd, op);

      if (method->isVirtual())
        getVTables().emitThunks(gd);

      return;
    }

    if (fd->isMultiVersion())
      llvm_unreachable("NYI");
    emitGlobalFunctionDefinition(gd, op);
    return;
  }

  if (const auto *vd = dyn_cast<VarDecl>(d)) {
    return emitGlobalVarDefinition(vd, !vd->hasDefinition());
  }

  llvm_unreachable("Invalid argument to emitGlobalDefinition()");
}

mlir::Attribute
CIRGenModule::getConstantArrayFromStringLiteral(const StringLiteral *e) {
  assert(!e->getType()->isPointerType() && "Strings are always arrays");

  // Don't emit it as the address of the string, emit the string data itself
  // as an inline array.
  if (e->getCharByteWidth() == 1) {
    SmallString<64> str(e->getString());

    // Resize the string to the right size, which is indicated by its type.
    const ConstantArrayType *cat =
        astContext.getAsConstantArrayType(e->getType());
    auto finalSize = cat->getSize().getZExtValue();
    str.resize(finalSize);

    auto eltTy = convertType(cat->getElementType());
    return builder.getString(str, eltTy, finalSize);
  }

  auto arrayTy = mlir::dyn_cast<cir::ArrayType>(convertType(e->getType()));
  assert(arrayTy && "string literals must be emitted as an array type");

  auto arrayEltTy = mlir::dyn_cast<cir::IntType>(arrayTy.getElementType());
  assert(arrayEltTy &&
         "string literal elements must be emitted as integral type");

  auto arraySize = arrayTy.getSize();
  auto literalSize = e->getLength();

  // Collect the code units.
  SmallVector<uint32_t, 32> elementValues;
  elementValues.reserve(arraySize);
  for (unsigned i = 0; i < literalSize; ++i)
    elementValues.push_back(e->getCodeUnit(i));
  elementValues.resize(arraySize);

  // If the string is full of null bytes, emit a #cir.zero instead.
  if (std::all_of(elementValues.begin(), elementValues.end(),
                  [](uint32_t x) { return x == 0; }))
    return cir::ZeroAttr::get(arrayTy);

  // Otherwise emit a constant array holding the characters.
  SmallVector<mlir::Attribute, 32> elements;
  elements.reserve(arraySize);
  for (uint64_t i = 0; i < arraySize; ++i)
    elements.push_back(cir::IntAttr::get(arrayEltTy, elementValues[i]));

  auto elementsAttr = mlir::ArrayAttr::get(&getMLIRContext(), elements);
  return builder.getConstArray(elementsAttr, arrayTy);
}

// TODO(cir): this could be a common AST helper for both CIR and LLVM codegen.
LangAS CIRGenModule::getGlobalConstantAddressSpace() const {
  // OpenCL v1.2 s6.5.3: a string literal is in the constant address space.
  if (getLangOpts().OpenCL)
    return LangAS::opencl_constant;
  if (getLangOpts().SYCLIsDevice)
    return LangAS::sycl_global;
  if (auto as = getTarget().getConstantAddressSpace())
    return as.value();
  return LangAS::Default;
}

// TODO(cir): this could be a common AST helper for both CIR and LLVM codegen.
LangAS CIRGenModule::getLangTempAllocaAddressSpace() const {
  if (getLangOpts().OpenCL)
    return LangAS::opencl_private;

  // For temporaries inside functions, CUDA treats them as normal variables.
  // LangAS::cuda_device, on the other hand, is reserved for those variables
  // explicitly marked with __device__.
  if (getLangOpts().CUDAIsDevice)
    return LangAS::Default;

  if (getLangOpts().SYCLIsDevice ||
      (getLangOpts().OpenMP && getLangOpts().OpenMPIsTargetDevice))
    llvm_unreachable("NYI");
  return LangAS::Default;
}

static cir::GlobalOp
generateStringLiteral(mlir::Location loc, mlir::TypedAttr c,
                      cir::GlobalLinkageKind lt, CIRGenModule &cgm,
                      StringRef globalName, CharUnits alignment) {
  cir::AddressSpace addrSpace =
      cir::toCIRAddressSpace(cgm.getGlobalConstantAddressSpace());

  // Create a global variable for this string
  // FIXME(cir): check for insertion point in module level.
  auto gv = CIRGenModule::createGlobalOp(cgm, loc, globalName, c.getType(),
                                         !cgm.getLangOpts().WritableStrings,
                                         addrSpace);

  // Set up extra information and add to the module
  gv.setAlignmentAttr(cgm.getSize(alignment));
  gv.setLinkageAttr(
      cir::GlobalLinkageKindAttr::get(cgm.getBuilder().getContext(), lt));
  CIRGenModule::setInitializer(gv, c);
  // TODO(cir)
  assert(!cir::MissingFeatures::threadLocal() && "NYI");
  assert(!cir::MissingFeatures::unnamedAddr() && "NYI");
  if (gv.isWeakForLinker()) {
    assert(cgm.supportsCOMDAT() && "Only COFF uses weak string literals");
    gv.setComdat(true);
  }
  cgm.setDSOLocal(static_cast<mlir::Operation *>(gv));
  return gv;
}

// LLVM IR automatically uniques names when new llvm::GlobalVariables are
// created. This is handy, for example, when creating globals for string
// literals. Since we don't do that when creating cir::GlobalOp's, we need
// a mechanism to generate a unique name in advance.
//
// For now, this mechanism is only used in cases where we know that the
// name is compiler-generated, so we don't use the MLIR symbol table for
// the lookup.
std::string CIRGenModule::getUniqueGlobalName(const std::string &baseName) {
  // If this is the first time we've generated a name for this basename, use
  // it as is and start a counter for this base name.
  auto it = cgGlobalNames.find(baseName);
  if (it == cgGlobalNames.end()) {
    cgGlobalNames[baseName] = 1;
    return baseName;
  }

  std::string result =
      baseName + "." + std::to_string(cgGlobalNames[baseName]++);
  // There should not be any symbol with this name in the module.
  assert(!mlir::SymbolTable::lookupSymbolIn(theModule, result));
  return result;
}

cir::GlobalOp CIRGenModule::getGlobalForStringLiteral(const StringLiteral *s,
                                                      StringRef name) {
  CharUnits alignment =
      astContext.getAlignOfGlobalVarInChars(s->getType(), /*VD=*/nullptr);

  mlir::Attribute c = getConstantArrayFromStringLiteral(s);

  cir::GlobalOp gv;
  if (!getLangOpts().WritableStrings && ConstantStringMap.count(c)) {
    gv = ConstantStringMap[c];
    // The bigger alignment always wins.
    if (!gv.getAlignment() ||
        uint64_t(alignment.getQuantity()) > *gv.getAlignment())
      gv.setAlignmentAttr(getSize(alignment));
  } else {
    SmallString<256> mangledNameBuffer;
    StringRef globalVariableName;
    auto lt = cir::GlobalLinkageKind::ExternalLinkage;

    // Mangle the string literal if that's how the ABI merges duplicate strings.
    // Don't do it if they are writable, since we don't want writes in one TU to
    // affect strings in another.
    if (getCXXABI().getMangleContext().shouldMangleStringLiteral(s) &&
        !getLangOpts().WritableStrings) {
      assert(0 && "not implemented");
    } else {
      lt = cir::GlobalLinkageKind::PrivateLinkage;
      globalVariableName = name;
    }

    // Unlike LLVM IR, CIR doesn't automatically unique names for globals, so
    // we need to do that explicitly.
    std::string uniqueName = getUniqueGlobalName(globalVariableName.str());
    auto loc = getLoc(s->getSourceRange());
    auto typedC = llvm::dyn_cast<mlir::TypedAttr>(c);
    if (!typedC)
      llvm_unreachable("this should never be untyped at this point");
    gv = generateStringLiteral(loc, typedC, lt, *this, uniqueName, alignment);
    setDSOLocal(static_cast<mlir::Operation *>(gv));
    ConstantStringMap[c] = gv;

    assert(!cir::MissingFeatures::reportGlobalToASan() && "NYI");
  }

  return gv;
}

/// Return a pointer to a constant array for the given string literal.
cir::GlobalViewAttr
CIRGenModule::getAddrOfConstantStringFromLiteral(const StringLiteral *s,
                                                 StringRef name) {
  auto gv = getGlobalForStringLiteral(s, name);
  auto arrayTy = mlir::dyn_cast<cir::ArrayType>(gv.getSymType());
  assert(arrayTy && "String literal must be array");
  auto ptrTy =
      getBuilder().getPointerTo(arrayTy.getElementType(), gv.getAddrSpace());

  return builder.getGlobalViewAttr(ptrTy, gv);
}

void CIRGenModule::emitDeclContext(const DeclContext *dc) {
  for (auto *i : dc->decls()) {
    // Unlike other DeclContexts, the contents of an ObjCImplDecl at TU scope
    // are themselves considered "top-level", so EmitTopLevelDecl on an
    // ObjCImplDecl does not recursively visit them. We need to do that in
    // case they're nested inside another construct (LinkageSpecDecl /
    // ExportDecl) that does stop them from being considered "top-level".
    if (isa<ObjCImplDecl>(i))
      llvm_unreachable("NYI");

    emitTopLevelDecl(i);
  }
}

void CIRGenModule::emitLinkageSpec(const LinkageSpecDecl *lsd) {
  if (lsd->getLanguage() != LinkageSpecLanguageIDs::C &&
      lsd->getLanguage() != LinkageSpecLanguageIDs::CXX) {
    llvm_unreachable("unsupported linkage spec");
    return;
  }
  emitDeclContext(lsd);
}

mlir::Operation *
CIRGenModule::getAddrOfGlobalTemporary(const MaterializeTemporaryExpr *expr,
                                       const Expr *init) {
  assert((expr->getStorageDuration() == SD_Static ||
          expr->getStorageDuration() == SD_Thread) &&
         "not a global temporary");
  const auto *varDecl = cast<VarDecl>(expr->getExtendingDecl());

  // If we're not materializing a subobject of the temporay, keep the
  // cv-qualifiers from the type of the MaterializeTemporaryExpr.
  QualType materializedType = init->getType();
  if (init == expr->getSubExpr())
    materializedType = expr->getType();

  [[maybe_unused]] CharUnits align =
      getASTContext().getTypeAlignInChars(materializedType);

  auto insertResult = materializedGlobalTemporaryMap.insert({expr, nullptr});
  if (!insertResult.second) {
    llvm_unreachable("NYI");
  }

  // FIXME: If an externally-visible declaration extends multiple temporaries,
  // we need to give each temporary the same name in every translation unit (and
  // we also need to make the temporaries externally-visible).
  llvm::SmallString<256> name;
  llvm::raw_svector_ostream out(name);
  getCXXABI().getMangleContext().mangleReferenceTemporary(
      varDecl, expr->getManglingNumber(), out);

  APValue *value = nullptr;
  if (expr->getStorageDuration() == SD_Static && varDecl->evaluateValue()) {
    // If the initializer of the extending declaration is a constant
    // initializer, we should have a cached constant initializer for this
    // temporay. Note taht this m ight have a different value from the value
    // computed by evaluating the initializer if the surrounding constant
    // expression modifies the temporary.
    value = expr->getOrCreateValue(false);
  }

  // Try evaluating it now, it might have a constant initializer
  Expr::EvalResult evalResult;
  if (!value && init->EvaluateAsRValue(evalResult, getASTContext()) &&
      !evalResult.hasSideEffects())
    value = &evalResult.Val;

  LangAS addrSpace = getGlobalVarAddressSpace(varDecl);

  std::optional<ConstantEmitter> emitter;
  mlir::Attribute initialValue = nullptr;
  bool isConstant = false;
  mlir::Type type;
  if (value) {
    emitter.emplace(*this);
    initialValue =
        emitter->emitForInitializer(*value, addrSpace, materializedType);

    isConstant = materializedType.isConstantStorage(
        getASTContext(), /*ExcludeCtor*/ value, /*ExcludeDtor*/ false);

    type = mlir::cast<mlir::TypedAttr>(initialValue).getType();
  } else {
    // No initializer, the initialization will be provided when we initialize
    // the declaration which performed lifetime extension.
    type = getTypes().convertTypeForMem(materializedType);
  }

  // Create a global variable for this lifetime-extended temporary.
  cir::GlobalLinkageKind linkage = getCIRLinkageVarDefinition(varDecl, false);
  if (linkage == cir::GlobalLinkageKind::ExternalLinkage) {
    const VarDecl *initVD;
    if (varDecl->isStaticDataMember() && varDecl->getAnyInitializer(initVD) &&
        isa<CXXRecordDecl>(initVD->getLexicalDeclContext())) {
      // Temporaries defined inside a class get linkonce_odr linkage because the
      // calss can be defined in multiple translation units.
      llvm_unreachable("staticdatamember NYI");
    } else {
      // There is no need for this temporary to have external linkage if the
      // VarDecl has external linkage.
      linkage = cir::GlobalLinkageKind::InternalLinkage;
    }
  }
  cir::AddressSpace targetAS = cir::toCIRAddressSpace(addrSpace);

  auto loc = getLoc(expr->getSourceRange());
  auto gv = createGlobalOp(*this, loc, name, type, isConstant, targetAS,
                           nullptr, linkage);
  gv.setInitialValueAttr(initialValue);

  if (emitter)
    emitter->finalize(gv);
  // Don't assign dllimport or dllexport to lcoal linkage globals
  if (!gv.hasLocalLinkage()) {
    llvm_unreachable("NYI");
  }
  gv.setAlignment(align.getAsAlign().value());
  if (supportsCOMDAT() && gv.isWeakForLinker())
    llvm_unreachable("NYI");
  if (varDecl->getTLSKind())
    llvm_unreachable("NYI");
  mlir::Operation *cv = gv;
  if (addrSpace != LangAS::Default)
    llvm_unreachable("NYI");

  // Update the map with the new temporay. If we created a placeholder above,
  // replace it with the new global now.
  mlir::Operation *&entry = materializedGlobalTemporaryMap[expr];
  if (entry) {
    entry->replaceAllUsesWith(cv);
    entry->erase();
  }
  entry = cv;

  return cv;
}

// Emit code for a single top level declaration.
void CIRGenModule::emitTopLevelDecl(Decl *decl) {
  // Ignore dependent declarations
  if (decl->isTemplated())
    return;

  // Consteval function shouldn't be emitted.
  if (auto *fd = dyn_cast<FunctionDecl>(decl))
    if (fd->isConsteval())
      return;

  switch (decl->getKind()) {
  default:
    llvm::errs() << "emitTopLevelDecl codegen for decl kind '"
                 << decl->getDeclKindName() << "' not implemented\n";
    assert(false && "Not yet implemented");

  case Decl::TranslationUnit: {
    // This path is CIR only - CIRGen handles TUDecls because
    // of clang-tidy checks, that operate on TU granularity.
    TranslationUnitDecl *tu = cast<TranslationUnitDecl>(decl);
    for (DeclContext::decl_iterator d = tu->decls_begin(),
                                    dEnd = tu->decls_end();
         d != dEnd; ++d)
      emitTopLevelDecl(*d);
    return;
  }
  case Decl::Var:
  case Decl::Decomposition:
  case Decl::VarTemplateSpecialization:
    emitGlobal(cast<VarDecl>(decl));
    assert(!isa<DecompositionDecl>(decl) && "not implemented");
    // if (auto *DD = dyn_cast<DecompositionDecl>(decl))
    //   for (auto *B : DD->bindings())
    //     if (auto *HD = B->getHoldingVar())
    //       EmitGlobal(HD);
    break;

  case Decl::CXXConversion:
  case Decl::CXXMethod:
  case Decl::Function:
    emitGlobal(cast<FunctionDecl>(decl));
    assert(!codeGenOpts.CoverageMapping && "Coverage Mapping NYI");
    break;
  // C++ Decls
  case Decl::Namespace:
    emitDeclContext(cast<NamespaceDecl>(decl));
    break;
  case Decl::ClassTemplateSpecialization: {
    // const auto *Spec = cast<ClassTemplateSpecializationDecl>(decl);
    assert(!cir::MissingFeatures::generateDebugInfo() && "NYI");
  }
    [[fallthrough]];
  case Decl::CXXRecord: {
    CXXRecordDecl *crd = cast<CXXRecordDecl>(decl);
    // TODO: Handle debug info as CodeGenModule.cpp does
    for (auto *childDecl : crd->decls())
      if (isa<VarDecl>(childDecl) || isa<CXXRecordDecl>(childDecl))
        emitTopLevelDecl(childDecl);
    break;
  }
  case Decl::PragmaComment: {
    const auto *PCD = cast<PragmaCommentDecl>(decl);
    switch (PCD->getCommentKind()) {
    case PCK_Unknown:
      llvm_unreachable("unexpected pragma comment kind");
    case PCK_Linker:
      assert(!MissingFeatures::emitModuleLinkOptions() && "NYI");
      break;
    case PCK_Lib:
      assert(!MissingFeatures::elfDependentLibraries() && "NYI");
      break;
    case PCK_Compiler:
    case PCK_ExeStr:
    case PCK_User:
      break; // We ignore all of these.
    }
    break;
  }
  // No code generation needed.
  case Decl::UsingShadow:
  case Decl::ClassTemplate:
  case Decl::VarTemplate:
  case Decl::Concept:
  case Decl::VarTemplatePartialSpecialization:
  case Decl::FunctionTemplate:
  case Decl::TypeAliasTemplate:
  case Decl::Block:
  case Decl::Empty:
  case Decl::Binding:
    break;
  case Decl::Using:     // using X; [C++]
  case Decl::UsingEnum: // using enum X; [C++]
  case Decl::NamespaceAlias:
  case Decl::UsingDirective: // using namespace X; [C++]
    assert(!cir::MissingFeatures::generateDebugInfo() && "NYI");
    break;
  case Decl::CXXConstructor:
    getCXXABI().emitCXXConstructors(cast<CXXConstructorDecl>(decl));
    break;
  case Decl::CXXDestructor:
    getCXXABI().emitCXXDestructors(cast<CXXDestructorDecl>(decl));
    break;

  case Decl::StaticAssert:
    // Nothing to do.
    break;

  case Decl::LinkageSpec:
    emitLinkageSpec(cast<LinkageSpecDecl>(decl));
    break;

  case Decl::Typedef:
  case Decl::TypeAlias: // using foo = bar; [C++11]
  case Decl::Record:
  case Decl::Enum:
    assert(!cir::MissingFeatures::generateDebugInfo() && "NYI");
    break;
  }
}

static bool shouldBeInCOMDAT(CIRGenModule &cgm, const Decl &d) {
  if (!cgm.supportsCOMDAT())
    return false;

  if (d.hasAttr<SelectAnyAttr>())
    return true;

  GVALinkage linkage;
  if (auto *vd = dyn_cast<VarDecl>(&d))
    linkage = cgm.getASTContext().GetGVALinkageForVariable(vd);
  else
    linkage =
        cgm.getASTContext().GetGVALinkageForFunction(cast<FunctionDecl>(&d));

  switch (linkage) {
  case clang::GVA_Internal:
  case clang::GVA_AvailableExternally:
  case clang::GVA_StrongExternal:
    return false;
  case clang::GVA_DiscardableODR:
  case clang::GVA_StrongODR:
    return true;
  }
  llvm_unreachable("No such linkage");
}

// TODO(cir): this could be a common method between LLVM codegen.
static bool isVarDeclStrongDefinition(const ASTContext &astContext,
                                      CIRGenModule &cgm, const VarDecl *d,
                                      bool noCommon) {
  // Don't give variables common linkage if -fno-common was specified unless it
  // was overridden by a NoCommon attribute.
  if ((noCommon || d->hasAttr<NoCommonAttr>()) && !d->hasAttr<CommonAttr>())
    return true;

  // C11 6.9.2/2:
  //   A declaration of an identifier for an object that has file scope without
  //   an initializer, and without a storage-class specifier or with the
  //   storage-class specifier static, constitutes a tentative definition.
  if (d->getInit() || d->hasExternalStorage())
    return true;

  // A variable cannot be both common and exist in a section.
  if (d->hasAttr<SectionAttr>())
    return true;

  // A variable cannot be both common and exist in a section.
  // We don't try to determine which is the right section in the front-end.
  // If no specialized section name is applicable, it will resort to default.
  if (d->hasAttr<PragmaClangBSSSectionAttr>() ||
      d->hasAttr<PragmaClangDataSectionAttr>() ||
      d->hasAttr<PragmaClangRelroSectionAttr>() ||
      d->hasAttr<PragmaClangRodataSectionAttr>())
    return true;

  // Thread local vars aren't considered common linkage.
  if (d->getTLSKind())
    return true;

  // Tentative definitions marked with WeakImportAttr are true definitions.
  if (d->hasAttr<WeakImportAttr>())
    return true;

  // A variable cannot be both common and exist in a comdat.
  if (shouldBeInCOMDAT(cgm, *d))
    return true;

  // Declarations with a required alignment do not have common linkage in MSVC
  // mode.
  if (astContext.getTargetInfo().getCXXABI().isMicrosoft()) {
    if (d->hasAttr<AlignedAttr>())
      return true;
    QualType varType = d->getType();
    if (astContext.isAlignmentRequired(varType))
      return true;

    if (const auto *rt = varType->getAs<clang::RecordType>()) {
      const RecordDecl *rd = rt->getDecl();
      for (const FieldDecl *fd : rd->fields()) {
        if (fd->isBitField())
          continue;
        if (fd->hasAttr<AlignedAttr>())
          return true;
        if (astContext.isAlignmentRequired(fd->getType()))
          return true;
      }
    }
  }

  // Microsoft's link.exe doesn't support alignments greater than 32 bytes for
  // common symbols, so symbols with greater alignment requirements cannot be
  // common.
  // Other COFF linkers (ld.bfd and LLD) support arbitrary power-of-two
  // alignments for common symbols via the aligncomm directive, so this
  // restriction only applies to MSVC environments.
  if (astContext.getTargetInfo().getTriple().isKnownWindowsMSVCEnvironment() &&
      astContext.getTypeAlignIfKnown(d->getType()) >
          astContext.toBits(CharUnits::fromQuantity(32)))
    return true;

  return false;
}

void CIRGenModule::setInitializer(cir::GlobalOp &global,
                                  mlir::Attribute value) {
  // Recompute visibility when updating initializer.
  global.setInitialValueAttr(value);
  mlir::SymbolTable::setSymbolVisibility(
      global, CIRGenModule::getMLIRVisibility(global));
}

mlir::SymbolTable::Visibility
CIRGenModule::getMLIRVisibility(cir::GlobalOp op) {
  // MLIR doesn't accept public symbols declarations (only
  // definitions).
  if (op.isDeclaration())
    return mlir::SymbolTable::Visibility::Private;
  return getMLIRVisibilityFromCIRLinkage(op.getLinkage());
}

mlir::SymbolTable::Visibility
CIRGenModule::getMLIRVisibilityFromCIRLinkage(cir::GlobalLinkageKind glk) {
  switch (glk) {
  case cir::GlobalLinkageKind::InternalLinkage:
  case cir::GlobalLinkageKind::PrivateLinkage:
    return mlir::SymbolTable::Visibility::Private;
  case cir::GlobalLinkageKind::ExternalLinkage:
  case cir::GlobalLinkageKind::ExternalWeakLinkage:
  case cir::GlobalLinkageKind::LinkOnceODRLinkage:
  case cir::GlobalLinkageKind::AvailableExternallyLinkage:
  case cir::GlobalLinkageKind::CommonLinkage:
  case cir::GlobalLinkageKind::WeakAnyLinkage:
  case cir::GlobalLinkageKind::WeakODRLinkage:
    return mlir::SymbolTable::Visibility::Public;
  default: {
    llvm::errs() << "visibility not implemented for '"
                 << stringifyGlobalLinkageKind(glk) << "'\n";
    assert(0 && "not implemented");
  }
  }
  llvm_unreachable("linkage should be handled above!");
}

cir::VisibilityKind CIRGenModule::getGlobalVisibilityKindFromClangVisibility(
    clang::VisibilityAttr::VisibilityType visibility) {
  switch (visibility) {
  case clang::VisibilityAttr::VisibilityType::Default:
    return VisibilityKind::Default;
  case clang::VisibilityAttr::VisibilityType::Hidden:
    return VisibilityKind::Hidden;
  case clang::VisibilityAttr::VisibilityType::Protected:
    return VisibilityKind::Protected;
  }
  llvm_unreachable("unexpected visibility value");
}

cir::VisibilityAttr
CIRGenModule::getGlobalVisibilityAttrFromDecl(const Decl *decl) {
  const clang::VisibilityAttr *va = decl->getAttr<clang::VisibilityAttr>();
  cir::VisibilityAttr cirVisibility =
      cir::VisibilityAttr::get(&getMLIRContext());
  if (va) {
    cirVisibility = cir::VisibilityAttr::get(
        &getMLIRContext(),
        getGlobalVisibilityKindFromClangVisibility(va->getVisibility()));
  }
  return cirVisibility;
}

cir::GlobalLinkageKind CIRGenModule::getCIRLinkageForDeclarator(
    const DeclaratorDecl *d, GVALinkage linkage, bool isConstantVariable) {
  if (linkage == GVA_Internal)
    return cir::GlobalLinkageKind::InternalLinkage;

  if (d->hasAttr<WeakAttr>()) {
    if (isConstantVariable)
      return cir::GlobalLinkageKind::WeakODRLinkage;
    return cir::GlobalLinkageKind::WeakAnyLinkage;
  }

  if (const auto *fd = d->getAsFunction())
    if (fd->isMultiVersion() && linkage == GVA_AvailableExternally)
      return cir::GlobalLinkageKind::LinkOnceAnyLinkage;

  // We are guaranteed to have a strong definition somewhere else,
  // so we can use available_externally linkage.
  if (linkage == GVA_AvailableExternally)
    return cir::GlobalLinkageKind::AvailableExternallyLinkage;

  // Note that Apple's kernel linker doesn't support symbol
  // coalescing, so we need to avoid linkonce and weak linkages there.
  // Normally, this means we just map to internal, but for explicit
  // instantiations we'll map to external.

  // In C++, the compiler has to emit a definition in every translation unit
  // that references the function.  We should use linkonce_odr because
  // a) if all references in this translation unit are optimized away, we
  // don't need to codegen it.  b) if the function persists, it needs to be
  // merged with other definitions. c) C++ has the ODR, so we know the
  // definition is dependable.
  if (linkage == GVA_DiscardableODR)
    return !astContext.getLangOpts().AppleKext
               ? cir::GlobalLinkageKind::LinkOnceODRLinkage
               : cir::GlobalLinkageKind::InternalLinkage;

  // An explicit instantiation of a template has weak linkage, since
  // explicit instantiations can occur in multiple translation units
  // and must all be equivalent. However, we are not allowed to
  // throw away these explicit instantiations.
  //
  // CUDA/HIP: For -fno-gpu-rdc case, device code is limited to one TU,
  // so say that CUDA templates are either external (for kernels) or internal.
  // This lets llvm perform aggressive inter-procedural optimizations. For
  // -fgpu-rdc case, device function calls across multiple TU's are allowed,
  // therefore we need to follow the normal linkage paradigm.
  if (linkage == GVA_StrongODR) {
    if (getLangOpts().AppleKext)
      return cir::GlobalLinkageKind::ExternalLinkage;
    if (getLangOpts().CUDA && getLangOpts().CUDAIsDevice &&
        !getLangOpts().GPURelocatableDeviceCode)
      return d->hasAttr<CUDAGlobalAttr>()
                 ? cir::GlobalLinkageKind::ExternalLinkage
                 : cir::GlobalLinkageKind::InternalLinkage;
    return cir::GlobalLinkageKind::WeakODRLinkage;
  }

  // C++ doesn't have tentative definitions and thus cannot have common
  // linkage.
  if (!getLangOpts().CPlusPlus && isa<VarDecl>(d) &&
      !isVarDeclStrongDefinition(astContext, *this, cast<VarDecl>(d),
                                 getCodeGenOpts().NoCommon))
    return cir::GlobalLinkageKind::CommonLinkage;

  // selectany symbols are externally visible, so use weak instead of
  // linkonce.  MSVC optimizes away references to const selectany globals, so
  // all definitions should be the same and ODR linkage should be used.
  // http://msdn.microsoft.com/en-us/library/5tkz6s71.aspx
  if (d->hasAttr<SelectAnyAttr>())
    return cir::GlobalLinkageKind::WeakODRLinkage;

  // Otherwise, we have strong external linkage.
  assert(linkage == GVA_StrongExternal);
  return cir::GlobalLinkageKind::ExternalLinkage;
}

/// This function is called when we implement a function with no prototype, e.g.
/// "int foo() {}". If there are existing call uses of the old function in the
/// module, this adjusts them to call the new function directly.
///
/// This is not just a cleanup: the always_inline pass requires direct calls to
/// functions to be able to inline them.  If there is a bitcast in the way, it
/// won't inline them. Instcombine normally deletes these calls, but it isn't
/// run at -O0.
void CIRGenModule::ReplaceUsesOfNonProtoTypeWithRealFunction(
    mlir::Operation *old, cir::FuncOp newFn) {

  // If we're redefining a global as a function, don't transform it.
  auto oldFn = dyn_cast<cir::FuncOp>(old);
  if (!oldFn)
    return;

  // TODO(cir): this RAUW ignores the features below.
  assert(!cir::MissingFeatures::exceptions() && "Call vs Invoke NYI");
  assert(!cir::MissingFeatures::parameterAttributes());
  assert(!cir::MissingFeatures::operandBundles());
  assert(oldFn->getAttrs().size() > 1 && "Attribute forwarding NYI");

  // Mark new function as originated from a no-proto declaration.
  newFn.setNoProtoAttr(oldFn.getNoProtoAttr());

  // Iterate through all calls of the no-proto function.
  auto symUses = oldFn.getSymbolUses(oldFn->getParentOp());
  for (auto use : symUses.value()) {
    mlir::OpBuilder::InsertionGuard guard(builder);

    if (auto noProtoCallOp = dyn_cast<cir::CallOp>(use.getUser())) {
      builder.setInsertionPoint(noProtoCallOp);

      // Patch call type with the real function type.
      auto realCallOp = builder.createCallOp(noProtoCallOp.getLoc(), newFn,
                                             noProtoCallOp.getOperands());

      // Replace old no proto call with fixed call.
      noProtoCallOp.replaceAllUsesWith(realCallOp);
      noProtoCallOp.erase();
    } else if (auto getGlobalOp = dyn_cast<cir::GetGlobalOp>(use.getUser())) {
      // Replace type
      getGlobalOp.getAddr().setType(
          cir::PointerType::get(newFn.getFunctionType()));
    } else {
      llvm_unreachable("NIY");
    }
  }
}

cir::GlobalLinkageKind
CIRGenModule::getCIRLinkageVarDefinition(const VarDecl *vd, bool isConstant) {
  assert(!isConstant && "constant variables NYI");
  GVALinkage linkage = astContext.GetGVALinkageForVariable(vd);
  return getCIRLinkageForDeclarator(vd, linkage, isConstant);
}

cir::GlobalLinkageKind CIRGenModule::getFunctionLinkage(GlobalDecl gd) {
  const auto *d = cast<FunctionDecl>(gd.getDecl());

  GVALinkage linkage = astContext.GetGVALinkageForFunction(d);

  if (const auto *dtor = dyn_cast<CXXDestructorDecl>(d))
    return getCXXABI().getCXXDestructorLinkage(linkage, dtor, gd.getDtorType());

  return getCIRLinkageForDeclarator(d, linkage, /*IsConstantVariable=*/false);
}

void CIRGenModule::emitAliasForGlobal(StringRef mangledName,
                                      mlir::Operation *op, GlobalDecl aliasGD,
                                      cir::FuncOp aliasee,
                                      cir::GlobalLinkageKind linkage) {
  auto *aliasFD = dyn_cast<FunctionDecl>(aliasGD.getDecl());
  assert(aliasFD && "expected FunctionDecl");

  // The aliasee function type is different from the alias one, this difference
  // is specific to CIR because in LLVM the ptr types are already erased at this
  // point.
  auto &fnInfo = getTypes().arrangeCXXStructorDeclaration(aliasGD);
  auto fnType = getTypes().GetFunctionType(fnInfo);

  auto alias = createCIRFunction(getLoc(aliasGD.getDecl()->getSourceRange()),
                                 mangledName, fnType, aliasFD);
  alias.setAliasee(aliasee.getName());
  alias.setLinkage(linkage);
  // Declarations cannot have public MLIR visibility, just mark them private
  // but this really should have no meaning since CIR should not be using
  // this information to derive linkage information.
  mlir::SymbolTable::setSymbolVisibility(
      alias, mlir::SymbolTable::Visibility::Private);

  // Alias constructors and destructors are always unnamed_addr.
  assert(!cir::MissingFeatures::unnamedAddr());

  // Switch any previous uses to the alias.
  if (op) {
    llvm_unreachable("NYI");
  } else {
    // Name already set by createCIRFunction
  }

  // Finally, set up the alias with its proper name and attributes.
  setCommonAttributes(aliasGD, alias);
=======
>>>>>>> 6ce3969b
}

void CIRGenModule::emitGlobal(GlobalDecl gd) {
  llvm::TimeTraceScope scope("build CIR Global", [&]() -> std::string {
    auto *nd = dyn_cast<NamedDecl>(gd.getDecl());
    if (!nd)
      // TODO: How to print decls which is not named decl?
      return "Unnamed decl";

    std::string name;
    llvm::raw_string_ostream os(name);
    nd->getNameForDiagnostic(os, getASTContext().getPrintingPolicy(),
                             /*Qualified=*/true);
    return name;
  });

  const auto *global = cast<ValueDecl>(gd.getDecl());

  assert(!global->hasAttr<IFuncAttr>() && "NYI");
  assert(!global->hasAttr<CPUDispatchAttr>() && "NYI");

  if (langOpts.CUDA || langOpts.HIP) {
    if (const auto *vd = dyn_cast<VarDecl>(global)) {
      if (!shouldEmitCUDAGlobalVar(vd))
        return;
    } else if (langOpts.CUDAIsDevice) {
      // This will implicitly mark templates and their
      // specializations as __host__ __device__.
      if (langOpts.OffloadImplicitHostDeviceTemplates)
        llvm_unreachable("NYI");

      // This maps some parallel standard libraries implicitly
      // to GPU, even when they are not marked __device__.
      if (langOpts.HIPStdPar)
        llvm_unreachable("NYI");

      // Global functions reside on device, so it shouldn't be skipped.
      if (!global->hasAttr<CUDAGlobalAttr>() &&
          !global->hasAttr<CUDADeviceAttr>())
        return;
    } else {
      // We must skip __device__ functions when compiling for host.
      if (!global->hasAttr<CUDAHostAttr>() &&
          global->hasAttr<CUDADeviceAttr>()) {
        return;
      }
    }
  }

  if (langOpts.OpenMP) {
    // If this is OpenMP, check if it is legal to emit this global normally.
    if (openMPRuntime && openMPRuntime->emitTargetGlobal(gd)) {
      assert(!cir::MissingFeatures::openMPRuntime());
      return;
    }
    if (isa<OMPDeclareReductionDecl>(global)) {
      assert(!cir::MissingFeatures::openMP());
      return;
    }
    if (isa<OMPDeclareMapperDecl>(global)) {
      assert(!cir::MissingFeatures::openMP());
      return;
    }
  }

  // Ignore declarations, they will be emitted on their first use.
  if (const auto *fd = dyn_cast<FunctionDecl>(global)) {
    // Update deferred annotations with the latest declaration if the function
    // was already used or defined.
    if (fd->hasAttr<AnnotateAttr>()) {
      StringRef mangledName = getMangledName(gd);
      if (getGlobalValue(mangledName))
        deferredAnnotations[mangledName] = fd;
    }
    // Forward declarations are emitted lazily on first use.
    if (!fd->doesThisDeclarationHaveABody()) {
      if (!fd->doesDeclarationForceExternallyVisibleDefinition())
        return;

      llvm::StringRef mangledName = getMangledName(gd);

      // Compute the function info and CIR type.
      const auto &fi = getTypes().arrangeGlobalDeclaration(gd);
      mlir::Type ty = getTypes().GetFunctionType(fi);

      GetOrCreateCIRFunction(mangledName, ty, gd, /*ForVTable=*/false,
                             /*DontDefer=*/false);
      return;
    }
  } else {
    const auto *vd = cast<VarDecl>(global);
    assert(vd->isFileVarDecl() && "Cannot emit local var decl as global.");
    if (vd->isThisDeclarationADefinition() != VarDecl::Definition &&
        !astContext.isMSStaticDataMemberInlineDefinition(vd)) {
      if (langOpts.OpenMP) {
        // Emit declaration of the must-be-emitted declare target variable.
        if (std::optional<OMPDeclareTargetDeclAttr::MapTypeTy> res =
                OMPDeclareTargetDeclAttr::isDeclareTargetDeclaration(vd)) {
          assert(0 && "OMPDeclareTargetDeclAttr NYI");
        }
      }
      // If this declaration may have caused an inline variable definition to
      // change linkage, make sure that it's emitted.
      if (astContext.getInlineVariableDefinitionKind(vd) ==
          ASTContext::InlineVariableDefinitionKind::Strong)
        getAddrOfGlobalVar(vd);
      return;
    }
  }

  // Defer code generation to first use when possible, e.g. if this is an inline
  // function. If the global mjust always be emitted, do it eagerly if possible
  // to benefit from cache locality.
  if (MustBeEmitted(global) && MayBeEmittedEagerly(global)) {
    // Emit the definition if it can't be deferred.
    emitGlobalDefinition(gd);
    return;
  }

  // If we're deferring emission of a C++ variable with an initializer, remember
  // the order in which it appeared on the file.
  if (getLangOpts().CPlusPlus && isa<VarDecl>(global) &&
      cast<VarDecl>(global)->hasInit()) {
    DelayedCXXInitPosition[global] = CXXGlobalInits.size();
    CXXGlobalInits.push_back(nullptr);
  }

  llvm::StringRef mangledName = getMangledName(gd);
  if (getGlobalValue(mangledName) != nullptr) {
    // The value has already been used and should therefore be emitted.
    addDeferredDeclToEmit(gd);
  } else if (MustBeEmitted(global)) {
    // The value must be emitted, but cannot be emitted eagerly.
    assert(!MayBeEmittedEagerly(global));
    addDeferredDeclToEmit(gd);
  } else {
    // Otherwise, remember that we saw a deferred decl with this name. The first
    // use of the mangled name will cause it to move into DeferredDeclsToEmit.
    DeferredDecls[mangledName] = gd;
  }
}

void CIRGenModule::emitGlobalFunctionDefinition(GlobalDecl gd,
                                                mlir::Operation *op) {
  auto const *d = cast<FunctionDecl>(gd.getDecl());

  // Compute the function info and CIR type.
  const CIRGenFunctionInfo &fi = getTypes().arrangeGlobalDeclaration(gd);
  auto ty = getTypes().GetFunctionType(fi);

  // Get or create the prototype for the function.
  auto fn = dyn_cast_if_present<cir::FuncOp>(op);
  if (!fn || fn.getFunctionType() != ty) {
    fn = GetAddrOfFunction(gd, ty, /*ForVTable=*/false,
                           /*DontDefer=*/true, ForDefinition);
  }

  // Already emitted.
  if (!fn.isDeclaration())
    return;

  setFunctionLinkage(gd, fn);
  setGVProperties(fn, d);
  // TODO(cir): MaubeHandleStaticInExternC
  // TODO(cir): maybeSetTrivialComdat
  // TODO(cir): setLLVMFunctionFEnvAttributes

  CIRGenFunction cgf{*this, builder};
  CurCGF = &cgf;
  {
    mlir::OpBuilder::InsertionGuard guard(builder);
    cgf.generateCode(gd, fn, fi);
  }
  CurCGF = nullptr;

  setNonAliasAttributes(gd, fn);
  setCIRFunctionAttributesForDefinition(d, fn);

  if (const ConstructorAttr *ca = d->getAttr<ConstructorAttr>())
    AddGlobalCtor(fn, ca->getPriority());
  if (const DestructorAttr *da = d->getAttr<DestructorAttr>())
    AddGlobalDtor(fn, da->getPriority(), true);

  if (d->getAttr<AnnotateAttr>())
    deferredAnnotations[getMangledName(gd)] = cast<ValueDecl>(d);
}

/// Track functions to be called before main() runs.
void CIRGenModule::AddGlobalCtor(cir::FuncOp ctor,
                                 std::optional<int> priority) {
  // FIXME(cir): handle LexOrder and Associated data upon testcases.
  //
  // Traditional LLVM codegen directly adds the function to the list of global
  // ctors. In CIR we just add a global_ctor attribute to the function. The
  // global list is created in LoweringPrepare.
  //
  // FIXME(from traditional LLVM): Type coercion of void()* types.
  ctor.setGlobalCtorPriority(priority);
}

/// Add a function to the list that will be called when the module is unloaded.
void CIRGenModule::AddGlobalDtor(cir::FuncOp dtor, std::optional<int> priority,
                                 bool isDtorAttrFunc) {
  assert(isDtorAttrFunc && "NYI");
  if (codeGenOpts.RegisterGlobalDtorsWithAtExit &&
      (!getASTContext().getTargetInfo().getTriple().isOSAIX() ||
       isDtorAttrFunc)) {
    llvm_unreachable("NYI");
  }

  // FIXME(from traditional LLVM): Type coercion of void()* types.
  dtor.setGlobalDtorPriority(priority);
}

mlir::Operation *CIRGenModule::getGlobalValue(StringRef name) {
  auto *global = mlir::SymbolTable::lookupSymbolIn(theModule, name);
  if (!global)
    return {};
  return global;
}

mlir::Value CIRGenModule::getGlobalValue(const Decl *d) {
  assert(CurCGF);
  return CurCGF->symbolTable.lookup(d);
}

cir::GlobalOp CIRGenModule::createGlobalOp(CIRGenModule &cgm,
                                           mlir::Location loc, StringRef name,
                                           mlir::Type t, bool isConstant,
                                           cir::AddressSpace addrSpace,
                                           mlir::Operation *insertPoint,
                                           cir::GlobalLinkageKind linkage) {
  cir::GlobalOp g;
  auto &builder = cgm.getBuilder();
  {
    mlir::OpBuilder::InsertionGuard guard(builder);

    // Some global emissions are triggered while emitting a function, e.g.
    // void s() { const char *s = "yolo"; ... }
    //
    // Be sure to insert global before the current function
    auto *curCGF = cgm.getCurrCIRGenFun();
    if (curCGF)
      builder.setInsertionPoint(curCGF->CurFn);

    g = builder.create<cir::GlobalOp>(loc, name, t, isConstant, linkage,
                                      addrSpace);
    if (!curCGF) {
      if (insertPoint)
        cgm.getModule().insert(insertPoint, g);
      else
        cgm.getModule().push_back(g);
    }

    // Default to private until we can judge based on the initializer,
    // since MLIR doesn't allow public declarations.
    mlir::SymbolTable::setSymbolVisibility(
        g, mlir::SymbolTable::Visibility::Private);
  }
  return g;
}

void CIRGenModule::setCommonAttributes(GlobalDecl gd, mlir::Operation *gv) {
  const Decl *d = gd.getDecl();
  if (isa_and_nonnull<NamedDecl>(d))
    setGVProperties(gv, dyn_cast<NamedDecl>(d));
  else
    assert(!cir::MissingFeatures::setDefaultVisibility());

  if (d && d->hasAttr<UsedAttr>())
    assert(!cir::MissingFeatures::addUsedOrCompilerUsedGlobal());

  if (const auto *vd = dyn_cast_if_present<VarDecl>(d);
      vd &&
      ((codeGenOpts.KeepPersistentStorageVariables &&
        (vd->getStorageDuration() == SD_Static ||
         vd->getStorageDuration() == SD_Thread)) ||
       (codeGenOpts.KeepStaticConsts && vd->getStorageDuration() == SD_Static &&
        vd->getType().isConstQualified())))
    assert(!cir::MissingFeatures::addUsedOrCompilerUsedGlobal());
}

void CIRGenModule::setNonAliasAttributes(GlobalDecl gd, mlir::Operation *go) {
  const Decl *d = gd.getDecl();
  setCommonAttributes(gd, go);

  if (d) {
    auto gv = llvm::dyn_cast_or_null<cir::GlobalOp>(go);
    if (gv) {
      if (d->hasAttr<RetainAttr>())
        assert(!cir::MissingFeatures::addUsedGlobal());
      if (d->getAttr<PragmaClangBSSSectionAttr>())
        assert(!cir::MissingFeatures::addSectionAttributes());
      if (d->getAttr<PragmaClangDataSectionAttr>())
        assert(!cir::MissingFeatures::addSectionAttributes());
      if (d->getAttr<PragmaClangRodataSectionAttr>())
        assert(!cir::MissingFeatures::addSectionAttributes());
      if (d->getAttr<PragmaClangRelroSectionAttr>())
        assert(!cir::MissingFeatures::addSectionAttributes());
    }
    auto f = llvm::dyn_cast_or_null<cir::FuncOp>(go);
    if (f) {
      if (d->hasAttr<RetainAttr>())
        assert(!cir::MissingFeatures::addUsedGlobal());
      if (d->getAttr<PragmaClangTextSectionAttr>())
        if (!d->getAttr<SectionAttr>())
          assert(!cir::MissingFeatures::setSectionForFuncOp());

      assert(!cir::MissingFeatures::updateCPUAndFeaturesAttributes());
    }

    if (const auto *csa = d->getAttr<CodeSegAttr>()) {
      assert(!cir::MissingFeatures::setSectionForFuncOp());
      if (gv)
        gv.setSection(csa->getName());
      if (f)
        assert(!cir::MissingFeatures::setSectionForFuncOp());
    } else if (const auto *sa = d->getAttr<SectionAttr>())
      if (gv)
        gv.setSection(sa->getName());
    if (f)
      assert(!cir::MissingFeatures::setSectionForFuncOp());
  }
  getTargetCIRGenInfo().setTargetAttributes(d, go, *this);
}

static llvm::SmallVector<int64_t> indexesOfArrayAttr(mlir::ArrayAttr indexes) {
  llvm::SmallVector<int64_t> inds;

  for (mlir::Attribute i : indexes) {
    auto ind = dyn_cast<mlir::IntegerAttr>(i);
    assert(ind && "expect MLIR integer attribute");
    inds.push_back(ind.getValue().getSExtValue());
  }

  return inds;
}

static bool isViewOnGlobal(GlobalOp glob, GlobalViewAttr view) {
  return view.getSymbol().getValue() == glob.getSymName();
}

static GlobalViewAttr createNewGlobalView(CIRGenModule &cgm, GlobalOp newGlob,
                                          GlobalViewAttr attr,
                                          mlir::Type oldTy) {
  if (!attr.getIndices() || !isViewOnGlobal(newGlob, attr))
    return attr;

  llvm::SmallVector<int64_t> oldInds = indexesOfArrayAttr(attr.getIndices());
  llvm::SmallVector<int64_t> newInds;
  CIRGenBuilderTy &bld = cgm.getBuilder();
  const CIRDataLayout &layout = cgm.getDataLayout();
  auto newTy = newGlob.getSymType();

  auto offset = bld.computeOffsetFromGlobalViewIndices(layout, oldTy, oldInds);
  bld.computeGlobalViewIndicesFromFlatOffset(offset, newTy, layout, newInds);
  cir::PointerType newPtrTy;

  if (isa<cir::RecordType>(oldTy))
    newPtrTy = cir::PointerType::get(newTy);
  else if (cir::ArrayType oldArTy = dyn_cast<cir::ArrayType>(oldTy))
    newPtrTy = dyn_cast<cir::PointerType>(attr.getType());

  if (newPtrTy)
    return bld.getGlobalViewAttr(newPtrTy, newGlob, newInds);

  llvm_unreachable("NYI");
}

static mlir::Attribute getNewInitValue(CIRGenModule &cgm, GlobalOp newGlob,
                                       mlir::Type oldTy, GlobalOp user,
                                       mlir::Attribute oldInit) {
  if (auto oldView = mlir::dyn_cast<cir::GlobalViewAttr>(oldInit)) {
    return createNewGlobalView(cgm, newGlob, oldView, oldTy);
  }

  auto getNewInitElements =
      [&](mlir::ArrayAttr oldElements) -> mlir::ArrayAttr {
    llvm::SmallVector<mlir::Attribute> newElements;
    for (auto elt : oldElements) {
      if (auto view = mlir::dyn_cast<cir::GlobalViewAttr>(elt))
        newElements.push_back(createNewGlobalView(cgm, newGlob, view, oldTy));
      else if (mlir::isa<cir::ConstArrayAttr, cir::ConstRecordAttr>(elt))
        newElements.push_back(getNewInitValue(cgm, newGlob, oldTy, user, elt));
      else
        newElements.push_back(elt);
    }
    return mlir::ArrayAttr::get(cgm.getBuilder().getContext(), newElements);
  };

  if (auto oldArray = mlir::dyn_cast<cir::ConstArrayAttr>(oldInit)) {
    mlir::Attribute newElements =
        getNewInitElements(mlir::dyn_cast<mlir::ArrayAttr>(oldArray.getElts()));
    return cgm.getBuilder().getConstArray(
        newElements, mlir::cast<cir::ArrayType>(oldArray.getType()));
  }
  if (auto oldRecord = mlir::dyn_cast<cir::ConstRecordAttr>(oldInit)) {
    mlir::ArrayAttr newMembers = getNewInitElements(oldRecord.getMembers());
    auto recordTy = mlir::cast<cir::RecordType>(oldRecord.getType());
    return cgm.getBuilder().getConstRecordOrZeroAttr(
        newMembers, recordTy.getPacked(), recordTy.getPadded(), recordTy);
  }

  llvm_unreachable("NYI");
}

void CIRGenModule::replaceGlobal(cir::GlobalOp oldSym, cir::GlobalOp newSym) {
  assert(oldSym.getSymName() == newSym.getSymName() &&
         "symbol names must match");
  // If the types does not match, update all references to Old to the new type.
  auto oldTy = oldSym.getSymType();
  auto newTy = newSym.getSymType();
  // TODO(cir): If the AS differs, we should also update all references.
  if (oldSym.getAddrSpace() != newSym.getAddrSpace()) {
    llvm_unreachable("NYI");
  }

  if (oldTy != newTy) {
    auto oldSymUses = oldSym.getSymbolUses(theModule.getOperation());
    if (oldSymUses.has_value()) {
      for (auto use : *oldSymUses) {
        auto *userOp = use.getUser();
        assert(
            (isa<cir::GetGlobalOp, cir::GlobalOp, cir::ConstantOp>(userOp)) &&
            "GlobalOp symbol user is neither a GetGlobalOp nor a GlobalOp");

        if (auto ggo = dyn_cast<cir::GetGlobalOp>(use.getUser())) {
          auto useOpResultValue = ggo.getAddr();
          useOpResultValue.setType(cir::PointerType::get(newTy));

          mlir::OpBuilder::InsertionGuard guard(builder);
          builder.setInsertionPointAfter(ggo);
          mlir::Type ptrTy = builder.getPointerTo(oldTy);
          mlir::Value cast =
              builder.createBitcast(ggo->getLoc(), useOpResultValue, ptrTy);
          useOpResultValue.replaceAllUsesExcept(cast, cast.getDefiningOp());
        } else if (auto glob = dyn_cast<cir::GlobalOp>(userOp)) {
          if (auto init = glob.getInitialValue()) {
            auto nw = getNewInitValue(*this, newSym, oldTy, glob, init.value());
            glob.setInitialValueAttr(nw);
          }
        } else if (auto c = dyn_cast<cir::ConstantOp>(userOp)) {
          mlir::Attribute init =
              getNewInitValue(*this, newSym, oldTy, glob, c.getValue());
          auto ar = cast<ConstArrayAttr>(init);
          mlir::OpBuilder::InsertionGuard guard(builder);
          builder.setInsertionPointAfter(c);
          auto newUser = builder.create<cir::ConstantOp>(c.getLoc(), ar);
          c.replaceAllUsesWith(newUser.getOperation());
        }
      }
    }
  }

  // Remove old global from the module.
  oldSym.erase();
}

cir::TLS_Model CIRGenModule::GetDefaultCIRTLSModel() const {
  switch (getCodeGenOpts().getDefaultTLSModel()) {
  case CodeGenOptions::GeneralDynamicTLSModel:
    return cir::TLS_Model::GeneralDynamic;
  case CodeGenOptions::LocalDynamicTLSModel:
    return cir::TLS_Model::LocalDynamic;
  case CodeGenOptions::InitialExecTLSModel:
    return cir::TLS_Model::InitialExec;
  case CodeGenOptions::LocalExecTLSModel:
    return cir::TLS_Model::LocalExec;
  }
  llvm_unreachable("Invalid TLS model!");
}

void CIRGenModule::setTLSMode(mlir::Operation *op, const VarDecl &d) const {
  assert(d.getTLSKind() && "setting TLS mode on non-TLS var!");

  auto tlm = GetDefaultCIRTLSModel();

  // Override the TLS model if it is explicitly specified.
  if (d.getAttr<TLSModelAttr>()) {
    llvm_unreachable("NYI");
  }

  auto global = dyn_cast<cir::GlobalOp>(op);
  assert(global && "NYI for other operations");
  global.setTlsModel(tlm);
}

/// If the specified mangled name is not in the module,
/// create and return an mlir GlobalOp with the specified type (TODO(cir):
/// address space).
///
/// TODO(cir):
/// 1. If there is something in the module with the specified name, return
/// it potentially bitcasted to the right type.
///
/// 2. If D is non-null, it specifies a decl that correspond to this.  This is
/// used to set the attributes on the global when it is first created.
///
/// 3. If IsForDefinition is true, it is guaranteed that an actual global with
/// type Ty will be returned, not conversion of a variable with the same
/// mangled name but some other type.
cir::GlobalOp
CIRGenModule::getOrCreateCIRGlobal(StringRef mangledName, mlir::Type ty,
                                   LangAS langAS, const VarDecl *d,
                                   ForDefinition_t isForDefinition) {
  // Lookup the entry, lazily creating it if necessary.
  cir::GlobalOp entry;
  if (auto *v = getGlobalValue(mangledName)) {
    assert(isa<cir::GlobalOp>(v) && "only supports GlobalOp for now");
    entry = dyn_cast_or_null<cir::GlobalOp>(v);
  }

  cir::AddressSpace cirAS = cir::toCIRAddressSpace(langAS);
  if (entry) {
    cir::AddressSpace entryCIRAS = entry.getAddrSpace();
    if (WeakRefReferences.erase(entry)) {
      if (d && !d->hasAttr<WeakAttr>()) {
        auto lt = cir::GlobalLinkageKind::ExternalLinkage;
        entry.setLinkageAttr(
            cir::GlobalLinkageKindAttr::get(&getMLIRContext(), lt));
        mlir::SymbolTable::setSymbolVisibility(entry, getMLIRVisibility(entry));
      }
    }

    // Handle dropped DLL attributes.
    if (d && !d->hasAttr<clang::DLLImportAttr>() &&
        !d->hasAttr<clang::DLLExportAttr>())
      assert(!cir::MissingFeatures::setDLLStorageClass() && "NYI");

    if (langOpts.OpenMP && !langOpts.OpenMPSimd && d)
      getOpenMPRuntime().registerTargetGlobalVariable(d, entry);

    if (entry.getSymType() == ty && entryCIRAS == cirAS)
      return entry;

    // If there are two attempts to define the same mangled name, issue an
    // error.
    //
    // TODO(cir): look at mlir::GlobalValue::isDeclaration for all aspects of
    // recognizing the global as a declaration, for now only check if
    // initializer is present.
    if (isForDefinition && !entry.isDeclaration()) {
      GlobalDecl otherGd;
      const VarDecl *otherD;

      // Check that D is not yet in DiagnosedConflictingDefinitions is required
      // to make sure that we issue an error only once.
      if (d && lookupRepresentativeDecl(mangledName, otherGd) &&
          (d->getCanonicalDecl() != otherGd.getCanonicalDecl().getDecl()) &&
          (otherD = dyn_cast<VarDecl>(otherGd.getDecl())) &&
          otherD->hasInit() &&
          DiagnosedConflictingDefinitions.insert(d).second) {
        getDiags().Report(d->getLocation(), diag::err_duplicate_mangled_name)
            << mangledName;
        getDiags().Report(otherGd.getDecl()->getLocation(),
                          diag::note_previous_definition);
      }
    }

    // Address space check removed because it is unnecessary because CIR records
    // address space info in types.

    // (If global is requested for a definition, we always need to create a new
    // global, not just return a bitcast.)
    if (!isForDefinition)
      return entry;
  }

  auto declCIRAS = cir::toCIRAddressSpace(getGlobalVarAddressSpace(d));
  // TODO(cir): do we need to strip pointer casts for Entry?

  auto loc = getLoc(d->getSourceRange());

  // mlir::SymbolTable::Visibility::Public is the default, no need to explicitly
  // mark it as such.
  auto gv = CIRGenModule::createGlobalOp(*this, loc, mangledName, ty,
                                         /*isConstant=*/false,
                                         /*addrSpace=*/declCIRAS,
                                         /*insertPoint=*/entry.getOperation());

  // If we already created a global with the same mangled name (but different
  // type) before, replace it with the new global.
  if (entry) {
    replaceGlobal(entry, gv);
  }

  // This is the first use or definition of a mangled name.  If there is a
  // deferred decl with this name, remember that we need to emit it at the end
  // of the file.
  auto ddi = DeferredDecls.find(mangledName);
  if (ddi != DeferredDecls.end()) {
    // Move the potentially referenced deferred decl to the DeferredDeclsToEmit
    // list, and remove it from DeferredDecls (since we don't need it anymore).
    addDeferredDeclToEmit(ddi->second);
    DeferredDecls.erase(ddi);
  }

  // Handle things which are present even on external declarations.
  if (d) {
    if (langOpts.OpenMP && !langOpts.OpenMPSimd && d)
      getOpenMPRuntime().registerTargetGlobalVariable(d, entry);

    // FIXME: This code is overly simple and should be merged with other global
    // handling.
    gv.setAlignmentAttr(getSize(astContext.getDeclAlign(d)));
    gv.setConstant(isTypeConstant(d->getType(), false, false));
    // TODO(cir): setLinkageForGV(GV, D);

    if (d->getTLSKind()) {
      if (d->getTLSKind() == VarDecl::TLS_Dynamic)
        llvm_unreachable("NYI");
      setTLSMode(gv, *d);
    }

    setGVProperties(gv, d);

    // If required by the ABI, treat declarations of static data members with
    // inline initializers as definitions.
    if (astContext.isMSStaticDataMemberInlineDefinition(d)) {
      assert(0 && "not implemented");
    }

    // Emit section information for extern variables.
    if (d->hasExternalStorage()) {
      if (const SectionAttr *sa = d->getAttr<SectionAttr>())
        gv.setSectionAttr(builder.getStringAttr(sa->getName()));
    }

    gv.setGlobalVisibilityAttr(getGlobalVisibilityAttrFromDecl(d));

    // Handle XCore specific ABI requirements.
    if (getTriple().getArch() == llvm::Triple::xcore)
      assert(0 && "not implemented");

    // Check if we a have a const declaration with an initializer, we maybe
    // able to emit it as available_externally to expose it's value to the
    // optimizer.
    if (getLangOpts().CPlusPlus && gv.isPublic() &&
        d->getType().isConstQualified() && gv.isDeclaration() &&
        !d->hasDefinition() && d->hasInit() && !d->hasAttr<DLLImportAttr>()) {
      assert(0 && "not implemented");
    }
  }

  // TODO(cir): if this method is used to handle functions we must have
  // something closer to GlobalValue::isDeclaration instead of checking for
  // initializer.
  if (gv.isDeclaration()) {
    getTargetCIRGenInfo().setTargetAttributes(d, gv, *this);
    // External HIP managed variables needed to be recorded for transformation
    // in both device and host compilations.
    if (getLangOpts().CUDA && d && d->hasAttr<HIPManagedAttr>() &&
        d->hasExternalStorage())
      llvm_unreachable("NYI");
  }

  // TODO(cir): address space cast when needed for DAddrSpace.
  return gv;
}

cir::GlobalOp
CIRGenModule::getOrCreateCIRGlobal(const VarDecl *d, mlir::Type ty,
                                   ForDefinition_t isForDefinition) {
  assert(d->hasGlobalStorage() && "Not a global variable");
  QualType astTy = d->getType();
  if (!ty)
    ty = getTypes().convertTypeForMem(astTy);

  StringRef mangledName = getMangledName(d);
  return getOrCreateCIRGlobal(mangledName, ty, astTy.getAddressSpace(), d,
                              isForDefinition);
}

/// Return the mlir::Value for the address of the given global variable. If Ty
/// is non-null and if the global doesn't exist, then it will be created with
/// the specified type instead of whatever the normal requested type would be.
/// If IsForDefinition is true, it is guaranteed that an actual global with type
/// Ty will be returned, not conversion of a variable with the same mangled name
/// but some other type.
mlir::Value CIRGenModule::getAddrOfGlobalVar(const VarDecl *d, mlir::Type ty,
                                             ForDefinition_t isForDefinition) {
  assert(d->hasGlobalStorage() && "Not a global variable");
  QualType astTy = d->getType();
  if (!ty)
    ty = getTypes().convertTypeForMem(astTy);

  bool tlsAccess = d->getTLSKind() != VarDecl::TLS_None;
  auto g = getOrCreateCIRGlobal(d, ty, isForDefinition);
  auto ptrTy = builder.getPointerTo(g.getSymType(), g.getAddrSpace());
  return builder.create<cir::GetGlobalOp>(getLoc(d->getSourceRange()), ptrTy,
                                          g.getSymName(), tlsAccess);
}

cir::GlobalViewAttr
CIRGenModule::getAddrOfGlobalVarAttr(const VarDecl *d, mlir::Type ty,
                                     ForDefinition_t isForDefinition) {
  assert(d->hasGlobalStorage() && "Not a global variable");
  QualType astTy = d->getType();
  if (!ty)
    ty = getTypes().convertTypeForMem(astTy);

  auto globalOp = getOrCreateCIRGlobal(d, ty, isForDefinition);
  auto ptrTy =
      builder.getPointerTo(globalOp.getSymType(), globalOp.getAddrSpace());
  return builder.getGlobalViewAttr(ptrTy, globalOp);
}

mlir::Operation *CIRGenModule::getWeakRefReference(const ValueDecl *vd) {
  const AliasAttr *aa = vd->getAttr<AliasAttr>();
  assert(aa && "No alias?");

  // See if there is already something with the target's name in the module.
  mlir::Operation *entry = getGlobalValue(aa->getAliasee());
  if (entry) {
    assert((isa<cir::GlobalOp>(entry) || isa<cir::FuncOp>(entry)) &&
           "weak ref should be against a global variable or function");
    return entry;
  }

  mlir::Type declTy = getTypes().convertTypeForMem(vd->getType());
  if (mlir::isa<cir::FuncType>(declTy)) {
    auto f = GetOrCreateCIRFunction(aa->getAliasee(), declTy,
                                    GlobalDecl(cast<FunctionDecl>(vd)),
                                    /*ForVtable=*/false);
    f.setLinkage(cir::GlobalLinkageKind::ExternalWeakLinkage);
    WeakRefReferences.insert(f);
    return f;
  }

  llvm_unreachable("GlobalOp NYI");
}

/// TODO(cir): looks like part of this code can be part of a common AST
/// helper betweem CIR and LLVM codegen.
template <typename SomeDecl>
void CIRGenModule::maybeHandleStaticInExternC(const SomeDecl *d,
                                              cir::GlobalOp gv) {
  if (!getLangOpts().CPlusPlus)
    return;

  // Must have 'used' attribute, or else inline assembly can't rely on
  // the name existing.
  if (!d->template hasAttr<UsedAttr>())
    return;

  // Must have internal linkage and an ordinary name.
  if (!d->getIdentifier() || d->getFormalLinkage() != Linkage::Internal)
    return;

  // Must be in an extern "C" context. Entities declared directly within
  // a record are not extern "C" even if the record is in such a context.
  const SomeDecl *first = d->getFirstDecl();
  if (first->getDeclContext()->isRecord() || !first->isInExternCContext())
    return;

  // TODO(cir):
  // OK, this is an internal linkage entity inside an extern "C" linkage
  // specification. Make a note of that so we can give it the "expected"
  // mangled name if nothing else is using that name.
  //
  // If we have multiple internal linkage entities with the same name
  // in extern "C" regions, none of them gets that name.
  assert(0 && "not implemented");
}

void CIRGenModule::emitGlobalVarDefinition(const clang::VarDecl *d,
                                           bool isTentative) {
  // TODO(cir):
  // OpenCL global variables of sampler type are translated to function calls,
  // therefore no need to be translated.
  // If this is OpenMP device, check if it is legal to emit this global
  // normally.
  QualType astTy = d->getType();
  if ((getLangOpts().OpenCL && astTy->isSamplerT()) ||
      getLangOpts().OpenMPIsTargetDevice)
    llvm_unreachable("not implemented");

  // TODO(cir): LLVM's codegen uses a llvm::TrackingVH here. Is that
  // necessary here for CIR gen?
  mlir::Attribute init;
  bool needsGlobalCtor = false;
  // Whether the definition of the variable is available externally.
  // If yes, we shouldn't emit the GloablCtor and GlobalDtor for the variable
  // since this is the job for its original source.
  bool isDefinitionAvailableExternally =
      astContext.GetGVALinkageForVariable(d) == GVA_AvailableExternally;
  bool needsGlobalDtor =
      !isDefinitionAvailableExternally &&
      d->needsDestruction(astContext) == QualType::DK_cxx_destructor;

  // It is helpless to emit the definition for an available_externally variable
  // which can't be marked as const.
  // We don't need to check if it needs global ctor or dtor. See the above
  // comment for ideas.
  if (isDefinitionAvailableExternally &&
      (!d->hasConstantInitialization() ||
       // TODO: Update this when we have interface to check constexpr
       // destructor.
       d->needsDestruction(getASTContext()) ||
       !d->getType().isConstantStorage(getASTContext(), true, true)))
    return;

  const VarDecl *initDecl;
  const Expr *initExpr = d->getAnyInitializer(initDecl);

  std::optional<ConstantEmitter> emitter;

  // CUDA E.2.4.1 "__shared__ variables cannot have an initialization
  // as part of their declaration."  Sema has already checked for
  // error cases, so we just need to set Init to UndefValue.
  bool isCudaSharedVar =
      getLangOpts().CUDAIsDevice && d->hasAttr<CUDASharedAttr>();
  // Shadows of initialized device-side global variables are also left
  // undefined.
  // Managed Variables should be initialized on both host side and device side.
  bool isCudaShadowVar =
      !getLangOpts().CUDAIsDevice && !d->hasAttr<HIPManagedAttr>() &&
      (d->hasAttr<CUDAConstantAttr>() || d->hasAttr<CUDADeviceAttr>() ||
       d->hasAttr<CUDASharedAttr>());
  bool isCudaDeviceShadowVar =
      getLangOpts().CUDAIsDevice && !d->hasAttr<HIPManagedAttr>() &&
      (d->getType()->isCUDADeviceBuiltinSurfaceType() ||
       d->getType()->isCUDADeviceBuiltinTextureType());
  if (getLangOpts().CUDA &&
      (isCudaSharedVar || isCudaShadowVar || isCudaDeviceShadowVar))
    init = cir::UndefAttr::get(convertType(d->getType()));
  else if (d->hasAttr<LoaderUninitializedAttr>())
    assert(0 && "not implemented");
  else if (!initExpr) {
    // This is a tentative definition; tentative definitions are
    // implicitly initialized with { 0 }.
    //
    // Note that tentative definitions are only emitted at the end of
    // a translation unit, so they should never have incomplete
    // type. In addition, EmitTentativeDefinition makes sure that we
    // never attempt to emit a tentative definition if a real one
    // exists. A use may still exists, however, so we still may need
    // to do a RAUW.
    assert(!astTy->isIncompleteType() && "Unexpected incomplete type");
    init = builder.getZeroInitAttr(convertType(d->getType()));
  } else {
    initializedGlobalDecl = GlobalDecl(d);
    emitter.emplace(*this);
    auto initializer = emitter->tryEmitForInitializer(*initDecl);
    if (!initializer) {
      QualType t = initExpr->getType();
      if (d->getType()->isReferenceType())
        t = d->getType();

      if (getLangOpts().CPlusPlus) {
        if (initDecl->hasFlexibleArrayInit(astContext))
          ErrorUnsupported(d, "flexible array initializer");
        init = builder.getZeroInitAttr(convertType(t));
        if (!isDefinitionAvailableExternally)
          needsGlobalCtor = true;
      } else {
        ErrorUnsupported(d, "static initializer");
      }
    } else {
      init = initializer;
      // We don't need an initializer, so remove the entry for the delayed
      // initializer position (just in case this entry was delayed) if we
      // also don't need to register a destructor.
      if (getLangOpts().CPlusPlus && !needsGlobalDtor)
        DelayedCXXInitPosition.erase(d);
    }
  }

  mlir::Type initType;
  // If the initializer attribute is a SymbolRefAttr it means we are
  // initializing the global based on a global constant.
  //
  // TODO(cir): create another attribute to contain the final type and abstract
  // away SymbolRefAttr.
  if (auto symAttr = mlir::dyn_cast<mlir::SymbolRefAttr>(init)) {
    auto *cstGlobal = mlir::SymbolTable::lookupSymbolIn(theModule, symAttr);
    assert(isa<cir::GlobalOp>(cstGlobal) &&
           "unaware of other symbol providers");
    auto g = cast<cir::GlobalOp>(cstGlobal);
    auto arrayTy = mlir::dyn_cast<cir::ArrayType>(g.getSymType());
    // TODO(cir): pointer to array decay. Should this be modeled explicitly in
    // CIR?
    if (arrayTy)
      initType = cir::PointerType::get(arrayTy.getElementType());
  } else {
    assert(mlir::isa<mlir::TypedAttr>(init) && "This should have a type");
    auto typedInitAttr = mlir::cast<mlir::TypedAttr>(init);
    initType = typedInitAttr.getType();
  }
  assert(!mlir::isa<mlir::NoneType>(initType) && "Should have a type by now");

  auto entry = getOrCreateCIRGlobal(d, initType, ForDefinition_t(!isTentative));
  // TODO(cir): Strip off pointer casts from Entry if we get them?

  // TODO(cir): use GlobalValue interface
  assert(dyn_cast<GlobalOp>(&entry) && "FuncOp not supported here");
  auto gv = entry;

  // We have a definition after a declaration with the wrong type.
  // We must make a new GlobalVariable* and update everything that used OldGV
  // (a declaration or tentative definition) with the new GlobalVariable*
  // (which will be a definition).
  //
  // This happens if there is a prototype for a global (e.g.
  // "extern int x[];") and then a definition of a different type (e.g.
  // "int x[10];"). This also happens when an initializer has a different type
  // from the type of the global (this happens with unions).
  if (!gv || gv.getSymType() != initType) {
    // TODO(cir): this should include an address space check as well.
    assert(0 && "not implemented");
  }

  maybeHandleStaticInExternC(d, gv);

  if (d->hasAttr<AnnotateAttr>())
    addGlobalAnnotations(d, gv);

  // Set CIR's linkage type as appropriate.
  cir::GlobalLinkageKind linkage =
      getCIRLinkageVarDefinition(d, /*IsConstant=*/false);

  // CUDA B.2.1 "The __device__ qualifier declares a variable that resides on
  // the device. [...]"
  // CUDA B.2.2 "The __constant__ qualifier, optionally used together with
  // __device__, declares a variable that: [...]
  if (langOpts.CUDA && langOpts.CUDAIsDevice) {
    // __shared__ variables is not marked as externally initialized,
    // because they must not be initialized.
    if (linkage != cir::GlobalLinkageKind::InternalLinkage &&
        (d->hasAttr<CUDADeviceAttr>() || d->hasAttr<CUDAConstantAttr>() ||
         d->getType()->isCUDADeviceBuiltinSurfaceType() ||
         d->getType()->isCUDADeviceBuiltinTextureType())) {
      gv->setAttr(CUDAExternallyInitializedAttr::getMnemonic(),
                  CUDAExternallyInitializedAttr::get(&getMLIRContext()));
    }
  }

  // Decorate CUDA shadow variables with the cu.shadow_name attribute so we know
  // how to register them when lowering.
  if (langOpts.CUDA && !langOpts.CUDAIsDevice &&
      (d->hasAttr<CUDAConstantAttr>() || d->hasAttr<CUDADeviceAttr>())) {
    // Shadow variables and their properties must be registered with CUDA
    // runtime. Skip Extern global variables, which will be registered in
    // the TU where they are defined.
    //
    // Don't register a C++17 inline variable. The local symbol can be
    // discarded and referencing a discarded local symbol from outside the
    // comdat (__cuda_register_globals) is disallowed by the ELF spec.
    //
    // HIP managed variables need to be always recorded in device and host
    // compilations for transformation.
    //
    // HIP managed variables and variables in CUDADeviceVarODRUsedByHost are
    // added to llvm.compiler-used, therefore they are safe to be registered.
    if ((!d->hasExternalStorage() && !d->isInline()) ||
        getASTContext().CUDADeviceVarODRUsedByHost.contains(d) ||
        d->hasAttr<HIPManagedAttr>()) {
      auto shadowName = cudaRuntime->getDeviceSideName(cast<NamedDecl>(d));
      auto attr = CUDAShadowNameAttr::get(&getMLIRContext(), shadowName);
      gv->setAttr(CUDAShadowNameAttr::getMnemonic(), attr);
    }
  }

  // Set initializer and finalize emission
  CIRGenModule::setInitializer(gv, init);
  if (emitter)
    emitter->finalize(gv);

  // TODO(cir): If it is safe to mark the global 'constant', do so now.
  gv.setConstant((d->hasAttr<CUDAConstantAttr>() && langOpts.CUDAIsDevice) ||
                 (!needsGlobalCtor && !needsGlobalDtor &&
                  isTypeConstant(d->getType(), true, true)));

  // If it is in a read-only section, mark it 'constant'.
  if (const SectionAttr *sa = d->getAttr<SectionAttr>())
    gv.setSectionAttr(builder.getStringAttr(sa->getName()));

  gv.setGlobalVisibilityAttr(getGlobalVisibilityAttrFromDecl(d));

  // TODO(cir):
  // GV->setAlignment(getContext().getDeclAlign(D).getAsAlign());

  // On Darwin, unlike other Itanium C++ ABI platforms, the thread-wrapper
  // function is only defined alongside the variable, not also alongside
  // callers. Normally, all accesses to a thread_local go through the
  // thread-wrapper in order to ensure initialization has occurred, underlying
  // variable will never be used other than the thread-wrapper, so it can be
  // converted to internal linkage.
  //
  // However, if the variable has the 'constinit' attribute, it _can_ be
  // referenced directly, without calling the thread-wrapper, so the linkage
  // must not be changed.
  //
  // Additionally, if the variable isn't plain external linkage, e.g. if it's
  // weak or linkonce, the de-duplication semantics are important to preserve,
  // so we don't change the linkage.
  if (d->getTLSKind() == VarDecl::TLS_Dynamic && gv.isPublic() &&
      astContext.getTargetInfo().getTriple().isOSDarwin() &&
      !d->hasAttr<ConstInitAttr>()) {
    // TODO(cir): set to mlir::SymbolTable::Visibility::Private once we have
    // testcases.
    assert(0 && "not implemented");
  }

  // Set CIR linkage and DLL storage class.
  gv.setLinkage(linkage);
  // FIXME(cir): setLinkage should likely set MLIR's visibility automatically.
  gv.setVisibility(getMLIRVisibilityFromCIRLinkage(linkage));
  // TODO(cir): handle DLL storage classes in CIR?
  if (d->hasAttr<DLLImportAttr>())
    assert(!cir::MissingFeatures::setDLLStorageClass());
  else if (d->hasAttr<DLLExportAttr>())
    assert(!cir::MissingFeatures::setDLLStorageClass());
  else
    assert(!cir::MissingFeatures::setDLLStorageClass());

  if (linkage == cir::GlobalLinkageKind::CommonLinkage) {
    // common vars aren't constant even if declared const.
    gv.setConstant(false);
    // Tentative definition of global variables may be initialized with
    // non-zero null pointers. In this case they should have weak linkage
    // since common linkage must have zero initializer and must not have
    // explicit section therefore cannot have non-zero initial value.
    auto initializer = gv.getInitialValue();
    if (initializer && !getBuilder().isNullValue(*initializer))
      gv.setLinkage(cir::GlobalLinkageKind::WeakAnyLinkage);
  }

  setNonAliasAttributes(d, gv);

  if (d->getTLSKind() && !gv.getTlsModelAttr()) {
    if (d->getTLSKind() == VarDecl::TLS_Dynamic)
      llvm_unreachable("NYI");
    setTLSMode(gv, *d);
  }

  maybeSetTrivialComdat(*d, gv);

  // TODO(cir):
  // Emit the initializer function if necessary.
  if (needsGlobalCtor || needsGlobalDtor) {
    globalOpContext = gv;
    emitCXXGlobalVarDeclInitFunc(d, gv, needsGlobalCtor);
    globalOpContext = nullptr;
  }

  // TODO(cir): sanitizers (reportGlobalToASan) and global variable debug
  // information.
  assert(!cir::MissingFeatures::sanitizeOther());
  assert(!cir::MissingFeatures::generateDebugInfo());
}

void CIRGenModule::emitGlobalDefinition(GlobalDecl gd, mlir::Operation *op) {
  const auto *d = cast<ValueDecl>(gd.getDecl());
  if (const auto *fd = dyn_cast<FunctionDecl>(d)) {
    // At -O0, don't generate CIR for functions with available_externally
    // linkage.
    if (!shouldEmitFunction(gd))
      return;

    if (const auto *method = dyn_cast<CXXMethodDecl>(d)) {
      // Make sure to emit the definition(s) before we emit the thunks. This is
      // necessary for the generation of certain thunks.
      if (isa<CXXConstructorDecl>(method) || isa<CXXDestructorDecl>(method))
        ABI->emitCXXStructor(gd);
      else if (fd->isMultiVersion())
        llvm_unreachable("NYI");
      else
        emitGlobalFunctionDefinition(gd, op);

      if (method->isVirtual())
        getVTables().emitThunks(gd);

      return;
    }

    if (fd->isMultiVersion())
      llvm_unreachable("NYI");
    emitGlobalFunctionDefinition(gd, op);
    return;
  }

  if (const auto *vd = dyn_cast<VarDecl>(d)) {
    return emitGlobalVarDefinition(vd, !vd->hasDefinition());
  }

  llvm_unreachable("Invalid argument to emitGlobalDefinition()");
}

mlir::Attribute
CIRGenModule::getConstantArrayFromStringLiteral(const StringLiteral *e) {
  assert(!e->getType()->isPointerType() && "Strings are always arrays");

  // Don't emit it as the address of the string, emit the string data itself
  // as an inline array.
  if (e->getCharByteWidth() == 1) {
    SmallString<64> str(e->getString());

    // Resize the string to the right size, which is indicated by its type.
    const ConstantArrayType *cat =
        astContext.getAsConstantArrayType(e->getType());
    auto finalSize = cat->getSize().getZExtValue();
    str.resize(finalSize);

    auto eltTy = convertType(cat->getElementType());
    return builder.getString(str, eltTy, finalSize);
  }

  auto arrayTy = mlir::dyn_cast<cir::ArrayType>(convertType(e->getType()));
  assert(arrayTy && "string literals must be emitted as an array type");

  auto arrayEltTy = mlir::dyn_cast<cir::IntType>(arrayTy.getElementType());
  assert(arrayEltTy &&
         "string literal elements must be emitted as integral type");

  auto arraySize = arrayTy.getSize();
  auto literalSize = e->getLength();

  // Collect the code units.
  SmallVector<uint32_t, 32> elementValues;
  elementValues.reserve(arraySize);
  for (unsigned i = 0; i < literalSize; ++i)
    elementValues.push_back(e->getCodeUnit(i));
  elementValues.resize(arraySize);

  // If the string is full of null bytes, emit a #cir.zero instead.
  if (std::all_of(elementValues.begin(), elementValues.end(),
                  [](uint32_t x) { return x == 0; }))
    return cir::ZeroAttr::get(arrayTy);

  // Otherwise emit a constant array holding the characters.
  SmallVector<mlir::Attribute, 32> elements;
  elements.reserve(arraySize);
  for (uint64_t i = 0; i < arraySize; ++i)
    elements.push_back(cir::IntAttr::get(arrayEltTy, elementValues[i]));

  auto elementsAttr = mlir::ArrayAttr::get(&getMLIRContext(), elements);
  return builder.getConstArray(elementsAttr, arrayTy);
}

// TODO(cir): this could be a common AST helper for both CIR and LLVM codegen.
LangAS CIRGenModule::getGlobalConstantAddressSpace() const {
  // OpenCL v1.2 s6.5.3: a string literal is in the constant address space.
  if (getLangOpts().OpenCL)
    return LangAS::opencl_constant;
  if (getLangOpts().SYCLIsDevice)
    return LangAS::sycl_global;
  if (auto as = getTarget().getConstantAddressSpace())
    return as.value();
  return LangAS::Default;
}

// TODO(cir): this could be a common AST helper for both CIR and LLVM codegen.
LangAS CIRGenModule::getLangTempAllocaAddressSpace() const {
  if (getLangOpts().OpenCL)
    return LangAS::opencl_private;

  // For temporaries inside functions, CUDA treats them as normal variables.
  // LangAS::cuda_device, on the other hand, is reserved for those variables
  // explicitly marked with __device__.
  if (getLangOpts().CUDAIsDevice)
    return LangAS::Default;

  if (getLangOpts().SYCLIsDevice ||
      (getLangOpts().OpenMP && getLangOpts().OpenMPIsTargetDevice))
    llvm_unreachable("NYI");
  return LangAS::Default;
}

static cir::GlobalOp
generateStringLiteral(mlir::Location loc, mlir::TypedAttr c,
                      cir::GlobalLinkageKind lt, CIRGenModule &cgm,
                      StringRef globalName, CharUnits alignment) {
  cir::AddressSpace addrSpace =
      cir::toCIRAddressSpace(cgm.getGlobalConstantAddressSpace());

  // Create a global variable for this string
  // FIXME(cir): check for insertion point in module level.
  auto gv = CIRGenModule::createGlobalOp(cgm, loc, globalName, c.getType(),
                                         !cgm.getLangOpts().WritableStrings,
                                         addrSpace);

  // Set up extra information and add to the module
  gv.setAlignmentAttr(cgm.getSize(alignment));
  gv.setLinkageAttr(
      cir::GlobalLinkageKindAttr::get(cgm.getBuilder().getContext(), lt));
  CIRGenModule::setInitializer(gv, c);
  // TODO(cir)
  assert(!cir::MissingFeatures::threadLocal() && "NYI");
  assert(!cir::MissingFeatures::unnamedAddr() && "NYI");
  if (gv.isWeakForLinker()) {
    assert(cgm.supportsCOMDAT() && "Only COFF uses weak string literals");
    gv.setComdat(true);
  }
  cgm.setDSOLocal(static_cast<mlir::Operation *>(gv));
  return gv;
}

// LLVM IR automatically uniques names when new llvm::GlobalVariables are
// created. This is handy, for example, when creating globals for string
// literals. Since we don't do that when creating cir::GlobalOp's, we need
// a mechanism to generate a unique name in advance.
//
// For now, this mechanism is only used in cases where we know that the
// name is compiler-generated, so we don't use the MLIR symbol table for
// the lookup.
std::string CIRGenModule::getUniqueGlobalName(const std::string &baseName) {
  // If this is the first time we've generated a name for this basename, use
  // it as is and start a counter for this base name.
  auto it = cgGlobalNames.find(baseName);
  if (it == cgGlobalNames.end()) {
    cgGlobalNames[baseName] = 1;
    return baseName;
  }

  std::string result =
      baseName + "." + std::to_string(cgGlobalNames[baseName]++);
  // There should not be any symbol with this name in the module.
  assert(!mlir::SymbolTable::lookupSymbolIn(theModule, result));
  return result;
}

cir::GlobalOp CIRGenModule::getGlobalForStringLiteral(const StringLiteral *s,
                                                      StringRef name) {
  CharUnits alignment =
      astContext.getAlignOfGlobalVarInChars(s->getType(), /*VD=*/nullptr);

  mlir::Attribute c = getConstantArrayFromStringLiteral(s);

  cir::GlobalOp gv;
  if (!getLangOpts().WritableStrings && ConstantStringMap.count(c)) {
    gv = ConstantStringMap[c];
    // The bigger alignment always wins.
    if (!gv.getAlignment() ||
        uint64_t(alignment.getQuantity()) > *gv.getAlignment())
      gv.setAlignmentAttr(getSize(alignment));
  } else {
    SmallString<256> mangledNameBuffer;
    StringRef globalVariableName;
    auto lt = cir::GlobalLinkageKind::ExternalLinkage;

    // Mangle the string literal if that's how the ABI merges duplicate strings.
    // Don't do it if they are writable, since we don't want writes in one TU to
    // affect strings in another.
    if (getCXXABI().getMangleContext().shouldMangleStringLiteral(s) &&
        !getLangOpts().WritableStrings) {
      assert(0 && "not implemented");
    } else {
      lt = cir::GlobalLinkageKind::PrivateLinkage;
      globalVariableName = name;
    }

    // Unlike LLVM IR, CIR doesn't automatically unique names for globals, so
    // we need to do that explicitly.
    std::string uniqueName = getUniqueGlobalName(globalVariableName.str());
    auto loc = getLoc(s->getSourceRange());
    auto typedC = llvm::dyn_cast<mlir::TypedAttr>(c);
    if (!typedC)
      llvm_unreachable("this should never be untyped at this point");
    gv = generateStringLiteral(loc, typedC, lt, *this, uniqueName, alignment);
    setDSOLocal(static_cast<mlir::Operation *>(gv));
    ConstantStringMap[c] = gv;

    assert(!cir::MissingFeatures::reportGlobalToASan() && "NYI");
  }

  return gv;
}

/// Return a pointer to a constant array for the given string literal.
cir::GlobalViewAttr
CIRGenModule::getAddrOfConstantStringFromLiteral(const StringLiteral *s,
                                                 StringRef name) {
  auto gv = getGlobalForStringLiteral(s, name);
  auto arrayTy = mlir::dyn_cast<cir::ArrayType>(gv.getSymType());
  assert(arrayTy && "String literal must be array");
  auto ptrTy =
      getBuilder().getPointerTo(arrayTy.getElementType(), gv.getAddrSpace());

  return builder.getGlobalViewAttr(ptrTy, gv);
}

void CIRGenModule::emitDeclContext(const DeclContext *dc) {
  for (auto *i : dc->decls()) {
    // Unlike other DeclContexts, the contents of an ObjCImplDecl at TU scope
    // are themselves considered "top-level", so EmitTopLevelDecl on an
    // ObjCImplDecl does not recursively visit them. We need to do that in
    // case they're nested inside another construct (LinkageSpecDecl /
    // ExportDecl) that does stop them from being considered "top-level".
    if (isa<ObjCImplDecl>(i))
      llvm_unreachable("NYI");

    emitTopLevelDecl(i);
  }
}

void CIRGenModule::emitLinkageSpec(const LinkageSpecDecl *lsd) {
  if (lsd->getLanguage() != LinkageSpecLanguageIDs::C &&
      lsd->getLanguage() != LinkageSpecLanguageIDs::CXX) {
    llvm_unreachable("unsupported linkage spec");
    return;
  }
  emitDeclContext(lsd);
}

mlir::Operation *
CIRGenModule::getAddrOfGlobalTemporary(const MaterializeTemporaryExpr *expr,
                                       const Expr *init) {
  assert((expr->getStorageDuration() == SD_Static ||
          expr->getStorageDuration() == SD_Thread) &&
         "not a global temporary");
  const auto *varDecl = cast<VarDecl>(expr->getExtendingDecl());

  // If we're not materializing a subobject of the temporay, keep the
  // cv-qualifiers from the type of the MaterializeTemporaryExpr.
  QualType materializedType = init->getType();
  if (init == expr->getSubExpr())
    materializedType = expr->getType();

  [[maybe_unused]] CharUnits align =
      getASTContext().getTypeAlignInChars(materializedType);

  auto insertResult = materializedGlobalTemporaryMap.insert({expr, nullptr});
  if (!insertResult.second) {
    llvm_unreachable("NYI");
  }

  // FIXME: If an externally-visible declaration extends multiple temporaries,
  // we need to give each temporary the same name in every translation unit (and
  // we also need to make the temporaries externally-visible).
  llvm::SmallString<256> name;
  llvm::raw_svector_ostream out(name);
  getCXXABI().getMangleContext().mangleReferenceTemporary(
      varDecl, expr->getManglingNumber(), out);

  APValue *value = nullptr;
  if (expr->getStorageDuration() == SD_Static && varDecl->evaluateValue()) {
    // If the initializer of the extending declaration is a constant
    // initializer, we should have a cached constant initializer for this
    // temporay. Note taht this m ight have a different value from the value
    // computed by evaluating the initializer if the surrounding constant
    // expression modifies the temporary.
    value = expr->getOrCreateValue(false);
  }

  // Try evaluating it now, it might have a constant initializer
  Expr::EvalResult evalResult;
  if (!value && init->EvaluateAsRValue(evalResult, getASTContext()) &&
      !evalResult.hasSideEffects())
    value = &evalResult.Val;

  LangAS addrSpace = getGlobalVarAddressSpace(varDecl);

  std::optional<ConstantEmitter> emitter;
  mlir::Attribute initialValue = nullptr;
  bool isConstant = false;
  mlir::Type type;
  if (value) {
    emitter.emplace(*this);
    initialValue =
        emitter->emitForInitializer(*value, addrSpace, materializedType);

    isConstant = materializedType.isConstantStorage(
        getASTContext(), /*ExcludeCtor*/ value, /*ExcludeDtor*/ false);

    type = mlir::cast<mlir::TypedAttr>(initialValue).getType();
  } else {
    // No initializer, the initialization will be provided when we initialize
    // the declaration which performed lifetime extension.
    type = getTypes().convertTypeForMem(materializedType);
  }

  // Create a global variable for this lifetime-extended temporary.
  cir::GlobalLinkageKind linkage = getCIRLinkageVarDefinition(varDecl, false);
  if (linkage == cir::GlobalLinkageKind::ExternalLinkage) {
    const VarDecl *initVD;
    if (varDecl->isStaticDataMember() && varDecl->getAnyInitializer(initVD) &&
        isa<CXXRecordDecl>(initVD->getLexicalDeclContext())) {
      // Temporaries defined inside a class get linkonce_odr linkage because the
      // calss can be defined in multiple translation units.
      llvm_unreachable("staticdatamember NYI");
    } else {
      // There is no need for this temporary to have external linkage if the
      // VarDecl has external linkage.
      linkage = cir::GlobalLinkageKind::InternalLinkage;
    }
  }
  cir::AddressSpace targetAS = cir::toCIRAddressSpace(addrSpace);

  auto loc = getLoc(expr->getSourceRange());
  auto gv = createGlobalOp(*this, loc, name, type, isConstant, targetAS,
                           nullptr, linkage);
  gv.setInitialValueAttr(initialValue);

  if (emitter)
    emitter->finalize(gv);
  // Don't assign dllimport or dllexport to lcoal linkage globals
  if (!gv.hasLocalLinkage()) {
    llvm_unreachable("NYI");
  }
  gv.setAlignment(align.getAsAlign().value());
  if (supportsCOMDAT() && gv.isWeakForLinker())
    llvm_unreachable("NYI");
  if (varDecl->getTLSKind())
    llvm_unreachable("NYI");
  mlir::Operation *cv = gv;
  if (addrSpace != LangAS::Default)
    llvm_unreachable("NYI");

  // Update the map with the new temporay. If we created a placeholder above,
  // replace it with the new global now.
  mlir::Operation *&entry = materializedGlobalTemporaryMap[expr];
  if (entry) {
    entry->replaceAllUsesWith(cv);
    entry->erase();
  }
  entry = cv;

  return cv;
}

// Emit code for a single top level declaration.
void CIRGenModule::emitTopLevelDecl(Decl *decl) {
  // Ignore dependent declarations
  if (decl->isTemplated())
    return;

  // Consteval function shouldn't be emitted.
  if (auto *fd = dyn_cast<FunctionDecl>(decl))
    if (fd->isConsteval())
      return;

  switch (decl->getKind()) {
  default:
    llvm::errs() << "emitTopLevelDecl codegen for decl kind '"
                 << decl->getDeclKindName() << "' not implemented\n";
    assert(false && "Not yet implemented");

  case Decl::TranslationUnit: {
    // This path is CIR only - CIRGen handles TUDecls because
    // of clang-tidy checks, that operate on TU granularity.
    TranslationUnitDecl *tu = cast<TranslationUnitDecl>(decl);
    for (DeclContext::decl_iterator d = tu->decls_begin(),
                                    dEnd = tu->decls_end();
         d != dEnd; ++d)
      emitTopLevelDecl(*d);
    return;
  }
  case Decl::Var:
  case Decl::Decomposition:
  case Decl::VarTemplateSpecialization:
    emitGlobal(cast<VarDecl>(decl));
    assert(!isa<DecompositionDecl>(decl) && "not implemented");
    // if (auto *DD = dyn_cast<DecompositionDecl>(decl))
    //   for (auto *B : DD->bindings())
    //     if (auto *HD = B->getHoldingVar())
    //       EmitGlobal(HD);
    break;

  case Decl::CXXConversion:
  case Decl::CXXMethod:
  case Decl::Function:
    emitGlobal(cast<FunctionDecl>(decl));
    assert(!codeGenOpts.CoverageMapping && "Coverage Mapping NYI");
    break;
  // C++ Decls
  case Decl::Namespace:
    emitDeclContext(cast<NamespaceDecl>(decl));
    break;
  case Decl::ClassTemplateSpecialization: {
    // const auto *Spec = cast<ClassTemplateSpecializationDecl>(decl);
    assert(!cir::MissingFeatures::generateDebugInfo() && "NYI");
  }
    [[fallthrough]];
  case Decl::CXXRecord: {
    CXXRecordDecl *crd = cast<CXXRecordDecl>(decl);
    // TODO: Handle debug info as CodeGenModule.cpp does
    for (auto *childDecl : crd->decls())
      if (isa<VarDecl>(childDecl) || isa<CXXRecordDecl>(childDecl))
        emitTopLevelDecl(childDecl);
    break;
  }
  case Decl::PragmaComment: {
    const auto *PCD = cast<PragmaCommentDecl>(decl);
    switch (PCD->getCommentKind()) {
    case PCK_Unknown:
      llvm_unreachable("unexpected pragma comment kind");
    case PCK_Linker:
      assert(!MissingFeatures::emitModuleLinkOptions() && "NYI");
      break;
    case PCK_Lib:
      assert(!MissingFeatures::elfDependentLibraries() && "NYI");
      break;
    case PCK_Compiler:
    case PCK_ExeStr:
    case PCK_User:
      break; // We ignore all of these.
    }
    break;
  }
  // No code generation needed.
  case Decl::UsingShadow:
  case Decl::ClassTemplate:
  case Decl::VarTemplate:
  case Decl::Concept:
  case Decl::VarTemplatePartialSpecialization:
  case Decl::FunctionTemplate:
  case Decl::TypeAliasTemplate:
  case Decl::Block:
  case Decl::Empty:
  case Decl::Binding:
    break;
  case Decl::Using:     // using X; [C++]
  case Decl::UsingEnum: // using enum X; [C++]
  case Decl::NamespaceAlias:
  case Decl::UsingDirective: // using namespace X; [C++]
    assert(!cir::MissingFeatures::generateDebugInfo() && "NYI");
    break;
  case Decl::CXXConstructor:
    getCXXABI().emitCXXConstructors(cast<CXXConstructorDecl>(decl));
    break;
  case Decl::CXXDestructor:
    getCXXABI().emitCXXDestructors(cast<CXXDestructorDecl>(decl));
    break;

  case Decl::StaticAssert:
    // Nothing to do.
    break;

  case Decl::LinkageSpec:
    emitLinkageSpec(cast<LinkageSpecDecl>(decl));
    break;

  case Decl::Typedef:
  case Decl::TypeAlias: // using foo = bar; [C++11]
  case Decl::Record:
  case Decl::Enum:
    assert(!cir::MissingFeatures::generateDebugInfo() && "NYI");
    break;
  }
}

static bool shouldBeInCOMDAT(CIRGenModule &cgm, const Decl &d) {
  if (!cgm.supportsCOMDAT())
    return false;

  if (d.hasAttr<SelectAnyAttr>())
    return true;

  GVALinkage linkage;
  if (auto *vd = dyn_cast<VarDecl>(&d))
    linkage = cgm.getASTContext().GetGVALinkageForVariable(vd);
  else
    linkage =
        cgm.getASTContext().GetGVALinkageForFunction(cast<FunctionDecl>(&d));

  switch (linkage) {
  case clang::GVA_Internal:
  case clang::GVA_AvailableExternally:
  case clang::GVA_StrongExternal:
    return false;
  case clang::GVA_DiscardableODR:
  case clang::GVA_StrongODR:
    return true;
  }
  llvm_unreachable("No such linkage");
}

// TODO(cir): this could be a common method between LLVM codegen.
static bool isVarDeclStrongDefinition(const ASTContext &astContext,
                                      CIRGenModule &cgm, const VarDecl *d,
                                      bool noCommon) {
  // Don't give variables common linkage if -fno-common was specified unless it
  // was overridden by a NoCommon attribute.
  if ((noCommon || d->hasAttr<NoCommonAttr>()) && !d->hasAttr<CommonAttr>())
    return true;

  // C11 6.9.2/2:
  //   A declaration of an identifier for an object that has file scope without
  //   an initializer, and without a storage-class specifier or with the
  //   storage-class specifier static, constitutes a tentative definition.
  if (d->getInit() || d->hasExternalStorage())
    return true;

  // A variable cannot be both common and exist in a section.
  if (d->hasAttr<SectionAttr>())
    return true;

  // A variable cannot be both common and exist in a section.
  // We don't try to determine which is the right section in the front-end.
  // If no specialized section name is applicable, it will resort to default.
  if (d->hasAttr<PragmaClangBSSSectionAttr>() ||
      d->hasAttr<PragmaClangDataSectionAttr>() ||
      d->hasAttr<PragmaClangRelroSectionAttr>() ||
      d->hasAttr<PragmaClangRodataSectionAttr>())
    return true;

  // Thread local vars aren't considered common linkage.
  if (d->getTLSKind())
    return true;

  // Tentative definitions marked with WeakImportAttr are true definitions.
  if (d->hasAttr<WeakImportAttr>())
    return true;

  // A variable cannot be both common and exist in a comdat.
  if (shouldBeInCOMDAT(cgm, *d))
    return true;

  // Declarations with a required alignment do not have common linkage in MSVC
  // mode.
  if (astContext.getTargetInfo().getCXXABI().isMicrosoft()) {
    if (d->hasAttr<AlignedAttr>())
      return true;
    QualType varType = d->getType();
    if (astContext.isAlignmentRequired(varType))
      return true;

    if (const auto *rt = varType->getAs<clang::RecordType>()) {
      const RecordDecl *rd = rt->getDecl();
      for (const FieldDecl *fd : rd->fields()) {
        if (fd->isBitField())
          continue;
        if (fd->hasAttr<AlignedAttr>())
          return true;
        if (astContext.isAlignmentRequired(fd->getType()))
          return true;
      }
    }
  }

  // Microsoft's link.exe doesn't support alignments greater than 32 bytes for
  // common symbols, so symbols with greater alignment requirements cannot be
  // common.
  // Other COFF linkers (ld.bfd and LLD) support arbitrary power-of-two
  // alignments for common symbols via the aligncomm directive, so this
  // restriction only applies to MSVC environments.
  if (astContext.getTargetInfo().getTriple().isKnownWindowsMSVCEnvironment() &&
      astContext.getTypeAlignIfKnown(d->getType()) >
          astContext.toBits(CharUnits::fromQuantity(32)))
    return true;

  return false;
}

void CIRGenModule::setInitializer(cir::GlobalOp &global,
                                  mlir::Attribute value) {
  // Recompute visibility when updating initializer.
  global.setInitialValueAttr(value);
  mlir::SymbolTable::setSymbolVisibility(
      global, CIRGenModule::getMLIRVisibility(global));
}

mlir::SymbolTable::Visibility
CIRGenModule::getMLIRVisibility(cir::GlobalOp op) {
  // MLIR doesn't accept public symbols declarations (only
  // definitions).
  if (op.isDeclaration())
    return mlir::SymbolTable::Visibility::Private;
  return getMLIRVisibilityFromCIRLinkage(op.getLinkage());
}

mlir::SymbolTable::Visibility
CIRGenModule::getMLIRVisibilityFromCIRLinkage(cir::GlobalLinkageKind glk) {
  switch (glk) {
  case cir::GlobalLinkageKind::InternalLinkage:
  case cir::GlobalLinkageKind::PrivateLinkage:
    return mlir::SymbolTable::Visibility::Private;
  case cir::GlobalLinkageKind::ExternalLinkage:
  case cir::GlobalLinkageKind::ExternalWeakLinkage:
  case cir::GlobalLinkageKind::LinkOnceODRLinkage:
  case cir::GlobalLinkageKind::AvailableExternallyLinkage:
  case cir::GlobalLinkageKind::CommonLinkage:
  case cir::GlobalLinkageKind::WeakAnyLinkage:
  case cir::GlobalLinkageKind::WeakODRLinkage:
    return mlir::SymbolTable::Visibility::Public;
  default: {
    llvm::errs() << "visibility not implemented for '"
                 << stringifyGlobalLinkageKind(glk) << "'\n";
    assert(0 && "not implemented");
  }
  }
  llvm_unreachable("linkage should be handled above!");
}

cir::VisibilityKind CIRGenModule::getGlobalVisibilityKindFromClangVisibility(
    clang::VisibilityAttr::VisibilityType visibility) {
  switch (visibility) {
  case clang::VisibilityAttr::VisibilityType::Default:
    return VisibilityKind::Default;
  case clang::VisibilityAttr::VisibilityType::Hidden:
    return VisibilityKind::Hidden;
  case clang::VisibilityAttr::VisibilityType::Protected:
    return VisibilityKind::Protected;
  }
  llvm_unreachable("unexpected visibility value");
}

cir::VisibilityAttr
CIRGenModule::getGlobalVisibilityAttrFromDecl(const Decl *decl) {
  const clang::VisibilityAttr *va = decl->getAttr<clang::VisibilityAttr>();
  cir::VisibilityAttr cirVisibility =
      cir::VisibilityAttr::get(&getMLIRContext());
  if (va) {
    cirVisibility = cir::VisibilityAttr::get(
        &getMLIRContext(),
        getGlobalVisibilityKindFromClangVisibility(va->getVisibility()));
  }
  return cirVisibility;
}

cir::GlobalLinkageKind CIRGenModule::getCIRLinkageForDeclarator(
    const DeclaratorDecl *d, GVALinkage linkage, bool isConstantVariable) {
  if (linkage == GVA_Internal)
    return cir::GlobalLinkageKind::InternalLinkage;

  if (d->hasAttr<WeakAttr>()) {
    if (isConstantVariable)
      return cir::GlobalLinkageKind::WeakODRLinkage;
    return cir::GlobalLinkageKind::WeakAnyLinkage;
  }

  if (const auto *fd = d->getAsFunction())
    if (fd->isMultiVersion() && linkage == GVA_AvailableExternally)
      return cir::GlobalLinkageKind::LinkOnceAnyLinkage;

  // We are guaranteed to have a strong definition somewhere else,
  // so we can use available_externally linkage.
  if (linkage == GVA_AvailableExternally)
    return cir::GlobalLinkageKind::AvailableExternallyLinkage;

  // Note that Apple's kernel linker doesn't support symbol
  // coalescing, so we need to avoid linkonce and weak linkages there.
  // Normally, this means we just map to internal, but for explicit
  // instantiations we'll map to external.

  // In C++, the compiler has to emit a definition in every translation unit
  // that references the function.  We should use linkonce_odr because
  // a) if all references in this translation unit are optimized away, we
  // don't need to codegen it.  b) if the function persists, it needs to be
  // merged with other definitions. c) C++ has the ODR, so we know the
  // definition is dependable.
  if (linkage == GVA_DiscardableODR)
    return !astContext.getLangOpts().AppleKext
               ? cir::GlobalLinkageKind::LinkOnceODRLinkage
               : cir::GlobalLinkageKind::InternalLinkage;

  // An explicit instantiation of a template has weak linkage, since
  // explicit instantiations can occur in multiple translation units
  // and must all be equivalent. However, we are not allowed to
  // throw away these explicit instantiations.
  //
  // CUDA/HIP: For -fno-gpu-rdc case, device code is limited to one TU,
  // so say that CUDA templates are either external (for kernels) or internal.
  // This lets llvm perform aggressive inter-procedural optimizations. For
  // -fgpu-rdc case, device function calls across multiple TU's are allowed,
  // therefore we need to follow the normal linkage paradigm.
  if (linkage == GVA_StrongODR) {
    if (getLangOpts().AppleKext)
      return cir::GlobalLinkageKind::ExternalLinkage;
    if (getLangOpts().CUDA && getLangOpts().CUDAIsDevice &&
        !getLangOpts().GPURelocatableDeviceCode)
      return d->hasAttr<CUDAGlobalAttr>()
                 ? cir::GlobalLinkageKind::ExternalLinkage
                 : cir::GlobalLinkageKind::InternalLinkage;
    return cir::GlobalLinkageKind::WeakODRLinkage;
  }

  // C++ doesn't have tentative definitions and thus cannot have common
  // linkage.
  if (!getLangOpts().CPlusPlus && isa<VarDecl>(d) &&
      !isVarDeclStrongDefinition(astContext, *this, cast<VarDecl>(d),
                                 getCodeGenOpts().NoCommon))
    return cir::GlobalLinkageKind::CommonLinkage;

  // selectany symbols are externally visible, so use weak instead of
  // linkonce.  MSVC optimizes away references to const selectany globals, so
  // all definitions should be the same and ODR linkage should be used.
  // http://msdn.microsoft.com/en-us/library/5tkz6s71.aspx
  if (d->hasAttr<SelectAnyAttr>())
    return cir::GlobalLinkageKind::WeakODRLinkage;

  // Otherwise, we have strong external linkage.
  assert(linkage == GVA_StrongExternal);
  return cir::GlobalLinkageKind::ExternalLinkage;
}

/// This function is called when we implement a function with no prototype, e.g.
/// "int foo() {}". If there are existing call uses of the old function in the
/// module, this adjusts them to call the new function directly.
///
/// This is not just a cleanup: the always_inline pass requires direct calls to
/// functions to be able to inline them.  If there is a bitcast in the way, it
/// won't inline them. Instcombine normally deletes these calls, but it isn't
/// run at -O0.
void CIRGenModule::ReplaceUsesOfNonProtoTypeWithRealFunction(
    mlir::Operation *old, cir::FuncOp newFn) {

  // If we're redefining a global as a function, don't transform it.
  auto oldFn = dyn_cast<cir::FuncOp>(old);
  if (!oldFn)
    return;

  // TODO(cir): this RAUW ignores the features below.
  assert(!cir::MissingFeatures::exceptions() && "Call vs Invoke NYI");
  assert(!cir::MissingFeatures::parameterAttributes());
  assert(!cir::MissingFeatures::operandBundles());
  assert(oldFn->getAttrs().size() > 1 && "Attribute forwarding NYI");

  // Mark new function as originated from a no-proto declaration.
  newFn.setNoProtoAttr(oldFn.getNoProtoAttr());

  // Iterate through all calls of the no-proto function.
  auto symUses = oldFn.getSymbolUses(oldFn->getParentOp());
  for (auto use : symUses.value()) {
    mlir::OpBuilder::InsertionGuard guard(builder);

    if (auto noProtoCallOp = dyn_cast<cir::CallOp>(use.getUser())) {
      builder.setInsertionPoint(noProtoCallOp);

      // Patch call type with the real function type.
      auto realCallOp = builder.createCallOp(noProtoCallOp.getLoc(), newFn,
                                             noProtoCallOp.getOperands());

      // Replace old no proto call with fixed call.
      noProtoCallOp.replaceAllUsesWith(realCallOp);
      noProtoCallOp.erase();
    } else if (auto getGlobalOp = dyn_cast<cir::GetGlobalOp>(use.getUser())) {
      // Replace type
      getGlobalOp.getAddr().setType(
          cir::PointerType::get(newFn.getFunctionType()));
    } else {
      llvm_unreachable("NIY");
    }
  }
}

cir::GlobalLinkageKind
CIRGenModule::getCIRLinkageVarDefinition(const VarDecl *vd, bool isConstant) {
  assert(!isConstant && "constant variables NYI");
  GVALinkage linkage = astContext.GetGVALinkageForVariable(vd);
  return getCIRLinkageForDeclarator(vd, linkage, isConstant);
}

cir::GlobalLinkageKind CIRGenModule::getFunctionLinkage(GlobalDecl gd) {
  const auto *d = cast<FunctionDecl>(gd.getDecl());

  GVALinkage linkage = astContext.GetGVALinkageForFunction(d);

  if (const auto *dtor = dyn_cast<CXXDestructorDecl>(d))
    return getCXXABI().getCXXDestructorLinkage(linkage, dtor, gd.getDtorType());

  return getCIRLinkageForDeclarator(d, linkage, /*IsConstantVariable=*/false);
}

void CIRGenModule::emitAliasForGlobal(StringRef mangledName,
                                      mlir::Operation *op, GlobalDecl aliasGD,
                                      cir::FuncOp aliasee,
                                      cir::GlobalLinkageKind linkage) {
  auto *aliasFD = dyn_cast<FunctionDecl>(aliasGD.getDecl());
  assert(aliasFD && "expected FunctionDecl");

  // The aliasee function type is different from the alias one, this difference
  // is specific to CIR because in LLVM the ptr types are already erased at this
  // point.
  auto &fnInfo = getTypes().arrangeCXXStructorDeclaration(aliasGD);
  auto fnType = getTypes().GetFunctionType(fnInfo);

  auto alias = createCIRFunction(getLoc(aliasGD.getDecl()->getSourceRange()),
                                 mangledName, fnType, aliasFD);
  alias.setAliasee(aliasee.getName());
  alias.setLinkage(linkage);
  // Declarations cannot have public MLIR visibility, just mark them private
  // but this really should have no meaning since CIR should not be using
  // this information to derive linkage information.
  mlir::SymbolTable::setSymbolVisibility(
      alias, mlir::SymbolTable::Visibility::Private);

  // Alias constructors and destructors are always unnamed_addr.
  assert(!cir::MissingFeatures::unnamedAddr());

  // Switch any previous uses to the alias.
  if (op) {
    llvm_unreachable("NYI");
  } else {
    // Name already set by createCIRFunction
  }

  // Finally, set up the alias with its proper name and attributes.
  setCommonAttributes(aliasGD, alias);
}

mlir::Type CIRGenModule::convertType(QualType type) {
  return genTypes.convertType(type);
}

bool CIRGenModule::verifyModule() {
  // Verify the module after we have finished constructing it, this will
  // check the structural properties of the IR and invoke any specific
  // verifiers we have on the CIR operations.
  return mlir::verify(theModule).succeeded();
}

std::pair<cir::FuncType, cir::FuncOp> CIRGenModule::getAddrAndTypeOfCXXStructor(
    GlobalDecl gd, const CIRGenFunctionInfo *fnInfo, cir::FuncType fnType,
    bool dontdefer, ForDefinition_t isForDefinition) {
  auto *md = cast<CXXMethodDecl>(gd.getDecl());

  if (isa<CXXDestructorDecl>(md)) {
    // Always alias equivalent complete destructors to base destructors in the
    // MS ABI.
    if (getTarget().getCXXABI().isMicrosoft() &&
        gd.getDtorType() == Dtor_Complete &&
        md->getParent()->getNumVBases() == 0)
      llvm_unreachable("NYI");
  }

  if (!fnType) {
    if (!fnInfo)
      fnInfo = &getTypes().arrangeCXXStructorDeclaration(gd);
    fnType = getTypes().GetFunctionType(*fnInfo);
  }

  auto fn = GetOrCreateCIRFunction(getMangledName(gd), fnType, gd,
                                   /*ForVtable=*/false, dontdefer,
                                   /*IsThunk=*/false, isForDefinition);

  return {fnType, fn};
}

cir::FuncOp CIRGenModule::GetAddrOfFunction(clang::GlobalDecl gd, mlir::Type ty,
                                            bool forVTable, bool dontDefer,
                                            ForDefinition_t isForDefinition) {
  assert(!cast<FunctionDecl>(gd.getDecl())->isConsteval() &&
         "consteval function should never be emitted");

  if (!ty) {
    const auto *fd = cast<FunctionDecl>(gd.getDecl());
    ty = convertType(fd->getType());
  }

  // Devirtualized destructor calls may come through here instead of via
  // getAddrOfCXXStructor. Make sure we use the MS ABI base destructor instead
  // of the complete destructor when necessary.
  if (const auto *dd = dyn_cast<CXXDestructorDecl>(gd.getDecl())) {
    if (getTarget().getCXXABI().isMicrosoft() &&
        gd.getDtorType() == Dtor_Complete &&
        dd->getParent()->getNumVBases() == 0)
      llvm_unreachable("NYI");
  }

  StringRef mangledName = getMangledName(gd);
  auto f = GetOrCreateCIRFunction(mangledName, ty, gd, forVTable, dontDefer,
                                  /*IsThunk=*/false, isForDefinition);

  // As __global__ functions (kernels) always reside on device,
  // when we access them from host, we must refer to the kernel handle.
  // For HIP, we should never directly access the host device addr, but
  // instead the Global Variable of that stub. For CUDA, it's just the device
  // stub. For HIP, it's something different.
  if ((langOpts.HIP || langOpts.CUDA) && !langOpts.CUDAIsDevice &&
      cast<FunctionDecl>(gd.getDecl())->hasAttr<CUDAGlobalAttr>()) {
    (void)getCUDARuntime().getKernelHandle(f, gd);
    if (isForDefinition)
      return f;

    if (langOpts.HIP)
      llvm_unreachable("NYI");
  }

  return f;
}

// Returns true if GD is a function decl with internal linkage and needs a
// unique suffix after the mangled name.
static bool isUniqueInternalLinkageDecl(GlobalDecl gd, CIRGenModule &cgm) {
  assert(cgm.getModuleNameHash().empty() &&
         "Unique internal linkage names NYI");

  return false;
}

static std::string getMangledNameImpl(CIRGenModule &cgm, GlobalDecl gd,
                                      const NamedDecl *nd,
                                      bool omitMultiVersionMangling = false) {
  assert(!omitMultiVersionMangling && "NYI");

  SmallString<256> buffer;

  llvm::raw_svector_ostream out(buffer);
  MangleContext &mc = cgm.getCXXABI().getMangleContext();

  assert(cgm.getModuleNameHash().empty() && "NYI");
  auto shouldMangle = mc.shouldMangleDeclName(nd);

  if (shouldMangle) {
    mc.mangleName(gd.getWithDecl(nd), out);
  } else {
    auto *ii = nd->getIdentifier();
    assert(ii && "Attempt to mangle unnamed decl.");

    const auto *fd = dyn_cast<FunctionDecl>(nd);

    if (fd &&
        fd->getType()->castAs<FunctionType>()->getCallConv() == CC_X86RegCall) {
      assert(0 && "NYI");
    } else if (fd && fd->hasAttr<CUDAGlobalAttr>() &&
               gd.getKernelReferenceKind() == KernelReferenceKind::Stub) {
      out << "__device_stub__" << ii->getName();
    } else {
      out << ii->getName();
    }
  }

  // Check if the module name hash should be appended for internal linkage
  // symbols. This should come before multi-version target suffixes are
  // appendded. This is to keep the name and module hash suffix of the internal
  // linkage function together. The unique suffix should only be added when name
  // mangling is done to make sure that the final name can be properly
  // demangled. For example, for C functions without prototypes, name mangling
  // is not done and the unique suffix should not be appended then.
  assert(!isUniqueInternalLinkageDecl(gd, cgm) && "NYI");

  if (const auto *fd = dyn_cast<FunctionDecl>(nd)) {
    assert(!fd->isMultiVersion() && "NYI");
  }
  assert(!cgm.getLangOpts().GPURelocatableDeviceCode && "NYI");

  return std::string(out.str());
}

StringRef CIRGenModule::getMangledName(GlobalDecl gd) {
  auto canonicalGd = gd.getCanonicalDecl();

  // Some ABIs don't have constructor variants. Make sure that base and complete
  // constructors get mangled the same.
  if (isa<CXXConstructorDecl>(canonicalGd.getDecl())) {
    if (!getTarget().getCXXABI().hasConstructorVariants()) {
      assert(false && "NYI");
    }
  }

  // Keep the first result in the case of a mangling collision.
  const auto *nd = cast<NamedDecl>(gd.getDecl());
  std::string mangledName = getMangledNameImpl(*this, gd, nd);

  auto result = Manglings.insert(std::make_pair(mangledName, gd));
  return MangledDeclNames[canonicalGd] = result.first->first();
}

void CIRGenModule::emitTentativeDefinition(const VarDecl *d) {
  assert(!d->getInit() && "Cannot emit definite definitions here!");

  StringRef mangledName = getMangledName(d);
  auto *gv = getGlobalValue(mangledName);

  // TODO(cir): can a tentative definition come from something other than a
  // global op? If not, the assertion below is wrong and should be removed. If
  // so, getGlobalValue might be better of returining a global value interface
  // that alows use to manage different globals value types transparently.
  if (gv)
    assert(isa<cir::GlobalOp>(gv) &&
           "tentative definition can only be built from a cir.global_op");

  // We already have a definition, not declaration, with the same mangled name.
  // Emitting of declaration is not required (and actually overwrites emitted
  // definition).
  if (gv && !dyn_cast<cir::GlobalOp>(gv).isDeclaration())
    return;

  // If we have not seen a reference to this variable yet, place it into the
  // deferred declarations table to be emitted if needed later.
  if (!MustBeEmitted(d) && !gv) {
    DeferredDecls[mangledName] = d;
    return;
  }

  // The tentative definition is the only definition.
  emitGlobalVarDefinition(d);
}

void CIRGenModule::setGlobalVisibility(mlir::Operation *gv,
                                       const NamedDecl *d) const {
  assert(!cir::MissingFeatures::setGlobalVisibility());
}

void CIRGenModule::setDSOLocal(mlir::Operation *op) const {
  assert(!cir::MissingFeatures::setDSOLocal());
  if (auto globalValue = dyn_cast<cir::CIRGlobalValueInterface>(op)) {
    setDSOLocal(globalValue);
  }
}

void CIRGenModule::setGVProperties(mlir::Operation *op,
                                   const NamedDecl *d) const {
  assert(!cir::MissingFeatures::setDLLImportDLLExport());
  setGVPropertiesAux(op, d);
}

void CIRGenModule::setGVPropertiesAux(mlir::Operation *op,
                                      const NamedDecl *d) const {
  setGlobalVisibility(op, d);
  setDSOLocal(op);
  assert(!cir::MissingFeatures::setPartition());
}

bool CIRGenModule::lookupRepresentativeDecl(StringRef mangledName,
                                            GlobalDecl &result) const {
  auto res = Manglings.find(mangledName);
  if (res == Manglings.end())
    return false;
  result = res->getValue();
  return true;
}

cir::FuncOp CIRGenModule::createCIRFunction(mlir::Location loc, StringRef name,
                                            cir::FuncType ty,
                                            const clang::FunctionDecl *fd) {
  // At the point we need to create the function, the insertion point
  // could be anywhere (e.g. callsite). Do not rely on whatever it might
  // be, properly save, find the appropriate place and restore.
  FuncOp f;
  {
    mlir::OpBuilder::InsertionGuard guard(builder);

    // Some global emissions are triggered while emitting a function, e.g.
    // void s() { x.method() }
    //
    // Be sure to insert a new function before a current one.
    auto *curCGF = getCurrCIRGenFun();
    if (curCGF)
      builder.setInsertionPoint(curCGF->CurFn);

    f = builder.create<cir::FuncOp>(loc, name, ty);

    if (fd)
      f.setAstAttr(makeFuncDeclAttr(fd, &getMLIRContext()));

    if (fd && !fd->hasPrototype())
      f.setNoProtoAttr(builder.getUnitAttr());

    assert(f.isDeclaration() && "expected empty body");

    // A declaration gets private visibility by default, but external linkage
    // as the default linkage.
    f.setLinkageAttr(cir::GlobalLinkageKindAttr::get(
        &getMLIRContext(), cir::GlobalLinkageKind::ExternalLinkage));
    mlir::SymbolTable::setSymbolVisibility(
        f, mlir::SymbolTable::Visibility::Private);

    // Initialize with empty dict of extra attributes.
    f.setExtraAttrsAttr(
        cir::ExtraFuncAttributesAttr::get(builder.getDictionaryAttr({})));

<<<<<<< HEAD
=======
    // Set the special member attribute for this function, if applicable.
    setCXXSpecialMemberAttr(f, fd);

>>>>>>> 6ce3969b
    if (!curCGF)
      theModule.push_back(f);
  }
  return f;
}

<<<<<<< HEAD
=======
cir::FuncOp
CIRGenModule::createCIRBuiltinFunction(mlir::Location loc, StringRef name,
                                       cir::FuncType ty,
                                       const clang::FunctionDecl *fd) {
  cir::FuncOp fnOp = createCIRFunction(loc, name, ty, fd);
  fnOp.setBuiltin(true);
  return fnOp;
}

void CIRGenModule::setCXXSpecialMemberAttr(
    cir::FuncOp funcOp, const clang::FunctionDecl *funcDecl) {
  if (!funcDecl)
    return;

  if (auto dtor = dyn_cast<CXXDestructorDecl>(funcDecl)) {
    auto cxxDtor = cir::CXXDtorAttr::get(
        convertType(getASTContext().getRecordType(dtor->getParent())));
    funcOp.setCxxSpecialMemberAttr(cxxDtor);
  }

  if (auto ctor = dyn_cast<CXXConstructorDecl>(funcDecl)) {
    cir::CtorKind ctorKind = cir::CtorKind::Custom;
    if (ctor->isDefaultConstructor())
      ctorKind = cir::CtorKind::Default;
    if (ctor->isCopyConstructor())
      ctorKind = cir::CtorKind::Copy;
    if (ctor->isMoveConstructor())
      ctorKind = cir::CtorKind::Move;

    auto cxxCtor = cir::CXXCtorAttr::get(
        convertType(getASTContext().getRecordType(ctor->getParent())),
        ctorKind);
    funcOp.setCxxSpecialMemberAttr(cxxCtor);
  }

  auto method = dyn_cast<CXXMethodDecl>(funcDecl);
  if (method && (method->isCopyAssignmentOperator() ||
                 method->isMoveAssignmentOperator())) {
    cir::AssignKind assignKind;
    if (method->isCopyAssignmentOperator())
      assignKind = cir::AssignKind::Copy;
    if (method->isMoveAssignmentOperator())
      assignKind = cir::AssignKind::Move;

    auto cxxAssign = cir::CXXAssignAttr::get(
        convertType(getASTContext().getRecordType(method->getParent())),
        assignKind);
    funcOp.setCxxSpecialMemberAttr(cxxAssign);
  }
}

>>>>>>> 6ce3969b
cir::FuncOp CIRGenModule::createRuntimeFunction(cir::FuncType ty,
                                                StringRef name, mlir::ArrayAttr,
                                                [[maybe_unused]] bool local,
                                                bool assumeConvergent) {
  if (assumeConvergent) {
    llvm_unreachable("NYI");
  }
  if (local)
    llvm_unreachable("NYI");

  auto entry = GetOrCreateCIRFunction(name, ty, GlobalDecl(),
                                      /*ForVtable=*/false);

  // Traditional codegen checks for a valid dyn_cast llvm::Function for `entry`,
  // no testcase that cover this path just yet though.
  if (!entry) {
    // Setup runtime CC, DLL support for windows and set dso local.
    llvm_unreachable("NYI");
  }

  return entry;
}

mlir::Location CIRGenModule::getLocForFunction(const clang::FunctionDecl *fd) {
  bool invalidLoc = !fd || (fd->getSourceRange().getBegin().isInvalid() ||
                            fd->getSourceRange().getEnd().isInvalid());
  if (!invalidLoc)
    return getLoc(fd->getSourceRange());

  // Use the module location
  return theModule->getLoc();
}

/// Determines whether the language options require us to model
/// unwind exceptions.  We treat -fexceptions as mandating this
/// except under the fragile ObjC ABI with only ObjC exceptions
/// enabled.  This means, for example, that C with -fexceptions
/// enables this.
/// TODO(cir): can be shared with traditional LLVM codegen.
static bool hasUnwindExceptions(const LangOptions &langOpts) {
  // If exceptions are completely disabled, obviously this is false.
  if (!langOpts.Exceptions)
    return false;

  // If C++ exceptions are enabled, this is true.
  if (langOpts.CXXExceptions)
    return true;

  // If ObjC exceptions are enabled, this depends on the ABI.
  if (langOpts.ObjCExceptions) {
    return langOpts.ObjCRuntime.hasUnwindExceptions();
  }

  return true;
}

void CIRGenModule::setCIRFunctionAttributesForDefinition(const Decl *decl,
                                                         FuncOp f) {
  mlir::NamedAttrList attrs{f.getExtraAttrs().getElements().getValue()};

  if ((!decl || !decl->hasAttr<NoUwtableAttr>()) && codeGenOpts.UnwindTables) {
    auto attr = cir::UWTableAttr::get(
        &getMLIRContext(), cir::UWTableKind(codeGenOpts.UnwindTables));
    attrs.set(attr.getMnemonic(), attr);
  }

  if (codeGenOpts.StackClashProtector)
    llvm_unreachable("NYI");

  if (codeGenOpts.StackProbeSize && codeGenOpts.StackProbeSize != 4096)
    llvm_unreachable("NYI");

  if (!hasUnwindExceptions(getLangOpts())) {
    auto attr = cir::NoThrowAttr::get(&getMLIRContext());
    attrs.set(attr.getMnemonic(), attr);
  }

  assert(!MissingFeatures::stackProtector());

  auto existingInlineAttr = dyn_cast_if_present<cir::InlineAttr>(
      attrs.get(cir::InlineAttr::getMnemonic()));
  bool isNoInline = existingInlineAttr && existingInlineAttr.isNoInline();
  bool isAlwaysInline =
      existingInlineAttr && existingInlineAttr.isAlwaysInline();

  if (!decl) {
    // Non-entry HLSL functions must always be inlined.
    if (getLangOpts().HLSL && !isNoInline) {
      auto attr = cir::InlineAttr::get(&getMLIRContext(),
                                       cir::InlineKind::AlwaysInline);
      attrs.set(attr.getMnemonic(), attr);
    } else if (!isAlwaysInline && codeGenOpts.getInlining() ==
                                      CodeGenOptions::OnlyAlwaysInlining) {
      // If we don't have a declaration to control inlining, the function isn't
      // explicitly marked as alwaysinline for semantic reasons, and inlining is
      // disabled, mark the function as noinline.
      auto attr =
          cir::InlineAttr::get(&getMLIRContext(), cir::InlineKind::NoInline);
      attrs.set(attr.getMnemonic(), attr);
    }

    f.setExtraAttrsAttr(cir::ExtraFuncAttributesAttr::get(
        attrs.getDictionary(&getMLIRContext())));
    return;
  }

  // Handle SME attributes that apply to function definitions,
  // rather than to function prototypes.
  if (decl->hasAttr<ArmLocallyStreamingAttr>())
    llvm_unreachable("NYI");

  if (auto *attr = decl->getAttr<ArmNewAttr>()) {
    if (attr->isNewZA())
      llvm_unreachable("NYI");
    if (attr->isNewZT0())
      llvm_unreachable("NYI");
  }

  // Track whether we need to add the optnone attribute,
  // starting with the default for this optimization level.
  bool shouldAddOptNone =
      !codeGenOpts.DisableO0ImplyOptNone && codeGenOpts.OptimizationLevel == 0;
  // We can't add optnone in the following cases, it won't pass the verifier.
  shouldAddOptNone &= !decl->hasAttr<MinSizeAttr>();
  shouldAddOptNone &= !decl->hasAttr<AlwaysInlineAttr>();

  // Non-entry HLSL functions must always be inlined.
  if (getLangOpts().HLSL && !isNoInline && !decl->hasAttr<NoInlineAttr>()) {
    auto attr =
        cir::InlineAttr::get(&getMLIRContext(), cir::InlineKind::AlwaysInline);
    attrs.set(attr.getMnemonic(), attr);
  } else if ((shouldAddOptNone || decl->hasAttr<OptimizeNoneAttr>()) &&
             !isAlwaysInline) {
    // Add optnone, but do so only if the function isn't always_inline.
    auto optNoneAttr = cir::OptNoneAttr::get(&getMLIRContext());
    attrs.set(optNoneAttr.getMnemonic(), optNoneAttr);

    // OptimizeNone implies noinline; we should not be inlining such functions.
    auto noInlineAttr =
        cir::InlineAttr::get(&getMLIRContext(), cir::InlineKind::NoInline);
    attrs.set(noInlineAttr.getMnemonic(), noInlineAttr);

    // We still need to handle naked functions even though optnone subsumes
    // much of their semantics.
    if (decl->hasAttr<NakedAttr>())
      llvm_unreachable("NYI");

    // OptimizeNone wins over OptimizeForSize and MinSize.
    assert(!MissingFeatures::optimizeForSize());
    assert(!MissingFeatures::minSize());
  } else if (decl->hasAttr<NakedAttr>()) {
    // Naked implies noinline: we should not be inlining such functions.
    llvm_unreachable("NYI");
  } else if (decl->hasAttr<NoDuplicateAttr>()) {
    llvm_unreachable("NYI");
  } else if (decl->hasAttr<NoInlineAttr>() && !isAlwaysInline) {
    // Add noinline if the function isn't always_inline.
    auto attr =
        cir::InlineAttr::get(&getMLIRContext(), cir::InlineKind::NoInline);
    attrs.set(attr.getMnemonic(), attr);
  } else if (decl->hasAttr<AlwaysInlineAttr>() && !isNoInline) {
    // (noinline wins over always_inline, and we can't specify both in IR)
    auto attr =
        cir::InlineAttr::get(&getMLIRContext(), cir::InlineKind::AlwaysInline);
    attrs.set(attr.getMnemonic(), attr);
  } else if (codeGenOpts.getInlining() == CodeGenOptions::OnlyAlwaysInlining) {
    // If we're not inlining, then force everything that isn't always_inline
    // to carry an explicit noinline attribute.
    if (!isAlwaysInline) {
      auto attr =
          cir::InlineAttr::get(&getMLIRContext(), cir::InlineKind::NoInline);
      attrs.set(attr.getMnemonic(), attr);
    }
  } else {
    // Otherwise, propagate the inline hint attribute and potentially use its
    // absence to mark things as noinline.
    // Search function and template pattern redeclarations for inline.
    if (auto *fd = dyn_cast<FunctionDecl>(decl)) {
      auto checkForInline = [](const FunctionDecl *decl) {
        auto checkRedeclForInline = [](const FunctionDecl *redecl) {
          return redecl->isInlineSpecified();
        };
        if (any_of(decl->redecls(), checkRedeclForInline))
          return true;
        const FunctionDecl *pattern = decl->getTemplateInstantiationPattern();
        if (!pattern)
          return false;
        return any_of(pattern->redecls(), checkRedeclForInline);
      };
      if (checkForInline(fd)) {
        auto attr = cir::InlineAttr::get(&getMLIRContext(),
                                         cir::InlineKind::InlineHint);
        attrs.set(attr.getMnemonic(), attr);
      } else if (codeGenOpts.getInlining() ==
                     CodeGenOptions::OnlyHintInlining &&
                 !fd->isInlined() && !isAlwaysInline) {
        auto attr =
            cir::InlineAttr::get(&getMLIRContext(), cir::InlineKind::NoInline);
        attrs.set(attr.getMnemonic(), attr);
      }
    }
  }

  // Add other optimization related attributes if we are optimizing this
  // function.
  if (!decl->hasAttr<OptimizeNoneAttr>()) {
    if (decl->hasAttr<ColdAttr>()) {
      llvm_unreachable("NYI");
    }
<<<<<<< HEAD
    if (decl->hasAttr<HotAttr>())
      llvm_unreachable("NYI");
=======
    if (decl->hasAttr<HotAttr>()) {
      auto attr = cir::HotAttr::get(&getMLIRContext());
      attrs.set(attr.getMnemonic(), attr);
    }
>>>>>>> 6ce3969b
    if (decl->hasAttr<MinSizeAttr>())
      assert(!MissingFeatures::minSize());
  }

  f.setExtraAttrsAttr(cir::ExtraFuncAttributesAttr::get(
      attrs.getDictionary(&getMLIRContext())));

  assert(!MissingFeatures::setFunctionAlignment());

  // In the cross-dso CFI mode with canonical jump tables, we want !type
  // attributes on definitions only.
  if (codeGenOpts.SanitizeCfiCrossDso &&
      codeGenOpts.SanitizeCfiCanonicalJumpTables) {
    llvm_unreachable("NYI");
  }

  assert(!MissingFeatures::memberFunctionPointerTypeMetadata());
}

void CIRGenModule::setCIRFunctionAttributes(GlobalDecl gd,
                                            const CIRGenFunctionInfo &info,
                                            cir::FuncOp func, bool isThunk) {
  // TODO(cir): More logic of constructAttributeList is needed.
  cir::CallingConv callingConv;
  cir::SideEffect sideEffect;

  // Initialize PAL with existing attributes to merge attributes.
  mlir::NamedAttrList pal{func.getExtraAttrs().getElements().getValue()};
  constructAttributeList(func.getName(), info, gd, pal, callingConv, sideEffect,
                         /*AttrOnCallSite=*/false, isThunk);
  func.setExtraAttrsAttr(
      cir::ExtraFuncAttributesAttr::get(pal.getDictionary(&getMLIRContext())));

  // TODO(cir): Check X86_VectorCall incompatibility with WinARM64EC

  func.setCallingConv(callingConv);
}

void CIRGenModule::setFunctionAttributes(GlobalDecl globalDecl,
                                         cir::FuncOp func,
                                         bool isIncompleteFunction,
                                         bool isThunk) {
  // NOTE(cir): Original CodeGen checks if this is an intrinsic. In CIR we
  // represent them in dedicated ops. The correct attributes are ensured during
  // translation to LLVM. Thus, we don't need to check for them here.
<<<<<<< HEAD
=======
  assert(!isThunk && "isThunk NYI");
>>>>>>> 6ce3969b

  if (!isIncompleteFunction) {
    setCIRFunctionAttributes(globalDecl,
                             getTypes().arrangeGlobalDeclaration(globalDecl),
                             func, isThunk);
  }

  // TODO(cir): Complete the remaining part of the function.
  assert(!cir::MissingFeatures::setFunctionAttributes());

  if (!isIncompleteFunction && func.isDeclaration())
    getTargetCIRGenInfo().setTargetAttributes(globalDecl.getDecl(), func,
                                              *this);

  // TODO(cir): This needs a lot of work to better match CodeGen. That
  // ultimately ends up in setGlobalVisibility, which already has the linkage of
  // the LLVM GV (corresponding to our FuncOp) computed, so it doesn't have to
  // recompute it here. This is a minimal fix for now.
  if (!isLocalLinkage(getFunctionLinkage(globalDecl))) {
    const auto *decl = globalDecl.getDecl();
    func.setGlobalVisibilityAttr(getGlobalVisibilityAttrFromDecl(decl));
  }
}

/// If the specified mangled name is not in the module,
/// create and return a CIR Function with the specified type. If there is
/// something in the module with the specified name, return it potentially
/// bitcasted to the right type.
///
/// If D is non-null, it specifies a decl that corresponded to this. This is
/// used to set the attributes on the function when it is first created.
cir::FuncOp CIRGenModule::GetOrCreateCIRFunction(
    StringRef mangledName, mlir::Type ty, GlobalDecl gd, bool forVTable,
    bool dontDefer, bool isThunk, ForDefinition_t isForDefinition,
    mlir::ArrayAttr extraAttrs) {
<<<<<<< HEAD
  assert(!isThunk && "NYI");

=======
>>>>>>> 6ce3969b
  const auto *d = gd.getDecl();

  // Any attempts to use a MultiVersion function should result in retrieving the
  // iFunc instead. Name mangling will handle the rest of the changes.
  if (const auto *fd = cast_or_null<FunctionDecl>(d)) {
    // For the device mark the function as one that should be emitted.
    if (getLangOpts().OpenMPIsTargetDevice && fd->isDefined() && !dontDefer &&
        !isForDefinition) {
      assert(0 && "OpenMP target functions NYI");
    }
    if (fd->isMultiVersion())
      llvm_unreachable("NYI");
  }

  // Lookup the entry, lazily creating it if necessary.
  mlir::Operation *entry = getGlobalValue(mangledName);
  if (entry) {
    assert(isa<cir::FuncOp>(entry) &&
           "not implemented, only supports FuncOp for now");

    if (WeakRefReferences.erase(entry)) {
      llvm_unreachable("NYI");
    }

    // Handle dropped DLL attributes.
    if (d && !d->hasAttr<DLLImportAttr>() && !d->hasAttr<DLLExportAttr>()) {
      // TODO(CIR): Entry->setDLLStorageClass
      setDSOLocal(entry);
    }

    // If there are two attempts to define the same mangled name, issue an
    // error.
    auto fn = cast<cir::FuncOp>(entry);
    if (isForDefinition && fn && !fn.isDeclaration()) {
      GlobalDecl otherGd;
      // CHeck that GD is not yet in DiagnosedConflictingDefinitions is required
      // to make sure that we issue and error only once.
      if (lookupRepresentativeDecl(mangledName, otherGd) &&
          (gd.getCanonicalDecl().getDecl() !=
           otherGd.getCanonicalDecl().getDecl()) &&
          DiagnosedConflictingDefinitions.insert(gd).second) {
        getDiags().Report(d->getLocation(), diag::err_duplicate_mangled_name)
            << mangledName;
        getDiags().Report(otherGd.getDecl()->getLocation(),
                          diag::note_previous_definition);
      }
    }

    if (fn && fn.getFunctionType() == ty) {
      return fn;
    }

    if (!isForDefinition) {
      return fn;
    }

    // TODO: clang checks here if this is a llvm::GlobalAlias... how will we
    // support this?
  }

  // This function doesn't have a complete type (for example, the return type is
  // an incomplete record). Use a fake type instead, and make sure not to try to
  // set attributes.
  bool isIncompleteFunction = false;

  cir::FuncType fTy;
  if (mlir::isa<cir::FuncType>(ty)) {
    fTy = mlir::cast<cir::FuncType>(ty);
  } else {
    assert(false && "NYI");
    // FTy = mlir::FunctionType::get(VoidTy, false);
    isIncompleteFunction = true;
  }

  auto *fd = llvm::cast_or_null<FunctionDecl>(d);

  // TODO: CodeGen includeds the linkage (ExternalLinkage) and only passes the
  // mangledname if Entry is nullptr
  auto f = createCIRFunction(getLocForFunction(fd), mangledName, fTy, fd);

  // If we already created a function with the same mangled name (but different
  // type) before, take its name and add it to the list of functions to be
  // replaced with F at the end of CodeGen.
  //
  // This happens if there is a prototype for a function (e.g. "int f()") and
  // then a definition of a different type (e.g. "int f(int x)").
  if (entry) {

    // Fetch a generic symbol-defining operation and its uses.
    auto symbolOp = dyn_cast<mlir::SymbolOpInterface>(entry);
    assert(symbolOp && "Expected a symbol-defining operation");

    // TODO(cir): When can this symbol be something other than a function?
    assert(isa<cir::FuncOp>(entry) && "NYI");

    // This might be an implementation of a function without a prototype, in
    // which case, try to do special replacement of calls which match the new
    // prototype. The really key thing here is that we also potentially drop
    // arguments from the call site so as to make a direct call, which makes the
    // inliner happier and suppresses a number of optimizer warnings (!) about
    // dropping arguments.
    if (symbolOp.getSymbolUses(symbolOp->getParentOp())) {
      ReplaceUsesOfNonProtoTypeWithRealFunction(entry, f);
    }

    // Obliterate no-proto declaration.
    entry->erase();
  }

  if (d)
    setFunctionAttributes(gd, f, isIncompleteFunction, isThunk);
  if (extraAttrs) {
    llvm_unreachable("NYI");
  }

  if (!dontDefer) {
    // All MSVC dtors other than the base dtor are linkonce_odr and delegate to
    // each other bottoming out wiht the base dtor. Therefore we emit non-base
    // dtors on usage, even if there is no dtor definition in the TU.
    if (isa_and_nonnull<CXXDestructorDecl>(d) &&
        getCXXABI().useThunkForDtorVariant(cast<CXXDestructorDecl>(d),
                                           gd.getDtorType())) {
      llvm_unreachable("NYI"); // addDeferredDeclToEmit(GD);
    }

    // This is the first use or definition of a mangled name. If there is a
    // deferred decl with this name, remember that we need to emit it at the end
    // of the file.
    auto ddi = DeferredDecls.find(mangledName);
    if (ddi != DeferredDecls.end()) {
      // Move the potentially referenced deferred decl to the
      // DeferredDeclsToEmit list, and remove it from DeferredDecls (since we
      // don't need it anymore).
      addDeferredDeclToEmit(ddi->second);
      DeferredDecls.erase(ddi);

      // Otherwise, there are cases we have to worry about where we're using a
      // declaration for which we must emit a definition but where we might not
      // find a top-level definition.
      //   - member functions defined inline in their classes
      //   - friend functions defined inline in some class
      //   - special member functions with implicit definitions
      // If we ever change our AST traversal to walk into class methods, this
      // will be unnecessary.
      //
      // We also don't emit a definition for a function if it's going to be an
      // entry in a vtable, unless it's already marked as used.
    } else if (getLangOpts().CPlusPlus && d) {
      // Look for a declaration that's lexically in a record.
      for (const auto *fd = cast<FunctionDecl>(d)->getMostRecentDecl(); fd;
           fd = fd->getPreviousDecl()) {
        if (isa<CXXRecordDecl>(fd->getLexicalDeclContext())) {
          if (fd->doesThisDeclarationHaveABody()) {
            addDeferredDeclToEmit(gd.getWithDecl(fd));
            break;
          }
        }
      }
    }
  }

  if (!isIncompleteFunction) {
    assert(f.getFunctionType() == ty);
    return f;
  }

  // TODO(cir): Might need bitcast to different address space.
  assert(!cir::MissingFeatures::addressSpace());
  return f;
}

mlir::Location CIRGenModule::getLoc(SourceLocation sLoc) {
  assert(sLoc.isValid() && "expected valid source location");
  const SourceManager &sm = astContext.getSourceManager();
  PresumedLoc pLoc = sm.getPresumedLoc(sLoc);
  StringRef filename = pLoc.getFilename();
  return mlir::FileLineColLoc::get(builder.getStringAttr(filename),
                                   pLoc.getLine(), pLoc.getColumn());
}

mlir::Location CIRGenModule::getLoc(SourceRange sLoc) {
  assert(sLoc.isValid() && "expected valid source location");
  mlir::Location b = getLoc(sLoc.getBegin());
  mlir::Location e = getLoc(sLoc.getEnd());
  SmallVector<mlir::Location, 2> locs = {b, e};
  mlir::Attribute metadata;
  return mlir::FusedLoc::get(locs, metadata, &getMLIRContext());
}

mlir::Location CIRGenModule::getLoc(mlir::Location lhs, mlir::Location rhs) {
  SmallVector<mlir::Location, 2> locs = {lhs, rhs};
  mlir::Attribute metadata;
  return mlir::FusedLoc::get(locs, metadata, &getMLIRContext());
}

void CIRGenModule::emitGlobalDecl(clang::GlobalDecl &d) {
  // We should call GetAddrOfGlobal with IsForDefinition set to true in order
  // to get a Value with exactly the type we need, not something that might
  // have been created for another decl with the same mangled name but
  // different type.
  auto *op = GetAddrOfGlobal(d, ForDefinition);

  // In case of different address spaces, we may still get a cast, even with
  // IsForDefinition equal to true. Query mangled names table to get
  // GlobalValue.
  if (!op) {
    op = getGlobalValue(getMangledName(d));
  }

  // In case of different address spaces, we may still get a cast, even with
  // IsForDefinition equal to true. Query mangled names table to get
  // GlobalValue.
  if (!op)
    llvm_unreachable("Address spaces NYI");

  // Make sure getGlobalValue returned non-null.
  assert(op);

  // Check to see if we've already emitted this. This is necessary for a
  // couple of reasons: first, decls can end up in deferred-decls queue
  // multiple times, and second, decls can end up with definitions in unusual
  // ways (e.g. by an extern inline function acquiring a strong function
  // redefinition). Just ignore those cases.
  // TODO: Not sure what to map this to for MLIR
  auto *globalValueOp = op;
  if (auto gv = dyn_cast<cir::GetGlobalOp>(op)) {
    auto *result =
        mlir::SymbolTable::lookupSymbolIn(getModule(), gv.getNameAttr());
    globalValueOp = result;
  }

  if (auto cirGlobalValue =
          dyn_cast<cir::CIRGlobalValueInterface>(globalValueOp)) {
    if (!cirGlobalValue.isDeclaration())
      return;
  }

  // If this is OpenMP, check if it is legal to emit this global normally.
  if (getLangOpts().OpenMP && openMPRuntime &&
      openMPRuntime->emitTargetGlobal(d))
    return;

  // Otherwise, emit the definition and move on to the next one.
  emitGlobalDefinition(d, op);
}

void CIRGenModule::emitDeferred(unsigned recursionLimit) {
  // Emit deferred declare target declarations
  if (getLangOpts().OpenMP && !getLangOpts().OpenMPSimd)
    getOpenMPRuntime().emitDeferredTargetDecls();

  // Emit code for any potentially referenced deferred decls. Since a previously
  // unused static decl may become used during the generation of code for a
  // static function, iterate until no changes are made.

  if (!DeferredVTables.empty()) {
    emitDeferredVTables();

    // Emitting a vtable doesn't directly cause more vtables to
    // become deferred, although it can cause functions to be
    // emitted that then need those vtables.
    assert(DeferredVTables.empty());
  }

  // Emit CUDA/HIP static device variables referenced by host code only. Note we
  // should not clear CUDADeviceVarODRUsedByHost since it is still needed for
  // further handling.
  if ((getLangOpts().CUDA || getLangOpts().HIP) && getLangOpts().CUDAIsDevice &&
      !getASTContext().CUDADeviceVarODRUsedByHost.empty()) {
    llvm_unreachable("NYI");
  }

  // Stop if we're out of both deferred vtables and deferred declarations.
  if (DeferredDeclsToEmit.empty())
    return;

  // Grab the list of decls to emit. If emitGlobalDefinition schedules more
  // work, it will not interfere with this.
  std::vector<GlobalDecl> curDeclsToEmit;
  curDeclsToEmit.swap(DeferredDeclsToEmit);
  if (recursionLimit == 0)
    return;
  recursionLimit--;

  for (auto &d : curDeclsToEmit) {
    if (getCodeGenOpts().ClangIRSkipFunctionsFromSystemHeaders) {
      auto *decl = d.getDecl();
      assert(decl && "expected decl");
      if (astContext.getSourceManager().isInSystemHeader(decl->getLocation()))
        continue;
    }

    emitGlobalDecl(d);

    // If we found out that we need to emit more decls, do that recursively.
    // This has the advantage that the decls are emitted in a DFS and related
    // ones are close together, which is convenient for testing.
    if (!DeferredVTables.empty() || !DeferredDeclsToEmit.empty()) {
      emitDeferred(recursionLimit);
      assert(DeferredVTables.empty() && DeferredDeclsToEmit.empty());
    }
  }
}

mlir::IntegerAttr CIRGenModule::getSize(CharUnits size) {
  return builder.getSizeFromCharUnits(size);
}

mlir::Operation *
CIRGenModule::GetAddrOfGlobal(GlobalDecl gd, ForDefinition_t isForDefinition) {
  const Decl *d = gd.getDecl();

  if (isa<CXXConstructorDecl>(d) || isa<CXXDestructorDecl>(d))
    return getAddrOfCXXStructor(gd, /*FnInfo=*/nullptr, /*FnType=*/nullptr,
                                /*DontDefer=*/false, isForDefinition);

  if (isa<CXXMethodDecl>(d)) {
    const auto *fInfo =
        &getTypes().arrangeCXXMethodDeclaration(cast<CXXMethodDecl>(d));
    auto ty = getTypes().GetFunctionType(*fInfo);
    return GetAddrOfFunction(gd, ty, /*ForVTable=*/false,
                             /*DontDefer=*/false, isForDefinition);
  }

  if (isa<FunctionDecl>(d)) {
    const CIRGenFunctionInfo &fi = getTypes().arrangeGlobalDeclaration(gd);
    auto ty = getTypes().GetFunctionType(fi);
    return GetAddrOfFunction(gd, ty, /*ForVTable=*/false,
                             /*DontDefer=*/false, isForDefinition);
  }

  return getAddrOfGlobalVar(cast<VarDecl>(d), /*Ty=*/nullptr, isForDefinition)
      .getDefiningOp();
}

void CIRGenModule::Release() {
  assert(!MissingFeatures::emitModuleInitializers());
  emitDeferred(getCodeGenOpts().ClangIRBuildDeferredThreshold);
  assert(!MissingFeatures::emittedDeferredDecls());
<<<<<<< HEAD
  assert(!MissingFeatures::emitVTablesOpportunistically());
=======
  emitVTablesOpportunistically();
>>>>>>> 6ce3969b
  assert(!MissingFeatures::applyGlobalValReplacements());
  applyReplacements();
  assert(!MissingFeatures::emitMultiVersionFunctions());

  assert(!MissingFeatures::incrementalExtensions());

  assert(!MissingFeatures::emitCXXModuleInitFunc());
  emitCXXGlobalInitFunc();
  assert(!MissingFeatures::emitCXXGlobalCleanUpFunc());
  assert(!MissingFeatures::registerGlobalDtorsWithAtExit());
  assert(!MissingFeatures::emitCXXThreadLocalInitFunc());
  assert(!MissingFeatures::objCRuntime());
  assert(!MissingFeatures::openMPRuntime());
  assert(!MissingFeatures::pgoReader());
  assert(!MissingFeatures::emitCtorList()); // GlobalCtors, GlobalDtors
  emitGlobalAnnotations();
  assert(!MissingFeatures::emitStaticExternCAliases());
  assert(!MissingFeatures::checkAliases());
  assert(!MissingFeatures::emitDeferredUnusedCoverageMappings());
  assert(!MissingFeatures::cirGenPGO()); // setValueProfilingFlag,
                                         // setProfileVersion
  assert(!MissingFeatures::coverageMapping());
  if (getCodeGenOpts().SanitizeCfiCrossDso) {
    llvm_unreachable("NYI");
  }
  if (langOpts.Sanitize.has(SanitizerKind::KCFI))
    llvm_unreachable("NYI");
  assert(!MissingFeatures::emitAtAvailableLinkGuard());
  if (astContext.getTargetInfo().getTriple().isWasm())
    llvm_unreachable("NYI");

  if (getTriple().isSPIRV() && getTriple().getVendor() == llvm::Triple::AMD) {
    llvm_unreachable("NYI");
  }

  // Emit a global array containing all external kernels or device variables
  // used by host functions and mark it as used for CUDA/HIP. This is necessary
  // to get kernels or device variables in archives linked in even if these
  // kernels or device variables are only used in host functions.
  if (!astContext.CUDAExternalDeviceDeclODRUsedByHost.empty()) {
    llvm_unreachable("NYI");
  }

  assert(!MissingFeatures::emitLLVMUsed());
  assert(!MissingFeatures::sanStats());

  if (codeGenOpts.Autolink && (astContext.getLangOpts().Modules ||
                               !MissingFeatures::linkerOptionsMetadata())) {
    assert(!MissingFeatures::emitModuleLinkOptions());
  }

  // On ELF we pass the dependent library specifiers directly to the linker
  // without manipulating them. This is in contrast to other platforms where
  // they are mapped to a specific linker option by the compiler. This
  // difference is a result of the greater variety of ELF linkers and the fact
  // that ELF linkers tend to handle libraries in a more complicated fashion
  // than on other platforms. This forces us to defer handling the dependent
  // libs to the linker.
  //
  // CUDA/HIP device and host libraries are different. Currently there is no
  // way to differentiate dependent libraries for host or device. Existing
  // usage of #pragma comment(lib, *) is intended for host libraries on
  // Windows. Therefore emit llvm.dependent-libraries only for host.
  assert(!MissingFeatures::elfDependentLibraries());

  assert(!MissingFeatures::dwarfVersion());

  if (codeGenOpts.Dwarf64)
    llvm_unreachable("NYI");

  if (astContext.getLangOpts().SemanticInterposition)
    // Require various optimization to respect semantic interposition.
    llvm_unreachable("NYI");

  if (codeGenOpts.EmitCodeView) {
    // Indicate that we want CodeView in the metadata.
    llvm_unreachable("NYI");
  }
  if (codeGenOpts.CodeViewGHash) {
    llvm_unreachable("NYI");
  }
  if (codeGenOpts.ControlFlowGuard) {
    // Function ID tables and checks for Control Flow Guard (cfguard=2).
    llvm_unreachable("NYI");
  } else if (codeGenOpts.ControlFlowGuardNoChecks) {
    // Function ID tables for Control Flow Guard (cfguard=1).
    llvm_unreachable("NYI");
  }
  if (codeGenOpts.EHContGuard) {
    // Function ID tables for EH Continuation Guard.
    llvm_unreachable("NYI");
  }
  if (astContext.getLangOpts().Kernel) {
    // Note if we are compiling with /kernel.
    llvm_unreachable("NYI");
  }
  if (codeGenOpts.OptimizationLevel > 0 && codeGenOpts.StrictVTablePointers) {
    // We don't support LTO with 2 with different StrictVTablePointers
    // FIXME: we could support it by stripping all the information introduced
    // by StrictVTablePointers.
    llvm_unreachable("NYI");
  }
  if (getModuleDebugInfo())
    // We support a single version in the linked module. The LLVM
    // parser will drop debug info with a different version number
    // (and warn about it, too).
    llvm_unreachable("NYI");

  // We need to record the widths of enums and wchar_t, so that we can generate
  // the correct build attributes in the ARM backend. wchar_size is also used by
  // TargetLibraryInfo.
  assert(!MissingFeatures::wcharWidth());

  if (getTriple().isOSzOS()) {
    llvm_unreachable("NYI");
  }

  llvm::Triple t = astContext.getTargetInfo().getTriple();
  if (t.isARM() || t.isThumb()) {
    // The minimum width of an enum in bytes
    assert(!MissingFeatures::enumWidth());
  }

  if (t.isRISCV()) {
    llvm_unreachable("NYI");
  }

  if (codeGenOpts.SanitizeCfiCrossDso) {
    // Indicate that we want cross-DSO control flow integrity checks.
    llvm_unreachable("NYI");
  }

  if (codeGenOpts.WholeProgramVTables) {
    // Indicate whether VFE was enabled for this module, so that the
    // vcall_visibility metadata added under whole program vtables is handled
    // appropriately in the optimizer.
    llvm_unreachable("NYI");
  }

  if (langOpts.Sanitize.has(SanitizerKind::CFIICall)) {
    llvm_unreachable("NYI");
  }

  if (codeGenOpts.SanitizeCfiICallNormalizeIntegers) {
    llvm_unreachable("NYI");
  }

  if (langOpts.Sanitize.has(SanitizerKind::KCFI)) {
    llvm_unreachable("NYI");
  }

  if (codeGenOpts.CFProtectionReturn &&
      target.checkCFProtectionReturnSupported(getDiags())) {
    // Indicate that we want to instrument return control flow protection.
    llvm_unreachable("NYI");
  }

  if (codeGenOpts.CFProtectionBranch &&
      target.checkCFProtectionBranchSupported(getDiags())) {
    // Indicate that we want to instrument branch control flow protection.
    llvm_unreachable("NYI");
  }

  if (codeGenOpts.FunctionReturnThunks)
    llvm_unreachable("NYI");

  if (codeGenOpts.IndirectBranchCSPrefix)
    llvm_unreachable("NYI");

  // Add module metadata for return address signing (ignoring
  // non-leaf/all) and stack tagging. These are actually turned on by function
  // attributes, but we use module metadata to emit build attributes. This is
  // needed for LTO, where the function attributes are inside bitcode
  // serialised into a global variable by the time build attributes are
  // emitted, so we can't access them. LTO objects could be compiled with
  // different flags therefore module flags are set to "Min" behavior to achieve
  // the same end result of the normal build where e.g BTI is off if any object
  // doesn't support it.
  if (astContext.getTargetInfo().hasFeature("ptrauth") &&
      langOpts.getSignReturnAddressScope() !=
          LangOptions::SignReturnAddressScopeKind::None)
    llvm_unreachable("NYI");
  if (langOpts.Sanitize.has(SanitizerKind::MemtagStack))
    llvm_unreachable("NYI");

  if (t.isARM() || t.isThumb() || t.isAArch64()) {
    if (langOpts.BranchTargetEnforcement)
      llvm_unreachable("NYI");
    if (langOpts.BranchProtectionPAuthLR)
      llvm_unreachable("NYI");
    if (langOpts.GuardedControlStack)
      llvm_unreachable("NYI");
    if (langOpts.hasSignReturnAddress())
      llvm_unreachable("NYI");
    if (langOpts.isSignReturnAddressScopeAll())
      llvm_unreachable("NYI");
    if (!langOpts.isSignReturnAddressWithAKey())
      llvm_unreachable("NYI");

    if (langOpts.PointerAuthELFGOT)
      llvm_unreachable("NYI");

    if (getTriple().isOSLinux()) {
      assert(getTriple().isOSBinFormatELF());
      assert(!MissingFeatures::ptrAuth());
    }
  }

  if (codeGenOpts.StackClashProtector)
    llvm_unreachable("NYI");

  if (codeGenOpts.StackProbeSize && codeGenOpts.StackProbeSize != 4096)
    llvm_unreachable("NYI");

  if (!codeGenOpts.MemoryProfileOutput.empty()) {
    llvm_unreachable("NYI");
  }

  if (langOpts.EHAsynch)
    llvm_unreachable("NYI");

  // Indicate whether this Module was compiled with -fopenmp
  assert(!MissingFeatures::openMP());

  // Emit OpenCL specific module metadata: OpenCL/SPIR version.
  if (langOpts.CUDAIsDevice && getTriple().isSPIRV())
    llvm_unreachable("CUDA SPIR-V NYI");
  if (langOpts.OpenCL) {
    emitOpenCLMetadata();
    // Emit SPIR version.
    if (getTriple().isSPIR())
      llvm_unreachable("SPIR target NYI");
  }

  // HLSL related end of code gen work items.
  if (langOpts.HLSL)
    llvm_unreachable("NYI");

  if (uint32_t picLevel = astContext.getLangOpts().PICLevel) {
    assert(picLevel < 3 && "Invalid PIC Level");
    assert(!MissingFeatures::setPICLevel());
    if (astContext.getLangOpts().PIE)
      assert(!MissingFeatures::setPIELevel());
  }

  if (!getCodeGenOpts().CodeModel.empty()) {
    unsigned cm = llvm::StringSwitch<unsigned>(getCodeGenOpts().CodeModel)
                      .Case("tiny", llvm::CodeModel::Tiny)
                      .Case("small", llvm::CodeModel::Small)
                      .Case("kernel", llvm::CodeModel::Kernel)
                      .Case("medium", llvm::CodeModel::Medium)
                      .Case("large", llvm::CodeModel::Large)
                      .Default(~0u);
    if (cm != ~0u) {
      llvm::CodeModel::Model codeModel =
          static_cast<llvm::CodeModel::Model>(cm);
      (void)codeModel;
      assert(!MissingFeatures::codeModel());

      if ((cm == llvm::CodeModel::Medium || cm == llvm::CodeModel::Large) &&
          astContext.getTargetInfo().getTriple().getArch() ==
              llvm::Triple::x86_64) {
        assert(!MissingFeatures::largeDataThreshold());
      }
    }
  }

  if (codeGenOpts.NoPLT)
    llvm_unreachable("NYI");
  assert(!MissingFeatures::directAccessExternalData());
  if (codeGenOpts.UnwindTables)
    theModule->setAttr(
        cir::CIRDialect::getUWTableAttrName(),
        cir::UWTableAttr::get(&getMLIRContext(),
                              cir::UWTableKind(codeGenOpts.UnwindTables)));

  switch (codeGenOpts.getFramePointer()) {
  case CodeGenOptions::FramePointerKind::None:
    // 0 ("none") is the default.
    break;
  case CodeGenOptions::FramePointerKind::Reserved:
    assert(!MissingFeatures::setFramePointer());
    break;
  case CodeGenOptions::FramePointerKind::NonLeaf:
    assert(!MissingFeatures::setFramePointer());
    break;
  case CodeGenOptions::FramePointerKind::All:
    assert(!MissingFeatures::setFramePointer());
    break;
  }

  assert(!MissingFeatures::simplifyPersonality());

  if (getCodeGenOpts().EmitDeclMetadata)
    llvm_unreachable("NYI");

  if (!getCodeGenOpts().CoverageNotesFile.empty() ||
      !getCodeGenOpts().CoverageDataFile.empty())
    llvm_unreachable("NYI");

  if (getModuleDebugInfo())
    llvm_unreachable("NYI");

  assert(!MissingFeatures::emitVersionIdentMetadata());

  if (!getCodeGenOpts().RecordCommandLine.empty())
    llvm_unreachable("NYI");

  if (!getCodeGenOpts().StackProtectorGuard.empty())
    llvm_unreachable("NYI");
  if (!getCodeGenOpts().StackProtectorGuardReg.empty())
    llvm_unreachable("NYI");
  if (!getCodeGenOpts().StackProtectorGuardSymbol.empty())
    llvm_unreachable("NYI");
  if (getCodeGenOpts().StackProtectorGuardOffset != INT_MAX)
    llvm_unreachable("NYI");
  if (getCodeGenOpts().StackAlignment)
    llvm_unreachable("NYI");
  if (getCodeGenOpts().SkipRaxSetup)
    llvm_unreachable("NYI");
  if (getLangOpts().RegCall4)
    llvm_unreachable("NYI");

  if (getASTContext().getTargetInfo().getMaxTLSAlign())
    llvm_unreachable("NYI");

  assert(!MissingFeatures::emitTargetGlobals());

  assert(!MissingFeatures::emitTargetMetadata());

  assert(!MissingFeatures::emitBackendOptionsMetadata());

  // If there is device offloading code embed it in the host now.
  assert(!MissingFeatures::embedObject());

  // Set visibility from DLL storage class
  // We do this at the end of LLVM IR generation; after any operation
  // that might affect the DLL storage class or the visibility, and
  // before anything that might act on these.
  assert(!MissingFeatures::setVisibilityFromDLLStorageClass());

  // Check the tail call symbols are truly undefined.
  if (getTriple().isPPC() && !MissingFeatures::mustTailCallUndefinedGlobals()) {
    llvm_unreachable("NYI");
  }
}

namespace {
// TODO(cir): This should be a common helper shared with CodeGen.
struct FunctionIsDirectlyRecursive
    : public ConstStmtVisitor<FunctionIsDirectlyRecursive, bool> {
  const StringRef name;
  const Builtin::Context &builtinCtx;
  FunctionIsDirectlyRecursive(StringRef name,
                              const Builtin::Context &builtinCtx)
      : name(name), builtinCtx(builtinCtx) {}

  bool VisitCallExpr(const CallExpr *expr) {
    const FunctionDecl *func = expr->getDirectCallee();
    if (!func)
      return false;
    AsmLabelAttr *attr = func->getAttr<AsmLabelAttr>();
    if (attr && name == attr->getLabel())
      return true;
    unsigned builtinId = func->getBuiltinID();
    if (!builtinId || !builtinCtx.isLibFunction(builtinId))
      return false;
    std::string builtinNameStr = builtinCtx.getName(builtinId);
    StringRef builtinName = builtinNameStr;
    return builtinName.starts_with("__builtin_") &&
           name == builtinName.slice(strlen("__builtin_"), StringRef::npos);
  }

  bool VisitStmt(const Stmt *stmt) {
    for (const Stmt *child : stmt->children())
      if (child && this->Visit(child))
        return true;
    return false;
  }
};
} // namespace

// isTriviallyRecursive - Check if this function calls another
// decl that, because of the asm attribute or the other decl being a builtin,
// ends up pointing to itself.
// TODO(cir): This should be a common helper shared with CodeGen.
bool CIRGenModule::isTriviallyRecursive(const FunctionDecl *func) {
  StringRef name;
  if (getCXXABI().getMangleContext().shouldMangleDeclName(func)) {
    // asm labels are a special kind of mangling we have to support.
    AsmLabelAttr *attr = func->getAttr<AsmLabelAttr>();
    if (!attr)
      return false;
    name = attr->getLabel();
  } else {
    name = func->getName();
  }

  FunctionIsDirectlyRecursive walker(name, astContext.BuiltinInfo);
  const Stmt *body = func->getBody();
  return body ? walker.Visit(body) : false;
}

// TODO(cir): This should be a common helper shared with CodeGen.
bool CIRGenModule::shouldEmitFunction(GlobalDecl globalDecl) {
  if (getFunctionLinkage(globalDecl) !=
      GlobalLinkageKind::AvailableExternallyLinkage)
    return true;

  const auto *func = cast<FunctionDecl>(globalDecl.getDecl());
  // Inline builtins declaration must be emitted. They often are fortified
  // functions.
  if (func->isInlineBuiltinDeclaration())
    return true;

  if (codeGenOpts.OptimizationLevel == 0 && !func->hasAttr<AlwaysInlineAttr>())
    return false;

  // We don't import function bodies from other named module units since that
  // behavior may break ABI compatibility of the current unit.
  if (const Module *mod = func->getOwningModule();
      mod && mod->getTopLevelModule()->isNamedModule() &&
      astContext.getCurrentNamedModule() != mod->getTopLevelModule()) {
    // There are practices to mark template member function as always-inline
    // and mark the template as extern explicit instantiation but not give
    // the definition for member function. So we have to emit the function
    // from explicitly instantiation with always-inline.
    //
    // See https://github.com/llvm/llvm-project/issues/86893 for details.
    //
    // TODO: Maybe it is better to give it a warning if we call a non-inline
    // function from other module units which is marked as always-inline.
    if (!func->isTemplateInstantiation() || !func->hasAttr<AlwaysInlineAttr>())
      return false;
  }

  if (func->hasAttr<NoInlineAttr>())
    return false;

  if (func->hasAttr<DLLImportAttr>() && !func->hasAttr<AlwaysInlineAttr>())
    assert(!cir::MissingFeatures::setDLLImportDLLExport() &&
           "shouldEmitFunction for dllimport is NYI");

  // PR9614. Avoid cases where the source code is lying to us. An available
  // externally function should have an equivalent function somewhere else,
  // but a function that calls itself through asm label/`__builtin_` trickery is
  // clearly not equivalent to the real implementation.
  // This happens in glibc's btowc and in some configure checks.
  return !isTriviallyRecursive(func);
}

bool CIRGenModule::supportsCOMDAT() const {
  return getTriple().supportsCOMDAT();
}

void CIRGenModule::maybeSetTrivialComdat(const Decl &d, mlir::Operation *op) {
  if (!shouldBeInCOMDAT(*this, d))
    return;
  auto globalOp = dyn_cast_or_null<cir::GlobalOp>(op);
  if (globalOp)
    globalOp.setComdat(true);
  // Keep it as missing feature as we need to implement comdat for FuncOp.
  // in the future.
  assert(!cir::MissingFeatures::setComdat() && "NYI");
}

bool CIRGenModule::isInNoSanitizeList(SanitizerMask kind, cir::FuncOp fn,
                                      SourceLocation loc) const {
  const auto &noSanitizeL = getASTContext().getNoSanitizeList();
  // NoSanitize by function name.
  if (noSanitizeL.containsFunction(kind, fn.getName()))
    llvm_unreachable("NYI");
  // NoSanitize by location.
  if (loc.isValid())
    return noSanitizeL.containsLocation(kind, loc);
  // If location is unknown, this may be a compiler-generated function. Assume
  // it's located in the main file.
  auto &sm = getASTContext().getSourceManager();
  FileEntryRef mainFile = *sm.getFileEntryRefForID(sm.getMainFileID());
  if (noSanitizeL.containsFile(kind, mainFile.getName()))
    return true;

  // Check "src" prefix.
  if (loc.isValid())
    return noSanitizeL.containsLocation(kind, loc);
  // If location is unknown, this may be a compiler-generated function. Assume
  // it's located in the main file.
  return noSanitizeL.containsFile(kind, mainFile.getName());
}

void CIRGenModule::AddDeferredUnusedCoverageMapping(Decl *d) {
  // Do we need to generate coverage mapping?
  if (!codeGenOpts.CoverageMapping)
    return;

  llvm_unreachable("NYI");
}

void CIRGenModule::UpdateCompletedType(const TagDecl *td) {
  // Make sure that this type is translated.
  genTypes.UpdateCompletedType(td);
}

void CIRGenModule::addReplacement(StringRef name, mlir::Operation *op) {
  Replacements[name] = op;
}

void CIRGenModule::replacePointerTypeArgs(cir::FuncOp oldF, cir::FuncOp newF) {
  auto optionalUseRange = oldF.getSymbolUses(theModule);
  if (!optionalUseRange)
    return;

  for (auto u : *optionalUseRange) {
    // CallTryOp only shows up after FlattenCFG.
    auto call = mlir::dyn_cast<cir::CallOp>(u.getUser());
    if (!call)
      continue;

    auto argOps = call.getArgOps();
    auto funcArgTypes = newF.getFunctionType().getInputs();
    for (unsigned i = 0; i < funcArgTypes.size(); i++) {
      if (argOps[i].getType() == funcArgTypes[i])
        continue;

      auto argPointerTy = mlir::dyn_cast<cir::PointerType>(argOps[i].getType());
      auto funcArgPointerTy = mlir::dyn_cast<cir::PointerType>(funcArgTypes[i]);

      // If we can't solve it, leave it for the verifier to bail out.
      if (!argPointerTy || !funcArgPointerTy)
        continue;

      mlir::OpBuilder::InsertionGuard guard(builder);
      builder.setInsertionPoint(call);
      auto castedArg =
          builder.createBitcast(call.getLoc(), argOps[i], funcArgPointerTy);
      call.setArg(i, castedArg);
    }
  }
}

void CIRGenModule::applyReplacements() {
  for (auto &i : Replacements) {
    StringRef mangledName = i.first();
    mlir::Operation *replacement = i.second;
    auto *entry = getGlobalValue(mangledName);
    if (!entry)
      continue;
    assert(isa<cir::FuncOp>(entry) && "expected function");
    auto oldF = cast<cir::FuncOp>(entry);
    auto newF = dyn_cast<cir::FuncOp>(replacement);
    assert(newF && "not implemented");

    // LLVM has opaque pointer but CIR not. So we may have to handle these
    // different pointer types when performing replacement.
    replacePointerTypeArgs(oldF, newF);

    // Replace old with new, but keep the old order.
    if (oldF.replaceAllSymbolUses(newF.getSymNameAttr(), theModule).failed())
      llvm_unreachable("internal error, cannot RAUW symbol");
    if (newF) {
      newF->moveBefore(oldF);
      oldF->erase();
    }
  }
}

void CIRGenModule::emitExplicitCastExprType(const ExplicitCastExpr *e,
                                            CIRGenFunction *cgf) {
  // Bind VLAs in the cast type.
  if (cgf && e->getType()->isVariablyModifiedType())
    llvm_unreachable("NYI");

  assert(!cir::MissingFeatures::generateDebugInfo() && "NYI");
}

void CIRGenModule::HandleCXXStaticMemberVarInstantiation(VarDecl *vd) {
  auto dk = vd->isThisDeclarationADefinition();
  if (dk == VarDecl::Definition && vd->hasAttr<DLLImportAttr>())
    return;

  TemplateSpecializationKind tsk = vd->getTemplateSpecializationKind();
  // If we have a definition, this might be a deferred decl. If the
  // instantiation is explicit, make sure we emit it at the end.
  if (vd->getDefinition() && tsk == TSK_ExplicitInstantiationDefinition) {
    llvm_unreachable("NYI");
  }

  emitTopLevelDecl(vd);
}

cir::GlobalOp CIRGenModule::createOrReplaceCXXRuntimeVariable(
    mlir::Location loc, StringRef name, mlir::Type ty,
    cir::GlobalLinkageKind linkage, clang::CharUnits alignment) {
  cir::GlobalOp oldGv{};
  auto gv = dyn_cast_or_null<cir::GlobalOp>(
      mlir::SymbolTable::lookupSymbolIn(getModule(), name));

  if (gv) {
    // Check if the variable has the right type.
    if (gv.getSymType() == ty)
      return gv;

    // Because C++ name mangling, the only way we can end up with an already
    // existing global with the same name is if it has been declared extern
    // "C".
    assert(gv.isDeclaration() && "Declaration has wrong type!");
    oldGv = gv;
  }

  // Create a new variable.
  gv = CIRGenModule::createGlobalOp(*this, loc, name, ty);

  // Set up extra information and add to the module
  gv.setLinkageAttr(
      cir::GlobalLinkageKindAttr::get(&getMLIRContext(), linkage));
  mlir::SymbolTable::setSymbolVisibility(gv,
                                         CIRGenModule::getMLIRVisibility(gv));

  if (oldGv) {
    // Replace occurrences of the old variable if needed.
    gv.setName(oldGv.getName());
    if (!oldGv->use_empty()) {
      // TODO(cir): remove erase call above and use replaceGlobal here.
      llvm_unreachable("NYI");
    }
    oldGv->erase();
  }

  if (supportsCOMDAT() && cir::isWeakForLinker(linkage) &&
      !gv.hasAvailableExternallyLinkage()) {
    gv.setComdat(true);
  }

  gv.setAlignmentAttr(getSize(alignment));
  setDSOLocal(static_cast<mlir::Operation *>(gv));
  return gv;
}

bool CIRGenModule::shouldOpportunisticallyEmitVTables() {
<<<<<<< HEAD
  if (codeGenOpts.OptimizationLevel != 0)
    llvm_unreachable("NYI");
=======
>>>>>>> 6ce3969b
  return codeGenOpts.OptimizationLevel > 0;
}

void CIRGenModule::emitVTableTypeMetadata(const CXXRecordDecl *rd,
                                          cir::GlobalOp vTable,
                                          const VTableLayout &vtLayout) {
  if (!getCodeGenOpts().LTOUnit)
    return;
  llvm_unreachable("NYI");
}

mlir::Attribute CIRGenModule::getAddrOfRTTIDescriptor(mlir::Location loc,
                                                      QualType ty, bool forEh) {
  // Return a bogus pointer if RTTI is disabled, unless it's for EH.
  // FIXME: should we even be calling this method if RTTI is disabled
  // and it's not for EH?
  if (!shouldEmitRTTI(forEh))
    return getBuilder().getConstNullPtrAttr(builder.getUInt8PtrTy());

  if (forEh && ty->isObjCObjectPointerType() &&
      getLangOpts().ObjCRuntime.isGNUFamily()) {
    llvm_unreachable("NYI");
  }

  return getCXXABI().getAddrOfRTTIDescriptor(loc, ty);
}

/// TODO(cir): once we have cir.module, add this as a convenience method there.
///
/// Look up the specified global in the module symbol table.
///   1. If it does not exist, add a declaration of the global and return it.
///   2. Else, the global exists but has the wrong type: return the function
///      with a constantexpr cast to the right type.
///   3. Finally, if the existing global is the correct declaration, return the
///      existing global.
cir::GlobalOp CIRGenModule::getOrInsertGlobal(
    mlir::Location loc, StringRef name, mlir::Type ty,
    llvm::function_ref<cir::GlobalOp()> createGlobalCallback) {
  // See if we have a definition for the specified global already.
  auto gv = dyn_cast_or_null<cir::GlobalOp>(getGlobalValue(name));
  if (!gv) {
    gv = createGlobalCallback();
  }
  assert(gv && "The CreateGlobalCallback is expected to create a global");

  // If the variable exists but has the wrong type, return a bitcast to the
  // right type.
  auto gvTy = gv.getSymType();
  assert(!cir::MissingFeatures::addressSpace());
  auto pTy = builder.getPointerTo(ty);

  if (gvTy != pTy)
    llvm_unreachable("NYI");

  // Otherwise, we just found the existing function or a prototype.
  return gv;
}

// Overload to construct a global variable using its constructor's defaults.
cir::GlobalOp CIRGenModule::getOrInsertGlobal(mlir::Location loc,
                                              StringRef name, mlir::Type ty) {
  return getOrInsertGlobal(loc, name, ty, [&] {
    return CIRGenModule::createGlobalOp(*this, loc, name,
                                        builder.getPointerTo(ty));
  });
}

// TODO(cir): this can be shared with LLVM codegen.
CharUnits CIRGenModule::computeNonVirtualBaseClassOffset(
    const CXXRecordDecl *derivedClass, CastExpr::path_const_iterator start,
    CastExpr::path_const_iterator end) {
  CharUnits offset = CharUnits::Zero();

  const ASTContext &astContext = getASTContext();
  const CXXRecordDecl *rd = derivedClass;

  for (CastExpr::path_const_iterator i = start; i != end; ++i) {
    const CXXBaseSpecifier *base = *i;
    assert(!base->isVirtual() && "Should not see virtual bases here!");

    // Get the layout.
    const ASTRecordLayout &layout = astContext.getASTRecordLayout(rd);

    const auto *baseDecl = cast<CXXRecordDecl>(
        base->getType()->castAs<clang::RecordType>()->getDecl());

    // Add the offset.
    offset += layout.getBaseClassOffset(baseDecl);

    rd = baseDecl;
  }

  return offset;
}

void CIRGenModule::Error(SourceLocation loc, StringRef message) {
  unsigned diagID = getDiags().getCustomDiagID(DiagnosticsEngine::Error, "%0");
  getDiags().Report(astContext.getFullLoc(loc), diagID) << message;
}

/// Print out an error that codegen doesn't support the specified stmt yet.
void CIRGenModule::ErrorUnsupported(const Stmt *s, const char *type) {
  unsigned diagId = getDiags().getCustomDiagID(DiagnosticsEngine::Error,
                                               "cannot compile this %0 yet");
  std::string msg = type;
  getDiags().Report(astContext.getFullLoc(s->getBeginLoc()), diagId)
      << msg << s->getSourceRange();
}

/// Print out an error that codegen doesn't support the specified decl yet.
void CIRGenModule::ErrorUnsupported(const Decl *d, const char *type) {
  unsigned diagId = getDiags().getCustomDiagID(DiagnosticsEngine::Error,
                                               "cannot compile this %0 yet");
  std::string msg = type;
  getDiags().Report(astContext.getFullLoc(d->getLocation()), diagId) << msg;
}

cir::SourceLanguage CIRGenModule::getCIRSourceLanguage() {
  using ClangStd = clang::LangStandard;
  using CIRLang = cir::SourceLanguage;
  auto opts = getLangOpts();

  if (opts.OpenCL && !opts.OpenCLCPlusPlus)
    return CIRLang::OpenCLC;

  if (opts.CPlusPlus || opts.CPlusPlus11 || opts.CPlusPlus14 ||
      opts.CPlusPlus17 || opts.CPlusPlus20 || opts.CPlusPlus23 ||
      opts.CPlusPlus26)
    return CIRLang::CXX;
  if (opts.C99 || opts.C11 || opts.C17 || opts.C23 ||
      opts.LangStd == ClangStd::lang_c89 ||
      opts.LangStd == ClangStd::lang_gnu89)
    return CIRLang::C;

  // TODO(cir): support remaining source languages.
  llvm_unreachable("CIR does not yet support the given source language");
}

LangAS CIRGenModule::getGlobalVarAddressSpace(const VarDecl *d) {
  if (langOpts.OpenCL) {
    LangAS as = d ? d->getType().getAddressSpace() : LangAS::opencl_global;
    assert(as == LangAS::opencl_global || as == LangAS::opencl_global_device ||
           as == LangAS::opencl_global_host || as == LangAS::opencl_constant ||
           as == LangAS::opencl_local || as >= LangAS::FirstTargetAddressSpace);
    return as;
  }

  if (langOpts.SYCLIsDevice &&
      (!d || d->getType().getAddressSpace() == LangAS::Default))
    llvm_unreachable("NYI");

  if (langOpts.CUDA && langOpts.CUDAIsDevice) {
    if (d) {
      if (d->hasAttr<CUDAConstantAttr>())
        return LangAS::cuda_constant;
      if (d->hasAttr<CUDASharedAttr>())
        return LangAS::cuda_shared;
      if (d->hasAttr<CUDADeviceAttr>())
        return LangAS::cuda_device;
      if (d->getType().isConstQualified())
        return LangAS::cuda_constant;
    }
    return LangAS::cuda_device;
  }

  if (langOpts.OpenMP)
    llvm_unreachable("NYI");

  return getTargetCIRGenInfo().getGlobalVarAddressSpace(*this, d);
}

mlir::ArrayAttr CIRGenModule::emitAnnotationArgs(const AnnotateAttr *attr) {
  ArrayRef<Expr *> exprs = {attr->args_begin(), attr->args_size()};
  if (exprs.empty()) {
    return mlir::ArrayAttr::get(&getMLIRContext(), {});
  }
  llvm::FoldingSetNodeID id;
  for (Expr *e : exprs) {
    id.Add(cast<clang::ConstantExpr>(e)->getAPValueResult());
  }
  mlir::ArrayAttr &lookup = annotationArgs[id.ComputeHash()];
  if (lookup)
    return lookup;

  llvm::SmallVector<mlir::Attribute, 4> args;
  args.reserve(exprs.size());
  for (Expr *e : exprs) {
    auto &ce = *cast<clang::ConstantExpr>(e);
    if (auto *const strE =
            clang::dyn_cast<clang::StringLiteral>(ce.IgnoreParenCasts())) {
      // Add trailing null character as StringLiteral->getString() does not
      args.push_back(builder.getStringAttr(strE->getString()));
    } else if (ce.hasAPValueResult()) {
      // Handle case which can be evaluated to some numbers, not only literals
      const auto &ap = ce.getAPValueResult();
      if (ap.isInt()) {
        args.push_back(builder.getIntegerAttr(ap.getInt()));
      } else {
        llvm_unreachable("NYI like float, fixed-point, array...");
      }
    } else {
      llvm_unreachable("NYI");
    }
  }

  lookup = builder.getArrayAttr(args);
  return lookup;
}

cir::AnnotationAttr
CIRGenModule::emitAnnotateAttr(const clang::AnnotateAttr *aa) {
  mlir::StringAttr annoGV = builder.getStringAttr(aa->getAnnotation());
  mlir::ArrayAttr args = emitAnnotationArgs(aa);
  return cir::AnnotationAttr::get(annoGV, args);
}

void CIRGenModule::addGlobalAnnotations(const ValueDecl *d,
                                        mlir::Operation *gv) {
  assert(d->hasAttr<AnnotateAttr>() && "no annotate attribute");
  assert((isa<GlobalOp>(gv) || isa<FuncOp>(gv)) &&
         "annotation only on globals");
  llvm::SmallVector<mlir::Attribute, 4> annotations;
  for (auto *i : d->specific_attrs<AnnotateAttr>())
    annotations.push_back(emitAnnotateAttr(i));
  if (auto global = dyn_cast<cir::GlobalOp>(gv))
    global.setAnnotationsAttr(builder.getArrayAttr(annotations));
  else if (auto func = dyn_cast<cir::FuncOp>(gv))
    func.setAnnotationsAttr(builder.getArrayAttr(annotations));
}

<<<<<<< HEAD
=======
void CIRGenModule::emitVTablesOpportunistically() {
  // Try to emit external vtables as available_externally if they have emitted
  // all inlined virtual functions.  It runs after EmitDeferred() and therefore
  // is not allowed to create new references to things that need to be emitted
  // lazily. Note that it also uses fact that we eagerly emitting RTTI.

  assert(
      (opportunisticVTables.empty() || shouldOpportunisticallyEmitVTables()) &&
      "Only emit opportunistic vtables with optimizations");

  for (const CXXRecordDecl *rd : opportunisticVTables) {
    assert(getVTables().isVTableExternal(rd) &&
           "This queue should only contain external vtables");
    if (getCXXABI().canSpeculativelyEmitVTable(rd))
      VTables.GenerateClassData(rd);
  }
  opportunisticVTables.clear();
}

>>>>>>> 6ce3969b
void CIRGenModule::emitGlobalAnnotations() {
  for (const auto &[mangledName, vd] : deferredAnnotations) {
    mlir::Operation *gv = getGlobalValue(mangledName);
    if (gv)
      addGlobalAnnotations(vd, gv);
  }
  deferredAnnotations.clear();
}

cir::TBAAAttr CIRGenModule::getTBAATypeInfo(QualType qTy) {
  if (!tbaa) {
    return nullptr;
  }
  return tbaa->getTypeInfo(qTy);
}

TBAAAccessInfo CIRGenModule::getTBAAAccessInfo(QualType accessType) {
  if (!tbaa) {
    return TBAAAccessInfo();
  }
  if (getLangOpts().CUDAIsDevice) {
    llvm_unreachable("NYI");
  }
  return tbaa->getAccessInfo(accessType);
}

TBAAAccessInfo
CIRGenModule::getTBAAVTablePtrAccessInfo(mlir::Type vTablePtrType) {
  if (!tbaa)
    return TBAAAccessInfo();
  return tbaa->getVTablePtrAccessInfo(vTablePtrType);
}

mlir::ArrayAttr CIRGenModule::getTBAAStructInfo(QualType qTy) {
  if (!tbaa)
    return nullptr;
  return tbaa->getTBAAStructInfo(qTy);
}

cir::TBAAAttr CIRGenModule::getTBAABaseTypeInfo(QualType qTy) {
  if (!tbaa) {
    return nullptr;
  }
  return tbaa->getBaseTypeInfo(qTy);
}

cir::TBAAAttr CIRGenModule::getTBAAAccessTagInfo(TBAAAccessInfo tbaaInfo) {
  if (!tbaa) {
    return nullptr;
  }
  return tbaa->getAccessTagInfo(tbaaInfo);
}

TBAAAccessInfo CIRGenModule::mergeTBAAInfoForCast(TBAAAccessInfo sourceInfo,
                                                  TBAAAccessInfo targetInfo) {
  if (!tbaa)
    return TBAAAccessInfo();
  return tbaa->mergeTBAAInfoForCast(sourceInfo, targetInfo);
}

TBAAAccessInfo
CIRGenModule::mergeTBAAInfoForConditionalOperator(TBAAAccessInfo infoA,
                                                  TBAAAccessInfo infoB) {
  if (!tbaa)
    return TBAAAccessInfo();
  return tbaa->mergeTBAAInfoForConditionalOperator(infoA, infoB);
}

TBAAAccessInfo
CIRGenModule::mergeTBAAInfoForMemoryTransfer(TBAAAccessInfo destInfo,
                                             TBAAAccessInfo srcInfo) {
  if (!tbaa)
    return TBAAAccessInfo();
  return tbaa->mergeTBAAInfoForConditionalOperator(destInfo, srcInfo);
}<|MERGE_RESOLUTION|>--- conflicted
+++ resolved
@@ -593,7 +593,6 @@
   } else {
     os << getASTContext().getCUIDHash();
   }
-<<<<<<< HEAD
 }
 
 void CIRGenModule::emitGlobal(GlobalDecl gd) {
@@ -782,7 +781,8 @@
 }
 
 /// Track functions to be called before main() runs.
-void CIRGenModule::AddGlobalCtor(cir::FuncOp ctor, int priority) {
+void CIRGenModule::AddGlobalCtor(cir::FuncOp ctor,
+                                 std::optional<int> priority) {
   // FIXME(cir): handle LexOrder and Associated data upon testcases.
   //
   // Traditional LLVM codegen directly adds the function to the list of global
@@ -790,13 +790,11 @@
   // global list is created in LoweringPrepare.
   //
   // FIXME(from traditional LLVM): Type coercion of void()* types.
-  ctor->setAttr(
-      ctor.getGlobalCtorAttrName(),
-      cir::GlobalCtorAttr::get(&getMLIRContext(), ctor.getName(), priority));
+  ctor.setGlobalCtorPriority(priority);
 }
 
 /// Add a function to the list that will be called when the module is unloaded.
-void CIRGenModule::AddGlobalDtor(cir::FuncOp dtor, int priority,
+void CIRGenModule::AddGlobalDtor(cir::FuncOp dtor, std::optional<int> priority,
                                  bool isDtorAttrFunc) {
   assert(isDtorAttrFunc && "NYI");
   if (codeGenOpts.RegisterGlobalDtorsWithAtExit &&
@@ -806,9 +804,7 @@
   }
 
   // FIXME(from traditional LLVM): Type coercion of void()* types.
-  dtor->setAttr(
-      dtor.getGlobalDtorAttrName(),
-      cir::GlobalDtorAttr::get(&getMLIRContext(), dtor.getName(), priority));
+  dtor.setGlobalDtorPriority(priority);
 }
 
 mlir::Operation *CIRGenModule::getGlobalValue(StringRef name) {
@@ -972,22 +968,34 @@
   if (auto oldView = mlir::dyn_cast<cir::GlobalViewAttr>(oldInit)) {
     return createNewGlobalView(cgm, newGlob, oldView, oldTy);
   }
-  if (auto oldArray = mlir::dyn_cast<ConstArrayAttr>(oldInit)) {
-    llvm::SmallVector<mlir::Attribute> newArray;
-    auto eltsAttr = dyn_cast<mlir::ArrayAttr>(oldArray.getElts());
-    for (auto elt : eltsAttr) {
-      if (auto view = dyn_cast<GlobalViewAttr>(elt))
-        newArray.push_back(createNewGlobalView(cgm, newGlob, view, oldTy));
-      else if (auto view = dyn_cast<ConstArrayAttr>(elt))
-        newArray.push_back(getNewInitValue(cgm, newGlob, oldTy, user, elt));
+
+  auto getNewInitElements =
+      [&](mlir::ArrayAttr oldElements) -> mlir::ArrayAttr {
+    llvm::SmallVector<mlir::Attribute> newElements;
+    for (auto elt : oldElements) {
+      if (auto view = mlir::dyn_cast<cir::GlobalViewAttr>(elt))
+        newElements.push_back(createNewGlobalView(cgm, newGlob, view, oldTy));
+      else if (mlir::isa<cir::ConstArrayAttr, cir::ConstRecordAttr>(elt))
+        newElements.push_back(getNewInitValue(cgm, newGlob, oldTy, user, elt));
       else
-        newArray.push_back(elt);
-    }
-
-    auto &builder = cgm.getBuilder();
-    mlir::Attribute ar = mlir::ArrayAttr::get(builder.getContext(), newArray);
-    return builder.getConstArray(ar, cast<cir::ArrayType>(oldArray.getType()));
-  }
+        newElements.push_back(elt);
+    }
+    return mlir::ArrayAttr::get(cgm.getBuilder().getContext(), newElements);
+  };
+
+  if (auto oldArray = mlir::dyn_cast<cir::ConstArrayAttr>(oldInit)) {
+    mlir::Attribute newElements =
+        getNewInitElements(mlir::dyn_cast<mlir::ArrayAttr>(oldArray.getElts()));
+    return cgm.getBuilder().getConstArray(
+        newElements, mlir::cast<cir::ArrayType>(oldArray.getType()));
+  }
+  if (auto oldRecord = mlir::dyn_cast<cir::ConstRecordAttr>(oldInit)) {
+    mlir::ArrayAttr newMembers = getNewInitElements(oldRecord.getMembers());
+    auto recordTy = mlir::cast<cir::RecordType>(oldRecord.getType());
+    return cgm.getBuilder().getConstRecordOrZeroAttr(
+        newMembers, recordTy.getPacked(), recordTy.getPadded(), recordTy);
+  }
+
   llvm_unreachable("NYI");
 }
 
@@ -2475,1898 +2483,6 @@
 
   // Finally, set up the alias with its proper name and attributes.
   setCommonAttributes(aliasGD, alias);
-=======
->>>>>>> 6ce3969b
-}
-
-void CIRGenModule::emitGlobal(GlobalDecl gd) {
-  llvm::TimeTraceScope scope("build CIR Global", [&]() -> std::string {
-    auto *nd = dyn_cast<NamedDecl>(gd.getDecl());
-    if (!nd)
-      // TODO: How to print decls which is not named decl?
-      return "Unnamed decl";
-
-    std::string name;
-    llvm::raw_string_ostream os(name);
-    nd->getNameForDiagnostic(os, getASTContext().getPrintingPolicy(),
-                             /*Qualified=*/true);
-    return name;
-  });
-
-  const auto *global = cast<ValueDecl>(gd.getDecl());
-
-  assert(!global->hasAttr<IFuncAttr>() && "NYI");
-  assert(!global->hasAttr<CPUDispatchAttr>() && "NYI");
-
-  if (langOpts.CUDA || langOpts.HIP) {
-    if (const auto *vd = dyn_cast<VarDecl>(global)) {
-      if (!shouldEmitCUDAGlobalVar(vd))
-        return;
-    } else if (langOpts.CUDAIsDevice) {
-      // This will implicitly mark templates and their
-      // specializations as __host__ __device__.
-      if (langOpts.OffloadImplicitHostDeviceTemplates)
-        llvm_unreachable("NYI");
-
-      // This maps some parallel standard libraries implicitly
-      // to GPU, even when they are not marked __device__.
-      if (langOpts.HIPStdPar)
-        llvm_unreachable("NYI");
-
-      // Global functions reside on device, so it shouldn't be skipped.
-      if (!global->hasAttr<CUDAGlobalAttr>() &&
-          !global->hasAttr<CUDADeviceAttr>())
-        return;
-    } else {
-      // We must skip __device__ functions when compiling for host.
-      if (!global->hasAttr<CUDAHostAttr>() &&
-          global->hasAttr<CUDADeviceAttr>()) {
-        return;
-      }
-    }
-  }
-
-  if (langOpts.OpenMP) {
-    // If this is OpenMP, check if it is legal to emit this global normally.
-    if (openMPRuntime && openMPRuntime->emitTargetGlobal(gd)) {
-      assert(!cir::MissingFeatures::openMPRuntime());
-      return;
-    }
-    if (isa<OMPDeclareReductionDecl>(global)) {
-      assert(!cir::MissingFeatures::openMP());
-      return;
-    }
-    if (isa<OMPDeclareMapperDecl>(global)) {
-      assert(!cir::MissingFeatures::openMP());
-      return;
-    }
-  }
-
-  // Ignore declarations, they will be emitted on their first use.
-  if (const auto *fd = dyn_cast<FunctionDecl>(global)) {
-    // Update deferred annotations with the latest declaration if the function
-    // was already used or defined.
-    if (fd->hasAttr<AnnotateAttr>()) {
-      StringRef mangledName = getMangledName(gd);
-      if (getGlobalValue(mangledName))
-        deferredAnnotations[mangledName] = fd;
-    }
-    // Forward declarations are emitted lazily on first use.
-    if (!fd->doesThisDeclarationHaveABody()) {
-      if (!fd->doesDeclarationForceExternallyVisibleDefinition())
-        return;
-
-      llvm::StringRef mangledName = getMangledName(gd);
-
-      // Compute the function info and CIR type.
-      const auto &fi = getTypes().arrangeGlobalDeclaration(gd);
-      mlir::Type ty = getTypes().GetFunctionType(fi);
-
-      GetOrCreateCIRFunction(mangledName, ty, gd, /*ForVTable=*/false,
-                             /*DontDefer=*/false);
-      return;
-    }
-  } else {
-    const auto *vd = cast<VarDecl>(global);
-    assert(vd->isFileVarDecl() && "Cannot emit local var decl as global.");
-    if (vd->isThisDeclarationADefinition() != VarDecl::Definition &&
-        !astContext.isMSStaticDataMemberInlineDefinition(vd)) {
-      if (langOpts.OpenMP) {
-        // Emit declaration of the must-be-emitted declare target variable.
-        if (std::optional<OMPDeclareTargetDeclAttr::MapTypeTy> res =
-                OMPDeclareTargetDeclAttr::isDeclareTargetDeclaration(vd)) {
-          assert(0 && "OMPDeclareTargetDeclAttr NYI");
-        }
-      }
-      // If this declaration may have caused an inline variable definition to
-      // change linkage, make sure that it's emitted.
-      if (astContext.getInlineVariableDefinitionKind(vd) ==
-          ASTContext::InlineVariableDefinitionKind::Strong)
-        getAddrOfGlobalVar(vd);
-      return;
-    }
-  }
-
-  // Defer code generation to first use when possible, e.g. if this is an inline
-  // function. If the global mjust always be emitted, do it eagerly if possible
-  // to benefit from cache locality.
-  if (MustBeEmitted(global) && MayBeEmittedEagerly(global)) {
-    // Emit the definition if it can't be deferred.
-    emitGlobalDefinition(gd);
-    return;
-  }
-
-  // If we're deferring emission of a C++ variable with an initializer, remember
-  // the order in which it appeared on the file.
-  if (getLangOpts().CPlusPlus && isa<VarDecl>(global) &&
-      cast<VarDecl>(global)->hasInit()) {
-    DelayedCXXInitPosition[global] = CXXGlobalInits.size();
-    CXXGlobalInits.push_back(nullptr);
-  }
-
-  llvm::StringRef mangledName = getMangledName(gd);
-  if (getGlobalValue(mangledName) != nullptr) {
-    // The value has already been used and should therefore be emitted.
-    addDeferredDeclToEmit(gd);
-  } else if (MustBeEmitted(global)) {
-    // The value must be emitted, but cannot be emitted eagerly.
-    assert(!MayBeEmittedEagerly(global));
-    addDeferredDeclToEmit(gd);
-  } else {
-    // Otherwise, remember that we saw a deferred decl with this name. The first
-    // use of the mangled name will cause it to move into DeferredDeclsToEmit.
-    DeferredDecls[mangledName] = gd;
-  }
-}
-
-void CIRGenModule::emitGlobalFunctionDefinition(GlobalDecl gd,
-                                                mlir::Operation *op) {
-  auto const *d = cast<FunctionDecl>(gd.getDecl());
-
-  // Compute the function info and CIR type.
-  const CIRGenFunctionInfo &fi = getTypes().arrangeGlobalDeclaration(gd);
-  auto ty = getTypes().GetFunctionType(fi);
-
-  // Get or create the prototype for the function.
-  auto fn = dyn_cast_if_present<cir::FuncOp>(op);
-  if (!fn || fn.getFunctionType() != ty) {
-    fn = GetAddrOfFunction(gd, ty, /*ForVTable=*/false,
-                           /*DontDefer=*/true, ForDefinition);
-  }
-
-  // Already emitted.
-  if (!fn.isDeclaration())
-    return;
-
-  setFunctionLinkage(gd, fn);
-  setGVProperties(fn, d);
-  // TODO(cir): MaubeHandleStaticInExternC
-  // TODO(cir): maybeSetTrivialComdat
-  // TODO(cir): setLLVMFunctionFEnvAttributes
-
-  CIRGenFunction cgf{*this, builder};
-  CurCGF = &cgf;
-  {
-    mlir::OpBuilder::InsertionGuard guard(builder);
-    cgf.generateCode(gd, fn, fi);
-  }
-  CurCGF = nullptr;
-
-  setNonAliasAttributes(gd, fn);
-  setCIRFunctionAttributesForDefinition(d, fn);
-
-  if (const ConstructorAttr *ca = d->getAttr<ConstructorAttr>())
-    AddGlobalCtor(fn, ca->getPriority());
-  if (const DestructorAttr *da = d->getAttr<DestructorAttr>())
-    AddGlobalDtor(fn, da->getPriority(), true);
-
-  if (d->getAttr<AnnotateAttr>())
-    deferredAnnotations[getMangledName(gd)] = cast<ValueDecl>(d);
-}
-
-/// Track functions to be called before main() runs.
-void CIRGenModule::AddGlobalCtor(cir::FuncOp ctor,
-                                 std::optional<int> priority) {
-  // FIXME(cir): handle LexOrder and Associated data upon testcases.
-  //
-  // Traditional LLVM codegen directly adds the function to the list of global
-  // ctors. In CIR we just add a global_ctor attribute to the function. The
-  // global list is created in LoweringPrepare.
-  //
-  // FIXME(from traditional LLVM): Type coercion of void()* types.
-  ctor.setGlobalCtorPriority(priority);
-}
-
-/// Add a function to the list that will be called when the module is unloaded.
-void CIRGenModule::AddGlobalDtor(cir::FuncOp dtor, std::optional<int> priority,
-                                 bool isDtorAttrFunc) {
-  assert(isDtorAttrFunc && "NYI");
-  if (codeGenOpts.RegisterGlobalDtorsWithAtExit &&
-      (!getASTContext().getTargetInfo().getTriple().isOSAIX() ||
-       isDtorAttrFunc)) {
-    llvm_unreachable("NYI");
-  }
-
-  // FIXME(from traditional LLVM): Type coercion of void()* types.
-  dtor.setGlobalDtorPriority(priority);
-}
-
-mlir::Operation *CIRGenModule::getGlobalValue(StringRef name) {
-  auto *global = mlir::SymbolTable::lookupSymbolIn(theModule, name);
-  if (!global)
-    return {};
-  return global;
-}
-
-mlir::Value CIRGenModule::getGlobalValue(const Decl *d) {
-  assert(CurCGF);
-  return CurCGF->symbolTable.lookup(d);
-}
-
-cir::GlobalOp CIRGenModule::createGlobalOp(CIRGenModule &cgm,
-                                           mlir::Location loc, StringRef name,
-                                           mlir::Type t, bool isConstant,
-                                           cir::AddressSpace addrSpace,
-                                           mlir::Operation *insertPoint,
-                                           cir::GlobalLinkageKind linkage) {
-  cir::GlobalOp g;
-  auto &builder = cgm.getBuilder();
-  {
-    mlir::OpBuilder::InsertionGuard guard(builder);
-
-    // Some global emissions are triggered while emitting a function, e.g.
-    // void s() { const char *s = "yolo"; ... }
-    //
-    // Be sure to insert global before the current function
-    auto *curCGF = cgm.getCurrCIRGenFun();
-    if (curCGF)
-      builder.setInsertionPoint(curCGF->CurFn);
-
-    g = builder.create<cir::GlobalOp>(loc, name, t, isConstant, linkage,
-                                      addrSpace);
-    if (!curCGF) {
-      if (insertPoint)
-        cgm.getModule().insert(insertPoint, g);
-      else
-        cgm.getModule().push_back(g);
-    }
-
-    // Default to private until we can judge based on the initializer,
-    // since MLIR doesn't allow public declarations.
-    mlir::SymbolTable::setSymbolVisibility(
-        g, mlir::SymbolTable::Visibility::Private);
-  }
-  return g;
-}
-
-void CIRGenModule::setCommonAttributes(GlobalDecl gd, mlir::Operation *gv) {
-  const Decl *d = gd.getDecl();
-  if (isa_and_nonnull<NamedDecl>(d))
-    setGVProperties(gv, dyn_cast<NamedDecl>(d));
-  else
-    assert(!cir::MissingFeatures::setDefaultVisibility());
-
-  if (d && d->hasAttr<UsedAttr>())
-    assert(!cir::MissingFeatures::addUsedOrCompilerUsedGlobal());
-
-  if (const auto *vd = dyn_cast_if_present<VarDecl>(d);
-      vd &&
-      ((codeGenOpts.KeepPersistentStorageVariables &&
-        (vd->getStorageDuration() == SD_Static ||
-         vd->getStorageDuration() == SD_Thread)) ||
-       (codeGenOpts.KeepStaticConsts && vd->getStorageDuration() == SD_Static &&
-        vd->getType().isConstQualified())))
-    assert(!cir::MissingFeatures::addUsedOrCompilerUsedGlobal());
-}
-
-void CIRGenModule::setNonAliasAttributes(GlobalDecl gd, mlir::Operation *go) {
-  const Decl *d = gd.getDecl();
-  setCommonAttributes(gd, go);
-
-  if (d) {
-    auto gv = llvm::dyn_cast_or_null<cir::GlobalOp>(go);
-    if (gv) {
-      if (d->hasAttr<RetainAttr>())
-        assert(!cir::MissingFeatures::addUsedGlobal());
-      if (d->getAttr<PragmaClangBSSSectionAttr>())
-        assert(!cir::MissingFeatures::addSectionAttributes());
-      if (d->getAttr<PragmaClangDataSectionAttr>())
-        assert(!cir::MissingFeatures::addSectionAttributes());
-      if (d->getAttr<PragmaClangRodataSectionAttr>())
-        assert(!cir::MissingFeatures::addSectionAttributes());
-      if (d->getAttr<PragmaClangRelroSectionAttr>())
-        assert(!cir::MissingFeatures::addSectionAttributes());
-    }
-    auto f = llvm::dyn_cast_or_null<cir::FuncOp>(go);
-    if (f) {
-      if (d->hasAttr<RetainAttr>())
-        assert(!cir::MissingFeatures::addUsedGlobal());
-      if (d->getAttr<PragmaClangTextSectionAttr>())
-        if (!d->getAttr<SectionAttr>())
-          assert(!cir::MissingFeatures::setSectionForFuncOp());
-
-      assert(!cir::MissingFeatures::updateCPUAndFeaturesAttributes());
-    }
-
-    if (const auto *csa = d->getAttr<CodeSegAttr>()) {
-      assert(!cir::MissingFeatures::setSectionForFuncOp());
-      if (gv)
-        gv.setSection(csa->getName());
-      if (f)
-        assert(!cir::MissingFeatures::setSectionForFuncOp());
-    } else if (const auto *sa = d->getAttr<SectionAttr>())
-      if (gv)
-        gv.setSection(sa->getName());
-    if (f)
-      assert(!cir::MissingFeatures::setSectionForFuncOp());
-  }
-  getTargetCIRGenInfo().setTargetAttributes(d, go, *this);
-}
-
-static llvm::SmallVector<int64_t> indexesOfArrayAttr(mlir::ArrayAttr indexes) {
-  llvm::SmallVector<int64_t> inds;
-
-  for (mlir::Attribute i : indexes) {
-    auto ind = dyn_cast<mlir::IntegerAttr>(i);
-    assert(ind && "expect MLIR integer attribute");
-    inds.push_back(ind.getValue().getSExtValue());
-  }
-
-  return inds;
-}
-
-static bool isViewOnGlobal(GlobalOp glob, GlobalViewAttr view) {
-  return view.getSymbol().getValue() == glob.getSymName();
-}
-
-static GlobalViewAttr createNewGlobalView(CIRGenModule &cgm, GlobalOp newGlob,
-                                          GlobalViewAttr attr,
-                                          mlir::Type oldTy) {
-  if (!attr.getIndices() || !isViewOnGlobal(newGlob, attr))
-    return attr;
-
-  llvm::SmallVector<int64_t> oldInds = indexesOfArrayAttr(attr.getIndices());
-  llvm::SmallVector<int64_t> newInds;
-  CIRGenBuilderTy &bld = cgm.getBuilder();
-  const CIRDataLayout &layout = cgm.getDataLayout();
-  auto newTy = newGlob.getSymType();
-
-  auto offset = bld.computeOffsetFromGlobalViewIndices(layout, oldTy, oldInds);
-  bld.computeGlobalViewIndicesFromFlatOffset(offset, newTy, layout, newInds);
-  cir::PointerType newPtrTy;
-
-  if (isa<cir::RecordType>(oldTy))
-    newPtrTy = cir::PointerType::get(newTy);
-  else if (cir::ArrayType oldArTy = dyn_cast<cir::ArrayType>(oldTy))
-    newPtrTy = dyn_cast<cir::PointerType>(attr.getType());
-
-  if (newPtrTy)
-    return bld.getGlobalViewAttr(newPtrTy, newGlob, newInds);
-
-  llvm_unreachable("NYI");
-}
-
-static mlir::Attribute getNewInitValue(CIRGenModule &cgm, GlobalOp newGlob,
-                                       mlir::Type oldTy, GlobalOp user,
-                                       mlir::Attribute oldInit) {
-  if (auto oldView = mlir::dyn_cast<cir::GlobalViewAttr>(oldInit)) {
-    return createNewGlobalView(cgm, newGlob, oldView, oldTy);
-  }
-
-  auto getNewInitElements =
-      [&](mlir::ArrayAttr oldElements) -> mlir::ArrayAttr {
-    llvm::SmallVector<mlir::Attribute> newElements;
-    for (auto elt : oldElements) {
-      if (auto view = mlir::dyn_cast<cir::GlobalViewAttr>(elt))
-        newElements.push_back(createNewGlobalView(cgm, newGlob, view, oldTy));
-      else if (mlir::isa<cir::ConstArrayAttr, cir::ConstRecordAttr>(elt))
-        newElements.push_back(getNewInitValue(cgm, newGlob, oldTy, user, elt));
-      else
-        newElements.push_back(elt);
-    }
-    return mlir::ArrayAttr::get(cgm.getBuilder().getContext(), newElements);
-  };
-
-  if (auto oldArray = mlir::dyn_cast<cir::ConstArrayAttr>(oldInit)) {
-    mlir::Attribute newElements =
-        getNewInitElements(mlir::dyn_cast<mlir::ArrayAttr>(oldArray.getElts()));
-    return cgm.getBuilder().getConstArray(
-        newElements, mlir::cast<cir::ArrayType>(oldArray.getType()));
-  }
-  if (auto oldRecord = mlir::dyn_cast<cir::ConstRecordAttr>(oldInit)) {
-    mlir::ArrayAttr newMembers = getNewInitElements(oldRecord.getMembers());
-    auto recordTy = mlir::cast<cir::RecordType>(oldRecord.getType());
-    return cgm.getBuilder().getConstRecordOrZeroAttr(
-        newMembers, recordTy.getPacked(), recordTy.getPadded(), recordTy);
-  }
-
-  llvm_unreachable("NYI");
-}
-
-void CIRGenModule::replaceGlobal(cir::GlobalOp oldSym, cir::GlobalOp newSym) {
-  assert(oldSym.getSymName() == newSym.getSymName() &&
-         "symbol names must match");
-  // If the types does not match, update all references to Old to the new type.
-  auto oldTy = oldSym.getSymType();
-  auto newTy = newSym.getSymType();
-  // TODO(cir): If the AS differs, we should also update all references.
-  if (oldSym.getAddrSpace() != newSym.getAddrSpace()) {
-    llvm_unreachable("NYI");
-  }
-
-  if (oldTy != newTy) {
-    auto oldSymUses = oldSym.getSymbolUses(theModule.getOperation());
-    if (oldSymUses.has_value()) {
-      for (auto use : *oldSymUses) {
-        auto *userOp = use.getUser();
-        assert(
-            (isa<cir::GetGlobalOp, cir::GlobalOp, cir::ConstantOp>(userOp)) &&
-            "GlobalOp symbol user is neither a GetGlobalOp nor a GlobalOp");
-
-        if (auto ggo = dyn_cast<cir::GetGlobalOp>(use.getUser())) {
-          auto useOpResultValue = ggo.getAddr();
-          useOpResultValue.setType(cir::PointerType::get(newTy));
-
-          mlir::OpBuilder::InsertionGuard guard(builder);
-          builder.setInsertionPointAfter(ggo);
-          mlir::Type ptrTy = builder.getPointerTo(oldTy);
-          mlir::Value cast =
-              builder.createBitcast(ggo->getLoc(), useOpResultValue, ptrTy);
-          useOpResultValue.replaceAllUsesExcept(cast, cast.getDefiningOp());
-        } else if (auto glob = dyn_cast<cir::GlobalOp>(userOp)) {
-          if (auto init = glob.getInitialValue()) {
-            auto nw = getNewInitValue(*this, newSym, oldTy, glob, init.value());
-            glob.setInitialValueAttr(nw);
-          }
-        } else if (auto c = dyn_cast<cir::ConstantOp>(userOp)) {
-          mlir::Attribute init =
-              getNewInitValue(*this, newSym, oldTy, glob, c.getValue());
-          auto ar = cast<ConstArrayAttr>(init);
-          mlir::OpBuilder::InsertionGuard guard(builder);
-          builder.setInsertionPointAfter(c);
-          auto newUser = builder.create<cir::ConstantOp>(c.getLoc(), ar);
-          c.replaceAllUsesWith(newUser.getOperation());
-        }
-      }
-    }
-  }
-
-  // Remove old global from the module.
-  oldSym.erase();
-}
-
-cir::TLS_Model CIRGenModule::GetDefaultCIRTLSModel() const {
-  switch (getCodeGenOpts().getDefaultTLSModel()) {
-  case CodeGenOptions::GeneralDynamicTLSModel:
-    return cir::TLS_Model::GeneralDynamic;
-  case CodeGenOptions::LocalDynamicTLSModel:
-    return cir::TLS_Model::LocalDynamic;
-  case CodeGenOptions::InitialExecTLSModel:
-    return cir::TLS_Model::InitialExec;
-  case CodeGenOptions::LocalExecTLSModel:
-    return cir::TLS_Model::LocalExec;
-  }
-  llvm_unreachable("Invalid TLS model!");
-}
-
-void CIRGenModule::setTLSMode(mlir::Operation *op, const VarDecl &d) const {
-  assert(d.getTLSKind() && "setting TLS mode on non-TLS var!");
-
-  auto tlm = GetDefaultCIRTLSModel();
-
-  // Override the TLS model if it is explicitly specified.
-  if (d.getAttr<TLSModelAttr>()) {
-    llvm_unreachable("NYI");
-  }
-
-  auto global = dyn_cast<cir::GlobalOp>(op);
-  assert(global && "NYI for other operations");
-  global.setTlsModel(tlm);
-}
-
-/// If the specified mangled name is not in the module,
-/// create and return an mlir GlobalOp with the specified type (TODO(cir):
-/// address space).
-///
-/// TODO(cir):
-/// 1. If there is something in the module with the specified name, return
-/// it potentially bitcasted to the right type.
-///
-/// 2. If D is non-null, it specifies a decl that correspond to this.  This is
-/// used to set the attributes on the global when it is first created.
-///
-/// 3. If IsForDefinition is true, it is guaranteed that an actual global with
-/// type Ty will be returned, not conversion of a variable with the same
-/// mangled name but some other type.
-cir::GlobalOp
-CIRGenModule::getOrCreateCIRGlobal(StringRef mangledName, mlir::Type ty,
-                                   LangAS langAS, const VarDecl *d,
-                                   ForDefinition_t isForDefinition) {
-  // Lookup the entry, lazily creating it if necessary.
-  cir::GlobalOp entry;
-  if (auto *v = getGlobalValue(mangledName)) {
-    assert(isa<cir::GlobalOp>(v) && "only supports GlobalOp for now");
-    entry = dyn_cast_or_null<cir::GlobalOp>(v);
-  }
-
-  cir::AddressSpace cirAS = cir::toCIRAddressSpace(langAS);
-  if (entry) {
-    cir::AddressSpace entryCIRAS = entry.getAddrSpace();
-    if (WeakRefReferences.erase(entry)) {
-      if (d && !d->hasAttr<WeakAttr>()) {
-        auto lt = cir::GlobalLinkageKind::ExternalLinkage;
-        entry.setLinkageAttr(
-            cir::GlobalLinkageKindAttr::get(&getMLIRContext(), lt));
-        mlir::SymbolTable::setSymbolVisibility(entry, getMLIRVisibility(entry));
-      }
-    }
-
-    // Handle dropped DLL attributes.
-    if (d && !d->hasAttr<clang::DLLImportAttr>() &&
-        !d->hasAttr<clang::DLLExportAttr>())
-      assert(!cir::MissingFeatures::setDLLStorageClass() && "NYI");
-
-    if (langOpts.OpenMP && !langOpts.OpenMPSimd && d)
-      getOpenMPRuntime().registerTargetGlobalVariable(d, entry);
-
-    if (entry.getSymType() == ty && entryCIRAS == cirAS)
-      return entry;
-
-    // If there are two attempts to define the same mangled name, issue an
-    // error.
-    //
-    // TODO(cir): look at mlir::GlobalValue::isDeclaration for all aspects of
-    // recognizing the global as a declaration, for now only check if
-    // initializer is present.
-    if (isForDefinition && !entry.isDeclaration()) {
-      GlobalDecl otherGd;
-      const VarDecl *otherD;
-
-      // Check that D is not yet in DiagnosedConflictingDefinitions is required
-      // to make sure that we issue an error only once.
-      if (d && lookupRepresentativeDecl(mangledName, otherGd) &&
-          (d->getCanonicalDecl() != otherGd.getCanonicalDecl().getDecl()) &&
-          (otherD = dyn_cast<VarDecl>(otherGd.getDecl())) &&
-          otherD->hasInit() &&
-          DiagnosedConflictingDefinitions.insert(d).second) {
-        getDiags().Report(d->getLocation(), diag::err_duplicate_mangled_name)
-            << mangledName;
-        getDiags().Report(otherGd.getDecl()->getLocation(),
-                          diag::note_previous_definition);
-      }
-    }
-
-    // Address space check removed because it is unnecessary because CIR records
-    // address space info in types.
-
-    // (If global is requested for a definition, we always need to create a new
-    // global, not just return a bitcast.)
-    if (!isForDefinition)
-      return entry;
-  }
-
-  auto declCIRAS = cir::toCIRAddressSpace(getGlobalVarAddressSpace(d));
-  // TODO(cir): do we need to strip pointer casts for Entry?
-
-  auto loc = getLoc(d->getSourceRange());
-
-  // mlir::SymbolTable::Visibility::Public is the default, no need to explicitly
-  // mark it as such.
-  auto gv = CIRGenModule::createGlobalOp(*this, loc, mangledName, ty,
-                                         /*isConstant=*/false,
-                                         /*addrSpace=*/declCIRAS,
-                                         /*insertPoint=*/entry.getOperation());
-
-  // If we already created a global with the same mangled name (but different
-  // type) before, replace it with the new global.
-  if (entry) {
-    replaceGlobal(entry, gv);
-  }
-
-  // This is the first use or definition of a mangled name.  If there is a
-  // deferred decl with this name, remember that we need to emit it at the end
-  // of the file.
-  auto ddi = DeferredDecls.find(mangledName);
-  if (ddi != DeferredDecls.end()) {
-    // Move the potentially referenced deferred decl to the DeferredDeclsToEmit
-    // list, and remove it from DeferredDecls (since we don't need it anymore).
-    addDeferredDeclToEmit(ddi->second);
-    DeferredDecls.erase(ddi);
-  }
-
-  // Handle things which are present even on external declarations.
-  if (d) {
-    if (langOpts.OpenMP && !langOpts.OpenMPSimd && d)
-      getOpenMPRuntime().registerTargetGlobalVariable(d, entry);
-
-    // FIXME: This code is overly simple and should be merged with other global
-    // handling.
-    gv.setAlignmentAttr(getSize(astContext.getDeclAlign(d)));
-    gv.setConstant(isTypeConstant(d->getType(), false, false));
-    // TODO(cir): setLinkageForGV(GV, D);
-
-    if (d->getTLSKind()) {
-      if (d->getTLSKind() == VarDecl::TLS_Dynamic)
-        llvm_unreachable("NYI");
-      setTLSMode(gv, *d);
-    }
-
-    setGVProperties(gv, d);
-
-    // If required by the ABI, treat declarations of static data members with
-    // inline initializers as definitions.
-    if (astContext.isMSStaticDataMemberInlineDefinition(d)) {
-      assert(0 && "not implemented");
-    }
-
-    // Emit section information for extern variables.
-    if (d->hasExternalStorage()) {
-      if (const SectionAttr *sa = d->getAttr<SectionAttr>())
-        gv.setSectionAttr(builder.getStringAttr(sa->getName()));
-    }
-
-    gv.setGlobalVisibilityAttr(getGlobalVisibilityAttrFromDecl(d));
-
-    // Handle XCore specific ABI requirements.
-    if (getTriple().getArch() == llvm::Triple::xcore)
-      assert(0 && "not implemented");
-
-    // Check if we a have a const declaration with an initializer, we maybe
-    // able to emit it as available_externally to expose it's value to the
-    // optimizer.
-    if (getLangOpts().CPlusPlus && gv.isPublic() &&
-        d->getType().isConstQualified() && gv.isDeclaration() &&
-        !d->hasDefinition() && d->hasInit() && !d->hasAttr<DLLImportAttr>()) {
-      assert(0 && "not implemented");
-    }
-  }
-
-  // TODO(cir): if this method is used to handle functions we must have
-  // something closer to GlobalValue::isDeclaration instead of checking for
-  // initializer.
-  if (gv.isDeclaration()) {
-    getTargetCIRGenInfo().setTargetAttributes(d, gv, *this);
-    // External HIP managed variables needed to be recorded for transformation
-    // in both device and host compilations.
-    if (getLangOpts().CUDA && d && d->hasAttr<HIPManagedAttr>() &&
-        d->hasExternalStorage())
-      llvm_unreachable("NYI");
-  }
-
-  // TODO(cir): address space cast when needed for DAddrSpace.
-  return gv;
-}
-
-cir::GlobalOp
-CIRGenModule::getOrCreateCIRGlobal(const VarDecl *d, mlir::Type ty,
-                                   ForDefinition_t isForDefinition) {
-  assert(d->hasGlobalStorage() && "Not a global variable");
-  QualType astTy = d->getType();
-  if (!ty)
-    ty = getTypes().convertTypeForMem(astTy);
-
-  StringRef mangledName = getMangledName(d);
-  return getOrCreateCIRGlobal(mangledName, ty, astTy.getAddressSpace(), d,
-                              isForDefinition);
-}
-
-/// Return the mlir::Value for the address of the given global variable. If Ty
-/// is non-null and if the global doesn't exist, then it will be created with
-/// the specified type instead of whatever the normal requested type would be.
-/// If IsForDefinition is true, it is guaranteed that an actual global with type
-/// Ty will be returned, not conversion of a variable with the same mangled name
-/// but some other type.
-mlir::Value CIRGenModule::getAddrOfGlobalVar(const VarDecl *d, mlir::Type ty,
-                                             ForDefinition_t isForDefinition) {
-  assert(d->hasGlobalStorage() && "Not a global variable");
-  QualType astTy = d->getType();
-  if (!ty)
-    ty = getTypes().convertTypeForMem(astTy);
-
-  bool tlsAccess = d->getTLSKind() != VarDecl::TLS_None;
-  auto g = getOrCreateCIRGlobal(d, ty, isForDefinition);
-  auto ptrTy = builder.getPointerTo(g.getSymType(), g.getAddrSpace());
-  return builder.create<cir::GetGlobalOp>(getLoc(d->getSourceRange()), ptrTy,
-                                          g.getSymName(), tlsAccess);
-}
-
-cir::GlobalViewAttr
-CIRGenModule::getAddrOfGlobalVarAttr(const VarDecl *d, mlir::Type ty,
-                                     ForDefinition_t isForDefinition) {
-  assert(d->hasGlobalStorage() && "Not a global variable");
-  QualType astTy = d->getType();
-  if (!ty)
-    ty = getTypes().convertTypeForMem(astTy);
-
-  auto globalOp = getOrCreateCIRGlobal(d, ty, isForDefinition);
-  auto ptrTy =
-      builder.getPointerTo(globalOp.getSymType(), globalOp.getAddrSpace());
-  return builder.getGlobalViewAttr(ptrTy, globalOp);
-}
-
-mlir::Operation *CIRGenModule::getWeakRefReference(const ValueDecl *vd) {
-  const AliasAttr *aa = vd->getAttr<AliasAttr>();
-  assert(aa && "No alias?");
-
-  // See if there is already something with the target's name in the module.
-  mlir::Operation *entry = getGlobalValue(aa->getAliasee());
-  if (entry) {
-    assert((isa<cir::GlobalOp>(entry) || isa<cir::FuncOp>(entry)) &&
-           "weak ref should be against a global variable or function");
-    return entry;
-  }
-
-  mlir::Type declTy = getTypes().convertTypeForMem(vd->getType());
-  if (mlir::isa<cir::FuncType>(declTy)) {
-    auto f = GetOrCreateCIRFunction(aa->getAliasee(), declTy,
-                                    GlobalDecl(cast<FunctionDecl>(vd)),
-                                    /*ForVtable=*/false);
-    f.setLinkage(cir::GlobalLinkageKind::ExternalWeakLinkage);
-    WeakRefReferences.insert(f);
-    return f;
-  }
-
-  llvm_unreachable("GlobalOp NYI");
-}
-
-/// TODO(cir): looks like part of this code can be part of a common AST
-/// helper betweem CIR and LLVM codegen.
-template <typename SomeDecl>
-void CIRGenModule::maybeHandleStaticInExternC(const SomeDecl *d,
-                                              cir::GlobalOp gv) {
-  if (!getLangOpts().CPlusPlus)
-    return;
-
-  // Must have 'used' attribute, or else inline assembly can't rely on
-  // the name existing.
-  if (!d->template hasAttr<UsedAttr>())
-    return;
-
-  // Must have internal linkage and an ordinary name.
-  if (!d->getIdentifier() || d->getFormalLinkage() != Linkage::Internal)
-    return;
-
-  // Must be in an extern "C" context. Entities declared directly within
-  // a record are not extern "C" even if the record is in such a context.
-  const SomeDecl *first = d->getFirstDecl();
-  if (first->getDeclContext()->isRecord() || !first->isInExternCContext())
-    return;
-
-  // TODO(cir):
-  // OK, this is an internal linkage entity inside an extern "C" linkage
-  // specification. Make a note of that so we can give it the "expected"
-  // mangled name if nothing else is using that name.
-  //
-  // If we have multiple internal linkage entities with the same name
-  // in extern "C" regions, none of them gets that name.
-  assert(0 && "not implemented");
-}
-
-void CIRGenModule::emitGlobalVarDefinition(const clang::VarDecl *d,
-                                           bool isTentative) {
-  // TODO(cir):
-  // OpenCL global variables of sampler type are translated to function calls,
-  // therefore no need to be translated.
-  // If this is OpenMP device, check if it is legal to emit this global
-  // normally.
-  QualType astTy = d->getType();
-  if ((getLangOpts().OpenCL && astTy->isSamplerT()) ||
-      getLangOpts().OpenMPIsTargetDevice)
-    llvm_unreachable("not implemented");
-
-  // TODO(cir): LLVM's codegen uses a llvm::TrackingVH here. Is that
-  // necessary here for CIR gen?
-  mlir::Attribute init;
-  bool needsGlobalCtor = false;
-  // Whether the definition of the variable is available externally.
-  // If yes, we shouldn't emit the GloablCtor and GlobalDtor for the variable
-  // since this is the job for its original source.
-  bool isDefinitionAvailableExternally =
-      astContext.GetGVALinkageForVariable(d) == GVA_AvailableExternally;
-  bool needsGlobalDtor =
-      !isDefinitionAvailableExternally &&
-      d->needsDestruction(astContext) == QualType::DK_cxx_destructor;
-
-  // It is helpless to emit the definition for an available_externally variable
-  // which can't be marked as const.
-  // We don't need to check if it needs global ctor or dtor. See the above
-  // comment for ideas.
-  if (isDefinitionAvailableExternally &&
-      (!d->hasConstantInitialization() ||
-       // TODO: Update this when we have interface to check constexpr
-       // destructor.
-       d->needsDestruction(getASTContext()) ||
-       !d->getType().isConstantStorage(getASTContext(), true, true)))
-    return;
-
-  const VarDecl *initDecl;
-  const Expr *initExpr = d->getAnyInitializer(initDecl);
-
-  std::optional<ConstantEmitter> emitter;
-
-  // CUDA E.2.4.1 "__shared__ variables cannot have an initialization
-  // as part of their declaration."  Sema has already checked for
-  // error cases, so we just need to set Init to UndefValue.
-  bool isCudaSharedVar =
-      getLangOpts().CUDAIsDevice && d->hasAttr<CUDASharedAttr>();
-  // Shadows of initialized device-side global variables are also left
-  // undefined.
-  // Managed Variables should be initialized on both host side and device side.
-  bool isCudaShadowVar =
-      !getLangOpts().CUDAIsDevice && !d->hasAttr<HIPManagedAttr>() &&
-      (d->hasAttr<CUDAConstantAttr>() || d->hasAttr<CUDADeviceAttr>() ||
-       d->hasAttr<CUDASharedAttr>());
-  bool isCudaDeviceShadowVar =
-      getLangOpts().CUDAIsDevice && !d->hasAttr<HIPManagedAttr>() &&
-      (d->getType()->isCUDADeviceBuiltinSurfaceType() ||
-       d->getType()->isCUDADeviceBuiltinTextureType());
-  if (getLangOpts().CUDA &&
-      (isCudaSharedVar || isCudaShadowVar || isCudaDeviceShadowVar))
-    init = cir::UndefAttr::get(convertType(d->getType()));
-  else if (d->hasAttr<LoaderUninitializedAttr>())
-    assert(0 && "not implemented");
-  else if (!initExpr) {
-    // This is a tentative definition; tentative definitions are
-    // implicitly initialized with { 0 }.
-    //
-    // Note that tentative definitions are only emitted at the end of
-    // a translation unit, so they should never have incomplete
-    // type. In addition, EmitTentativeDefinition makes sure that we
-    // never attempt to emit a tentative definition if a real one
-    // exists. A use may still exists, however, so we still may need
-    // to do a RAUW.
-    assert(!astTy->isIncompleteType() && "Unexpected incomplete type");
-    init = builder.getZeroInitAttr(convertType(d->getType()));
-  } else {
-    initializedGlobalDecl = GlobalDecl(d);
-    emitter.emplace(*this);
-    auto initializer = emitter->tryEmitForInitializer(*initDecl);
-    if (!initializer) {
-      QualType t = initExpr->getType();
-      if (d->getType()->isReferenceType())
-        t = d->getType();
-
-      if (getLangOpts().CPlusPlus) {
-        if (initDecl->hasFlexibleArrayInit(astContext))
-          ErrorUnsupported(d, "flexible array initializer");
-        init = builder.getZeroInitAttr(convertType(t));
-        if (!isDefinitionAvailableExternally)
-          needsGlobalCtor = true;
-      } else {
-        ErrorUnsupported(d, "static initializer");
-      }
-    } else {
-      init = initializer;
-      // We don't need an initializer, so remove the entry for the delayed
-      // initializer position (just in case this entry was delayed) if we
-      // also don't need to register a destructor.
-      if (getLangOpts().CPlusPlus && !needsGlobalDtor)
-        DelayedCXXInitPosition.erase(d);
-    }
-  }
-
-  mlir::Type initType;
-  // If the initializer attribute is a SymbolRefAttr it means we are
-  // initializing the global based on a global constant.
-  //
-  // TODO(cir): create another attribute to contain the final type and abstract
-  // away SymbolRefAttr.
-  if (auto symAttr = mlir::dyn_cast<mlir::SymbolRefAttr>(init)) {
-    auto *cstGlobal = mlir::SymbolTable::lookupSymbolIn(theModule, symAttr);
-    assert(isa<cir::GlobalOp>(cstGlobal) &&
-           "unaware of other symbol providers");
-    auto g = cast<cir::GlobalOp>(cstGlobal);
-    auto arrayTy = mlir::dyn_cast<cir::ArrayType>(g.getSymType());
-    // TODO(cir): pointer to array decay. Should this be modeled explicitly in
-    // CIR?
-    if (arrayTy)
-      initType = cir::PointerType::get(arrayTy.getElementType());
-  } else {
-    assert(mlir::isa<mlir::TypedAttr>(init) && "This should have a type");
-    auto typedInitAttr = mlir::cast<mlir::TypedAttr>(init);
-    initType = typedInitAttr.getType();
-  }
-  assert(!mlir::isa<mlir::NoneType>(initType) && "Should have a type by now");
-
-  auto entry = getOrCreateCIRGlobal(d, initType, ForDefinition_t(!isTentative));
-  // TODO(cir): Strip off pointer casts from Entry if we get them?
-
-  // TODO(cir): use GlobalValue interface
-  assert(dyn_cast<GlobalOp>(&entry) && "FuncOp not supported here");
-  auto gv = entry;
-
-  // We have a definition after a declaration with the wrong type.
-  // We must make a new GlobalVariable* and update everything that used OldGV
-  // (a declaration or tentative definition) with the new GlobalVariable*
-  // (which will be a definition).
-  //
-  // This happens if there is a prototype for a global (e.g.
-  // "extern int x[];") and then a definition of a different type (e.g.
-  // "int x[10];"). This also happens when an initializer has a different type
-  // from the type of the global (this happens with unions).
-  if (!gv || gv.getSymType() != initType) {
-    // TODO(cir): this should include an address space check as well.
-    assert(0 && "not implemented");
-  }
-
-  maybeHandleStaticInExternC(d, gv);
-
-  if (d->hasAttr<AnnotateAttr>())
-    addGlobalAnnotations(d, gv);
-
-  // Set CIR's linkage type as appropriate.
-  cir::GlobalLinkageKind linkage =
-      getCIRLinkageVarDefinition(d, /*IsConstant=*/false);
-
-  // CUDA B.2.1 "The __device__ qualifier declares a variable that resides on
-  // the device. [...]"
-  // CUDA B.2.2 "The __constant__ qualifier, optionally used together with
-  // __device__, declares a variable that: [...]
-  if (langOpts.CUDA && langOpts.CUDAIsDevice) {
-    // __shared__ variables is not marked as externally initialized,
-    // because they must not be initialized.
-    if (linkage != cir::GlobalLinkageKind::InternalLinkage &&
-        (d->hasAttr<CUDADeviceAttr>() || d->hasAttr<CUDAConstantAttr>() ||
-         d->getType()->isCUDADeviceBuiltinSurfaceType() ||
-         d->getType()->isCUDADeviceBuiltinTextureType())) {
-      gv->setAttr(CUDAExternallyInitializedAttr::getMnemonic(),
-                  CUDAExternallyInitializedAttr::get(&getMLIRContext()));
-    }
-  }
-
-  // Decorate CUDA shadow variables with the cu.shadow_name attribute so we know
-  // how to register them when lowering.
-  if (langOpts.CUDA && !langOpts.CUDAIsDevice &&
-      (d->hasAttr<CUDAConstantAttr>() || d->hasAttr<CUDADeviceAttr>())) {
-    // Shadow variables and their properties must be registered with CUDA
-    // runtime. Skip Extern global variables, which will be registered in
-    // the TU where they are defined.
-    //
-    // Don't register a C++17 inline variable. The local symbol can be
-    // discarded and referencing a discarded local symbol from outside the
-    // comdat (__cuda_register_globals) is disallowed by the ELF spec.
-    //
-    // HIP managed variables need to be always recorded in device and host
-    // compilations for transformation.
-    //
-    // HIP managed variables and variables in CUDADeviceVarODRUsedByHost are
-    // added to llvm.compiler-used, therefore they are safe to be registered.
-    if ((!d->hasExternalStorage() && !d->isInline()) ||
-        getASTContext().CUDADeviceVarODRUsedByHost.contains(d) ||
-        d->hasAttr<HIPManagedAttr>()) {
-      auto shadowName = cudaRuntime->getDeviceSideName(cast<NamedDecl>(d));
-      auto attr = CUDAShadowNameAttr::get(&getMLIRContext(), shadowName);
-      gv->setAttr(CUDAShadowNameAttr::getMnemonic(), attr);
-    }
-  }
-
-  // Set initializer and finalize emission
-  CIRGenModule::setInitializer(gv, init);
-  if (emitter)
-    emitter->finalize(gv);
-
-  // TODO(cir): If it is safe to mark the global 'constant', do so now.
-  gv.setConstant((d->hasAttr<CUDAConstantAttr>() && langOpts.CUDAIsDevice) ||
-                 (!needsGlobalCtor && !needsGlobalDtor &&
-                  isTypeConstant(d->getType(), true, true)));
-
-  // If it is in a read-only section, mark it 'constant'.
-  if (const SectionAttr *sa = d->getAttr<SectionAttr>())
-    gv.setSectionAttr(builder.getStringAttr(sa->getName()));
-
-  gv.setGlobalVisibilityAttr(getGlobalVisibilityAttrFromDecl(d));
-
-  // TODO(cir):
-  // GV->setAlignment(getContext().getDeclAlign(D).getAsAlign());
-
-  // On Darwin, unlike other Itanium C++ ABI platforms, the thread-wrapper
-  // function is only defined alongside the variable, not also alongside
-  // callers. Normally, all accesses to a thread_local go through the
-  // thread-wrapper in order to ensure initialization has occurred, underlying
-  // variable will never be used other than the thread-wrapper, so it can be
-  // converted to internal linkage.
-  //
-  // However, if the variable has the 'constinit' attribute, it _can_ be
-  // referenced directly, without calling the thread-wrapper, so the linkage
-  // must not be changed.
-  //
-  // Additionally, if the variable isn't plain external linkage, e.g. if it's
-  // weak or linkonce, the de-duplication semantics are important to preserve,
-  // so we don't change the linkage.
-  if (d->getTLSKind() == VarDecl::TLS_Dynamic && gv.isPublic() &&
-      astContext.getTargetInfo().getTriple().isOSDarwin() &&
-      !d->hasAttr<ConstInitAttr>()) {
-    // TODO(cir): set to mlir::SymbolTable::Visibility::Private once we have
-    // testcases.
-    assert(0 && "not implemented");
-  }
-
-  // Set CIR linkage and DLL storage class.
-  gv.setLinkage(linkage);
-  // FIXME(cir): setLinkage should likely set MLIR's visibility automatically.
-  gv.setVisibility(getMLIRVisibilityFromCIRLinkage(linkage));
-  // TODO(cir): handle DLL storage classes in CIR?
-  if (d->hasAttr<DLLImportAttr>())
-    assert(!cir::MissingFeatures::setDLLStorageClass());
-  else if (d->hasAttr<DLLExportAttr>())
-    assert(!cir::MissingFeatures::setDLLStorageClass());
-  else
-    assert(!cir::MissingFeatures::setDLLStorageClass());
-
-  if (linkage == cir::GlobalLinkageKind::CommonLinkage) {
-    // common vars aren't constant even if declared const.
-    gv.setConstant(false);
-    // Tentative definition of global variables may be initialized with
-    // non-zero null pointers. In this case they should have weak linkage
-    // since common linkage must have zero initializer and must not have
-    // explicit section therefore cannot have non-zero initial value.
-    auto initializer = gv.getInitialValue();
-    if (initializer && !getBuilder().isNullValue(*initializer))
-      gv.setLinkage(cir::GlobalLinkageKind::WeakAnyLinkage);
-  }
-
-  setNonAliasAttributes(d, gv);
-
-  if (d->getTLSKind() && !gv.getTlsModelAttr()) {
-    if (d->getTLSKind() == VarDecl::TLS_Dynamic)
-      llvm_unreachable("NYI");
-    setTLSMode(gv, *d);
-  }
-
-  maybeSetTrivialComdat(*d, gv);
-
-  // TODO(cir):
-  // Emit the initializer function if necessary.
-  if (needsGlobalCtor || needsGlobalDtor) {
-    globalOpContext = gv;
-    emitCXXGlobalVarDeclInitFunc(d, gv, needsGlobalCtor);
-    globalOpContext = nullptr;
-  }
-
-  // TODO(cir): sanitizers (reportGlobalToASan) and global variable debug
-  // information.
-  assert(!cir::MissingFeatures::sanitizeOther());
-  assert(!cir::MissingFeatures::generateDebugInfo());
-}
-
-void CIRGenModule::emitGlobalDefinition(GlobalDecl gd, mlir::Operation *op) {
-  const auto *d = cast<ValueDecl>(gd.getDecl());
-  if (const auto *fd = dyn_cast<FunctionDecl>(d)) {
-    // At -O0, don't generate CIR for functions with available_externally
-    // linkage.
-    if (!shouldEmitFunction(gd))
-      return;
-
-    if (const auto *method = dyn_cast<CXXMethodDecl>(d)) {
-      // Make sure to emit the definition(s) before we emit the thunks. This is
-      // necessary for the generation of certain thunks.
-      if (isa<CXXConstructorDecl>(method) || isa<CXXDestructorDecl>(method))
-        ABI->emitCXXStructor(gd);
-      else if (fd->isMultiVersion())
-        llvm_unreachable("NYI");
-      else
-        emitGlobalFunctionDefinition(gd, op);
-
-      if (method->isVirtual())
-        getVTables().emitThunks(gd);
-
-      return;
-    }
-
-    if (fd->isMultiVersion())
-      llvm_unreachable("NYI");
-    emitGlobalFunctionDefinition(gd, op);
-    return;
-  }
-
-  if (const auto *vd = dyn_cast<VarDecl>(d)) {
-    return emitGlobalVarDefinition(vd, !vd->hasDefinition());
-  }
-
-  llvm_unreachable("Invalid argument to emitGlobalDefinition()");
-}
-
-mlir::Attribute
-CIRGenModule::getConstantArrayFromStringLiteral(const StringLiteral *e) {
-  assert(!e->getType()->isPointerType() && "Strings are always arrays");
-
-  // Don't emit it as the address of the string, emit the string data itself
-  // as an inline array.
-  if (e->getCharByteWidth() == 1) {
-    SmallString<64> str(e->getString());
-
-    // Resize the string to the right size, which is indicated by its type.
-    const ConstantArrayType *cat =
-        astContext.getAsConstantArrayType(e->getType());
-    auto finalSize = cat->getSize().getZExtValue();
-    str.resize(finalSize);
-
-    auto eltTy = convertType(cat->getElementType());
-    return builder.getString(str, eltTy, finalSize);
-  }
-
-  auto arrayTy = mlir::dyn_cast<cir::ArrayType>(convertType(e->getType()));
-  assert(arrayTy && "string literals must be emitted as an array type");
-
-  auto arrayEltTy = mlir::dyn_cast<cir::IntType>(arrayTy.getElementType());
-  assert(arrayEltTy &&
-         "string literal elements must be emitted as integral type");
-
-  auto arraySize = arrayTy.getSize();
-  auto literalSize = e->getLength();
-
-  // Collect the code units.
-  SmallVector<uint32_t, 32> elementValues;
-  elementValues.reserve(arraySize);
-  for (unsigned i = 0; i < literalSize; ++i)
-    elementValues.push_back(e->getCodeUnit(i));
-  elementValues.resize(arraySize);
-
-  // If the string is full of null bytes, emit a #cir.zero instead.
-  if (std::all_of(elementValues.begin(), elementValues.end(),
-                  [](uint32_t x) { return x == 0; }))
-    return cir::ZeroAttr::get(arrayTy);
-
-  // Otherwise emit a constant array holding the characters.
-  SmallVector<mlir::Attribute, 32> elements;
-  elements.reserve(arraySize);
-  for (uint64_t i = 0; i < arraySize; ++i)
-    elements.push_back(cir::IntAttr::get(arrayEltTy, elementValues[i]));
-
-  auto elementsAttr = mlir::ArrayAttr::get(&getMLIRContext(), elements);
-  return builder.getConstArray(elementsAttr, arrayTy);
-}
-
-// TODO(cir): this could be a common AST helper for both CIR and LLVM codegen.
-LangAS CIRGenModule::getGlobalConstantAddressSpace() const {
-  // OpenCL v1.2 s6.5.3: a string literal is in the constant address space.
-  if (getLangOpts().OpenCL)
-    return LangAS::opencl_constant;
-  if (getLangOpts().SYCLIsDevice)
-    return LangAS::sycl_global;
-  if (auto as = getTarget().getConstantAddressSpace())
-    return as.value();
-  return LangAS::Default;
-}
-
-// TODO(cir): this could be a common AST helper for both CIR and LLVM codegen.
-LangAS CIRGenModule::getLangTempAllocaAddressSpace() const {
-  if (getLangOpts().OpenCL)
-    return LangAS::opencl_private;
-
-  // For temporaries inside functions, CUDA treats them as normal variables.
-  // LangAS::cuda_device, on the other hand, is reserved for those variables
-  // explicitly marked with __device__.
-  if (getLangOpts().CUDAIsDevice)
-    return LangAS::Default;
-
-  if (getLangOpts().SYCLIsDevice ||
-      (getLangOpts().OpenMP && getLangOpts().OpenMPIsTargetDevice))
-    llvm_unreachable("NYI");
-  return LangAS::Default;
-}
-
-static cir::GlobalOp
-generateStringLiteral(mlir::Location loc, mlir::TypedAttr c,
-                      cir::GlobalLinkageKind lt, CIRGenModule &cgm,
-                      StringRef globalName, CharUnits alignment) {
-  cir::AddressSpace addrSpace =
-      cir::toCIRAddressSpace(cgm.getGlobalConstantAddressSpace());
-
-  // Create a global variable for this string
-  // FIXME(cir): check for insertion point in module level.
-  auto gv = CIRGenModule::createGlobalOp(cgm, loc, globalName, c.getType(),
-                                         !cgm.getLangOpts().WritableStrings,
-                                         addrSpace);
-
-  // Set up extra information and add to the module
-  gv.setAlignmentAttr(cgm.getSize(alignment));
-  gv.setLinkageAttr(
-      cir::GlobalLinkageKindAttr::get(cgm.getBuilder().getContext(), lt));
-  CIRGenModule::setInitializer(gv, c);
-  // TODO(cir)
-  assert(!cir::MissingFeatures::threadLocal() && "NYI");
-  assert(!cir::MissingFeatures::unnamedAddr() && "NYI");
-  if (gv.isWeakForLinker()) {
-    assert(cgm.supportsCOMDAT() && "Only COFF uses weak string literals");
-    gv.setComdat(true);
-  }
-  cgm.setDSOLocal(static_cast<mlir::Operation *>(gv));
-  return gv;
-}
-
-// LLVM IR automatically uniques names when new llvm::GlobalVariables are
-// created. This is handy, for example, when creating globals for string
-// literals. Since we don't do that when creating cir::GlobalOp's, we need
-// a mechanism to generate a unique name in advance.
-//
-// For now, this mechanism is only used in cases where we know that the
-// name is compiler-generated, so we don't use the MLIR symbol table for
-// the lookup.
-std::string CIRGenModule::getUniqueGlobalName(const std::string &baseName) {
-  // If this is the first time we've generated a name for this basename, use
-  // it as is and start a counter for this base name.
-  auto it = cgGlobalNames.find(baseName);
-  if (it == cgGlobalNames.end()) {
-    cgGlobalNames[baseName] = 1;
-    return baseName;
-  }
-
-  std::string result =
-      baseName + "." + std::to_string(cgGlobalNames[baseName]++);
-  // There should not be any symbol with this name in the module.
-  assert(!mlir::SymbolTable::lookupSymbolIn(theModule, result));
-  return result;
-}
-
-cir::GlobalOp CIRGenModule::getGlobalForStringLiteral(const StringLiteral *s,
-                                                      StringRef name) {
-  CharUnits alignment =
-      astContext.getAlignOfGlobalVarInChars(s->getType(), /*VD=*/nullptr);
-
-  mlir::Attribute c = getConstantArrayFromStringLiteral(s);
-
-  cir::GlobalOp gv;
-  if (!getLangOpts().WritableStrings && ConstantStringMap.count(c)) {
-    gv = ConstantStringMap[c];
-    // The bigger alignment always wins.
-    if (!gv.getAlignment() ||
-        uint64_t(alignment.getQuantity()) > *gv.getAlignment())
-      gv.setAlignmentAttr(getSize(alignment));
-  } else {
-    SmallString<256> mangledNameBuffer;
-    StringRef globalVariableName;
-    auto lt = cir::GlobalLinkageKind::ExternalLinkage;
-
-    // Mangle the string literal if that's how the ABI merges duplicate strings.
-    // Don't do it if they are writable, since we don't want writes in one TU to
-    // affect strings in another.
-    if (getCXXABI().getMangleContext().shouldMangleStringLiteral(s) &&
-        !getLangOpts().WritableStrings) {
-      assert(0 && "not implemented");
-    } else {
-      lt = cir::GlobalLinkageKind::PrivateLinkage;
-      globalVariableName = name;
-    }
-
-    // Unlike LLVM IR, CIR doesn't automatically unique names for globals, so
-    // we need to do that explicitly.
-    std::string uniqueName = getUniqueGlobalName(globalVariableName.str());
-    auto loc = getLoc(s->getSourceRange());
-    auto typedC = llvm::dyn_cast<mlir::TypedAttr>(c);
-    if (!typedC)
-      llvm_unreachable("this should never be untyped at this point");
-    gv = generateStringLiteral(loc, typedC, lt, *this, uniqueName, alignment);
-    setDSOLocal(static_cast<mlir::Operation *>(gv));
-    ConstantStringMap[c] = gv;
-
-    assert(!cir::MissingFeatures::reportGlobalToASan() && "NYI");
-  }
-
-  return gv;
-}
-
-/// Return a pointer to a constant array for the given string literal.
-cir::GlobalViewAttr
-CIRGenModule::getAddrOfConstantStringFromLiteral(const StringLiteral *s,
-                                                 StringRef name) {
-  auto gv = getGlobalForStringLiteral(s, name);
-  auto arrayTy = mlir::dyn_cast<cir::ArrayType>(gv.getSymType());
-  assert(arrayTy && "String literal must be array");
-  auto ptrTy =
-      getBuilder().getPointerTo(arrayTy.getElementType(), gv.getAddrSpace());
-
-  return builder.getGlobalViewAttr(ptrTy, gv);
-}
-
-void CIRGenModule::emitDeclContext(const DeclContext *dc) {
-  for (auto *i : dc->decls()) {
-    // Unlike other DeclContexts, the contents of an ObjCImplDecl at TU scope
-    // are themselves considered "top-level", so EmitTopLevelDecl on an
-    // ObjCImplDecl does not recursively visit them. We need to do that in
-    // case they're nested inside another construct (LinkageSpecDecl /
-    // ExportDecl) that does stop them from being considered "top-level".
-    if (isa<ObjCImplDecl>(i))
-      llvm_unreachable("NYI");
-
-    emitTopLevelDecl(i);
-  }
-}
-
-void CIRGenModule::emitLinkageSpec(const LinkageSpecDecl *lsd) {
-  if (lsd->getLanguage() != LinkageSpecLanguageIDs::C &&
-      lsd->getLanguage() != LinkageSpecLanguageIDs::CXX) {
-    llvm_unreachable("unsupported linkage spec");
-    return;
-  }
-  emitDeclContext(lsd);
-}
-
-mlir::Operation *
-CIRGenModule::getAddrOfGlobalTemporary(const MaterializeTemporaryExpr *expr,
-                                       const Expr *init) {
-  assert((expr->getStorageDuration() == SD_Static ||
-          expr->getStorageDuration() == SD_Thread) &&
-         "not a global temporary");
-  const auto *varDecl = cast<VarDecl>(expr->getExtendingDecl());
-
-  // If we're not materializing a subobject of the temporay, keep the
-  // cv-qualifiers from the type of the MaterializeTemporaryExpr.
-  QualType materializedType = init->getType();
-  if (init == expr->getSubExpr())
-    materializedType = expr->getType();
-
-  [[maybe_unused]] CharUnits align =
-      getASTContext().getTypeAlignInChars(materializedType);
-
-  auto insertResult = materializedGlobalTemporaryMap.insert({expr, nullptr});
-  if (!insertResult.second) {
-    llvm_unreachable("NYI");
-  }
-
-  // FIXME: If an externally-visible declaration extends multiple temporaries,
-  // we need to give each temporary the same name in every translation unit (and
-  // we also need to make the temporaries externally-visible).
-  llvm::SmallString<256> name;
-  llvm::raw_svector_ostream out(name);
-  getCXXABI().getMangleContext().mangleReferenceTemporary(
-      varDecl, expr->getManglingNumber(), out);
-
-  APValue *value = nullptr;
-  if (expr->getStorageDuration() == SD_Static && varDecl->evaluateValue()) {
-    // If the initializer of the extending declaration is a constant
-    // initializer, we should have a cached constant initializer for this
-    // temporay. Note taht this m ight have a different value from the value
-    // computed by evaluating the initializer if the surrounding constant
-    // expression modifies the temporary.
-    value = expr->getOrCreateValue(false);
-  }
-
-  // Try evaluating it now, it might have a constant initializer
-  Expr::EvalResult evalResult;
-  if (!value && init->EvaluateAsRValue(evalResult, getASTContext()) &&
-      !evalResult.hasSideEffects())
-    value = &evalResult.Val;
-
-  LangAS addrSpace = getGlobalVarAddressSpace(varDecl);
-
-  std::optional<ConstantEmitter> emitter;
-  mlir::Attribute initialValue = nullptr;
-  bool isConstant = false;
-  mlir::Type type;
-  if (value) {
-    emitter.emplace(*this);
-    initialValue =
-        emitter->emitForInitializer(*value, addrSpace, materializedType);
-
-    isConstant = materializedType.isConstantStorage(
-        getASTContext(), /*ExcludeCtor*/ value, /*ExcludeDtor*/ false);
-
-    type = mlir::cast<mlir::TypedAttr>(initialValue).getType();
-  } else {
-    // No initializer, the initialization will be provided when we initialize
-    // the declaration which performed lifetime extension.
-    type = getTypes().convertTypeForMem(materializedType);
-  }
-
-  // Create a global variable for this lifetime-extended temporary.
-  cir::GlobalLinkageKind linkage = getCIRLinkageVarDefinition(varDecl, false);
-  if (linkage == cir::GlobalLinkageKind::ExternalLinkage) {
-    const VarDecl *initVD;
-    if (varDecl->isStaticDataMember() && varDecl->getAnyInitializer(initVD) &&
-        isa<CXXRecordDecl>(initVD->getLexicalDeclContext())) {
-      // Temporaries defined inside a class get linkonce_odr linkage because the
-      // calss can be defined in multiple translation units.
-      llvm_unreachable("staticdatamember NYI");
-    } else {
-      // There is no need for this temporary to have external linkage if the
-      // VarDecl has external linkage.
-      linkage = cir::GlobalLinkageKind::InternalLinkage;
-    }
-  }
-  cir::AddressSpace targetAS = cir::toCIRAddressSpace(addrSpace);
-
-  auto loc = getLoc(expr->getSourceRange());
-  auto gv = createGlobalOp(*this, loc, name, type, isConstant, targetAS,
-                           nullptr, linkage);
-  gv.setInitialValueAttr(initialValue);
-
-  if (emitter)
-    emitter->finalize(gv);
-  // Don't assign dllimport or dllexport to lcoal linkage globals
-  if (!gv.hasLocalLinkage()) {
-    llvm_unreachable("NYI");
-  }
-  gv.setAlignment(align.getAsAlign().value());
-  if (supportsCOMDAT() && gv.isWeakForLinker())
-    llvm_unreachable("NYI");
-  if (varDecl->getTLSKind())
-    llvm_unreachable("NYI");
-  mlir::Operation *cv = gv;
-  if (addrSpace != LangAS::Default)
-    llvm_unreachable("NYI");
-
-  // Update the map with the new temporay. If we created a placeholder above,
-  // replace it with the new global now.
-  mlir::Operation *&entry = materializedGlobalTemporaryMap[expr];
-  if (entry) {
-    entry->replaceAllUsesWith(cv);
-    entry->erase();
-  }
-  entry = cv;
-
-  return cv;
-}
-
-// Emit code for a single top level declaration.
-void CIRGenModule::emitTopLevelDecl(Decl *decl) {
-  // Ignore dependent declarations
-  if (decl->isTemplated())
-    return;
-
-  // Consteval function shouldn't be emitted.
-  if (auto *fd = dyn_cast<FunctionDecl>(decl))
-    if (fd->isConsteval())
-      return;
-
-  switch (decl->getKind()) {
-  default:
-    llvm::errs() << "emitTopLevelDecl codegen for decl kind '"
-                 << decl->getDeclKindName() << "' not implemented\n";
-    assert(false && "Not yet implemented");
-
-  case Decl::TranslationUnit: {
-    // This path is CIR only - CIRGen handles TUDecls because
-    // of clang-tidy checks, that operate on TU granularity.
-    TranslationUnitDecl *tu = cast<TranslationUnitDecl>(decl);
-    for (DeclContext::decl_iterator d = tu->decls_begin(),
-                                    dEnd = tu->decls_end();
-         d != dEnd; ++d)
-      emitTopLevelDecl(*d);
-    return;
-  }
-  case Decl::Var:
-  case Decl::Decomposition:
-  case Decl::VarTemplateSpecialization:
-    emitGlobal(cast<VarDecl>(decl));
-    assert(!isa<DecompositionDecl>(decl) && "not implemented");
-    // if (auto *DD = dyn_cast<DecompositionDecl>(decl))
-    //   for (auto *B : DD->bindings())
-    //     if (auto *HD = B->getHoldingVar())
-    //       EmitGlobal(HD);
-    break;
-
-  case Decl::CXXConversion:
-  case Decl::CXXMethod:
-  case Decl::Function:
-    emitGlobal(cast<FunctionDecl>(decl));
-    assert(!codeGenOpts.CoverageMapping && "Coverage Mapping NYI");
-    break;
-  // C++ Decls
-  case Decl::Namespace:
-    emitDeclContext(cast<NamespaceDecl>(decl));
-    break;
-  case Decl::ClassTemplateSpecialization: {
-    // const auto *Spec = cast<ClassTemplateSpecializationDecl>(decl);
-    assert(!cir::MissingFeatures::generateDebugInfo() && "NYI");
-  }
-    [[fallthrough]];
-  case Decl::CXXRecord: {
-    CXXRecordDecl *crd = cast<CXXRecordDecl>(decl);
-    // TODO: Handle debug info as CodeGenModule.cpp does
-    for (auto *childDecl : crd->decls())
-      if (isa<VarDecl>(childDecl) || isa<CXXRecordDecl>(childDecl))
-        emitTopLevelDecl(childDecl);
-    break;
-  }
-  case Decl::PragmaComment: {
-    const auto *PCD = cast<PragmaCommentDecl>(decl);
-    switch (PCD->getCommentKind()) {
-    case PCK_Unknown:
-      llvm_unreachable("unexpected pragma comment kind");
-    case PCK_Linker:
-      assert(!MissingFeatures::emitModuleLinkOptions() && "NYI");
-      break;
-    case PCK_Lib:
-      assert(!MissingFeatures::elfDependentLibraries() && "NYI");
-      break;
-    case PCK_Compiler:
-    case PCK_ExeStr:
-    case PCK_User:
-      break; // We ignore all of these.
-    }
-    break;
-  }
-  // No code generation needed.
-  case Decl::UsingShadow:
-  case Decl::ClassTemplate:
-  case Decl::VarTemplate:
-  case Decl::Concept:
-  case Decl::VarTemplatePartialSpecialization:
-  case Decl::FunctionTemplate:
-  case Decl::TypeAliasTemplate:
-  case Decl::Block:
-  case Decl::Empty:
-  case Decl::Binding:
-    break;
-  case Decl::Using:     // using X; [C++]
-  case Decl::UsingEnum: // using enum X; [C++]
-  case Decl::NamespaceAlias:
-  case Decl::UsingDirective: // using namespace X; [C++]
-    assert(!cir::MissingFeatures::generateDebugInfo() && "NYI");
-    break;
-  case Decl::CXXConstructor:
-    getCXXABI().emitCXXConstructors(cast<CXXConstructorDecl>(decl));
-    break;
-  case Decl::CXXDestructor:
-    getCXXABI().emitCXXDestructors(cast<CXXDestructorDecl>(decl));
-    break;
-
-  case Decl::StaticAssert:
-    // Nothing to do.
-    break;
-
-  case Decl::LinkageSpec:
-    emitLinkageSpec(cast<LinkageSpecDecl>(decl));
-    break;
-
-  case Decl::Typedef:
-  case Decl::TypeAlias: // using foo = bar; [C++11]
-  case Decl::Record:
-  case Decl::Enum:
-    assert(!cir::MissingFeatures::generateDebugInfo() && "NYI");
-    break;
-  }
-}
-
-static bool shouldBeInCOMDAT(CIRGenModule &cgm, const Decl &d) {
-  if (!cgm.supportsCOMDAT())
-    return false;
-
-  if (d.hasAttr<SelectAnyAttr>())
-    return true;
-
-  GVALinkage linkage;
-  if (auto *vd = dyn_cast<VarDecl>(&d))
-    linkage = cgm.getASTContext().GetGVALinkageForVariable(vd);
-  else
-    linkage =
-        cgm.getASTContext().GetGVALinkageForFunction(cast<FunctionDecl>(&d));
-
-  switch (linkage) {
-  case clang::GVA_Internal:
-  case clang::GVA_AvailableExternally:
-  case clang::GVA_StrongExternal:
-    return false;
-  case clang::GVA_DiscardableODR:
-  case clang::GVA_StrongODR:
-    return true;
-  }
-  llvm_unreachable("No such linkage");
-}
-
-// TODO(cir): this could be a common method between LLVM codegen.
-static bool isVarDeclStrongDefinition(const ASTContext &astContext,
-                                      CIRGenModule &cgm, const VarDecl *d,
-                                      bool noCommon) {
-  // Don't give variables common linkage if -fno-common was specified unless it
-  // was overridden by a NoCommon attribute.
-  if ((noCommon || d->hasAttr<NoCommonAttr>()) && !d->hasAttr<CommonAttr>())
-    return true;
-
-  // C11 6.9.2/2:
-  //   A declaration of an identifier for an object that has file scope without
-  //   an initializer, and without a storage-class specifier or with the
-  //   storage-class specifier static, constitutes a tentative definition.
-  if (d->getInit() || d->hasExternalStorage())
-    return true;
-
-  // A variable cannot be both common and exist in a section.
-  if (d->hasAttr<SectionAttr>())
-    return true;
-
-  // A variable cannot be both common and exist in a section.
-  // We don't try to determine which is the right section in the front-end.
-  // If no specialized section name is applicable, it will resort to default.
-  if (d->hasAttr<PragmaClangBSSSectionAttr>() ||
-      d->hasAttr<PragmaClangDataSectionAttr>() ||
-      d->hasAttr<PragmaClangRelroSectionAttr>() ||
-      d->hasAttr<PragmaClangRodataSectionAttr>())
-    return true;
-
-  // Thread local vars aren't considered common linkage.
-  if (d->getTLSKind())
-    return true;
-
-  // Tentative definitions marked with WeakImportAttr are true definitions.
-  if (d->hasAttr<WeakImportAttr>())
-    return true;
-
-  // A variable cannot be both common and exist in a comdat.
-  if (shouldBeInCOMDAT(cgm, *d))
-    return true;
-
-  // Declarations with a required alignment do not have common linkage in MSVC
-  // mode.
-  if (astContext.getTargetInfo().getCXXABI().isMicrosoft()) {
-    if (d->hasAttr<AlignedAttr>())
-      return true;
-    QualType varType = d->getType();
-    if (astContext.isAlignmentRequired(varType))
-      return true;
-
-    if (const auto *rt = varType->getAs<clang::RecordType>()) {
-      const RecordDecl *rd = rt->getDecl();
-      for (const FieldDecl *fd : rd->fields()) {
-        if (fd->isBitField())
-          continue;
-        if (fd->hasAttr<AlignedAttr>())
-          return true;
-        if (astContext.isAlignmentRequired(fd->getType()))
-          return true;
-      }
-    }
-  }
-
-  // Microsoft's link.exe doesn't support alignments greater than 32 bytes for
-  // common symbols, so symbols with greater alignment requirements cannot be
-  // common.
-  // Other COFF linkers (ld.bfd and LLD) support arbitrary power-of-two
-  // alignments for common symbols via the aligncomm directive, so this
-  // restriction only applies to MSVC environments.
-  if (astContext.getTargetInfo().getTriple().isKnownWindowsMSVCEnvironment() &&
-      astContext.getTypeAlignIfKnown(d->getType()) >
-          astContext.toBits(CharUnits::fromQuantity(32)))
-    return true;
-
-  return false;
-}
-
-void CIRGenModule::setInitializer(cir::GlobalOp &global,
-                                  mlir::Attribute value) {
-  // Recompute visibility when updating initializer.
-  global.setInitialValueAttr(value);
-  mlir::SymbolTable::setSymbolVisibility(
-      global, CIRGenModule::getMLIRVisibility(global));
-}
-
-mlir::SymbolTable::Visibility
-CIRGenModule::getMLIRVisibility(cir::GlobalOp op) {
-  // MLIR doesn't accept public symbols declarations (only
-  // definitions).
-  if (op.isDeclaration())
-    return mlir::SymbolTable::Visibility::Private;
-  return getMLIRVisibilityFromCIRLinkage(op.getLinkage());
-}
-
-mlir::SymbolTable::Visibility
-CIRGenModule::getMLIRVisibilityFromCIRLinkage(cir::GlobalLinkageKind glk) {
-  switch (glk) {
-  case cir::GlobalLinkageKind::InternalLinkage:
-  case cir::GlobalLinkageKind::PrivateLinkage:
-    return mlir::SymbolTable::Visibility::Private;
-  case cir::GlobalLinkageKind::ExternalLinkage:
-  case cir::GlobalLinkageKind::ExternalWeakLinkage:
-  case cir::GlobalLinkageKind::LinkOnceODRLinkage:
-  case cir::GlobalLinkageKind::AvailableExternallyLinkage:
-  case cir::GlobalLinkageKind::CommonLinkage:
-  case cir::GlobalLinkageKind::WeakAnyLinkage:
-  case cir::GlobalLinkageKind::WeakODRLinkage:
-    return mlir::SymbolTable::Visibility::Public;
-  default: {
-    llvm::errs() << "visibility not implemented for '"
-                 << stringifyGlobalLinkageKind(glk) << "'\n";
-    assert(0 && "not implemented");
-  }
-  }
-  llvm_unreachable("linkage should be handled above!");
-}
-
-cir::VisibilityKind CIRGenModule::getGlobalVisibilityKindFromClangVisibility(
-    clang::VisibilityAttr::VisibilityType visibility) {
-  switch (visibility) {
-  case clang::VisibilityAttr::VisibilityType::Default:
-    return VisibilityKind::Default;
-  case clang::VisibilityAttr::VisibilityType::Hidden:
-    return VisibilityKind::Hidden;
-  case clang::VisibilityAttr::VisibilityType::Protected:
-    return VisibilityKind::Protected;
-  }
-  llvm_unreachable("unexpected visibility value");
-}
-
-cir::VisibilityAttr
-CIRGenModule::getGlobalVisibilityAttrFromDecl(const Decl *decl) {
-  const clang::VisibilityAttr *va = decl->getAttr<clang::VisibilityAttr>();
-  cir::VisibilityAttr cirVisibility =
-      cir::VisibilityAttr::get(&getMLIRContext());
-  if (va) {
-    cirVisibility = cir::VisibilityAttr::get(
-        &getMLIRContext(),
-        getGlobalVisibilityKindFromClangVisibility(va->getVisibility()));
-  }
-  return cirVisibility;
-}
-
-cir::GlobalLinkageKind CIRGenModule::getCIRLinkageForDeclarator(
-    const DeclaratorDecl *d, GVALinkage linkage, bool isConstantVariable) {
-  if (linkage == GVA_Internal)
-    return cir::GlobalLinkageKind::InternalLinkage;
-
-  if (d->hasAttr<WeakAttr>()) {
-    if (isConstantVariable)
-      return cir::GlobalLinkageKind::WeakODRLinkage;
-    return cir::GlobalLinkageKind::WeakAnyLinkage;
-  }
-
-  if (const auto *fd = d->getAsFunction())
-    if (fd->isMultiVersion() && linkage == GVA_AvailableExternally)
-      return cir::GlobalLinkageKind::LinkOnceAnyLinkage;
-
-  // We are guaranteed to have a strong definition somewhere else,
-  // so we can use available_externally linkage.
-  if (linkage == GVA_AvailableExternally)
-    return cir::GlobalLinkageKind::AvailableExternallyLinkage;
-
-  // Note that Apple's kernel linker doesn't support symbol
-  // coalescing, so we need to avoid linkonce and weak linkages there.
-  // Normally, this means we just map to internal, but for explicit
-  // instantiations we'll map to external.
-
-  // In C++, the compiler has to emit a definition in every translation unit
-  // that references the function.  We should use linkonce_odr because
-  // a) if all references in this translation unit are optimized away, we
-  // don't need to codegen it.  b) if the function persists, it needs to be
-  // merged with other definitions. c) C++ has the ODR, so we know the
-  // definition is dependable.
-  if (linkage == GVA_DiscardableODR)
-    return !astContext.getLangOpts().AppleKext
-               ? cir::GlobalLinkageKind::LinkOnceODRLinkage
-               : cir::GlobalLinkageKind::InternalLinkage;
-
-  // An explicit instantiation of a template has weak linkage, since
-  // explicit instantiations can occur in multiple translation units
-  // and must all be equivalent. However, we are not allowed to
-  // throw away these explicit instantiations.
-  //
-  // CUDA/HIP: For -fno-gpu-rdc case, device code is limited to one TU,
-  // so say that CUDA templates are either external (for kernels) or internal.
-  // This lets llvm perform aggressive inter-procedural optimizations. For
-  // -fgpu-rdc case, device function calls across multiple TU's are allowed,
-  // therefore we need to follow the normal linkage paradigm.
-  if (linkage == GVA_StrongODR) {
-    if (getLangOpts().AppleKext)
-      return cir::GlobalLinkageKind::ExternalLinkage;
-    if (getLangOpts().CUDA && getLangOpts().CUDAIsDevice &&
-        !getLangOpts().GPURelocatableDeviceCode)
-      return d->hasAttr<CUDAGlobalAttr>()
-                 ? cir::GlobalLinkageKind::ExternalLinkage
-                 : cir::GlobalLinkageKind::InternalLinkage;
-    return cir::GlobalLinkageKind::WeakODRLinkage;
-  }
-
-  // C++ doesn't have tentative definitions and thus cannot have common
-  // linkage.
-  if (!getLangOpts().CPlusPlus && isa<VarDecl>(d) &&
-      !isVarDeclStrongDefinition(astContext, *this, cast<VarDecl>(d),
-                                 getCodeGenOpts().NoCommon))
-    return cir::GlobalLinkageKind::CommonLinkage;
-
-  // selectany symbols are externally visible, so use weak instead of
-  // linkonce.  MSVC optimizes away references to const selectany globals, so
-  // all definitions should be the same and ODR linkage should be used.
-  // http://msdn.microsoft.com/en-us/library/5tkz6s71.aspx
-  if (d->hasAttr<SelectAnyAttr>())
-    return cir::GlobalLinkageKind::WeakODRLinkage;
-
-  // Otherwise, we have strong external linkage.
-  assert(linkage == GVA_StrongExternal);
-  return cir::GlobalLinkageKind::ExternalLinkage;
-}
-
-/// This function is called when we implement a function with no prototype, e.g.
-/// "int foo() {}". If there are existing call uses of the old function in the
-/// module, this adjusts them to call the new function directly.
-///
-/// This is not just a cleanup: the always_inline pass requires direct calls to
-/// functions to be able to inline them.  If there is a bitcast in the way, it
-/// won't inline them. Instcombine normally deletes these calls, but it isn't
-/// run at -O0.
-void CIRGenModule::ReplaceUsesOfNonProtoTypeWithRealFunction(
-    mlir::Operation *old, cir::FuncOp newFn) {
-
-  // If we're redefining a global as a function, don't transform it.
-  auto oldFn = dyn_cast<cir::FuncOp>(old);
-  if (!oldFn)
-    return;
-
-  // TODO(cir): this RAUW ignores the features below.
-  assert(!cir::MissingFeatures::exceptions() && "Call vs Invoke NYI");
-  assert(!cir::MissingFeatures::parameterAttributes());
-  assert(!cir::MissingFeatures::operandBundles());
-  assert(oldFn->getAttrs().size() > 1 && "Attribute forwarding NYI");
-
-  // Mark new function as originated from a no-proto declaration.
-  newFn.setNoProtoAttr(oldFn.getNoProtoAttr());
-
-  // Iterate through all calls of the no-proto function.
-  auto symUses = oldFn.getSymbolUses(oldFn->getParentOp());
-  for (auto use : symUses.value()) {
-    mlir::OpBuilder::InsertionGuard guard(builder);
-
-    if (auto noProtoCallOp = dyn_cast<cir::CallOp>(use.getUser())) {
-      builder.setInsertionPoint(noProtoCallOp);
-
-      // Patch call type with the real function type.
-      auto realCallOp = builder.createCallOp(noProtoCallOp.getLoc(), newFn,
-                                             noProtoCallOp.getOperands());
-
-      // Replace old no proto call with fixed call.
-      noProtoCallOp.replaceAllUsesWith(realCallOp);
-      noProtoCallOp.erase();
-    } else if (auto getGlobalOp = dyn_cast<cir::GetGlobalOp>(use.getUser())) {
-      // Replace type
-      getGlobalOp.getAddr().setType(
-          cir::PointerType::get(newFn.getFunctionType()));
-    } else {
-      llvm_unreachable("NIY");
-    }
-  }
-}
-
-cir::GlobalLinkageKind
-CIRGenModule::getCIRLinkageVarDefinition(const VarDecl *vd, bool isConstant) {
-  assert(!isConstant && "constant variables NYI");
-  GVALinkage linkage = astContext.GetGVALinkageForVariable(vd);
-  return getCIRLinkageForDeclarator(vd, linkage, isConstant);
-}
-
-cir::GlobalLinkageKind CIRGenModule::getFunctionLinkage(GlobalDecl gd) {
-  const auto *d = cast<FunctionDecl>(gd.getDecl());
-
-  GVALinkage linkage = astContext.GetGVALinkageForFunction(d);
-
-  if (const auto *dtor = dyn_cast<CXXDestructorDecl>(d))
-    return getCXXABI().getCXXDestructorLinkage(linkage, dtor, gd.getDtorType());
-
-  return getCIRLinkageForDeclarator(d, linkage, /*IsConstantVariable=*/false);
-}
-
-void CIRGenModule::emitAliasForGlobal(StringRef mangledName,
-                                      mlir::Operation *op, GlobalDecl aliasGD,
-                                      cir::FuncOp aliasee,
-                                      cir::GlobalLinkageKind linkage) {
-  auto *aliasFD = dyn_cast<FunctionDecl>(aliasGD.getDecl());
-  assert(aliasFD && "expected FunctionDecl");
-
-  // The aliasee function type is different from the alias one, this difference
-  // is specific to CIR because in LLVM the ptr types are already erased at this
-  // point.
-  auto &fnInfo = getTypes().arrangeCXXStructorDeclaration(aliasGD);
-  auto fnType = getTypes().GetFunctionType(fnInfo);
-
-  auto alias = createCIRFunction(getLoc(aliasGD.getDecl()->getSourceRange()),
-                                 mangledName, fnType, aliasFD);
-  alias.setAliasee(aliasee.getName());
-  alias.setLinkage(linkage);
-  // Declarations cannot have public MLIR visibility, just mark them private
-  // but this really should have no meaning since CIR should not be using
-  // this information to derive linkage information.
-  mlir::SymbolTable::setSymbolVisibility(
-      alias, mlir::SymbolTable::Visibility::Private);
-
-  // Alias constructors and destructors are always unnamed_addr.
-  assert(!cir::MissingFeatures::unnamedAddr());
-
-  // Switch any previous uses to the alias.
-  if (op) {
-    llvm_unreachable("NYI");
-  } else {
-    // Name already set by createCIRFunction
-  }
-
-  // Finally, set up the alias with its proper name and attributes.
-  setCommonAttributes(aliasGD, alias);
 }
 
 mlir::Type CIRGenModule::convertType(QualType type) {
@@ -4631,20 +2747,15 @@
     f.setExtraAttrsAttr(
         cir::ExtraFuncAttributesAttr::get(builder.getDictionaryAttr({})));
 
-<<<<<<< HEAD
-=======
     // Set the special member attribute for this function, if applicable.
     setCXXSpecialMemberAttr(f, fd);
 
->>>>>>> 6ce3969b
     if (!curCGF)
       theModule.push_back(f);
   }
   return f;
 }
 
-<<<<<<< HEAD
-=======
 cir::FuncOp
 CIRGenModule::createCIRBuiltinFunction(mlir::Location loc, StringRef name,
                                        cir::FuncType ty,
@@ -4696,7 +2807,6 @@
   }
 }
 
->>>>>>> 6ce3969b
 cir::FuncOp CIRGenModule::createRuntimeFunction(cir::FuncType ty,
                                                 StringRef name, mlir::ArrayAttr,
                                                 [[maybe_unused]] bool local,
@@ -4906,15 +3016,10 @@
     if (decl->hasAttr<ColdAttr>()) {
       llvm_unreachable("NYI");
     }
-<<<<<<< HEAD
-    if (decl->hasAttr<HotAttr>())
-      llvm_unreachable("NYI");
-=======
     if (decl->hasAttr<HotAttr>()) {
       auto attr = cir::HotAttr::get(&getMLIRContext());
       attrs.set(attr.getMnemonic(), attr);
     }
->>>>>>> 6ce3969b
     if (decl->hasAttr<MinSizeAttr>())
       assert(!MissingFeatures::minSize());
   }
@@ -4960,10 +3065,7 @@
   // NOTE(cir): Original CodeGen checks if this is an intrinsic. In CIR we
   // represent them in dedicated ops. The correct attributes are ensured during
   // translation to LLVM. Thus, we don't need to check for them here.
-<<<<<<< HEAD
-=======
   assert(!isThunk && "isThunk NYI");
->>>>>>> 6ce3969b
 
   if (!isIncompleteFunction) {
     setCIRFunctionAttributes(globalDecl,
@@ -4999,11 +3101,6 @@
     StringRef mangledName, mlir::Type ty, GlobalDecl gd, bool forVTable,
     bool dontDefer, bool isThunk, ForDefinition_t isForDefinition,
     mlir::ArrayAttr extraAttrs) {
-<<<<<<< HEAD
-  assert(!isThunk && "NYI");
-
-=======
->>>>>>> 6ce3969b
   const auto *d = gd.getDecl();
 
   // Any attempts to use a MultiVersion function should result in retrieving the
@@ -5343,11 +3440,7 @@
   assert(!MissingFeatures::emitModuleInitializers());
   emitDeferred(getCodeGenOpts().ClangIRBuildDeferredThreshold);
   assert(!MissingFeatures::emittedDeferredDecls());
-<<<<<<< HEAD
-  assert(!MissingFeatures::emitVTablesOpportunistically());
-=======
   emitVTablesOpportunistically();
->>>>>>> 6ce3969b
   assert(!MissingFeatures::applyGlobalValReplacements());
   applyReplacements();
   assert(!MissingFeatures::emitMultiVersionFunctions());
@@ -5987,11 +4080,6 @@
 }
 
 bool CIRGenModule::shouldOpportunisticallyEmitVTables() {
-<<<<<<< HEAD
-  if (codeGenOpts.OptimizationLevel != 0)
-    llvm_unreachable("NYI");
-=======
->>>>>>> 6ce3969b
   return codeGenOpts.OptimizationLevel > 0;
 }
 
@@ -6222,8 +4310,6 @@
     func.setAnnotationsAttr(builder.getArrayAttr(annotations));
 }
 
-<<<<<<< HEAD
-=======
 void CIRGenModule::emitVTablesOpportunistically() {
   // Try to emit external vtables as available_externally if they have emitted
   // all inlined virtual functions.  It runs after EmitDeferred() and therefore
@@ -6243,7 +4329,6 @@
   opportunisticVTables.clear();
 }
 
->>>>>>> 6ce3969b
 void CIRGenModule::emitGlobalAnnotations() {
   for (const auto &[mangledName, vd] : deferredAnnotations) {
     mlir::Operation *gv = getGlobalValue(mangledName);
