//===- CIRGenModule.cpp - Per-Module state for CIR generation -------------===//
//
// Part of the LLVM Project, under the Apache License v2.0 with LLVM Exceptions.
// See https://llvm.org/LICENSE.txt for license information.
// SPDX-License-Identifier: Apache-2.0 WITH LLVM-exception
//
//===----------------------------------------------------------------------===//
//
// This is the internal per-translation-unit state used for CIR translation.
//
//===----------------------------------------------------------------------===//
#include "CIRGenCUDARuntime.h"
#include "CIRGenCXXABI.h"
#include "CIRGenCstEmitter.h"
#include "CIRGenFunction.h"
#include "CIRGenOpenMPRuntime.h"
#include "CIRGenTBAA.h"
#include "CIRGenTypes.h"
#include "CIRGenValue.h"
#include "TargetInfo.h"

#include "mlir/Dialect/Func/IR/FuncOps.h"
#include "mlir/Dialect/MemRef/IR/MemRef.h"
#include "mlir/IR/Attributes.h"
#include "mlir/IR/Builders.h"
#include "mlir/IR/BuiltinAttributeInterfaces.h"
#include "mlir/IR/BuiltinAttributes.h"
#include "mlir/IR/BuiltinOps.h"
#include "mlir/IR/BuiltinTypes.h"
#include "mlir/IR/MLIRContext.h"
#include "mlir/IR/OperationSupport.h"
#include "mlir/IR/SymbolTable.h"
#include "mlir/IR/Verifier.h"
#include "clang/AST/Expr.h"
#include "clang/Basic/Cuda.h"
#include "clang/CIR/Dialect/IR/CIRTypes.h"
#include "clang/CIR/MissingFeatures.h"

#include "clang/AST/ASTConsumer.h"
#include "clang/AST/DeclCXX.h"
#include "clang/AST/DeclGroup.h"
#include "clang/AST/DeclObjC.h"
#include "clang/AST/EvaluatedExprVisitor.h"
#include "clang/AST/ExprCXX.h"
#include "clang/AST/ExprObjC.h"
#include "clang/AST/GlobalDecl.h"
#include "clang/AST/ParentMap.h"
#include "clang/AST/RecordLayout.h"
#include "clang/AST/RecursiveASTVisitor.h"
#include "clang/AST/StmtCXX.h"
#include "clang/AST/StmtObjC.h"
#include "clang/AST/Type.h"
#include "clang/Basic/Diagnostic.h"
#include "clang/Basic/LangStandard.h"
#include "clang/Basic/NoSanitizeList.h"
#include "clang/Basic/SourceLocation.h"
#include "clang/CIR/CIRGenerator.h"
#include "clang/CIR/Dialect/IR/CIRAttrs.h"
#include "clang/CIR/Dialect/IR/CIRDialect.h"
#include "clang/CIR/Dialect/IR/CIROpsEnums.h"
#include "clang/CIR/LowerToLLVM.h"
#include "clang/Frontend/FrontendDiagnostic.h"
#include "clang/Lex/Preprocessor.h"

#include "llvm/ADT/ArrayRef.h"
#include "llvm/ADT/BitVector.h"
#include "llvm/ADT/MapVector.h"
#include "llvm/ADT/STLExtras.h"
#include "llvm/ADT/ScopedHashTable.h"
#include "llvm/ADT/SmallString.h"
#include "llvm/ADT/SmallVector.h"
#include "llvm/ADT/StringRef.h"
#include "llvm/Support/Casting.h"
#include "llvm/Support/ErrorHandling.h"
#include "llvm/Support/FileSystem.h"
#include "llvm/Support/TimeProfiler.h"
#include "llvm/Support/raw_ostream.h"

#include <iterator>
#include <memory>
#include <numeric>

using namespace cir;
using namespace clang;
using namespace clang::CIRGen;

using llvm::cast;
using llvm::dyn_cast;
using llvm::isa;
using llvm::SmallVector;
using llvm::StringRef;

static CIRGenCXXABI *createCXXABI(CIRGenModule &cgm) {
  switch (cgm.getASTContext().getCXXABIKind()) {
  case TargetCXXABI::GenericItanium:
  case TargetCXXABI::GenericAArch64:
  case TargetCXXABI::AppleARM64:
    return CreateCIRGenItaniumCXXABI(cgm);
  default:
    llvm_unreachable("invalid C++ ABI kind");
  }
}

CIRGenModule::CIRGenModule(mlir::MLIRContext &mlirContext,
                           clang::ASTContext &astContext,
                           const clang::CodeGenOptions &cgo,
                           DiagnosticsEngine &diags)
    : builder(mlirContext, *this), astContext(astContext),
      langOpts(astContext.getLangOpts()), codeGenOpts(cgo),
      theModule{mlir::ModuleOp::create(builder.getUnknownLoc())}, Diags(diags),
      target(astContext.getTargetInfo()), ABI(createCXXABI(*this)),
      genTypes{*this}, VTables{*this},
      openMPRuntime(new CIRGenOpenMPRuntime(*this)),
      cudaRuntime(new CIRGenCUDARuntime(*this)) {

  unsigned charSize = astContext.getTargetInfo().getCharWidth();
  unsigned intSize = astContext.getTargetInfo().getIntWidth();
  unsigned sizeTSize = astContext.getTargetInfo().getMaxPointerWidth();

  auto typeSizeInfo =
      cir::TypeSizeInfoAttr::get(&mlirContext, charSize, intSize, sizeTSize);
  theModule->setAttr(cir::CIRDialect::getTypeSizeInfoAttrName(), typeSizeInfo);

  // Initialize CIR signed integer types cache.
  SInt8Ty = cir::IntType::get(&getMLIRContext(), 8, /*isSigned=*/true);
  SInt16Ty = cir::IntType::get(&getMLIRContext(), 16, /*isSigned=*/true);
  SInt32Ty = cir::IntType::get(&getMLIRContext(), 32, /*isSigned=*/true);
  SInt64Ty = cir::IntType::get(&getMLIRContext(), 64, /*isSigned=*/true);
  SInt128Ty = cir::IntType::get(&getMLIRContext(), 128, /*isSigned=*/true);

  // Initialize CIR unsigned integer types cache.
  UInt8Ty = cir::IntType::get(&getMLIRContext(), 8, /*isSigned=*/false);
  UInt16Ty = cir::IntType::get(&getMLIRContext(), 16, /*isSigned=*/false);
  UInt32Ty = cir::IntType::get(&getMLIRContext(), 32, /*isSigned=*/false);
  UInt64Ty = cir::IntType::get(&getMLIRContext(), 64, /*isSigned=*/false);
  UInt128Ty = cir::IntType::get(&getMLIRContext(), 128, /*isSigned=*/false);

  VoidTy = cir::VoidType::get(&getMLIRContext());

  // Initialize CIR pointer types cache.
  VoidPtrTy = cir::PointerType::get(&getMLIRContext(), VoidTy);
  VoidPtrPtrTy = cir::PointerType::get(&getMLIRContext(), VoidPtrTy);

  FP16Ty = cir::FP16Type::get(&getMLIRContext());
  BFloat16Ty = cir::BF16Type::get(&getMLIRContext());
  FloatTy = cir::SingleType::get(&getMLIRContext());
  DoubleTy = cir::DoubleType::get(&getMLIRContext());
  FP80Ty = cir::FP80Type::get(&getMLIRContext());
  FP128Ty = cir::FP128Type::get(&getMLIRContext());

  // TODO: PointerWidthInBits
  PointerAlignInBytes =
      astContext
          .toCharUnitsFromBits(
              astContext.getTargetInfo().getPointerAlign(LangAS::Default))
          .getQuantity();
  SizeSizeInBytes =
      astContext.toCharUnitsFromBits(typeSizeInfo.getSizeTSize()).getQuantity();
  // TODO: IntAlignInBytes
  UCharTy = typeSizeInfo.getUCharType(&getMLIRContext());
  UIntTy = typeSizeInfo.getUIntType(&getMLIRContext());
  // In CIRGenTypeCache, UIntPtrTy and SizeType are fields of the same union
  UIntPtrTy = typeSizeInfo.getSizeType(&getMLIRContext());
  UInt8PtrTy = builder.getPointerTo(UInt8Ty);
  UInt8PtrPtrTy = builder.getPointerTo(UInt8PtrTy);
  AllocaInt8PtrTy = UInt8PtrTy;
  AllocaVoidPtrTy = VoidPtrTy;
  // TODO: GlobalsInt8PtrTy
  // TODO: ConstGlobalsPtrTy
  CIRAllocaAddressSpace = getTargetCIRGenInfo().getCIRAllocaAddressSpace();

  PtrDiffTy = typeSizeInfo.getPtrDiffType(&getMLIRContext());

  if (langOpts.OpenCL) {
    createOpenCLRuntime();
  }

  cir::sob::SignedOverflowBehavior sob;
  switch (langOpts.getSignedOverflowBehavior()) {
  case clang::LangOptions::SignedOverflowBehaviorTy::SOB_Defined:
    sob = sob::SignedOverflowBehavior::defined;
    break;
  case clang::LangOptions::SignedOverflowBehaviorTy::SOB_Undefined:
    sob = sob::SignedOverflowBehavior::undefined;
    break;
  case clang::LangOptions::SignedOverflowBehaviorTy::SOB_Trapping:
    sob = sob::SignedOverflowBehavior::trapping;
    break;
  }

  // FIXME(cir): Implement a custom CIR Module Op and attributes to leverage
  // MLIR features.
  theModule->setAttr(cir::CIRDialect::getSOBAttrName(),
                     cir::SignedOverflowBehaviorAttr::get(&mlirContext, sob));
  auto lang = SourceLanguageAttr::get(&mlirContext, getCIRSourceLanguage());
  theModule->setAttr(cir::CIRDialect::getLangAttrName(),
                     cir::LangAttr::get(&mlirContext, lang));
  theModule->setAttr(cir::CIRDialect::getTripleAttrName(),
                     builder.getStringAttr(getTriple().str()));

  if (cgo.OptimizationLevel > 0 || cgo.OptimizeSize > 0)
    theModule->setAttr(cir::CIRDialect::getOptInfoAttrName(),
                       cir::OptInfoAttr::get(&mlirContext,
                                             cgo.OptimizationLevel,
                                             cgo.OptimizeSize));
  // Set the module name to be the name of the main file. TranslationUnitDecl
  // often contains invalid source locations and isn't a reliable source for the
  // module location.
  auto mainFileId = astContext.getSourceManager().getMainFileID();
  const FileEntry &mainFile =
      *astContext.getSourceManager().getFileEntryForID(mainFileId);
  auto path = mainFile.tryGetRealPathName();
  if (!path.empty()) {
    theModule.setSymName(path);
    theModule->setLoc(mlir::FileLineColLoc::get(&mlirContext, path,
                                                /*line=*/0,
                                                /*column=*/0));
  }

  // Set CUDA GPU binary handle.
  if (langOpts.CUDA) {
    std::string cudaBinaryName = codeGenOpts.CudaGpuBinaryFileName;
    if (!cudaBinaryName.empty()) {
      theModule->setAttr(
          cir::CIRDialect::getCUDABinaryHandleAttrName(),
          cir::CUDABinaryHandleAttr::get(&mlirContext, cudaBinaryName));
    }
  }

  if (langOpts.Sanitize.has(SanitizerKind::Thread) ||
      (!codeGenOpts.RelaxedAliasing && codeGenOpts.OptimizationLevel > 0)) {
    tbaa = std::make_unique<CIRGenTBAA>(&mlirContext, astContext, genTypes,
                                        theModule, codeGenOpts, langOpts);
  }
}

CIRGenModule::~CIRGenModule() = default;

bool CIRGenModule::isTypeConstant(QualType ty, bool excludeCtor,
                                  bool excludeDtor) {
  if (!ty.isConstant(astContext) && !ty->isReferenceType())
    return false;

  if (astContext.getLangOpts().CPlusPlus) {
    if (const CXXRecordDecl *record =
            astContext.getBaseElementType(ty)->getAsCXXRecordDecl())
      return excludeCtor && !record->hasMutableFields() &&
             (record->hasTrivialDestructor() || excludeDtor);
  }

  return true;
}

/// FIXME: this could likely be a common helper and not necessarily related
/// with codegen.
/// Return the best known alignment for an unknown pointer to a
/// particular class.
CharUnits CIRGenModule::getClassPointerAlignment(const CXXRecordDecl *rd) {
  if (!rd->hasDefinition())
    return CharUnits::One(); // Hopefully won't be used anywhere.

  auto &layout = astContext.getASTRecordLayout(rd);

  // If the class is final, then we know that the pointer points to an
  // object of that type and can use the full alignment.
  if (rd->isEffectivelyFinal())
    return layout.getAlignment();

  // Otherwise, we have to assume it could be a subclass.
  return layout.getNonVirtualAlignment();
}

/// FIXME: this could likely be a common helper and not necessarily related
/// with codegen.
CharUnits CIRGenModule::getNaturalPointeeTypeAlignment(
    QualType ty, LValueBaseInfo *baseInfo, TBAAAccessInfo *tbaaInfo) {
  return getNaturalTypeAlignment(ty->getPointeeType(), baseInfo, tbaaInfo,
                                 /* forPointeeType= */ true);
}

/// FIXME: this could likely be a common helper and not necessarily related
/// with codegen.
/// TODO: Add TBAAAccessInfo
CharUnits CIRGenModule::getNaturalTypeAlignment(QualType t,
                                                LValueBaseInfo *baseInfo,
                                                TBAAAccessInfo *tbaaInfo,
                                                bool forPointeeType) {
  if (tbaaInfo) {
    *tbaaInfo = getTBAAAccessInfo(t);
  }
  // FIXME: This duplicates logic in ASTContext::getTypeAlignIfKnown. But
  // that doesn't return the information we need to compute BaseInfo.

  // Honor alignment typedef attributes even on incomplete types.
  // We also honor them straight for C++ class types, even as pointees;
  // there's an expressivity gap here.
  if (const auto *tt = t->getAs<TypedefType>()) {
    if (auto align = tt->getDecl()->getMaxAlignment()) {
      if (baseInfo)
        *baseInfo = LValueBaseInfo(AlignmentSource::AttributedType);
      return astContext.toCharUnitsFromBits(align);
    }
  }

  bool alignForArray = t->isArrayType();

  // Analyze the base element type, so we don't get confused by incomplete
  // array types.
  t = astContext.getBaseElementType(t);

  if (t->isIncompleteType()) {
    // We could try to replicate the logic from
    // ASTContext::getTypeAlignIfKnown, but nothing uses the alignment if the
    // type is incomplete, so it's impossible to test. We could try to reuse
    // getTypeAlignIfKnown, but that doesn't return the information we need
    // to set BaseInfo.  So just ignore the possibility that the alignment is
    // greater than one.
    if (baseInfo)
      *baseInfo = LValueBaseInfo(AlignmentSource::Type);
    return CharUnits::One();
  }

  if (baseInfo)
    *baseInfo = LValueBaseInfo(AlignmentSource::Type);

  CharUnits alignment;
  const CXXRecordDecl *rd;
  if (t.getQualifiers().hasUnaligned()) {
    alignment = CharUnits::One();
  } else if (forPointeeType && !alignForArray &&
             (rd = t->getAsCXXRecordDecl())) {
    // For C++ class pointees, we don't know whether we're pointing at a
    // base or a complete object, so we generally need to use the
    // non-virtual alignment.
    alignment = getClassPointerAlignment(rd);
  } else {
    alignment = astContext.getTypeAlignInChars(t);
  }

  // Cap to the global maximum type alignment unless the alignment
  // was somehow explicit on the type.
  if (unsigned maxAlign = astContext.getLangOpts().MaxTypeAlign) {
    if (alignment.getQuantity() > maxAlign &&
        !astContext.isAlignmentRequired(t))
      alignment = CharUnits::fromQuantity(maxAlign);
  }
  return alignment;
}

bool CIRGenModule::MustBeEmitted(const ValueDecl *global) {
  // Never defer when EmitAllDecls is specified.
  assert(!langOpts.EmitAllDecls && "EmitAllDecls NYI");
  assert(!codeGenOpts.KeepStaticConsts && "KeepStaticConsts NYI");

  return getASTContext().DeclMustBeEmitted(global);
}

bool CIRGenModule::MayBeEmittedEagerly(const ValueDecl *global) {
  // In OpenMP 5.0 variables and function may be marked as
  // device_type(host/nohost) and we should not emit them eagerly unless we sure
  // that they must be emitted on the host/device. To be sure we need to have
  // seen a declare target with an explicit mentioning of the function, we know
  // we have if the level of the declare target attribute is -1. Note that we
  // check somewhere else if we should emit this at all.
  if (langOpts.OpenMP >= 50 && !langOpts.OpenMPSimd) {
    std::optional<OMPDeclareTargetDeclAttr *> activeAttr =
        OMPDeclareTargetDeclAttr::getActiveAttr(global);
    if (!activeAttr || (*activeAttr)->getLevel() != (unsigned)-1)
      return false;
  }

  const auto *fd = dyn_cast<FunctionDecl>(global);
  if (fd) {
    // Implicit template instantiations may change linkage if they are later
    // explicitly instantiated, so they should not be emitted eagerly.
    if (fd->getTemplateSpecializationKind() == TSK_ImplicitInstantiation)
      return false;

    assert(!fd->isTemplated() && "Templates NYI");
  }
  const auto *vd = dyn_cast<VarDecl>(global);
  if (vd)
    // A definition of an inline constexpr static data member may change
    // linkage later if it's redeclared outside the class.
    // TODO(cir): do we care?
    assert(astContext.getInlineVariableDefinitionKind(vd) !=
               ASTContext::InlineVariableDefinitionKind::WeakUnknown &&
           "not implemented");

  // If OpenMP is enabled and threadprivates must be generated like TLS, delay
  // codegen for global variables, because they may be marked as threadprivate.
  if (langOpts.OpenMP && langOpts.OpenMPUseTLS &&
      getASTContext().getTargetInfo().isTLSSupported() &&
      isa<VarDecl>(global) &&
      !global->getType().isConstantStorage(getASTContext(), false, false) &&
      !OMPDeclareTargetDeclAttr::isDeclareTargetDeclaration(global))
    return false;

  assert((fd || vd) &&
         "Only FunctionDecl and VarDecl should hit this path so far.");
  return true;
}

static bool shouldAssumeDSOLocal(const CIRGenModule &cgm,
                                 CIRGlobalValueInterface gv) {
  if (gv.hasLocalLinkage())
    return true;

  if (!gv.hasDefaultVisibility() && !gv.hasExternalWeakLinkage()) {
    return true;
  }

  // DLLImport explicitly marks the GV as external.
  // so it shouldn't be dso_local
  // But we don't have the info set now
  assert(!cir::MissingFeatures::setDLLImportDLLExport());

  const llvm::Triple &tt = cgm.getTriple();
  const auto &cgOpts = cgm.getCodeGenOpts();
  if (tt.isWindowsGNUEnvironment()) {
    // In MinGW, variables without DLLImport can still be automatically
    // imported from a DLL by the linker; don't mark variables that
    // potentially could come from another DLL as DSO local.

    // With EmulatedTLS, TLS variables can be autoimported from other DLLs
    // (and this actually happens in the public interface of libstdc++), so
    // such variables can't be marked as DSO local. (Native TLS variables
    // can't be dllimported at all, though.)
    llvm_unreachable("MinGW not supported here");
  }

  // On COFF, don't mark 'extern_weak' symbols as DSO local. If these symbols
  // remain unresolved in the link, they can be resolved to zero, which is
  // outside the current DSO.
  if (tt.isOSBinFormatCOFF() && gv.hasExternalWeakLinkage())
    return false;

  // Every other GV is local on COFF.
  // Make an exception for windows OS in the triple: Some firmware builds use
  // *-win32-macho triples. This (accidentally?) produced windows relocations
  // without GOT tables in older clang versions; Keep this behaviour.
  // FIXME: even thread local variables?
  if (tt.isOSBinFormatCOFF() || (tt.isOSWindows() && tt.isOSBinFormatMachO()))
    return true;

  // Only handle COFF and ELF for now.
  if (!tt.isOSBinFormatELF())
    return false;

  llvm::Reloc::Model rm = cgOpts.RelocationModel;
  const auto &lOpts = cgm.getLangOpts();
  if (rm != llvm::Reloc::Static && !lOpts.PIE) {
    // On ELF, if -fno-semantic-interposition is specified and the target
    // supports local aliases, there will be neither CC1
    // -fsemantic-interposition nor -fhalf-no-semantic-interposition. Set
    // dso_local on the function if using a local alias is preferable (can avoid
    // PLT indirection).
    if (!(isa<cir::FuncOp>(gv) && gv.canBenefitFromLocalAlias())) {
      return false;
    }
    return !(cgm.getLangOpts().SemanticInterposition ||
             cgm.getLangOpts().HalfNoSemanticInterposition);
  }

  // A definition cannot be preempted from an executable.
  if (!gv.isDeclarationForLinker())
    return true;

  // Most PIC code sequences that assume that a symbol is local cannot produce a
  // 0 if it turns out the symbol is undefined. While this is ABI and relocation
  // depended, it seems worth it to handle it here.
  if (rm == llvm::Reloc::PIC_ && gv.hasExternalWeakLinkage())
    return false;

  // PowerPC64 prefers TOC indirection to avoid copy relocations.
  if (tt.isPPC64())
    return false;

  if (cgOpts.DirectAccessExternalData) {
    // If -fdirect-access-external-data (default for -fno-pic), set dso_local
    // for non-thread-local variables. If the symbol is not defined in the
    // executable, a copy relocation will be needed at link time. dso_local is
    // excluded for thread-local variables because they generally don't support
    // copy relocations.
    if (auto globalOp = dyn_cast<cir::GlobalOp>(gv.getOperation()))
      if (!globalOp.getTlsModelAttr())
        return true;

    // -fno-pic sets dso_local on a function declaration to allow direct
    // accesses when taking its address (similar to a data symbol). If the
    // function is not defined in the executable, a canonical PLT entry will be
    // needed at link time. -fno-direct-access-external-data can avoid the
    // canonical PLT entry. We don't generalize this condition to -fpie/-fpic as
    // it could just cause trouble without providing perceptible benefits.
    if (isa<cir::FuncOp>(gv) && !cgOpts.NoPLT && rm == llvm::Reloc::Static)
      return true;
  }

  // If we can use copy relocations we can assume it is local.

  // Otherwise don't assume it is local.

  return false;
}

void CIRGenModule::setDSOLocal(CIRGlobalValueInterface gv) const {
  gv.setDSOLocal(shouldAssumeDSOLocal(*this, gv));
}

const TargetCIRGenInfo &CIRGenModule::getTargetCIRGenInfo() {
  if (theTargetCIRGenInfo)
    return *theTargetCIRGenInfo;

  const llvm::Triple &triple = getTarget().getTriple();

  switch (triple.getArch()) {
  default:
    assert(false && "Target not yet supported!");

  case llvm::Triple::aarch64_be:
  case llvm::Triple::aarch64: {
    AArch64ABIKind kind = AArch64ABIKind::AAPCS;
    assert(getTarget().getABI() == "aapcs" ||
           getTarget().getABI() == "darwinpcs" &&
               "Only Darwin supported for aarch64");
    kind = AArch64ABIKind::DarwinPCS;
    return *(theTargetCIRGenInfo =
                 createAArch64TargetCIRGenInfo(genTypes, kind));
  }

  case llvm::Triple::x86_64: {
    StringRef abi = getTarget().getABI();
    X86AVXABILevel avxLevel = (abi == "avx512" ? X86AVXABILevel::AVX512
                               : abi == "avx"  ? X86AVXABILevel::AVX
                                               : X86AVXABILevel::None);

    switch (triple.getOS()) {
    default:
      assert(false && "OSType NYI");
    case llvm::Triple::Linux:
      return *(theTargetCIRGenInfo =
                   createX86_64TargetCIRGenInfo(genTypes, avxLevel));
    }
  }

  case llvm::Triple::spirv64: {
    return *(theTargetCIRGenInfo = createSPIRVTargetCIRGenInfo(genTypes));
  }

  case llvm::Triple::nvptx:
  case llvm::Triple::nvptx64: {
    return *(theTargetCIRGenInfo = createNVPTXTargetCIRGenInfo(genTypes));
  }

  case llvm::Triple::amdgcn: {
    return *(theTargetCIRGenInfo = createAMDGPUTargetCIRGenInfo(genTypes));
  }
  }
}

const ABIInfo &CIRGenModule::getABIInfo() {
  return getTargetCIRGenInfo().getABIInfo();
}

bool CIRGenModule::shouldEmitCUDAGlobalVar(const VarDecl *global) const {
  assert(langOpts.CUDA && "Should not be called by non-CUDA languages");
  // We need to emit host-side 'shadows' for all global
  // device-side variables because the CUDA runtime needs their
  // size and host-side address in order to provide access to
  // their device-side incarnations.
<<<<<<< HEAD
  return !langOpts.CUDAIsDevice || global->hasAttr<CUDADeviceAttr>() ||
          global->hasAttr<CUDAConstantAttr>() ||
          global->hasAttr<CUDASharedAttr>() ||
          global->getType()->isCUDADeviceBuiltinSurfaceType() ||
          global->getType()->isCUDADeviceBuiltinTextureType();
=======

  if (global->hasAttr<CUDAConstantAttr>() ||
      global->getType()->isCUDADeviceBuiltinSurfaceType() ||
      global->getType()->isCUDADeviceBuiltinTextureType()) {
    llvm_unreachable("NYI");
  }

  return !langOpts.CUDAIsDevice || global->hasAttr<CUDADeviceAttr>() ||
         global->hasAttr<CUDASharedAttr>();
>>>>>>> 7f66a204
}

void CIRGenModule::emitGlobal(GlobalDecl gd) {
  llvm::TimeTraceScope scope("build CIR Global", [&]() -> std::string {
    auto *nd = dyn_cast<NamedDecl>(gd.getDecl());
    if (!nd)
      // TODO: How to print decls which is not named decl?
      return "Unnamed decl";

    std::string name;
    llvm::raw_string_ostream os(name);
    nd->getNameForDiagnostic(os, getASTContext().getPrintingPolicy(),
                             /*Qualified=*/true);
    return name;
  });

  const auto *global = cast<ValueDecl>(gd.getDecl());

  assert(!global->hasAttr<IFuncAttr>() && "NYI");
  assert(!global->hasAttr<CPUDispatchAttr>() && "NYI");

  if (langOpts.CUDA || langOpts.HIP) {
<<<<<<< HEAD
    // clang uses the same flag when building HIP code
=======
>>>>>>> 7f66a204
    if (const auto *vd = dyn_cast<VarDecl>(global)) {
      if (!shouldEmitCUDAGlobalVar(vd))
        return;
    } else if (langOpts.CUDAIsDevice) {
      // This will implicitly mark templates and their
      // specializations as __host__ __device__.
      if (langOpts.OffloadImplicitHostDeviceTemplates)
        llvm_unreachable("NYI");

      // This maps some parallel standard libraries implicitly
      // to GPU, even when they are not marked __device__.
      if (langOpts.HIPStdPar)
        llvm_unreachable("NYI");

      // Global functions reside on device, so it shouldn't be skipped.
      if (!global->hasAttr<CUDAGlobalAttr>() &&
          !global->hasAttr<CUDADeviceAttr>())
        return;
    } else {
      // We must skip __device__ functions when compiling for host.
      if (!global->hasAttr<CUDAHostAttr>() &&
          global->hasAttr<CUDADeviceAttr>()) {
        return;
      }
    }
  }

  if (langOpts.OpenMP) {
    // If this is OpenMP, check if it is legal to emit this global normally.
    if (openMPRuntime && openMPRuntime->emitTargetGlobal(gd)) {
      assert(!cir::MissingFeatures::openMPRuntime());
      return;
    }
    if (auto *drd = dyn_cast<OMPDeclareReductionDecl>(global)) {
      assert(!cir::MissingFeatures::openMP());
      return;
    }
    if (auto *dmd = dyn_cast<OMPDeclareMapperDecl>(global)) {
      assert(!cir::MissingFeatures::openMP());
      return;
    }
  }

  // Ignore declarations, they will be emitted on their first use.
  if (const auto *fd = dyn_cast<FunctionDecl>(global)) {
    // Update deferred annotations with the latest declaration if the function
    // was already used or defined.
    if (fd->hasAttr<AnnotateAttr>()) {
      StringRef mangledName = getMangledName(gd);
      if (getGlobalValue(mangledName))
        deferredAnnotations[mangledName] = fd;
    }
    // Forward declarations are emitted lazily on first use.
    if (!fd->doesThisDeclarationHaveABody()) {
      if (!fd->doesDeclarationForceExternallyVisibleDefinition())
        return;

      llvm::StringRef mangledName = getMangledName(gd);

      // Compute the function info and CIR type.
      const auto &fi = getTypes().arrangeGlobalDeclaration(gd);
      mlir::Type ty = getTypes().GetFunctionType(fi);

      GetOrCreateCIRFunction(mangledName, ty, gd, /*ForVTable=*/false,
                             /*DontDefer=*/false);
      return;
    }
  } else {
    const auto *vd = cast<VarDecl>(global);
    assert(vd->isFileVarDecl() && "Cannot emit local var decl as global.");
    if (vd->isThisDeclarationADefinition() != VarDecl::Definition &&
        !astContext.isMSStaticDataMemberInlineDefinition(vd)) {
      if (langOpts.OpenMP) {
        // Emit declaration of the must-be-emitted declare target variable.
        if (std::optional<OMPDeclareTargetDeclAttr::MapTypeTy> res =
                OMPDeclareTargetDeclAttr::isDeclareTargetDeclaration(vd)) {
          assert(0 && "OMPDeclareTargetDeclAttr NYI");
        }
      }
      // If this declaration may have caused an inline variable definition to
      // change linkage, make sure that it's emitted.
      if (astContext.getInlineVariableDefinitionKind(vd) ==
          ASTContext::InlineVariableDefinitionKind::Strong)
        getAddrOfGlobalVar(vd);
      return;
    }
  }

  // Defer code generation to first use when possible, e.g. if this is an inline
  // function. If the global mjust always be emitted, do it eagerly if possible
  // to benefit from cache locality.
  if (MustBeEmitted(global) && MayBeEmittedEagerly(global)) {
    // Emit the definition if it can't be deferred.
    emitGlobalDefinition(gd);
    return;
  }

  // If we're deferring emission of a C++ variable with an initializer, remember
  // the order in which it appeared on the file.
  if (getLangOpts().CPlusPlus && isa<VarDecl>(global) &&
      cast<VarDecl>(global)->hasInit()) {
    DelayedCXXInitPosition[global] = CXXGlobalInits.size();
    CXXGlobalInits.push_back(nullptr);
  }

  llvm::StringRef mangledName = getMangledName(gd);
  if (getGlobalValue(mangledName) != nullptr) {
    // The value has already been used and should therefore be emitted.
    addDeferredDeclToEmit(gd);
  } else if (MustBeEmitted(global)) {
    // The value must be emitted, but cannot be emitted eagerly.
    assert(!MayBeEmittedEagerly(global));
    addDeferredDeclToEmit(gd);
  } else {
    // Otherwise, remember that we saw a deferred decl with this name. The first
    // use of the mangled name will cause it to move into DeferredDeclsToEmit.
    DeferredDecls[mangledName] = gd;
  }
}

void CIRGenModule::emitGlobalFunctionDefinition(GlobalDecl gd,
                                                mlir::Operation *op) {
  auto const *d = cast<FunctionDecl>(gd.getDecl());

  // Compute the function info and CIR type.
  const CIRGenFunctionInfo &fi = getTypes().arrangeGlobalDeclaration(gd);
  auto ty = getTypes().GetFunctionType(fi);

  // Get or create the prototype for the function.
  auto fn = dyn_cast_if_present<cir::FuncOp>(op);
  if (!fn || fn.getFunctionType() != ty) {
    fn = GetAddrOfFunction(gd, ty, /*ForVTable=*/false,
                           /*DontDefer=*/true, ForDefinition);
  }

  // Already emitted.
  if (!fn.isDeclaration())
    return;

  setFunctionLinkage(gd, fn);
  setGVProperties(fn, d);
  // TODO(cir): MaubeHandleStaticInExternC
  // TODO(cir): maybeSetTrivialComdat
  // TODO(cir): setLLVMFunctionFEnvAttributes

  CIRGenFunction cgf{*this, builder};
  CurCGF = &cgf;
  {
    mlir::OpBuilder::InsertionGuard guard(builder);
    cgf.generateCode(gd, fn, fi);
  }
  CurCGF = nullptr;

  setNonAliasAttributes(gd, fn);
  setCIRFunctionAttributesForDefinition(d, fn);

  if (const ConstructorAttr *ca = d->getAttr<ConstructorAttr>())
    AddGlobalCtor(fn, ca->getPriority());
  if (const DestructorAttr *da = d->getAttr<DestructorAttr>())
    AddGlobalDtor(fn, da->getPriority(), true);

  if (d->getAttr<AnnotateAttr>())
    deferredAnnotations[getMangledName(gd)] = cast<ValueDecl>(d);
}

/// Track functions to be called before main() runs.
void CIRGenModule::AddGlobalCtor(cir::FuncOp ctor, int priority) {
  // FIXME(cir): handle LexOrder and Associated data upon testcases.
  //
  // Traditional LLVM codegen directly adds the function to the list of global
  // ctors. In CIR we just add a global_ctor attribute to the function. The
  // global list is created in LoweringPrepare.
  //
  // FIXME(from traditional LLVM): Type coercion of void()* types.
  ctor->setAttr(
      ctor.getGlobalCtorAttrName(),
      cir::GlobalCtorAttr::get(&getMLIRContext(), ctor.getName(), priority));
}

/// Add a function to the list that will be called when the module is unloaded.
void CIRGenModule::AddGlobalDtor(cir::FuncOp dtor, int priority,
                                 bool isDtorAttrFunc) {
  assert(isDtorAttrFunc && "NYI");
  if (codeGenOpts.RegisterGlobalDtorsWithAtExit &&
      (!getASTContext().getTargetInfo().getTriple().isOSAIX() ||
       isDtorAttrFunc)) {
    llvm_unreachable("NYI");
  }

  // FIXME(from traditional LLVM): Type coercion of void()* types.
  dtor->setAttr(
      dtor.getGlobalDtorAttrName(),
      cir::GlobalDtorAttr::get(&getMLIRContext(), dtor.getName(), priority));
}

mlir::Operation *CIRGenModule::getGlobalValue(StringRef name) {
  auto *global = mlir::SymbolTable::lookupSymbolIn(theModule, name);
  if (!global)
    return {};
  return global;
}

mlir::Value CIRGenModule::getGlobalValue(const Decl *d) {
  assert(CurCGF);
  return CurCGF->symbolTable.lookup(d);
}

cir::GlobalOp CIRGenModule::createGlobalOp(CIRGenModule &cgm,
                                           mlir::Location loc, StringRef name,
                                           mlir::Type t, bool isConstant,
                                           cir::AddressSpaceAttr addrSpace,
                                           mlir::Operation *insertPoint,
                                           cir::GlobalLinkageKind linkage) {
  cir::GlobalOp g;
  auto &builder = cgm.getBuilder();
  {
    mlir::OpBuilder::InsertionGuard guard(builder);

    // Some global emissions are triggered while emitting a function, e.g.
    // void s() { const char *s = "yolo"; ... }
    //
    // Be sure to insert global before the current function
    auto *curCGF = cgm.getCurrCIRGenFun();
    if (curCGF)
      builder.setInsertionPoint(curCGF->CurFn);

    g = builder.create<cir::GlobalOp>(loc, name, t, isConstant, linkage,
                                      addrSpace);
    if (!curCGF) {
      if (insertPoint)
        cgm.getModule().insert(insertPoint, g);
      else
        cgm.getModule().push_back(g);
    }

    // Default to private until we can judge based on the initializer,
    // since MLIR doesn't allow public declarations.
    mlir::SymbolTable::setSymbolVisibility(
        g, mlir::SymbolTable::Visibility::Private);
  }
  return g;
}

void CIRGenModule::setCommonAttributes(GlobalDecl gd, mlir::Operation *gv) {
  const Decl *d = gd.getDecl();
  if (isa_and_nonnull<NamedDecl>(d))
    setGVProperties(gv, dyn_cast<NamedDecl>(d));
  else
    assert(!cir::MissingFeatures::setDefaultVisibility());

  if (d && d->hasAttr<UsedAttr>())
    assert(!cir::MissingFeatures::addUsedOrCompilerUsedGlobal());

  if (const auto *vd = dyn_cast_if_present<VarDecl>(d);
      vd &&
      ((codeGenOpts.KeepPersistentStorageVariables &&
        (vd->getStorageDuration() == SD_Static ||
         vd->getStorageDuration() == SD_Thread)) ||
       (codeGenOpts.KeepStaticConsts && vd->getStorageDuration() == SD_Static &&
        vd->getType().isConstQualified())))
    assert(!cir::MissingFeatures::addUsedOrCompilerUsedGlobal());
}

void CIRGenModule::setNonAliasAttributes(GlobalDecl gd, mlir::Operation *go) {
  const Decl *d = gd.getDecl();
  setCommonAttributes(gd, go);

  if (d) {
    auto gv = llvm::dyn_cast_or_null<cir::GlobalOp>(go);
    if (gv) {
      if (d->hasAttr<RetainAttr>())
        assert(!cir::MissingFeatures::addUsedGlobal());
      if (auto *sa = d->getAttr<PragmaClangBSSSectionAttr>())
        assert(!cir::MissingFeatures::addSectionAttributes());
      if (auto *sa = d->getAttr<PragmaClangDataSectionAttr>())
        assert(!cir::MissingFeatures::addSectionAttributes());
      if (auto *sa = d->getAttr<PragmaClangRodataSectionAttr>())
        assert(!cir::MissingFeatures::addSectionAttributes());
      if (auto *sa = d->getAttr<PragmaClangRelroSectionAttr>())
        assert(!cir::MissingFeatures::addSectionAttributes());
    }
    auto f = llvm::dyn_cast_or_null<cir::FuncOp>(go);
    if (f) {
      if (d->hasAttr<RetainAttr>())
        assert(!cir::MissingFeatures::addUsedGlobal());
      if (auto *sa = d->getAttr<PragmaClangTextSectionAttr>())
        if (!d->getAttr<SectionAttr>())
          assert(!cir::MissingFeatures::setSectionForFuncOp());

      assert(!cir::MissingFeatures::updateCPUAndFeaturesAttributes());
    }

    if (const auto *csa = d->getAttr<CodeSegAttr>()) {
      assert(!cir::MissingFeatures::setSectionForFuncOp());
      if (gv)
        gv.setSection(csa->getName());
      if (f)
        assert(!cir::MissingFeatures::setSectionForFuncOp());
    } else if (const auto *sa = d->getAttr<SectionAttr>())
      if (gv)
        gv.setSection(sa->getName());
    if (f)
      assert(!cir::MissingFeatures::setSectionForFuncOp());
  }
  assert(!cir::MissingFeatures::setTargetAttributes());
}

static llvm::SmallVector<int64_t> indexesOfArrayAttr(mlir::ArrayAttr indexes) {
  llvm::SmallVector<int64_t> inds;

  for (mlir::Attribute i : indexes) {
    auto ind = dyn_cast<mlir::IntegerAttr>(i);
    assert(ind && "expect MLIR integer attribute");
    inds.push_back(ind.getValue().getSExtValue());
  }

  return inds;
}

static bool isViewOnGlobal(GlobalOp glob, GlobalViewAttr view) {
  return view.getSymbol().getValue() == glob.getSymName();
}

static GlobalViewAttr createNewGlobalView(CIRGenModule &cgm, GlobalOp newGlob,
                                          GlobalViewAttr attr,
                                          mlir::Type oldTy) {
  if (!attr.getIndices() || !isViewOnGlobal(newGlob, attr))
    return attr;

  llvm::SmallVector<int64_t> oldInds = indexesOfArrayAttr(attr.getIndices());
  llvm::SmallVector<int64_t> newInds;
  CIRGenBuilderTy &bld = cgm.getBuilder();
  const CIRDataLayout &layout = cgm.getDataLayout();
  mlir::MLIRContext *ctxt = bld.getContext();
  auto newTy = newGlob.getSymType();

  auto offset = bld.computeOffsetFromGlobalViewIndices(layout, oldTy, oldInds);
  bld.computeGlobalViewIndicesFromFlatOffset(offset, newTy, layout, newInds);
  cir::PointerType newPtrTy;

  if (isa<cir::StructType>(oldTy))
    newPtrTy = cir::PointerType::get(ctxt, newTy);
  else if (cir::ArrayType oldArTy = dyn_cast<cir::ArrayType>(oldTy))
    newPtrTy = dyn_cast<cir::PointerType>(attr.getType());

  if (newPtrTy)
    return bld.getGlobalViewAttr(newPtrTy, newGlob, newInds);

  llvm_unreachable("NYI");
}

static mlir::Attribute getNewInitValue(CIRGenModule &cgm, GlobalOp newGlob,
                                       mlir::Type oldTy, GlobalOp user,
                                       mlir::Attribute oldInit) {
  if (auto oldView = mlir::dyn_cast<cir::GlobalViewAttr>(oldInit)) {
    return createNewGlobalView(cgm, newGlob, oldView, oldTy);
  }
  if (auto oldArray = mlir::dyn_cast<ConstArrayAttr>(oldInit)) {
    llvm::SmallVector<mlir::Attribute> newArray;
    auto eltsAttr = dyn_cast<mlir::ArrayAttr>(oldArray.getElts());
    for (auto elt : eltsAttr) {
      if (auto view = dyn_cast<GlobalViewAttr>(elt))
        newArray.push_back(createNewGlobalView(cgm, newGlob, view, oldTy));
      else if (auto view = dyn_cast<ConstArrayAttr>(elt))
        newArray.push_back(getNewInitValue(cgm, newGlob, oldTy, user, elt));
      else
        newArray.push_back(elt);
    }

    auto &builder = cgm.getBuilder();
    mlir::Attribute ar = mlir::ArrayAttr::get(builder.getContext(), newArray);
    return builder.getConstArray(ar, cast<cir::ArrayType>(oldArray.getType()));
  }
  llvm_unreachable("NYI");
}

void CIRGenModule::replaceGlobal(cir::GlobalOp oldSym, cir::GlobalOp newSym) {
  assert(oldSym.getSymName() == newSym.getSymName() &&
         "symbol names must match");
  // If the types does not match, update all references to Old to the new type.
  auto oldTy = oldSym.getSymType();
  auto newTy = newSym.getSymType();
  cir::AddressSpaceAttr oldAS = oldSym.getAddrSpaceAttr();
  cir::AddressSpaceAttr newAS = newSym.getAddrSpaceAttr();
  // TODO(cir): If the AS differs, we should also update all references.
  if (oldAS != newAS) {
    llvm_unreachable("NYI");
  }

  if (oldTy != newTy) {
    auto oldSymUses = oldSym.getSymbolUses(theModule.getOperation());
    if (oldSymUses.has_value()) {
      for (auto use : *oldSymUses) {
        auto *userOp = use.getUser();
        assert((isa<cir::GetGlobalOp>(userOp) || isa<cir::GlobalOp>(userOp)) &&
               "GlobalOp symbol user is neither a GetGlobalOp nor a GlobalOp");

        if (auto ggo = dyn_cast<cir::GetGlobalOp>(use.getUser())) {
          auto useOpResultValue = ggo.getAddr();
          useOpResultValue.setType(
              cir::PointerType::get(&getMLIRContext(), newTy));

          mlir::OpBuilder::InsertionGuard guard(builder);
          builder.setInsertionPointAfter(ggo);
          mlir::Type ptrTy = builder.getPointerTo(oldTy);
          mlir::Value cast =
              builder.createBitcast(ggo->getLoc(), useOpResultValue, ptrTy);
          useOpResultValue.replaceAllUsesExcept(cast, cast.getDefiningOp());
        } else if (auto glob = dyn_cast<cir::GlobalOp>(userOp)) {
          if (auto init = glob.getInitialValue()) {
            auto nw = getNewInitValue(*this, newSym, oldTy, glob, init.value());
            glob.setInitialValueAttr(nw);
          }
        }
      }
    }
  }

  // Remove old global from the module.
  oldSym.erase();
}

cir::TLS_Model CIRGenModule::GetDefaultCIRTLSModel() const {
  switch (getCodeGenOpts().getDefaultTLSModel()) {
  case CodeGenOptions::GeneralDynamicTLSModel:
    return cir::TLS_Model::GeneralDynamic;
  case CodeGenOptions::LocalDynamicTLSModel:
    return cir::TLS_Model::LocalDynamic;
  case CodeGenOptions::InitialExecTLSModel:
    return cir::TLS_Model::InitialExec;
  case CodeGenOptions::LocalExecTLSModel:
    return cir::TLS_Model::LocalExec;
  }
  llvm_unreachable("Invalid TLS model!");
}

void CIRGenModule::setTLSMode(mlir::Operation *op, const VarDecl &d) const {
  assert(d.getTLSKind() && "setting TLS mode on non-TLS var!");

  auto tlm = GetDefaultCIRTLSModel();

  // Override the TLS model if it is explicitly specified.
  if (const TLSModelAttr *attr = d.getAttr<TLSModelAttr>()) {
    llvm_unreachable("NYI");
  }

  auto global = dyn_cast<cir::GlobalOp>(op);
  assert(global && "NYI for other operations");
  global.setTlsModel(tlm);
}

/// If the specified mangled name is not in the module,
/// create and return an mlir GlobalOp with the specified type (TODO(cir):
/// address space).
///
/// TODO(cir):
/// 1. If there is something in the module with the specified name, return
/// it potentially bitcasted to the right type.
///
/// 2. If D is non-null, it specifies a decl that correspond to this.  This is
/// used to set the attributes on the global when it is first created.
///
/// 3. If IsForDefinition is true, it is guaranteed that an actual global with
/// type Ty will be returned, not conversion of a variable with the same
/// mangled name but some other type.
cir::GlobalOp
CIRGenModule::getOrCreateCIRGlobal(StringRef mangledName, mlir::Type ty,
                                   LangAS langAS, const VarDecl *d,
                                   ForDefinition_t isForDefinition) {
  // Lookup the entry, lazily creating it if necessary.
  cir::GlobalOp entry;
  if (auto *v = getGlobalValue(mangledName)) {
    assert(isa<cir::GlobalOp>(v) && "only supports GlobalOp for now");
    entry = dyn_cast_or_null<cir::GlobalOp>(v);
  }

  cir::AddressSpaceAttr cirAS = builder.getAddrSpaceAttr(langAS);
  if (entry) {
    auto entryCIRAS = entry.getAddrSpaceAttr();
    if (WeakRefReferences.erase(entry)) {
      if (d && !d->hasAttr<WeakAttr>()) {
        auto lt = cir::GlobalLinkageKind::ExternalLinkage;
        entry.setLinkageAttr(
            cir::GlobalLinkageKindAttr::get(&getMLIRContext(), lt));
        mlir::SymbolTable::setSymbolVisibility(entry, getMLIRVisibility(entry));
      }
    }

    // Handle dropped DLL attributes.
    if (d && !d->hasAttr<clang::DLLImportAttr>() &&
        !d->hasAttr<clang::DLLExportAttr>())
      assert(!cir::MissingFeatures::setDLLStorageClass() && "NYI");

    if (langOpts.OpenMP && !langOpts.OpenMPSimd && d)
      getOpenMPRuntime().registerTargetGlobalVariable(d, entry);

    if (entry.getSymType() == ty && entryCIRAS == cirAS)
      return entry;

    // If there are two attempts to define the same mangled name, issue an
    // error.
    //
    // TODO(cir): look at mlir::GlobalValue::isDeclaration for all aspects of
    // recognizing the global as a declaration, for now only check if
    // initializer is present.
    if (isForDefinition && !entry.isDeclaration()) {
      GlobalDecl otherGd;
      const VarDecl *otherD;

      // Check that D is not yet in DiagnosedConflictingDefinitions is required
      // to make sure that we issue an error only once.
      if (d && lookupRepresentativeDecl(mangledName, otherGd) &&
          (d->getCanonicalDecl() != otherGd.getCanonicalDecl().getDecl()) &&
          (otherD = dyn_cast<VarDecl>(otherGd.getDecl())) &&
          otherD->hasInit() &&
          DiagnosedConflictingDefinitions.insert(d).second) {
        getDiags().Report(d->getLocation(), diag::err_duplicate_mangled_name)
            << mangledName;
        getDiags().Report(otherGd.getDecl()->getLocation(),
                          diag::note_previous_definition);
      }
    }

    // TODO(cir): LLVM codegen makes sure the result is of the correct type
    // by issuing a address space cast.
    if (entryCIRAS != cirAS)
      llvm_unreachable("NYI");

    // (If global is requested for a definition, we always need to create a new
    // global, not just return a bitcast.)
    if (!isForDefinition)
      return entry;
  }

  auto declCIRAS = builder.getAddrSpaceAttr(getGlobalVarAddressSpace(d));
  // TODO(cir): do we need to strip pointer casts for Entry?

  auto loc = getLoc(d->getSourceRange());

  // mlir::SymbolTable::Visibility::Public is the default, no need to explicitly
  // mark it as such.
  auto gv = CIRGenModule::createGlobalOp(*this, loc, mangledName, ty,
                                         /*isConstant=*/false,
                                         /*addrSpace=*/declCIRAS,
                                         /*insertPoint=*/entry.getOperation());

  // If we already created a global with the same mangled name (but different
  // type) before, replace it with the new global.
  if (entry) {
    replaceGlobal(entry, gv);
  }

  // This is the first use or definition of a mangled name.  If there is a
  // deferred decl with this name, remember that we need to emit it at the end
  // of the file.
  auto ddi = DeferredDecls.find(mangledName);
  if (ddi != DeferredDecls.end()) {
    // Move the potentially referenced deferred decl to the DeferredDeclsToEmit
    // list, and remove it from DeferredDecls (since we don't need it anymore).
    addDeferredDeclToEmit(ddi->second);
    DeferredDecls.erase(ddi);
  }

  // Handle things which are present even on external declarations.
  if (d) {
    if (langOpts.OpenMP && !langOpts.OpenMPSimd && d)
      getOpenMPRuntime().registerTargetGlobalVariable(d, entry);

    // FIXME: This code is overly simple and should be merged with other global
    // handling.
    gv.setAlignmentAttr(getSize(astContext.getDeclAlign(d)));
    gv.setConstant(isTypeConstant(d->getType(), false, false));
    // TODO(cir): setLinkageForGV(GV, D);

    if (d->getTLSKind()) {
      if (d->getTLSKind() == VarDecl::TLS_Dynamic)
        llvm_unreachable("NYI");
      setTLSMode(gv, *d);
    }

    setGVProperties(gv, d);

    // If required by the ABI, treat declarations of static data members with
    // inline initializers as definitions.
    if (astContext.isMSStaticDataMemberInlineDefinition(d)) {
      assert(0 && "not implemented");
    }

    // Emit section information for extern variables.
    if (d->hasExternalStorage()) {
      if (const SectionAttr *sa = d->getAttr<SectionAttr>())
        gv.setSectionAttr(builder.getStringAttr(sa->getName()));
    }

    gv.setGlobalVisibilityAttr(getGlobalVisibilityAttrFromDecl(d));

    // Handle XCore specific ABI requirements.
    if (getTriple().getArch() == llvm::Triple::xcore)
      assert(0 && "not implemented");

    // Check if we a have a const declaration with an initializer, we maybe
    // able to emit it as available_externally to expose it's value to the
    // optimizer.
    if (getLangOpts().CPlusPlus && gv.isPublic() &&
        d->getType().isConstQualified() && gv.isDeclaration() &&
        !d->hasDefinition() && d->hasInit() && !d->hasAttr<DLLImportAttr>()) {
      assert(0 && "not implemented");
    }
  }

  // TODO(cir): if this method is used to handle functions we must have
  // something closer to GlobalValue::isDeclaration instead of checking for
  // initializer.
  if (gv.isDeclaration()) {
    // TODO(cir): set target attributes

    // External HIP managed variables needed to be recorded for transformation
    // in both device and host compilations.
    // External HIP managed variables needed to be recorded for transformation
    // in both device and host compilations.
    if (getLangOpts().CUDA && d && d->hasAttr<HIPManagedAttr>() &&
        d->hasExternalStorage())
      llvm_unreachable("NYI");
  }

  // TODO(cir): address space cast when needed for DAddrSpace.
  return gv;
}

cir::GlobalOp
CIRGenModule::getOrCreateCIRGlobal(const VarDecl *d, mlir::Type ty,
                                   ForDefinition_t isForDefinition) {
  assert(d->hasGlobalStorage() && "Not a global variable");
  QualType astTy = d->getType();
  if (!ty)
    ty = getTypes().convertTypeForMem(astTy);

  StringRef mangledName = getMangledName(d);
  return getOrCreateCIRGlobal(mangledName, ty, astTy.getAddressSpace(), d,
                              isForDefinition);
}

/// Return the mlir::Value for the address of the given global variable. If Ty
/// is non-null and if the global doesn't exist, then it will be created with
/// the specified type instead of whatever the normal requested type would be.
/// If IsForDefinition is true, it is guaranteed that an actual global with type
/// Ty will be returned, not conversion of a variable with the same mangled name
/// but some other type.
mlir::Value CIRGenModule::getAddrOfGlobalVar(const VarDecl *d, mlir::Type ty,
                                             ForDefinition_t isForDefinition) {
  assert(d->hasGlobalStorage() && "Not a global variable");
  QualType astTy = d->getType();
  if (!ty)
    ty = getTypes().convertTypeForMem(astTy);

  bool tlsAccess = d->getTLSKind() != VarDecl::TLS_None;
  auto g = getOrCreateCIRGlobal(d, ty, isForDefinition);
  auto ptrTy = builder.getPointerTo(g.getSymType(), g.getAddrSpaceAttr());
  return builder.create<cir::GetGlobalOp>(getLoc(d->getSourceRange()), ptrTy,
                                          g.getSymName(), tlsAccess);
}

cir::GlobalViewAttr
CIRGenModule::getAddrOfGlobalVarAttr(const VarDecl *d, mlir::Type ty,
                                     ForDefinition_t isForDefinition) {
  assert(d->hasGlobalStorage() && "Not a global variable");
  QualType astTy = d->getType();
  if (!ty)
    ty = getTypes().convertTypeForMem(astTy);

  auto globalOp = getOrCreateCIRGlobal(d, ty, isForDefinition);
  auto ptrTy = builder.getPointerTo(globalOp.getSymType());
  return builder.getGlobalViewAttr(ptrTy, globalOp);
}

mlir::Operation *CIRGenModule::getWeakRefReference(const ValueDecl *vd) {
  const AliasAttr *aa = vd->getAttr<AliasAttr>();
  assert(aa && "No alias?");

  // See if there is already something with the target's name in the module.
  mlir::Operation *entry = getGlobalValue(aa->getAliasee());
  if (entry) {
    assert((isa<cir::GlobalOp>(entry) || isa<cir::FuncOp>(entry)) &&
           "weak ref should be against a global variable or function");
    return entry;
  }

  mlir::Type declTy = getTypes().convertTypeForMem(vd->getType());
  if (mlir::isa<cir::FuncType>(declTy)) {
    auto f = GetOrCreateCIRFunction(aa->getAliasee(), declTy,
                                    GlobalDecl(cast<FunctionDecl>(vd)),
                                    /*ForVtable=*/false);
    f.setLinkage(cir::GlobalLinkageKind::ExternalWeakLinkage);
    WeakRefReferences.insert(f);
    return f;
  }

  llvm_unreachable("GlobalOp NYI");
}

/// TODO(cir): looks like part of this code can be part of a common AST
/// helper betweem CIR and LLVM codegen.
template <typename SomeDecl>
void CIRGenModule::maybeHandleStaticInExternC(const SomeDecl *d,
                                              cir::GlobalOp gv) {
  if (!getLangOpts().CPlusPlus)
    return;

  // Must have 'used' attribute, or else inline assembly can't rely on
  // the name existing.
  if (!d->template hasAttr<UsedAttr>())
    return;

  // Must have internal linkage and an ordinary name.
  if (!d->getIdentifier() || d->getFormalLinkage() != Linkage::Internal)
    return;

  // Must be in an extern "C" context. Entities declared directly within
  // a record are not extern "C" even if the record is in such a context.
  const SomeDecl *first = d->getFirstDecl();
  if (first->getDeclContext()->isRecord() || !first->isInExternCContext())
    return;

  // TODO(cir):
  // OK, this is an internal linkage entity inside an extern "C" linkage
  // specification. Make a note of that so we can give it the "expected"
  // mangled name if nothing else is using that name.
  //
  // If we have multiple internal linkage entities with the same name
  // in extern "C" regions, none of them gets that name.
  assert(0 && "not implemented");
}

void CIRGenModule::emitGlobalVarDefinition(const clang::VarDecl *d,
                                           bool isTentative) {
  // TODO(cir):
  // OpenCL global variables of sampler type are translated to function calls,
  // therefore no need to be translated.
  // If this is OpenMP device, check if it is legal to emit this global
  // normally.
  QualType astTy = d->getType();
  if ((getLangOpts().OpenCL && astTy->isSamplerT()) ||
      getLangOpts().OpenMPIsTargetDevice)
    llvm_unreachable("not implemented");

  // TODO(cir): LLVM's codegen uses a llvm::TrackingVH here. Is that
  // necessary here for CIR gen?
  mlir::Attribute init;
  bool needsGlobalCtor = false;
  // Whether the definition of the variable is available externally.
  // If yes, we shouldn't emit the GloablCtor and GlobalDtor for the variable
  // since this is the job for its original source.
  bool isDefinitionAvailableExternally =
      astContext.GetGVALinkageForVariable(d) == GVA_AvailableExternally;
  bool needsGlobalDtor =
      !isDefinitionAvailableExternally &&
      d->needsDestruction(astContext) == QualType::DK_cxx_destructor;

  // It is helpless to emit the definition for an available_externally variable
  // which can't be marked as const.
  // We don't need to check if it needs global ctor or dtor. See the above
  // comment for ideas.
  if (isDefinitionAvailableExternally &&
      (!d->hasConstantInitialization() ||
       // TODO: Update this when we have interface to check constexpr
       // destructor.
       d->needsDestruction(getASTContext()) ||
       !d->getType().isConstantStorage(getASTContext(), true, true)))
    return;

  const VarDecl *initDecl;
  const Expr *initExpr = d->getAnyInitializer(initDecl);

  std::optional<ConstantEmitter> emitter;

  // CUDA E.2.4.1 "__shared__ variables cannot have an initialization
  // as part of their declaration."  Sema has already checked for
  // error cases, so we just need to set Init to UndefValue.
  bool isCudaSharedVar =
      getLangOpts().CUDAIsDevice && d->hasAttr<CUDASharedAttr>();
  // Shadows of initialized device-side global variables are also left
  // undefined.
  // Managed Variables should be initialized on both host side and device side.
  bool isCudaShadowVar =
      !getLangOpts().CUDAIsDevice && !d->hasAttr<HIPManagedAttr>() &&
      (d->hasAttr<CUDAConstantAttr>() || d->hasAttr<CUDADeviceAttr>() ||
       d->hasAttr<CUDASharedAttr>());
  bool isCudaDeviceShadowVar =
      getLangOpts().CUDAIsDevice && !d->hasAttr<HIPManagedAttr>() &&
      (d->getType()->isCUDADeviceBuiltinSurfaceType() ||
       d->getType()->isCUDADeviceBuiltinTextureType());
  if (getLangOpts().CUDA &&
      (isCudaSharedVar || isCudaShadowVar || isCudaDeviceShadowVar))
    init = UndefAttr::get(&getMLIRContext(), convertType(d->getType()));
  else if (d->hasAttr<LoaderUninitializedAttr>())
    assert(0 && "not implemented");
  else if (!initExpr) {
    // This is a tentative definition; tentative definitions are
    // implicitly initialized with { 0 }.
    //
    // Note that tentative definitions are only emitted at the end of
    // a translation unit, so they should never have incomplete
    // type. In addition, EmitTentativeDefinition makes sure that we
    // never attempt to emit a tentative definition if a real one
    // exists. A use may still exists, however, so we still may need
    // to do a RAUW.
    assert(!astTy->isIncompleteType() && "Unexpected incomplete type");
    init = builder.getZeroInitAttr(convertType(d->getType()));
  } else {
    initializedGlobalDecl = GlobalDecl(d);
    emitter.emplace(*this);
    auto initializer = emitter->tryEmitForInitializer(*initDecl);
    if (!initializer) {
      QualType t = initExpr->getType();
      if (d->getType()->isReferenceType())
        t = d->getType();

      if (getLangOpts().CPlusPlus) {
        if (initDecl->hasFlexibleArrayInit(astContext))
          ErrorUnsupported(d, "flexible array initializer");
        init = builder.getZeroInitAttr(convertType(t));
        if (!isDefinitionAvailableExternally)
          needsGlobalCtor = true;
      } else {
        ErrorUnsupported(d, "static initializer");
      }
    } else {
      init = initializer;
      // We don't need an initializer, so remove the entry for the delayed
      // initializer position (just in case this entry was delayed) if we
      // also don't need to register a destructor.
      if (getLangOpts().CPlusPlus && !needsGlobalDtor)
        DelayedCXXInitPosition.erase(d);
    }
  }

  mlir::Type initType;
  // If the initializer attribute is a SymbolRefAttr it means we are
  // initializing the global based on a global constant.
  //
  // TODO(cir): create another attribute to contain the final type and abstract
  // away SymbolRefAttr.
  if (auto symAttr = mlir::dyn_cast<mlir::SymbolRefAttr>(init)) {
    auto *cstGlobal = mlir::SymbolTable::lookupSymbolIn(theModule, symAttr);
    assert(isa<cir::GlobalOp>(cstGlobal) &&
           "unaware of other symbol providers");
    auto g = cast<cir::GlobalOp>(cstGlobal);
    auto arrayTy = mlir::dyn_cast<cir::ArrayType>(g.getSymType());
    // TODO(cir): pointer to array decay. Should this be modeled explicitly in
    // CIR?
    if (arrayTy)
      initType = cir::PointerType::get(&getMLIRContext(), arrayTy.getEltType());
  } else {
    assert(mlir::isa<mlir::TypedAttr>(init) && "This should have a type");
    auto typedInitAttr = mlir::cast<mlir::TypedAttr>(init);
    initType = typedInitAttr.getType();
  }
  assert(!mlir::isa<mlir::NoneType>(initType) && "Should have a type by now");

  auto entry = getOrCreateCIRGlobal(d, initType, ForDefinition_t(!isTentative));
  // TODO(cir): Strip off pointer casts from Entry if we get them?

  // TODO(cir): use GlobalValue interface
  assert(dyn_cast<GlobalOp>(&entry) && "FuncOp not supported here");
  auto gv = entry;

  // We have a definition after a declaration with the wrong type.
  // We must make a new GlobalVariable* and update everything that used OldGV
  // (a declaration or tentative definition) with the new GlobalVariable*
  // (which will be a definition).
  //
  // This happens if there is a prototype for a global (e.g.
  // "extern int x[];") and then a definition of a different type (e.g.
  // "int x[10];"). This also happens when an initializer has a different type
  // from the type of the global (this happens with unions).
  if (!gv || gv.getSymType() != initType) {
    // TODO(cir): this should include an address space check as well.
    assert(0 && "not implemented");
  }

  maybeHandleStaticInExternC(d, gv);

  if (d->hasAttr<AnnotateAttr>())
    addGlobalAnnotations(d, gv);

  // Set CIR's linkage type as appropriate.
  cir::GlobalLinkageKind linkage =
      getCIRLinkageVarDefinition(d, /*IsConstant=*/false);

  // CUDA B.2.1 "The __device__ qualifier declares a variable that resides on
  // the device. [...]"
  // CUDA B.2.2 "The __constant__ qualifier, optionally used together with
  // __device__, declares a variable that: [...]
  if (langOpts.CUDA && langOpts.CUDAIsDevice) {
    // __shared__ variables is not marked as externally initialized,
    // because they must not be initialized.
    if (linkage != cir::GlobalLinkageKind::InternalLinkage &&
        (d->hasAttr<CUDADeviceAttr>())) {
      gv->setAttr(CUDAExternallyInitializedAttr::getMnemonic(),
                  CUDAExternallyInitializedAttr::get(&getMLIRContext()));
    }
  }

  // Set initializer and finalize emission
  CIRGenModule::setInitializer(gv, init);
  if (emitter)
    emitter->finalize(gv);

  // TODO(cir): If it is safe to mark the global 'constant', do so now.
  gv.setConstant((d->hasAttr<CUDAConstantAttr>() && langOpts.CUDAIsDevice) ||
                 (!needsGlobalCtor && !needsGlobalDtor &&
                 isTypeConstant(d->getType(), true, true)));

  // If it is in a read-only section, mark it 'constant'.
  if (const SectionAttr *sa = d->getAttr<SectionAttr>())
    gv.setSectionAttr(builder.getStringAttr(sa->getName()));

  gv.setGlobalVisibilityAttr(getGlobalVisibilityAttrFromDecl(d));

  // TODO(cir):
  // GV->setAlignment(getContext().getDeclAlign(D).getAsAlign());

  // On Darwin, unlike other Itanium C++ ABI platforms, the thread-wrapper
  // function is only defined alongside the variable, not also alongside
  // callers. Normally, all accesses to a thread_local go through the
  // thread-wrapper in order to ensure initialization has occurred, underlying
  // variable will never be used other than the thread-wrapper, so it can be
  // converted to internal linkage.
  //
  // However, if the variable has the 'constinit' attribute, it _can_ be
  // referenced directly, without calling the thread-wrapper, so the linkage
  // must not be changed.
  //
  // Additionally, if the variable isn't plain external linkage, e.g. if it's
  // weak or linkonce, the de-duplication semantics are important to preserve,
  // so we don't change the linkage.
  if (d->getTLSKind() == VarDecl::TLS_Dynamic && gv.isPublic() &&
      astContext.getTargetInfo().getTriple().isOSDarwin() &&
      !d->hasAttr<ConstInitAttr>()) {
    // TODO(cir): set to mlir::SymbolTable::Visibility::Private once we have
    // testcases.
    assert(0 && "not implemented");
  }

  // Set CIR linkage and DLL storage class.
  gv.setLinkage(linkage);
  // FIXME(cir): setLinkage should likely set MLIR's visibility automatically.
  gv.setVisibility(getMLIRVisibilityFromCIRLinkage(linkage));
  // TODO(cir): handle DLL storage classes in CIR?
  if (d->hasAttr<DLLImportAttr>())
    assert(!cir::MissingFeatures::setDLLStorageClass());
  else if (d->hasAttr<DLLExportAttr>())
    assert(!cir::MissingFeatures::setDLLStorageClass());
  else
    assert(!cir::MissingFeatures::setDLLStorageClass());

  if (linkage == cir::GlobalLinkageKind::CommonLinkage) {
    // common vars aren't constant even if declared const.
    gv.setConstant(false);
    // Tentative definition of global variables may be initialized with
    // non-zero null pointers. In this case they should have weak linkage
    // since common linkage must have zero initializer and must not have
    // explicit section therefore cannot have non-zero initial value.
    auto initializer = gv.getInitialValue();
    if (initializer && !getBuilder().isNullValue(*initializer))
      gv.setLinkage(cir::GlobalLinkageKind::WeakAnyLinkage);
  }

  setNonAliasAttributes(d, gv);

  if (d->getTLSKind() && !gv.getTlsModelAttr()) {
    if (d->getTLSKind() == VarDecl::TLS_Dynamic)
      llvm_unreachable("NYI");
    setTLSMode(gv, *d);
  }

  maybeSetTrivialComdat(*d, gv);

  // TODO(cir):
  // Emit the initializer function if necessary.
  if (needsGlobalCtor || needsGlobalDtor) {
    globalOpContext = gv;
    emitCXXGlobalVarDeclInitFunc(d, gv, needsGlobalCtor);
    globalOpContext = nullptr;
  }

  // TODO(cir): sanitizers (reportGlobalToASan) and global variable debug
  // information.
  assert(!cir::MissingFeatures::sanitizeOther());
  assert(!cir::MissingFeatures::generateDebugInfo());
}

void CIRGenModule::emitGlobalDefinition(GlobalDecl gd, mlir::Operation *op) {
  const auto *d = cast<ValueDecl>(gd.getDecl());
  if (const auto *fd = dyn_cast<FunctionDecl>(d)) {
    // At -O0, don't generate CIR for functions with available_externally
    // linkage.
    if (!shouldEmitFunction(gd))
      return;

    if (const auto *method = dyn_cast<CXXMethodDecl>(d)) {
      // Make sure to emit the definition(s) before we emit the thunks. This is
      // necessary for the generation of certain thunks.
      if (isa<CXXConstructorDecl>(method) || isa<CXXDestructorDecl>(method))
        ABI->emitCXXStructor(gd);
      else if (fd->isMultiVersion())
        llvm_unreachable("NYI");
      else
        emitGlobalFunctionDefinition(gd, op);

      if (method->isVirtual())
        getVTables().emitThunks(gd);

      return;
    }

    if (fd->isMultiVersion())
      llvm_unreachable("NYI");
    emitGlobalFunctionDefinition(gd, op);
    return;
  }

  if (const auto *vd = dyn_cast<VarDecl>(d)) {
    return emitGlobalVarDefinition(vd, !vd->hasDefinition());
  }

  llvm_unreachable("Invalid argument to emitGlobalDefinition()");
}

mlir::Attribute
CIRGenModule::getConstantArrayFromStringLiteral(const StringLiteral *e) {
  assert(!e->getType()->isPointerType() && "Strings are always arrays");

  // Don't emit it as the address of the string, emit the string data itself
  // as an inline array.
  if (e->getCharByteWidth() == 1) {
    SmallString<64> str(e->getString());

    // Resize the string to the right size, which is indicated by its type.
    const ConstantArrayType *cat =
        astContext.getAsConstantArrayType(e->getType());
    auto finalSize = cat->getSize().getZExtValue();
    str.resize(finalSize);

    auto eltTy = convertType(cat->getElementType());
    return builder.getString(str, eltTy, finalSize);
  }

  auto arrayTy = mlir::dyn_cast<cir::ArrayType>(convertType(e->getType()));
  assert(arrayTy && "string literals must be emitted as an array type");

  auto arrayEltTy = mlir::dyn_cast<cir::IntType>(arrayTy.getEltType());
  assert(arrayEltTy &&
         "string literal elements must be emitted as integral type");

  auto arraySize = arrayTy.getSize();
  auto literalSize = e->getLength();

  // Collect the code units.
  SmallVector<uint32_t, 32> elementValues;
  elementValues.reserve(arraySize);
  for (unsigned i = 0; i < literalSize; ++i)
    elementValues.push_back(e->getCodeUnit(i));
  elementValues.resize(arraySize);

  // If the string is full of null bytes, emit a #cir.zero instead.
  if (std::all_of(elementValues.begin(), elementValues.end(),
                  [](uint32_t x) { return x == 0; }))
    return builder.getZeroAttr(arrayTy);

  // Otherwise emit a constant array holding the characters.
  SmallVector<mlir::Attribute, 32> elements;
  elements.reserve(arraySize);
  for (uint64_t i = 0; i < arraySize; ++i)
    elements.push_back(cir::IntAttr::get(arrayEltTy, elementValues[i]));

  auto elementsAttr = mlir::ArrayAttr::get(&getMLIRContext(), elements);
  return builder.getConstArray(elementsAttr, arrayTy);
}

// TODO(cir): this could be a common AST helper for both CIR and LLVM codegen.
LangAS CIRGenModule::getGlobalConstantAddressSpace() const {
  // OpenCL v1.2 s6.5.3: a string literal is in the constant address space.
  if (getLangOpts().OpenCL)
    return LangAS::opencl_constant;
  if (getLangOpts().SYCLIsDevice)
    return LangAS::sycl_global;
  if (auto as = getTarget().getConstantAddressSpace())
    return as.value();
  return LangAS::Default;
}

// TODO(cir): this could be a common AST helper for both CIR and LLVM codegen.
LangAS CIRGenModule::getLangTempAllocaAddressSpace() const {
  if (getLangOpts().OpenCL)
    return LangAS::opencl_private;

  // For temporaries inside functions, CUDA treats them as normal variables.
  // LangAS::cuda_device, on the other hand, is reserved for those variables
  // explicitly marked with __device__.
  if (getLangOpts().CUDAIsDevice)
    return LangAS::Default;

  if (getLangOpts().SYCLIsDevice ||
      (getLangOpts().OpenMP && getLangOpts().OpenMPIsTargetDevice))
    llvm_unreachable("NYI");
  return LangAS::Default;
}

static cir::GlobalOp
generateStringLiteral(mlir::Location loc, mlir::TypedAttr c,
                      cir::GlobalLinkageKind lt, CIRGenModule &cgm,
                      StringRef globalName, CharUnits alignment) {
  cir::AddressSpaceAttr addrSpaceAttr =
      cgm.getBuilder().getAddrSpaceAttr(cgm.getGlobalConstantAddressSpace());

  // Create a global variable for this string
  // FIXME(cir): check for insertion point in module level.
  auto gv = CIRGenModule::createGlobalOp(cgm, loc, globalName, c.getType(),
                                         !cgm.getLangOpts().WritableStrings,
                                         addrSpaceAttr);

  // Set up extra information and add to the module
  gv.setAlignmentAttr(cgm.getSize(alignment));
  gv.setLinkageAttr(
      cir::GlobalLinkageKindAttr::get(cgm.getBuilder().getContext(), lt));
  CIRGenModule::setInitializer(gv, c);
  // TODO(cir)
  assert(!cir::MissingFeatures::threadLocal() && "NYI");
  assert(!cir::MissingFeatures::unnamedAddr() && "NYI");
  if (gv.isWeakForLinker()) {
    assert(cgm.supportsCOMDAT() && "Only COFF uses weak string literals");
    gv.setComdat(true);
  }
  cgm.setDSOLocal(static_cast<mlir::Operation *>(gv));
  return gv;
}

/// Return a pointer to a constant array for the given string literal.
cir::GlobalViewAttr
CIRGenModule::getAddrOfConstantStringFromLiteral(const StringLiteral *s,
                                                 StringRef name) {
  CharUnits alignment =
      astContext.getAlignOfGlobalVarInChars(s->getType(), /*VD=*/nullptr);

  mlir::Attribute c = getConstantArrayFromStringLiteral(s);

  cir::GlobalOp gv;
  if (!getLangOpts().WritableStrings && ConstantStringMap.count(c)) {
    gv = ConstantStringMap[c];
    // The bigger alignment always wins.
    if (!gv.getAlignment() ||
        uint64_t(alignment.getQuantity()) > *gv.getAlignment())
      gv.setAlignmentAttr(getSize(alignment));
  } else {
    SmallString<256> stringNameBuffer = name;
    llvm::raw_svector_ostream out(stringNameBuffer);
    if (StringLiteralCnt)
      out << '.' << StringLiteralCnt;
    name = out.str();
    StringLiteralCnt++;

    SmallString<256> mangledNameBuffer;
    StringRef globalVariableName;
    auto lt = cir::GlobalLinkageKind::ExternalLinkage;

    // Mangle the string literal if that's how the ABI merges duplicate strings.
    // Don't do it if they are writable, since we don't want writes in one TU to
    // affect strings in another.
    if (getCXXABI().getMangleContext().shouldMangleStringLiteral(s) &&
        !getLangOpts().WritableStrings) {
      assert(0 && "not implemented");
    } else {
      lt = cir::GlobalLinkageKind::PrivateLinkage;
      globalVariableName = name;
    }

    auto loc = getLoc(s->getSourceRange());
    auto typedC = llvm::dyn_cast<mlir::TypedAttr>(c);
    if (!typedC)
      llvm_unreachable("this should never be untyped at this point");
    gv = generateStringLiteral(loc, typedC, lt, *this, globalVariableName,
                               alignment);
    setDSOLocal(static_cast<mlir::Operation *>(gv));
    ConstantStringMap[c] = gv;

    assert(!cir::MissingFeatures::reportGlobalToASan() && "NYI");
  }

  auto arrayTy = mlir::dyn_cast<cir::ArrayType>(gv.getSymType());
  assert(arrayTy && "String literal must be array");
  auto ptrTy =
      getBuilder().getPointerTo(arrayTy.getEltType(), gv.getAddrSpaceAttr());

  return builder.getGlobalViewAttr(ptrTy, gv);
}

void CIRGenModule::emitDeclContext(const DeclContext *dc) {
  for (auto *i : dc->decls()) {
    // Unlike other DeclContexts, the contents of an ObjCImplDecl at TU scope
    // are themselves considered "top-level", so EmitTopLevelDecl on an
    // ObjCImplDecl does not recursively visit them. We need to do that in
    // case they're nested inside another construct (LinkageSpecDecl /
    // ExportDecl) that does stop them from being considered "top-level".
    if (auto *oid = dyn_cast<ObjCImplDecl>(i))
      llvm_unreachable("NYI");

    emitTopLevelDecl(i);
  }
}

void CIRGenModule::emitLinkageSpec(const LinkageSpecDecl *lsd) {
  if (lsd->getLanguage() != LinkageSpecLanguageIDs::C &&
      lsd->getLanguage() != LinkageSpecLanguageIDs::CXX) {
    llvm_unreachable("unsupported linkage spec");
    return;
  }
  emitDeclContext(lsd);
}

mlir::Operation *
CIRGenModule::getAddrOfGlobalTemporary(const MaterializeTemporaryExpr *expr,
                                       const Expr *init) {
  assert((expr->getStorageDuration() == SD_Static ||
          expr->getStorageDuration() == SD_Thread) &&
         "not a global temporary");
  const auto *varDecl = cast<VarDecl>(expr->getExtendingDecl());

  // If we're not materializing a subobject of the temporay, keep the
  // cv-qualifiers from the type of the MaterializeTemporaryExpr.
  QualType materializedType = init->getType();
  if (init == expr->getSubExpr())
    materializedType = expr->getType();

  [[maybe_unused]] CharUnits align =
      getASTContext().getTypeAlignInChars(materializedType);

  auto insertResult = materializedGlobalTemporaryMap.insert({expr, nullptr});
  if (!insertResult.second) {
    llvm_unreachable("NYI");
  }

  // FIXME: If an externally-visible declaration extends multiple temporaries,
  // we need to give each temporary the same name in every translation unit (and
  // we also need to make the temporaries externally-visible).
  llvm::SmallString<256> name;
  llvm::raw_svector_ostream out(name);
  getCXXABI().getMangleContext().mangleReferenceTemporary(
      varDecl, expr->getManglingNumber(), out);

  APValue *value = nullptr;
  if (expr->getStorageDuration() == SD_Static && varDecl->evaluateValue()) {
    // If the initializer of the extending declaration is a constant
    // initializer, we should have a cached constant initializer for this
    // temporay. Note taht this m ight have a different value from the value
    // computed by evaluating the initializer if the surrounding constant
    // expression modifies the temporary.
    value = expr->getOrCreateValue(false);
  }

  // Try evaluating it now, it might have a constant initializer
  Expr::EvalResult evalResult;
  if (!value && init->EvaluateAsRValue(evalResult, getASTContext()) &&
      !evalResult.hasSideEffects())
    value = &evalResult.Val;

  LangAS addrSpace = getGlobalVarAddressSpace(varDecl);

  std::optional<ConstantEmitter> emitter;
  mlir::Attribute initialValue = nullptr;
  bool isConstant = false;
  mlir::Type type;
  if (value) {
    emitter.emplace(*this);
    initialValue =
        emitter->emitForInitializer(*value, addrSpace, materializedType);

    isConstant = materializedType.isConstantStorage(
        getASTContext(), /*ExcludeCtor*/ value, /*ExcludeDtor*/ false);

    type = mlir::cast<mlir::TypedAttr>(initialValue).getType();
  } else {
    // No initializer, the initialization will be provided when we initialize
    // the declaration which performed lifetime extension.
    type = getTypes().convertTypeForMem(materializedType);
  }

  // Create a global variable for this lifetime-extended temporary.
  cir::GlobalLinkageKind linkage = getCIRLinkageVarDefinition(varDecl, false);
  if (linkage == cir::GlobalLinkageKind::ExternalLinkage) {
    const VarDecl *initVD;
    if (varDecl->isStaticDataMember() && varDecl->getAnyInitializer(initVD) &&
        isa<CXXRecordDecl>(initVD->getLexicalDeclContext())) {
      // Temporaries defined inside a class get linkonce_odr linkage because the
      // calss can be defined in multiple translation units.
      llvm_unreachable("staticdatamember NYI");
    } else {
      // There is no need for this temporary to have external linkage if the
      // VarDecl has external linkage.
      linkage = cir::GlobalLinkageKind::InternalLinkage;
    }
  }
  auto targetAS = builder.getAddrSpaceAttr(addrSpace);

  auto loc = getLoc(expr->getSourceRange());
  auto gv = createGlobalOp(*this, loc, name, type, isConstant, targetAS,
                           nullptr, linkage);
  gv.setInitialValueAttr(initialValue);

  if (emitter)
    emitter->finalize(gv);
  // Don't assign dllimport or dllexport to lcoal linkage globals
  if (!gv.hasLocalLinkage()) {
    llvm_unreachable("NYI");
  }
  gv.setAlignment(align.getAsAlign().value());
  if (supportsCOMDAT() && gv.isWeakForLinker())
    llvm_unreachable("NYI");
  if (varDecl->getTLSKind())
    llvm_unreachable("NYI");
  mlir::Operation *cv = gv;
  if (addrSpace != LangAS::Default)
    llvm_unreachable("NYI");

  // Update the map with the new temporay. If we created a placeholder above,
  // replace it with the new global now.
  mlir::Operation *&entry = materializedGlobalTemporaryMap[expr];
  if (entry) {
    entry->replaceAllUsesWith(cv);
    entry->erase();
  }
  entry = cv;

  return cv;
}

// Emit code for a single top level declaration.
void CIRGenModule::emitTopLevelDecl(Decl *decl) {
  // Ignore dependent declarations
  if (decl->isTemplated())
    return;

  // Consteval function shouldn't be emitted.
  if (auto *fd = dyn_cast<FunctionDecl>(decl))
    if (fd->isConsteval())
      return;

  switch (decl->getKind()) {
  default:
    llvm::errs() << "emitTopLevelDecl codegen for decl kind '"
                 << decl->getDeclKindName() << "' not implemented\n";
    assert(false && "Not yet implemented");

  case Decl::TranslationUnit: {
    // This path is CIR only - CIRGen handles TUDecls because
    // of clang-tidy checks, that operate on TU granularity.
    TranslationUnitDecl *tu = cast<TranslationUnitDecl>(decl);
    for (DeclContext::decl_iterator d = tu->decls_begin(),
                                    dEnd = tu->decls_end();
         d != dEnd; ++d)
      emitTopLevelDecl(*d);
    return;
  }
  case Decl::Var:
  case Decl::Decomposition:
  case Decl::VarTemplateSpecialization:
    emitGlobal(cast<VarDecl>(decl));
    assert(!isa<DecompositionDecl>(decl) && "not implemented");
    // if (auto *DD = dyn_cast<DecompositionDecl>(decl))
    //   for (auto *B : DD->bindings())
    //     if (auto *HD = B->getHoldingVar())
    //       EmitGlobal(HD);
    break;

  case Decl::CXXConversion:
  case Decl::CXXMethod:
  case Decl::Function:
    emitGlobal(cast<FunctionDecl>(decl));
    assert(!codeGenOpts.CoverageMapping && "Coverage Mapping NYI");
    break;
  // C++ Decls
  case Decl::Namespace:
    emitDeclContext(cast<NamespaceDecl>(decl));
    break;
  case Decl::ClassTemplateSpecialization: {
    // const auto *Spec = cast<ClassTemplateSpecializationDecl>(decl);
    assert(!cir::MissingFeatures::generateDebugInfo() && "NYI");
  }
    [[fallthrough]];
  case Decl::CXXRecord: {
    CXXRecordDecl *crd = cast<CXXRecordDecl>(decl);
    // TODO: Handle debug info as CodeGenModule.cpp does
    for (auto *childDecl : crd->decls())
      if (isa<VarDecl>(childDecl) || isa<CXXRecordDecl>(childDecl))
        emitTopLevelDecl(childDecl);
    break;
  }
  // No code generation needed.
  case Decl::UsingShadow:
  case Decl::ClassTemplate:
  case Decl::VarTemplate:
  case Decl::Concept:
  case Decl::VarTemplatePartialSpecialization:
  case Decl::FunctionTemplate:
  case Decl::TypeAliasTemplate:
  case Decl::Block:
  case Decl::Empty:
  case Decl::Binding:
    break;
  case Decl::Using:     // using X; [C++]
  case Decl::UsingEnum: // using enum X; [C++]
  case Decl::NamespaceAlias:
  case Decl::UsingDirective: // using namespace X; [C++]
    assert(!cir::MissingFeatures::generateDebugInfo() && "NYI");
    break;
  case Decl::CXXConstructor:
    getCXXABI().emitCXXConstructors(cast<CXXConstructorDecl>(decl));
    break;
  case Decl::CXXDestructor:
    getCXXABI().emitCXXDestructors(cast<CXXDestructorDecl>(decl));
    break;

  case Decl::StaticAssert:
    // Nothing to do.
    break;

  case Decl::LinkageSpec:
    emitLinkageSpec(cast<LinkageSpecDecl>(decl));
    break;

  case Decl::Typedef:
  case Decl::TypeAlias: // using foo = bar; [C++11]
  case Decl::Record:
  case Decl::Enum:
    assert(!cir::MissingFeatures::generateDebugInfo() && "NYI");
    break;
  }
}

static bool shouldBeInCOMDAT(CIRGenModule &cgm, const Decl &d) {
  if (!cgm.supportsCOMDAT())
    return false;

  if (d.hasAttr<SelectAnyAttr>())
    return true;

  GVALinkage linkage;
  if (auto *vd = dyn_cast<VarDecl>(&d))
    linkage = cgm.getASTContext().GetGVALinkageForVariable(vd);
  else
    linkage =
        cgm.getASTContext().GetGVALinkageForFunction(cast<FunctionDecl>(&d));

  switch (linkage) {
  case clang::GVA_Internal:
  case clang::GVA_AvailableExternally:
  case clang::GVA_StrongExternal:
    return false;
  case clang::GVA_DiscardableODR:
  case clang::GVA_StrongODR:
    return true;
  }
  llvm_unreachable("No such linkage");
}

// TODO(cir): this could be a common method between LLVM codegen.
static bool isVarDeclStrongDefinition(const ASTContext &astContext,
                                      CIRGenModule &cgm, const VarDecl *d,
                                      bool noCommon) {
  // Don't give variables common linkage if -fno-common was specified unless it
  // was overridden by a NoCommon attribute.
  if ((noCommon || d->hasAttr<NoCommonAttr>()) && !d->hasAttr<CommonAttr>())
    return true;

  // C11 6.9.2/2:
  //   A declaration of an identifier for an object that has file scope without
  //   an initializer, and without a storage-class specifier or with the
  //   storage-class specifier static, constitutes a tentative definition.
  if (d->getInit() || d->hasExternalStorage())
    return true;

  // A variable cannot be both common and exist in a section.
  if (d->hasAttr<SectionAttr>())
    return true;

  // A variable cannot be both common and exist in a section.
  // We don't try to determine which is the right section in the front-end.
  // If no specialized section name is applicable, it will resort to default.
  if (d->hasAttr<PragmaClangBSSSectionAttr>() ||
      d->hasAttr<PragmaClangDataSectionAttr>() ||
      d->hasAttr<PragmaClangRelroSectionAttr>() ||
      d->hasAttr<PragmaClangRodataSectionAttr>())
    return true;

  // Thread local vars aren't considered common linkage.
  if (d->getTLSKind())
    return true;

  // Tentative definitions marked with WeakImportAttr are true definitions.
  if (d->hasAttr<WeakImportAttr>())
    return true;

  // A variable cannot be both common and exist in a comdat.
  if (shouldBeInCOMDAT(cgm, *d))
    return true;

  // Declarations with a required alignment do not have common linkage in MSVC
  // mode.
  if (astContext.getTargetInfo().getCXXABI().isMicrosoft()) {
    if (d->hasAttr<AlignedAttr>())
      return true;
    QualType varType = d->getType();
    if (astContext.isAlignmentRequired(varType))
      return true;

    if (const auto *rt = varType->getAs<RecordType>()) {
      const RecordDecl *rd = rt->getDecl();
      for (const FieldDecl *fd : rd->fields()) {
        if (fd->isBitField())
          continue;
        if (fd->hasAttr<AlignedAttr>())
          return true;
        if (astContext.isAlignmentRequired(fd->getType()))
          return true;
      }
    }
  }

  // Microsoft's link.exe doesn't support alignments greater than 32 bytes for
  // common symbols, so symbols with greater alignment requirements cannot be
  // common.
  // Other COFF linkers (ld.bfd and LLD) support arbitrary power-of-two
  // alignments for common symbols via the aligncomm directive, so this
  // restriction only applies to MSVC environments.
  if (astContext.getTargetInfo().getTriple().isKnownWindowsMSVCEnvironment() &&
      astContext.getTypeAlignIfKnown(d->getType()) >
          astContext.toBits(CharUnits::fromQuantity(32)))
    return true;

  return false;
}

void CIRGenModule::setInitializer(cir::GlobalOp &global,
                                  mlir::Attribute value) {
  // Recompute visibility when updating initializer.
  global.setInitialValueAttr(value);
  mlir::SymbolTable::setSymbolVisibility(
      global, CIRGenModule::getMLIRVisibility(global));
}

mlir::SymbolTable::Visibility
CIRGenModule::getMLIRVisibility(cir::GlobalOp op) {
  // MLIR doesn't accept public symbols declarations (only
  // definitions).
  if (op.isDeclaration())
    return mlir::SymbolTable::Visibility::Private;
  return getMLIRVisibilityFromCIRLinkage(op.getLinkage());
}

mlir::SymbolTable::Visibility
CIRGenModule::getMLIRVisibilityFromCIRLinkage(cir::GlobalLinkageKind glk) {
  switch (glk) {
  case cir::GlobalLinkageKind::InternalLinkage:
  case cir::GlobalLinkageKind::PrivateLinkage:
    return mlir::SymbolTable::Visibility::Private;
  case cir::GlobalLinkageKind::ExternalLinkage:
  case cir::GlobalLinkageKind::ExternalWeakLinkage:
  case cir::GlobalLinkageKind::LinkOnceODRLinkage:
  case cir::GlobalLinkageKind::AvailableExternallyLinkage:
  case cir::GlobalLinkageKind::CommonLinkage:
  case cir::GlobalLinkageKind::WeakAnyLinkage:
  case cir::GlobalLinkageKind::WeakODRLinkage:
    return mlir::SymbolTable::Visibility::Public;
  default: {
    llvm::errs() << "visibility not implemented for '"
                 << stringifyGlobalLinkageKind(glk) << "'\n";
    assert(0 && "not implemented");
  }
  }
  llvm_unreachable("linkage should be handled above!");
}

cir::VisibilityKind CIRGenModule::getGlobalVisibilityKindFromClangVisibility(
    clang::VisibilityAttr::VisibilityType visibility) {
  switch (visibility) {
  case clang::VisibilityAttr::VisibilityType::Default:
    return VisibilityKind::Default;
  case clang::VisibilityAttr::VisibilityType::Hidden:
    return VisibilityKind::Hidden;
  case clang::VisibilityAttr::VisibilityType::Protected:
    return VisibilityKind::Protected;
  }
  llvm_unreachable("unexpected visibility value");
}

cir::VisibilityAttr
CIRGenModule::getGlobalVisibilityAttrFromDecl(const Decl *decl) {
  const clang::VisibilityAttr *va = decl->getAttr<clang::VisibilityAttr>();
  cir::VisibilityAttr cirVisibility =
      cir::VisibilityAttr::get(&getMLIRContext());
  if (va) {
    cirVisibility = cir::VisibilityAttr::get(
        &getMLIRContext(),
        getGlobalVisibilityKindFromClangVisibility(va->getVisibility()));
  }
  return cirVisibility;
}

cir::GlobalLinkageKind CIRGenModule::getCIRLinkageForDeclarator(
    const DeclaratorDecl *d, GVALinkage linkage, bool isConstantVariable) {
  if (linkage == GVA_Internal)
    return cir::GlobalLinkageKind::InternalLinkage;

  if (d->hasAttr<WeakAttr>()) {
    if (isConstantVariable)
      return cir::GlobalLinkageKind::WeakODRLinkage;
    return cir::GlobalLinkageKind::WeakAnyLinkage;
  }

  if (const auto *fd = d->getAsFunction())
    if (fd->isMultiVersion() && linkage == GVA_AvailableExternally)
      return cir::GlobalLinkageKind::LinkOnceAnyLinkage;

  // We are guaranteed to have a strong definition somewhere else,
  // so we can use available_externally linkage.
  if (linkage == GVA_AvailableExternally)
    return cir::GlobalLinkageKind::AvailableExternallyLinkage;

  // Note that Apple's kernel linker doesn't support symbol
  // coalescing, so we need to avoid linkonce and weak linkages there.
  // Normally, this means we just map to internal, but for explicit
  // instantiations we'll map to external.

  // In C++, the compiler has to emit a definition in every translation unit
  // that references the function.  We should use linkonce_odr because
  // a) if all references in this translation unit are optimized away, we
  // don't need to codegen it.  b) if the function persists, it needs to be
  // merged with other definitions. c) C++ has the ODR, so we know the
  // definition is dependable.
  if (linkage == GVA_DiscardableODR)
    return !astContext.getLangOpts().AppleKext
               ? cir::GlobalLinkageKind::LinkOnceODRLinkage
               : cir::GlobalLinkageKind::InternalLinkage;

  // An explicit instantiation of a template has weak linkage, since
  // explicit instantiations can occur in multiple translation units
  // and must all be equivalent. However, we are not allowed to
  // throw away these explicit instantiations.
  //
  // CUDA/HIP: For -fno-gpu-rdc case, device code is limited to one TU,
  // so say that CUDA templates are either external (for kernels) or internal.
  // This lets llvm perform aggressive inter-procedural optimizations. For
  // -fgpu-rdc case, device function calls across multiple TU's are allowed,
  // therefore we need to follow the normal linkage paradigm.
  if (linkage == GVA_StrongODR) {
    if (getLangOpts().AppleKext)
      return cir::GlobalLinkageKind::ExternalLinkage;
    if (getLangOpts().CUDA && getLangOpts().CUDAIsDevice &&
        !getLangOpts().GPURelocatableDeviceCode)
      return d->hasAttr<CUDAGlobalAttr>()
                 ? cir::GlobalLinkageKind::ExternalLinkage
                 : cir::GlobalLinkageKind::InternalLinkage;
    return cir::GlobalLinkageKind::WeakODRLinkage;
  }

  // C++ doesn't have tentative definitions and thus cannot have common
  // linkage.
  if (!getLangOpts().CPlusPlus && isa<VarDecl>(d) &&
      !isVarDeclStrongDefinition(astContext, *this, cast<VarDecl>(d),
                                 getCodeGenOpts().NoCommon))
    return cir::GlobalLinkageKind::CommonLinkage;

  // selectany symbols are externally visible, so use weak instead of
  // linkonce.  MSVC optimizes away references to const selectany globals, so
  // all definitions should be the same and ODR linkage should be used.
  // http://msdn.microsoft.com/en-us/library/5tkz6s71.aspx
  if (d->hasAttr<SelectAnyAttr>())
    return cir::GlobalLinkageKind::WeakODRLinkage;

  // Otherwise, we have strong external linkage.
  assert(linkage == GVA_StrongExternal);
  return cir::GlobalLinkageKind::ExternalLinkage;
}

/// This function is called when we implement a function with no prototype, e.g.
/// "int foo() {}". If there are existing call uses of the old function in the
/// module, this adjusts them to call the new function directly.
///
/// This is not just a cleanup: the always_inline pass requires direct calls to
/// functions to be able to inline them.  If there is a bitcast in the way, it
/// won't inline them. Instcombine normally deletes these calls, but it isn't
/// run at -O0.
void CIRGenModule::ReplaceUsesOfNonProtoTypeWithRealFunction(
    mlir::Operation *old, cir::FuncOp newFn) {

  // If we're redefining a global as a function, don't transform it.
  auto oldFn = dyn_cast<cir::FuncOp>(old);
  if (!oldFn)
    return;

  // TODO(cir): this RAUW ignores the features below.
  assert(!cir::MissingFeatures::exceptions() && "Call vs Invoke NYI");
  assert(!cir::MissingFeatures::parameterAttributes());
  assert(!cir::MissingFeatures::operandBundles());
  assert(oldFn->getAttrs().size() > 1 && "Attribute forwarding NYI");

  // Mark new function as originated from a no-proto declaration.
  newFn.setNoProtoAttr(oldFn.getNoProtoAttr());

  // Iterate through all calls of the no-proto function.
  auto symUses = oldFn.getSymbolUses(oldFn->getParentOp());
  for (auto use : symUses.value()) {
    mlir::OpBuilder::InsertionGuard guard(builder);

    if (auto noProtoCallOp = dyn_cast<cir::CallOp>(use.getUser())) {
      builder.setInsertionPoint(noProtoCallOp);

      // Patch call type with the real function type.
      auto realCallOp = builder.createCallOp(noProtoCallOp.getLoc(), newFn,
                                             noProtoCallOp.getOperands());

      // Replace old no proto call with fixed call.
      noProtoCallOp.replaceAllUsesWith(realCallOp);
      noProtoCallOp.erase();
    } else if (auto getGlobalOp = dyn_cast<cir::GetGlobalOp>(use.getUser())) {
      // Replace type
      getGlobalOp.getAddr().setType(
          cir::PointerType::get(&getMLIRContext(), newFn.getFunctionType()));
    } else {
      llvm_unreachable("NIY");
    }
  }
}

cir::GlobalLinkageKind
CIRGenModule::getCIRLinkageVarDefinition(const VarDecl *vd, bool isConstant) {
  assert(!isConstant && "constant variables NYI");
  GVALinkage linkage = astContext.GetGVALinkageForVariable(vd);
  return getCIRLinkageForDeclarator(vd, linkage, isConstant);
}

cir::GlobalLinkageKind CIRGenModule::getFunctionLinkage(GlobalDecl gd) {
  const auto *d = cast<FunctionDecl>(gd.getDecl());

  GVALinkage linkage = astContext.GetGVALinkageForFunction(d);

  if (const auto *dtor = dyn_cast<CXXDestructorDecl>(d))
    return getCXXABI().getCXXDestructorLinkage(linkage, dtor, gd.getDtorType());

  return getCIRLinkageForDeclarator(d, linkage, /*IsConstantVariable=*/false);
}

void CIRGenModule::emitAliasForGlobal(StringRef mangledName,
                                      mlir::Operation *op, GlobalDecl aliasGD,
                                      cir::FuncOp aliasee,
                                      cir::GlobalLinkageKind linkage) {
  auto *aliasFD = dyn_cast<FunctionDecl>(aliasGD.getDecl());
  assert(aliasFD && "expected FunctionDecl");

  // The aliasee function type is different from the alias one, this difference
  // is specific to CIR because in LLVM the ptr types are already erased at this
  // point.
  auto &fnInfo = getTypes().arrangeCXXStructorDeclaration(aliasGD);
  auto fnType = getTypes().GetFunctionType(fnInfo);

  auto alias = createCIRFunction(getLoc(aliasGD.getDecl()->getSourceRange()),
                                 mangledName, fnType, aliasFD);
  alias.setAliasee(aliasee.getName());
  alias.setLinkage(linkage);
  // Declarations cannot have public MLIR visibility, just mark them private
  // but this really should have no meaning since CIR should not be using
  // this information to derive linkage information.
  mlir::SymbolTable::setSymbolVisibility(
      alias, mlir::SymbolTable::Visibility::Private);

  // Alias constructors and destructors are always unnamed_addr.
  assert(!cir::MissingFeatures::unnamedAddr());

  // Switch any previous uses to the alias.
  if (op) {
    llvm_unreachable("NYI");
  } else {
    // Name already set by createCIRFunction
  }

  // Finally, set up the alias with its proper name and attributes.
  setCommonAttributes(aliasGD, alias);
}

mlir::Type CIRGenModule::convertType(QualType type) {
  return genTypes.convertType(type);
}

bool CIRGenModule::verifyModule() {
  // Verify the module after we have finished constructing it, this will
  // check the structural properties of the IR and invoke any specific
  // verifiers we have on the CIR operations.
  return mlir::verify(theModule).succeeded();
}

std::pair<cir::FuncType, cir::FuncOp> CIRGenModule::getAddrAndTypeOfCXXStructor(
    GlobalDecl gd, const CIRGenFunctionInfo *fnInfo, cir::FuncType fnType,
    bool dontdefer, ForDefinition_t isForDefinition) {
  auto *md = cast<CXXMethodDecl>(gd.getDecl());

  if (isa<CXXDestructorDecl>(md)) {
    // Always alias equivalent complete destructors to base destructors in the
    // MS ABI.
    if (getTarget().getCXXABI().isMicrosoft() &&
        gd.getDtorType() == Dtor_Complete &&
        md->getParent()->getNumVBases() == 0)
      llvm_unreachable("NYI");
  }

  if (!fnType) {
    if (!fnInfo)
      fnInfo = &getTypes().arrangeCXXStructorDeclaration(gd);
    fnType = getTypes().GetFunctionType(*fnInfo);
  }

  auto fn = GetOrCreateCIRFunction(getMangledName(gd), fnType, gd,
                                   /*ForVtable=*/false, dontdefer,
                                   /*IsThunk=*/false, isForDefinition);

  return {fnType, fn};
}

cir::FuncOp CIRGenModule::GetAddrOfFunction(clang::GlobalDecl gd, mlir::Type ty,
                                            bool forVTable, bool dontDefer,
                                            ForDefinition_t isForDefinition) {
  assert(!cast<FunctionDecl>(gd.getDecl())->isConsteval() &&
         "consteval function should never be emitted");

  if (!ty) {
    const auto *fd = cast<FunctionDecl>(gd.getDecl());
    ty = convertType(fd->getType());
  }

  // Devirtualized destructor calls may come through here instead of via
  // getAddrOfCXXStructor. Make sure we use the MS ABI base destructor instead
  // of the complete destructor when necessary.
  if (const auto *dd = dyn_cast<CXXDestructorDecl>(gd.getDecl())) {
    if (getTarget().getCXXABI().isMicrosoft() &&
        gd.getDtorType() == Dtor_Complete &&
        dd->getParent()->getNumVBases() == 0)
      llvm_unreachable("NYI");
  }

  StringRef mangledName = getMangledName(gd);
  auto f = GetOrCreateCIRFunction(mangledName, ty, gd, forVTable, dontDefer,
                                  /*IsThunk=*/false, isForDefinition);

  // As __global__ functions (kernels) always reside on device,
  // when we access them from host, we must refer to the kernel handle.
  // For HIP, we should never directly access the host device addr, but
  // instead the Global Variable of that stub. For CUDA, it's just the device
  // stub. For HIP, it's something different.
  if ((langOpts.HIP || langOpts.CUDA) && !langOpts.CUDAIsDevice &&
      cast<FunctionDecl>(gd.getDecl())->hasAttr<CUDAGlobalAttr>()) {
    (void)getCUDARuntime().getKernelHandle(f, gd);
    if (isForDefinition)
      return f;

    if (langOpts.HIP)
      llvm_unreachable("NYI");
  }

  return f;
}

// Returns true if GD is a function decl with internal linkage and needs a
// unique suffix after the mangled name.
static bool isUniqueInternalLinkageDecl(GlobalDecl gd, CIRGenModule &cgm) {
  assert(cgm.getModuleNameHash().empty() &&
         "Unique internal linkage names NYI");

  return false;
}

static std::string getMangledNameImpl(CIRGenModule &cgm, GlobalDecl gd,
                                      const NamedDecl *nd,
                                      bool omitMultiVersionMangling = false) {
  assert(!omitMultiVersionMangling && "NYI");

  SmallString<256> buffer;

  llvm::raw_svector_ostream out(buffer);
  MangleContext &mc = cgm.getCXXABI().getMangleContext();

  assert(cgm.getModuleNameHash().empty() && "NYI");
  auto shouldMangle = mc.shouldMangleDeclName(nd);

  if (shouldMangle) {
    mc.mangleName(gd.getWithDecl(nd), out);
  } else {
    auto *ii = nd->getIdentifier();
    assert(ii && "Attempt to mangle unnamed decl.");

    const auto *fd = dyn_cast<FunctionDecl>(nd);

    if (fd &&
        fd->getType()->castAs<FunctionType>()->getCallConv() == CC_X86RegCall) {
      assert(0 && "NYI");
    } else if (fd && fd->hasAttr<CUDAGlobalAttr>() &&
               gd.getKernelReferenceKind() == KernelReferenceKind::Stub) {
      out << "__device_stub__" << ii->getName();
    } else {
      out << ii->getName();
    }
  }

  // Check if the module name hash should be appended for internal linkage
  // symbols. This should come before multi-version target suffixes are
  // appendded. This is to keep the name and module hash suffix of the internal
  // linkage function together. The unique suffix should only be added when name
  // mangling is done to make sure that the final name can be properly
  // demangled. For example, for C functions without prototypes, name mangling
  // is not done and the unique suffix should not be appended then.
  assert(!isUniqueInternalLinkageDecl(gd, cgm) && "NYI");

  if (const auto *fd = dyn_cast<FunctionDecl>(nd)) {
    assert(!fd->isMultiVersion() && "NYI");
  }
  assert(!cgm.getLangOpts().GPURelocatableDeviceCode && "NYI");

  return std::string(out.str());
}

StringRef CIRGenModule::getMangledName(GlobalDecl gd) {
  auto canonicalGd = gd.getCanonicalDecl();

  // Some ABIs don't have constructor variants. Make sure that base and complete
  // constructors get mangled the same.
  if (const auto *cd = dyn_cast<CXXConstructorDecl>(canonicalGd.getDecl())) {
    if (!getTarget().getCXXABI().hasConstructorVariants()) {
      assert(false && "NYI");
    }
  }

  // Keep the first result in the case of a mangling collision.
  const auto *nd = cast<NamedDecl>(gd.getDecl());
  std::string mangledName = getMangledNameImpl(*this, gd, nd);

  auto result = Manglings.insert(std::make_pair(mangledName, gd));
  return MangledDeclNames[canonicalGd] = result.first->first();
}

void CIRGenModule::emitTentativeDefinition(const VarDecl *d) {
  assert(!d->getInit() && "Cannot emit definite definitions here!");

  StringRef mangledName = getMangledName(d);
  auto *gv = getGlobalValue(mangledName);

  // TODO(cir): can a tentative definition come from something other than a
  // global op? If not, the assertion below is wrong and should be removed. If
  // so, getGlobalValue might be better of returining a global value interface
  // that alows use to manage different globals value types transparently.
  if (gv)
    assert(isa<cir::GlobalOp>(gv) &&
           "tentative definition can only be built from a cir.global_op");

  // We already have a definition, not declaration, with the same mangled name.
  // Emitting of declaration is not required (and actually overwrites emitted
  // definition).
  if (gv && !dyn_cast<cir::GlobalOp>(gv).isDeclaration())
    return;

  // If we have not seen a reference to this variable yet, place it into the
  // deferred declarations table to be emitted if needed later.
  if (!MustBeEmitted(d) && !gv) {
    DeferredDecls[mangledName] = d;
    return;
  }

  // The tentative definition is the only definition.
  emitGlobalVarDefinition(d);
}

void CIRGenModule::setGlobalVisibility(mlir::Operation *gv,
                                       const NamedDecl *d) const {
  assert(!cir::MissingFeatures::setGlobalVisibility());
}

void CIRGenModule::setDSOLocal(mlir::Operation *op) const {
  assert(!cir::MissingFeatures::setDSOLocal());
  if (auto globalValue = dyn_cast<cir::CIRGlobalValueInterface>(op)) {
    setDSOLocal(globalValue);
  }
}

void CIRGenModule::setGVProperties(mlir::Operation *op,
                                   const NamedDecl *d) const {
  assert(!cir::MissingFeatures::setDLLImportDLLExport());
  setGVPropertiesAux(op, d);
}

void CIRGenModule::setGVPropertiesAux(mlir::Operation *op,
                                      const NamedDecl *d) const {
  setGlobalVisibility(op, d);
  setDSOLocal(op);
  assert(!cir::MissingFeatures::setPartition());
}

bool CIRGenModule::lookupRepresentativeDecl(StringRef mangledName,
                                            GlobalDecl &result) const {
  auto res = Manglings.find(mangledName);
  if (res == Manglings.end())
    return false;
  result = res->getValue();
  return true;
}

cir::FuncOp CIRGenModule::createCIRFunction(mlir::Location loc, StringRef name,
                                            cir::FuncType ty,
                                            const clang::FunctionDecl *fd) {
  // At the point we need to create the function, the insertion point
  // could be anywhere (e.g. callsite). Do not rely on whatever it might
  // be, properly save, find the appropriate place and restore.
  FuncOp f;
  {
    mlir::OpBuilder::InsertionGuard guard(builder);

    // Some global emissions are triggered while emitting a function, e.g.
    // void s() { x.method() }
    //
    // Be sure to insert a new function before a current one.
    auto *curCGF = getCurrCIRGenFun();
    if (curCGF)
      builder.setInsertionPoint(curCGF->CurFn);

    f = builder.create<cir::FuncOp>(loc, name, ty);

    if (fd)
      f.setAstAttr(makeFuncDeclAttr(fd, &getMLIRContext()));

    if (fd && !fd->hasPrototype())
      f.setNoProtoAttr(builder.getUnitAttr());

    assert(f.isDeclaration() && "expected empty body");

    // A declaration gets private visibility by default, but external linkage
    // as the default linkage.
    f.setLinkageAttr(cir::GlobalLinkageKindAttr::get(
        &getMLIRContext(), cir::GlobalLinkageKind::ExternalLinkage));
    mlir::SymbolTable::setSymbolVisibility(
        f, mlir::SymbolTable::Visibility::Private);

    // Initialize with empty dict of extra attributes.
    f.setExtraAttrsAttr(cir::ExtraFuncAttributesAttr::get(
        &getMLIRContext(), builder.getDictionaryAttr({})));

    if (!curCGF)
      theModule.push_back(f);
  }
  return f;
}

cir::FuncOp CIRGenModule::createRuntimeFunction(cir::FuncType ty,
                                                StringRef name, mlir::ArrayAttr,
                                                [[maybe_unused]] bool local,
                                                bool assumeConvergent) {
  if (assumeConvergent) {
    llvm_unreachable("NYI");
  }
  if (local)
    llvm_unreachable("NYI");

  auto entry = GetOrCreateCIRFunction(name, ty, GlobalDecl(),
                                      /*ForVtable=*/false);

  // Traditional codegen checks for a valid dyn_cast llvm::Function for `entry`,
  // no testcase that cover this path just yet though.
  if (!entry) {
    // Setup runtime CC, DLL support for windows and set dso local.
    llvm_unreachable("NYI");
  }

  return entry;
}

mlir::Location CIRGenModule::getLocForFunction(const clang::FunctionDecl *fd) {
  bool invalidLoc = !fd || (fd->getSourceRange().getBegin().isInvalid() ||
                            fd->getSourceRange().getEnd().isInvalid());
  if (!invalidLoc)
    return getLoc(fd->getSourceRange());

  // Use the module location
  return theModule->getLoc();
}

/// Determines whether the language options require us to model
/// unwind exceptions.  We treat -fexceptions as mandating this
/// except under the fragile ObjC ABI with only ObjC exceptions
/// enabled.  This means, for example, that C with -fexceptions
/// enables this.
/// TODO(cir): can be shared with traditional LLVM codegen.
static bool hasUnwindExceptions(const LangOptions &langOpts) {
  // If exceptions are completely disabled, obviously this is false.
  if (!langOpts.Exceptions)
    return false;

  // If C++ exceptions are enabled, this is true.
  if (langOpts.CXXExceptions)
    return true;

  // If ObjC exceptions are enabled, this depends on the ABI.
  if (langOpts.ObjCExceptions) {
    return langOpts.ObjCRuntime.hasUnwindExceptions();
  }

  return true;
}

void CIRGenModule::setCIRFunctionAttributesForDefinition(const Decl *decl,
                                                         FuncOp f) {
  mlir::NamedAttrList attrs{f.getExtraAttrs().getElements().getValue()};

  if ((!decl || !decl->hasAttr<NoUwtableAttr>()) && codeGenOpts.UnwindTables) {
    auto attr = cir::UWTableAttr::get(
        &getMLIRContext(), cir::UWTableKind(codeGenOpts.UnwindTables));
    attrs.set(attr.getMnemonic(), attr);
  }

  if (codeGenOpts.StackClashProtector)
    llvm_unreachable("NYI");

  if (codeGenOpts.StackProbeSize && codeGenOpts.StackProbeSize != 4096)
    llvm_unreachable("NYI");

  if (!hasUnwindExceptions(getLangOpts())) {
    auto attr = cir::NoThrowAttr::get(&getMLIRContext());
    attrs.set(attr.getMnemonic(), attr);
  }

  assert(!MissingFeatures::stackProtector());

  auto existingInlineAttr = dyn_cast_if_present<cir::InlineAttr>(
      attrs.get(cir::InlineAttr::getMnemonic()));
  bool isNoInline = existingInlineAttr && existingInlineAttr.isNoInline();
  bool isAlwaysInline =
      existingInlineAttr && existingInlineAttr.isAlwaysInline();

  if (!decl) {
    // Non-entry HLSL functions must always be inlined.
    if (getLangOpts().HLSL && !isNoInline) {
      auto attr = cir::InlineAttr::get(&getMLIRContext(),
                                       cir::InlineKind::AlwaysInline);
      attrs.set(attr.getMnemonic(), attr);
    } else if (!isAlwaysInline && codeGenOpts.getInlining() ==
                                      CodeGenOptions::OnlyAlwaysInlining) {
      // If we don't have a declaration to control inlining, the function isn't
      // explicitly marked as alwaysinline for semantic reasons, and inlining is
      // disabled, mark the function as noinline.
      auto attr =
          cir::InlineAttr::get(&getMLIRContext(), cir::InlineKind::NoInline);
      attrs.set(attr.getMnemonic(), attr);
    }

    f.setExtraAttrsAttr(cir::ExtraFuncAttributesAttr::get(
        &getMLIRContext(), attrs.getDictionary(&getMLIRContext())));
    return;
  }

  // Handle SME attributes that apply to function definitions,
  // rather than to function prototypes.
  if (decl->hasAttr<ArmLocallyStreamingAttr>())
    llvm_unreachable("NYI");

  if (auto *attr = decl->getAttr<ArmNewAttr>()) {
    if (attr->isNewZA())
      llvm_unreachable("NYI");
    if (attr->isNewZT0())
      llvm_unreachable("NYI");
  }

  // Track whether we need to add the optnone attribute,
  // starting with the default for this optimization level.
  bool shouldAddOptNone =
      !codeGenOpts.DisableO0ImplyOptNone && codeGenOpts.OptimizationLevel == 0;
  // We can't add optnone in the following cases, it won't pass the verifier.
  shouldAddOptNone &= !decl->hasAttr<MinSizeAttr>();
  shouldAddOptNone &= !decl->hasAttr<AlwaysInlineAttr>();

  // Non-entry HLSL functions must always be inlined.
  if (getLangOpts().HLSL && !isNoInline && !decl->hasAttr<NoInlineAttr>()) {
    auto attr =
        cir::InlineAttr::get(&getMLIRContext(), cir::InlineKind::AlwaysInline);
    attrs.set(attr.getMnemonic(), attr);
  } else if ((shouldAddOptNone || decl->hasAttr<OptimizeNoneAttr>()) &&
             !isAlwaysInline) {
    // Add optnone, but do so only if the function isn't always_inline.
    auto optNoneAttr = cir::OptNoneAttr::get(&getMLIRContext());
    attrs.set(optNoneAttr.getMnemonic(), optNoneAttr);

    // OptimizeNone implies noinline; we should not be inlining such functions.
    auto noInlineAttr =
        cir::InlineAttr::get(&getMLIRContext(), cir::InlineKind::NoInline);
    attrs.set(noInlineAttr.getMnemonic(), noInlineAttr);

    // We still need to handle naked functions even though optnone subsumes
    // much of their semantics.
    if (decl->hasAttr<NakedAttr>())
      llvm_unreachable("NYI");

    // OptimizeNone wins over OptimizeForSize and MinSize.
    assert(!MissingFeatures::optimizeForSize());
    assert(!MissingFeatures::minSize());
  } else if (decl->hasAttr<NakedAttr>()) {
    // Naked implies noinline: we should not be inlining such functions.
    llvm_unreachable("NYI");
  } else if (decl->hasAttr<NoDuplicateAttr>()) {
    llvm_unreachable("NYI");
  } else if (decl->hasAttr<NoInlineAttr>() && !isAlwaysInline) {
    // Add noinline if the function isn't always_inline.
    auto attr =
        cir::InlineAttr::get(&getMLIRContext(), cir::InlineKind::NoInline);
    attrs.set(attr.getMnemonic(), attr);
  } else if (decl->hasAttr<AlwaysInlineAttr>() && !isNoInline) {
    // (noinline wins over always_inline, and we can't specify both in IR)
    auto attr =
        cir::InlineAttr::get(&getMLIRContext(), cir::InlineKind::AlwaysInline);
    attrs.set(attr.getMnemonic(), attr);
  } else if (codeGenOpts.getInlining() == CodeGenOptions::OnlyAlwaysInlining) {
    // If we're not inlining, then force everything that isn't always_inline
    // to carry an explicit noinline attribute.
    if (!isAlwaysInline) {
      auto attr =
          cir::InlineAttr::get(&getMLIRContext(), cir::InlineKind::NoInline);
      attrs.set(attr.getMnemonic(), attr);
    }
  } else {
    // Otherwise, propagate the inline hint attribute and potentially use its
    // absence to mark things as noinline.
    // Search function and template pattern redeclarations for inline.
    if (auto *fd = dyn_cast<FunctionDecl>(decl)) {
      auto checkForInline = [](const FunctionDecl *decl) {
        auto checkRedeclForInline = [](const FunctionDecl *redecl) {
          return redecl->isInlineSpecified();
        };
        if (any_of(decl->redecls(), checkRedeclForInline))
          return true;
        const FunctionDecl *pattern = decl->getTemplateInstantiationPattern();
        if (!pattern)
          return false;
        return any_of(pattern->redecls(), checkRedeclForInline);
      };
      if (checkForInline(fd)) {
        auto attr = cir::InlineAttr::get(&getMLIRContext(),
                                         cir::InlineKind::InlineHint);
        attrs.set(attr.getMnemonic(), attr);
      } else if (codeGenOpts.getInlining() ==
                     CodeGenOptions::OnlyHintInlining &&
                 !fd->isInlined() && !isAlwaysInline) {
        auto attr =
            cir::InlineAttr::get(&getMLIRContext(), cir::InlineKind::NoInline);
        attrs.set(attr.getMnemonic(), attr);
      }
    }
  }

  // Add other optimization related attributes if we are optimizing this
  // function.
  if (!decl->hasAttr<OptimizeNoneAttr>()) {
    if (decl->hasAttr<ColdAttr>()) {
      llvm_unreachable("NYI");
    }
    if (decl->hasAttr<HotAttr>())
      llvm_unreachable("NYI");
    if (decl->hasAttr<MinSizeAttr>())
      assert(!MissingFeatures::minSize());
  }

  f.setExtraAttrsAttr(cir::ExtraFuncAttributesAttr::get(
      &getMLIRContext(), attrs.getDictionary(&getMLIRContext())));

  assert(!MissingFeatures::setFunctionAlignment());

  // In the cross-dso CFI mode with canonical jump tables, we want !type
  // attributes on definitions only.
  if (codeGenOpts.SanitizeCfiCrossDso &&
      codeGenOpts.SanitizeCfiCanonicalJumpTables) {
    llvm_unreachable("NYI");
  }

  assert(!MissingFeatures::memberFunctionPointerTypeMetadata());
}

void CIRGenModule::setCIRFunctionAttributes(GlobalDecl gd,
                                            const CIRGenFunctionInfo &info,
                                            cir::FuncOp func, bool isThunk) {
  // TODO(cir): More logic of constructAttributeList is needed.
  cir::CallingConv callingConv;
  cir::SideEffect sideEffect;

  // Initialize PAL with existing attributes to merge attributes.
  mlir::NamedAttrList pal{func.getExtraAttrs().getElements().getValue()};
  constructAttributeList(func.getName(), info, gd, pal, callingConv, sideEffect,
                         /*AttrOnCallSite=*/false, isThunk);
  func.setExtraAttrsAttr(cir::ExtraFuncAttributesAttr::get(
      &getMLIRContext(), pal.getDictionary(&getMLIRContext())));

  // TODO(cir): Check X86_VectorCall incompatibility with WinARM64EC

  func.setCallingConv(callingConv);
}

void CIRGenModule::setFunctionAttributes(GlobalDecl globalDecl,
                                         cir::FuncOp func,
                                         bool isIncompleteFunction,
                                         bool isThunk) {
  // NOTE(cir): Original CodeGen checks if this is an intrinsic. In CIR we
  // represent them in dedicated ops. The correct attributes are ensured during
  // translation to LLVM. Thus, we don't need to check for them here.

  if (!isIncompleteFunction) {
    setCIRFunctionAttributes(globalDecl,
                             getTypes().arrangeGlobalDeclaration(globalDecl),
                             func, isThunk);
  }

  // TODO(cir): Complete the remaining part of the function.
  assert(!cir::MissingFeatures::setFunctionAttributes());

  // TODO(cir): This needs a lot of work to better match CodeGen. That
  // ultimately ends up in setGlobalVisibility, which already has the linkage of
  // the LLVM GV (corresponding to our FuncOp) computed, so it doesn't have to
  // recompute it here. This is a minimal fix for now.
  if (!isLocalLinkage(getFunctionLinkage(globalDecl))) {
    const auto *decl = globalDecl.getDecl();
    func.setGlobalVisibilityAttr(getGlobalVisibilityAttrFromDecl(decl));
  }
}

/// If the specified mangled name is not in the module,
/// create and return a CIR Function with the specified type. If there is
/// something in the module with the specified name, return it potentially
/// bitcasted to the right type.
///
/// If D is non-null, it specifies a decl that corresponded to this. This is
/// used to set the attributes on the function when it is first created.
cir::FuncOp CIRGenModule::GetOrCreateCIRFunction(
    StringRef mangledName, mlir::Type ty, GlobalDecl gd, bool forVTable,
    bool dontDefer, bool isThunk, ForDefinition_t isForDefinition,
    mlir::ArrayAttr extraAttrs) {
  assert(!isThunk && "NYI");

  const auto *d = gd.getDecl();

  // Any attempts to use a MultiVersion function should result in retrieving the
  // iFunc instead. Name mangling will handle the rest of the changes.
  if (const auto *fd = cast_or_null<FunctionDecl>(d)) {
    // For the device mark the function as one that should be emitted.
    if (getLangOpts().OpenMPIsTargetDevice && fd->isDefined() && !dontDefer &&
        !isForDefinition) {
      assert(0 && "OpenMP target functions NYI");
    }
    if (fd->isMultiVersion())
      llvm_unreachable("NYI");
  }

  // Lookup the entry, lazily creating it if necessary.
  mlir::Operation *entry = getGlobalValue(mangledName);
  if (entry) {
    assert(isa<cir::FuncOp>(entry) &&
           "not implemented, only supports FuncOp for now");

    if (WeakRefReferences.erase(entry)) {
      llvm_unreachable("NYI");
    }

    // Handle dropped DLL attributes.
    if (d && !d->hasAttr<DLLImportAttr>() && !d->hasAttr<DLLExportAttr>()) {
      // TODO(CIR): Entry->setDLLStorageClass
      setDSOLocal(entry);
    }

    // If there are two attempts to define the same mangled name, issue an
    // error.
    auto fn = cast<cir::FuncOp>(entry);
    if (isForDefinition && fn && !fn.isDeclaration()) {
      GlobalDecl otherGd;
      // CHeck that GD is not yet in DiagnosedConflictingDefinitions is required
      // to make sure that we issue and error only once.
      if (lookupRepresentativeDecl(mangledName, otherGd) &&
          (gd.getCanonicalDecl().getDecl() !=
           otherGd.getCanonicalDecl().getDecl()) &&
          DiagnosedConflictingDefinitions.insert(gd).second) {
        getDiags().Report(d->getLocation(), diag::err_duplicate_mangled_name)
            << mangledName;
        getDiags().Report(otherGd.getDecl()->getLocation(),
                          diag::note_previous_definition);
      }
    }

    if (fn && fn.getFunctionType() == ty) {
      return fn;
    }

    if (!isForDefinition) {
      return fn;
    }

    // TODO: clang checks here if this is a llvm::GlobalAlias... how will we
    // support this?
  }

  // This function doesn't have a complete type (for example, the return type is
  // an incomplete struct). Use a fake type instead, and make sure not to try to
  // set attributes.
  bool isIncompleteFunction = false;

  cir::FuncType fTy;
  if (mlir::isa<cir::FuncType>(ty)) {
    fTy = mlir::cast<cir::FuncType>(ty);
  } else {
    assert(false && "NYI");
    // FTy = mlir::FunctionType::get(VoidTy, false);
    isIncompleteFunction = true;
  }

  auto *fd = llvm::cast_or_null<FunctionDecl>(d);

  // TODO: CodeGen includeds the linkage (ExternalLinkage) and only passes the
  // mangledname if Entry is nullptr
  auto f = createCIRFunction(getLocForFunction(fd), mangledName, fTy, fd);

  // If we already created a function with the same mangled name (but different
  // type) before, take its name and add it to the list of functions to be
  // replaced with F at the end of CodeGen.
  //
  // This happens if there is a prototype for a function (e.g. "int f()") and
  // then a definition of a different type (e.g. "int f(int x)").
  if (entry) {

    // Fetch a generic symbol-defining operation and its uses.
    auto symbolOp = dyn_cast<mlir::SymbolOpInterface>(entry);
    assert(symbolOp && "Expected a symbol-defining operation");

    // TODO(cir): When can this symbol be something other than a function?
    assert(isa<cir::FuncOp>(entry) && "NYI");

    // This might be an implementation of a function without a prototype, in
    // which case, try to do special replacement of calls which match the new
    // prototype. The really key thing here is that we also potentially drop
    // arguments from the call site so as to make a direct call, which makes the
    // inliner happier and suppresses a number of optimizer warnings (!) about
    // dropping arguments.
    if (symbolOp.getSymbolUses(symbolOp->getParentOp())) {
      ReplaceUsesOfNonProtoTypeWithRealFunction(entry, f);
    }

    // Obliterate no-proto declaration.
    entry->erase();
  }

  if (d)
    setFunctionAttributes(gd, f, isIncompleteFunction, isThunk);
  if (extraAttrs) {
    llvm_unreachable("NYI");
  }

  if (!dontDefer) {
    // All MSVC dtors other than the base dtor are linkonce_odr and delegate to
    // each other bottoming out wiht the base dtor. Therefore we emit non-base
    // dtors on usage, even if there is no dtor definition in the TU.
    if (isa_and_nonnull<CXXDestructorDecl>(d) &&
        getCXXABI().useThunkForDtorVariant(cast<CXXDestructorDecl>(d),
                                           gd.getDtorType())) {
      llvm_unreachable("NYI"); // addDeferredDeclToEmit(GD);
    }

    // This is the first use or definition of a mangled name. If there is a
    // deferred decl with this name, remember that we need to emit it at the end
    // of the file.
    auto ddi = DeferredDecls.find(mangledName);
    if (ddi != DeferredDecls.end()) {
      // Move the potentially referenced deferred decl to the
      // DeferredDeclsToEmit list, and remove it from DeferredDecls (since we
      // don't need it anymore).
      addDeferredDeclToEmit(ddi->second);
      DeferredDecls.erase(ddi);

      // Otherwise, there are cases we have to worry about where we're using a
      // declaration for which we must emit a definition but where we might not
      // find a top-level definition.
      //   - member functions defined inline in their classes
      //   - friend functions defined inline in some class
      //   - special member functions with implicit definitions
      // If we ever change our AST traversal to walk into class methods, this
      // will be unnecessary.
      //
      // We also don't emit a definition for a function if it's going to be an
      // entry in a vtable, unless it's already marked as used.
    } else if (getLangOpts().CPlusPlus && d) {
      // Look for a declaration that's lexically in a record.
      for (const auto *fd = cast<FunctionDecl>(d)->getMostRecentDecl(); fd;
           fd = fd->getPreviousDecl()) {
        if (isa<CXXRecordDecl>(fd->getLexicalDeclContext())) {
          if (fd->doesThisDeclarationHaveABody()) {
            addDeferredDeclToEmit(gd.getWithDecl(fd));
            break;
          }
        }
      }
    }
  }

  if (!isIncompleteFunction) {
    assert(f.getFunctionType() == ty);
    return f;
  }

  // TODO(cir): Might need bitcast to different address space.
  assert(!cir::MissingFeatures::addressSpace());
  return f;
}

mlir::Location CIRGenModule::getLoc(SourceLocation sLoc) {
  assert(sLoc.isValid() && "expected valid source location");
  const SourceManager &sm = astContext.getSourceManager();
  PresumedLoc pLoc = sm.getPresumedLoc(sLoc);
  StringRef filename = pLoc.getFilename();
  return mlir::FileLineColLoc::get(builder.getStringAttr(filename),
                                   pLoc.getLine(), pLoc.getColumn());
}

mlir::Location CIRGenModule::getLoc(SourceRange sLoc) {
  assert(sLoc.isValid() && "expected valid source location");
  mlir::Location b = getLoc(sLoc.getBegin());
  mlir::Location e = getLoc(sLoc.getEnd());
  SmallVector<mlir::Location, 2> locs = {b, e};
  mlir::Attribute metadata;
  return mlir::FusedLoc::get(locs, metadata, &getMLIRContext());
}

mlir::Location CIRGenModule::getLoc(mlir::Location lhs, mlir::Location rhs) {
  SmallVector<mlir::Location, 2> locs = {lhs, rhs};
  mlir::Attribute metadata;
  return mlir::FusedLoc::get(locs, metadata, &getMLIRContext());
}

void CIRGenModule::emitGlobalDecl(clang::GlobalDecl &d) {
  // We should call GetAddrOfGlobal with IsForDefinition set to true in order
  // to get a Value with exactly the type we need, not something that might
  // have been created for another decl with the same mangled name but
  // different type.
  auto *op = GetAddrOfGlobal(d, ForDefinition);

  // In case of different address spaces, we may still get a cast, even with
  // IsForDefinition equal to true. Query mangled names table to get
  // GlobalValue.
  if (!op) {
    op = getGlobalValue(getMangledName(d));
  }

  // In case of different address spaces, we may still get a cast, even with
  // IsForDefinition equal to true. Query mangled names table to get
  // GlobalValue.
  if (!op)
    llvm_unreachable("Address spaces NYI");

  // Make sure getGlobalValue returned non-null.
  assert(op);

  // Check to see if we've already emitted this. This is necessary for a
  // couple of reasons: first, decls can end up in deferred-decls queue
  // multiple times, and second, decls can end up with definitions in unusual
  // ways (e.g. by an extern inline function acquiring a strong function
  // redefinition). Just ignore those cases.
  // TODO: Not sure what to map this to for MLIR
  auto *globalValueOp = op;
  if (auto gv = dyn_cast<cir::GetGlobalOp>(op)) {
    auto *result =
        mlir::SymbolTable::lookupSymbolIn(getModule(), gv.getNameAttr());
    globalValueOp = result;
  }

  if (auto cirGlobalValue =
          dyn_cast<cir::CIRGlobalValueInterface>(globalValueOp)) {
    if (!cirGlobalValue.isDeclaration())
      return;
  }

  // If this is OpenMP, check if it is legal to emit this global normally.
  if (getLangOpts().OpenMP && openMPRuntime &&
      openMPRuntime->emitTargetGlobal(d))
    return;

  // Otherwise, emit the definition and move on to the next one.
  emitGlobalDefinition(d, op);
}

void CIRGenModule::emitDeferred(unsigned recursionLimit) {
  // Emit deferred declare target declarations
  if (getLangOpts().OpenMP && !getLangOpts().OpenMPSimd)
    getOpenMPRuntime().emitDeferredTargetDecls();

  // Emit code for any potentially referenced deferred decls. Since a previously
  // unused static decl may become used during the generation of code for a
  // static function, iterate until no changes are made.

  if (!DeferredVTables.empty()) {
    emitDeferredVTables();

    // Emitting a vtable doesn't directly cause more vtables to
    // become deferred, although it can cause functions to be
    // emitted that then need those vtables.
    assert(DeferredVTables.empty());
  }

  // Emit CUDA/HIP static device variables referenced by host code only. Note we
  // should not clear CUDADeviceVarODRUsedByHost since it is still needed for
  // further handling.
  if ((getLangOpts().CUDA || getLangOpts().HIP) && getLangOpts().CUDAIsDevice &&
      !getASTContext().CUDADeviceVarODRUsedByHost.empty()) {
    llvm_unreachable("NYI");
  }

  // Stop if we're out of both deferred vtables and deferred declarations.
  if (DeferredDeclsToEmit.empty())
    return;

  // Grab the list of decls to emit. If emitGlobalDefinition schedules more
  // work, it will not interfere with this.
  std::vector<GlobalDecl> curDeclsToEmit;
  curDeclsToEmit.swap(DeferredDeclsToEmit);
  if (recursionLimit == 0)
    return;
  recursionLimit--;

  for (auto &d : curDeclsToEmit) {
    if (getCodeGenOpts().ClangIRSkipFunctionsFromSystemHeaders) {
      auto *decl = d.getDecl();
      assert(decl && "expected decl");
      if (astContext.getSourceManager().isInSystemHeader(decl->getLocation()))
        continue;
    }

    emitGlobalDecl(d);

    // If we found out that we need to emit more decls, do that recursively.
    // This has the advantage that the decls are emitted in a DFS and related
    // ones are close together, which is convenient for testing.
    if (!DeferredVTables.empty() || !DeferredDeclsToEmit.empty()) {
      emitDeferred(recursionLimit);
      assert(DeferredVTables.empty() && DeferredDeclsToEmit.empty());
    }
  }
}

mlir::IntegerAttr CIRGenModule::getSize(CharUnits size) {
  return builder.getSizeFromCharUnits(&getMLIRContext(), size);
}

mlir::Operation *
CIRGenModule::GetAddrOfGlobal(GlobalDecl gd, ForDefinition_t isForDefinition) {
  const Decl *d = gd.getDecl();

  if (isa<CXXConstructorDecl>(d) || isa<CXXDestructorDecl>(d))
    return getAddrOfCXXStructor(gd, /*FnInfo=*/nullptr, /*FnType=*/nullptr,
                                /*DontDefer=*/false, isForDefinition);

  if (isa<CXXMethodDecl>(d)) {
    const auto *fInfo =
        &getTypes().arrangeCXXMethodDeclaration(cast<CXXMethodDecl>(d));
    auto ty = getTypes().GetFunctionType(*fInfo);
    return GetAddrOfFunction(gd, ty, /*ForVTable=*/false,
                             /*DontDefer=*/false, isForDefinition);
  }

  if (isa<FunctionDecl>(d)) {
    const CIRGenFunctionInfo &fi = getTypes().arrangeGlobalDeclaration(gd);
    auto ty = getTypes().GetFunctionType(fi);
    return GetAddrOfFunction(gd, ty, /*ForVTable=*/false,
                             /*DontDefer=*/false, isForDefinition);
  }

  return getAddrOfGlobalVar(cast<VarDecl>(d), /*Ty=*/nullptr, isForDefinition)
      .getDefiningOp();
}

void CIRGenModule::Release() {
  assert(!MissingFeatures::emitModuleInitializers());
  emitDeferred(getCodeGenOpts().ClangIRBuildDeferredThreshold);
  assert(!MissingFeatures::emittedDeferredDecls());
  assert(!MissingFeatures::emitVTablesOpportunistically());
  assert(!MissingFeatures::applyGlobalValReplacements());
  applyReplacements();
  assert(!MissingFeatures::emitMultiVersionFunctions());

  assert(!MissingFeatures::incrementalExtensions());

  assert(!MissingFeatures::emitCXXModuleInitFunc());
  emitCXXGlobalInitFunc();
  assert(!MissingFeatures::emitCXXGlobalCleanUpFunc());
  assert(!MissingFeatures::registerGlobalDtorsWithAtExit());
  assert(!MissingFeatures::emitCXXThreadLocalInitFunc());
  assert(!MissingFeatures::objCRuntime());
  assert(!MissingFeatures::openMPRuntime());
  assert(!MissingFeatures::pgoReader());
  assert(!MissingFeatures::emitCtorList()); // GlobalCtors, GlobalDtors
  emitGlobalAnnotations();
  assert(!MissingFeatures::emitStaticExternCAliases());
  assert(!MissingFeatures::checkAliases());
  assert(!MissingFeatures::emitDeferredUnusedCoverageMappings());
  assert(!MissingFeatures::cirGenPGO()); // setValueProfilingFlag,
                                         // setProfileVersion
  assert(!MissingFeatures::coverageMapping());
  if (getCodeGenOpts().SanitizeCfiCrossDso) {
    llvm_unreachable("NYI");
  }
  if (langOpts.Sanitize.has(SanitizerKind::KCFI))
    llvm_unreachable("NYI");
  assert(!MissingFeatures::emitAtAvailableLinkGuard());
  if (astContext.getTargetInfo().getTriple().isWasm())
    llvm_unreachable("NYI");

  if (getTriple().isSPIRV() && getTriple().getVendor() == llvm::Triple::AMD) {
    llvm_unreachable("NYI");
  }

  // Emit a global array containing all external kernels or device variables
  // used by host functions and mark it as used for CUDA/HIP. This is necessary
  // to get kernels or device variables in archives linked in even if these
  // kernels or device variables are only used in host functions.
  if (!astContext.CUDAExternalDeviceDeclODRUsedByHost.empty()) {
    llvm_unreachable("NYI");
  }

  assert(!MissingFeatures::emitLLVMUsed());
  assert(!MissingFeatures::sanStats());

  if (codeGenOpts.Autolink && (astContext.getLangOpts().Modules ||
                               !MissingFeatures::linkerOptionsMetadata())) {
    assert(!MissingFeatures::emitModuleLinkOptions());
  }

  // On ELF we pass the dependent library specifiers directly to the linker
  // without manipulating them. This is in contrast to other platforms where
  // they are mapped to a specific linker option by the compiler. This
  // difference is a result of the greater variety of ELF linkers and the fact
  // that ELF linkers tend to handle libraries in a more complicated fashion
  // than on other platforms. This forces us to defer handling the dependent
  // libs to the linker.
  //
  // CUDA/HIP device and host libraries are different. Currently there is no
  // way to differentiate dependent libraries for host or device. Existing
  // usage of #pragma comment(lib, *) is intended for host libraries on
  // Windows. Therefore emit llvm.dependent-libraries only for host.
  assert(!MissingFeatures::elfDependentLibraries());

  assert(!MissingFeatures::dwarfVersion());

  if (codeGenOpts.Dwarf64)
    llvm_unreachable("NYI");

  if (astContext.getLangOpts().SemanticInterposition)
    // Require various optimization to respect semantic interposition.
    llvm_unreachable("NYI");

  if (codeGenOpts.EmitCodeView) {
    // Indicate that we want CodeView in the metadata.
    llvm_unreachable("NYI");
  }
  if (codeGenOpts.CodeViewGHash) {
    llvm_unreachable("NYI");
  }
  if (codeGenOpts.ControlFlowGuard) {
    // Function ID tables and checks for Control Flow Guard (cfguard=2).
    llvm_unreachable("NYI");
  } else if (codeGenOpts.ControlFlowGuardNoChecks) {
    // Function ID tables for Control Flow Guard (cfguard=1).
    llvm_unreachable("NYI");
  }
  if (codeGenOpts.EHContGuard) {
    // Function ID tables for EH Continuation Guard.
    llvm_unreachable("NYI");
  }
  if (astContext.getLangOpts().Kernel) {
    // Note if we are compiling with /kernel.
    llvm_unreachable("NYI");
  }
  if (codeGenOpts.OptimizationLevel > 0 && codeGenOpts.StrictVTablePointers) {
    // We don't support LTO with 2 with different StrictVTablePointers
    // FIXME: we could support it by stripping all the information introduced
    // by StrictVTablePointers.
    llvm_unreachable("NYI");
  }
  if (getModuleDebugInfo())
    // We support a single version in the linked module. The LLVM
    // parser will drop debug info with a different version number
    // (and warn about it, too).
    llvm_unreachable("NYI");

  // We need to record the widths of enums and wchar_t, so that we can generate
  // the correct build attributes in the ARM backend. wchar_size is also used by
  // TargetLibraryInfo.
  assert(!MissingFeatures::wcharWidth());

  if (getTriple().isOSzOS()) {
    llvm_unreachable("NYI");
  }

  llvm::Triple t = astContext.getTargetInfo().getTriple();
  if (t.isARM() || t.isThumb()) {
    // The minimum width of an enum in bytes
    assert(!MissingFeatures::enumWidth());
  }

  if (t.isRISCV()) {
    llvm_unreachable("NYI");
  }

  if (codeGenOpts.SanitizeCfiCrossDso) {
    // Indicate that we want cross-DSO control flow integrity checks.
    llvm_unreachable("NYI");
  }

  if (codeGenOpts.WholeProgramVTables) {
    // Indicate whether VFE was enabled for this module, so that the
    // vcall_visibility metadata added under whole program vtables is handled
    // appropriately in the optimizer.
    llvm_unreachable("NYI");
  }

  if (langOpts.Sanitize.has(SanitizerKind::CFIICall)) {
    llvm_unreachable("NYI");
  }

  if (codeGenOpts.SanitizeCfiICallNormalizeIntegers) {
    llvm_unreachable("NYI");
  }

  if (langOpts.Sanitize.has(SanitizerKind::KCFI)) {
    llvm_unreachable("NYI");
  }

  if (codeGenOpts.CFProtectionReturn &&
      target.checkCFProtectionReturnSupported(getDiags())) {
    // Indicate that we want to instrument return control flow protection.
    llvm_unreachable("NYI");
  }

  if (codeGenOpts.CFProtectionBranch &&
      target.checkCFProtectionBranchSupported(getDiags())) {
    // Indicate that we want to instrument branch control flow protection.
    llvm_unreachable("NYI");
  }

  if (codeGenOpts.FunctionReturnThunks)
    llvm_unreachable("NYI");

  if (codeGenOpts.IndirectBranchCSPrefix)
    llvm_unreachable("NYI");

  // Add module metadata for return address signing (ignoring
  // non-leaf/all) and stack tagging. These are actually turned on by function
  // attributes, but we use module metadata to emit build attributes. This is
  // needed for LTO, where the function attributes are inside bitcode
  // serialised into a global variable by the time build attributes are
  // emitted, so we can't access them. LTO objects could be compiled with
  // different flags therefore module flags are set to "Min" behavior to achieve
  // the same end result of the normal build where e.g BTI is off if any object
  // doesn't support it.
  if (astContext.getTargetInfo().hasFeature("ptrauth") &&
      langOpts.getSignReturnAddressScope() !=
          LangOptions::SignReturnAddressScopeKind::None)
    llvm_unreachable("NYI");
  if (langOpts.Sanitize.has(SanitizerKind::MemtagStack))
    llvm_unreachable("NYI");

  if (t.isARM() || t.isThumb() || t.isAArch64()) {
    if (langOpts.BranchTargetEnforcement)
      llvm_unreachable("NYI");
    if (langOpts.BranchProtectionPAuthLR)
      llvm_unreachable("NYI");
    if (langOpts.GuardedControlStack)
      llvm_unreachable("NYI");
    if (langOpts.hasSignReturnAddress())
      llvm_unreachable("NYI");
    if (langOpts.isSignReturnAddressScopeAll())
      llvm_unreachable("NYI");
    if (!langOpts.isSignReturnAddressWithAKey())
      llvm_unreachable("NYI");

    if (langOpts.PointerAuthELFGOT)
      llvm_unreachable("NYI");

    if (getTriple().isOSLinux()) {
      assert(getTriple().isOSBinFormatELF());
      assert(!MissingFeatures::ptrAuth());
    }
  }

  if (codeGenOpts.StackClashProtector)
    llvm_unreachable("NYI");

  if (codeGenOpts.StackProbeSize && codeGenOpts.StackProbeSize != 4096)
    llvm_unreachable("NYI");

  if (!codeGenOpts.MemoryProfileOutput.empty()) {
    llvm_unreachable("NYI");
  }

  if (langOpts.EHAsynch)
    llvm_unreachable("NYI");

  // Indicate whether this Module was compiled with -fopenmp
  assert(!MissingFeatures::openMP());

  // Emit OpenCL specific module metadata: OpenCL/SPIR version.
  if (langOpts.CUDAIsDevice && getTriple().isSPIRV())
    llvm_unreachable("CUDA SPIR-V NYI");
  if (langOpts.OpenCL) {
    emitOpenCLMetadata();
    // Emit SPIR version.
    if (getTriple().isSPIR())
      llvm_unreachable("SPIR target NYI");
  }

  // HLSL related end of code gen work items.
  if (langOpts.HLSL)
    llvm_unreachable("NYI");

  if (uint32_t picLevel = astContext.getLangOpts().PICLevel) {
    assert(picLevel < 3 && "Invalid PIC Level");
    assert(!MissingFeatures::setPICLevel());
    if (astContext.getLangOpts().PIE)
      assert(!MissingFeatures::setPIELevel());
  }

  if (!getCodeGenOpts().CodeModel.empty()) {
    unsigned cm = llvm::StringSwitch<unsigned>(getCodeGenOpts().CodeModel)
                      .Case("tiny", llvm::CodeModel::Tiny)
                      .Case("small", llvm::CodeModel::Small)
                      .Case("kernel", llvm::CodeModel::Kernel)
                      .Case("medium", llvm::CodeModel::Medium)
                      .Case("large", llvm::CodeModel::Large)
                      .Default(~0u);
    if (cm != ~0u) {
      llvm::CodeModel::Model codeModel =
          static_cast<llvm::CodeModel::Model>(cm);
      (void)codeModel;
      assert(!MissingFeatures::codeModel());

      if ((cm == llvm::CodeModel::Medium || cm == llvm::CodeModel::Large) &&
          astContext.getTargetInfo().getTriple().getArch() ==
              llvm::Triple::x86_64) {
        assert(!MissingFeatures::largeDataThreshold());
      }
    }
  }

  if (codeGenOpts.NoPLT)
    llvm_unreachable("NYI");
  assert(!MissingFeatures::directAccessExternalData());
  if (codeGenOpts.UnwindTables)
    theModule->setAttr(
        cir::CIRDialect::getUWTableAttrName(),
        cir::UWTableAttr::get(&getMLIRContext(),
                              cir::UWTableKind(codeGenOpts.UnwindTables)));

  switch (codeGenOpts.getFramePointer()) {
  case CodeGenOptions::FramePointerKind::None:
    // 0 ("none") is the default.
    break;
  case CodeGenOptions::FramePointerKind::Reserved:
    assert(!MissingFeatures::setFramePointer());
    break;
  case CodeGenOptions::FramePointerKind::NonLeaf:
    assert(!MissingFeatures::setFramePointer());
    break;
  case CodeGenOptions::FramePointerKind::All:
    assert(!MissingFeatures::setFramePointer());
    break;
  }

  assert(!MissingFeatures::simplifyPersonality());

  if (getCodeGenOpts().EmitDeclMetadata)
    llvm_unreachable("NYI");

  if (!getCodeGenOpts().CoverageNotesFile.empty() ||
      !getCodeGenOpts().CoverageDataFile.empty())
    llvm_unreachable("NYI");

  if (getModuleDebugInfo())
    llvm_unreachable("NYI");

  assert(!MissingFeatures::emitVersionIdentMetadata());

  if (!getCodeGenOpts().RecordCommandLine.empty())
    llvm_unreachable("NYI");

  if (!getCodeGenOpts().StackProtectorGuard.empty())
    llvm_unreachable("NYI");
  if (!getCodeGenOpts().StackProtectorGuardReg.empty())
    llvm_unreachable("NYI");
  if (!getCodeGenOpts().StackProtectorGuardSymbol.empty())
    llvm_unreachable("NYI");
  if (getCodeGenOpts().StackProtectorGuardOffset != INT_MAX)
    llvm_unreachable("NYI");
  if (getCodeGenOpts().StackAlignment)
    llvm_unreachable("NYI");
  if (getCodeGenOpts().SkipRaxSetup)
    llvm_unreachable("NYI");
  if (getLangOpts().RegCall4)
    llvm_unreachable("NYI");

  if (getASTContext().getTargetInfo().getMaxTLSAlign())
    llvm_unreachable("NYI");

  assert(!MissingFeatures::emitTargetGlobals());

  assert(!MissingFeatures::emitTargetMetadata());

  assert(!MissingFeatures::emitBackendOptionsMetadata());

  // If there is device offloading code embed it in the host now.
  assert(!MissingFeatures::embedObject());

  // Set visibility from DLL storage class
  // We do this at the end of LLVM IR generation; after any operation
  // that might affect the DLL storage class or the visibility, and
  // before anything that might act on these.
  assert(!MissingFeatures::setVisibilityFromDLLStorageClass());

  // Check the tail call symbols are truly undefined.
  if (getTriple().isPPC() && !MissingFeatures::mustTailCallUndefinedGlobals()) {
    llvm_unreachable("NYI");
  }
}

namespace {
// TODO(cir): This should be a common helper shared with CodeGen.
struct FunctionIsDirectlyRecursive
    : public ConstStmtVisitor<FunctionIsDirectlyRecursive, bool> {
  const StringRef name;
  const Builtin::Context &builtinCtx;
  FunctionIsDirectlyRecursive(StringRef name,
                              const Builtin::Context &builtinCtx)
      : name(name), builtinCtx(builtinCtx) {}

  bool VisitCallExpr(const CallExpr *expr) {
    const FunctionDecl *func = expr->getDirectCallee();
    if (!func)
      return false;
    AsmLabelAttr *attr = func->getAttr<AsmLabelAttr>();
    if (attr && name == attr->getLabel())
      return true;
    unsigned builtinId = func->getBuiltinID();
    if (!builtinId || !builtinCtx.isLibFunction(builtinId))
      return false;
    StringRef builtinName = builtinCtx.getName(builtinId);
    return builtinName.starts_with("__builtin_") &&
           name == builtinName.slice(strlen("__builtin_"), StringRef::npos);
  }

  bool VisitStmt(const Stmt *stmt) {
    for (const Stmt *child : stmt->children())
      if (child && this->Visit(child))
        return true;
    return false;
  }
};
} // namespace

// isTriviallyRecursive - Check if this function calls another
// decl that, because of the asm attribute or the other decl being a builtin,
// ends up pointing to itself.
// TODO(cir): This should be a common helper shared with CodeGen.
bool CIRGenModule::isTriviallyRecursive(const FunctionDecl *func) {
  StringRef name;
  if (getCXXABI().getMangleContext().shouldMangleDeclName(func)) {
    // asm labels are a special kind of mangling we have to support.
    AsmLabelAttr *attr = func->getAttr<AsmLabelAttr>();
    if (!attr)
      return false;
    name = attr->getLabel();
  } else {
    name = func->getName();
  }

  FunctionIsDirectlyRecursive walker(name, astContext.BuiltinInfo);
  const Stmt *body = func->getBody();
  return body ? walker.Visit(body) : false;
}

// TODO(cir): This should be a common helper shared with CodeGen.
bool CIRGenModule::shouldEmitFunction(GlobalDecl globalDecl) {
  if (getFunctionLinkage(globalDecl) !=
      GlobalLinkageKind::AvailableExternallyLinkage)
    return true;

  const auto *func = cast<FunctionDecl>(globalDecl.getDecl());
  // Inline builtins declaration must be emitted. They often are fortified
  // functions.
  if (func->isInlineBuiltinDeclaration())
    return true;

  if (codeGenOpts.OptimizationLevel == 0 && !func->hasAttr<AlwaysInlineAttr>())
    return false;

  // We don't import function bodies from other named module units since that
  // behavior may break ABI compatibility of the current unit.
  if (const Module *mod = func->getOwningModule();
      mod && mod->getTopLevelModule()->isNamedModule() &&
      astContext.getCurrentNamedModule() != mod->getTopLevelModule()) {
    // There are practices to mark template member function as always-inline
    // and mark the template as extern explicit instantiation but not give
    // the definition for member function. So we have to emit the function
    // from explicitly instantiation with always-inline.
    //
    // See https://github.com/llvm/llvm-project/issues/86893 for details.
    //
    // TODO: Maybe it is better to give it a warning if we call a non-inline
    // function from other module units which is marked as always-inline.
    if (!func->isTemplateInstantiation() || !func->hasAttr<AlwaysInlineAttr>())
      return false;
  }

  if (func->hasAttr<NoInlineAttr>())
    return false;

  if (func->hasAttr<DLLImportAttr>() && !func->hasAttr<AlwaysInlineAttr>())
    assert(!cir::MissingFeatures::setDLLImportDLLExport() &&
           "shouldEmitFunction for dllimport is NYI");

  // PR9614. Avoid cases where the source code is lying to us. An available
  // externally function should have an equivalent function somewhere else,
  // but a function that calls itself through asm label/`__builtin_` trickery is
  // clearly not equivalent to the real implementation.
  // This happens in glibc's btowc and in some configure checks.
  return !isTriviallyRecursive(func);
}

bool CIRGenModule::supportsCOMDAT() const {
  return getTriple().supportsCOMDAT();
}

void CIRGenModule::maybeSetTrivialComdat(const Decl &d, mlir::Operation *op) {
  if (!shouldBeInCOMDAT(*this, d))
    return;
  auto globalOp = dyn_cast_or_null<cir::GlobalOp>(op);
  if (globalOp)
    globalOp.setComdat(true);
  // Keep it as missing feature as we need to implement comdat for FuncOp.
  // in the future.
  assert(!cir::MissingFeatures::setComdat() && "NYI");
}

bool CIRGenModule::isInNoSanitizeList(SanitizerMask kind, cir::FuncOp fn,
                                      SourceLocation loc) const {
  const auto &noSanitizeL = getASTContext().getNoSanitizeList();
  // NoSanitize by function name.
  if (noSanitizeL.containsFunction(kind, fn.getName()))
    llvm_unreachable("NYI");
  // NoSanitize by location.
  if (loc.isValid())
    return noSanitizeL.containsLocation(kind, loc);
  // If location is unknown, this may be a compiler-generated function. Assume
  // it's located in the main file.
  auto &sm = getASTContext().getSourceManager();
  FileEntryRef mainFile = *sm.getFileEntryRefForID(sm.getMainFileID());
  if (noSanitizeL.containsFile(kind, mainFile.getName()))
    return true;

  // Check "src" prefix.
  if (loc.isValid())
    return noSanitizeL.containsLocation(kind, loc);
  // If location is unknown, this may be a compiler-generated function. Assume
  // it's located in the main file.
  return noSanitizeL.containsFile(kind, mainFile.getName());
}

void CIRGenModule::AddDeferredUnusedCoverageMapping(Decl *d) {
  // Do we need to generate coverage mapping?
  if (!codeGenOpts.CoverageMapping)
    return;

  llvm_unreachable("NYI");
}

void CIRGenModule::UpdateCompletedType(const TagDecl *td) {
  // Make sure that this type is translated.
  genTypes.UpdateCompletedType(td);
}

void CIRGenModule::addReplacement(StringRef name, mlir::Operation *op) {
  Replacements[name] = op;
}

void CIRGenModule::replacePointerTypeArgs(cir::FuncOp oldF, cir::FuncOp newF) {
  auto optionalUseRange = oldF.getSymbolUses(theModule);
  if (!optionalUseRange)
    return;

  for (auto u : *optionalUseRange) {
    // CallTryOp only shows up after FlattenCFG.
    auto call = mlir::dyn_cast<cir::CallOp>(u.getUser());
    if (!call)
      continue;

    auto argOps = call.getArgOps();
    auto funcArgTypes = newF.getFunctionType().getInputs();
    for (unsigned i = 0; i < funcArgTypes.size(); i++) {
      if (argOps[i].getType() == funcArgTypes[i])
        continue;

      auto argPointerTy = mlir::dyn_cast<cir::PointerType>(argOps[i].getType());
      auto funcArgPointerTy = mlir::dyn_cast<cir::PointerType>(funcArgTypes[i]);

      // If we can't solve it, leave it for the verifier to bail out.
      if (!argPointerTy || !funcArgPointerTy)
        continue;

      mlir::OpBuilder::InsertionGuard guard(builder);
      builder.setInsertionPoint(call);
      auto castedArg =
          builder.createBitcast(call.getLoc(), argOps[i], funcArgPointerTy);
      call.setArg(i, castedArg);
    }
  }
}

void CIRGenModule::applyReplacements() {
  for (auto &i : Replacements) {
    StringRef mangledName = i.first();
    mlir::Operation *replacement = i.second;
    auto *entry = getGlobalValue(mangledName);
    if (!entry)
      continue;
    assert(isa<cir::FuncOp>(entry) && "expected function");
    auto oldF = cast<cir::FuncOp>(entry);
    auto newF = dyn_cast<cir::FuncOp>(replacement);
    assert(newF && "not implemented");

    // LLVM has opaque pointer but CIR not. So we may have to handle these
    // different pointer types when performing replacement.
    replacePointerTypeArgs(oldF, newF);

    // Replace old with new, but keep the old order.
    if (oldF.replaceAllSymbolUses(newF.getSymNameAttr(), theModule).failed())
      llvm_unreachable("internal error, cannot RAUW symbol");
    if (newF) {
      newF->moveBefore(oldF);
      oldF->erase();
    }
  }
}

void CIRGenModule::emitExplicitCastExprType(const ExplicitCastExpr *e,
                                            CIRGenFunction *cgf) {
  // Bind VLAs in the cast type.
  if (cgf && e->getType()->isVariablyModifiedType())
    llvm_unreachable("NYI");

  assert(!cir::MissingFeatures::generateDebugInfo() && "NYI");
}

void CIRGenModule::HandleCXXStaticMemberVarInstantiation(VarDecl *vd) {
  auto dk = vd->isThisDeclarationADefinition();
  if (dk == VarDecl::Definition && vd->hasAttr<DLLImportAttr>())
    return;

  TemplateSpecializationKind tsk = vd->getTemplateSpecializationKind();
  // If we have a definition, this might be a deferred decl. If the
  // instantiation is explicit, make sure we emit it at the end.
  if (vd->getDefinition() && tsk == TSK_ExplicitInstantiationDefinition) {
    llvm_unreachable("NYI");
  }

  emitTopLevelDecl(vd);
}

cir::GlobalOp CIRGenModule::createOrReplaceCXXRuntimeVariable(
    mlir::Location loc, StringRef name, mlir::Type ty,
    cir::GlobalLinkageKind linkage, clang::CharUnits alignment) {
  cir::GlobalOp oldGv{};
  auto gv = dyn_cast_or_null<cir::GlobalOp>(
      mlir::SymbolTable::lookupSymbolIn(getModule(), name));

  if (gv) {
    // Check if the variable has the right type.
    if (gv.getSymType() == ty)
      return gv;

    // Because C++ name mangling, the only way we can end up with an already
    // existing global with the same name is if it has been declared extern
    // "C".
    assert(gv.isDeclaration() && "Declaration has wrong type!");
    oldGv = gv;
  }

  // Create a new variable.
  gv = CIRGenModule::createGlobalOp(*this, loc, name, ty);

  // Set up extra information and add to the module
  gv.setLinkageAttr(
      cir::GlobalLinkageKindAttr::get(&getMLIRContext(), linkage));
  mlir::SymbolTable::setSymbolVisibility(gv,
                                         CIRGenModule::getMLIRVisibility(gv));

  if (oldGv) {
    // Replace occurrences of the old variable if needed.
    gv.setName(oldGv.getName());
    if (!oldGv->use_empty()) {
      // TODO(cir): remove erase call above and use replaceGlobal here.
      llvm_unreachable("NYI");
    }
    oldGv->erase();
  }

  if (supportsCOMDAT() && cir::isWeakForLinker(linkage) &&
      !gv.hasAvailableExternallyLinkage()) {
    gv.setComdat(true);
  }

  gv.setAlignmentAttr(getSize(alignment));
  setDSOLocal(static_cast<mlir::Operation *>(gv));
  return gv;
}

bool CIRGenModule::shouldOpportunisticallyEmitVTables() {
  if (codeGenOpts.OptimizationLevel != 0)
    llvm_unreachable("NYI");
  return codeGenOpts.OptimizationLevel > 0;
}

void CIRGenModule::emitVTableTypeMetadata(const CXXRecordDecl *rd,
                                          cir::GlobalOp vTable,
                                          const VTableLayout &vtLayout) {
  if (!getCodeGenOpts().LTOUnit)
    return;
  llvm_unreachable("NYI");
}

mlir::Attribute CIRGenModule::getAddrOfRTTIDescriptor(mlir::Location loc,
                                                      QualType ty, bool forEh) {
  // Return a bogus pointer if RTTI is disabled, unless it's for EH.
  // FIXME: should we even be calling this method if RTTI is disabled
  // and it's not for EH?
  if (!shouldEmitRTTI(forEh))
    return getBuilder().getConstNullPtrAttr(builder.getUInt8PtrTy());

  if (forEh && ty->isObjCObjectPointerType() &&
      getLangOpts().ObjCRuntime.isGNUFamily()) {
    llvm_unreachable("NYI");
  }

  return getCXXABI().getAddrOfRTTIDescriptor(loc, ty);
}

/// TODO(cir): once we have cir.module, add this as a convenience method there.
///
/// Look up the specified global in the module symbol table.
///   1. If it does not exist, add a declaration of the global and return it.
///   2. Else, the global exists but has the wrong type: return the function
///      with a constantexpr cast to the right type.
///   3. Finally, if the existing global is the correct declaration, return the
///      existing global.
cir::GlobalOp CIRGenModule::getOrInsertGlobal(
    mlir::Location loc, StringRef name, mlir::Type ty,
    llvm::function_ref<cir::GlobalOp()> createGlobalCallback) {
  // See if we have a definition for the specified global already.
  auto gv = dyn_cast_or_null<cir::GlobalOp>(getGlobalValue(name));
  if (!gv) {
    gv = createGlobalCallback();
  }
  assert(gv && "The CreateGlobalCallback is expected to create a global");

  // If the variable exists but has the wrong type, return a bitcast to the
  // right type.
  auto gvTy = gv.getSymType();
  assert(!cir::MissingFeatures::addressSpace());
  auto pTy = builder.getPointerTo(ty);

  if (gvTy != pTy)
    llvm_unreachable("NYI");

  // Otherwise, we just found the existing function or a prototype.
  return gv;
}

// Overload to construct a global variable using its constructor's defaults.
cir::GlobalOp CIRGenModule::getOrInsertGlobal(mlir::Location loc,
                                              StringRef name, mlir::Type ty) {
  return getOrInsertGlobal(loc, name, ty, [&] {
    return CIRGenModule::createGlobalOp(*this, loc, name,
                                        builder.getPointerTo(ty));
  });
}

// TODO(cir): this can be shared with LLVM codegen.
CharUnits CIRGenModule::computeNonVirtualBaseClassOffset(
    const CXXRecordDecl *derivedClass, CastExpr::path_const_iterator start,
    CastExpr::path_const_iterator end) {
  CharUnits offset = CharUnits::Zero();

  const ASTContext &astContext = getASTContext();
  const CXXRecordDecl *rd = derivedClass;

  for (CastExpr::path_const_iterator i = start; i != end; ++i) {
    const CXXBaseSpecifier *base = *i;
    assert(!base->isVirtual() && "Should not see virtual bases here!");

    // Get the layout.
    const ASTRecordLayout &layout = astContext.getASTRecordLayout(rd);

    const auto *baseDecl =
        cast<CXXRecordDecl>(base->getType()->castAs<RecordType>()->getDecl());

    // Add the offset.
    offset += layout.getBaseClassOffset(baseDecl);

    rd = baseDecl;
  }

  return offset;
}

void CIRGenModule::Error(SourceLocation loc, StringRef message) {
  unsigned diagID = getDiags().getCustomDiagID(DiagnosticsEngine::Error, "%0");
  getDiags().Report(astContext.getFullLoc(loc), diagID) << message;
}

/// Print out an error that codegen doesn't support the specified stmt yet.
void CIRGenModule::ErrorUnsupported(const Stmt *s, const char *type) {
  unsigned diagId = getDiags().getCustomDiagID(DiagnosticsEngine::Error,
                                               "cannot compile this %0 yet");
  std::string msg = type;
  getDiags().Report(astContext.getFullLoc(s->getBeginLoc()), diagId)
      << msg << s->getSourceRange();
}

/// Print out an error that codegen doesn't support the specified decl yet.
void CIRGenModule::ErrorUnsupported(const Decl *d, const char *type) {
  unsigned diagId = getDiags().getCustomDiagID(DiagnosticsEngine::Error,
                                               "cannot compile this %0 yet");
  std::string msg = type;
  getDiags().Report(astContext.getFullLoc(d->getLocation()), diagId) << msg;
}

cir::SourceLanguage CIRGenModule::getCIRSourceLanguage() {
  using ClangStd = clang::LangStandard;
  using CIRLang = cir::SourceLanguage;
  auto opts = getLangOpts();

  if (opts.OpenCL && !opts.OpenCLCPlusPlus)
    return CIRLang::OpenCLC;

  if (opts.CPlusPlus || opts.CPlusPlus11 || opts.CPlusPlus14 ||
      opts.CPlusPlus17 || opts.CPlusPlus20 || opts.CPlusPlus23 ||
      opts.CPlusPlus26)
    return CIRLang::CXX;
  if (opts.C99 || opts.C11 || opts.C17 || opts.C23 ||
      opts.LangStd == ClangStd::lang_c89 ||
      opts.LangStd == ClangStd::lang_gnu89)
    return CIRLang::C;

  // TODO(cir): support remaining source languages.
  llvm_unreachable("CIR does not yet support the given source language");
}

LangAS CIRGenModule::getGlobalVarAddressSpace(const VarDecl *d) {
  if (langOpts.OpenCL) {
    LangAS as = d ? d->getType().getAddressSpace() : LangAS::opencl_global;
    assert(as == LangAS::opencl_global || as == LangAS::opencl_global_device ||
           as == LangAS::opencl_global_host || as == LangAS::opencl_constant ||
           as == LangAS::opencl_local || as >= LangAS::FirstTargetAddressSpace);
    return as;
  }

  if (langOpts.SYCLIsDevice &&
      (!d || d->getType().getAddressSpace() == LangAS::Default))
    llvm_unreachable("NYI");

  if (langOpts.CUDA && langOpts.CUDAIsDevice) {
    if (d) {
      if (d->hasAttr<CUDAConstantAttr>())
        return LangAS::cuda_constant;
      if (d->hasAttr<CUDASharedAttr>())
        return LangAS::cuda_shared;
      if (d->hasAttr<CUDADeviceAttr>())
        return LangAS::cuda_device;
      if (d->getType().isConstQualified())
        return LangAS::cuda_constant;
    }
    return LangAS::cuda_device;
  }

  if (langOpts.OpenMP)
    llvm_unreachable("NYI");

  return getTargetCIRGenInfo().getGlobalVarAddressSpace(*this, d);
}

mlir::ArrayAttr CIRGenModule::emitAnnotationArgs(const AnnotateAttr *attr) {
  ArrayRef<Expr *> exprs = {attr->args_begin(), attr->args_size()};
  if (exprs.empty()) {
    return mlir::ArrayAttr::get(&getMLIRContext(), {});
  }
  llvm::FoldingSetNodeID id;
  for (Expr *e : exprs) {
    id.Add(cast<clang::ConstantExpr>(e)->getAPValueResult());
  }
  mlir::ArrayAttr &lookup = annotationArgs[id.ComputeHash()];
  if (lookup)
    return lookup;

  llvm::SmallVector<mlir::Attribute, 4> args;
  args.reserve(exprs.size());
  for (Expr *e : exprs) {
    auto &ce = *cast<clang::ConstantExpr>(e);
    if (auto *const strE =
            clang::dyn_cast<clang::StringLiteral>(ce.IgnoreParenCasts())) {
      // Add trailing null character as StringLiteral->getString() does not
      args.push_back(builder.getStringAttr(strE->getString()));
    } else if (ce.hasAPValueResult()) {
      // Handle case which can be evaluated to some numbers, not only literals
      const auto &ap = ce.getAPValueResult();
      if (ap.isInt()) {
        args.push_back(mlir::IntegerAttr::get(
            mlir::IntegerType::get(&getMLIRContext(),
                                   ap.getInt().getBitWidth()),
            ap.getInt()));
      } else {
        llvm_unreachable("NYI like float, fixed-point, array...");
      }
    } else {
      llvm_unreachable("NYI");
    }
  }

  lookup = builder.getArrayAttr(args);
  return lookup;
}

cir::AnnotationAttr
CIRGenModule::emitAnnotateAttr(const clang::AnnotateAttr *aa) {
  mlir::StringAttr annoGV = builder.getStringAttr(aa->getAnnotation());
  mlir::ArrayAttr args = emitAnnotationArgs(aa);
  return cir::AnnotationAttr::get(&getMLIRContext(), annoGV, args);
}

void CIRGenModule::addGlobalAnnotations(const ValueDecl *d,
                                        mlir::Operation *gv) {
  assert(d->hasAttr<AnnotateAttr>() && "no annotate attribute");
  assert((isa<GlobalOp>(gv) || isa<FuncOp>(gv)) &&
         "annotation only on globals");
  llvm::SmallVector<mlir::Attribute, 4> annotations;
  for (auto *i : d->specific_attrs<AnnotateAttr>())
    annotations.push_back(emitAnnotateAttr(i));
  if (auto global = dyn_cast<cir::GlobalOp>(gv))
    global.setAnnotationsAttr(builder.getArrayAttr(annotations));
  else if (auto func = dyn_cast<cir::FuncOp>(gv))
    func.setAnnotationsAttr(builder.getArrayAttr(annotations));
}

void CIRGenModule::emitGlobalAnnotations() {
  for (const auto &[mangledName, vd] : deferredAnnotations) {
    mlir::Operation *gv = getGlobalValue(mangledName);
    if (gv)
      addGlobalAnnotations(vd, gv);
  }
  deferredAnnotations.clear();
}

cir::TBAAAttr CIRGenModule::getTBAATypeInfo(QualType qTy) {
  if (!tbaa) {
    return nullptr;
  }
  return tbaa->getTypeInfo(qTy);
}

TBAAAccessInfo CIRGenModule::getTBAAAccessInfo(QualType accessType) {
  if (!tbaa) {
    return TBAAAccessInfo();
  }
  if (getLangOpts().CUDAIsDevice) {
    llvm_unreachable("NYI");
  }
  return tbaa->getAccessInfo(accessType);
}

TBAAAccessInfo
CIRGenModule::getTBAAVTablePtrAccessInfo(mlir::Type vTablePtrType) {
  if (!tbaa)
    return TBAAAccessInfo();
  return tbaa->getVTablePtrAccessInfo(vTablePtrType);
}

mlir::ArrayAttr CIRGenModule::getTBAAStructInfo(QualType qTy) {
  if (!tbaa)
    return nullptr;
  return tbaa->getTBAAStructInfo(qTy);
}

cir::TBAAAttr CIRGenModule::getTBAABaseTypeInfo(QualType qTy) {
  if (!tbaa) {
    return nullptr;
  }
  return tbaa->getBaseTypeInfo(qTy);
}

cir::TBAAAttr CIRGenModule::getTBAAAccessTagInfo(TBAAAccessInfo tbaaInfo) {
  if (!tbaa) {
    return nullptr;
  }
  return tbaa->getAccessTagInfo(tbaaInfo);
}

TBAAAccessInfo CIRGenModule::mergeTBAAInfoForCast(TBAAAccessInfo sourceInfo,
                                                  TBAAAccessInfo targetInfo) {
  if (!tbaa)
    return TBAAAccessInfo();
  return tbaa->mergeTBAAInfoForCast(sourceInfo, targetInfo);
}

TBAAAccessInfo
CIRGenModule::mergeTBAAInfoForConditionalOperator(TBAAAccessInfo infoA,
                                                  TBAAAccessInfo infoB) {
  if (!tbaa)
    return TBAAAccessInfo();
  return tbaa->mergeTBAAInfoForConditionalOperator(infoA, infoB);
}

TBAAAccessInfo
CIRGenModule::mergeTBAAInfoForMemoryTransfer(TBAAAccessInfo destInfo,
                                             TBAAAccessInfo srcInfo) {
  if (!tbaa)
    return TBAAAccessInfo();
  return tbaa->mergeTBAAInfoForConditionalOperator(destInfo, srcInfo);
}<|MERGE_RESOLUTION|>--- conflicted
+++ resolved
@@ -568,23 +568,16 @@
   // device-side variables because the CUDA runtime needs their
   // size and host-side address in order to provide access to
   // their device-side incarnations.
-<<<<<<< HEAD
+
+  if (
+      global->getType()->isCUDADeviceBuiltinSurfaceType() ||
+      global->getType()->isCUDADeviceBuiltinTextureType()) {
+    llvm_unreachable("NYI");
+  }
+
   return !langOpts.CUDAIsDevice || global->hasAttr<CUDADeviceAttr>() ||
           global->hasAttr<CUDAConstantAttr>() ||
-          global->hasAttr<CUDASharedAttr>() ||
-          global->getType()->isCUDADeviceBuiltinSurfaceType() ||
-          global->getType()->isCUDADeviceBuiltinTextureType();
-=======
-
-  if (global->hasAttr<CUDAConstantAttr>() ||
-      global->getType()->isCUDADeviceBuiltinSurfaceType() ||
-      global->getType()->isCUDADeviceBuiltinTextureType()) {
-    llvm_unreachable("NYI");
-  }
-
-  return !langOpts.CUDAIsDevice || global->hasAttr<CUDADeviceAttr>() ||
-         global->hasAttr<CUDASharedAttr>();
->>>>>>> 7f66a204
+          global->hasAttr<CUDASharedAttr>();
 }
 
 void CIRGenModule::emitGlobal(GlobalDecl gd) {
@@ -607,10 +600,6 @@
   assert(!global->hasAttr<CPUDispatchAttr>() && "NYI");
 
   if (langOpts.CUDA || langOpts.HIP) {
-<<<<<<< HEAD
-    // clang uses the same flag when building HIP code
-=======
->>>>>>> 7f66a204
     if (const auto *vd = dyn_cast<VarDecl>(global)) {
       if (!shouldEmitCUDAGlobalVar(vd))
         return;
