--- conflicted
+++ resolved
@@ -568,14 +568,6 @@
   // device-side variables because the CUDA runtime needs their
   // size and host-side address in order to provide access to
   // their device-side incarnations.
-
-<<<<<<< HEAD
-  if (global->hasAttr<CUDAConstantAttr>()) {
-=======
-  if (global->getType()->isCUDADeviceBuiltinTextureType()) {
->>>>>>> fa5b07c5
-    llvm_unreachable("NYI");
-  }
 
   return !langOpts.CUDAIsDevice || global->hasAttr<CUDADeviceAttr>() ||
          global->hasAttr<CUDAConstantAttr>() ||
@@ -1496,14 +1488,9 @@
     // __shared__ variables is not marked as externally initialized,
     // because they must not be initialized.
     if (linkage != cir::GlobalLinkageKind::InternalLinkage &&
-<<<<<<< HEAD
-        (d->hasAttr<CUDADeviceAttr>() ||
+        (d->hasAttr<CUDADeviceAttr>() || d->hasAttr<CUDAConstantAttr>() ||
          d->getType()->isCUDADeviceBuiltinSurfaceType() ||
          d->getType()->isCUDADeviceBuiltinTextureType())) {
-=======
-        (d->hasAttr<CUDADeviceAttr>() || d->hasAttr<CUDAConstantAttr>() ||
-         d->getType()->isCUDADeviceBuiltinSurfaceType())) {
->>>>>>> fa5b07c5
       gv->setAttr(CUDAExternallyInitializedAttr::getMnemonic(),
                   CUDAExternallyInitializedAttr::get(&getMLIRContext()));
     }
