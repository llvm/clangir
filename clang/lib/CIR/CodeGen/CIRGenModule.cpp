--- conflicted
+++ resolved
@@ -113,42 +113,6 @@
       VTables{*this}, openMPRuntime(new CIRGenOpenMPRuntime(*this)) {
 
   // Initialize CIR signed integer types cache.
-<<<<<<< HEAD
-  SInt8Ty =
-      ::mlir::cir::IntType::get(builder.getContext(), 8, /*isSigned=*/true);
-  SInt16Ty =
-      ::mlir::cir::IntType::get(builder.getContext(), 16, /*isSigned=*/true);
-  SInt32Ty =
-      ::mlir::cir::IntType::get(builder.getContext(), 32, /*isSigned=*/true);
-  SInt64Ty =
-      ::mlir::cir::IntType::get(builder.getContext(), 64, /*isSigned=*/true);
-  SInt128Ty =
-      ::mlir::cir::IntType::get(builder.getContext(), 128, /*isSigned=*/true);
-
-  // Initialize CIR unsigned integer types cache.
-  UInt8Ty =
-      ::mlir::cir::IntType::get(builder.getContext(), 8, /*isSigned=*/false);
-  UInt16Ty =
-      ::mlir::cir::IntType::get(builder.getContext(), 16, /*isSigned=*/false);
-  UInt32Ty =
-      ::mlir::cir::IntType::get(builder.getContext(), 32, /*isSigned=*/false);
-  UInt64Ty =
-      ::mlir::cir::IntType::get(builder.getContext(), 64, /*isSigned=*/false);
-  UInt128Ty =
-      ::mlir::cir::IntType::get(builder.getContext(), 128, /*isSigned=*/false);
-
-  VoidTy = ::mlir::cir::VoidType::get(builder.getContext());
-
-  // Initialize CIR pointer types cache.
-  VoidPtrTy = ::mlir::cir::PointerType::get(builder.getContext(), VoidTy);
-
-  FP16Ty = ::mlir::cir::FP16Type::get(builder.getContext());
-  BFloat16Ty = ::mlir::cir::BF16Type::get(builder.getContext());
-  FloatTy = ::mlir::cir::SingleType::get(builder.getContext());
-  DoubleTy = ::mlir::cir::DoubleType::get(builder.getContext());
-  FP80Ty = ::mlir::cir::FP80Type::get(builder.getContext());
-  FP128Ty = ::mlir::cir::FP128Type::get(builder.getContext());
-=======
   SInt8Ty = ::mlir::cir::IntType::get(&getMLIRContext(), 8, /*isSigned=*/true);
   SInt16Ty =
       ::mlir::cir::IntType::get(&getMLIRContext(), 16, /*isSigned=*/true);
@@ -181,7 +145,6 @@
   DoubleTy = ::mlir::cir::DoubleType::get(&getMLIRContext());
   FP80Ty = ::mlir::cir::FP80Type::get(&getMLIRContext());
   FP128Ty = ::mlir::cir::FP128Type::get(&getMLIRContext());
->>>>>>> 9e2ff80c
 
   // TODO: PointerWidthInBits
   PointerAlignInBytes =
@@ -191,16 +154,6 @@
           .getQuantity();
   // TODO: SizeSizeInBytes
   // TODO: IntAlignInBytes
-<<<<<<< HEAD
-  UCharTy = ::mlir::cir::IntType::get(builder.getContext(),
-                                      astCtx.getTargetInfo().getCharWidth(),
-                                      /*isSigned=*/false);
-  UIntTy = ::mlir::cir::IntType::get(builder.getContext(),
-                                     astCtx.getTargetInfo().getIntWidth(),
-                                     /*isSigned=*/false);
-  UIntPtrTy = ::mlir::cir::IntType::get(
-      builder.getContext(), astCtx.getTargetInfo().getMaxPointerWidth(),
-=======
   UCharTy = ::mlir::cir::IntType::get(&getMLIRContext(),
                                       astCtx.getTargetInfo().getCharWidth(),
                                       /*isSigned=*/false);
@@ -209,7 +162,6 @@
                                      /*isSigned=*/false);
   UIntPtrTy = ::mlir::cir::IntType::get(
       &getMLIRContext(), astCtx.getTargetInfo().getMaxPointerWidth(),
->>>>>>> 9e2ff80c
       /*isSigned=*/false);
   UInt8PtrTy = builder.getPointerTo(UInt8Ty);
   UInt8PtrPtrTy = builder.getPointerTo(UInt8PtrTy);
@@ -219,11 +171,7 @@
   CIRAllocaAddressSpace = getTargetCIRGenInfo().getCIRAllocaAddressSpace();
 
   PtrDiffTy = ::mlir::cir::IntType::get(
-<<<<<<< HEAD
-      builder.getContext(), astCtx.getTargetInfo().getMaxPointerWidth(),
-=======
       &getMLIRContext(), astCtx.getTargetInfo().getMaxPointerWidth(),
->>>>>>> 9e2ff80c
       /*isSigned=*/true);
 
   if (langOpts.OpenCL) {
@@ -702,11 +650,7 @@
   //
   // FIXME(from traditional LLVM): Type coercion of void()* types.
   Ctor->setAttr(Ctor.getGlobalCtorAttrName(),
-<<<<<<< HEAD
-                mlir::cir::GlobalCtorAttr::get(builder.getContext(),
-=======
                 mlir::cir::GlobalCtorAttr::get(&getMLIRContext(),
->>>>>>> 9e2ff80c
                                                Ctor.getName(), Priority));
 }
 
@@ -722,11 +666,7 @@
 
   // FIXME(from traditional LLVM): Type coercion of void()* types.
   Dtor->setAttr(Dtor.getGlobalDtorAttrName(),
-<<<<<<< HEAD
-                mlir::cir::GlobalDtorAttr::get(builder.getContext(),
-=======
                 mlir::cir::GlobalDtorAttr::get(&getMLIRContext(),
->>>>>>> 9e2ff80c
                                                Dtor.getName(), Priority));
 }
 
@@ -865,11 +805,7 @@
         if (auto GGO = dyn_cast<mlir::cir::GetGlobalOp>(Use.getUser())) {
           auto UseOpResultValue = GGO.getAddr();
           UseOpResultValue.setType(
-<<<<<<< HEAD
-              mlir::cir::PointerType::get(builder.getContext(), NewTy));
-=======
               mlir::cir::PointerType::get(&getMLIRContext(), NewTy));
->>>>>>> 9e2ff80c
         }
       }
     }
@@ -940,11 +876,7 @@
       if (D && !D->hasAttr<WeakAttr>()) {
         auto LT = mlir::cir::GlobalLinkageKind::ExternalLinkage;
         Entry.setLinkageAttr(
-<<<<<<< HEAD
-            mlir::cir::GlobalLinkageKindAttr::get(builder.getContext(), LT));
-=======
             mlir::cir::GlobalLinkageKindAttr::get(&getMLIRContext(), LT));
->>>>>>> 9e2ff80c
         mlir::SymbolTable::setSymbolVisibility(Entry, getMLIRVisibility(Entry));
       }
     }
@@ -1308,13 +1240,8 @@
     // TODO(cir): pointer to array decay. Should this be modeled explicitly in
     // CIR?
     if (arrayTy)
-<<<<<<< HEAD
-      InitType = mlir::cir::PointerType::get(builder.getContext(),
-                                             arrayTy.getEltType());
-=======
       InitType =
           mlir::cir::PointerType::get(&getMLIRContext(), arrayTy.getEltType());
->>>>>>> 9e2ff80c
   } else {
     assert(mlir::isa<mlir::TypedAttr>(Init) && "This should have a type");
     auto TypedInitAttr = mlir::cast<mlir::TypedAttr>(Init);
@@ -1533,11 +1460,7 @@
   for (uint64_t i = 0; i < arraySize; ++i)
     elements.push_back(mlir::cir::IntAttr::get(arrayEltTy, elementValues[i]));
 
-<<<<<<< HEAD
-  auto elementsAttr = mlir::ArrayAttr::get(builder.getContext(), elements);
-=======
   auto elementsAttr = mlir::ArrayAttr::get(&getMLIRContext(), elements);
->>>>>>> 9e2ff80c
   return builder.getConstArray(elementsAttr, arrayTy);
 }
 
@@ -1647,11 +1570,7 @@
   auto ArrayTy = mlir::dyn_cast<mlir::cir::ArrayType>(GV.getSymType());
   assert(ArrayTy && "String literal must be array");
   auto PtrTy =
-<<<<<<< HEAD
-      mlir::cir::PointerType::get(builder.getContext(), ArrayTy.getEltType());
-=======
       mlir::cir::PointerType::get(&getMLIRContext(), ArrayTy.getEltType());
->>>>>>> 9e2ff80c
 
   return builder.getGlobalViewAttr(PtrTy, GV);
 }
@@ -2059,17 +1978,10 @@
 CIRGenModule::getGlobalVisibilityAttrFromDecl(const Decl *decl) {
   const clang::VisibilityAttr *VA = decl->getAttr<clang::VisibilityAttr>();
   mlir::cir::VisibilityAttr cirVisibility =
-<<<<<<< HEAD
-      mlir::cir::VisibilityAttr::get(builder.getContext());
-  if (VA) {
-    cirVisibility = mlir::cir::VisibilityAttr::get(
-        builder.getContext(),
-=======
       mlir::cir::VisibilityAttr::get(&getMLIRContext());
   if (VA) {
     cirVisibility = mlir::cir::VisibilityAttr::get(
         &getMLIRContext(),
->>>>>>> 9e2ff80c
         getGlobalVisibilityKindFromClangVisibility(VA->getVisibility()));
   }
   return cirVisibility;
@@ -2196,11 +2108,7 @@
                    dyn_cast<mlir::cir::GetGlobalOp>(Use.getUser())) {
       // Replace type
       getGlobalOp.getAddr().setType(mlir::cir::PointerType::get(
-<<<<<<< HEAD
-          builder.getContext(), NewFn.getFunctionType()));
-=======
           &getMLIRContext(), NewFn.getFunctionType()));
->>>>>>> 9e2ff80c
     } else {
       llvm_unreachable("NIY");
     }
@@ -2491,11 +2399,7 @@
     f = builder.create<mlir::cir::FuncOp>(loc, name, Ty);
 
     if (FD)
-<<<<<<< HEAD
-      f.setAstAttr(makeFuncDeclAttr(FD, builder.getContext()));
-=======
       f.setAstAttr(makeFuncDeclAttr(FD, &getMLIRContext()));
->>>>>>> 9e2ff80c
 
     if (FD && !FD->hasPrototype())
       f.setNoProtoAttr(builder.getUnitAttr());
@@ -2505,21 +2409,13 @@
     // A declaration gets private visibility by default, but external linkage
     // as the default linkage.
     f.setLinkageAttr(mlir::cir::GlobalLinkageKindAttr::get(
-<<<<<<< HEAD
-        builder.getContext(), mlir::cir::GlobalLinkageKind::ExternalLinkage));
-=======
         &getMLIRContext(), mlir::cir::GlobalLinkageKind::ExternalLinkage));
->>>>>>> 9e2ff80c
     mlir::SymbolTable::setSymbolVisibility(
         f, mlir::SymbolTable::Visibility::Private);
 
     // Initialize with empty dict of extra attributes.
     f.setExtraAttrsAttr(mlir::cir::ExtraFuncAttributesAttr::get(
-<<<<<<< HEAD
-        builder.getContext(), builder.getDictionaryAttr({})));
-=======
         &getMLIRContext(), builder.getDictionaryAttr({})));
->>>>>>> 9e2ff80c
 
     if (!curCGF)
       theModule.push_back(f);
@@ -2595,11 +2491,7 @@
   mlir::NamedAttrList attrs{f.getExtraAttrs().getElements().getValue()};
 
   if (!hasUnwindExceptions(getLangOpts())) {
-<<<<<<< HEAD
-    auto attr = mlir::cir::NoThrowAttr::get(builder.getContext());
-=======
     auto attr = mlir::cir::NoThrowAttr::get(&getMLIRContext());
->>>>>>> 9e2ff80c
     attrs.set(attr.getMnemonic(), attr);
   }
 
@@ -2609,39 +2501,23 @@
     // disabled, mark the function as noinline.
     if (codeGenOpts.getInlining() == CodeGenOptions::OnlyAlwaysInlining) {
       auto attr = mlir::cir::InlineAttr::get(
-<<<<<<< HEAD
-          builder.getContext(), mlir::cir::InlineKind::AlwaysInline);
-=======
           &getMLIRContext(), mlir::cir::InlineKind::AlwaysInline);
->>>>>>> 9e2ff80c
       attrs.set(attr.getMnemonic(), attr);
     }
   } else if (decl->hasAttr<NoInlineAttr>()) {
     // Add noinline if the function isn't always_inline.
-<<<<<<< HEAD
-    auto attr = mlir::cir::InlineAttr::get(builder.getContext(),
-=======
     auto attr = mlir::cir::InlineAttr::get(&getMLIRContext(),
->>>>>>> 9e2ff80c
                                            mlir::cir::InlineKind::NoInline);
     attrs.set(attr.getMnemonic(), attr);
   } else if (decl->hasAttr<AlwaysInlineAttr>()) {
     // (noinline wins over always_inline, and we can't specify both in IR)
-<<<<<<< HEAD
-    auto attr = mlir::cir::InlineAttr::get(builder.getContext(),
-=======
     auto attr = mlir::cir::InlineAttr::get(&getMLIRContext(),
->>>>>>> 9e2ff80c
                                            mlir::cir::InlineKind::AlwaysInline);
     attrs.set(attr.getMnemonic(), attr);
   } else if (codeGenOpts.getInlining() == CodeGenOptions::OnlyAlwaysInlining) {
     // If we're not inlining, then force everything that isn't always_inline
     // to carry an explicit noinline attribute.
-<<<<<<< HEAD
-    auto attr = mlir::cir::InlineAttr::get(builder.getContext(),
-=======
     auto attr = mlir::cir::InlineAttr::get(&getMLIRContext(),
->>>>>>> 9e2ff80c
                                            mlir::cir::InlineKind::NoInline);
     attrs.set(attr.getMnemonic(), attr);
   } else {
@@ -2660,19 +2536,11 @@
       return any_of(Pattern->redecls(), CheckRedeclForInline);
     };
     if (CheckForInline(cast<FunctionDecl>(decl))) {
-<<<<<<< HEAD
-      auto attr = mlir::cir::InlineAttr::get(builder.getContext(),
-                                             mlir::cir::InlineKind::InlineHint);
-      attrs.set(attr.getMnemonic(), attr);
-    } else if (codeGenOpts.getInlining() == CodeGenOptions::OnlyHintInlining) {
-      auto attr = mlir::cir::InlineAttr::get(builder.getContext(),
-=======
       auto attr = mlir::cir::InlineAttr::get(&getMLIRContext(),
                                              mlir::cir::InlineKind::InlineHint);
       attrs.set(attr.getMnemonic(), attr);
     } else if (codeGenOpts.getInlining() == CodeGenOptions::OnlyHintInlining) {
       auto attr = mlir::cir::InlineAttr::get(&getMLIRContext(),
->>>>>>> 9e2ff80c
                                              mlir::cir::InlineKind::NoInline);
       attrs.set(attr.getMnemonic(), attr);
     }
@@ -2689,29 +2557,17 @@
   }
 
   if (ShouldAddOptNone) {
-<<<<<<< HEAD
-    auto optNoneAttr = mlir::cir::OptNoneAttr::get(builder.getContext());
-=======
     auto optNoneAttr = mlir::cir::OptNoneAttr::get(&getMLIRContext());
->>>>>>> 9e2ff80c
     attrs.set(optNoneAttr.getMnemonic(), optNoneAttr);
 
     // OptimizeNone implies noinline; we should not be inlining such functions.
     auto noInlineAttr = mlir::cir::InlineAttr::get(
-<<<<<<< HEAD
-        builder.getContext(), mlir::cir::InlineKind::NoInline);
-=======
         &getMLIRContext(), mlir::cir::InlineKind::NoInline);
->>>>>>> 9e2ff80c
     attrs.set(noInlineAttr.getMnemonic(), noInlineAttr);
   }
 
   f.setExtraAttrsAttr(mlir::cir::ExtraFuncAttributesAttr::get(
-<<<<<<< HEAD
-      builder.getContext(), attrs.getDictionary(builder.getContext())));
-=======
       &getMLIRContext(), attrs.getDictionary(&getMLIRContext())));
->>>>>>> 9e2ff80c
 }
 
 void CIRGenModule::setCIRFunctionAttributes(GlobalDecl GD,
@@ -2726,11 +2582,7 @@
   constructAttributeList(func.getName(), info, GD, PAL, callingConv,
                          /*AttrOnCallSite=*/false, isThunk);
   func.setExtraAttrsAttr(mlir::cir::ExtraFuncAttributesAttr::get(
-<<<<<<< HEAD
-      builder.getContext(), PAL.getDictionary(builder.getContext())));
-=======
       &getMLIRContext(), PAL.getDictionary(&getMLIRContext())));
->>>>>>> 9e2ff80c
 
   // TODO(cir): Check X86_VectorCall incompatibility with WinARM64EC
 
@@ -2966,21 +2818,13 @@
   mlir::Location E = getLoc(SLoc.getEnd());
   SmallVector<mlir::Location, 2> locs = {B, E};
   mlir::Attribute metadata;
-<<<<<<< HEAD
-  return mlir::FusedLoc::get(locs, metadata, builder.getContext());
-=======
   return mlir::FusedLoc::get(locs, metadata, &getMLIRContext());
->>>>>>> 9e2ff80c
 }
 
 mlir::Location CIRGenModule::getLoc(mlir::Location lhs, mlir::Location rhs) {
   SmallVector<mlir::Location, 2> locs = {lhs, rhs};
   mlir::Attribute metadata;
-<<<<<<< HEAD
-  return mlir::FusedLoc::get(locs, metadata, builder.getContext());
-=======
   return mlir::FusedLoc::get(locs, metadata, &getMLIRContext());
->>>>>>> 9e2ff80c
 }
 
 void CIRGenModule::buildGlobalDecl(clang::GlobalDecl &D) {
@@ -3099,11 +2943,7 @@
 }
 
 mlir::IntegerAttr CIRGenModule::getSize(CharUnits size) {
-<<<<<<< HEAD
-  return builder.getSizeFromCharUnits(builder.getContext(), size);
-=======
   return builder.getSizeFromCharUnits(&getMLIRContext(), size);
->>>>>>> 9e2ff80c
 }
 
 mlir::Operation *
@@ -3423,11 +3263,7 @@
 
   // Set up extra information and add to the module
   GV.setLinkageAttr(
-<<<<<<< HEAD
-      mlir::cir::GlobalLinkageKindAttr::get(builder.getContext(), Linkage));
-=======
       mlir::cir::GlobalLinkageKindAttr::get(&getMLIRContext(), Linkage));
->>>>>>> 9e2ff80c
   mlir::SymbolTable::setSymbolVisibility(GV,
                                          CIRGenModule::getMLIRVisibility(GV));
 
@@ -3618,11 +3454,7 @@
 mlir::ArrayAttr CIRGenModule::buildAnnotationArgs(const AnnotateAttr *attr) {
   ArrayRef<Expr *> exprs = {attr->args_begin(), attr->args_size()};
   if (exprs.empty()) {
-<<<<<<< HEAD
-    return mlir::ArrayAttr::get(builder.getContext(), {});
-=======
     return mlir::ArrayAttr::get(&getMLIRContext(), {});
->>>>>>> 9e2ff80c
   }
   llvm::FoldingSetNodeID id;
   for (Expr *e : exprs) {
@@ -3645,11 +3477,7 @@
       const auto &ap = ce.getAPValueResult();
       if (ap.isInt()) {
         args.push_back(mlir::IntegerAttr::get(
-<<<<<<< HEAD
-            mlir::IntegerType::get(builder.getContext(),
-=======
             mlir::IntegerType::get(&getMLIRContext(),
->>>>>>> 9e2ff80c
                                    ap.getInt().getBitWidth()),
             ap.getInt()));
       } else {
@@ -3668,11 +3496,7 @@
 CIRGenModule::buildAnnotateAttr(const clang::AnnotateAttr *aa) {
   mlir::StringAttr annoGV = builder.getStringAttr(aa->getAnnotation());
   mlir::ArrayAttr args = buildAnnotationArgs(aa);
-<<<<<<< HEAD
-  return mlir::cir::AnnotationAttr::get(builder.getContext(), annoGV, args);
-=======
   return mlir::cir::AnnotationAttr::get(&getMLIRContext(), annoGV, args);
->>>>>>> 9e2ff80c
 }
 
 void CIRGenModule::addGlobalAnnotations(const ValueDecl *d,
