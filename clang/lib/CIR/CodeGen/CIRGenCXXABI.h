--- conflicted
+++ resolved
@@ -310,13 +310,10 @@
                                            QualType SrcRecordTy,
                                            QualType DestTy,
                                            QualType DestRecordTy) = 0;
-<<<<<<< HEAD
-=======
 
   virtual mlir::Value buildDynamicCastToVoid(CIRGenFunction &CGF,
                                              mlir::Location Loc, Address Value,
                                              QualType SrcRecordTy) = 0;
->>>>>>> 332095f8
 };
 
 /// Creates and Itanium-family ABI
