--- conflicted
+++ resolved
@@ -957,10 +957,6 @@
                          VisitedVirtualBasesSetTy &VBases, VPtrsVector &vptrs);
   /// Return the Value of the vtable pointer member pointed to by This.
   mlir::Value getVTablePtr(mlir::Location Loc, Address This,
-<<<<<<< HEAD
-                           mlir::Type VTableTy,
-=======
->>>>>>> 6ce3969b
                            const CXXRecordDecl *VTableClass);
 
   /// Returns whether we should perform a type checked load when loading a
@@ -1846,8 +1842,6 @@
   mlir::Value emitBuiltinObjectSize(const Expr *E, unsigned Type,
                                     cir::IntType ResType, mlir::Value EmittedE,
                                     bool IsDynamic);
-<<<<<<< HEAD
-=======
 
   /// Get size of type in bits using SizedTypeInterface
   llvm::TypeSize getTypeSizeInBits(mlir::Type Ty) const {
@@ -1855,7 +1849,6 @@
     return CGM.getDataLayout().getTypeSizeInBits(Ty);
   }
 
->>>>>>> 6ce3969b
   template <uint32_t N>
   [[maybe_unused]] RValue
   emitBuiltinWithOneOverloadedType(const CallExpr *E, llvm::StringRef Name) {
@@ -1950,11 +1943,8 @@
 
   LValue emitComplexAssignmentLValue(const BinaryOperator *E);
   LValue emitComplexCompoundAssignmentLValue(const CompoundAssignOperator *E);
-<<<<<<< HEAD
-=======
   LValue emitScalarCompoundAssignWithComplex(const CompoundAssignOperator *E,
                                              mlir::Value &Result);
->>>>>>> 6ce3969b
 
   /// Emit the computation of the specified expression of complex type,
   /// returning the result.
@@ -2046,11 +2036,7 @@
 
   mlir::LogicalResult
   emitCXXForRangeStmt(const CXXForRangeStmt &S,
-<<<<<<< HEAD
-                      llvm::ArrayRef<const Attr *> Attrs = std::nullopt);
-=======
                       llvm::ArrayRef<const Attr *> Attrs = {});
->>>>>>> 6ce3969b
 
   RValue emitCXXMemberCallExpr(const clang::CXXMemberCallExpr *E,
                                ReturnValueSlot ReturnValue);
@@ -2082,14 +2068,11 @@
                                        const CXXMethodDecl *MD,
                                        ReturnValueSlot ReturnValue);
 
-<<<<<<< HEAD
-=======
   RValue emitCUDAKernelCallExpr(const CUDAKernelCallExpr *E,
                                 ReturnValueSlot ReturnValue);
 
   RValue emitCXXPseudoDestructorExpr(const CXXPseudoDestructorExpr *expr);
 
->>>>>>> 6ce3969b
   void emitCXXTemporary(const CXXTemporary *Temporary, QualType TempType,
                         Address Ptr);
 
@@ -2414,14 +2397,8 @@
 
   // Build CIR for a statement. useCurrentScope should be true if no
   // new scopes need be created when finding a compound statement.
-<<<<<<< HEAD
-  mlir::LogicalResult
-  emitStmt(const clang::Stmt *S, bool useCurrentScope,
-           llvm::ArrayRef<const Attr *> Attrs = std::nullopt);
-=======
   mlir::LogicalResult emitStmt(const clang::Stmt *S, bool useCurrentScope,
                                llvm::ArrayRef<const Attr *> Attrs = {});
->>>>>>> 6ce3969b
 
   LValue emitStmtExprLValue(const StmtExpr *E);
 
@@ -2686,17 +2663,10 @@
     return value.getPointer();
 
   // Otherwise, it should be an alloca instruction, as set up in save().
-<<<<<<< HEAD
-  auto alloca = mlir::cast<cir::AllocaOp>(value.getPointer().getDefiningOp());
-  mlir::Value val = CGF.getBuilder().createAlignedLoad(
-      alloca.getLoc(), alloca.getType(), alloca);
-  cir::LoadOp loadOp = mlir::cast<cir::LoadOp>(val.getDefiningOp());
-=======
   auto alloca = value.getPointer().getDefiningOp<cir::AllocaOp>();
   mlir::Value val = CGF.getBuilder().createAlignedLoad(
       alloca.getLoc(), alloca.getType(), alloca);
   cir::LoadOp loadOp = val.getDefiningOp<cir::LoadOp>();
->>>>>>> 6ce3969b
   loadOp.setAlignment(alloca.getAlignment());
   return val;
 }
