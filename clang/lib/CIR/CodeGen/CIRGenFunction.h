--- conflicted
+++ resolved
@@ -508,25 +508,19 @@
   /// dropped.
   using SymTableTy = llvm::ScopedHashTable<const clang::Decl *, mlir::Value>;
   SymTableTy symbolTable;
-<<<<<<< HEAD
-=======
 
   /// Largest vector width used in this function. Will be used to create a
   /// function attribute.
   unsigned LargestVectorWidth = 0;
 
->>>>>>> bfe865b9
   /// True if we need to emit the life-time markers. This is initially set in
   /// the constructor, but could be overwrriten to true if this is a coroutine.
   bool ShouldEmitLifetimeMarkers;
 
-<<<<<<< HEAD
-=======
   /// True if there are any operations in the body of the function that are
   /// likely to throw an exception.
   bool mayThrow = false;
 
->>>>>>> bfe865b9
   using DeclMapTy = llvm::DenseMap<const clang::Decl *, Address>;
   /// This keeps track of the CIR allocas or globals for local C
   /// delcs.
@@ -696,7 +690,6 @@
 
   void checkTargetFeatures(const CallExpr *E, const FunctionDecl *TargetDecl);
   void checkTargetFeatures(SourceLocation Loc, const FunctionDecl *TargetDecl);
-<<<<<<< HEAD
 
   Address getAsNaturalAddressOf(Address Addr, QualType PointeeTy);
 
@@ -845,156 +838,6 @@
   cir::FuncOp generateCode(clang::GlobalDecl GD, cir::FuncOp Fn,
                            const CIRGenFunctionInfo &FnInfo);
 
-=======
-
-  Address getAsNaturalAddressOf(Address Addr, QualType PointeeTy);
-
-  mlir::Value getAsNaturalPointerTo(Address Addr, QualType PointeeType) {
-    return getAsNaturalAddressOf(Addr, PointeeType).getBasePointer();
-  }
-
-  void finishFunction(SourceLocation EndLoc);
-
-  // Many of MSVC builtins are on x64, ARM and AArch64; to avoid repeating code,
-  // we handle them here.
-  enum class MSVCIntrin {
-    _BitScanForward,
-    _BitScanReverse,
-    _InterlockedAnd,
-    _InterlockedDecrement,
-    _InterlockedExchange,
-    _InterlockedExchangeAdd,
-    _InterlockedExchangeSub,
-    _InterlockedIncrement,
-    _InterlockedOr,
-    _InterlockedXor,
-    _InterlockedExchangeAdd_acq,
-    _InterlockedExchangeAdd_rel,
-    _InterlockedExchangeAdd_nf,
-    _InterlockedExchange_acq,
-    _InterlockedExchange_rel,
-    _InterlockedExchange_nf,
-    _InterlockedCompareExchange_acq,
-    _InterlockedCompareExchange_rel,
-    _InterlockedCompareExchange_nf,
-    _InterlockedCompareExchange128,
-    _InterlockedCompareExchange128_acq,
-    _InterlockedCompareExchange128_rel,
-    _InterlockedCompareExchange128_nf,
-    _InterlockedOr_acq,
-    _InterlockedOr_rel,
-    _InterlockedOr_nf,
-    _InterlockedXor_acq,
-    _InterlockedXor_rel,
-    _InterlockedXor_nf,
-    _InterlockedAnd_acq,
-    _InterlockedAnd_rel,
-    _InterlockedAnd_nf,
-    _InterlockedIncrement_acq,
-    _InterlockedIncrement_rel,
-    _InterlockedIncrement_nf,
-    _InterlockedDecrement_acq,
-    _InterlockedDecrement_rel,
-    _InterlockedDecrement_nf,
-    __fastfail,
-  };
-
-  GlobalDecl CurSEHParent;
-  bool currentFunctionUsesSEHTry() const { return !!CurSEHParent; }
-
-  /// Returns true inside SEH __try blocks.
-  bool isSEHTryScope() const { return cir::MissingFeatures::isSEHTryScope(); }
-
-  mlir::Operation *CurrentFuncletPad = nullptr;
-
-  /// Returns true while emitting a cleanuppad.
-  bool isCleanupPadScope() const {
-    assert(!CurrentFuncletPad && "NYI");
-    return false;
-  }
-
-  /// Return a landing pad that just calls terminate.
-  mlir::Operation *getTerminateLandingPad();
-
-  /// Determine whether a return value slot may overlap some other object.
-  AggValueSlot::Overlap_t getOverlapForReturnValue() {
-    // FIXME: Assuming no overlap here breaks guaranteed copy elision for base
-    // class subobjects. These cases may need to be revisited depending on the
-    // resolution of the relevant core issue.
-    return AggValueSlot::DoesNotOverlap;
-  }
-
-  /// Determine whether a base class initialization may overlap some other
-  /// object.
-  AggValueSlot::Overlap_t getOverlapForBaseInit(const CXXRecordDecl *RD,
-                                                const CXXRecordDecl *BaseRD,
-                                                bool IsVirtual);
-
-  /// Get an appropriate 'undef' rvalue for the given type.
-  /// TODO: What's the equivalent for MLIR? Currently we're only using this for
-  /// void types so it just returns RValue::get(nullptr) but it'll need
-  /// addressed later.
-  RValue GetUndefRValue(clang::QualType Ty);
-
-  /// If the specified expression does not fold to a constant, or if it does but
-  /// contains a label, return false.  If it constant folds return true and set
-  /// the boolean result in Result.
-  bool ConstantFoldsToSimpleInteger(const clang::Expr *Cond, bool &ResultBool,
-                                    bool AllowLabels = false);
-  bool ConstantFoldsToSimpleInteger(const clang::Expr *Cond,
-                                    llvm::APSInt &ResultInt,
-                                    bool AllowLabels = false);
-
-  /// Return true if the statement contains a label in it.  If
-  /// this statement is not executed normally, it not containing a label means
-  /// that we can just remove the code.
-  bool ContainsLabel(const clang::Stmt *S, bool IgnoreCaseStmts = false);
-
-  class ConstantEmission {
-    // Cannot use mlir::TypedAttr directly here because of bit availability.
-    llvm::PointerIntPair<mlir::Attribute, 1, bool> ValueAndIsReference;
-    ConstantEmission(mlir::TypedAttr C, bool isReference)
-        : ValueAndIsReference(C, isReference) {}
-
-  public:
-    ConstantEmission() {}
-    static ConstantEmission forReference(mlir::TypedAttr C) {
-      return ConstantEmission(C, true);
-    }
-    static ConstantEmission forValue(mlir::TypedAttr C) {
-      return ConstantEmission(C, false);
-    }
-
-    explicit operator bool() const {
-      return ValueAndIsReference.getOpaqueValue() != nullptr;
-    }
-
-    bool isReference() const { return ValueAndIsReference.getInt(); }
-    LValue getReferenceLValue(CIRGenFunction &CGF, Expr *refExpr) const {
-      assert(isReference());
-      // create<cir::ConstantOp>(loc, cir::ZeroAttr::get(ty));
-      // CGF.getBuilder().const
-      // return CGF.MakeNaturalAlignAddrLValue(ValueAndIsReference.getPointer(),
-      //                                       refExpr->getType());
-      llvm_unreachable("NYI");
-    }
-
-    mlir::TypedAttr getValue() const {
-      assert(!isReference());
-      return mlir::cast<mlir::TypedAttr>(ValueAndIsReference.getPointer());
-    }
-  };
-
-  ConstantEmission tryEmitAsConstant(DeclRefExpr *refExpr);
-  ConstantEmission tryEmitAsConstant(const MemberExpr *ME);
-
-  const CaseStmt *foldCaseStmt(const clang::CaseStmt &S, mlir::Type condType,
-                               mlir::ArrayAttr &value, cir::CaseOpKind &kind);
-
-  cir::FuncOp generateCode(clang::GlobalDecl GD, cir::FuncOp Fn,
-                           const CIRGenFunctionInfo &FnInfo);
-
->>>>>>> bfe865b9
   clang::QualType buildFunctionArgList(clang::GlobalDecl GD,
                                        FunctionArgList &Args);
   struct AutoVarEmission {
@@ -1114,10 +957,6 @@
                          VisitedVirtualBasesSetTy &VBases, VPtrsVector &vptrs);
   /// Return the Value of the vtable pointer member pointed to by This.
   mlir::Value getVTablePtr(mlir::Location Loc, Address This,
-<<<<<<< HEAD
-                           mlir::Type VTableTy,
-=======
->>>>>>> bfe865b9
                            const CXXRecordDecl *VTableClass);
 
   /// Returns whether we should perform a type checked load when loading a
@@ -1438,20 +1277,11 @@
     {
       mlir::OpBuilder::InsertionGuard guard(builder);
       builder.restoreInsertionPoint(OutermostConditional->getInsertPoint());
-<<<<<<< HEAD
-      builder.createStore(
-          value.getLoc(), value, addr,
-          /*isVolatile=*/false, /*isNontemporal=*/false,
-          mlir::IntegerAttr::get(
-              mlir::IntegerType::get(value.getContext(), 64),
-              (uint64_t)addr.getAlignment().getAsAlign().value()));
-=======
       mlir::IntegerAttr alignmentAttr =
           builder.getAlignmentAttr(addr.getAlignment());
       builder.createStore(value.getLoc(), value, addr,
                           /*isVolatile=*/false, /*isNontemporal=*/false,
                           alignmentAttr);
->>>>>>> bfe865b9
     }
   }
 
@@ -2012,8 +1842,6 @@
   mlir::Value emitBuiltinObjectSize(const Expr *E, unsigned Type,
                                     cir::IntType ResType, mlir::Value EmittedE,
                                     bool IsDynamic);
-<<<<<<< HEAD
-=======
 
   /// Get size of type in bits using SizedTypeInterface
   llvm::TypeSize getTypeSizeInBits(mlir::Type Ty) const {
@@ -2021,7 +1849,6 @@
     return CGM.getDataLayout().getTypeSizeInBits(Ty);
   }
 
->>>>>>> bfe865b9
   template <uint32_t N>
   [[maybe_unused]] RValue
   emitBuiltinWithOneOverloadedType(const CallExpr *E, llvm::StringRef Name) {
@@ -2116,11 +1943,8 @@
 
   LValue emitComplexAssignmentLValue(const BinaryOperator *E);
   LValue emitComplexCompoundAssignmentLValue(const CompoundAssignOperator *E);
-<<<<<<< HEAD
-=======
   LValue emitScalarCompoundAssignWithComplex(const CompoundAssignOperator *E,
                                              mlir::Value &Result);
->>>>>>> bfe865b9
 
   /// Emit the computation of the specified expression of complex type,
   /// returning the result.
@@ -2212,11 +2036,7 @@
 
   mlir::LogicalResult
   emitCXXForRangeStmt(const CXXForRangeStmt &S,
-<<<<<<< HEAD
-                      llvm::ArrayRef<const Attr *> Attrs = std::nullopt);
-=======
                       llvm::ArrayRef<const Attr *> Attrs = {});
->>>>>>> bfe865b9
 
   RValue emitCXXMemberCallExpr(const clang::CXXMemberCallExpr *E,
                                ReturnValueSlot ReturnValue);
@@ -2248,11 +2068,8 @@
                                        const CXXMethodDecl *MD,
                                        ReturnValueSlot ReturnValue);
 
-<<<<<<< HEAD
-=======
   RValue emitCXXPseudoDestructorExpr(const CXXPseudoDestructorExpr *expr);
 
->>>>>>> bfe865b9
   void emitCXXTemporary(const CXXTemporary *Temporary, QualType TempType,
                         Address Ptr);
 
@@ -2577,14 +2394,8 @@
 
   // Build CIR for a statement. useCurrentScope should be true if no
   // new scopes need be created when finding a compound statement.
-<<<<<<< HEAD
-  mlir::LogicalResult
-  emitStmt(const clang::Stmt *S, bool useCurrentScope,
-           llvm::ArrayRef<const Attr *> Attrs = std::nullopt);
-=======
   mlir::LogicalResult emitStmt(const clang::Stmt *S, bool useCurrentScope,
                                llvm::ArrayRef<const Attr *> Attrs = {});
->>>>>>> bfe865b9
 
   LValue emitStmtExprLValue(const StmtExpr *E);
 
@@ -2849,17 +2660,10 @@
     return value.getPointer();
 
   // Otherwise, it should be an alloca instruction, as set up in save().
-<<<<<<< HEAD
-  auto alloca = mlir::cast<cir::AllocaOp>(value.getPointer().getDefiningOp());
-  mlir::Value val = CGF.getBuilder().createAlignedLoad(
-      alloca.getLoc(), alloca.getType(), alloca);
-  cir::LoadOp loadOp = mlir::cast<cir::LoadOp>(val.getDefiningOp());
-=======
   auto alloca = value.getPointer().getDefiningOp<cir::AllocaOp>();
   mlir::Value val = CGF.getBuilder().createAlignedLoad(
       alloca.getLoc(), alloca.getType(), alloca);
   cir::LoadOp loadOp = val.getDefiningOp<cir::LoadOp>();
->>>>>>> bfe865b9
   loadOp.setAlignment(alloca.getAlignment());
   return val;
 }
