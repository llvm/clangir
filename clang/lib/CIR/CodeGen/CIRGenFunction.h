//===-- CIRGenFunction.h - Per-Function state for CIR gen -------*- C++ -*-===//
//
// Part of the LLVM Project, under the Apache License v2.0 with LLVM Exceptions.
// See https://llvm.org/LICENSE.txt for license information.
// SPDX-License-Identifier: Apache-2.0 WITH LLVM-exception
//
//===----------------------------------------------------------------------===//
//
// This is the internal per-function state used for CIR translation.
//
//===----------------------------------------------------------------------===//

#ifndef LLVM_CLANG_LIB_CIR_CIRGENFUNCTION_H
#define LLVM_CLANG_LIB_CIR_CIRGENFUNCTION_H

#include "CIRGenBuilder.h"
#include "CIRGenCall.h"
#include "CIRGenDebugInfo.h"
#include "CIRGenModule.h"
#include "CIRGenTBAA.h"
#include "CIRGenTypeCache.h"
#include "CIRGenValue.h"
#include "EHScopeStack.h"

#include "clang/AST/BaseSubobject.h"
#include "clang/AST/CurrentSourceLocExprScope.h"
#include "clang/AST/DeclObjC.h"
#include "clang/AST/ExprCXX.h"
#include "clang/AST/Type.h"
#include "clang/Basic/ABI.h"
#include "clang/Basic/LangOptions.h"
#include "clang/Basic/TargetInfo.h"
#include "clang/CIR/TypeEvaluationKind.h"

#include "mlir/IR/TypeRange.h"
#include "mlir/IR/Value.h"
#include "mlir/Support/LogicalResult.h"

namespace clang {
class Expr;
} // namespace clang

namespace mlir {
namespace func {
class CallOp;
}
} // namespace mlir

namespace {
class ScalarExprEmitter;
class AggExprEmitter;
} // namespace

namespace cir {

struct CGCoroData;

class CIRGenFunction : public CIRGenTypeCache {
public:
  CIRGenModule &CGM;

private:
  friend class ::ScalarExprEmitter;
  friend class ::AggExprEmitter;

  /// The builder is a helper class to create IR inside a function. The
  /// builder is stateful, in particular it keeps an "insertion point": this
  /// is where the next operations will be introduced.
  CIRGenBuilderTy &builder;

  /// -------
  /// Goto
  /// -------

  /// A jump destination is an abstract label, branching to which may
  /// require a jump out through normal cleanups.
  struct JumpDest {
    JumpDest() = default;
    JumpDest(mlir::Block *Block) : Block(Block) {}

    bool isValid() const { return Block != nullptr; }
    mlir::Block *getBlock() const { return Block; }
    mlir::Block *Block = nullptr;
  };

  /// Track mlir Blocks for each C/C++ label.
  llvm::DenseMap<const clang::LabelDecl *, JumpDest> LabelMap;
  JumpDest &getJumpDestForLabel(const clang::LabelDecl *D);

  // ---------------------
  // Opaque value handling
  // ---------------------

  /// Keeps track of the current set of opaque value expressions.
  llvm::DenseMap<const OpaqueValueExpr *, LValue> OpaqueLValues;
  llvm::DenseMap<const OpaqueValueExpr *, RValue> OpaqueRValues;

  // This keeps track of the associated size for each VLA type.
  // We track this by the size expression rather than the type itself because
  // in certain situations, like a const qualifier applied to an VLA typedef,
  // multiple VLA types can share the same size expression.
  // FIXME: Maybe this could be a stack of maps that is pushed/popped as we
  // enter/leave scopes.
  llvm::DenseMap<const Expr *, mlir::Value> VLASizeMap;

  /// Add OpenCL kernel arg metadata and the kernel attribute metadata to
  /// the function metadata.
  void buildKernelMetadata(const FunctionDecl *FD, mlir::cir::FuncOp Fn);

public:
  /// A non-RAII class containing all the information about a bound
  /// opaque value.  OpaqueValueMapping, below, is a RAII wrapper for
  /// this which makes individual mappings very simple; using this
  /// class directly is useful when you have a variable number of
  /// opaque values or don't want the RAII functionality for some
  /// reason.
  class OpaqueValueMappingData {
    const OpaqueValueExpr *OpaqueValue;
    bool BoundLValue;

    OpaqueValueMappingData(const OpaqueValueExpr *ov, bool boundLValue)
        : OpaqueValue(ov), BoundLValue(boundLValue) {}

  public:
    OpaqueValueMappingData() : OpaqueValue(nullptr) {}

    static bool shouldBindAsLValue(const Expr *expr) {
      // gl-values should be bound as l-values for obvious reasons.
      // Records should be bound as l-values because IR generation
      // always keeps them in memory.  Expressions of function type
      // act exactly like l-values but are formally required to be
      // r-values in C.
      return expr->isGLValue() || expr->getType()->isFunctionType() ||
             hasAggregateEvaluationKind(expr->getType());
    }

    static OpaqueValueMappingData
    bind(CIRGenFunction &CGF, const OpaqueValueExpr *ov, const Expr *e) {
      if (shouldBindAsLValue(ov))
        return bind(CGF, ov, CGF.buildLValue(e));
      return bind(CGF, ov, CGF.buildAnyExpr(e));
    }

    static OpaqueValueMappingData
    bind(CIRGenFunction &CGF, const OpaqueValueExpr *ov, const LValue &lv) {
      assert(shouldBindAsLValue(ov));
      CGF.OpaqueLValues.insert(std::make_pair(ov, lv));
      return OpaqueValueMappingData(ov, true);
    }

    static OpaqueValueMappingData
    bind(CIRGenFunction &CGF, const OpaqueValueExpr *ov, const RValue &rv) {
      assert(!shouldBindAsLValue(ov));
      CGF.OpaqueRValues.insert(std::make_pair(ov, rv));

      OpaqueValueMappingData data(ov, false);

      // Work around an extremely aggressive peephole optimization in
      // EmitScalarConversion which assumes that all other uses of a
      // value are extant.
      assert(!MissingFeatures::peepholeProtection() && "NYI");
      return data;
    }

    bool isValid() const { return OpaqueValue != nullptr; }
    void clear() { OpaqueValue = nullptr; }

    void unbind(CIRGenFunction &CGF) {
      assert(OpaqueValue && "no data to unbind!");

      if (BoundLValue) {
        CGF.OpaqueLValues.erase(OpaqueValue);
      } else {
        CGF.OpaqueRValues.erase(OpaqueValue);
        assert(!MissingFeatures::peepholeProtection() && "NYI");
      }
    }
  };

  /// An RAII object to set (and then clear) a mapping for an OpaqueValueExpr.
  class OpaqueValueMapping {
    CIRGenFunction &CGF;
    OpaqueValueMappingData Data;

  public:
    static bool shouldBindAsLValue(const Expr *expr) {
      return OpaqueValueMappingData::shouldBindAsLValue(expr);
    }

    /// Build the opaque value mapping for the given conditional
    /// operator if it's the GNU ?: extension.  This is a common
    /// enough pattern that the convenience operator is really
    /// helpful.
    ///
    OpaqueValueMapping(CIRGenFunction &CGF,
                       const AbstractConditionalOperator *op)
        : CGF(CGF) {
      if (isa<ConditionalOperator>(op))
        // Leave Data empty.
        return;

      const BinaryConditionalOperator *e = cast<BinaryConditionalOperator>(op);
      Data = OpaqueValueMappingData::bind(CGF, e->getOpaqueValue(),
                                          e->getCommon());
    }

    /// Build the opaque value mapping for an OpaqueValueExpr whose source
    /// expression is set to the expression the OVE represents.
    OpaqueValueMapping(CIRGenFunction &CGF, const OpaqueValueExpr *OV)
        : CGF(CGF) {
      if (OV) {
        assert(OV->getSourceExpr() && "wrong form of OpaqueValueMapping used "
                                      "for OVE with no source expression");
        Data = OpaqueValueMappingData::bind(CGF, OV, OV->getSourceExpr());
      }
    }

    OpaqueValueMapping(CIRGenFunction &CGF, const OpaqueValueExpr *opaqueValue,
                       LValue lvalue)
        : CGF(CGF),
          Data(OpaqueValueMappingData::bind(CGF, opaqueValue, lvalue)) {}

    OpaqueValueMapping(CIRGenFunction &CGF, const OpaqueValueExpr *opaqueValue,
                       RValue rvalue)
        : CGF(CGF),
          Data(OpaqueValueMappingData::bind(CGF, opaqueValue, rvalue)) {}

    void pop() {
      Data.unbind(CGF);
      Data.clear();
    }

    ~OpaqueValueMapping() {
      if (Data.isValid())
        Data.unbind(CGF);
    }
  };

private:
  /// Declare a variable in the current scope, return success if the variable
  /// wasn't declared yet.
  mlir::LogicalResult declare(const clang::Decl *var, clang::QualType ty,
                              mlir::Location loc, clang::CharUnits alignment,
                              mlir::Value &addr, bool isParam = false);

  /// Declare a variable in the current scope but take an Address as input.
  mlir::LogicalResult declare(Address addr, const clang::Decl *var,
                              clang::QualType ty, mlir::Location loc,
                              clang::CharUnits alignment, mlir::Value &addrVal,
                              bool isParam = false);

public:
  // FIXME(cir): move this to CIRGenBuider.h
  mlir::Value buildAlloca(llvm::StringRef name, clang::QualType ty,
                          mlir::Location loc, clang::CharUnits alignment,
                          bool insertIntoFnEntryBlock = false,
                          mlir::Value arraySize = nullptr);
  mlir::Value buildAlloca(llvm::StringRef name, mlir::Type ty,
                          mlir::Location loc, clang::CharUnits alignment,
                          bool insertIntoFnEntryBlock = false,
                          mlir::Value arraySize = nullptr);
  mlir::Value buildAlloca(llvm::StringRef name, mlir::Type ty,
                          mlir::Location loc, clang::CharUnits alignment,
                          mlir::OpBuilder::InsertPoint ip,
                          mlir::Value arraySize = nullptr);

private:
  void buildAndUpdateRetAlloca(clang::QualType ty, mlir::Location loc,
                               clang::CharUnits alignment);

  // Track current variable initialization (if there's one)
  const clang::VarDecl *currVarDecl = nullptr;
  class VarDeclContext {
    CIRGenFunction &P;
    const clang::VarDecl *OldVal = nullptr;

  public:
    VarDeclContext(CIRGenFunction &p, const VarDecl *Value) : P(p) {
      if (P.currVarDecl)
        OldVal = P.currVarDecl;
      P.currVarDecl = Value;
    }

    /// Can be used to restore the state early, before the dtor
    /// is run.
    void restore() { P.currVarDecl = OldVal; }
    ~VarDeclContext() { restore(); }
  };

  /// -------
  /// Source Location tracking
  /// -------

public:
  /// Use to track source locations across nested visitor traversals.
  /// Always use a `SourceLocRAIIObject` to change currSrcLoc.
  std::optional<mlir::Location> currSrcLoc;
  class SourceLocRAIIObject {
    CIRGenFunction &P;
    std::optional<mlir::Location> OldVal;

  public:
    SourceLocRAIIObject(CIRGenFunction &p, mlir::Location Value) : P(p) {
      if (P.currSrcLoc)
        OldVal = P.currSrcLoc;
      P.currSrcLoc = Value;
    }

    /// Can be used to restore the state early, before the dtor
    /// is run.
    void restore() { P.currSrcLoc = OldVal; }
    ~SourceLocRAIIObject() { restore(); }
  };

  using SymTableScopeTy =
      llvm::ScopedHashTableScope<const clang::Decl *, mlir::Value>;

  enum class EvaluationOrder {
    ///! No langauge constraints on evaluation order.
    Default,
    ///! Language semantics require left-to-right evaluation
    ForceLeftToRight,
    ///! Language semantics require right-to-left evaluation.
    ForceRightToLeft
  };

  /// Situations in which we might emit a check for the suitability of a pointer
  /// or glvalue. Needs to be kept in sync with ubsan_handlers.cpp in
  /// compiler-rt.
  enum TypeCheckKind {
    /// Checking the operand of a load. Must be suitably sized and aligned.
    TCK_Load,
    /// Checking the destination of a store. Must be suitably sized and aligned.
    TCK_Store,
    /// Checking the bound value in a reference binding. Must be suitably sized
    /// and aligned, but is not required to refer to an object (until the
    /// reference is used), per core issue 453.
    TCK_ReferenceBinding,
    /// Checking the object expression in a non-static data member access. Must
    /// be an object within its lifetime.
    TCK_MemberAccess,
    /// Checking the 'this' pointer for a call to a non-static member function.
    /// Must be an object within its lifetime.
    TCK_MemberCall,
    /// Checking the 'this' pointer for a constructor call.
    TCK_ConstructorCall,
    /// Checking the operand of a dynamic_cast or a typeid expression.  Must be
    /// null or an object within its lifetime.
    TCK_DynamicOperation
  };

  // Holds coroutine data if the current function is a coroutine. We use a
  // wrapper to manage its lifetime, so that we don't have to define CGCoroData
  // in this header.
  struct CGCoroInfo {
    std::unique_ptr<CGCoroData> Data;
    CGCoroInfo();
    ~CGCoroInfo();
  };
  CGCoroInfo CurCoro;

  bool isCoroutine() const { return CurCoro.Data != nullptr; }

  /// The GlobalDecl for the current function being compiled.
  clang::GlobalDecl CurGD;

  /// Unified return block.
  /// Not that for LLVM codegen this is a memeber variable instead.
  JumpDest ReturnBlock() {
    return JumpDest(currLexScope->getOrCreateCleanupBlock(builder));
  }

  /// The temporary alloca to hold the return value. This is
  /// invalid iff the function has no return value.
  Address ReturnValue = Address::invalid();

  /// Tracks function scope overall cleanup handling.
  EHScopeStack EHStack;
  llvm::SmallVector<char, 256> LifetimeExtendedCleanupStack;

  // A stack of cleanups which were added to EHStack but have to be deactivated
  // later before being popped or emitted. These are usually deactivated on
  // exiting a `CleanupDeactivationScope` scope. For instance, after a
  // full-expr.
  //
  // These are specially useful for correctly emitting cleanups while
  // encountering branches out of expression (through stmt-expr or coroutine
  // suspensions).
  struct DeferredDeactivateCleanup {
    EHScopeStack::stable_iterator Cleanup;
    mlir::Operation *DominatingIP;
  };
  llvm::SmallVector<DeferredDeactivateCleanup> DeferredDeactivationCleanupStack;

  // Enters a new scope for capturing cleanups which are deferred to be
  // deactivated, all of which will be deactivated once the scope is exited.
  struct CleanupDeactivationScope {
    CIRGenFunction &CGF;
    size_t OldDeactivateCleanupStackSize;
    bool Deactivated;
    CleanupDeactivationScope(CIRGenFunction &CGF)
        : CGF(CGF), OldDeactivateCleanupStackSize(
                        CGF.DeferredDeactivationCleanupStack.size()),
          Deactivated(false) {}

    void ForceDeactivate() {
      assert(!Deactivated && "Deactivating already deactivated scope");
      auto &Stack = CGF.DeferredDeactivationCleanupStack;
      for (size_t I = Stack.size(); I > OldDeactivateCleanupStackSize; I--) {
        CGF.DeactivateCleanupBlock(Stack[I - 1].Cleanup,
                                   Stack[I - 1].DominatingIP);
        Stack[I - 1].DominatingIP->erase();
      }
      Stack.resize(OldDeactivateCleanupStackSize);
      Deactivated = true;
    }

    ~CleanupDeactivationScope() {
      if (Deactivated)
        return;
      ForceDeactivate();
    }
  };

  /// A mapping from NRVO variables to the flags used to indicate
  /// when the NRVO has been applied to this variable.
  llvm::DenseMap<const VarDecl *, mlir::Value> NRVOFlags;

  /// Counts of the number return expressions in the function.
  unsigned NumReturnExprs = 0;

  clang::QualType FnRetQualTy;
  std::optional<mlir::Type> FnRetCIRTy;
  std::optional<mlir::Value> FnRetAlloca;

  llvm::DenseMap<const clang::ValueDecl *, clang::FieldDecl *>
      LambdaCaptureFields;
  clang::FieldDecl *LambdaThisCaptureField = nullptr;

  void buildForwardingCallToLambda(const CXXMethodDecl *LambdaCallOperator,
                                   CallArgList &CallArgs);
  void buildLambdaDelegatingInvokeBody(const CXXMethodDecl *MD);
  void buildLambdaStaticInvokeBody(const CXXMethodDecl *MD);

  LValue buildPredefinedLValue(const PredefinedExpr *E);

  /// When generating code for a C++ member function, this will
  /// hold the implicit 'this' declaration.
  clang::ImplicitParamDecl *CXXABIThisDecl = nullptr;
  mlir::Value CXXABIThisValue = nullptr;
  mlir::Value CXXThisValue = nullptr;
  clang::CharUnits CXXABIThisAlignment;
  clang::CharUnits CXXThisAlignment;

  /// When generating code for a constructor or destructor, this will hold the
  /// implicit argument (e.g. VTT).
  ImplicitParamDecl *CXXStructorImplicitParamDecl{};
  mlir::Value CXXStructorImplicitParamValue{};

  /// The value of 'this' to sue when evaluating CXXDefaultInitExprs within this
  /// expression.
  Address CXXDefaultInitExprThis = Address::invalid();

  // Holds the Decl for the current outermost non-closure context
  const clang::Decl *CurFuncDecl = nullptr;
  /// This is the inner-most code context, which includes blocks.
  const clang::Decl *CurCodeDecl;
  const CIRGenFunctionInfo *CurFnInfo;
  clang::QualType FnRetTy;

  /// This is the current function or global initializer that is generated code
  /// for.
  mlir::Operation *CurFn = nullptr;

  /// Save Parameter Decl for coroutine.
  llvm::SmallVector<const ParmVarDecl *, 4> FnArgs;

  // The CallExpr within the current statement that the musttail attribute
  // applies to. nullptr if there is no 'musttail' on the current statement.
  const clang::CallExpr *MustTailCall = nullptr;

  clang::ASTContext &getContext() const;

  CIRGenBuilderTy &getBuilder() { return builder; }

  CIRGenModule &getCIRGenModule() { return CGM; }
  const CIRGenModule &getCIRGenModule() const { return CGM; }

  mlir::Block *getCurFunctionEntryBlock() {
    auto Fn = dyn_cast<mlir::cir::FuncOp>(CurFn);
    assert(Fn && "other callables NYI");
    return &Fn.getRegion().front();
  }

  /// Sanitizers enabled for this function.
  clang::SanitizerSet SanOpts;

  class CIRGenFPOptionsRAII {
  public:
    CIRGenFPOptionsRAII(CIRGenFunction &CGF, FPOptions FPFeatures);
    CIRGenFPOptionsRAII(CIRGenFunction &CGF, const clang::Expr *E);
    ~CIRGenFPOptionsRAII();

  private:
    void ConstructorHelper(clang::FPOptions FPFeatures);
    CIRGenFunction &CGF;
    clang::FPOptions OldFPFeatures;
    fp::ExceptionBehavior OldExcept;
    llvm::RoundingMode OldRounding;
  };
  clang::FPOptions CurFPFeatures;

  /// The symbol table maps a variable name to a value in the current scope.
  /// Entering a function creates a new scope, and the function arguments are
  /// added to the mapping. When the processing of a function is terminated,
  /// the scope is destroyed and the mappings created in this scope are
  /// dropped.
  using SymTableTy = llvm::ScopedHashTable<const clang::Decl *, mlir::Value>;
  SymTableTy symbolTable;
  /// True if we need to emit the life-time markers. This is initially set in
  /// the constructor, but could be overwrriten to true if this is a coroutine.
  bool ShouldEmitLifetimeMarkers;

  using DeclMapTy = llvm::DenseMap<const clang::Decl *, Address>;
  /// This keeps track of the CIR allocas or globals for local C
  /// delcs.
  DeclMapTy LocalDeclMap;

<<<<<<< HEAD
  CIRGenDebugInfo *debugInfo;

  /// The current source location that should be used for exception handling
  /// handling code.
  SourceLocation curEHLocation;
=======
  CIRGenDebugInfo *debugInfo = nullptr;
>>>>>>> 845c25a5

  /// Whether llvm.stacksave has been called. Used to avoid
  /// calling llvm.stacksave for multiple VLAs in the same scope.
  /// TODO: Translate to MLIR
  bool DidCallStackSave = false;

  /// Whether we processed a Microsoft-style asm block during CIRGen. These can
  /// potentially set the return value.
  bool SawAsmBlock = false;

  /// True if CodeGen currently emits code inside preserved access index region.
  bool IsInPreservedAIRegion = false;

  /// In C++, whether we are code generating a thunk. This controls whether we
  /// should emit cleanups.
  bool CurFuncIsThunk = false;

  /// Hold counters for incrementally naming temporaries
  unsigned CounterRefTmp = 0;
  unsigned CounterAggTmp = 0;
  std::string getCounterRefTmpAsString();
  std::string getCounterAggTmpAsString();

  mlir::Type convertTypeForMem(QualType T);

  mlir::Type ConvertType(clang::QualType T);
  mlir::Type ConvertType(const TypeDecl *T) {
    return ConvertType(getContext().getTypeDeclType(T));
  }

  ///  Return the TypeEvaluationKind of QualType \c T.
  static TypeEvaluationKind getEvaluationKind(clang::QualType T);

  static bool hasScalarEvaluationKind(clang::QualType T) {
    return getEvaluationKind(T) == TEK_Scalar;
  }

  static bool hasAggregateEvaluationKind(clang::QualType T) {
    return getEvaluationKind(T) == TEK_Aggregate;
  }

  CIRGenFunction(CIRGenModule &CGM, CIRGenBuilderTy &builder,
                 bool suppressNewContext = false);
  ~CIRGenFunction();

  CIRGenTypes &getTypes() const { return CGM.getTypes(); }

  const TargetInfo &getTarget() const { return CGM.getTarget(); }

  const TargetCIRGenInfo &getTargetHooks() const {
    return CGM.getTargetCIRGenInfo();
  }

  /// Helpers to convert Clang's SourceLocation to a MLIR Location.
  mlir::Location getLoc(clang::SourceLocation SLoc);

  mlir::Location getLoc(clang::SourceRange SLoc);

  mlir::Location getLoc(mlir::Location lhs, mlir::Location rhs);

  const clang::LangOptions &getLangOpts() const { return CGM.getLangOpts(); }

<<<<<<< HEAD
  // TODO: This is currently just a dumb stub. But we want to be able to clearly
  // assert where we arne't doing things that we know we should and will crash
  // as soon as we add a DebugInfo type to this class.
=======
>>>>>>> 845c25a5
  CIRGenDebugInfo *getDebugInfo() { return debugInfo; }

  void buildReturnOfRValue(mlir::Location loc, RValue RV, QualType Ty);

  /// Set the address of a local variable.
  void setAddrOfLocalVar(const clang::VarDecl *VD, Address Addr) {
    assert(!LocalDeclMap.count(VD) && "Decl already exists in LocalDeclMap!");
    LocalDeclMap.insert({VD, Addr});
    // Add to the symbol table if not there already.
    if (symbolTable.count(VD))
      return;
    symbolTable.insert(VD, Addr.getPointer());
  }

  /// True if an insertion point is defined. If not, this indicates that the
  /// current code being emitted is unreachable.
  /// FIXME(cir): we need to inspect this and perhaps use a cleaner mechanism
  /// since we don't yet force null insertion point to designate behavior (like
  /// LLVM's codegen does) and we probably shouldn't.
  bool HaveInsertPoint() const {
    return builder.getInsertionBlock() != nullptr;
  }

  /// Whether any type-checking sanitizers are enabled. If \c false, calls to
  /// buildTypeCheck can be skipped.
  bool sanitizePerformTypeCheck() const;

  void buildTypeCheck(TypeCheckKind TCK, clang::SourceLocation Loc,
                      mlir::Value V, clang::QualType Type,
                      clang::CharUnits Alignment = clang::CharUnits::Zero(),
                      clang::SanitizerSet SkippedChecks = clang::SanitizerSet(),
                      std::optional<mlir::Value> ArraySize = std::nullopt);

  void buildAggExpr(const clang::Expr *E, AggValueSlot Slot);

  /// Emit the computation of the specified expression of complex type,
  /// returning the result.
  mlir::Value buildComplexExpr(const Expr *E);

  void buildComplexExprIntoLValue(const Expr *E, LValue dest, bool isInit);

  void buildStoreOfComplex(mlir::Location Loc, mlir::Value V, LValue dest,
                           bool isInit);

  Address buildAddrOfRealComponent(mlir::Location loc, Address complex,
                                   QualType complexType);
  Address buildAddrOfImagComponent(mlir::Location loc, Address complex,
                                   QualType complexType);

  LValue buildComplexAssignmentLValue(const BinaryOperator *E);
  LValue buildComplexCompoundAssignmentLValue(const CompoundAssignOperator *E);

  /// Emits a reference binding to the passed in expression.
  RValue buildReferenceBindingToExpr(const Expr *E);

  LValue buildCastLValue(const CastExpr *E);

  void generateCXXGlobalVarDeclInitFunc(mlir::cir::FuncOp fn,
                                        const VarDecl *varDecl,
                                        mlir::cir::GlobalOp addr,
                                        bool performInit);

  void buildCXXConstructExpr(const clang::CXXConstructExpr *E,
                             AggValueSlot Dest);

  void buildCXXConstructorCall(const clang::CXXConstructorDecl *D,
                               clang::CXXCtorType Type, bool ForVirtualBase,
                               bool Delegating, AggValueSlot ThisAVS,
                               const clang::CXXConstructExpr *E);

  void buildCXXConstructorCall(const clang::CXXConstructorDecl *D,
                               clang::CXXCtorType Type, bool ForVirtualBase,
                               bool Delegating, Address This, CallArgList &Args,
                               AggValueSlot::Overlap_t Overlap,
                               clang::SourceLocation Loc,
                               bool NewPointerIsChecked);

  RValue buildCXXMemberOrOperatorCall(
      const clang::CXXMethodDecl *Method, const CIRGenCallee &Callee,
      ReturnValueSlot ReturnValue, mlir::Value This, mlir::Value ImplicitParam,
      clang::QualType ImplicitParamTy, const clang::CallExpr *E,
      CallArgList *RtlArgs);

  RValue buildCXXMemberCallExpr(const clang::CXXMemberCallExpr *E,
                                ReturnValueSlot ReturnValue);
  RValue buildCXXMemberPointerCallExpr(const CXXMemberCallExpr *E,
                                       ReturnValueSlot ReturnValue);
  RValue buildCXXMemberOrOperatorMemberCallExpr(
      const clang::CallExpr *CE, const clang::CXXMethodDecl *MD,
      ReturnValueSlot ReturnValue, bool HasQualifier,
      clang::NestedNameSpecifier *Qualifier, bool IsArrow,
      const clang::Expr *Base);
  RValue buildCXXOperatorMemberCallExpr(const CXXOperatorCallExpr *E,
                                        const CXXMethodDecl *MD,
                                        ReturnValueSlot ReturnValue);
  void buildNullInitialization(mlir::Location loc, Address DestPtr,
                               QualType Ty);
  bool shouldNullCheckClassCastValue(const CastExpr *CE);

  void buildCXXTemporary(const CXXTemporary *Temporary, QualType TempType,
                         Address Ptr);
  mlir::Value buildCXXNewExpr(const CXXNewExpr *E);
  void buildCXXDeleteExpr(const CXXDeleteExpr *E);

  void buildCXXAggrConstructorCall(const CXXConstructorDecl *D,
                                   const clang::ArrayType *ArrayTy,
                                   Address ArrayPtr, const CXXConstructExpr *E,
                                   bool NewPointerIsChecked,
                                   bool ZeroInitialization = false);

  void buildCXXAggrConstructorCall(const CXXConstructorDecl *ctor,
                                   mlir::Value numElements, Address arrayBase,
                                   const CXXConstructExpr *E,
                                   bool NewPointerIsChecked,
                                   bool zeroInitialize);

  /// Compute the length of an array, even if it's a VLA, and drill down to the
  /// base element type.
  mlir::Value buildArrayLength(const clang::ArrayType *arrayType,
                               QualType &baseType, Address &addr);

  void buildDeleteCall(const FunctionDecl *DeleteFD, mlir::Value Ptr,
                       QualType DeleteTy, mlir::Value NumElements = nullptr,
                       CharUnits CookieSize = CharUnits());

  mlir::Value buildDynamicCast(Address ThisAddr, const CXXDynamicCastExpr *DCE);

  mlir::Value createLoad(const clang::VarDecl *VD, const char *Name);

  mlir::Value buildScalarPrePostIncDec(const UnaryOperator *E, LValue LV,
                                       bool isInc, bool isPre);
  mlir::Value buildComplexPrePostIncDec(const UnaryOperator *E, LValue LV,
                                        bool isInc, bool isPre);

  // Wrapper for function prototype sources. Wraps either a FunctionProtoType or
  // an ObjCMethodDecl.
  struct PrototypeWrapper {
    llvm::PointerUnion<const clang::FunctionProtoType *,
                       const clang::ObjCMethodDecl *>
        P;

    PrototypeWrapper(const clang::FunctionProtoType *FT) : P(FT) {}
    PrototypeWrapper(const clang::ObjCMethodDecl *MD) : P(MD) {}
  };

  bool LValueIsSuitableForInlineAtomic(LValue Src);

  /// An abstract representation of regular/ObjC call/message targets.
  class AbstractCallee {
    /// The function declaration of the callee.
    const clang::Decl *CalleeDecl;

  public:
    AbstractCallee() : CalleeDecl(nullptr) {}
    AbstractCallee(const clang::FunctionDecl *FD) : CalleeDecl(FD) {}
    AbstractCallee(const clang::ObjCMethodDecl *OMD) : CalleeDecl(OMD) {}
    bool hasFunctionDecl() const {
      return llvm::isa_and_nonnull<clang::FunctionDecl>(CalleeDecl);
    }
    const clang::Decl *getDecl() const { return CalleeDecl; }
    unsigned getNumParams() const {
      if (const auto *FD = llvm::dyn_cast<clang::FunctionDecl>(CalleeDecl))
        return FD->getNumParams();
      return llvm::cast<clang::ObjCMethodDecl>(CalleeDecl)->param_size();
    }
    const clang::ParmVarDecl *getParamDecl(unsigned I) const {
      if (const auto *FD = llvm::dyn_cast<clang::FunctionDecl>(CalleeDecl))
        return FD->getParamDecl(I);
      return *(llvm::cast<clang::ObjCMethodDecl>(CalleeDecl)->param_begin() +
               I);
    }
  };

  RValue convertTempToRValue(Address addr, clang::QualType type,
                             clang::SourceLocation Loc);

  /// If a ParmVarDecl had the pass_object_size attribute, this
  /// will contain a mapping from said ParmVarDecl to its implicit "object_size"
  /// parameter.
  llvm::SmallDenseMap<const ParmVarDecl *, const ImplicitParamDecl *, 2>
      SizeArguments;

  // Build a "reference" to a va_list; this is either the address or the value
  // of the expression, depending on how va_list is defined.
  Address buildVAListRef(const Expr *E);

  /// Emits a CIR variable-argument operation, either
  /// \c cir.va.start or \c cir.va.end.
  ///
  /// \param ArgValue A reference to the \c va_list as emitted by either
  /// \c buildVAListRef or \c buildMSVAListRef.
  ///
  /// \param IsStart If \c true, emits \c cir.va.start, otherwise \c cir.va.end.
  void buildVAStartEnd(mlir::Value ArgValue, bool IsStart);

  /// Generate code to get an argument from the passed in pointer
  /// and update it accordingly.
  ///
  /// \param VE The \c VAArgExpr for which to generate code.
  ///
  /// \param VAListAddr Receives a reference to the \c va_list as emitted by
  /// either \c buildVAListRef or \c buildMSVAListRef.
  ///
  /// \returns SSA value with the argument.
  mlir::Value buildVAArg(VAArgExpr *VE, Address &VAListAddr);

  void buildVariablyModifiedType(QualType Ty);

  struct VlaSizePair {
    mlir::Value NumElts;
    QualType Type;

    VlaSizePair(mlir::Value NE, QualType T) : NumElts(NE), Type(T) {}
  };

  /// Returns an MLIR value that corresponds to the size,
  /// in non-variably-sized elements, of a variable length array type,
  /// plus that largest non-variably-sized element type.  Assumes that
  /// the type has already been emitted with buildVariablyModifiedType.
  VlaSizePair getVLASize(const VariableArrayType *vla);
  VlaSizePair getVLASize(QualType vla);

  mlir::Value emitBuiltinObjectSize(const Expr *E, unsigned Type,
                                    mlir::cir::IntType ResType,
                                    mlir::Value EmittedE, bool IsDynamic);
  mlir::Value evaluateOrEmitBuiltinObjectSize(const Expr *E, unsigned Type,
                                              mlir::cir::IntType ResType,
                                              mlir::Value EmittedE,
                                              bool IsDynamic);

  /// Given an expression that represents a value lvalue, this method emits
  /// the address of the lvalue, then loads the result as an rvalue,
  /// returning the rvalue.
  RValue buildLoadOfLValue(LValue LV, SourceLocation Loc);
  mlir::Value buildLoadOfScalar(Address addr, bool isVolatile,
                                clang::QualType ty, clang::SourceLocation loc,
                                LValueBaseInfo baseInfo,
                                TBAAAccessInfo tbaaInfo,
                                bool isNontemporal = false);
  mlir::Value buildLoadOfScalar(Address addr, bool isVolatile,
                                clang::QualType ty, mlir::Location loc,
                                LValueBaseInfo baseInfo,
                                TBAAAccessInfo tbaaInfo,
                                bool isNontemporal = false);

  int64_t getAccessedFieldNo(unsigned idx, const mlir::ArrayAttr elts);

  RValue buildLoadOfExtVectorElementLValue(LValue LV);

  void buildStoreThroughExtVectorComponentLValue(RValue Src, LValue Dst);

  RValue buildLoadOfBitfieldLValue(LValue LV, SourceLocation Loc);

  /// Load a scalar value from an address, taking care to appropriately convert
  /// from the memory representation to CIR value representation.
  mlir::Value buildLoadOfScalar(Address addr, bool isVolatile,
                                clang::QualType ty, clang::SourceLocation loc,
                                AlignmentSource source = AlignmentSource::Type,
                                bool isNontemporal = false) {
    return buildLoadOfScalar(addr, isVolatile, ty, loc, LValueBaseInfo(source),
                             CGM.getTBAAAccessInfo(ty), isNontemporal);
  }

  /// Load a scalar value from an address, taking care to appropriately convert
  /// form the memory representation to the CIR value representation. The
  /// l-value must be a simple l-value.
  mlir::Value buildLoadOfScalar(LValue lvalue, clang::SourceLocation Loc);
  mlir::Value buildLoadOfScalar(LValue lvalue, mlir::Location Loc);

  /// Load a complex number from the specified l-value.
  mlir::Value buildLoadOfComplex(LValue src, SourceLocation loc);

  Address buildLoadOfReference(LValue refLVal, mlir::Location loc,
                               LValueBaseInfo *pointeeBaseInfo = nullptr,
                               TBAAAccessInfo *pointeeTBAAInfo = nullptr);
  LValue buildLoadOfReferenceLValue(LValue RefLVal, mlir::Location Loc);
  LValue
  buildLoadOfReferenceLValue(Address RefAddr, mlir::Location Loc,
                             QualType RefTy,
                             AlignmentSource Source = AlignmentSource::Type) {
    LValue RefLVal = makeAddrLValue(RefAddr, RefTy, LValueBaseInfo(Source));
    return buildLoadOfReferenceLValue(RefLVal, Loc);
  }
  void buildImplicitAssignmentOperatorBody(FunctionArgList &Args);

  void buildAggregateStore(mlir::Value Val, Address Dest, bool DestIsVolatile);

  void buildCallArgs(
      CallArgList &Args, PrototypeWrapper Prototype,
      llvm::iterator_range<clang::CallExpr::const_arg_iterator> ArgRange,
      AbstractCallee AC = AbstractCallee(), unsigned ParamsToSkip = 0,
      EvaluationOrder Order = EvaluationOrder::Default);

  void checkTargetFeatures(const CallExpr *E, const FunctionDecl *TargetDecl);
  void checkTargetFeatures(SourceLocation Loc, const FunctionDecl *TargetDecl);

  LValue buildStmtExprLValue(const StmtExpr *E);

  LValue buildPointerToDataMemberBinaryExpr(const BinaryOperator *E);

  /// TODO: Add TBAAAccessInfo
  Address buildCXXMemberDataPointerAddress(
      const Expr *E, Address base, mlir::Value memberPtr,
      const MemberPointerType *memberPtrType, LValueBaseInfo *baseInfo);

  /// Generate a call of the given function, expecting the given
  /// result type, and using the given argument list which specifies both the
  /// LLVM arguments and the types they were derived from.
  RValue buildCall(const CIRGenFunctionInfo &CallInfo,
                   const CIRGenCallee &Callee, ReturnValueSlot ReturnValue,
                   const CallArgList &Args,
                   mlir::cir::CIRCallOpInterface *callOrTryCall,
                   bool IsMustTail, mlir::Location loc,
                   std::optional<const clang::CallExpr *> E = std::nullopt);
  RValue buildCall(const CIRGenFunctionInfo &CallInfo,
                   const CIRGenCallee &Callee, ReturnValueSlot ReturnValue,
                   const CallArgList &Args,
                   mlir::cir::CIRCallOpInterface *callOrTryCall = nullptr,
                   bool IsMustTail = false) {
    assert(currSrcLoc && "source location must have been set");
    return buildCall(CallInfo, Callee, ReturnValue, Args, callOrTryCall,
                     IsMustTail, *currSrcLoc, std::nullopt);
  }
  RValue buildCall(clang::QualType FnType, const CIRGenCallee &Callee,
                   const clang::CallExpr *E, ReturnValueSlot returnValue,
                   mlir::Value Chain = nullptr);

  RValue buildCallExpr(const clang::CallExpr *E,
                       ReturnValueSlot ReturnValue = ReturnValueSlot());

  mlir::Value buildRuntimeCall(mlir::Location loc, mlir::cir::FuncOp callee,
                               ArrayRef<mlir::Value> args = {});

  void buildInvariantStart(CharUnits Size);

  /// Create a check for a function parameter that may potentially be
  /// declared as non-null.
  void buildNonNullArgCheck(RValue RV, QualType ArgType, SourceLocation ArgLoc,
                            AbstractCallee AC, unsigned ParmNum);

  void buildCallArg(CallArgList &args, const clang::Expr *E,
                    clang::QualType ArgType);

  LValue buildCallExprLValue(const CallExpr *E);

  /// Similarly to buildAnyExpr(), however, the result will always be accessible
  /// even if no aggregate location is provided.
  RValue buildAnyExprToTemp(const clang::Expr *E);

  CIRGenCallee buildCallee(const clang::Expr *E);

  void finishFunction(SourceLocation EndLoc);

  /// Emit code to compute the specified expression which can have any type. The
  /// result is returned as an RValue struct. If this is an aggregate
  /// expression, the aggloc/agglocvolatile arguments indicate where the result
  /// should be returned.
  RValue buildAnyExpr(const clang::Expr *E,
                      AggValueSlot aggSlot = AggValueSlot::ignored(),
                      bool ignoreResult = false);

  mlir::LogicalResult buildFunctionBody(const clang::Stmt *Body);
  mlir::LogicalResult buildCoroutineBody(const CoroutineBodyStmt &S);
  mlir::LogicalResult buildCoreturnStmt(const CoreturnStmt &S);

  mlir::cir::CallOp buildCoroIDBuiltinCall(mlir::Location loc,
                                           mlir::Value nullPtr);
  mlir::cir::CallOp buildCoroAllocBuiltinCall(mlir::Location loc);
  mlir::cir::CallOp buildCoroBeginBuiltinCall(mlir::Location loc,
                                              mlir::Value coroframeAddr);
  mlir::cir::CallOp buildCoroEndBuiltinCall(mlir::Location loc,
                                            mlir::Value nullPtr);

  RValue buildCoawaitExpr(const CoawaitExpr &E,
                          AggValueSlot aggSlot = AggValueSlot::ignored(),
                          bool ignoreResult = false);
  RValue buildCoyieldExpr(const CoyieldExpr &E,
                          AggValueSlot aggSlot = AggValueSlot::ignored(),
                          bool ignoreResult = false);
  RValue buildCoroutineIntrinsic(const CallExpr *E, unsigned int IID);
  RValue buildCoroutineFrame();

  enum class MSVCIntrin;

  mlir::Value buildARMMVEBuiltinExpr(unsigned BuiltinID, const CallExpr *E,
                                     ReturnValueSlot ReturnValue,
                                     llvm::Triple::ArchType Arch);
  mlir::Value buildARMCDEBuiltinExpr(unsigned BuiltinID, const CallExpr *E,
                                     ReturnValueSlot ReturnValue,
                                     llvm::Triple::ArchType Arch);

  mlir::Value buildAlignmentAssumption(mlir::Value ptrValue, QualType ty,
                                       SourceLocation loc,
                                       SourceLocation assumptionLoc,
                                       mlir::IntegerAttr alignment,
                                       mlir::Value offsetValue = nullptr);

  mlir::Value buildAlignmentAssumption(mlir::Value ptrValue, const Expr *expr,
                                       SourceLocation assumptionLoc,
                                       mlir::IntegerAttr alignment,
                                       mlir::Value offsetValue = nullptr);

  /// Build a debug stoppoint if we are emitting debug info.
  void buildStopPoint(const Stmt *S);

  // Build CIR for a statement. useCurrentScope should be true if no
  // new scopes need be created when finding a compound statement.
  mlir::LogicalResult buildStmt(const clang::Stmt *S, bool useCurrentScope,
                                ArrayRef<const Attr *> Attrs = std::nullopt);

  mlir::LogicalResult buildSimpleStmt(const clang::Stmt *S,
                                      bool useCurrentScope);

  mlir::LogicalResult buildForStmt(const clang::ForStmt &S);
  mlir::LogicalResult buildWhileStmt(const clang::WhileStmt &S);
  mlir::LogicalResult buildDoStmt(const clang::DoStmt &S);
  mlir::LogicalResult
  buildCXXForRangeStmt(const CXXForRangeStmt &S,
                       ArrayRef<const Attr *> Attrs = std::nullopt);
  mlir::LogicalResult buildSwitchStmt(const clang::SwitchStmt &S);

  mlir::LogicalResult buildCXXTryStmtUnderScope(const clang::CXXTryStmt &S);
  mlir::LogicalResult buildCXXTryStmt(const clang::CXXTryStmt &S);
  void enterCXXTryStmt(const CXXTryStmt &S, mlir::cir::TryOp catchOp,
                       bool IsFnTryBlock = false);
  void exitCXXTryStmt(const CXXTryStmt &S, bool IsFnTryBlock = false);

  Address buildCompoundStmt(const clang::CompoundStmt &S, bool getLast = false,
                            AggValueSlot slot = AggValueSlot::ignored());

  Address
  buildCompoundStmtWithoutScope(const clang::CompoundStmt &S,
                                bool getLast = false,
                                AggValueSlot slot = AggValueSlot::ignored());
  GlobalDecl CurSEHParent;
  bool currentFunctionUsesSEHTry() const { return !!CurSEHParent; }

  /// Returns true inside SEH __try blocks.
  bool isSEHTryScope() const { return MissingFeatures::isSEHTryScope(); }

  mlir::Operation *CurrentFuncletPad = nullptr;

  /// Returns true while emitting a cleanuppad.
  bool isCleanupPadScope() const {
    assert(!CurrentFuncletPad && "NYI");
    return false;
  }

  /// Return a landing pad that just calls terminate.
  mlir::Operation *getTerminateLandingPad();

  /// Emit code to compute the specified expression,
  /// ignoring the result.
  void buildIgnoredExpr(const clang::Expr *E);

  LValue buildArraySubscriptExpr(const clang::ArraySubscriptExpr *E,
                                 bool Accessed = false);

  mlir::LogicalResult buildDeclStmt(const clang::DeclStmt &S);

  /// Determine whether a return value slot may overlap some other object.
  AggValueSlot::Overlap_t getOverlapForReturnValue() {
    // FIXME: Assuming no overlap here breaks guaranteed copy elision for base
    // class subobjects. These cases may need to be revisited depending on the
    // resolution of the relevant core issue.
    return AggValueSlot::DoesNotOverlap;
  }

  /// Determine whether a base class initialization may overlap some other
  /// object.
  AggValueSlot::Overlap_t getOverlapForBaseInit(const CXXRecordDecl *RD,
                                                const CXXRecordDecl *BaseRD,
                                                bool IsVirtual);

  /// Get an appropriate 'undef' rvalue for the given type.
  /// TODO: What's the equivalent for MLIR? Currently we're only using this for
  /// void types so it just returns RValue::get(nullptr) but it'll need
  /// addressed later.
  RValue GetUndefRValue(clang::QualType Ty);

  mlir::Value buildFromMemory(mlir::Value Value, clang::QualType Ty);

  mlir::Type convertType(clang::QualType T);

  mlir::LogicalResult buildAsmStmt(const clang::AsmStmt &S);

  std::pair<mlir::Value, mlir::Type>
  buildAsmInputLValue(const TargetInfo::ConstraintInfo &Info, LValue InputValue,
                      QualType InputType, std::string &ConstraintStr,
                      SourceLocation Loc);

  std::pair<mlir::Value, mlir::Type>
  buildAsmInput(const TargetInfo::ConstraintInfo &Info, const Expr *InputExpr,
                std::string &ConstraintStr);

  mlir::LogicalResult buildIfStmt(const clang::IfStmt &S);

  mlir::LogicalResult buildReturnStmt(const clang::ReturnStmt &S);

  mlir::LogicalResult buildGotoStmt(const clang::GotoStmt &S);

  mlir::LogicalResult buildLabel(const clang::LabelDecl *D);
  mlir::LogicalResult buildLabelStmt(const clang::LabelStmt &S);

  mlir::LogicalResult buildAttributedStmt(const AttributedStmt &S);

  mlir::LogicalResult buildBreakStmt(const clang::BreakStmt &S);
  mlir::LogicalResult buildContinueStmt(const clang::ContinueStmt &S);

  // OpenMP gen functions:
  mlir::LogicalResult buildOMPParallelDirective(const OMPParallelDirective &S);
  mlir::LogicalResult buildOMPTaskwaitDirective(const OMPTaskwaitDirective &S);
  mlir::LogicalResult
  buildOMPTaskyieldDirective(const OMPTaskyieldDirective &S);
  mlir::LogicalResult buildOMPBarrierDirective(const OMPBarrierDirective &S);

  LValue buildOpaqueValueLValue(const OpaqueValueExpr *e);

  /// Emit code to compute a designator that specifies the location
  /// of the expression.
  /// FIXME: document this function better.
  LValue buildLValue(const clang::Expr *E);

  void buildDecl(const clang::Decl &D);

  /// If the specified expression does not fold to a constant, or if it does but
  /// contains a label, return false.  If it constant folds return true and set
  /// the boolean result in Result.
  bool ConstantFoldsToSimpleInteger(const clang::Expr *Cond, bool &ResultBool,
                                    bool AllowLabels = false);
  bool ConstantFoldsToSimpleInteger(const clang::Expr *Cond,
                                    llvm::APSInt &ResultInt,
                                    bool AllowLabels = false);

  /// Return true if the statement contains a label in it.  If
  /// this statement is not executed normally, it not containing a label means
  /// that we can just remove the code.
  bool ContainsLabel(const clang::Stmt *S, bool IgnoreCaseStmts = false);

  /// Emit an if on a boolean condition to the specified blocks.
  /// FIXME: Based on the condition, this might try to simplify the codegen of
  /// the conditional based on the branch. TrueCount should be the number of
  /// times we expect the condition to evaluate to true based on PGO data. We
  /// might decide to leave this as a separate pass (see EmitBranchOnBoolExpr
  /// for extra ideas).
  mlir::LogicalResult buildIfOnBoolExpr(const clang::Expr *cond,
                                        const clang::Stmt *thenS,
                                        const clang::Stmt *elseS);
  mlir::cir::IfOp buildIfOnBoolExpr(
      const clang::Expr *cond,
      llvm::function_ref<void(mlir::OpBuilder &, mlir::Location)> thenBuilder,
      mlir::Location thenLoc,
      llvm::function_ref<void(mlir::OpBuilder &, mlir::Location)> elseBuilder,
      std::optional<mlir::Location> elseLoc = {});
  mlir::Value buildTernaryOnBoolExpr(const clang::Expr *cond,
                                     mlir::Location loc,
                                     const clang::Stmt *thenS,
                                     const clang::Stmt *elseS);
  mlir::Value buildOpOnBoolExpr(mlir::Location loc, const clang::Expr *cond);

  class ConstantEmission {
    // Cannot use mlir::TypedAttr directly here because of bit availability.
    llvm::PointerIntPair<mlir::Attribute, 1, bool> ValueAndIsReference;
    ConstantEmission(mlir::TypedAttr C, bool isReference)
        : ValueAndIsReference(C, isReference) {}

  public:
    ConstantEmission() {}
    static ConstantEmission forReference(mlir::TypedAttr C) {
      return ConstantEmission(C, true);
    }
    static ConstantEmission forValue(mlir::TypedAttr C) {
      return ConstantEmission(C, false);
    }

    explicit operator bool() const {
      return ValueAndIsReference.getOpaqueValue() != nullptr;
    }

    bool isReference() const { return ValueAndIsReference.getInt(); }
    LValue getReferenceLValue(CIRGenFunction &CGF, Expr *refExpr) const {
      assert(isReference());
      // create<mlir::cir::ConstantOp>(loc, ty, getZeroAttr(ty));
      // CGF.getBuilder().const
      // return CGF.MakeNaturalAlignAddrLValue(ValueAndIsReference.getPointer(),
      //                                       refExpr->getType());
      llvm_unreachable("NYI");
    }

    mlir::TypedAttr getValue() const {
      assert(!isReference());
      return mlir::cast<mlir::TypedAttr>(ValueAndIsReference.getPointer());
    }
  };

  ConstantEmission tryEmitAsConstant(DeclRefExpr *refExpr);
  ConstantEmission tryEmitAsConstant(const MemberExpr *ME);

  /// Emit the computation of the specified expression of scalar type,
  /// ignoring the result.
  mlir::Value buildScalarExpr(const clang::Expr *E);
  mlir::Value buildScalarConstant(const ConstantEmission &Constant, Expr *E);

  mlir::Value buildPromotedComplexExpr(const Expr *E, QualType PromotionType);
  mlir::Value buildPromotedScalarExpr(const clang::Expr *E,
                                      QualType PromotionType);
  mlir::Value buildPromotedValue(mlir::Value result, QualType PromotionType);
  mlir::Value buildUnPromotedValue(mlir::Value result, QualType PromotionType);

  mlir::Type getCIRType(const clang::QualType &type);

  const CaseStmt *foldCaseStmt(const clang::CaseStmt &S, mlir::Type condType,
                               SmallVector<mlir::Attribute, 4> &caseAttrs);

  template <typename T>
  mlir::LogicalResult
  buildCaseDefaultCascade(const T *stmt, mlir::Type condType,
                          SmallVector<mlir::Attribute, 4> &caseAttrs);

  mlir::LogicalResult buildCaseStmt(const clang::CaseStmt &S,
                                    mlir::Type condType,
                                    SmallVector<mlir::Attribute, 4> &caseAttrs);

  mlir::LogicalResult
  buildDefaultStmt(const clang::DefaultStmt &S, mlir::Type condType,
                   SmallVector<mlir::Attribute, 4> &caseAttrs);

  mlir::LogicalResult
  buildSwitchCase(const clang::SwitchCase &S, mlir::Type condType,
                  SmallVector<mlir::Attribute, 4> &caseAttrs);

  mlir::LogicalResult
  buildSwitchBody(const clang::Stmt *S, mlir::Type condType,
                  SmallVector<mlir::Attribute, 4> &caseAttrs);

  mlir::cir::FuncOp generateCode(clang::GlobalDecl GD, mlir::cir::FuncOp Fn,
                                 const CIRGenFunctionInfo &FnInfo);

  clang::QualType buildFunctionArgList(clang::GlobalDecl GD,
                                       FunctionArgList &Args);
  struct AutoVarEmission {
    const clang::VarDecl *Variable;
    /// The address of the alloca for languages with explicit address space
    /// (e.g. OpenCL) or alloca casted to generic pointer for address space
    /// agnostic languages (e.g. C++). Invalid if the variable was emitted
    /// as a global constant.
    Address Addr;

    /// True if the variable is of aggregate type and has a constant
    /// initializer.
    bool IsConstantAggregate = false;

    /// True if the variable is a __block variable that is captured by an
    /// escaping block.
    bool IsEscapingByRef = false;

    mlir::Value NRVOFlag{};

    struct Invalid {};
    AutoVarEmission(Invalid) : Variable(nullptr), Addr(Address::invalid()) {}

    AutoVarEmission(const clang::VarDecl &variable)
        : Variable(&variable), Addr(Address::invalid()) {}

    static AutoVarEmission invalid() { return AutoVarEmission(Invalid()); }

    bool wasEmittedAsGlobal() const { return !Addr.isValid(); }

    /// Returns the raw, allocated address, which is not necessarily
    /// the address of the object itself. It is casted to default
    /// address space for address space agnostic languages.
    Address getAllocatedAddress() const { return Addr; }

    /// Returns the address of the object within this declaration.
    /// Note that this does not chase the forwarding pointer for
    /// __block decls.
    Address getObjectAddress(CIRGenFunction &CGF) const {
      if (!IsEscapingByRef)
        return Addr;

      llvm_unreachable("NYI");
    }
  };

  LValue buildMaterializeTemporaryExpr(const MaterializeTemporaryExpr *E);

  /// Emit the alloca and debug information for a
  /// local variable.  Does not emit initialization or destruction.
  AutoVarEmission buildAutoVarAlloca(const clang::VarDecl &D,
                                     mlir::OpBuilder::InsertPoint = {});

  void buildAutoVarInit(const AutoVarEmission &emission);
  void buildAutoVarCleanups(const AutoVarEmission &emission);
  void buildAutoVarTypeCleanup(const AutoVarEmission &emission,
                               clang::QualType::DestructionKind dtorKind);

  void buildStoreOfScalar(mlir::Value value, LValue lvalue);
  void buildStoreOfScalar(mlir::Value value, Address addr, bool isVolatile,
                          clang::QualType ty, LValueBaseInfo baseInfo,
                          TBAAAccessInfo tbaaInfo, bool isInit = false,
                          bool isNontemporal = false);
  void buildStoreOfScalar(mlir::Value value, Address addr, bool isVolatile,
                          QualType ty,
                          AlignmentSource source = AlignmentSource::Type,
                          bool isInit = false, bool isNontemporal = false) {
    buildStoreOfScalar(value, addr, isVolatile, ty, LValueBaseInfo(source),
                       CGM.getTBAAAccessInfo(ty), isInit, isNontemporal);
  }
  void buildStoreOfScalar(mlir::Value value, LValue lvalue, bool isInit);

  mlir::Value buildToMemory(mlir::Value Value, clang::QualType Ty);
  void buildDeclRefExprDbgValue(const DeclRefExpr *E, const APValue &Init);

  /// Store the specified rvalue into the specified
  /// lvalue, where both are guaranteed to the have the same type, and that type
  /// is 'Ty'.
  void buildStoreThroughLValue(RValue Src, LValue Dst, bool isInit = false);

  void buildStoreThroughBitfieldLValue(RValue Src, LValue Dst,
                                       mlir::Value &Result);

  mlir::cir::BrOp buildBranchThroughCleanup(mlir::Location Loc, JumpDest Dest);

  /// Given an assignment `*LHS = RHS`, emit a test that checks if \p RHS is
  /// nonnull, if 1\p LHS is marked _Nonnull.
  void buildNullabilityCheck(LValue LHS, mlir::Value RHS,
                             clang::SourceLocation Loc);

  /// Same as IRBuilder::CreateInBoundsGEP, but additionally emits a check to
  /// detect undefined behavior when the pointer overflow sanitizer is enabled.
  /// \p SignedIndices indicates whether any of the GEP indices are signed.
  /// \p IsSubtraction indicates whether the expression used to form the GEP
  /// is a subtraction.
  mlir::Value buildCheckedInBoundsGEP(mlir::Type ElemTy, mlir::Value Ptr,
                                      ArrayRef<mlir::Value> IdxList,
                                      bool SignedIndices, bool IsSubtraction,
                                      SourceLocation Loc);

  void buildScalarInit(const clang::Expr *init, mlir::Location loc,
                       LValue lvalue, bool capturedByInit = false);

  LValue buildDeclRefLValue(const clang::DeclRefExpr *E);
  LValue buildExtVectorElementExpr(const ExtVectorElementExpr *E);
  LValue buildBinaryOperatorLValue(const clang::BinaryOperator *E);
  LValue buildCompoundAssignmentLValue(const clang::CompoundAssignOperator *E);
  LValue buildUnaryOpLValue(const clang::UnaryOperator *E);
  LValue buildStringLiteralLValue(const StringLiteral *E);
  RValue buildBuiltinExpr(const clang::GlobalDecl GD, unsigned BuiltinID,
                          const clang::CallExpr *E,
                          ReturnValueSlot ReturnValue);
  RValue buildRotate(const CallExpr *E, bool IsRotateRight);
  mlir::Value buildTargetBuiltinExpr(unsigned BuiltinID,
                                     const clang::CallExpr *E,
                                     ReturnValueSlot ReturnValue);

  // Target specific builtin emission
  mlir::Value buildScalarOrConstFoldImmArg(unsigned ICEArguments, unsigned Idx,
                                           const CallExpr *E);
  mlir::Value buildAArch64BuiltinExpr(unsigned BuiltinID, const CallExpr *E,
                                      ReturnValueSlot ReturnValue,
                                      llvm::Triple::ArchType Arch);
  mlir::Value buildAArch64SVEBuiltinExpr(unsigned BuiltinID, const CallExpr *E);
  mlir::Value buildAArch64SMEBuiltinExpr(unsigned BuiltinID, const CallExpr *E);
  mlir::Value buildX86BuiltinExpr(unsigned BuiltinID, const CallExpr *E);

  /// Given an expression with a pointer type, emit the value and compute our
  /// best estimate of the alignment of the pointee.
  ///
  /// \param BaseInfo - If non-null, this will be initialized with
  /// information about the source of the alignment and the may-alias
  /// attribute.  Note that this function will conservatively fall back on
  /// the type when it doesn't recognize the expression and may-alias will
  /// be set to false.
  ///
  /// One reasonable way to use this information is when there's a language
  /// guarantee that the pointer must be aligned to some stricter value, and
  /// we're simply trying to ensure that sufficiently obvious uses of under-
  /// aligned objects don't get miscompiled; for example, a placement new
  /// into the address of a local variable.  In such a case, it's quite
  /// reasonable to just ignore the returned alignment when it isn't from an
  /// explicit source.
  Address
  buildPointerWithAlignment(const clang::Expr *expr,
                            LValueBaseInfo *baseInfo = nullptr,
                            TBAAAccessInfo *tbaaInfo = nullptr,
                            KnownNonNull_t isKnownNonNull = NotKnownNonNull);

  LValue
  buildConditionalOperatorLValue(const AbstractConditionalOperator *expr);

  /// Emit an expression as an initializer for an object (variable, field, etc.)
  /// at the given location.  The expression is not necessarily the normal
  /// initializer for the object, and the address is not necessarily
  /// its normal location.
  ///
  /// \param init the initializing expression
  /// \param D the object to act as if we're initializing
  /// \param lvalue the lvalue to initialize
  /// \param capturedByInit true if \p D is a __block variable whose address is
  /// potentially changed by the initializer
  void buildExprAsInit(const clang::Expr *init, const clang::ValueDecl *D,
                       LValue lvalue, bool capturedByInit = false);

  /// Emit code and set up symbol table for a variable declaration with auto,
  /// register, or no storage class specifier. These turn into simple stack
  /// objects, globals depending on target.
  void buildAutoVarDecl(const clang::VarDecl &D);

  /// This method handles emission of any variable declaration
  /// inside a function, including static vars etc.
  void buildVarDecl(const clang::VarDecl &D);

  mlir::cir::GlobalOp
  addInitializerToStaticVarDecl(const VarDecl &D, mlir::cir::GlobalOp GV,
                                mlir::cir::GetGlobalOp GVAddr);

  void buildStaticVarDecl(const VarDecl &D,
                          mlir::cir::GlobalLinkageKind Linkage);

  /// Perform the usual unary conversions on the specified
  /// expression and compare the result against zero, returning an Int1Ty value.
  mlir::Value evaluateExprAsBool(const clang::Expr *E);

  void buildCtorPrologue(const clang::CXXConstructorDecl *CD,
                         clang::CXXCtorType Type, FunctionArgList &Args);
  void buildConstructorBody(FunctionArgList &Args);
  void buildDestructorBody(FunctionArgList &Args);
  void buildCXXDestructorCall(const CXXDestructorDecl *D, CXXDtorType Type,
                              bool ForVirtualBase, bool Delegating,
                              Address This, QualType ThisTy);
  RValue buildCXXDestructorCall(GlobalDecl Dtor, const CIRGenCallee &Callee,
                                mlir::Value This, QualType ThisTy,
                                mlir::Value ImplicitParam,
                                QualType ImplicitParamTy, const CallExpr *E);

  /// Enter the cleanups necessary to complete the given phase of destruction
  /// for a destructor. The end result should call destructors on members and
  /// base classes in reverse order of their construction.
  void EnterDtorCleanups(const CXXDestructorDecl *Dtor, CXXDtorType Type);

  /// Determines whether an EH cleanup is required to destroy a type
  /// with the given destruction kind.
  /// TODO(cir): could be shared with Clang LLVM codegen
  bool needsEHCleanup(QualType::DestructionKind kind) {
    switch (kind) {
    case QualType::DK_none:
      return false;
    case QualType::DK_cxx_destructor:
    case QualType::DK_objc_weak_lifetime:
    case QualType::DK_nontrivial_c_struct:
      return getLangOpts().Exceptions;
    case QualType::DK_objc_strong_lifetime:
      return getLangOpts().Exceptions &&
             CGM.getCodeGenOpts().ObjCAutoRefCountExceptions;
    }
    llvm_unreachable("bad destruction kind");
  }

  CleanupKind getCleanupKind(QualType::DestructionKind kind) {
    return (needsEHCleanup(kind) ? NormalAndEHCleanup : NormalCleanup);
  }

  void pushEHDestroy(QualType::DestructionKind dtorKind, Address addr,
                     QualType type);

  void pushStackRestore(CleanupKind kind, Address SPMem);

  static bool
  IsConstructorDelegationValid(const clang::CXXConstructorDecl *Ctor);

  struct VPtr {
    clang::BaseSubobject Base;
    const clang::CXXRecordDecl *NearestVBase;
    clang::CharUnits OffsetFromNearestVBase;
    const clang::CXXRecordDecl *VTableClass;
  };

  using VisitedVirtualBasesSetTy =
      llvm::SmallPtrSet<const clang::CXXRecordDecl *, 4>;

  using VPtrsVector = llvm::SmallVector<VPtr, 4>;
  VPtrsVector getVTablePointers(const clang::CXXRecordDecl *VTableClass);
  void getVTablePointers(clang::BaseSubobject Base,
                         const clang::CXXRecordDecl *NearestVBase,
                         clang::CharUnits OffsetFromNearestVBase,
                         bool BaseIsNonVirtualPrimaryBase,
                         const clang::CXXRecordDecl *VTableClass,
                         VisitedVirtualBasesSetTy &VBases, VPtrsVector &vptrs);
  /// Return the Value of the vtable pointer member pointed to by This.
  mlir::Value getVTablePtr(mlir::Location Loc, Address This,
                           mlir::Type VTableTy,
                           const CXXRecordDecl *VTableClass);

  /// Returns whether we should perform a type checked load when loading a
  /// virtual function for virtual calls to members of RD. This is generally
  /// true when both vcall CFI and whole-program-vtables are enabled.
  bool shouldEmitVTableTypeCheckedLoad(const CXXRecordDecl *RD);

  /// If whole-program virtual table optimization is enabled, emit an assumption
  /// that VTable is a member of RD's type identifier. Or, if vptr CFI is
  /// enabled, emit a check that VTable is a member of RD's type identifier.
  void buildTypeMetadataCodeForVCall(const CXXRecordDecl *RD,
                                     mlir::Value VTable, SourceLocation Loc);

  /// Return the VTT parameter that should be passed to a base
  /// constructor/destructor with virtual bases.
  /// FIXME: VTTs are Itanium ABI-specific, so the definition should move
  /// to CIRGenItaniumCXXABI.cpp together with all the references to VTT.
  mlir::Value GetVTTParameter(GlobalDecl GD, bool ForVirtualBase,
                              bool Delegating);

  /// Source location information about the default argument or member
  /// initializer expression we're evaluating, if any.
  clang::CurrentSourceLocExprScope CurSourceLocExprScope;
  using SourceLocExprScopeGuard =
      clang::CurrentSourceLocExprScope::SourceLocExprScopeGuard;

  /// A scoep within which we are constructing the fields of an object which
  /// might use a CXXDefaultInitExpr. This stashes away a 'this' value to use if
  /// we need to evaluate the CXXDefaultInitExpr within the evaluation.
  class FieldConstructionScope {
  public:
    FieldConstructionScope(CIRGenFunction &CGF, Address This)
        : CGF(CGF), OldCXXDefaultInitExprThis(CGF.CXXDefaultInitExprThis) {
      CGF.CXXDefaultInitExprThis = This;
    }
    ~FieldConstructionScope() {
      CGF.CXXDefaultInitExprThis = OldCXXDefaultInitExprThis;
    }

  private:
    CIRGenFunction &CGF;
    Address OldCXXDefaultInitExprThis;
  };

  /// The scope of a CXXDefaultInitExpr. Within this scope, the value of 'this'
  /// is overridden to be the object under construction.
  class CXXDefaultInitExprScope {
  public:
    CXXDefaultInitExprScope(CIRGenFunction &CGF,
                            const clang::CXXDefaultInitExpr *E)
        : CGF{CGF}, OldCXXThisValue(CGF.CXXThisValue),
          OldCXXThisAlignment(CGF.CXXThisAlignment),
          SourceLocScope(E, CGF.CurSourceLocExprScope) {
      CGF.CXXThisValue = CGF.CXXDefaultInitExprThis.getPointer();
      CGF.CXXThisAlignment = CGF.CXXDefaultInitExprThis.getAlignment();
    }
    ~CXXDefaultInitExprScope() {
      CGF.CXXThisValue = OldCXXThisValue;
      CGF.CXXThisAlignment = OldCXXThisAlignment;
    }

  public:
    CIRGenFunction &CGF;
    mlir::Value OldCXXThisValue;
    clang::CharUnits OldCXXThisAlignment;
    SourceLocExprScopeGuard SourceLocScope;
  };

  struct CXXDefaultArgExprScope : SourceLocExprScopeGuard {
    CXXDefaultArgExprScope(CIRGenFunction &CGF, const CXXDefaultArgExpr *E)
        : SourceLocExprScopeGuard(E, CGF.CurSourceLocExprScope) {}
  };

  LValue MakeNaturalAlignPointeeAddrLValue(mlir::Value V, clang::QualType T);
  LValue MakeNaturalAlignAddrLValue(mlir::Value val, QualType ty);

  /// Construct an address with the natural alignment of T. If a pointer to T
  /// is expected to be signed, the pointer passed to this function must have
  /// been signed, and the returned Address will have the pointer authentication
  /// information needed to authenticate the signed pointer.
  Address makeNaturalAddressForPointer(
      mlir::Value ptr, QualType t, CharUnits alignment = CharUnits::Zero(),
      bool forPointeeType = false, LValueBaseInfo *baseInfo = nullptr,
      TBAAAccessInfo *tbaaInfo = nullptr,
      KnownNonNull_t isKnownNonNull = NotKnownNonNull) {
    if (alignment.isZero())
      alignment =
          CGM.getNaturalTypeAlignment(t, baseInfo, tbaaInfo, forPointeeType);
    return Address(ptr, convertTypeForMem(t), alignment, isKnownNonNull);
  }

  /// Load the value for 'this'. This function is only valid while generating
  /// code for an C++ member function.
  /// FIXME(cir): this should return a mlir::Value!
  mlir::Value LoadCXXThis() {
    assert(CXXThisValue && "no 'this' value for this function");
    return CXXThisValue;
  }
  Address LoadCXXThisAddress();

  /// Convert the given pointer to a complete class to the given direct base.
  Address getAddressOfDirectBaseInCompleteClass(mlir::Location loc,
                                                Address Value,
                                                const CXXRecordDecl *Derived,
                                                const CXXRecordDecl *Base,
                                                bool BaseIsVirtual);

  Address getAddressOfBaseClass(Address Value, const CXXRecordDecl *Derived,
                                CastExpr::path_const_iterator PathBegin,
                                CastExpr::path_const_iterator PathEnd,
                                bool NullCheckValue, SourceLocation Loc);

  /// Emit code for the start of a function.
  /// \param Loc       The location to be associated with the function.
  /// \param StartLoc  The location of the function body.
  void StartFunction(clang::GlobalDecl GD, clang::QualType RetTy,
                     mlir::cir::FuncOp Fn, const CIRGenFunctionInfo &FnInfo,
                     const FunctionArgList &Args, clang::SourceLocation Loc,
                     clang::SourceLocation StartLoc);

  /// Emit a conversion from the specified type to the specified destination
  /// type, both of which are CIR scalar types.
  mlir::Value buildScalarConversion(mlir::Value Src, clang::QualType SrcTy,
                                    clang::QualType DstTy,
                                    clang::SourceLocation Loc);

  /// Emit a conversion from the specified complex type to the specified
  /// destination type, where the destination type is an LLVM scalar type.
  mlir::Value buildComplexToScalarConversion(mlir::Value Src, QualType SrcTy,
                                             QualType DstTy,
                                             SourceLocation Loc);

  LValue makeAddrLValue(Address addr, clang::QualType ty,
                        LValueBaseInfo baseInfo) {
    return LValue::makeAddr(addr, ty, getContext(), baseInfo,
                            CGM.getTBAAAccessInfo(ty));
  }

  LValue makeAddrLValue(Address addr, clang::QualType ty,
                        AlignmentSource source = AlignmentSource::Type) {
    return LValue::makeAddr(addr, ty, getContext(), LValueBaseInfo(source),
                            CGM.getTBAAAccessInfo(ty));
  }

  void initializeVTablePointers(mlir::Location loc,
                                const clang::CXXRecordDecl *RD);
  void initializeVTablePointer(mlir::Location loc, const VPtr &Vptr);

  AggValueSlot::Overlap_t getOverlapForFieldInit(const FieldDecl *FD);
  LValue buildLValueForField(LValue Base, const clang::FieldDecl *Field);
  LValue buildLValueForBitField(LValue base, const FieldDecl *field);

  /// Like buildLValueForField, excpet that if the Field is a reference, this
  /// will return the address of the reference and not the address of the value
  /// stored in the reference.
  LValue buildLValueForFieldInitialization(LValue Base,
                                           const clang::FieldDecl *Field,
                                           llvm::StringRef FieldName);

  void buildInitializerForField(clang::FieldDecl *Field, LValue LHS,
                                clang::Expr *Init);

  /// Determine whether the given initializer is trivial in the sense
  /// that it requires no code to be generated.
  bool isTrivialInitializer(const clang::Expr *Init);

  // TODO: this can also be abstrated into common AST helpers
  bool hasBooleanRepresentation(clang::QualType Ty);

  void buildCXXThrowExpr(const CXXThrowExpr *E);

  RValue buildAtomicExpr(AtomicExpr *E);
  void buildAtomicStore(RValue rvalue, LValue lvalue, bool isInit);
  void buildAtomicStore(RValue rvalue, LValue lvalue, mlir::cir::MemOrder MO,
                        bool IsVolatile, bool isInit);
  void buildAtomicInit(Expr *init, LValue dest);

  /// Return the address of a local variable.
  Address GetAddrOfLocalVar(const clang::VarDecl *VD) {
    auto it = LocalDeclMap.find(VD);
    assert(it != LocalDeclMap.end() &&
           "Invalid argument to GetAddrOfLocalVar(), no decl!");
    return it->second;
  }

  Address getAddrOfBitFieldStorage(LValue base, const clang::FieldDecl *field,
                                   mlir::Type fieldType, unsigned index);

  /// Given an opaque value expression, return its LValue mapping if it exists,
  /// otherwise create one.
  LValue getOrCreateOpaqueLValueMapping(const OpaqueValueExpr *e);

  /// Given an opaque value expression, return its RValue mapping if it exists,
  /// otherwise create one.
  RValue getOrCreateOpaqueRValueMapping(const OpaqueValueExpr *e);

  /// Check if \p E is a C++ "this" pointer wrapped in value-preserving casts.
  static bool isWrappedCXXThis(const clang::Expr *E);

  void buildDelegateCXXConstructorCall(const clang::CXXConstructorDecl *Ctor,
                                       clang::CXXCtorType CtorType,
                                       const FunctionArgList &Args,
                                       clang::SourceLocation Loc);

  // It's important not to confuse this and the previous function. Delegating
  // constructors are the C++11 feature. The constructor delegate optimization
  // is used to reduce duplication in the base and complete constructors where
  // they are substantially the same.
  void buildDelegatingCXXConstructorCall(const CXXConstructorDecl *Ctor,
                                         const FunctionArgList &Args);

  /// We are performing a delegate call; that is, the current function is
  /// delegating to another one. Produce a r-value suitable for passing the
  /// given parameter.
  void buildDelegateCallArg(CallArgList &args, const clang::VarDecl *param,
                            clang::SourceLocation loc);

  /// Return true if the current function should not be instrumented with
  /// sanitizers.
  bool ShouldSkipSanitizerInstrumentation();
  bool ShouldXRayInstrumentFunction() const;

  /// Return true if the current function should be instrumented with
  /// __cyg_profile_func_* calls
  bool ShouldInstrumentFunction();

  /// TODO(cir): add TBAAAccessInfo
  Address buildArrayToPointerDecay(const Expr *Array,
                                   LValueBaseInfo *BaseInfo = nullptr);

  /// Emits the code necessary to evaluate an arbitrary expression into the
  /// given memory location.
  void buildAnyExprToMem(const Expr *E, Address Location, Qualifiers Quals,
                         bool IsInitializer);
  void buildAnyExprToExn(const Expr *E, Address Addr);

  LValue buildCheckedLValue(const Expr *E, TypeCheckKind TCK);
  LValue buildMemberExpr(const MemberExpr *E);
  LValue buildCompoundLiteralLValue(const CompoundLiteralExpr *E);

  /// Specifies which type of sanitizer check to apply when handling a
  /// particular builtin.
  enum BuiltinCheckKind {
    BCK_CTZPassedZero,
    BCK_CLZPassedZero,
  };

  /// Emits an argument for a call to a builtin. If the builtin sanitizer is
  /// enabled, a runtime check specified by \p Kind is also emitted.
  mlir::Value buildCheckedArgForBuiltin(const Expr *E, BuiltinCheckKind Kind);

  /// returns true if aggregate type has a volatile member.
  /// TODO(cir): this could be a common AST helper between LLVM / CIR.
  bool hasVolatileMember(QualType T) {
    if (const RecordType *RT = T->getAs<RecordType>()) {
      const RecordDecl *RD = cast<RecordDecl>(RT->getDecl());
      return RD->hasVolatileMember();
    }
    return false;
  }

  /// Emit an aggregate assignment.
  void buildAggregateAssign(LValue Dest, LValue Src, QualType EltTy) {
    bool IsVolatile = hasVolatileMember(EltTy);
    buildAggregateCopy(Dest, Src, EltTy, AggValueSlot::MayOverlap, IsVolatile);
  }

  LValue buildAggExprToLValue(const Expr *E);

  /// Emit an aggregate copy.
  ///
  /// \param isVolatile \c true iff either the source or the destination is
  ///        volatile.
  /// \param MayOverlap Whether the tail padding of the destination might be
  ///        occupied by some other object. More efficient code can often be
  ///        generated if not.
  void buildAggregateCopy(LValue Dest, LValue Src, QualType EltTy,
                          AggValueSlot::Overlap_t MayOverlap,
                          bool isVolatile = false);

  /// Emit a reached-unreachable diagnostic if \p Loc is valid and runtime
  /// checking is enabled. Otherwise, just emit an unreachable instruction.
  void buildUnreachable(SourceLocation Loc);

  ///
  /// Cleanups
  /// --------

  /// Header for data within LifetimeExtendedCleanupStack.
  struct LifetimeExtendedCleanupHeader {
    /// The size of the following cleanup object.
    unsigned Size;
    /// The kind of cleanup to push: a value from the CleanupKind enumeration.
    unsigned Kind : 31;
    /// Whether this is a conditional cleanup.
    unsigned IsConditional : 1;

    size_t getSize() const { return Size; }
    CleanupKind getKind() const { return (CleanupKind)Kind; }
    bool isConditional() const { return IsConditional; }
  };

  /// Emits try/catch information for the current EH stack.
  mlir::cir::CallOp callWithExceptionCtx = nullptr;
  mlir::Operation *buildLandingPad(mlir::cir::TryOp tryOp);
  mlir::Block *getEHResumeBlock(bool isCleanup, mlir::cir::TryOp tryOp);
  mlir::Block *getEHDispatchBlock(EHScopeStack::stable_iterator scope,
                                  mlir::cir::TryOp tryOp);
  /// Unified block containing a call to cir.resume
  mlir::Block *ehResumeBlock = nullptr;
  llvm::DenseMap<mlir::Block *, mlir::Block *> cleanupsToPatch;

  /// The cleanup depth enclosing all the cleanups associated with the
  /// parameters.
  EHScopeStack::stable_iterator PrologueCleanupDepth;

  mlir::Operation *getInvokeDestImpl(mlir::cir::TryOp tryOp);
  mlir::Operation *getInvokeDest(mlir::cir::TryOp tryOp) {
    if (!EHStack.requiresLandingPad())
      return nullptr;
    // Return the respective cir.try, this can be used to compute
    // any other relevant information.
    return getInvokeDestImpl(tryOp);
  }
  bool isInvokeDest();

  /// Takes the old cleanup stack size and emits the cleanup blocks
  /// that have been added.
  void
  PopCleanupBlocks(EHScopeStack::stable_iterator OldCleanupStackSize,
                   std::initializer_list<mlir::Value *> ValuesToReload = {});

  /// Takes the old cleanup stack size and emits the cleanup blocks
  /// that have been added, then adds all lifetime-extended cleanups from
  /// the given position to the stack.
  void
  PopCleanupBlocks(EHScopeStack::stable_iterator OldCleanupStackSize,
                   size_t OldLifetimeExtendedStackSize,
                   std::initializer_list<mlir::Value *> ValuesToReload = {});

  /// Will pop the cleanup entry on the stack and process all branch fixups.
  void PopCleanupBlock(bool FallThroughIsBranchThrough = false);

  /// Deactivates the given cleanup block. The block cannot be reactivated. Pops
  /// it if it's the top of the stack.
  ///
  /// \param DominatingIP - An instruction which is known to
  ///   dominate the current IP (if set) and which lies along
  ///   all paths of execution between the current IP and the
  ///   the point at which the cleanup comes into scope.
  void DeactivateCleanupBlock(EHScopeStack::stable_iterator Cleanup,
                              mlir::Operation *DominatingIP);

  typedef void Destroyer(CIRGenFunction &CGF, Address addr, QualType ty);

  static Destroyer destroyCXXObject;

  void pushDestroy(QualType::DestructionKind dtorKind, Address addr,
                   QualType type);

  void pushDestroy(CleanupKind kind, Address addr, QualType type,
                   Destroyer *destroyer, bool useEHCleanupForArray);

  Destroyer *getDestroyer(QualType::DestructionKind kind);

  void emitDestroy(Address addr, QualType type, Destroyer *destroyer,
                   bool useEHCleanupForArray);

  /// An object to manage conditionally-evaluated expressions.
  class ConditionalEvaluation {
    // llvm::BasicBlock *StartBB;

  public:
    ConditionalEvaluation(CIRGenFunction &CGF)
    /*: StartBB(CGF.Builder.GetInsertBlock())*/ {}

    void begin(CIRGenFunction &CGF) {
      assert(CGF.OutermostConditional != this);
      if (!CGF.OutermostConditional)
        CGF.OutermostConditional = this;
    }

    void end(CIRGenFunction &CGF) {
      assert(CGF.OutermostConditional != nullptr);
      if (CGF.OutermostConditional == this)
        CGF.OutermostConditional = nullptr;
    }

    /// Returns a block which will be executed prior to each
    /// evaluation of the conditional code.
    // llvm::BasicBlock *getStartingBlock() const { return StartBB; }
  };

  struct ConditionalInfo {
    std::optional<LValue> LHS{}, RHS{};
    mlir::Value Result{};
  };

  template <typename FuncTy>
  ConditionalInfo buildConditionalBlocks(const AbstractConditionalOperator *E,
                                         const FuncTy &BranchGenFunc);

  // Return true if we're currently emitting one branch or the other of a
  // conditional expression.
  bool isInConditionalBranch() const { return OutermostConditional != nullptr; }

  void setBeforeOutermostConditional(mlir::Value value, Address addr) {
    assert(isInConditionalBranch());
    llvm_unreachable("NYI");
  }

  void pushIrregularPartialArrayCleanup(mlir::Value arrayBegin,
                                        Address arrayEndPointer,
                                        QualType elementType,
                                        CharUnits elementAlign,
                                        Destroyer *destroyer);
  void pushRegularPartialArrayCleanup(mlir::Value arrayBegin,
                                      mlir::Value arrayEnd,
                                      QualType elementType,
                                      CharUnits elementAlign,
                                      Destroyer *destroyer);
  void pushDestroyAndDeferDeactivation(QualType::DestructionKind dtorKind,
                                       Address addr, QualType type);
  void pushDestroyAndDeferDeactivation(CleanupKind cleanupKind, Address addr,
                                       QualType type, Destroyer *destroyer,
                                       bool useEHCleanupForArray);
  void buildArrayDestroy(mlir::Value begin, mlir::Value end,
                         QualType elementType, CharUnits elementAlign,
                         Destroyer *destroyer, bool checkZeroLength,
                         bool useEHCleanup);

  // Points to the outermost active conditional control. This is used so that
  // we know if a temporary should be destroyed conditionally.
  ConditionalEvaluation *OutermostConditional = nullptr;

  /// Push a cleanup to be run at the end of the current full-expression.  Safe
  /// against the possibility that we're currently inside a
  /// conditionally-evaluated expression.
  template <class T, class... As>
  void pushFullExprCleanup(CleanupKind kind, As... A) {
    // If we're not in a conditional branch, or if none of the
    // arguments requires saving, then use the unconditional cleanup.
    if (!isInConditionalBranch())
      return EHStack.pushCleanup<T>(kind, A...);

    llvm_unreachable("NYI");
    // Stash values in a tuple so we can guarantee the order of saves.
    // typedef std::tuple<typename DominatingValue<As>::saved_type...>
    // SavedTuple; SavedTuple Saved{saveValueInCond(A)...};

    // typedef EHScopeStack::ConditionalCleanup<T, As...> CleanupType;
    // EHStack.pushCleanupTuple<CleanupType>(kind, Saved);
    // initFullExprCleanup();
  }

  /// Set up the last cleanup that was pushed as a conditional
  /// full-expression cleanup.
  void initFullExprCleanup() {
    initFullExprCleanupWithFlag(createCleanupActiveFlag());
  }

  void initFullExprCleanupWithFlag(Address ActiveFlag);
  Address createCleanupActiveFlag();

  /// Enters a new scope for capturing cleanups, all of which
  /// will be executed once the scope is exited.
  class RunCleanupsScope {
    EHScopeStack::stable_iterator CleanupStackDepth, OldCleanupScopeDepth;
    size_t LifetimeExtendedCleanupStackSize;
    bool OldDidCallStackSave;

  protected:
    bool PerformCleanup;

  private:
    RunCleanupsScope(const RunCleanupsScope &) = delete;
    void operator=(const RunCleanupsScope &) = delete;

  protected:
    CIRGenFunction &CGF;

  public:
    /// Enter a new cleanup scope.
    explicit RunCleanupsScope(CIRGenFunction &CGF)
        : PerformCleanup(true), CGF(CGF) {
      CleanupStackDepth = CGF.EHStack.stable_begin();
      LifetimeExtendedCleanupStackSize =
          CGF.LifetimeExtendedCleanupStack.size();
      OldDidCallStackSave = CGF.DidCallStackSave;
      CGF.DidCallStackSave = false;
      OldCleanupScopeDepth = CGF.CurrentCleanupScopeDepth;
      CGF.CurrentCleanupScopeDepth = CleanupStackDepth;
    }

    /// Exit this cleanup scope, emitting any accumulated cleanups.
    ~RunCleanupsScope() {
      if (PerformCleanup)
        ForceCleanup();
    }

    /// Determine whether this scope requires any cleanups.
    bool requiresCleanups() const {
      return CGF.EHStack.stable_begin() != CleanupStackDepth;
    }

    /// Force the emission of cleanups now, instead of waiting
    /// until this object is destroyed.
    /// \param ValuesToReload - A list of values that need to be available at
    /// the insertion point after cleanup emission. If cleanup emission created
    /// a shared cleanup block, these value pointers will be rewritten.
    /// Otherwise, they not will be modified.
    void
    ForceCleanup(std::initializer_list<mlir::Value *> ValuesToReload = {}) {
      assert(PerformCleanup && "Already forced cleanup");
      CGF.DidCallStackSave = OldDidCallStackSave;
      CGF.PopCleanupBlocks(CleanupStackDepth, LifetimeExtendedCleanupStackSize,
                           ValuesToReload);
      PerformCleanup = false;
      CGF.CurrentCleanupScopeDepth = OldCleanupScopeDepth;
    }
  };

  // Cleanup stack depth of the RunCleanupsScope that was pushed most recently.
  EHScopeStack::stable_iterator CurrentCleanupScopeDepth =
      EHScopeStack::stable_end();

  /// -------
  /// Lexical Scope: to be read as in the meaning in CIR, a scope is always
  /// related with initialization and destruction of objects.
  /// -------

public:
  // Represents a cir.scope, cir.if, and then/else regions. I.e. lexical
  // scopes that require cleanups.
  struct LexicalScope : public RunCleanupsScope {
  private:
    // Block containing cleanup code for things initialized in this
    // lexical context (scope).
    mlir::Block *CleanupBlock = nullptr;

    // Points to scope entry block. This is useful, for instance, for
    // helping to insert allocas before finalizing any recursive codegen
    // from switches.
    mlir::Block *EntryBlock;

    // On a coroutine body, the OnFallthrough sub stmt holds the handler
    // (CoreturnStmt) for control flow falling off the body. Keep track
    // of emitted co_return in this scope and allow OnFallthrough to be
    // skipeed.
    bool HasCoreturn = false;

    LexicalScope *ParentScope = nullptr;

    // Holds actual value for ScopeKind::Try
    mlir::cir::TryOp tryOp = nullptr;

    // FIXME: perhaps we can use some info encoded in operations.
    enum Kind {
      Regular,   // cir.if, cir.scope, if_regions
      Ternary,   // cir.ternary
      Switch,    // cir.switch
      Try,       // cir.try
      GlobalInit // cir.global initalization code
    } ScopeKind = Regular;

    // Track scope return value.
    mlir::Value retVal = nullptr;

  public:
    unsigned Depth = 0;
    bool HasReturn = false;

    LexicalScope(CIRGenFunction &CGF, mlir::Location loc, mlir::Block *eb)
        : RunCleanupsScope(CGF), EntryBlock(eb), ParentScope(CGF.currLexScope),
          BeginLoc(loc), EndLoc(loc) {

      CGF.currLexScope = this;
      if (ParentScope)
        Depth++;

      // Has multiple locations: overwrite with separate start and end locs.
      if (const auto fusedLoc = mlir::dyn_cast<mlir::FusedLoc>(loc)) {
        assert(fusedLoc.getLocations().size() == 2 && "too many locations");
        BeginLoc = fusedLoc.getLocations()[0];
        EndLoc = fusedLoc.getLocations()[1];
      }

      assert(EntryBlock && "expected valid block");
    }

    void setRetVal(mlir::Value v) { retVal = v; }

    void cleanup();
    void restore() { CGF.currLexScope = ParentScope; }

    ~LexicalScope() {
      // EmitLexicalBlockEnd
      assert(!MissingFeatures::generateDebugInfo());
      // If we should perform a cleanup, force them now.  Note that
      // this ends the cleanup scope before rescoping any labels.
      cleanup();
      restore();
    }

    /// Force the emission of cleanups now, instead of waiting
    /// until this object is destroyed.
    void ForceCleanup() {
      RunCleanupsScope::ForceCleanup();
      // TODO(cir): something akin to rescopeLabels if it makes sense to CIR.
    }

    // ---
    // Coroutine tracking
    // ---
    bool hasCoreturn() const { return HasCoreturn; }
    void setCoreturn() { HasCoreturn = true; }

    // ---
    // Kind
    // ---
    bool isGlobalInit() { return ScopeKind == Kind::GlobalInit; }
    bool isRegular() { return ScopeKind == Kind::Regular; }
    bool isSwitch() { return ScopeKind == Kind::Switch; }
    bool isTernary() { return ScopeKind == Kind::Ternary; }
    bool isTry() { return ScopeKind == Kind::Try; }
    mlir::cir::TryOp getTry() {
      assert(isTry());
      return tryOp;
    }
    mlir::cir::TryOp getClosestTryParent();

    void setAsGlobalInit() { ScopeKind = Kind::GlobalInit; }
    void setAsSwitch() { ScopeKind = Kind::Switch; }
    void setAsTernary() { ScopeKind = Kind::Ternary; }
    void setAsTry(mlir::cir::TryOp op) {
      ScopeKind = Kind::Try;
      tryOp = op;
    }

    // ---
    // Goto handling
    // ---

    // Lazy create cleanup block or return what's available.
    mlir::Block *getOrCreateCleanupBlock(mlir::OpBuilder &builder) {
      if (CleanupBlock)
        return getCleanupBlock(builder);
      return createCleanupBlock(builder);
    }

    mlir::Block *getCleanupBlock(mlir::OpBuilder &builder) {
      return CleanupBlock;
    }
    mlir::Block *createCleanupBlock(mlir::OpBuilder &builder) {
      {
        // Create the cleanup block but dont hook it up around just yet.
        mlir::OpBuilder::InsertionGuard guard(builder);
        CleanupBlock = builder.createBlock(builder.getBlock()->getParent());
      }
      assert(builder.getInsertionBlock() && "Should be valid");
      return CleanupBlock;
    }

    // ---
    // Return handling
    // ---

  private:
    // On switches we need one return block per region, since cases don't
    // have their own scopes but are distinct regions nonetheless.
    llvm::SmallVector<mlir::Block *> RetBlocks;
    llvm::SmallVector<std::optional<mlir::Location>> RetLocs;
    llvm::SmallVector<std::unique_ptr<mlir::Region>> SwitchRegions;

    // There's usually only one ret block per scope, but this needs to be
    // get or create because of potential unreachable return statements, note
    // that for those, all source location maps to the first one found.
    mlir::Block *createRetBlock(CIRGenFunction &CGF, mlir::Location loc) {
      assert((isSwitch() || RetBlocks.size() == 0) &&
             "only switches can hold more than one ret block");

      // Create the cleanup block but dont hook it up around just yet.
      mlir::OpBuilder::InsertionGuard guard(CGF.builder);
      auto *b = CGF.builder.createBlock(CGF.builder.getBlock()->getParent());
      RetBlocks.push_back(b);
      RetLocs.push_back(loc);
      return b;
    }

    mlir::cir::ReturnOp buildReturn(mlir::Location loc);
    void buildImplicitReturn();

  public:
    llvm::ArrayRef<mlir::Block *> getRetBlocks() { return RetBlocks; }
    llvm::ArrayRef<std::optional<mlir::Location>> getRetLocs() {
      return RetLocs;
    }
    llvm::MutableArrayRef<std::unique_ptr<mlir::Region>> getSwitchRegions() {
      assert(isSwitch() && "expected switch scope");
      return SwitchRegions;
    }

    mlir::Region *createSwitchRegion() {
      assert(isSwitch() && "expected switch scope");
      SwitchRegions.push_back(std::make_unique<mlir::Region>());
      return SwitchRegions.back().get();
    }

    mlir::Block *getOrCreateRetBlock(CIRGenFunction &CGF, mlir::Location loc) {
      unsigned int regionIdx = 0;
      if (isSwitch())
        regionIdx = SwitchRegions.size() - 1;
      if (regionIdx >= RetBlocks.size())
        return createRetBlock(CGF, loc);
      return &*RetBlocks.back();
    }

    // Scope entry block tracking
    mlir::Block *getEntryBlock() { return EntryBlock; }

    mlir::Location BeginLoc, EndLoc;
  };

  LexicalScope *currLexScope = nullptr;

  /// CIR build helpers
  /// -----------------

  /// This creates an alloca and inserts it into the entry block if \p ArraySize
  /// is nullptr,
  ///
  /// TODO(cir): ... otherwise inserts it at the current insertion point of
  ///            the builder.
  /// The caller is responsible for setting an appropriate alignment on
  /// the alloca.
  ///
  /// \p ArraySize is the number of array elements to be allocated if it
  ///    is not nullptr.
  ///
  /// LangAS::Default is the address space of pointers to local variables and
  /// temporaries, as exposed in the source language. In certain
  /// configurations, this is not the same as the alloca address space, and a
  /// cast is needed to lift the pointer from the alloca AS into
  /// LangAS::Default. This can happen when the target uses a restricted
  /// address space for the stack but the source language requires
  /// LangAS::Default to be a generic address space. The latter condition is
  /// common for most programming languages; OpenCL is an exception in that
  /// LangAS::Default is the private address space, which naturally maps
  /// to the stack.
  ///
  /// Because the address of a temporary is often exposed to the program in
  /// various ways, this function will perform the cast. The original alloca
  /// instruction is returned through \p Alloca if it is not nullptr.
  ///
  /// The cast is not performaed in CreateTempAllocaWithoutCast. This is
  /// more efficient if the caller knows that the address will not be exposed.
  mlir::cir::AllocaOp CreateTempAlloca(mlir::Type Ty, mlir::Location Loc,
                                       const Twine &Name = "tmp",
                                       mlir::Value ArraySize = nullptr,
                                       bool insertIntoFnEntryBlock = false);
  mlir::cir::AllocaOp
  CreateTempAllocaInFnEntryBlock(mlir::Type Ty, mlir::Location Loc,
                                 const Twine &Name = "tmp",
                                 mlir::Value ArraySize = nullptr);
  mlir::cir::AllocaOp CreateTempAlloca(mlir::Type Ty, mlir::Location Loc,
                                       const Twine &Name = "tmp",
                                       mlir::OpBuilder::InsertPoint ip = {},
                                       mlir::Value ArraySize = nullptr);
  Address CreateTempAlloca(mlir::Type Ty, CharUnits align, mlir::Location Loc,
                           const Twine &Name = "tmp",
                           mlir::Value ArraySize = nullptr,
                           Address *Alloca = nullptr,
                           mlir::OpBuilder::InsertPoint ip = {});
  Address CreateTempAllocaWithoutCast(mlir::Type Ty, CharUnits align,
                                      mlir::Location Loc,
                                      const Twine &Name = "tmp",
                                      mlir::Value ArraySize = nullptr,
                                      mlir::OpBuilder::InsertPoint ip = {});

  /// Create a temporary memory object of the given type, with
  /// appropriate alignmen and cast it to the default address space. Returns
  /// the original alloca instruction by \p Alloca if it is not nullptr.
  Address CreateMemTemp(QualType T, mlir::Location Loc,
                        const Twine &Name = "tmp", Address *Alloca = nullptr,
                        mlir::OpBuilder::InsertPoint ip = {});
  Address CreateMemTemp(QualType T, CharUnits Align, mlir::Location Loc,
                        const Twine &Name = "tmp", Address *Alloca = nullptr,
                        mlir::OpBuilder::InsertPoint ip = {});

  /// Create a temporary memory object of the given type, with
  /// appropriate alignment without casting it to the default address space.
  Address CreateMemTempWithoutCast(QualType T, mlir::Location Loc,
                                   const Twine &Name = "tmp");
  Address CreateMemTempWithoutCast(QualType T, CharUnits Align,
                                   mlir::Location Loc,
                                   const Twine &Name = "tmp");

  /// Create a temporary memory object for the given
  /// aggregate type.
  AggValueSlot CreateAggTemp(QualType T, mlir::Location Loc,
                             const Twine &Name = "tmp",
                             Address *Alloca = nullptr) {
    return AggValueSlot::forAddr(
        CreateMemTemp(T, Loc, Name, Alloca), T.getQualifiers(),
        AggValueSlot::IsNotDestructed, AggValueSlot::DoesNotNeedGCBarriers,
        AggValueSlot::IsNotAliased, AggValueSlot::DoesNotOverlap);
  }

private:
  QualType getVarArgType(const Expr *Arg);
};

/// A specialization of DominatingValue for RValue.
template <> struct DominatingValue<RValue> {
  typedef RValue type;
  class saved_type {
    enum Kind {
      ScalarLiteral,
      ScalarAddress,
      AggregateLiteral,
      AggregateAddress,
      ComplexAddress
    };

    llvm::Value *Value;
    llvm::Type *ElementType;
    unsigned K : 3;
    unsigned Align : 29;
    saved_type(llvm::Value *v, llvm::Type *e, Kind k, unsigned a = 0)
        : Value(v), ElementType(e), K(k), Align(a) {}

  public:
    static bool needsSaving(RValue value);
    static saved_type save(CIRGenFunction &CGF, RValue value);
    RValue restore(CIRGenFunction &CGF) { llvm_unreachable("NYI"); }

    // implementations in CGCleanup.cpp
  };

  static bool needsSaving(type value) { return saved_type::needsSaving(value); }
  static saved_type save(CIRGenFunction &CGF, type value) {
    return saved_type::save(CGF, value);
  }
  static type restore(CIRGenFunction &CGF, saved_type value) {
    return value.restore(CGF);
  }
};

} // namespace cir

#endif // LLVM_CLANG_LIB_CIR_CIRGENFUNCTION_H<|MERGE_RESOLUTION|>--- conflicted
+++ resolved
@@ -526,15 +526,11 @@
   /// delcs.
   DeclMapTy LocalDeclMap;
 
-<<<<<<< HEAD
-  CIRGenDebugInfo *debugInfo;
+  CIRGenDebugInfo *debugInfo = nullptr;
 
   /// The current source location that should be used for exception handling
   /// handling code.
   SourceLocation curEHLocation;
-=======
-  CIRGenDebugInfo *debugInfo = nullptr;
->>>>>>> 845c25a5
 
   /// Whether llvm.stacksave has been called. Used to avoid
   /// calling llvm.stacksave for multiple VLAs in the same scope.
@@ -597,12 +593,6 @@
 
   const clang::LangOptions &getLangOpts() const { return CGM.getLangOpts(); }
 
-<<<<<<< HEAD
-  // TODO: This is currently just a dumb stub. But we want to be able to clearly
-  // assert where we arne't doing things that we know we should and will crash
-  // as soon as we add a DebugInfo type to this class.
-=======
->>>>>>> 845c25a5
   CIRGenDebugInfo *getDebugInfo() { return debugInfo; }
 
   void buildReturnOfRValue(mlir::Location loc, RValue RV, QualType Ty);
