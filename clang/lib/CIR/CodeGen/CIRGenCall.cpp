--- conflicted
+++ resolved
@@ -527,9 +527,6 @@
     auto callee = llvm::dyn_cast<mlir::cir::FuncOp>(globalOp);
     assert(callee && "operation is not a function");
     theCall = builder.create<mlir::cir::CallOp>(callLoc, callee, CIRCallArgs);
-  } else if (auto castOp = dyn_cast<mlir::cir::CastOp>(CalleePtr)) {
-    theCall = builder.create<mlir::cir::CallOp>(callLoc, castOp.getResult(),
-                                                CIRFuncTy, CIRCallArgs);
   } else {
     llvm_unreachable("expected call variant to be handled");
   }
@@ -1092,20 +1089,12 @@
     if (proto->isVariadic())
       required = RequiredArgs::forPrototypePlus(proto, numExtraRequiredArgs);
 
-<<<<<<< HEAD
-    assert(!proto->hasExtParameterInfos() && "extparameterinfos NYI");
+    if (proto->hasExtParameterInfos())
+      addExtParameterInfosForCall(paramInfos, proto, numExtraRequiredArgs,
+                                  args.size());
   } else if (llvm::isa<FunctionNoProtoType>(fnType)) {
     assert(!UnimplementedFeature::targetCodeGenInfoIsProtoCallVariadic());
     required = RequiredArgs(args.size());
-=======
-    if (proto->hasExtParameterInfos())
-      addExtParameterInfosForCall(paramInfos, proto, numExtraRequiredArgs,
-                                  args.size());
-  } else {
-    assert(!llvm::isa<FunctionNoProtoType>(fnType) &&
-           "FunctionNoProtoType NYI");
-    llvm_unreachable("Unknown function prototype");
->>>>>>> 5f5eb29f
   }
 
   // FIXME: Kill copy.
