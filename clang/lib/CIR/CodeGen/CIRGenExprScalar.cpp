//===--- CIRGenExprScalar.cpp - Emit CIR Code for Scalar Exprs ------------===//
//
// Part of the LLVM Project, under the Apache License v2.0 with LLVM Exceptions.
// See https://llvm.org/LICENSE.txt for license information.
// SPDX-License-Identifier: Apache-2.0 WITH LLVM-exception
//
//===----------------------------------------------------------------------===//
//
// This contains code to emit Expr nodes with scalar CIR types as CIR code.
//
//===----------------------------------------------------------------------===//

#include "Address.h"
#include "CIRGenFunction.h"
#include "CIRGenModule.h"
#include "CIRGenOpenMPRuntime.h"
#include "TargetInfo.h"
#include "clang/CIR/MissingFeatures.h"

#include "clang/AST/StmtVisitor.h"
<<<<<<< HEAD
=======
#include "clang/AST/ExprCXX.h"
>>>>>>> 3d04a3d4
#include "clang/CIR/Dialect/IR/CIRAttrs.h"
#include "clang/CIR/Dialect/IR/CIRDataLayout.h"
#include "clang/CIR/Dialect/IR/CIRDialect.h"
#include "clang/CIR/Dialect/IR/CIROpsEnums.h"
#include "clang/CIR/Dialect/IR/CIRTypes.h"
#include "llvm/Support/ErrorHandling.h"
#include <cstdint>

#include "mlir/IR/BuiltinTypes.h"
#include "mlir/IR/Value.h"

using namespace clang;
using namespace clang::CIRGen;

namespace {

struct BinOpInfo {
  mlir::Value LHS;
  mlir::Value RHS;
  SourceRange Loc;
  QualType FullType;             // Type of operands and result
  QualType CompType;             // Type used for computations. Element type
                                 // for vectors, otherwise same as FullType.
  BinaryOperator::Opcode Opcode; // Opcode of BinOp to perform
  FPOptions FPFeatures;
  const Expr *E; // Entire expr, for error unsupported.  May not be binop.

  /// Check if the binop computes a division or a remainder.
  bool isDivremOp() const {
    return Opcode == BO_Div || Opcode == BO_Rem || Opcode == BO_DivAssign ||
           Opcode == BO_RemAssign;
  }

  /// Check if the binop can result in integer overflow.
  bool mayHaveIntegerOverflow() const {
    // Without constant input, we can't rule out overflow.
<<<<<<< HEAD
    auto LHSCI = dyn_cast<cir::ConstantOp>(LHS.getDefiningOp());
    auto RHSCI = dyn_cast<cir::ConstantOp>(RHS.getDefiningOp());
=======
    auto LHSCI = LHS.getDefiningOp<cir::ConstantOp>();
    auto RHSCI = RHS.getDefiningOp<cir::ConstantOp>();
>>>>>>> 3d04a3d4
    if (!LHSCI || !RHSCI)
      return true;

    llvm::APInt Result;
    assert(!cir::MissingFeatures::mayHaveIntegerOverflow());
    llvm_unreachable("NYI");
    return false;
  }

  /// Check if at least one operand is a fixed point type. In such cases,
  /// this operation did not follow usual arithmetic conversion and both
  /// operands might not be of the same type.
  bool isFixedPointOp() const {
    // We cannot simply check the result type since comparison operations
    // return an int.
    if (const auto *BinOp = llvm::dyn_cast<BinaryOperator>(E)) {
      QualType LHSType = BinOp->getLHS()->getType();
      QualType RHSType = BinOp->getRHS()->getType();
      return LHSType->isFixedPointType() || RHSType->isFixedPointType();
    }
    if (const auto *UnOp = llvm::dyn_cast<UnaryOperator>(E))
      return UnOp->getSubExpr()->getType()->isFixedPointType();
    return false;
  }
};

static bool PromotionIsPotentiallyEligibleForImplicitIntegerConversionCheck(
    QualType SrcType, QualType DstType) {
  return SrcType->isIntegerType() && DstType->isIntegerType();
}

class ScalarExprEmitter : public StmtVisitor<ScalarExprEmitter, mlir::Value> {
  CIRGenFunction &CGF;
  CIRGenBuilderTy &Builder;
  bool IgnoreResultAssign;

public:
  ScalarExprEmitter(CIRGenFunction &cgf, CIRGenBuilderTy &builder,
                    bool ira = false)
      : CGF(cgf), Builder(builder), IgnoreResultAssign(ira) {}

  //===--------------------------------------------------------------------===//
  //                               Utilities
  //===--------------------------------------------------------------------===//

  bool TestAndClearIgnoreResultAssign() {
    bool I = IgnoreResultAssign;
    IgnoreResultAssign = false;
    return I;
  }

  mlir::Type convertType(QualType T) { return CGF.convertType(T); }
  LValue emitLValue(const Expr *E) { return CGF.emitLValue(E); }
  LValue emitCheckedLValue(const Expr *E, CIRGenFunction::TypeCheckKind TCK) {
    return CGF.emitCheckedLValue(E, TCK);
  }

  mlir::Value emitComplexToScalarConversion(mlir::Location Loc, mlir::Value V,
                                            CastKind Kind, QualType DestTy);

  /// Emit a value that corresponds to null for the given type.
  mlir::Value emitNullValue(QualType Ty, mlir::Location loc);

  mlir::Value emitPromotedValue(mlir::Value result, QualType PromotionType) {
    return Builder.createFloatingCast(result, convertType(PromotionType));
  }

  mlir::Value emitUnPromotedValue(mlir::Value result, QualType ExprType) {
    return Builder.createFloatingCast(result, convertType(ExprType));
  }

  mlir::Value emitPromoted(const Expr *E, QualType PromotionType);

  //===--------------------------------------------------------------------===//
  //                            Visitor Methods
  //===--------------------------------------------------------------------===//

  mlir::Value Visit(Expr *E) {
    return StmtVisitor<ScalarExprEmitter, mlir::Value>::Visit(E);
  }

  mlir::Value VisitStmt(Stmt *S) {
    S->dump(llvm::errs(), CGF.getContext());
    llvm_unreachable("Stmt can't have complex result type!");
  }

  mlir::Value VisitExpr(Expr *E) {
    // Crashing here for "ScalarExprClassName"? Please implement
    // VisitScalarExprClassName(...) to get this working.
    emitError(CGF.getLoc(E->getExprLoc()), "scalar exp no implemented: '")
        << E->getStmtClassName() << "'";
    llvm_unreachable("NYI");
    return {};
  }

  mlir::Value VisitConstantExpr(ConstantExpr *E) { llvm_unreachable("NYI"); }
  mlir::Value VisitParenExpr(ParenExpr *PE) { return Visit(PE->getSubExpr()); }

  mlir::Value VisitPackIndexingExpr(PackIndexingExpr *E) {
    return Visit(E->getSelectedExpr());
  }

  mlir::Value
  VisitSubstNonTypeTemplateParmExpr(SubstNonTypeTemplateParmExpr *E) {
    return Visit(E->getReplacement());
  }
  mlir::Value VisitGenericSelectionExpr(GenericSelectionExpr *GE) {
    return Visit(GE->getResultExpr());
  }
  mlir::Value VisitCoawaitExpr(CoawaitExpr *S) {
    return CGF.emitCoawaitExpr(*S).getScalarVal();
  }
  mlir::Value VisitCoyieldExpr(CoyieldExpr *S) {
    return CGF.emitCoyieldExpr(*S).getScalarVal();
  }
  mlir::Value VisitUnaryCoawait(const UnaryOperator *E) {
    llvm_unreachable("NYI");
  }

  // Leaves.
  mlir::Value VisitIntegerLiteral(const IntegerLiteral *E) {
    mlir::Type Ty = CGF.convertType(E->getType());
    return Builder.getConstAPInt(CGF.getLoc(E->getExprLoc()), Ty,
                                 E->getValue());
  }

  mlir::Value VisitFixedPointLiteral(const FixedPointLiteral *E) {
    llvm_unreachable("NYI");
  }
  mlir::Value VisitFloatingLiteral(const FloatingLiteral *E) {
    mlir::Type Ty = CGF.convertType(E->getType());
    assert(mlir::isa<cir::FPTypeInterface>(Ty) && "expect floating-point type");
    return Builder.create<cir::ConstantOp>(CGF.getLoc(E->getExprLoc()),
                                           cir::FPAttr::get(Ty, E->getValue()));
  }
  mlir::Value VisitCharacterLiteral(const CharacterLiteral *E) {
    mlir::Type Ty = CGF.convertType(E->getType());
    auto loc = CGF.getLoc(E->getExprLoc());
    auto init = cir::IntAttr::get(Ty, E->getValue());
    return Builder.create<cir::ConstantOp>(loc, init);
  }
  mlir::Value VisitObjCBoolLiteralExpr(const ObjCBoolLiteralExpr *E) {
    llvm_unreachable("NYI");
  }
  mlir::Value VisitCXXBoolLiteralExpr(const CXXBoolLiteralExpr *E) {
    return Builder.getBool(E->getValue(), CGF.getLoc(E->getExprLoc()));
  }

  mlir::Value VisitCXXScalarValueInitExpr(const CXXScalarValueInitExpr *E) {
    if (E->getType()->isVoidType())
      return nullptr;

    return emitNullValue(E->getType(), CGF.getLoc(E->getSourceRange()));
  }
  mlir::Value VisitGNUNullExpr(const GNUNullExpr *E) {
    llvm_unreachable("NYI");
  }
  mlir::Value VisitOffsetOfExpr(OffsetOfExpr *E) {
    // Try folding the offsetof to a constant.
    Expr::EvalResult EVResult;
    if (E->EvaluateAsInt(EVResult, CGF.getContext())) {
      llvm::APSInt Value = EVResult.Val.getInt();
      return Builder.getConstInt(CGF.getLoc(E->getExprLoc()), Value);
    }

    llvm_unreachable("NYI");
  }

  mlir::Value VisitUnaryExprOrTypeTraitExpr(const UnaryExprOrTypeTraitExpr *E);
  mlir::Value VisitAddrLabelExpr(const AddrLabelExpr *E) {
    llvm_unreachable("NYI");
  }
  mlir::Value VisitSizeOfPackExpr(SizeOfPackExpr *E) {
    llvm_unreachable("NYI");
  }
  mlir::Value VisitPseudoObjectExpr(PseudoObjectExpr *E) {
    return CGF.emitPseudoObjectRValue(E).getScalarVal();
  }
  mlir::Value VisitSYCLUniqueStableNameExpr(SYCLUniqueStableNameExpr *E) {
    llvm_unreachable("NYI");
  }
  mlir::Value VisitOpaqueValueExpr(OpaqueValueExpr *E) {
    if (E->isGLValue())
      return emitLoadOfLValue(CGF.getOrCreateOpaqueLValueMapping(E),
                              E->getExprLoc());

    // Otherwise, assume the mapping is the scalar directly.
    return CGF.getOrCreateOpaqueRValueMapping(E).getScalarVal();
  }

  /// Emits the address of the l-value, then loads and returns the result.
  mlir::Value emitLoadOfLValue(const Expr *E) {
    LValue LV = CGF.emitLValue(E);
    // FIXME: add some akin to EmitLValueAlignmentAssumption(E, V);
    return CGF.emitLoadOfLValue(LV, E->getExprLoc()).getScalarVal();
  }

  mlir::Value emitLoadOfLValue(LValue LV, SourceLocation Loc) {
    return CGF.emitLoadOfLValue(LV, Loc).getScalarVal();
  }

  // l-values
  mlir::Value VisitDeclRefExpr(DeclRefExpr *E) {
    if (CIRGenFunction::ConstantEmission Constant = CGF.tryEmitAsConstant(E)) {
      return CGF.emitScalarConstant(Constant, E);
    }
    return emitLoadOfLValue(E);
  }

  mlir::Value VisitObjCSelectorExpr(ObjCSelectorExpr *E) {
    llvm_unreachable("NYI");
  }
  mlir::Value VisitObjCProtocolExpr(ObjCProtocolExpr *E) {
    llvm_unreachable("NYI");
  }
  mlir::Value VisitObjCIVarRefExpr(ObjCIvarRefExpr *E) {
    llvm_unreachable("NYI");
  }
  mlir::Value VisitObjCMessageExpr(ObjCMessageExpr *E) {
    llvm_unreachable("NYI");
  }
  mlir::Value VisitObjCIsaExpr(ObjCIsaExpr *E) { llvm_unreachable("NYI"); }
  mlir::Value VisitObjCAvailabilityCheckExpr(ObjCAvailabilityCheckExpr *E) {
    llvm_unreachable("NYI");
  }
  mlir::Value VisitArraySubscriptExpr(ArraySubscriptExpr *E) {
    // Do we need anything like TestAndClearIgnoreResultAssign()?

    if (E->getBase()->getType()->isVectorType()) {
      assert(!cir::MissingFeatures::scalableVectors() &&
             "NYI: index into scalable vector");
      // Subscript of vector type.  This is handled differently, with a custom
      // operation.
      mlir::Value VecValue = Visit(E->getBase());
      mlir::Value IndexValue = Visit(E->getIdx());
      return CGF.builder.create<cir::VecExtractOp>(
          CGF.getLoc(E->getSourceRange()), VecValue, IndexValue);
    }

    // Just load the lvalue formed by the subscript expression.
    return emitLoadOfLValue(E);
  }

  mlir::Value VisitMatrixSubscriptExpr(MatrixSubscriptExpr *E) {
    llvm_unreachable("NYI");
  }
  mlir::Value VisitShuffleVectorExpr(ShuffleVectorExpr *E) {
    if (E->getNumSubExprs() == 2) {
      // The undocumented form of __builtin_shufflevector.
      mlir::Value InputVec = Visit(E->getExpr(0));
      mlir::Value IndexVec = Visit(E->getExpr(1));
      return CGF.builder.create<cir::VecShuffleDynamicOp>(
          CGF.getLoc(E->getSourceRange()), InputVec, IndexVec);
    } else {
      // The documented form of __builtin_shufflevector, where the indices are
      // a variable number of integer constants. The constants will be stored
      // in an ArrayAttr.
      mlir::Value Vec1 = Visit(E->getExpr(0));
      mlir::Value Vec2 = Visit(E->getExpr(1));
      SmallVector<mlir::Attribute, 8> Indices;
      for (unsigned i = 2; i < E->getNumSubExprs(); ++i) {
        Indices.push_back(
            cir::IntAttr::get(CGF.builder.getSInt64Ty(),
                              E->getExpr(i)
                                  ->EvaluateKnownConstInt(CGF.getContext())
                                  .getSExtValue()));
      }
      return CGF.builder.create<cir::VecShuffleOp>(
          CGF.getLoc(E->getSourceRange()), CGF.convertType(E->getType()), Vec1,
          Vec2, CGF.builder.getArrayAttr(Indices));
    }
  }
  mlir::Value VisitConvertVectorExpr(ConvertVectorExpr *E) {
    // __builtin_convertvector is an element-wise cast, and is implemented as a
    // regular cast. The back end handles casts of vectors correctly.
    return emitScalarConversion(Visit(E->getSrcExpr()),
                                E->getSrcExpr()->getType(), E->getType(),
                                E->getSourceRange().getBegin());
  }

  mlir::Value VisitExtVectorElementExpr(Expr *E) { return emitLoadOfLValue(E); }

  mlir::Value VisitMemberExpr(MemberExpr *E);
  mlir::Value VisitCompoundLiteralExpr(CompoundLiteralExpr *E) {
    return emitLoadOfLValue(E);
  }

  mlir::Value VisitInitListExpr(InitListExpr *E);

  mlir::Value VisitArrayInitIndexExpr(ArrayInitIndexExpr *E) {
    llvm_unreachable("NYI");
  }

  mlir::Value VisitImplicitValueInitExpr(const ImplicitValueInitExpr *E) {
    return emitNullValue(E->getType(), CGF.getLoc(E->getSourceRange()));
  }
  mlir::Value VisitExplicitCastExpr(ExplicitCastExpr *E) {
    return VisitCastExpr(E);
  }
  mlir::Value VisitCastExpr(CastExpr *E);
  mlir::Value VisitCallExpr(const CallExpr *E);

  mlir::Value VisitStmtExpr(StmtExpr *E) {
    assert(!cir::MissingFeatures::stmtExprEvaluation() && "NYI");
    Address retAlloca =
        CGF.emitCompoundStmt(*E->getSubStmt(), !E->getType()->isVoidType());
    if (!retAlloca.isValid())
      return {};

    // FIXME(cir): This is a work around the ScopeOp builder. If we build the
    // ScopeOp before its body, we would be able to create the retAlloca
    // direclty in the parent scope removing the need to hoist it.
    assert(retAlloca.getDefiningOp() && "expected a alloca op");
    CGF.getBuilder().hoistAllocaToParentRegion(
<<<<<<< HEAD
        cast<cir::AllocaOp>(retAlloca.getDefiningOp()));
=======
        retAlloca.getDefiningOp<cir::AllocaOp>());
>>>>>>> 3d04a3d4

    return CGF.emitLoadOfScalar(CGF.makeAddrLValue(retAlloca, E->getType()),
                                E->getExprLoc());
  }

  // Unary Operators.
  mlir::Value VisitUnaryPostDec(const UnaryOperator *E) {
    LValue LV = emitLValue(E->getSubExpr());
    return emitScalarPrePostIncDec(E, LV, false, false);
  }
  mlir::Value VisitUnaryPostInc(const UnaryOperator *E) {
    LValue LV = emitLValue(E->getSubExpr());
    return emitScalarPrePostIncDec(E, LV, true, false);
  }
  mlir::Value VisitUnaryPreDec(const UnaryOperator *E) {
    LValue LV = emitLValue(E->getSubExpr());
    return emitScalarPrePostIncDec(E, LV, false, true);
  }
  mlir::Value VisitUnaryPreInc(const UnaryOperator *E) {
    LValue LV = emitLValue(E->getSubExpr());
    return emitScalarPrePostIncDec(E, LV, true, true);
  }
  mlir::Value emitScalarPrePostIncDec(const UnaryOperator *E, LValue LV,
                                      bool isInc, bool isPre) {
    assert(!CGF.getLangOpts().OpenMP && "Not implemented");
    QualType type = E->getSubExpr()->getType();

    int amount = (isInc ? 1 : -1);
    bool atomicPHI = false;
    mlir::Value value{};
    mlir::Value input{};

    if (type->getAs<AtomicType>()) {
      llvm_unreachable("no atomics inc/dec yet");
    } else {
      value = emitLoadOfLValue(LV, E->getExprLoc());
      input = value;
    }

    // NOTE: When possible, more frequent cases are handled first.

    // Special case of integer increment that we have to check first: bool++.
    // Due to promotion rules, we get:
    //   bool++ -> bool = bool + 1
    //          -> bool = (int)bool + 1
    //          -> bool = ((int)bool + 1 != 0)
    // An interesting aspect of this is that increment is always true.
    // Decrement does not have this property.
    if (isInc && type->isBooleanType()) {
      value = Builder.getTrue(CGF.getLoc(E->getExprLoc()));
    } else if (type->isIntegerType()) {
      QualType promotedType;
      bool canPerformLossyDemotionCheck = false;
      if (CGF.getContext().isPromotableIntegerType(type)) {
        promotedType = CGF.getContext().getPromotedIntegerType(type);
        assert(promotedType != type && "Shouldn't promote to the same type.");
        canPerformLossyDemotionCheck = true;
        canPerformLossyDemotionCheck &=
            CGF.getContext().getCanonicalType(type) !=
            CGF.getContext().getCanonicalType(promotedType);
        canPerformLossyDemotionCheck &=
            PromotionIsPotentiallyEligibleForImplicitIntegerConversionCheck(
                type, promotedType);

        // TODO(cir): Currently, we store bitwidths in CIR types only for
        // integers. This might also be required for other types.
        auto srcCirTy = mlir::dyn_cast<cir::IntType>(convertType(type));
        auto promotedCirTy = mlir::dyn_cast<cir::IntType>(convertType(type));
        assert(srcCirTy && promotedCirTy && "Expected integer type");

        assert(
            (!canPerformLossyDemotionCheck ||
             type->isSignedIntegerOrEnumerationType() ||
             promotedType->isSignedIntegerOrEnumerationType() ||
             srcCirTy.getWidth() == promotedCirTy.getWidth()) &&
            "The following check expects that if we do promotion to different "
            "underlying canonical type, at least one of the types (either "
            "base or promoted) will be signed, or the bitwidths will match.");
      }

      if (CGF.SanOpts.hasOneOf(
              SanitizerKind::ImplicitIntegerArithmeticValueChange) &&
          canPerformLossyDemotionCheck) {
        llvm_unreachable(
            "perform lossy demotion case for inc/dec not implemented yet");
      } else if (E->canOverflow() && type->isSignedIntegerOrEnumerationType()) {
        value = emitIncDecConsiderOverflowBehavior(E, value, isInc);
      } else if (E->canOverflow() && type->isUnsignedIntegerType() &&
                 CGF.SanOpts.has(SanitizerKind::UnsignedIntegerOverflow)) {
        llvm_unreachable(
            "unsigned integer overflow sanitized inc/dec not implemented");
      } else {
        auto Kind =
            E->isIncrementOp() ? cir::UnaryOpKind::Inc : cir::UnaryOpKind::Dec;
        // NOTE(CIR): clang calls CreateAdd but folds this to a unary op
        value = emitUnaryOp(E, Kind, input, /*nsw=*/false);
      }
      // Next most common: pointer increment.
    } else if (const PointerType *ptr = type->getAs<PointerType>()) {
      QualType type = ptr->getPointeeType();
      if (CGF.getContext().getAsVariableArrayType(type)) {
        // VLA types don't have constant size.
        llvm_unreachable("NYI");
      } else if (type->isFunctionType()) {
        // Arithmetic on function pointers (!) is just +-1.
        llvm_unreachable("NYI");
      } else {
        // For everything else, we can just do a simple increment.
        auto loc = CGF.getLoc(E->getSourceRange());
        auto &builder = CGF.getBuilder();
        auto amt = builder.getSInt32(amount, loc);
        if (CGF.getLangOpts().isSignedOverflowDefined()) {
          value = builder.create<cir::PtrStrideOp>(loc, value.getType(), value,
                                                   amt);
        } else {
          value = builder.create<cir::PtrStrideOp>(loc, value.getType(), value,
                                                   amt);
          assert(!cir::MissingFeatures::emitCheckedInBoundsGEP());
        }
      }
    } else if (type->isVectorType()) {
      llvm_unreachable("no vector inc/dec yet");
    } else if (type->isRealFloatingType()) {
      // TODO(cir): CGFPOptionsRAII
      assert(!cir::MissingFeatures::CGFPOptionsRAII());

      if (type->isHalfType() &&
          !CGF.getContext().getLangOpts().NativeHalfType) {
        // Another special case: half FP increment should be done via float
        if (CGF.getContext().getTargetInfo().useFP16ConversionIntrinsics()) {
          llvm_unreachable("cast via llvm.convert.from.fp16 is NYI");
        } else {
          value = Builder.createCast(CGF.getLoc(E->getExprLoc()),
                                     cir::CastKind::floating, input,
                                     CGF.CGM.FloatTy);
        }
      }

      if (mlir::isa<cir::SingleType, cir::DoubleType>(value.getType())) {
        // Create the inc/dec operation.
        // NOTE(CIR): clang calls CreateAdd but folds this to a unary op
        auto kind = (isInc ? cir::UnaryOpKind::Inc : cir::UnaryOpKind::Dec);
        value = emitUnaryOp(E, kind, value);
      } else {
        // Remaining types are Half, Bfloat16, LongDouble, __ibm128 or
        // __float128. Convert from float.

        llvm::APFloat F(static_cast<float>(amount));
        bool ignored;
        const llvm::fltSemantics *FS;
        // Don't use getFloatTypeSemantics because Half isn't
        // necessarily represented using the "half" LLVM type.
        if (mlir::isa<cir::LongDoubleType>(value.getType()))
          FS = &CGF.getTarget().getLongDoubleFormat();
        else if (mlir::isa<cir::FP16Type>(value.getType()))
          FS = &CGF.getTarget().getHalfFormat();
        else if (mlir::isa<cir::BF16Type>(value.getType()))
          FS = &CGF.getTarget().getBFloat16Format();
        else
          llvm_unreachable("fp128 / ppc_fp128 NYI");
        F.convert(*FS, llvm::APFloat::rmTowardZero, &ignored);

        auto loc = CGF.getLoc(E->getExprLoc());
        auto amt =
            Builder.getConstant(loc, cir::FPAttr::get(value.getType(), F));
        value = Builder.createBinop(value, cir::BinOpKind::Add, amt);
      }

      if (type->isHalfType() &&
          !CGF.getContext().getLangOpts().NativeHalfType) {
        if (CGF.getContext().getTargetInfo().useFP16ConversionIntrinsics()) {
          llvm_unreachable("cast via llvm.convert.to.fp16 is NYI");
        } else {
          value = Builder.createCast(CGF.getLoc(E->getExprLoc()),
                                     cir::CastKind::floating, value,
                                     input.getType());
        }
      }

    } else if (type->isFixedPointType()) {
      llvm_unreachable("no fixed point inc/dec yet");
    } else {
      assert(type->castAs<ObjCObjectPointerType>());
      llvm_unreachable("no objc pointer type inc/dec yet");
    }

    if (atomicPHI) {
      llvm_unreachable("NYI");
    }

    CIRGenFunction::SourceLocRAIIObject sourceloc{
        CGF, CGF.getLoc(E->getSourceRange())};

    // Store the updated result through the lvalue
    if (LV.isBitField())
      CGF.emitStoreThroughBitfieldLValue(RValue::get(value), LV, value);
    else
      CGF.emitStoreThroughLValue(RValue::get(value), LV);

    // If this is a postinc, return the value read from memory, otherwise use
    // the updated value.
    return isPre ? value : input;
  }

  mlir::Value emitIncDecConsiderOverflowBehavior(const UnaryOperator *E,
                                                 mlir::Value InVal,
                                                 bool IsInc) {
    auto Kind =
        E->isIncrementOp() ? cir::UnaryOpKind::Inc : cir::UnaryOpKind::Dec;
    switch (CGF.getLangOpts().getSignedOverflowBehavior()) {
    case LangOptions::SOB_Defined:
      return emitUnaryOp(E, Kind, InVal, /*nsw=*/false);
    case LangOptions::SOB_Undefined:
      if (!CGF.SanOpts.has(SanitizerKind::SignedIntegerOverflow))
        return emitUnaryOp(E, Kind, InVal, /*nsw=*/true);
      llvm_unreachable(
          "inc/dec overflow behavior SOB_Undefined not implemented yet");
      break;
    case LangOptions::SOB_Trapping:
      if (!E->canOverflow())
        return emitUnaryOp(E, Kind, InVal, /*nsw=*/true);
      llvm_unreachable(
          "inc/dec overflow behavior SOB_Trapping not implemented yet");
      break;
    }
  }

  mlir::Value VisitUnaryAddrOf(const UnaryOperator *E) {
    if (llvm::isa<MemberPointerType>(E->getType()))
      return CGF.CGM.emitMemberPointerConstant(E);

    return CGF.emitLValue(E->getSubExpr()).getPointer();
  }

  mlir::Value VisitUnaryDeref(const UnaryOperator *E) {
    if (E->getType()->isVoidType())
      return Visit(E->getSubExpr()); // the actual value should be unused
    return emitLoadOfLValue(E);
  }
  mlir::Value VisitUnaryPlus(const UnaryOperator *E,
                             QualType PromotionType = QualType()) {
    QualType promotionTy = PromotionType.isNull()
                               ? getPromotionType(E->getSubExpr()->getType())
                               : PromotionType;
    auto result = emitUnaryPlusOrMinus(E, cir::UnaryOpKind::Plus, promotionTy);
    if (result && !promotionTy.isNull())
      return emitUnPromotedValue(result, E->getType());
    return result;
  }

  mlir::Value VisitUnaryMinus(const UnaryOperator *E,
                              QualType PromotionType = QualType()) {
    QualType promotionTy = PromotionType.isNull()
                               ? getPromotionType(E->getSubExpr()->getType())
                               : PromotionType;
    auto result = emitUnaryPlusOrMinus(E, cir::UnaryOpKind::Minus, promotionTy);
    if (result && !promotionTy.isNull())
      return emitUnPromotedValue(result, E->getType());
    return result;
  }

  mlir::Value emitUnaryPlusOrMinus(const UnaryOperator *E,
                                   cir::UnaryOpKind kind,
                                   QualType PromotionType) {
    TestAndClearIgnoreResultAssign();

    mlir::Value operand;
    if (!PromotionType.isNull())
      operand = CGF.emitPromotedScalarExpr(E->getSubExpr(), PromotionType);
    else
      operand = Visit(E->getSubExpr());

    bool nsw =
        kind == cir::UnaryOpKind::Minus && E->getType()->isSignedIntegerType();

    // NOTE: LLVM codegen will lower this directly to either a FNeg
    // or a Sub instruction.  In CIR this will be handled later in LowerToLLVM.
    return emitUnaryOp(E, kind, operand, nsw);
  }

  mlir::Value VisitUnaryNot(const UnaryOperator *E) {
    TestAndClearIgnoreResultAssign();
    mlir::Value op = Visit(E->getSubExpr());
    return emitUnaryOp(E, cir::UnaryOpKind::Not, op);
  }

  mlir::Value VisitUnaryLNot(const UnaryOperator *E);
  mlir::Value VisitUnaryReal(const UnaryOperator *E) { return VisitReal(E); }
  mlir::Value VisitUnaryImag(const UnaryOperator *E) { return VisitImag(E); }

  mlir::Value VisitReal(const UnaryOperator *E);
  mlir::Value VisitImag(const UnaryOperator *E);

  mlir::Value VisitUnaryExtension(const UnaryOperator *E) {
    // __extension__ doesn't requred any codegen
    // just forward the value
    return Visit(E->getSubExpr());
  }

  mlir::Value emitUnaryOp(const UnaryOperator *E, cir::UnaryOpKind kind,
                          mlir::Value input, bool nsw = false) {
    return Builder.create<cir::UnaryOp>(
        CGF.getLoc(E->getSourceRange().getBegin()), input.getType(), kind,
        input, nsw);
  }

  // C++
  mlir::Value VisitMaterializeTemporaryExpr(const MaterializeTemporaryExpr *E) {
    llvm_unreachable("NYI");
  }
  mlir::Value VisitSourceLocExpr(SourceLocExpr *E) { llvm_unreachable("NYI"); }
  mlir::Value VisitCXXDefaultArgExpr(CXXDefaultArgExpr *DAE) {
    CIRGenFunction::CXXDefaultArgExprScope Scope(CGF, DAE);
    return Visit(DAE->getExpr());
  }
  mlir::Value VisitCXXDefaultInitExpr(CXXDefaultInitExpr *DIE) {
    CIRGenFunction::CXXDefaultInitExprScope Scope(CGF, DIE);
    return Visit(DIE->getExpr());
  }

  mlir::Value VisitCXXThisExpr(CXXThisExpr *TE) { return CGF.LoadCXXThis(); }

  mlir::Value VisitExprWithCleanups(ExprWithCleanups *E);
  mlir::Value VisitCXXNewExpr(const CXXNewExpr *E) {
    return CGF.emitCXXNewExpr(E);
  }
  mlir::Value VisitCXXDeleteExpr(const CXXDeleteExpr *E) {
    CGF.emitCXXDeleteExpr(E);
    return {};
  }
  mlir::Value VisitTypeTraitExpr(const TypeTraitExpr *E) {
<<<<<<< HEAD
    llvm_unreachable("NYI");
=======
    mlir::Location loc = CGF.getLoc(E->getExprLoc());
    if (E->isStoredAsBoolean())
      return Builder.getBool(E->getBoolValue(), loc);

    assert(E->getAPValue().isInt() && "APValue type not supported");
    mlir::Type ty = CGF.convertType(E->getType());
    return Builder.getConstAPInt(loc, ty, E->getAPValue().getInt());
>>>>>>> 3d04a3d4
  }
  mlir::Value
  VisitConceptSpecializationExpr(const ConceptSpecializationExpr *E) {
    llvm_unreachable("NYI");
  }
  mlir::Value VisitRequiresExpr(const RequiresExpr *E) {
    llvm_unreachable("NYI");
  }
  mlir::Value VisitArrayTypeTraitExpr(const ArrayTypeTraitExpr *E) {
    llvm_unreachable("NYI");
  }
  mlir::Value VisitExpressionTraitExpr(const ExpressionTraitExpr *E) {
    llvm_unreachable("NYI");
  }
  mlir::Value VisitCXXPseudoDestructorExpr(const CXXPseudoDestructorExpr *E) {
    llvm_unreachable("NYI");
  }
  mlir::Value VisitCXXNullPtrLiteralExpr(CXXNullPtrLiteralExpr *E) {
    return emitNullValue(E->getType(), CGF.getLoc(E->getSourceRange()));
  }
  mlir::Value VisitCXXThrowExpr(CXXThrowExpr *E) {
    CGF.emitCXXThrowExpr(E);
    return nullptr;
  }
  mlir::Value VisitCXXNoexceptExpr(CXXNoexceptExpr *E) {
<<<<<<< HEAD
    llvm_unreachable("NYI");
=======
    return CGF.getBuilder().getBool(E->getValue(), CGF.getLoc(E->getExprLoc()));
>>>>>>> 3d04a3d4
  }

  /// Perform a pointer to boolean conversion.
  mlir::Value emitPointerToBoolConversion(mlir::Value V, QualType QT) {
    // TODO(cir): comparing the ptr to null is done when lowering CIR to LLVM.
    // We might want to have a separate pass for these types of conversions.
    return CGF.getBuilder().createPtrToBoolCast(V);
  }

  // Comparisons.
#define VISITCOMP(CODE)                                                        \
  mlir::Value VisitBin##CODE(const BinaryOperator *E) { return emitCmp(E); }
  VISITCOMP(LT)
  VISITCOMP(GT)
  VISITCOMP(LE)
  VISITCOMP(GE)
  VISITCOMP(EQ)
  VISITCOMP(NE)
#undef VISITCOMP

  mlir::Value VisitBinAssign(const BinaryOperator *E);
  mlir::Value VisitBinLAnd(const BinaryOperator *B);
  mlir::Value VisitBinLOr(const BinaryOperator *B);
  mlir::Value VisitBinComma(const BinaryOperator *E) {
    CGF.emitIgnoredExpr(E->getLHS());
    // NOTE: We don't need to EnsureInsertPoint() like LLVM codegen.
    return Visit(E->getRHS());
  }

  mlir::Value VisitBinPtrMemD(const BinaryOperator *E) {
    return emitLoadOfLValue(E);
  }

  mlir::Value VisitBinPtrMemI(const BinaryOperator *E) {
    return emitLoadOfLValue(E);
  }

  mlir::Value VisitCXXRewrittenBinaryOperator(CXXRewrittenBinaryOperator *E) {
    return Visit(E->getSemanticForm());
  }

  // Other Operators.
  mlir::Value VisitBlockExpr(const BlockExpr *E) { llvm_unreachable("NYI"); }
  mlir::Value
  VisitAbstractConditionalOperator(const AbstractConditionalOperator *E);

  mlir::Value VisitChooseExpr(ChooseExpr *E) {
    return Visit(E->getChosenSubExpr());
  }

  mlir::Value VisitVAArgExpr(VAArgExpr *VE);
  mlir::Value VisitObjCStringLiteral(const ObjCStringLiteral *E) {
    llvm_unreachable("NYI");
  }
  mlir::Value VisitObjCBoxedExpr(ObjCBoxedExpr *E) { llvm_unreachable("NYI"); }
  mlir::Value VisitObjCArrayLiteral(ObjCArrayLiteral *E) {
    llvm_unreachable("NYI");
  }
  mlir::Value VisitObjCDictionaryLiteral(ObjCDictionaryLiteral *E) {
    llvm_unreachable("NYI");
  }
  mlir::Value VisitAsTypeExpr(AsTypeExpr *E) { llvm_unreachable("NYI"); }
  mlir::Value VisitAtomicExpr(AtomicExpr *E) {
    return CGF.emitAtomicExpr(E).getScalarVal();
  }

  // Emit a conversion from the specified type to the specified destination
  // type, both of which are CIR scalar types.
  struct ScalarConversionOpts {
    bool TreatBooleanAsSigned;
    bool EmitImplicitIntegerTruncationChecks;
    bool EmitImplicitIntegerSignChangeChecks;

    ScalarConversionOpts()
        : TreatBooleanAsSigned(false),
          EmitImplicitIntegerTruncationChecks(false),
          EmitImplicitIntegerSignChangeChecks(false) {}

    ScalarConversionOpts(clang::SanitizerSet SanOpts)
        : TreatBooleanAsSigned(false),
          EmitImplicitIntegerTruncationChecks(
              SanOpts.hasOneOf(SanitizerKind::ImplicitIntegerTruncation)),
          EmitImplicitIntegerSignChangeChecks(
              SanOpts.has(SanitizerKind::ImplicitIntegerSignChange)) {}
  };
  mlir::Value emitScalarCast(mlir::Value Src, QualType SrcType,
                             QualType DstType, mlir::Type SrcTy,
                             mlir::Type DstTy, ScalarConversionOpts Opts);

  BinOpInfo emitBinOps(const BinaryOperator *E,
                       QualType PromotionType = QualType()) {
    BinOpInfo Result;
    Result.LHS = CGF.emitPromotedScalarExpr(E->getLHS(), PromotionType);
    Result.RHS = CGF.emitPromotedScalarExpr(E->getRHS(), PromotionType);
    if (!PromotionType.isNull())
      Result.FullType = PromotionType;
    else
      Result.FullType = E->getType();
    Result.CompType = Result.FullType;
    if (const auto *VecType = dyn_cast_or_null<VectorType>(Result.FullType)) {
      Result.CompType = VecType->getElementType();
    }
    Result.Opcode = E->getOpcode();
    Result.Loc = E->getSourceRange();
    // TODO: Result.FPFeatures
    assert(!cir::MissingFeatures::getFPFeaturesInEffect());
    Result.E = E;
    return Result;
  }

  mlir::Value emitMul(const BinOpInfo &Ops);
  mlir::Value emitDiv(const BinOpInfo &Ops);
  mlir::Value emitRem(const BinOpInfo &Ops);
  mlir::Value emitAdd(const BinOpInfo &Ops);
  mlir::Value emitSub(const BinOpInfo &Ops);
  mlir::Value emitShl(const BinOpInfo &Ops);
  mlir::Value emitShr(const BinOpInfo &Ops);
  mlir::Value emitAnd(const BinOpInfo &Ops);
  mlir::Value emitXor(const BinOpInfo &Ops);
  mlir::Value emitOr(const BinOpInfo &Ops);

  LValue emitCompoundAssignLValue(
      const CompoundAssignOperator *E,
      mlir::Value (ScalarExprEmitter::*F)(const BinOpInfo &),
      mlir::Value &Result);
  mlir::Value
  emitCompoundAssign(const CompoundAssignOperator *E,
                     mlir::Value (ScalarExprEmitter::*F)(const BinOpInfo &));

  // TODO(cir): Candidate to be in a common AST helper between CIR and LLVM
  // codegen.
  QualType getPromotionType(QualType Ty) {
    if (Ty->getAs<ComplexType>()) {
      llvm_unreachable("NYI");
    }
    if (Ty.UseExcessPrecision(CGF.getContext())) {
      if (Ty->getAs<VectorType>())
        llvm_unreachable("NYI");
      return CGF.getContext().FloatTy;
    }
    return QualType();
  }

  // Binary operators and binary compound assignment operators.
#define HANDLEBINOP(OP)                                                        \
  mlir::Value VisitBin##OP(const BinaryOperator *E) {                          \
    QualType promotionTy = getPromotionType(E->getType());                     \
    auto result = emit##OP(emitBinOps(E, promotionTy));                        \
    if (result && !promotionTy.isNull())                                       \
      result = emitUnPromotedValue(result, E->getType());                      \
    return result;                                                             \
  }                                                                            \
  mlir::Value VisitBin##OP##Assign(const CompoundAssignOperator *E) {          \
    return emitCompoundAssign(E, &ScalarExprEmitter::emit##OP);                \
  }

  HANDLEBINOP(Mul)
  HANDLEBINOP(Div)
  HANDLEBINOP(Rem)
  HANDLEBINOP(Add)
  HANDLEBINOP(Sub)
  HANDLEBINOP(Shl)
  HANDLEBINOP(Shr)
  HANDLEBINOP(And)
  HANDLEBINOP(Xor)
  HANDLEBINOP(Or)
#undef HANDLEBINOP

  mlir::Value emitCmp(const BinaryOperator *E) {
    mlir::Value Result;
    QualType LHSTy = E->getLHS()->getType();
    QualType RHSTy = E->getRHS()->getType();

    auto ClangCmpToCIRCmp = [](auto ClangCmp) -> cir::CmpOpKind {
      switch (ClangCmp) {
      case BO_LT:
        return cir::CmpOpKind::lt;
      case BO_GT:
        return cir::CmpOpKind::gt;
      case BO_LE:
        return cir::CmpOpKind::le;
      case BO_GE:
        return cir::CmpOpKind::ge;
      case BO_EQ:
        return cir::CmpOpKind::eq;
      case BO_NE:
        return cir::CmpOpKind::ne;
      default:
        llvm_unreachable("unsupported comparison kind");
        return cir::CmpOpKind(-1);
      }
    };

    if (LHSTy->getAs<MemberPointerType>()) {
      assert(E->getOpcode() == BO_EQ || E->getOpcode() == BO_NE);
      mlir::Value lhs = CGF.emitScalarExpr(E->getLHS());
      mlir::Value rhs = CGF.emitScalarExpr(E->getRHS());
      cir::CmpOpKind kind = ClangCmpToCIRCmp(E->getOpcode());
      Result =
          Builder.createCompare(CGF.getLoc(E->getExprLoc()), kind, lhs, rhs);
    } else if (!LHSTy->isAnyComplexType() && !RHSTy->isAnyComplexType()) {
      BinOpInfo BOInfo = emitBinOps(E);
      mlir::Value LHS = BOInfo.LHS;
      mlir::Value RHS = BOInfo.RHS;

      if (LHSTy->isVectorType()) {
        if (!E->getType()->isVectorType()) {
          // If AltiVec, the comparison results in a numeric type, so we use
          // intrinsics comparing vectors and giving 0 or 1 as a result
          llvm_unreachable("NYI: AltiVec comparison");
        } else {
          // Other kinds of vectors.  Element-wise comparison returning
          // a vector.
          cir::CmpOpKind Kind = ClangCmpToCIRCmp(E->getOpcode());
          Result = Builder.create<cir::VecCmpOp>(
              CGF.getLoc(BOInfo.Loc), CGF.convertType(BOInfo.FullType), Kind,
              BOInfo.LHS, BOInfo.RHS);
        }
      } else if (BOInfo.isFixedPointOp()) {
        assert(0 && "not implemented");
      } else {
        // FIXME(cir): handle another if above for CIR equivalent on
        // LHSTy->hasSignedIntegerRepresentation()

        // Unsigned integers and pointers.
        if (CGF.CGM.getCodeGenOpts().StrictVTablePointers &&
            mlir::isa<cir::PointerType>(LHS.getType()) &&
            mlir::isa<cir::PointerType>(RHS.getType())) {
          llvm_unreachable("NYI");
        }

        cir::CmpOpKind Kind = ClangCmpToCIRCmp(E->getOpcode());
        Result = Builder.createCompare(CGF.getLoc(BOInfo.Loc), Kind, LHS, RHS);
      }
    } else { // Complex Comparison: can only be an equality comparison.
      assert(0 && "not implemented");
    }

    return emitScalarConversion(Result, CGF.getContext().BoolTy, E->getType(),
                                E->getExprLoc());
<<<<<<< HEAD
  }

  mlir::Value emitFloatToBoolConversion(mlir::Value src, mlir::Location loc) {
    auto boolTy = Builder.getBoolTy();
    return Builder.create<cir::CastOp>(loc, boolTy,
                                       cir::CastKind::float_to_bool, src);
  }

  mlir::Value emitIntToBoolConversion(mlir::Value srcVal, mlir::Location loc) {
    // Because of the type rules of C, we often end up computing a
    // logical value, then zero extending it to int, then wanting it
    // as a logical value again.
    // TODO: optimize this common case here or leave it for later
    // CIR passes?
    mlir::Type boolTy = CGF.convertType(CGF.getContext().BoolTy);
    return Builder.create<cir::CastOp>(loc, boolTy, cir::CastKind::int_to_bool,
                                       srcVal);
  }

=======
  }

  mlir::Value emitFloatToBoolConversion(mlir::Value src, mlir::Location loc) {
    auto boolTy = Builder.getBoolTy();
    return Builder.create<cir::CastOp>(loc, boolTy,
                                       cir::CastKind::float_to_bool, src);
  }

  mlir::Value emitIntToBoolConversion(mlir::Value srcVal, mlir::Location loc) {
    // Because of the type rules of C, we often end up computing a
    // logical value, then zero extending it to int, then wanting it
    // as a logical value again.
    // TODO: optimize this common case here or leave it for later
    // CIR passes?
    mlir::Type boolTy = CGF.convertType(CGF.getContext().BoolTy);
    return Builder.create<cir::CastOp>(loc, boolTy, cir::CastKind::int_to_bool,
                                       srcVal);
  }

>>>>>>> 3d04a3d4
  /// Convert the specified expression value to a boolean (!cir.bool) truth
  /// value. This is equivalent to "Val != 0".
  mlir::Value emitConversionToBool(mlir::Value Src, QualType SrcType,
                                   mlir::Location loc) {
    assert(SrcType.isCanonical() && "EmitScalarConversion strips typedefs");

    if (SrcType->isRealFloatingType())
      return emitFloatToBoolConversion(Src, loc);

    if (llvm::isa<MemberPointerType>(SrcType))
      assert(0 && "not implemented");

    if (SrcType->isIntegerType())
      return emitIntToBoolConversion(Src, loc);

    assert(::mlir::isa<cir::PointerType>(Src.getType()));
    return emitPointerToBoolConversion(Src, SrcType);
  }

  /// Emit a conversion from the specified type to the specified destination
  /// type, both of which are CIR scalar types.
  /// TODO: do we need ScalarConversionOpts here? Should be done in another
  /// pass.
  mlir::Value
  emitScalarConversion(mlir::Value Src, QualType SrcType, QualType DstType,
                       SourceLocation Loc,
                       ScalarConversionOpts Opts = ScalarConversionOpts()) {
    // All conversions involving fixed point types should be handled by the
    // emitFixedPoint family functions. This is done to prevent bloating up
    // this function more, and although fixed point numbers are represented by
    // integers, we do not want to follow any logic that assumes they should be
    // treated as integers.
    // TODO(leonardchan): When necessary, add another if statement checking for
    // conversions to fixed point types from other types.
    if (SrcType->isFixedPointType()) {
      llvm_unreachable("not implemented");
    } else if (DstType->isFixedPointType()) {
      llvm_unreachable("not implemented");
    }

    SrcType = CGF.getContext().getCanonicalType(SrcType);
    DstType = CGF.getContext().getCanonicalType(DstType);
    if (SrcType == DstType)
      return Src;

    if (DstType->isVoidType())
      return nullptr;

    mlir::Type SrcTy = Src.getType();

    // Handle conversions to bool first, they are special: comparisons against
    // 0.
    if (DstType->isBooleanType())
      return emitConversionToBool(Src, SrcType, CGF.getLoc(Loc));

    mlir::Type DstTy = convertType(DstType);

    // Cast from half through float if half isn't a native type.
    if (SrcType->isHalfType() &&
        !CGF.getContext().getLangOpts().NativeHalfType) {
      // Cast to FP using the intrinsic if the half type itself isn't supported.
      if (mlir::isa<cir::FPTypeInterface>(DstTy)) {
        if (CGF.getContext().getTargetInfo().useFP16ConversionIntrinsics())
          llvm_unreachable("cast via llvm.convert.from.fp16 is NYI");
      } else {
        // Cast to other types through float, using either the intrinsic or
        // FPExt, depending on whether the half type itself is supported (as
        // opposed to operations on half, available with NativeHalfType).
        if (CGF.getContext().getTargetInfo().useFP16ConversionIntrinsics()) {
          llvm_unreachable("cast via llvm.convert.from.fp16 is NYI");
        } else {
          Src = Builder.createCast(CGF.getLoc(Loc), cir::CastKind::floating,
                                   Src, CGF.FloatTy);
        }
        SrcType = CGF.getContext().FloatTy;
        SrcTy = CGF.FloatTy;
      }
    }

    // TODO(cir): LLVM codegen ignore conversions like int -> uint,
    // is there anything to be done for CIR here?
    if (SrcTy == DstTy) {
      if (Opts.EmitImplicitIntegerSignChangeChecks)
        llvm_unreachable("not implemented");
      return Src;
    }

    // Handle pointer conversions next: pointers can only be converted to/from
    // other pointers and integers. Check for pointer types in terms of LLVM, as
    // some native types (like Obj-C id) may map to a pointer type.
    if (auto DstPT = dyn_cast<cir::PointerType>(DstTy)) {
      llvm_unreachable("NYI");
    }

    if (isa<cir::PointerType>(SrcTy)) {
      // Must be an ptr to int cast.
      assert(isa<cir::IntType>(DstTy) && "not ptr->int?");
      return Builder.createPtrToInt(Src, DstTy);
    }

    // A scalar can be splatted to an extended vector of the same element type
    if (DstType->isExtVectorType() && !SrcType->isVectorType()) {
      // Sema should add casts to make sure that the source expression's type
      // is the same as the vector's element type (sans qualifiers)
      assert(DstType->castAs<ExtVectorType>()->getElementType().getTypePtr() ==
                 SrcType.getTypePtr() &&
             "Splatted expr doesn't match with vector element type?");

      llvm_unreachable("not implemented");
    }

    if (SrcType->isMatrixType() && DstType->isMatrixType())
      llvm_unreachable("NYI: matrix type to matrix type conversion");
    assert(!SrcType->isMatrixType() && !DstType->isMatrixType() &&
           "Internal error: conversion between matrix type and scalar type");

    // Finally, we have the arithmetic types or vectors of arithmetic types.
    mlir::Value Res = nullptr;
    mlir::Type ResTy = DstTy;

    // An overflowing conversion has undefined behavior if eitehr the source
    // type or the destination type is a floating-point type. However, we
    // consider the range of representable values for all floating-point types
    // to be [-inf,+inf], so no overflow can ever happen when the destination
    // type is a floating-point type.
    if (CGF.SanOpts.has(SanitizerKind::FloatCastOverflow))
      llvm_unreachable("NYI");

    // Cast to half through float if half isn't a native type.
    if (DstType->isHalfType() &&
        !CGF.getContext().getLangOpts().NativeHalfType) {
      // Make sure we cast in a single step if from another FP type.
      if (mlir::isa<cir::FPTypeInterface>(SrcTy)) {
        // Use the intrinsic if the half type itself isn't supported
        // (as opposed to operations on half, available with NativeHalfType).
        if (CGF.getContext().getTargetInfo().useFP16ConversionIntrinsics())
          llvm_unreachable("cast via llvm.convert.to.fp16 is NYI");
        // If the half type is supported, just use an fptrunc.
        return Builder.createCast(CGF.getLoc(Loc), cir::CastKind::floating, Src,
                                  DstTy);
      }
      DstTy = CGF.FloatTy;
    }

    Res = emitScalarCast(Src, SrcType, DstType, SrcTy, DstTy, Opts);

    if (DstTy != ResTy) {
      if (CGF.getContext().getTargetInfo().useFP16ConversionIntrinsics()) {
        llvm_unreachable("cast via llvm.convert.to.fp16 is NYI");
      } else {
        Res = Builder.createCast(CGF.getLoc(Loc), cir::CastKind::floating, Res,
                                 ResTy);
      }
    }

    if (Opts.EmitImplicitIntegerTruncationChecks)
      llvm_unreachable("NYI");

    if (Opts.EmitImplicitIntegerSignChangeChecks)
      llvm_unreachable("NYI");

    return Res;
  }
};

} // namespace

/// Emit the computation of the specified expression of scalar type,
/// ignoring the result.
mlir::Value CIRGenFunction::emitScalarExpr(const Expr *E) {
  assert(E && hasScalarEvaluationKind(E->getType()) &&
         "Invalid scalar expression to emit");

  return ScalarExprEmitter(*this, builder).Visit(const_cast<Expr *>(E));
}

mlir::Value CIRGenFunction::emitPromotedScalarExpr(const Expr *E,
                                                   QualType PromotionType) {
  if (!PromotionType.isNull())
    return ScalarExprEmitter(*this, builder).emitPromoted(E, PromotionType);
  return ScalarExprEmitter(*this, builder).Visit(const_cast<Expr *>(E));
}

[[maybe_unused]] static bool MustVisitNullValue(const Expr *E) {
  // If a null pointer expression's type is the C++0x nullptr_t and
  // the expression is not a simple literal, it must be evaluated
  // for its potential side effects.
  if (isa<IntegerLiteral>(E) || isa<CXXNullPtrLiteralExpr>(E))
    return false;
  return E->getType()->isNullPtrType();
}

/// If \p E is a widened promoted integer, get its base (unpromoted) type.
static std::optional<QualType>
getUnwidenedIntegerType(const ASTContext &astContext, const Expr *E) {
  const Expr *Base = E->IgnoreImpCasts();
  if (E == Base)
    return std::nullopt;

  QualType BaseTy = Base->getType();
  if (!astContext.isPromotableIntegerType(BaseTy) ||
      astContext.getTypeSize(BaseTy) >= astContext.getTypeSize(E->getType()))
    return std::nullopt;

  return BaseTy;
}

/// Check if \p E is a widened promoted integer.
[[maybe_unused]] static bool IsWidenedIntegerOp(const ASTContext &astContext,
                                                const Expr *E) {
  return getUnwidenedIntegerType(astContext, E).has_value();
}

/// Check if we can skip the overflow check for \p Op.
[[maybe_unused]] static bool CanElideOverflowCheck(const ASTContext &astContext,
                                                   const BinOpInfo &Op) {
  assert((isa<UnaryOperator>(Op.E) || isa<BinaryOperator>(Op.E)) &&
         "Expected a unary or binary operator");

  // If the binop has constant inputs and we can prove there is no overflow,
  // we can elide the overflow check.
  if (!Op.mayHaveIntegerOverflow())
    return true;

  // If a unary op has a widened operand, the op cannot overflow.
  if (const auto *UO = dyn_cast<UnaryOperator>(Op.E))
    return !UO->canOverflow();

  // We usually don't need overflow checks for binops with widened operands.
  // Multiplication with promoted unsigned operands is a special case.
  const auto *BO = cast<BinaryOperator>(Op.E);
  auto OptionalLHSTy = getUnwidenedIntegerType(astContext, BO->getLHS());
  if (!OptionalLHSTy)
    return false;

  auto OptionalRHSTy = getUnwidenedIntegerType(astContext, BO->getRHS());
  if (!OptionalRHSTy)
    return false;

  QualType LHSTy = *OptionalLHSTy;
  QualType RHSTy = *OptionalRHSTy;

  // This is the simple case: binops without unsigned multiplication, and with
  // widened operands. No overflow check is needed here.
  if ((Op.Opcode != BO_Mul && Op.Opcode != BO_MulAssign) ||
      !LHSTy->isUnsignedIntegerType() || !RHSTy->isUnsignedIntegerType())
    return true;

  // For unsigned multiplication the overflow check can be elided if either one
  // of the unpromoted types are less than half the size of the promoted type.
  unsigned PromotedSize = astContext.getTypeSize(Op.E->getType());
  return (2 * astContext.getTypeSize(LHSTy)) < PromotedSize ||
         (2 * astContext.getTypeSize(RHSTy)) < PromotedSize;
}

/// Emit pointer + index arithmetic.
static mlir::Value emitPointerArithmetic(CIRGenFunction &CGF,
                                         const BinOpInfo &op,
                                         bool isSubtraction) {
  // Must have binary (not unary) expr here.  Unary pointer
  // increment/decrement doesn't use this path.
  const BinaryOperator *expr = cast<BinaryOperator>(op.E);

  mlir::Value pointer = op.LHS;
  Expr *pointerOperand = expr->getLHS();
  mlir::Value index = op.RHS;
  Expr *indexOperand = expr->getRHS();

  // In a subtraction, the LHS is always the pointer.
  if (!isSubtraction && !mlir::isa<cir::PointerType>(pointer.getType())) {
    std::swap(pointer, index);
    std::swap(pointerOperand, indexOperand);
  }

  bool isSigned = indexOperand->getType()->isSignedIntegerOrEnumerationType();

  // Some versions of glibc and gcc use idioms (particularly in their malloc
  // routines) that add a pointer-sized integer (known to be a pointer value)
  // to a null pointer in order to cast the value back to an integer or as
  // part of a pointer alignment algorithm.  This is undefined behavior, but
  // we'd like to be able to compile programs that use it.
  //
  // Normally, we'd generate a GEP with a null-pointer base here in response
  // to that code, but it's also UB to dereference a pointer created that
  // way.  Instead (as an acknowledged hack to tolerate the idiom) we will
  // generate a direct cast of the integer value to a pointer.
  //
  // The idiom (p = nullptr + N) is not met if any of the following are true:
  //
  //   The operation is subtraction.
  //   The index is not pointer-sized.
  //   The pointer type is not byte-sized.
  //
  if (BinaryOperator::isNullPointerArithmeticExtension(
          CGF.getContext(), op.Opcode, expr->getLHS(), expr->getRHS()))
    return CGF.getBuilder().createIntToPtr(index, pointer.getType());

  // Differently from LLVM codegen, ABI bits for index sizes is handled during
  // LLVM lowering.

  // If this is subtraction, negate the index.
  if (isSubtraction)
    index = CGF.getBuilder().createNeg(index);

  if (CGF.SanOpts.has(SanitizerKind::ArrayBounds))
    llvm_unreachable("array bounds sanitizer is NYI");

  const PointerType *pointerType =
      pointerOperand->getType()->getAs<PointerType>();
  if (!pointerType)
    llvm_unreachable("ObjC is NYI");

  QualType elementType = pointerType->getPointeeType();
  if (const VariableArrayType *vla =
          CGF.getContext().getAsVariableArrayType(elementType)) {

    // The element count here is the total number of non-VLA elements.
    mlir::Value numElements = CGF.getVLASize(vla).NumElts;

    // GEP indexes are signed, and scaling an index isn't permitted to
    // signed-overflow, so we use the same semantics for our explicit
    // multiply.  We suppress this if overflow is not undefined behavior.
    mlir::Type elemTy = CGF.convertTypeForMem(vla->getElementType());

    index = CGF.getBuilder().createCast(cir::CastKind::integral, index,
                                        numElements.getType());
    index = CGF.getBuilder().createMul(index, numElements);

    if (CGF.getLangOpts().isSignedOverflowDefined()) {
      pointer = CGF.getBuilder().create<cir::PtrStrideOp>(
          CGF.getLoc(op.E->getExprLoc()), pointer.getType(), pointer, index);
    } else {
      pointer = CGF.emitCheckedInBoundsGEP(elemTy, pointer, index, isSigned,
                                           isSubtraction, op.E->getExprLoc());
    }
    return pointer;
  }
  // Explicitly handle GNU void* and function pointer arithmetic extensions. The
  // GNU void* casts amount to no-ops since our void* type is i8*, but this is
  // future proof.
  mlir::Type elemTy;
  if (elementType->isVoidType() || elementType->isFunctionType())
    elemTy = CGF.UInt8Ty;
  else
    elemTy = CGF.convertTypeForMem(elementType);

  if (CGF.getLangOpts().isSignedOverflowDefined())
    return CGF.getBuilder().create<cir::PtrStrideOp>(
        CGF.getLoc(op.E->getExprLoc()), pointer.getType(), pointer, index);

  return CGF.emitCheckedInBoundsGEP(elemTy, pointer, index, isSigned,
                                    isSubtraction, op.E->getExprLoc());
}

mlir::Value ScalarExprEmitter::emitMul(const BinOpInfo &Ops) {
  if (Ops.CompType->isSignedIntegerOrEnumerationType()) {
    switch (CGF.getLangOpts().getSignedOverflowBehavior()) {
    case LangOptions::SOB_Defined:
      if (!CGF.SanOpts.has(SanitizerKind::SignedIntegerOverflow))
        return Builder.createMul(Ops.LHS, Ops.RHS);
      [[fallthrough]];
    case LangOptions::SOB_Undefined:
      if (!CGF.SanOpts.has(SanitizerKind::SignedIntegerOverflow))
        return Builder.createNSWMul(Ops.LHS, Ops.RHS);
      [[fallthrough]];
    case LangOptions::SOB_Trapping:
      if (CanElideOverflowCheck(CGF.getContext(), Ops))
        return Builder.createNSWMul(Ops.LHS, Ops.RHS);
      llvm_unreachable("NYI");
    }
  }
  if (Ops.FullType->isConstantMatrixType()) {
    llvm_unreachable("NYI");
  }
  if (Ops.CompType->isUnsignedIntegerType() &&
      CGF.SanOpts.has(SanitizerKind::UnsignedIntegerOverflow) &&
      !CanElideOverflowCheck(CGF.getContext(), Ops))
    llvm_unreachable("NYI");

  if (cir::isFPOrVectorOfFPType(Ops.LHS.getType())) {
    CIRGenFunction::CIRGenFPOptionsRAII FPOptsRAII(CGF, Ops.FPFeatures);
    return Builder.createFMul(Ops.LHS, Ops.RHS);
  }

  if (Ops.isFixedPointOp())
    llvm_unreachable("NYI");

  return Builder.create<cir::BinOp>(CGF.getLoc(Ops.Loc),
                                    CGF.convertType(Ops.FullType),
                                    cir::BinOpKind::Mul, Ops.LHS, Ops.RHS);
}
mlir::Value ScalarExprEmitter::emitDiv(const BinOpInfo &Ops) {
  return Builder.create<cir::BinOp>(CGF.getLoc(Ops.Loc),
                                    CGF.convertType(Ops.FullType),
                                    cir::BinOpKind::Div, Ops.LHS, Ops.RHS);
}
mlir::Value ScalarExprEmitter::emitRem(const BinOpInfo &Ops) {
  return Builder.create<cir::BinOp>(CGF.getLoc(Ops.Loc),
                                    CGF.convertType(Ops.FullType),
                                    cir::BinOpKind::Rem, Ops.LHS, Ops.RHS);
}

mlir::Value ScalarExprEmitter::emitAdd(const BinOpInfo &Ops) {
  if (mlir::isa<cir::PointerType>(Ops.LHS.getType()) ||
      mlir::isa<cir::PointerType>(Ops.RHS.getType()))
    return emitPointerArithmetic(CGF, Ops, /*isSubtraction=*/false);
  if (Ops.CompType->isSignedIntegerOrEnumerationType()) {
    switch (CGF.getLangOpts().getSignedOverflowBehavior()) {
    case LangOptions::SOB_Defined:
      if (!CGF.SanOpts.has(SanitizerKind::SignedIntegerOverflow))
        return Builder.createAdd(Ops.LHS, Ops.RHS);
      [[fallthrough]];
    case LangOptions::SOB_Undefined:
      if (!CGF.SanOpts.has(SanitizerKind::SignedIntegerOverflow))
        return Builder.createNSWAdd(Ops.LHS, Ops.RHS);
      [[fallthrough]];
    case LangOptions::SOB_Trapping:
      if (CanElideOverflowCheck(CGF.getContext(), Ops))
        return Builder.createNSWAdd(Ops.LHS, Ops.RHS);

      llvm_unreachable("NYI");
    }
  }
  if (Ops.FullType->isConstantMatrixType()) {
    llvm_unreachable("NYI");
  }

  if (Ops.CompType->isUnsignedIntegerType() &&
      CGF.SanOpts.has(SanitizerKind::UnsignedIntegerOverflow) &&
      !CanElideOverflowCheck(CGF.getContext(), Ops))
    llvm_unreachable("NYI");

  if (cir::isFPOrVectorOfFPType(Ops.LHS.getType())) {
    CIRGenFunction::CIRGenFPOptionsRAII FPOptsRAII(CGF, Ops.FPFeatures);
    return Builder.createFAdd(Ops.LHS, Ops.RHS);
  }

  if (Ops.isFixedPointOp())
    llvm_unreachable("NYI");

  return Builder.create<cir::BinOp>(CGF.getLoc(Ops.Loc),
                                    CGF.convertType(Ops.FullType),
                                    cir::BinOpKind::Add, Ops.LHS, Ops.RHS);
}

mlir::Value ScalarExprEmitter::emitSub(const BinOpInfo &Ops) {
  // The LHS is always a pointer if either side is.
  if (!mlir::isa<cir::PointerType>(Ops.LHS.getType())) {
    if (Ops.CompType->isSignedIntegerOrEnumerationType()) {
      switch (CGF.getLangOpts().getSignedOverflowBehavior()) {
      case LangOptions::SOB_Defined: {
        if (!CGF.SanOpts.has(SanitizerKind::SignedIntegerOverflow))
          return Builder.createSub(Ops.LHS, Ops.RHS);
        [[fallthrough]];
      }
      case LangOptions::SOB_Undefined:
        if (!CGF.SanOpts.has(SanitizerKind::SignedIntegerOverflow))
          return Builder.createNSWSub(Ops.LHS, Ops.RHS);
        [[fallthrough]];
      case LangOptions::SOB_Trapping:
        if (CanElideOverflowCheck(CGF.getContext(), Ops))
          return Builder.createNSWSub(Ops.LHS, Ops.RHS);
        llvm_unreachable("NYI");
      }
    }

    if (Ops.FullType->isConstantMatrixType()) {
      llvm_unreachable("NYI");
    }

    if (Ops.CompType->isUnsignedIntegerType() &&
        CGF.SanOpts.has(SanitizerKind::UnsignedIntegerOverflow) &&
        !CanElideOverflowCheck(CGF.getContext(), Ops))
      llvm_unreachable("NYI");

    if (cir::isFPOrVectorOfFPType(Ops.LHS.getType())) {
      CIRGenFunction::CIRGenFPOptionsRAII FPOptsRAII(CGF, Ops.FPFeatures);
      return Builder.createFSub(Ops.LHS, Ops.RHS);
    }

    if (Ops.isFixedPointOp())
      llvm_unreachable("NYI");

    return Builder.create<cir::BinOp>(CGF.getLoc(Ops.Loc),
                                      CGF.convertType(Ops.FullType),
                                      cir::BinOpKind::Sub, Ops.LHS, Ops.RHS);
  }

  // If the RHS is not a pointer, then we have normal pointer
  // arithmetic.
  if (!mlir::isa<cir::PointerType>(Ops.RHS.getType()))
    return emitPointerArithmetic(CGF, Ops, /*isSubtraction=*/true);

  // Otherwise, this is a pointer subtraction

  // Do the raw subtraction part.
  //
  // TODO(cir): note for LLVM lowering out of this; when expanding this into
  // LLVM we shall take VLA's, division by element size, etc.
  //
  // See more in `EmitSub` in CGExprScalar.cpp.
  assert(!cir::MissingFeatures::llvmLoweringPtrDiffConsidersPointee());
  return Builder.create<cir::PtrDiffOp>(CGF.getLoc(Ops.Loc), CGF.PtrDiffTy,
                                        Ops.LHS, Ops.RHS);
}

mlir::Value ScalarExprEmitter::emitShl(const BinOpInfo &Ops) {
  // TODO: This misses out on the sanitizer check below.
  if (Ops.isFixedPointOp())
    llvm_unreachable("NYI");

  // CIR accepts shift between different types, meaning nothing special
  // to be done here. OTOH, LLVM requires the LHS and RHS to be the same type:
  // promote or truncate the RHS to the same size as the LHS.

  bool SanitizeSignedBase = CGF.SanOpts.has(SanitizerKind::ShiftBase) &&
                            Ops.CompType->hasSignedIntegerRepresentation() &&
                            !CGF.getLangOpts().isSignedOverflowDefined() &&
                            !CGF.getLangOpts().CPlusPlus20;
  bool SanitizeUnsignedBase =
      CGF.SanOpts.has(SanitizerKind::UnsignedShiftBase) &&
      Ops.CompType->hasUnsignedIntegerRepresentation();
  bool SanitizeBase = SanitizeSignedBase || SanitizeUnsignedBase;
  bool SanitizeExponent = CGF.SanOpts.has(SanitizerKind::ShiftExponent);

  // OpenCL 6.3j: shift values are effectively % word size of LHS.
  if (CGF.getLangOpts().OpenCL)
    llvm_unreachable("NYI");
  else if ((SanitizeBase || SanitizeExponent) &&
           mlir::isa<cir::IntType>(Ops.LHS.getType())) {
    llvm_unreachable("NYI");
  }

  return Builder.create<cir::ShiftOp>(CGF.getLoc(Ops.Loc),
                                      CGF.convertType(Ops.FullType), Ops.LHS,
                                      Ops.RHS, CGF.getBuilder().getUnitAttr());
}

mlir::Value ScalarExprEmitter::emitShr(const BinOpInfo &Ops) {
  // TODO: This misses out on the sanitizer check below.
  if (Ops.isFixedPointOp())
    llvm_unreachable("NYI");

  // CIR accepts shift between different types, meaning nothing special
  // to be done here. OTOH, LLVM requires the LHS and RHS to be the same type:
  // promote or truncate the RHS to the same size as the LHS.

  // OpenCL 6.3j: shift values are effectively % word size of LHS.
  if (CGF.getLangOpts().OpenCL)
    llvm_unreachable("NYI");
  else if (CGF.SanOpts.has(SanitizerKind::ShiftExponent) &&
           mlir::isa<cir::IntType>(Ops.LHS.getType())) {
    llvm_unreachable("NYI");
  }

  // Note that we don't need to distinguish unsigned treatment at this
  // point since it will be handled later by LLVM lowering.
  return Builder.create<cir::ShiftOp>(
      CGF.getLoc(Ops.Loc), CGF.convertType(Ops.FullType), Ops.LHS, Ops.RHS);
}

mlir::Value ScalarExprEmitter::emitAnd(const BinOpInfo &Ops) {
  return Builder.create<cir::BinOp>(CGF.getLoc(Ops.Loc),
                                    CGF.convertType(Ops.FullType),
                                    cir::BinOpKind::And, Ops.LHS, Ops.RHS);
}
mlir::Value ScalarExprEmitter::emitXor(const BinOpInfo &Ops) {
  return Builder.create<cir::BinOp>(CGF.getLoc(Ops.Loc),
                                    CGF.convertType(Ops.FullType),
                                    cir::BinOpKind::Xor, Ops.LHS, Ops.RHS);
}
mlir::Value ScalarExprEmitter::emitOr(const BinOpInfo &Ops) {
  return Builder.create<cir::BinOp>(CGF.getLoc(Ops.Loc),
                                    CGF.convertType(Ops.FullType),
                                    cir::BinOpKind::Or, Ops.LHS, Ops.RHS);
}

// Emit code for an explicit or implicit cast.  Implicit
// casts have to handle a more broad range of conversions than explicit
// casts, as they handle things like function to ptr-to-function decay
// etc.
mlir::Value ScalarExprEmitter::VisitCastExpr(CastExpr *CE) {
  Expr *E = CE->getSubExpr();
  QualType DestTy = CE->getType();
  CastKind Kind = CE->getCastKind();

  // These cases are generally not written to ignore the result of evaluating
  // their sub-expressions, so we clear this now.
  bool Ignored = TestAndClearIgnoreResultAssign();
  (void)Ignored;

  // Since almost all cast kinds apply to scalars, this switch doesn't have a
  // default case, so the compiler will warn on a missing case. The cases are
  // in the same order as in the CastKind enum.
  switch (Kind) {
  case clang::CK_Dependent:
    llvm_unreachable("dependent cast kind in CIR gen!");
  case clang::CK_BuiltinFnToFnPtr:
    llvm_unreachable("builtin functions are handled elsewhere");

  case CK_LValueBitCast:
  case CK_ObjCObjectLValueCast:
  case CK_LValueToRValueBitCast: {
    LValue SourceLVal = CGF.emitLValue(E);
    Address SourceAddr = SourceLVal.getAddress();

    mlir::Type DestElemTy = CGF.convertTypeForMem(DestTy);
    mlir::Type DestPtrTy = CGF.getBuilder().getPointerTo(DestElemTy);
    mlir::Value DestPtr = CGF.getBuilder().createBitcast(
        CGF.getLoc(E->getExprLoc()), SourceAddr.getPointer(), DestPtrTy);

    Address DestAddr = Address(DestPtr, DestElemTy, SourceAddr.getAlignment(),
                               SourceAddr.isKnownNonNull());
    LValue DestLVal = CGF.makeAddrLValue(DestAddr, DestTy);
    DestLVal.setTBAAInfo(TBAAAccessInfo::getMayAliasInfo());
    return emitLoadOfLValue(DestLVal, CE->getExprLoc());
  }

  case CK_CPointerToObjCPointerCast:
  case CK_BlockPointerToObjCPointerCast:
  case CK_AnyPointerToBlockPointerCast:
  case CK_BitCast: {
    auto Src = Visit(const_cast<Expr *>(E));
    mlir::Type DstTy = CGF.convertType(DestTy);

    assert(!cir::MissingFeatures::addressSpace());
    if (CGF.SanOpts.has(SanitizerKind::CFIUnrelatedCast)) {
      llvm_unreachable("NYI");
    }

    if (CGF.CGM.getCodeGenOpts().StrictVTablePointers) {
      llvm_unreachable("NYI");
    }

    // Update heapallocsite metadata when there is an explicit pointer cast.
    assert(!cir::MissingFeatures::addHeapAllocSiteMetadata());

    // If Src is a fixed vector and Dst is a scalable vector, and both have the
    // same element type, use the llvm.vector.insert intrinsic to perform the
    // bitcast.
    assert(!cir::MissingFeatures::scalableVectors());

    // If Src is a scalable vector and Dst is a fixed vector, and both have the
    // same element type, use the llvm.vector.extract intrinsic to perform the
    // bitcast.
    assert(!cir::MissingFeatures::scalableVectors());

    // Perform VLAT <-> VLST bitcast through memory.
    // TODO: since the llvm.experimental.vector.{insert,extract} intrinsics
    //       require the element types of the vectors to be the same, we
    //       need to keep this around for bitcasts between VLAT <-> VLST where
    //       the element types of the vectors are not the same, until we figure
    //       out a better way of doing these casts.
    assert(!cir::MissingFeatures::scalableVectors());

    return CGF.getBuilder().createBitcast(CGF.getLoc(E->getSourceRange()), Src,
                                          DstTy);
  }
  case CK_AddressSpaceConversion: {
    Expr::EvalResult Result;
    if (E->EvaluateAsRValue(Result, CGF.getContext()) &&
        Result.Val.isNullPointer()) {
      // If E has side effect, it is emitted even if its final result is a
      // null pointer. In that case, a DCE pass should be able to
      // eliminate the useless instructions emitted during translating E.
      if (Result.HasSideEffects)
        Visit(E);
      return CGF.CGM.emitNullConstant(DestTy, CGF.getLoc(E->getExprLoc()));
    }
    // Since target may map different address spaces in AST to the same address
    // space, an address space conversion may end up as a bitcast.
    cir::AddressSpace SrcAS = cir::toCIRAddressSpace(
        E->getType()->getPointeeType().getAddressSpace());
    cir::AddressSpace DestAS =
        cir::toCIRAddressSpace(DestTy->getPointeeType().getAddressSpace());
    return CGF.CGM.getTargetCIRGenInfo().performAddrSpaceCast(
        CGF, Visit(E), SrcAS, DestAS, convertType(DestTy));
  }
  case CK_AtomicToNonAtomic:
    llvm_unreachable("NYI");
  case CK_NonAtomicToAtomic:
  case CK_UserDefinedConversion:
    return Visit(const_cast<Expr *>(E));
  case CK_NoOp: {
    auto V = Visit(const_cast<Expr *>(E));
    if (V) {
      // CK_NoOp can model a pointer qualification conversion, which can remove
      // an array bound and change the IR type.
      // FIXME: Once pointee types are removed from IR, remove this.
      auto T = CGF.convertType(DestTy);
      if (T != V.getType())
        assert(0 && "NYI");
    }
    return V;
  }
  case CK_BaseToDerived: {
    const CXXRecordDecl *DerivedClassDecl = DestTy->getPointeeCXXRecordDecl();
    assert(DerivedClassDecl && "BaseToDerived arg isn't a C++ object pointer!");
    Address Base = CGF.emitPointerWithAlignment(E);
    Address Derived = CGF.getAddressOfDerivedClass(
        Base, DerivedClassDecl, CE->path_begin(), CE->path_end(),
        CGF.shouldNullCheckClassCastValue(CE));

    // C++11 [expr.static.cast]p11: Behavior is undefined if a downcast is
    // performed and the object is not of the derived type.
    if (CGF.sanitizePerformTypeCheck())
      assert(!cir::MissingFeatures::sanitizeOther());

    if (CGF.SanOpts.has(SanitizerKind::CFIDerivedCast))
      assert(!cir::MissingFeatures::sanitizeOther());

    return CGF.getAsNaturalPointerTo(Derived, CE->getType()->getPointeeType());
  }
  case CK_DerivedToBase: {
    // The EmitPointerWithAlignment path does this fine; just discard
    // the alignment.
    return CGF.emitPointerWithAlignment(CE).getPointer();
  }
  case CK_Dynamic: {
    Address V = CGF.emitPointerWithAlignment(E);
    const auto *DCE = cast<CXXDynamicCastExpr>(CE);
    return CGF.emitDynamicCast(V, DCE);
  }
  case CK_ArrayToPointerDecay:
    return CGF.emitArrayToPointerDecay(E).getPointer();
  case CK_FunctionToPointerDecay:
    return emitLValue(E).getPointer();

  case CK_NullToPointer: {
    if (MustVisitNullValue(E))
      CGF.emitIgnoredExpr(E);

    // Note that DestTy is used as the MLIR type instead of a custom
    // nullptr type.
    mlir::Type Ty = CGF.convertType(DestTy);
    return Builder.getNullPtr(Ty, CGF.getLoc(E->getExprLoc()));
  }

  case CK_NullToMemberPointer: {
    if (MustVisitNullValue(E))
      CGF.emitIgnoredExpr(E);

    assert(!cir::MissingFeatures::cxxABI());

    const MemberPointerType *MPT = CE->getType()->getAs<MemberPointerType>();
    if (MPT->isMemberFunctionPointerType()) {
      auto Ty = mlir::cast<cir::MethodType>(CGF.convertType(DestTy));
      return Builder.getNullMethodPtr(Ty, CGF.getLoc(E->getExprLoc()));
    }

    auto Ty = mlir::cast<cir::DataMemberType>(CGF.convertType(DestTy));
    return Builder.getNullDataMemberPtr(Ty, CGF.getLoc(E->getExprLoc()));
  }
  case CK_ReinterpretMemberPointer: {
    mlir::Value src = Visit(E);
    return Builder.createBitcast(CGF.getLoc(E->getExprLoc()), src,
                                 CGF.convertType(DestTy));
  }
  case CK_BaseToDerivedMemberPointer:
  case CK_DerivedToBaseMemberPointer: {
    mlir::Value src = Visit(E);

    if (E->getType()->isMemberFunctionPointerType())
      assert(!cir::MissingFeatures::memberFuncPtrAuthInfo());

    QualType derivedTy =
        Kind == CK_DerivedToBaseMemberPointer ? E->getType() : CE->getType();
    const CXXRecordDecl *derivedClass = derivedTy->castAs<MemberPointerType>()
<<<<<<< HEAD
                                            ->getClass()
=======
                                            ->getQualifier()
                                            ->getAsType()
>>>>>>> 3d04a3d4
                                            ->getAsCXXRecordDecl();
    CharUnits offset = CGF.CGM.computeNonVirtualBaseClassOffset(
        derivedClass, CE->path_begin(), CE->path_end());

    mlir::Location loc = CGF.getLoc(E->getExprLoc());
    mlir::Type resultTy = CGF.convertType(DestTy);
    mlir::IntegerAttr offsetAttr = Builder.getIndexAttr(offset.getQuantity());

    if (E->getType()->isMemberFunctionPointerType()) {
      if (Kind == CK_BaseToDerivedMemberPointer)
        return Builder.create<cir::DerivedMethodOp>(loc, resultTy, src,
                                                    offsetAttr);
      return Builder.create<cir::BaseMethodOp>(loc, resultTy, src, offsetAttr);
    }

    if (Kind == CK_BaseToDerivedMemberPointer)
      return Builder.create<cir::DerivedDataMemberOp>(loc, resultTy, src,
                                                      offsetAttr);
    return Builder.create<cir::BaseDataMemberOp>(loc, resultTy, src,
                                                 offsetAttr);
  }
  case CK_ARCProduceObject:
    llvm_unreachable("NYI");
  case CK_ARCConsumeObject:
    llvm_unreachable("NYI");
  case CK_ARCReclaimReturnedObject:
    llvm_unreachable("NYI");
  case CK_ARCExtendBlockObject:
    llvm_unreachable("NYI");
  case CK_CopyAndAutoreleaseBlockObject:
    llvm_unreachable("NYI");

  case CK_FloatingRealToComplex:
  case CK_FloatingComplexCast:
  case CK_IntegralRealToComplex:
  case CK_IntegralComplexCast:
  case CK_IntegralComplexToFloatingComplex:
  case CK_FloatingComplexToIntegralComplex:
    llvm_unreachable("scalar cast to non-scalar value");

  case CK_ConstructorConversion:
    llvm_unreachable("NYI");
  case CK_ToUnion:
    llvm_unreachable("NYI");

  case CK_LValueToRValue:
    assert(CGF.getContext().hasSameUnqualifiedType(E->getType(), DestTy));
    assert(E->isGLValue() && "lvalue-to-rvalue applied to r-value!");
    return Visit(const_cast<Expr *>(E));

  case CK_IntegralToPointer: {
    auto DestCIRTy = convertType(DestTy);
    mlir::Value Src = Visit(const_cast<Expr *>(E));

    // Properly resize by casting to an int of the same size as the pointer.
    // Clang's IntegralToPointer includes 'bool' as the source, but in CIR
    // 'bool' is not an integral type.  So check the source type to get the
    // correct CIR conversion.
    auto MiddleTy = CGF.CGM.getDataLayout().getIntPtrType(DestCIRTy);
    auto MiddleVal = Builder.createCast(E->getType()->isBooleanType()
                                            ? cir::CastKind::bool_to_int
                                            : cir::CastKind::integral,
                                        Src, MiddleTy);

    if (CGF.CGM.getCodeGenOpts().StrictVTablePointers)
      llvm_unreachable("NYI");

    return Builder.createIntToPtr(MiddleVal, DestCIRTy);
  }
  case CK_PointerToIntegral: {
    assert(!DestTy->isBooleanType() && "bool should use PointerToBool");
    if (CGF.CGM.getCodeGenOpts().StrictVTablePointers)
      llvm_unreachable("NYI");
    return Builder.createPtrToInt(Visit(E), convertType(DestTy));
  }
  case CK_ToVoid: {
    CGF.emitIgnoredExpr(E);
    return nullptr;
  }
  case CK_MatrixCast:
    llvm_unreachable("NYI");
  case CK_VectorSplat: {
    // Create a vector object and fill all elements with the same scalar value.
    assert(DestTy->isVectorType() && "CK_VectorSplat to non-vector type");
    return CGF.getBuilder().create<cir::VecSplatOp>(
        CGF.getLoc(E->getSourceRange()), CGF.convertType(DestTy), Visit(E));
  }
  case CK_FixedPointCast:
    llvm_unreachable("NYI");
  case CK_FixedPointToBoolean:
    llvm_unreachable("NYI");
  case CK_FixedPointToIntegral:
    llvm_unreachable("NYI");
  case CK_IntegralToFixedPoint:
    llvm_unreachable("NYI");

  case CK_IntegralCast: {
    ScalarConversionOpts Opts;
    if (auto *ICE = dyn_cast<ImplicitCastExpr>(CE)) {
      if (!ICE->isPartOfExplicitCast())
        Opts = ScalarConversionOpts(CGF.SanOpts);
    }
    return emitScalarConversion(Visit(E), E->getType(), DestTy,
                                CE->getExprLoc(), Opts);
  }

  case CK_IntegralToFloating:
  case CK_FloatingToIntegral:
  case CK_FloatingCast:
  case CK_FixedPointToFloating:
  case CK_FloatingToFixedPoint: {
    if (Kind == CK_FixedPointToFloating || Kind == CK_FloatingToFixedPoint)
      llvm_unreachable("Fixed point casts are NYI.");
    CIRGenFunction::CIRGenFPOptionsRAII FPOptsRAII(CGF, CE);
    return emitScalarConversion(Visit(E), E->getType(), DestTy,
                                CE->getExprLoc());
  }
  case CK_BooleanToSignedIntegral:
    llvm_unreachable("NYI");

  case CK_IntegralToBoolean: {
    return emitIntToBoolConversion(Visit(E), CGF.getLoc(CE->getSourceRange()));
  }

  case CK_PointerToBoolean:
    return emitPointerToBoolConversion(Visit(E), E->getType());
  case CK_FloatingToBoolean:
    return emitFloatToBoolConversion(Visit(E), CGF.getLoc(E->getExprLoc()));
  case CK_MemberPointerToBoolean: {
    mlir::Value memPtr = Visit(E);
    return Builder.createCast(CGF.getLoc(CE->getSourceRange()),
                              cir::CastKind::member_ptr_to_bool, memPtr,
                              CGF.convertType(DestTy));
  }
  case CK_FloatingComplexToReal:
  case CK_IntegralComplexToReal:
  case CK_FloatingComplexToBoolean:
  case CK_IntegralComplexToBoolean: {
    mlir::Value V = CGF.emitComplexExpr(E);
    return emitComplexToScalarConversion(CGF.getLoc(CE->getExprLoc()), V, Kind,
                                         DestTy);
  }
  case CK_ZeroToOCLOpaqueType:
    llvm_unreachable("NYI");
  case CK_IntToOCLSampler:
    llvm_unreachable("NYI");

  default:
    emitError(CGF.getLoc(CE->getExprLoc()), "cast kind not implemented: '")
        << CE->getCastKindName() << "'";
    return nullptr;
  } // end of switch

  llvm_unreachable("unknown scalar cast");
}

mlir::Value ScalarExprEmitter::VisitCallExpr(const CallExpr *E) {
  if (E->getCallReturnType(CGF.getContext())->isReferenceType())
    return emitLoadOfLValue(E);

  auto V = CGF.emitCallExpr(E).getScalarVal();
  assert(!cir::MissingFeatures::emitLValueAlignmentAssumption());
  return V;
}

mlir::Value ScalarExprEmitter::VisitMemberExpr(MemberExpr *E) {
  // TODO(cir): Folding all this constants sound like work for MLIR optimizers,
  // keep assertion for now.
  assert(!cir::MissingFeatures::tryEmitAsConstant());
  Expr::EvalResult Result;
  if (E->EvaluateAsInt(Result, CGF.getContext(), Expr::SE_AllowSideEffects)) {
    llvm::APSInt Value = Result.Val.getInt();
    CGF.emitIgnoredExpr(E->getBase());
    return Builder.getConstInt(CGF.getLoc(E->getExprLoc()), Value);
  }
  return emitLoadOfLValue(E);
}

/// Emit a conversion from the specified type to the specified destination
/// type, both of which are CIR scalar types.
mlir::Value CIRGenFunction::emitScalarConversion(mlir::Value Src,
                                                 QualType SrcTy, QualType DstTy,
                                                 SourceLocation Loc) {
  assert(CIRGenFunction::hasScalarEvaluationKind(SrcTy) &&
         CIRGenFunction::hasScalarEvaluationKind(DstTy) &&
         "Invalid scalar expression to emit");
  return ScalarExprEmitter(*this, builder)
      .emitScalarConversion(Src, SrcTy, DstTy, Loc);
}

mlir::Value CIRGenFunction::emitComplexToScalarConversion(mlir::Value Src,
                                                          QualType SrcTy,
                                                          QualType DstTy,
                                                          SourceLocation Loc) {
  assert(SrcTy->isAnyComplexType() && hasScalarEvaluationKind(DstTy) &&
         "Invalid complex -> scalar conversion");

  auto ComplexElemTy = SrcTy->castAs<ComplexType>()->getElementType();
  if (DstTy->isBooleanType()) {
    auto Kind = ComplexElemTy->isFloatingType()
                    ? cir::CastKind::float_complex_to_bool
                    : cir::CastKind::int_complex_to_bool;
    return builder.createCast(getLoc(Loc), Kind, Src, convertType(DstTy));
  }

  auto Kind = ComplexElemTy->isFloatingType()
                  ? cir::CastKind::float_complex_to_real
                  : cir::CastKind::int_complex_to_real;
  auto Real =
      builder.createCast(getLoc(Loc), Kind, Src, convertType(ComplexElemTy));
  return emitScalarConversion(Real, ComplexElemTy, DstTy, Loc);
}

/// If the specified expression does not fold
/// to a constant, or if it does but contains a label, return false.  If it
/// constant folds return true and set the boolean result in Result.
bool CIRGenFunction::ConstantFoldsToSimpleInteger(const Expr *Cond,
                                                  bool &ResultBool,
                                                  bool AllowLabels) {
  llvm::APSInt ResultInt;
  if (!ConstantFoldsToSimpleInteger(Cond, ResultInt, AllowLabels))
    return false;

  ResultBool = ResultInt.getBoolValue();
  return true;
}

mlir::Value ScalarExprEmitter::VisitInitListExpr(InitListExpr *E) {
  bool Ignore = TestAndClearIgnoreResultAssign();
  (void)Ignore;
  assert(Ignore == false && "init list ignored");
  unsigned NumInitElements = E->getNumInits();

  if (E->hadArrayRangeDesignator())
    llvm_unreachable("NYI");

  if (E->getType()->isVectorType()) {
    assert(!cir::MissingFeatures::scalableVectors() &&
           "NYI: scalable vector init");
    assert(!cir::MissingFeatures::vectorConstants() && "NYI: vector constants");
    auto VectorType =
        mlir::dyn_cast<cir::VectorType>(CGF.convertType(E->getType()));
    SmallVector<mlir::Value, 16> Elements;
    for (Expr *init : E->inits()) {
      Elements.push_back(Visit(init));
    }
    // Zero-initialize any remaining values.
    if (NumInitElements < VectorType.getSize()) {
      mlir::Value ZeroValue = CGF.getBuilder().create<cir::ConstantOp>(
          CGF.getLoc(E->getSourceRange()),
          CGF.getBuilder().getZeroInitAttr(VectorType.getElementType()));
      for (uint64_t i = NumInitElements; i < VectorType.getSize(); ++i) {
        Elements.push_back(ZeroValue);
      }
    }
    return CGF.getBuilder().create<cir::VecCreateOp>(
        CGF.getLoc(E->getSourceRange()), VectorType, Elements);
  }

  if (NumInitElements == 0) {
    // C++11 value-initialization for the scalar.
    return emitNullValue(E->getType(), CGF.getLoc(E->getExprLoc()));
  }

  return Visit(E->getInit(0));
}

mlir::Value ScalarExprEmitter::VisitUnaryLNot(const UnaryOperator *E) {
  // Perform vector logical not on comparison with zero vector.
  if (E->getType()->isVectorType() &&
      E->getType()->castAs<VectorType>()->getVectorKind() ==
          VectorKind::Generic) {
    llvm_unreachable("NYI");
  }

  // Compare operand to zero.
  mlir::Value boolVal = CGF.evaluateExprAsBool(E->getSubExpr());

  // Invert value.
  boolVal = Builder.createNot(boolVal);

  // ZExt result to the expr type.
  auto dstTy = convertType(E->getType());
  if (mlir::isa<cir::IntType>(dstTy))
    return Builder.createBoolToInt(boolVal, dstTy);
  if (mlir::isa<cir::BoolType>(dstTy))
    return boolVal;

  llvm_unreachable("destination type for logical-not unary operator is NYI");
}

mlir::Value ScalarExprEmitter::VisitReal(const UnaryOperator *E) {
  // TODO(cir): handle scalar promotion.

  Expr *Op = E->getSubExpr();
  if (Op->getType()->isAnyComplexType()) {
<<<<<<< HEAD
=======
    mlir::Location Loc = CGF.getLoc(E->getExprLoc());

>>>>>>> 3d04a3d4
    // If it's an l-value, load through the appropriate subobject l-value.
    // Note that we have to ask E because Op might be an l-value that
    // this won't work for, e.g. an Obj-C property.
    if (E->isGLValue()) {
<<<<<<< HEAD
      mlir::Location Loc = CGF.getLoc(E->getExprLoc());
      mlir::Value Complex = CGF.emitComplexExpr(Op);
      return CGF.builder.createComplexReal(Loc, Complex);
    }
    // Otherwise, calculate and project.
    llvm_unreachable("NYI");
=======
      mlir::Value Complex = CGF.emitComplexExpr(Op);
      return CGF.builder.createComplexReal(Loc, Complex);
    }

    // Otherwise, calculate and project.
    return Builder.createComplexReal(Loc, CGF.emitComplexExpr(Op));
>>>>>>> 3d04a3d4
  }

  return Visit(Op);
}

mlir::Value ScalarExprEmitter::VisitImag(const UnaryOperator *E) {
  // TODO(cir): handle scalar promotion.

  Expr *Op = E->getSubExpr();
  if (Op->getType()->isAnyComplexType()) {
<<<<<<< HEAD
=======
    mlir::Location Loc = CGF.getLoc(E->getExprLoc());

>>>>>>> 3d04a3d4
    // If it's an l-value, load through the appropriate subobject l-value.
    // Note that we have to ask E because Op might be an l-value that
    // this won't work for, e.g. an Obj-C property.
    if (E->isGLValue()) {
<<<<<<< HEAD
      mlir::Location Loc = CGF.getLoc(E->getExprLoc());
      mlir::Value Complex = CGF.emitComplexExpr(Op);
      return CGF.builder.createComplexImag(Loc, Complex);
    }
    // Otherwise, calculate and project.
    llvm_unreachable("NYI");
=======
      mlir::Value Complex = CGF.emitComplexExpr(Op);
      return CGF.builder.createComplexImag(Loc, Complex);
    }

    // Otherwise, calculate and project.
    return Builder.createComplexImag(Loc, CGF.emitComplexExpr(Op));
>>>>>>> 3d04a3d4
  }

  return Visit(Op);
}

// Conversion from bool, integral, or floating-point to integral or
// floating-point. Conversions involving other types are handled elsewhere.
// Conversion to bool is handled elsewhere because that's a comparison against
// zero, not a simple cast. This handles both individual scalars and vectors.
mlir::Value ScalarExprEmitter::emitScalarCast(mlir::Value Src, QualType SrcType,
                                              QualType DstType,
                                              mlir::Type SrcTy,
                                              mlir::Type DstTy,
                                              ScalarConversionOpts Opts) {
  assert(!SrcType->isMatrixType() && !DstType->isMatrixType() &&
         "Internal error: matrix types not handled by this function.");
<<<<<<< HEAD
  if (mlir::isa<mlir::IntegerType>(SrcTy) ||
      mlir::isa<mlir::IntegerType>(DstTy))
=======
  if (mlir::isa<mlir::IntegerType>(SrcTy) || mlir::isa<mlir::IntegerType>(DstTy))
>>>>>>> 3d04a3d4
    llvm_unreachable("Obsolete code. Don't use mlir::IntegerType with CIR.");

  mlir::Type FullDstTy = DstTy;
  if (mlir::isa<cir::VectorType>(SrcTy) && mlir::isa<cir::VectorType>(DstTy)) {
    // Use the element types of the vectors to figure out the CastKind.
    SrcTy = mlir::dyn_cast<cir::VectorType>(SrcTy).getElementType();
    DstTy = mlir::dyn_cast<cir::VectorType>(DstTy).getElementType();
  }
  assert(!mlir::isa<cir::VectorType>(SrcTy) &&
         !mlir::isa<cir::VectorType>(DstTy) &&
         "emitScalarCast given a vector type and a non-vector type");

  std::optional<cir::CastKind> CastKind;

  if (mlir::isa<cir::BoolType>(SrcTy)) {
    if (Opts.TreatBooleanAsSigned)
      llvm_unreachable("NYI: signed bool");
    if (CGF.getBuilder().isInt(DstTy)) {
      CastKind = cir::CastKind::bool_to_int;
    } else if (mlir::isa<cir::FPTypeInterface>(DstTy)) {
      CastKind = cir::CastKind::bool_to_float;
    } else {
      llvm_unreachable("Internal error: Cast to unexpected type");
    }
  } else if (CGF.getBuilder().isInt(SrcTy)) {
    if (CGF.getBuilder().isInt(DstTy)) {
      CastKind = cir::CastKind::integral;
    } else if (mlir::isa<cir::FPTypeInterface>(DstTy)) {
      CastKind = cir::CastKind::int_to_float;
    } else {
      llvm_unreachable("Internal error: Cast to unexpected type");
    }
  } else if (mlir::isa<cir::FPTypeInterface>(SrcTy)) {
    if (CGF.getBuilder().isInt(DstTy)) {
      // If we can't recognize overflow as undefined behavior, assume that
      // overflow saturates. This protects against normal optimizations if we
      // are compiling with non-standard FP semantics.
      if (!CGF.CGM.getCodeGenOpts().StrictFloatCastOverflow)
        llvm_unreachable("NYI");
      if (Builder.getIsFPConstrained())
        llvm_unreachable("NYI");
      CastKind = cir::CastKind::float_to_int;
    } else if (mlir::isa<cir::FPTypeInterface>(DstTy)) {
      // TODO: split this to createFPExt/createFPTrunc
      return Builder.createFloatingCast(Src, FullDstTy);
    } else {
      llvm_unreachable("Internal error: Cast to unexpected type");
    }
  } else {
    llvm_unreachable("Internal error: Cast from unexpected type");
  }

  assert(CastKind.has_value() && "Internal error: CastKind not set.");
  return Builder.create<cir::CastOp>(Src.getLoc(), FullDstTy, *CastKind, Src);
}

LValue
CIRGenFunction::emitCompoundAssignmentLValue(const CompoundAssignOperator *E) {
  ScalarExprEmitter Scalar(*this, builder);
  mlir::Value Result;
  switch (E->getOpcode()) {
#define COMPOUND_OP(Op)                                                        \
  case BO_##Op##Assign:                                                        \
    return Scalar.emitCompoundAssignLValue(E, &ScalarExprEmitter::emit##Op,    \
                                           Result)
    COMPOUND_OP(Mul);
    COMPOUND_OP(Div);
    COMPOUND_OP(Rem);
    COMPOUND_OP(Add);
    COMPOUND_OP(Sub);
    COMPOUND_OP(Shl);
    COMPOUND_OP(Shr);
    COMPOUND_OP(And);
    COMPOUND_OP(Xor);
    COMPOUND_OP(Or);
#undef COMPOUND_OP

  case BO_PtrMemD:
  case BO_PtrMemI:
  case BO_Mul:
  case BO_Div:
  case BO_Rem:
  case BO_Add:
  case BO_Sub:
  case BO_Shl:
  case BO_Shr:
  case BO_LT:
  case BO_GT:
  case BO_LE:
  case BO_GE:
  case BO_EQ:
  case BO_NE:
  case BO_Cmp:
  case BO_And:
  case BO_Xor:
  case BO_Or:
  case BO_LAnd:
  case BO_LOr:
  case BO_Assign:
  case BO_Comma:
    llvm_unreachable("Not valid compound assignment operators");
  }
  llvm_unreachable("Unhandled compound assignment operator");
}

LValue ScalarExprEmitter::emitCompoundAssignLValue(
    const CompoundAssignOperator *E,
    mlir::Value (ScalarExprEmitter::*Func)(const BinOpInfo &),
    mlir::Value &Result) {
  QualType LHSTy = E->getLHS()->getType();
  BinOpInfo OpInfo;

  if (E->getComputationResultType()->isAnyComplexType())
<<<<<<< HEAD
    assert(0 && "not implemented");
=======
    return CGF.emitScalarCompoundAssignWithComplex(E, Result);
>>>>>>> 3d04a3d4

  // Emit the RHS first.  __block variables need to have the rhs evaluated
  // first, plus this should improve codegen a little.

  QualType PromotionTypeCR = getPromotionType(E->getComputationResultType());
  if (PromotionTypeCR.isNull())
    PromotionTypeCR = E->getComputationResultType();

  QualType PromotionTypeLHS = getPromotionType(E->getComputationLHSType());
  QualType PromotionTypeRHS = getPromotionType(E->getRHS()->getType());

  if (!PromotionTypeRHS.isNull())
    OpInfo.RHS = CGF.emitPromotedScalarExpr(E->getRHS(), PromotionTypeRHS);
  else
    OpInfo.RHS = Visit(E->getRHS());

  OpInfo.FullType = PromotionTypeCR;
  OpInfo.CompType = OpInfo.FullType;
  if (auto VecType = dyn_cast_or_null<VectorType>(OpInfo.FullType)) {
    OpInfo.CompType = VecType->getElementType();
  }
  OpInfo.Opcode = E->getOpcode();
  OpInfo.FPFeatures = E->getFPFeaturesInEffect(CGF.getLangOpts());
  OpInfo.E = E;
  OpInfo.Loc = E->getSourceRange();

  // Load/convert the LHS
  LValue LHSLV = CGF.emitLValue(E->getLHS());

  if (LHSTy->getAs<AtomicType>()) {
    assert(0 && "not implemented");
  }

  OpInfo.LHS = emitLoadOfLValue(LHSLV, E->getExprLoc());

  CIRGenFunction::SourceLocRAIIObject sourceloc{
      CGF, CGF.getLoc(E->getSourceRange())};
  SourceLocation Loc = E->getExprLoc();
  if (!PromotionTypeLHS.isNull())
    OpInfo.LHS = emitScalarConversion(OpInfo.LHS, LHSTy, PromotionTypeLHS,
                                      E->getExprLoc());
  else
    OpInfo.LHS = emitScalarConversion(OpInfo.LHS, LHSTy,
                                      E->getComputationLHSType(), Loc);

  // Expand the binary operator.
  Result = (this->*Func)(OpInfo);

  // Convert the result back to the LHS type,
  // potentially with Implicit Conversion sanitizer check.
  Result = emitScalarConversion(Result, PromotionTypeCR, LHSTy, Loc,
                                ScalarConversionOpts(CGF.SanOpts));

  // Store the result value into the LHS lvalue. Bit-fields are handled
  // specially because the result is altered by the store, i.e., [C99 6.5.16p1]
  // 'An assignment expression has the value of the left operand after the
  // assignment...'.
  if (LHSLV.isBitField())
    CGF.emitStoreThroughBitfieldLValue(RValue::get(Result), LHSLV, Result);
  else
    CGF.emitStoreThroughLValue(RValue::get(Result), LHSLV);

  if (CGF.getLangOpts().OpenMP)
    CGF.CGM.getOpenMPRuntime().checkAndEmitLastprivateConditional(CGF,
                                                                  E->getLHS());
  return LHSLV;
}

mlir::Value ScalarExprEmitter::emitComplexToScalarConversion(mlir::Location Loc,
                                                             mlir::Value V,
                                                             CastKind Kind,
                                                             QualType DestTy) {
  cir::CastKind CastOpKind;
  switch (Kind) {
  case CK_FloatingComplexToReal:
    CastOpKind = cir::CastKind::float_complex_to_real;
    break;
  case CK_IntegralComplexToReal:
    CastOpKind = cir::CastKind::int_complex_to_real;
    break;
  case CK_FloatingComplexToBoolean:
    CastOpKind = cir::CastKind::float_complex_to_bool;
    break;
  case CK_IntegralComplexToBoolean:
    CastOpKind = cir::CastKind::int_complex_to_bool;
    break;
  default:
    llvm_unreachable("invalid complex-to-scalar cast kind");
  }

  return Builder.createCast(Loc, CastOpKind, V, CGF.convertType(DestTy));
}

mlir::Value ScalarExprEmitter::emitNullValue(QualType Ty, mlir::Location loc) {
  return CGF.emitFromMemory(CGF.CGM.emitNullConstant(Ty, loc), Ty);
}

mlir::Value ScalarExprEmitter::emitPromoted(const Expr *E,
                                            QualType PromotionType) {
  E = E->IgnoreParens();
  if (const auto *BO = dyn_cast<BinaryOperator>(E)) {
    switch (BO->getOpcode()) {
#define HANDLE_BINOP(OP)                                                       \
  case BO_##OP:                                                                \
    return emit##OP(emitBinOps(BO, PromotionType));
      HANDLE_BINOP(Add)
      HANDLE_BINOP(Sub)
      HANDLE_BINOP(Mul)
      HANDLE_BINOP(Div)
#undef HANDLE_BINOP
    default:
      break;
    }
  } else if (const auto *UO = dyn_cast<UnaryOperator>(E)) {
    switch (UO->getOpcode()) {
    case UO_Imag:
    case UO_Real:
      llvm_unreachable("NYI");
    case UO_Minus:
      return emitUnaryPlusOrMinus(UO, cir::UnaryOpKind::Minus, PromotionType);
    case UO_Plus:
      return emitUnaryPlusOrMinus(UO, cir::UnaryOpKind::Plus, PromotionType);
    default:
      break;
    }
  }
  auto result = Visit(const_cast<Expr *>(E));
  if (result) {
    if (!PromotionType.isNull())
      return emitPromotedValue(result, PromotionType);
    return emitUnPromotedValue(result, E->getType());
  }
  return result;
}

mlir::Value ScalarExprEmitter::emitCompoundAssign(
    const CompoundAssignOperator *E,
    mlir::Value (ScalarExprEmitter::*Func)(const BinOpInfo &)) {

  bool Ignore = TestAndClearIgnoreResultAssign();
  mlir::Value RHS;
  LValue LHS = emitCompoundAssignLValue(E, Func, RHS);

  // If the result is clearly ignored, return now.
  if (Ignore)
    return {};

  // The result of an assignment in C is the assigned r-value.
  if (!CGF.getLangOpts().CPlusPlus)
    return RHS;

  // If the lvalue is non-volatile, return the computed value of the assignment.
  if (!LHS.isVolatileQualified())
    return RHS;

  // Otherwise, reload the value.
  return emitLoadOfLValue(LHS, E->getExprLoc());
}

mlir::Value ScalarExprEmitter::VisitExprWithCleanups(ExprWithCleanups *E) {
  auto scopeLoc = CGF.getLoc(E->getSourceRange());
  auto &builder = CGF.builder;

  auto scope = builder.create<cir::ScopeOp>(
      scopeLoc, /*scopeBuilder=*/
      [&](mlir::OpBuilder &b, mlir::Type &yieldTy, mlir::Location loc) {
        CIRGenFunction::LexicalScope lexScope{CGF, loc,
                                              builder.getInsertionBlock()};
        auto scopeYieldVal = Visit(E->getSubExpr());
        if (scopeYieldVal) {
          // Defend against dominance problems caused by jumps out of expression
          // evaluation through the shared cleanup block. We do not pass {&V} to
          // ForceCleanup, because the scope returns an rvalue.
          lexScope.ForceCleanup();
          builder.create<cir::YieldOp>(loc, scopeYieldVal);
          yieldTy = scopeYieldVal.getType();
        }
      });

  return scope.getNumResults() > 0 ? scope->getResult(0) : nullptr;
}

mlir::Value ScalarExprEmitter::VisitBinAssign(const BinaryOperator *E) {
  bool Ignore = TestAndClearIgnoreResultAssign();

  mlir::Value RHS;
  LValue LHS;

  switch (E->getLHS()->getType().getObjCLifetime()) {
  case Qualifiers::OCL_Strong:
    llvm_unreachable("NYI");
  case Qualifiers::OCL_Autoreleasing:
    llvm_unreachable("NYI");
  case Qualifiers::OCL_ExplicitNone:
    llvm_unreachable("NYI");
  case Qualifiers::OCL_Weak:
    llvm_unreachable("NYI");
  case Qualifiers::OCL_None:
    // __block variables need to have the rhs evaluated first, plus this should
    // improve codegen just a little.
    RHS = Visit(E->getRHS());
    LHS = emitCheckedLValue(E->getLHS(), CIRGenFunction::TCK_Store);

    // Store the value into the LHS. Bit-fields are handled specially because
    // the result is altered by the store, i.e., [C99 6.5.16p1]
    // 'An assignment expression has the value of the left operand after the
    // assignment...'.
    if (LHS.isBitField()) {
      CGF.emitStoreThroughBitfieldLValue(RValue::get(RHS), LHS, RHS);
    } else {
      CGF.emitNullabilityCheck(LHS, RHS, E->getExprLoc());
      CIRGenFunction::SourceLocRAIIObject loc{CGF,
                                              CGF.getLoc(E->getSourceRange())};
      CGF.emitStoreThroughLValue(RValue::get(RHS), LHS);
    }
  }

  // If the result is clearly ignored, return now.
  if (Ignore)
    return nullptr;

  // The result of an assignment in C is the assigned r-value.
  if (!CGF.getLangOpts().CPlusPlus)
    return RHS;

  // If the lvalue is non-volatile, return the computed value of the assignment.
  if (!LHS.isVolatileQualified())
    return RHS;

  // Otherwise, reload the value.
  return emitLoadOfLValue(LHS, E->getExprLoc());
}

/// Return true if the specified expression is cheap enough and side-effect-free
/// enough to evaluate unconditionally instead of conditionally.  This is used
/// to convert control flow into selects in some cases.
/// TODO(cir): can be shared with LLVM codegen.
static bool isCheapEnoughToEvaluateUnconditionally(const Expr *E,
                                                   CIRGenFunction &CGF) {
  // Anything that is an integer or floating point constant is fine.
  return E->IgnoreParens()->isEvaluatable(CGF.getContext());

  // Even non-volatile automatic variables can't be evaluated unconditionally.
  // Referencing a thread_local may cause non-trivial initialization work to
  // occur. If we're inside a lambda and one of the variables is from the scope
  // outside the lambda, that function may have returned already. Reading its
  // locals is a bad idea. Also, these reads may introduce races there didn't
  // exist in the source-level program.
}

mlir::Value ScalarExprEmitter::VisitAbstractConditionalOperator(
    const AbstractConditionalOperator *E) {
  auto &builder = CGF.getBuilder();
  auto loc = CGF.getLoc(E->getSourceRange());
  TestAndClearIgnoreResultAssign();

  // Bind the common expression if necessary.
  CIRGenFunction::OpaqueValueMapping binding(CGF, E);

  Expr *condExpr = E->getCond();
  Expr *lhsExpr = E->getTrueExpr();
  Expr *rhsExpr = E->getFalseExpr();

  // If the condition constant folds and can be elided, try to avoid emitting
  // the condition and the dead arm.
  bool CondExprBool;
  if (CGF.ConstantFoldsToSimpleInteger(condExpr, CondExprBool)) {
    Expr *live = lhsExpr, *dead = rhsExpr;
    if (!CondExprBool)
      std::swap(live, dead);

    // If the dead side doesn't have labels we need, just emit the Live part.
    if (!CGF.ContainsLabel(dead)) {
      if (CondExprBool)
        assert(!cir::MissingFeatures::incrementProfileCounter());
      auto Result = Visit(live);

      // If the live part is a throw expression, it acts like it has a void
      // type, so evaluating it returns a null Value.  However, a conditional
      // with non-void type must return a non-null Value.
      if (!Result && !E->getType()->isVoidType()) {
        llvm_unreachable("NYI");
      }

      return Result;
    }
  }

  // OpenCL: If the condition is a vector, we can treat this condition like
  // the select function.
  if ((CGF.getLangOpts().OpenCL && condExpr->getType()->isVectorType()) ||
      condExpr->getType()->isExtVectorType()) {
    llvm_unreachable("NYI");
  }

  if (condExpr->getType()->isVectorType() ||
      condExpr->getType()->isSveVLSBuiltinType()) {
    assert(condExpr->getType()->isVectorType() && "?: op for SVE vector NYI");
    mlir::Value condValue = Visit(condExpr);
    mlir::Value lhsValue = Visit(lhsExpr);
    mlir::Value rhsValue = Visit(rhsExpr);
    return builder.create<cir::VecTernaryOp>(loc, condValue, lhsValue,
                                             rhsValue);
  }

  // If this is a really simple expression (like x ? 4 : 5), emit this as a
  // select instead of as control flow.  We can only do this if it is cheap and
  // safe to evaluate the LHS and RHS unconditionally.
  if (isCheapEnoughToEvaluateUnconditionally(lhsExpr, CGF) &&
      isCheapEnoughToEvaluateUnconditionally(rhsExpr, CGF)) {
    bool lhsIsVoid = false;
    mlir::Value condV = CGF.evaluateExprAsBool(condExpr);
    assert(!cir::MissingFeatures::incrementProfileCounter());

    mlir::Value lhs = Visit(lhsExpr);
    if (!lhs) {
      lhs = builder.getNullValue(CGF.VoidTy, loc);
      lhsIsVoid = true;
    }

    mlir::Value rhs = Visit(rhsExpr);
    if (lhsIsVoid) {
      assert(!rhs && "lhs and rhs types must match");
      rhs = builder.getNullValue(CGF.VoidTy, loc);
    }

    return builder.createSelect(loc, condV, lhs, rhs);
  }

  mlir::Value condV = CGF.emitOpOnBoolExpr(loc, condExpr);
  CIRGenFunction::ConditionalEvaluation eval(CGF);
  SmallVector<mlir::OpBuilder::InsertPoint, 2> insertPoints{};
  mlir::Type yieldTy{};

  auto patchVoidOrThrowSites = [&]() {
    if (insertPoints.empty())
      return;
    // If both arms are void, so be it.
    if (!yieldTy)
      yieldTy = CGF.VoidTy;

    // Insert required yields.
    for (auto &toInsert : insertPoints) {
      mlir::OpBuilder::InsertionGuard guard(builder);
      builder.restoreInsertionPoint(toInsert);

      // Block does not return: build empty yield.
      if (mlir::isa<cir::VoidType>(yieldTy)) {
        builder.create<cir::YieldOp>(loc);
      } else { // Block returns: set null yield value.
        mlir::Value op0 = builder.getNullValue(yieldTy, loc);
        builder.create<cir::YieldOp>(loc, op0);
      }
    }
  };

  return builder
      .create<cir::TernaryOp>(
          loc, condV, /*trueBuilder=*/
          [&](mlir::OpBuilder &b, mlir::Location loc) {
            assert(!cir::MissingFeatures::incrementProfileCounter());
            eval.begin(CGF);
            auto lhs = Visit(lhsExpr);
            eval.end(CGF);

            if (lhs) {
              yieldTy = lhs.getType();
              b.create<cir::YieldOp>(loc, lhs);
              return;
            }
            // If LHS or RHS is a throw or void expression we need to patch arms
            // as to properly match yield types.
            insertPoints.push_back(b.saveInsertionPoint());
          },
          /*falseBuilder=*/
          [&](mlir::OpBuilder &b, mlir::Location loc) {
            assert(!cir::MissingFeatures::incrementProfileCounter());
            eval.begin(CGF);
            auto rhs = Visit(rhsExpr);
            eval.end(CGF);

            if (rhs) {
              yieldTy = rhs.getType();
              b.create<cir::YieldOp>(loc, rhs);
            } else {
              // If LHS or RHS is a throw or void expression we need to patch
              // arms as to properly match yield types.
              insertPoints.push_back(b.saveInsertionPoint());
            }

            patchVoidOrThrowSites();
          })
      .getResult();
}

mlir::Value CIRGenFunction::emitScalarPrePostIncDec(const UnaryOperator *E,
                                                    LValue LV, bool isInc,
                                                    bool isPre) {
  return ScalarExprEmitter(*this, builder)
      .emitScalarPrePostIncDec(E, LV, isInc, isPre);
}

mlir::Value ScalarExprEmitter::VisitBinLAnd(const clang::BinaryOperator *E) {
  if (E->getType()->isVectorType()) {
    llvm_unreachable("NYI");
  }

  bool InstrumentRegions = CGF.CGM.getCodeGenOpts().hasProfileClangInstr();
  mlir::Type ResTy = convertType(E->getType());
  mlir::Location Loc = CGF.getLoc(E->getExprLoc());

  // If we have 0 && RHS, see if we can elide RHS, if so, just return 0.
  // If we have 1 && X, just emit X without inserting the control flow.
  bool LHSCondVal;
  if (CGF.ConstantFoldsToSimpleInteger(E->getLHS(), LHSCondVal)) {
    if (LHSCondVal) { // If we have 1 && X, just emit X.

      mlir::Value RHSCond = CGF.evaluateExprAsBool(E->getRHS());

      if (InstrumentRegions) {
        llvm_unreachable("NYI");
      }
      // ZExt result to int or bool.
      return Builder.createZExtOrBitCast(RHSCond.getLoc(), RHSCond, ResTy);
    }
    // 0 && RHS: If it is safe, just elide the RHS, and return 0/false.
    if (!CGF.ContainsLabel(E->getRHS()))
      return Builder.getNullValue(ResTy, Loc);
  }

  CIRGenFunction::ConditionalEvaluation eval(CGF);

  mlir::Value LHSCondV = CGF.evaluateExprAsBool(E->getLHS());
  auto ResOp = Builder.create<cir::TernaryOp>(
      Loc, LHSCondV, /*trueBuilder=*/
      [&](mlir::OpBuilder &B, mlir::Location Loc) {
        CIRGenFunction::LexicalScope LexScope{CGF, Loc, B.getInsertionBlock()};
        CGF.currLexScope->setAsTernary();
        mlir::Value RHSCondV = CGF.evaluateExprAsBool(E->getRHS());
        auto res = B.create<cir::TernaryOp>(
            Loc, RHSCondV, /*trueBuilder*/
            [&](mlir::OpBuilder &B, mlir::Location Loc) {
              CIRGenFunction::LexicalScope lexScope{CGF, Loc,
                                                    B.getInsertionBlock()};
              CGF.currLexScope->setAsTernary();
              auto res = B.create<cir::ConstantOp>(Loc, Builder.getTrueAttr());
              B.create<cir::YieldOp>(Loc, res.getRes());
            },
            /*falseBuilder*/
            [&](mlir::OpBuilder &b, mlir::Location Loc) {
              CIRGenFunction::LexicalScope lexScope{CGF, Loc,
                                                    b.getInsertionBlock()};
              CGF.currLexScope->setAsTernary();
              auto res = b.create<cir::ConstantOp>(Loc, Builder.getFalseAttr());
              b.create<cir::YieldOp>(Loc, res.getRes());
            });
        LexScope.ForceCleanup();
        B.create<cir::YieldOp>(Loc, res.getResult());
      },
      /*falseBuilder*/
      [&](mlir::OpBuilder &B, mlir::Location Loc) {
        CIRGenFunction::LexicalScope lexScope{CGF, Loc, B.getInsertionBlock()};
        CGF.currLexScope->setAsTernary();
        auto res = B.create<cir::ConstantOp>(Loc, Builder.getFalseAttr());
        B.create<cir::YieldOp>(Loc, res.getRes());
      });
  return Builder.createZExtOrBitCast(ResOp.getLoc(), ResOp.getResult(), ResTy);
}

mlir::Value ScalarExprEmitter::VisitBinLOr(const clang::BinaryOperator *E) {
  if (E->getType()->isVectorType()) {
    llvm_unreachable("NYI");
  }

  bool InstrumentRegions = CGF.CGM.getCodeGenOpts().hasProfileClangInstr();
  mlir::Type ResTy = convertType(E->getType());
  mlir::Location Loc = CGF.getLoc(E->getExprLoc());

  // If we have 1 || RHS, see if we can elide RHS, if so, just return 1.
  // If we have 0 || X, just emit X without inserting the control flow.
  bool LHSCondVal;
  if (CGF.ConstantFoldsToSimpleInteger(E->getLHS(), LHSCondVal)) {
    if (!LHSCondVal) { // If we have 0 || X, just emit X.

      mlir::Value RHSCond = CGF.evaluateExprAsBool(E->getRHS());

      if (InstrumentRegions) {
        llvm_unreachable("NYI");
      }
      // ZExt result to int or bool.
      return Builder.createZExtOrBitCast(RHSCond.getLoc(), RHSCond, ResTy);
    }
    // 1 || RHS: If it is safe, just elide the RHS, and return 1/true.
    if (!CGF.ContainsLabel(E->getRHS())) {
      if (auto intTy = mlir::dyn_cast<cir::IntType>(ResTy))
        return Builder.getConstInt(Loc, intTy, 1);
      else
        return Builder.getBool(true, Loc);
    }
  }

  CIRGenFunction::ConditionalEvaluation eval(CGF);

  mlir::Value LHSCondV = CGF.evaluateExprAsBool(E->getLHS());
  auto ResOp = Builder.create<cir::TernaryOp>(
      Loc, LHSCondV, /*trueBuilder=*/
      [&](mlir::OpBuilder &B, mlir::Location Loc) {
        CIRGenFunction::LexicalScope lexScope{CGF, Loc, B.getInsertionBlock()};
        CGF.currLexScope->setAsTernary();
        auto res = B.create<cir::ConstantOp>(Loc, Builder.getTrueAttr());
        B.create<cir::YieldOp>(Loc, res.getRes());
      },
      /*falseBuilder*/
      [&](mlir::OpBuilder &B, mlir::Location Loc) {
        CIRGenFunction::LexicalScope LexScope{CGF, Loc, B.getInsertionBlock()};
        CGF.currLexScope->setAsTernary();
        mlir::Value RHSCondV = CGF.evaluateExprAsBool(E->getRHS());
        auto res = B.create<cir::TernaryOp>(
            Loc, RHSCondV, /*trueBuilder*/
            [&](mlir::OpBuilder &B, mlir::Location Loc) {
              SmallVector<mlir::Location, 2> Locs;
              if (mlir::isa<mlir::FileLineColLoc>(Loc)) {
                Locs.push_back(Loc);
                Locs.push_back(Loc);
              } else if (mlir::isa<mlir::FusedLoc>(Loc)) {
                auto fusedLoc = mlir::cast<mlir::FusedLoc>(Loc);
                Locs.push_back(fusedLoc.getLocations()[0]);
                Locs.push_back(fusedLoc.getLocations()[1]);
              }
              CIRGenFunction::LexicalScope lexScope{CGF, Loc,
                                                    B.getInsertionBlock()};
              CGF.currLexScope->setAsTernary();
              auto res = B.create<cir::ConstantOp>(Loc, Builder.getTrueAttr());
              B.create<cir::YieldOp>(Loc, res.getRes());
            },
            /*falseBuilder*/
            [&](mlir::OpBuilder &b, mlir::Location Loc) {
              SmallVector<mlir::Location, 2> Locs;
              if (mlir::isa<mlir::FileLineColLoc>(Loc)) {
                Locs.push_back(Loc);
                Locs.push_back(Loc);
              } else if (mlir::isa<mlir::FusedLoc>(Loc)) {
                auto fusedLoc = mlir::cast<mlir::FusedLoc>(Loc);
                Locs.push_back(fusedLoc.getLocations()[0]);
                Locs.push_back(fusedLoc.getLocations()[1]);
              }
              CIRGenFunction::LexicalScope lexScope{CGF, Loc,
                                                    B.getInsertionBlock()};
              CGF.currLexScope->setAsTernary();
              auto res = b.create<cir::ConstantOp>(Loc, Builder.getFalseAttr());
              b.create<cir::YieldOp>(Loc, res.getRes());
            });
        LexScope.ForceCleanup();
        B.create<cir::YieldOp>(Loc, res.getResult());
      });

  return Builder.createZExtOrBitCast(ResOp.getLoc(), ResOp.getResult(), ResTy);
}

mlir::Value ScalarExprEmitter::VisitVAArgExpr(VAArgExpr *VE) {
  QualType Ty = VE->getType();

  if (Ty->isVariablyModifiedType())
    assert(!cir::MissingFeatures::variablyModifiedTypeEmission() && "NYI");

  Address ArgValue = Address::invalid();
  mlir::Value Val = CGF.emitVAArg(VE, ArgValue);

  return Val;
}

/// Return the size or alignment of the type of argument of the sizeof
/// expression as an integer.
mlir::Value ScalarExprEmitter::VisitUnaryExprOrTypeTraitExpr(
    const UnaryExprOrTypeTraitExpr *E) {
  QualType TypeToSize = E->getTypeOfArgument();
  if (E->getKind() == UETT_SizeOf) {
    if (const VariableArrayType *VAT =
            CGF.getContext().getAsVariableArrayType(TypeToSize)) {

      if (E->isArgumentType()) {
        // sizeof(type) - make sure to emit the VLA size.
        CGF.emitVariablyModifiedType(TypeToSize);
      } else {
        // C99 6.5.3.4p2: If the argument is an expression of type
        // VLA, it is evaluated.
        CGF.emitIgnoredExpr(E->getArgumentExpr());
      }

      auto VlaSize = CGF.getVLASize(VAT);
      mlir::Value size = VlaSize.NumElts;

      // Scale the number of non-VLA elements by the non-VLA element size.
      CharUnits eltSize = CGF.getContext().getTypeSizeInChars(VlaSize.Type);
      if (!eltSize.isOne())
        size = Builder.createMul(size, CGF.CGM.getSize(eltSize).getValue());

      return size;
    }
  } else if (E->getKind() == UETT_OpenMPRequiredSimdAlign) {
    llvm_unreachable("NYI");
  }

  // If this isn't sizeof(vla), the result must be constant; use the constant
  // folding logic so we don't have to duplicate it here.
  return Builder.getConstInt(CGF.getLoc(E->getSourceRange()),
                             E->EvaluateKnownConstInt(CGF.getContext()));
}

mlir::Value CIRGenFunction::emitCheckedInBoundsGEP(
    mlir::Type ElemTy, mlir::Value Ptr, ArrayRef<mlir::Value> IdxList,
    bool SignedIndices, bool IsSubtraction, SourceLocation Loc) {
  mlir::Type PtrTy = Ptr.getType();
  assert(IdxList.size() == 1 && "multi-index ptr arithmetic NYI");
  mlir::Value GEPVal =
      builder.create<cir::PtrStrideOp>(CGM.getLoc(Loc), PtrTy, Ptr, IdxList[0]);

  // If the pointer overflow sanitizer isn't enabled, do nothing.
  if (!SanOpts.has(SanitizerKind::PointerOverflow))
    return GEPVal;

  // TODO(cir): the unreachable code below hides a substantial amount of code
  // from the original codegen related with pointer overflow sanitizer.
  assert(cir::MissingFeatures::pointerOverflowSanitizer());
  llvm_unreachable("pointer overflow sanitizer NYI");
}<|MERGE_RESOLUTION|>--- conflicted
+++ resolved
@@ -18,10 +18,7 @@
 #include "clang/CIR/MissingFeatures.h"
 
 #include "clang/AST/StmtVisitor.h"
-<<<<<<< HEAD
-=======
 #include "clang/AST/ExprCXX.h"
->>>>>>> 3d04a3d4
 #include "clang/CIR/Dialect/IR/CIRAttrs.h"
 #include "clang/CIR/Dialect/IR/CIRDataLayout.h"
 #include "clang/CIR/Dialect/IR/CIRDialect.h"
@@ -58,13 +55,8 @@
   /// Check if the binop can result in integer overflow.
   bool mayHaveIntegerOverflow() const {
     // Without constant input, we can't rule out overflow.
-<<<<<<< HEAD
-    auto LHSCI = dyn_cast<cir::ConstantOp>(LHS.getDefiningOp());
-    auto RHSCI = dyn_cast<cir::ConstantOp>(RHS.getDefiningOp());
-=======
     auto LHSCI = LHS.getDefiningOp<cir::ConstantOp>();
     auto RHSCI = RHS.getDefiningOp<cir::ConstantOp>();
->>>>>>> 3d04a3d4
     if (!LHSCI || !RHSCI)
       return true;
 
@@ -379,11 +371,7 @@
     // direclty in the parent scope removing the need to hoist it.
     assert(retAlloca.getDefiningOp() && "expected a alloca op");
     CGF.getBuilder().hoistAllocaToParentRegion(
-<<<<<<< HEAD
-        cast<cir::AllocaOp>(retAlloca.getDefiningOp()));
-=======
         retAlloca.getDefiningOp<cir::AllocaOp>());
->>>>>>> 3d04a3d4
 
     return CGF.emitLoadOfScalar(CGF.makeAddrLValue(retAlloca, E->getType()),
                                 E->getExprLoc());
@@ -715,9 +703,6 @@
     return {};
   }
   mlir::Value VisitTypeTraitExpr(const TypeTraitExpr *E) {
-<<<<<<< HEAD
-    llvm_unreachable("NYI");
-=======
     mlir::Location loc = CGF.getLoc(E->getExprLoc());
     if (E->isStoredAsBoolean())
       return Builder.getBool(E->getBoolValue(), loc);
@@ -725,7 +710,6 @@
     assert(E->getAPValue().isInt() && "APValue type not supported");
     mlir::Type ty = CGF.convertType(E->getType());
     return Builder.getConstAPInt(loc, ty, E->getAPValue().getInt());
->>>>>>> 3d04a3d4
   }
   mlir::Value
   VisitConceptSpecializationExpr(const ConceptSpecializationExpr *E) {
@@ -751,11 +735,7 @@
     return nullptr;
   }
   mlir::Value VisitCXXNoexceptExpr(CXXNoexceptExpr *E) {
-<<<<<<< HEAD
-    llvm_unreachable("NYI");
-=======
     return CGF.getBuilder().getBool(E->getValue(), CGF.getLoc(E->getExprLoc()));
->>>>>>> 3d04a3d4
   }
 
   /// Perform a pointer to boolean conversion.
@@ -996,7 +976,6 @@
 
     return emitScalarConversion(Result, CGF.getContext().BoolTy, E->getType(),
                                 E->getExprLoc());
-<<<<<<< HEAD
   }
 
   mlir::Value emitFloatToBoolConversion(mlir::Value src, mlir::Location loc) {
@@ -1016,27 +995,6 @@
                                        srcVal);
   }
 
-=======
-  }
-
-  mlir::Value emitFloatToBoolConversion(mlir::Value src, mlir::Location loc) {
-    auto boolTy = Builder.getBoolTy();
-    return Builder.create<cir::CastOp>(loc, boolTy,
-                                       cir::CastKind::float_to_bool, src);
-  }
-
-  mlir::Value emitIntToBoolConversion(mlir::Value srcVal, mlir::Location loc) {
-    // Because of the type rules of C, we often end up computing a
-    // logical value, then zero extending it to int, then wanting it
-    // as a logical value again.
-    // TODO: optimize this common case here or leave it for later
-    // CIR passes?
-    mlir::Type boolTy = CGF.convertType(CGF.getContext().BoolTy);
-    return Builder.create<cir::CastOp>(loc, boolTy, cir::CastKind::int_to_bool,
-                                       srcVal);
-  }
-
->>>>>>> 3d04a3d4
   /// Convert the specified expression value to a boolean (!cir.bool) truth
   /// value. This is equivalent to "Val != 0".
   mlir::Value emitConversionToBool(mlir::Value Src, QualType SrcType,
@@ -1805,12 +1763,8 @@
     QualType derivedTy =
         Kind == CK_DerivedToBaseMemberPointer ? E->getType() : CE->getType();
     const CXXRecordDecl *derivedClass = derivedTy->castAs<MemberPointerType>()
-<<<<<<< HEAD
-                                            ->getClass()
-=======
                                             ->getQualifier()
                                             ->getAsType()
->>>>>>> 3d04a3d4
                                             ->getAsCXXRecordDecl();
     CharUnits offset = CGF.CGM.computeNonVirtualBaseClassOffset(
         derivedClass, CE->path_begin(), CE->path_end());
@@ -2107,30 +2061,18 @@
 
   Expr *Op = E->getSubExpr();
   if (Op->getType()->isAnyComplexType()) {
-<<<<<<< HEAD
-=======
     mlir::Location Loc = CGF.getLoc(E->getExprLoc());
 
->>>>>>> 3d04a3d4
     // If it's an l-value, load through the appropriate subobject l-value.
     // Note that we have to ask E because Op might be an l-value that
     // this won't work for, e.g. an Obj-C property.
     if (E->isGLValue()) {
-<<<<<<< HEAD
-      mlir::Location Loc = CGF.getLoc(E->getExprLoc());
       mlir::Value Complex = CGF.emitComplexExpr(Op);
       return CGF.builder.createComplexReal(Loc, Complex);
     }
-    // Otherwise, calculate and project.
-    llvm_unreachable("NYI");
-=======
-      mlir::Value Complex = CGF.emitComplexExpr(Op);
-      return CGF.builder.createComplexReal(Loc, Complex);
-    }
 
     // Otherwise, calculate and project.
     return Builder.createComplexReal(Loc, CGF.emitComplexExpr(Op));
->>>>>>> 3d04a3d4
   }
 
   return Visit(Op);
@@ -2141,30 +2083,18 @@
 
   Expr *Op = E->getSubExpr();
   if (Op->getType()->isAnyComplexType()) {
-<<<<<<< HEAD
-=======
     mlir::Location Loc = CGF.getLoc(E->getExprLoc());
 
->>>>>>> 3d04a3d4
     // If it's an l-value, load through the appropriate subobject l-value.
     // Note that we have to ask E because Op might be an l-value that
     // this won't work for, e.g. an Obj-C property.
     if (E->isGLValue()) {
-<<<<<<< HEAD
-      mlir::Location Loc = CGF.getLoc(E->getExprLoc());
       mlir::Value Complex = CGF.emitComplexExpr(Op);
       return CGF.builder.createComplexImag(Loc, Complex);
     }
-    // Otherwise, calculate and project.
-    llvm_unreachable("NYI");
-=======
-      mlir::Value Complex = CGF.emitComplexExpr(Op);
-      return CGF.builder.createComplexImag(Loc, Complex);
-    }
 
     // Otherwise, calculate and project.
     return Builder.createComplexImag(Loc, CGF.emitComplexExpr(Op));
->>>>>>> 3d04a3d4
   }
 
   return Visit(Op);
@@ -2181,12 +2111,7 @@
                                               ScalarConversionOpts Opts) {
   assert(!SrcType->isMatrixType() && !DstType->isMatrixType() &&
          "Internal error: matrix types not handled by this function.");
-<<<<<<< HEAD
-  if (mlir::isa<mlir::IntegerType>(SrcTy) ||
-      mlir::isa<mlir::IntegerType>(DstTy))
-=======
   if (mlir::isa<mlir::IntegerType>(SrcTy) || mlir::isa<mlir::IntegerType>(DstTy))
->>>>>>> 3d04a3d4
     llvm_unreachable("Obsolete code. Don't use mlir::IntegerType with CIR.");
 
   mlir::Type FullDstTy = DstTy;
@@ -2300,11 +2225,7 @@
   BinOpInfo OpInfo;
 
   if (E->getComputationResultType()->isAnyComplexType())
-<<<<<<< HEAD
-    assert(0 && "not implemented");
-=======
     return CGF.emitScalarCompoundAssignWithComplex(E, Result);
->>>>>>> 3d04a3d4
 
   // Emit the RHS first.  __block variables need to have the rhs evaluated
   // first, plus this should improve codegen a little.
