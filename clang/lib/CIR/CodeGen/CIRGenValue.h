--- conflicted
+++ resolved
@@ -187,8 +187,6 @@
            "initializing l-value with zero alignment!");
     if (isGlobalReg())
       assert(ElementType == nullptr && "Global reg does not store elem type");
-<<<<<<< HEAD
-=======
     else {
       auto pointerPointee = llvm::cast<cir::PointerType>(V.getType()).getPointee();
       if (pointerPointee != ElementType) {
@@ -200,7 +198,6 @@
                  ElementType &&
              "Pointer element type mismatch");
     }
->>>>>>> 6ce3969b
 
     this->Type = Type;
     this->Quals = Quals;
