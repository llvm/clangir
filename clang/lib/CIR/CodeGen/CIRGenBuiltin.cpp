--- conflicted
+++ resolved
@@ -343,7 +343,13 @@
     llvm_unreachable("NYI");
     break;
 
-<<<<<<< HEAD
+  case Builtin::BIprintf:
+    if (getTarget().getTriple().isNVPTX() ||
+        getTarget().getTriple().isAMDGCN()) {
+      llvm_unreachable("NYI");
+    }
+    break;
+
   // C stdarg builtins.
   case Builtin::BI__builtin_stdarg_start:
   case Builtin::BI__builtin_va_start:
@@ -363,14 +369,6 @@
     builder.create<mlir::cir::VACopyOp>(dstPtr.getLoc(), dstPtr, srcPtr);
     return {};
   }
-=======
-  case Builtin::BIprintf:
-    if (getTarget().getTriple().isNVPTX() ||
-        getTarget().getTriple().isAMDGCN()) {
-      llvm_unreachable("NYI");
-    }
-    break;
->>>>>>> f45ed17d
 
   // C++ std:: builtins.
   case Builtin::BImove:
