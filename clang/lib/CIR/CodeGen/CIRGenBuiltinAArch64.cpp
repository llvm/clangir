--- conflicted
+++ resolved
@@ -2703,13 +2703,6 @@
     return emitNeonCall(builder, {argTy}, ops, "aarch64.neon.facge", resultTy,
                         loc);
   }
-<<<<<<< HEAD
-  case NEON::BI__builtin_neon_vcagtd_f64:
-    llvm_unreachable(" neon_vcagtd_f64 NYI ");
-=======
-  case NEON::BI__builtin_neon_vcages_f32:
-    llvm_unreachable(" neon_vcages_f32 NYI ");
->>>>>>> 52fd4a23
   case NEON::BI__builtin_neon_vcagts_f32:
   case NEON::BI__builtin_neon_vcagtd_f64: {
     return emitNeonCall(builder, {argTy}, ops, "aarch64.neon.facgt", resultTy,
