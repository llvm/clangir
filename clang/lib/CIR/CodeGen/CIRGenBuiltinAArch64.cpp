//===---- CIRGenBuiltinAArch64.cpp - Emit CIR for AArch64 builtins --------===//
//
// Part of the LLVM Project, under the Apache License v2.0 with LLVM Exceptions.
// See https://llvm.org/LICENSE.txt for license information.
// SPDX-License-Identifier: Apache-2.0 WITH LLVM-exception
//
//===----------------------------------------------------------------------===//
//
// This contains code to emit ARM64 Builtin calls as CIR or a function call
// to be later resolved.
//
//===----------------------------------------------------------------------===//

#include <utility>

#include "CIRGenCXXABI.h"
#include "CIRGenCall.h"
#include "CIRGenFunction.h"
#include "CIRGenModule.h"
#include "TargetInfo.h"
#include "clang/CIR/MissingFeatures.h"

// TODO(cir): once all builtins are covered, decide whether we still
// need to use LLVM intrinsics or if there's a better approach to follow. Right
// now the intrinsics are reused to make it convenient to encode all thousands
// of them and passing down to LLVM lowering.
#include "llvm/IR/Intrinsics.h"
#include "llvm/IR/IntrinsicsAArch64.h"

#include "mlir/Dialect/Func/IR/FuncOps.h"
#include "mlir/IR/Value.h"
#include "clang/AST/GlobalDecl.h"
#include "clang/Basic/Builtins.h"
#include "clang/Basic/TargetBuiltins.h"
#include "clang/CIR/Dialect/IR/CIRDialect.h"
#include "clang/CIR/Dialect/IR/CIRTypes.h"
#include "llvm/Support/ErrorHandling.h"

using namespace clang;
using namespace clang::CIRGen;
using namespace cir;
using namespace llvm;

enum {
  AddRetType = (1 << 0),
  Add1ArgType = (1 << 1),
  Add2ArgTypes = (1 << 2),

  VectorizeRetType = (1 << 3),
  VectorizeArgTypes = (1 << 4),

  InventFloatType = (1 << 5),
  UnsignedAlts = (1 << 6),

  Use64BitVectors = (1 << 7),
  Use128BitVectors = (1 << 8),

  Vectorize1ArgType = Add1ArgType | VectorizeArgTypes,
  VectorRet = AddRetType | VectorizeRetType,
  VectorRetGetArgs01 =
      AddRetType | Add2ArgTypes | VectorizeRetType | VectorizeArgTypes,
  FpCmpzModifiers =
      AddRetType | VectorizeRetType | Add1ArgType | InventFloatType
};

namespace {
struct ARMVectorIntrinsicInfo {
  const char *NameHint;
  unsigned BuiltinID;
  unsigned LLVMIntrinsic;
  unsigned AltLLVMIntrinsic;
  uint64_t TypeModifier;

  bool operator<(unsigned RHSBuiltinID) const {
    return BuiltinID < RHSBuiltinID;
  }
  bool operator<(const ARMVectorIntrinsicInfo &TE) const {
    return BuiltinID < TE.BuiltinID;
  }
};
} // end anonymous namespace

#define NEONMAP0(NameBase)                                                     \
  {#NameBase, NEON::BI__builtin_neon_##NameBase, 0, 0, 0}

#define NEONMAP1(NameBase, LLVMIntrinsic, TypeModifier)                        \
  {#NameBase, NEON::BI__builtin_neon_##NameBase, Intrinsic::LLVMIntrinsic, 0,  \
   TypeModifier}

#define NEONMAP2(NameBase, LLVMIntrinsic, AltLLVMIntrinsic, TypeModifier)      \
  {#NameBase, NEON::BI__builtin_neon_##NameBase, Intrinsic::LLVMIntrinsic,     \
   Intrinsic::AltLLVMIntrinsic, TypeModifier}

static const ARMVectorIntrinsicInfo AArch64SIMDIntrinsicMap[] = {
    NEONMAP0(splat_lane_v),
    NEONMAP0(splat_laneq_v),
    NEONMAP0(splatq_lane_v),
    NEONMAP0(splatq_laneq_v),
    NEONMAP1(vabs_v, aarch64_neon_abs, 0),
    NEONMAP1(vabsq_v, aarch64_neon_abs, 0),
    NEONMAP0(vadd_v),
    NEONMAP0(vaddhn_v),
    NEONMAP0(vaddq_p128),
    NEONMAP0(vaddq_v),
    NEONMAP1(vaesdq_u8, aarch64_crypto_aesd, 0),
    NEONMAP1(vaeseq_u8, aarch64_crypto_aese, 0),
    NEONMAP1(vaesimcq_u8, aarch64_crypto_aesimc, 0),
    NEONMAP1(vaesmcq_u8, aarch64_crypto_aesmc, 0),
    NEONMAP2(vbcaxq_s16, aarch64_crypto_bcaxu, aarch64_crypto_bcaxs,
             Add1ArgType | UnsignedAlts),
    NEONMAP2(vbcaxq_s32, aarch64_crypto_bcaxu, aarch64_crypto_bcaxs,
             Add1ArgType | UnsignedAlts),
    NEONMAP2(vbcaxq_s64, aarch64_crypto_bcaxu, aarch64_crypto_bcaxs,
             Add1ArgType | UnsignedAlts),
    NEONMAP2(vbcaxq_s8, aarch64_crypto_bcaxu, aarch64_crypto_bcaxs,
             Add1ArgType | UnsignedAlts),
    NEONMAP2(vbcaxq_u16, aarch64_crypto_bcaxu, aarch64_crypto_bcaxs,
             Add1ArgType | UnsignedAlts),
    NEONMAP2(vbcaxq_u32, aarch64_crypto_bcaxu, aarch64_crypto_bcaxs,
             Add1ArgType | UnsignedAlts),
    NEONMAP2(vbcaxq_u64, aarch64_crypto_bcaxu, aarch64_crypto_bcaxs,
             Add1ArgType | UnsignedAlts),
    NEONMAP2(vbcaxq_u8, aarch64_crypto_bcaxu, aarch64_crypto_bcaxs,
             Add1ArgType | UnsignedAlts),
    NEONMAP1(vbfdot_f32, aarch64_neon_bfdot, 0),
    NEONMAP1(vbfdotq_f32, aarch64_neon_bfdot, 0),
    NEONMAP1(vbfmlalbq_f32, aarch64_neon_bfmlalb, 0),
    NEONMAP1(vbfmlaltq_f32, aarch64_neon_bfmlalt, 0),
    NEONMAP1(vbfmmlaq_f32, aarch64_neon_bfmmla, 0),
    NEONMAP1(vcadd_rot270_f16, aarch64_neon_vcadd_rot270, Add1ArgType),
    NEONMAP1(vcadd_rot270_f32, aarch64_neon_vcadd_rot270, Add1ArgType),
    NEONMAP1(vcadd_rot90_f16, aarch64_neon_vcadd_rot90, Add1ArgType),
    NEONMAP1(vcadd_rot90_f32, aarch64_neon_vcadd_rot90, Add1ArgType),
    NEONMAP1(vcaddq_rot270_f16, aarch64_neon_vcadd_rot270, Add1ArgType),
    NEONMAP1(vcaddq_rot270_f32, aarch64_neon_vcadd_rot270, Add1ArgType),
    NEONMAP1(vcaddq_rot270_f64, aarch64_neon_vcadd_rot270, Add1ArgType),
    NEONMAP1(vcaddq_rot90_f16, aarch64_neon_vcadd_rot90, Add1ArgType),
    NEONMAP1(vcaddq_rot90_f32, aarch64_neon_vcadd_rot90, Add1ArgType),
    NEONMAP1(vcaddq_rot90_f64, aarch64_neon_vcadd_rot90, Add1ArgType),
    NEONMAP1(vcage_v, aarch64_neon_facge, 0),
    NEONMAP1(vcageq_v, aarch64_neon_facge, 0),
    NEONMAP1(vcagt_v, aarch64_neon_facgt, 0),
    NEONMAP1(vcagtq_v, aarch64_neon_facgt, 0),
    NEONMAP1(vcale_v, aarch64_neon_facge, 0),
    NEONMAP1(vcaleq_v, aarch64_neon_facge, 0),
    NEONMAP1(vcalt_v, aarch64_neon_facgt, 0),
    NEONMAP1(vcaltq_v, aarch64_neon_facgt, 0),
    NEONMAP0(vceqz_v),
    NEONMAP0(vceqzq_v),
    NEONMAP0(vcgez_v),
    NEONMAP0(vcgezq_v),
    NEONMAP0(vcgtz_v),
    NEONMAP0(vcgtzq_v),
    NEONMAP0(vclez_v),
    NEONMAP0(vclezq_v),
    NEONMAP1(vcls_v, aarch64_neon_cls, Add1ArgType),
    NEONMAP1(vclsq_v, aarch64_neon_cls, Add1ArgType),
    NEONMAP0(vcltz_v),
    NEONMAP0(vcltzq_v),
    NEONMAP1(vclz_v, ctlz, Add1ArgType),
    NEONMAP1(vclzq_v, ctlz, Add1ArgType),
    NEONMAP1(vcmla_f16, aarch64_neon_vcmla_rot0, Add1ArgType),
    NEONMAP1(vcmla_f32, aarch64_neon_vcmla_rot0, Add1ArgType),
    NEONMAP1(vcmla_rot180_f16, aarch64_neon_vcmla_rot180, Add1ArgType),
    NEONMAP1(vcmla_rot180_f32, aarch64_neon_vcmla_rot180, Add1ArgType),
    NEONMAP1(vcmla_rot270_f16, aarch64_neon_vcmla_rot270, Add1ArgType),
    NEONMAP1(vcmla_rot270_f32, aarch64_neon_vcmla_rot270, Add1ArgType),
    NEONMAP1(vcmla_rot90_f16, aarch64_neon_vcmla_rot90, Add1ArgType),
    NEONMAP1(vcmla_rot90_f32, aarch64_neon_vcmla_rot90, Add1ArgType),
    NEONMAP1(vcmlaq_f16, aarch64_neon_vcmla_rot0, Add1ArgType),
    NEONMAP1(vcmlaq_f32, aarch64_neon_vcmla_rot0, Add1ArgType),
    NEONMAP1(vcmlaq_f64, aarch64_neon_vcmla_rot0, Add1ArgType),
    NEONMAP1(vcmlaq_rot180_f16, aarch64_neon_vcmla_rot180, Add1ArgType),
    NEONMAP1(vcmlaq_rot180_f32, aarch64_neon_vcmla_rot180, Add1ArgType),
    NEONMAP1(vcmlaq_rot180_f64, aarch64_neon_vcmla_rot180, Add1ArgType),
    NEONMAP1(vcmlaq_rot270_f16, aarch64_neon_vcmla_rot270, Add1ArgType),
    NEONMAP1(vcmlaq_rot270_f32, aarch64_neon_vcmla_rot270, Add1ArgType),
    NEONMAP1(vcmlaq_rot270_f64, aarch64_neon_vcmla_rot270, Add1ArgType),
    NEONMAP1(vcmlaq_rot90_f16, aarch64_neon_vcmla_rot90, Add1ArgType),
    NEONMAP1(vcmlaq_rot90_f32, aarch64_neon_vcmla_rot90, Add1ArgType),
    NEONMAP1(vcmlaq_rot90_f64, aarch64_neon_vcmla_rot90, Add1ArgType),
    NEONMAP1(vcnt_v, ctpop, Add1ArgType),
    NEONMAP1(vcntq_v, ctpop, Add1ArgType),
    NEONMAP1(vcvt_f16_f32, aarch64_neon_vcvtfp2hf, 0),
    NEONMAP0(vcvt_f16_s16),
    NEONMAP0(vcvt_f16_u16),
    NEONMAP1(vcvt_f32_f16, aarch64_neon_vcvthf2fp, 0),
    NEONMAP0(vcvt_f32_v),
    NEONMAP1(vcvt_n_f16_s16, aarch64_neon_vcvtfxs2fp, 0),
    NEONMAP1(vcvt_n_f16_u16, aarch64_neon_vcvtfxu2fp, 0),
    NEONMAP2(vcvt_n_f32_v, aarch64_neon_vcvtfxu2fp, aarch64_neon_vcvtfxs2fp, 0),
    NEONMAP2(vcvt_n_f64_v, aarch64_neon_vcvtfxu2fp, aarch64_neon_vcvtfxs2fp, 0),
    NEONMAP1(vcvt_n_s16_f16, aarch64_neon_vcvtfp2fxs, 0),
    NEONMAP1(vcvt_n_s32_v, aarch64_neon_vcvtfp2fxs, 0),
    NEONMAP1(vcvt_n_s64_v, aarch64_neon_vcvtfp2fxs, 0),
    NEONMAP1(vcvt_n_u16_f16, aarch64_neon_vcvtfp2fxu, 0),
    NEONMAP1(vcvt_n_u32_v, aarch64_neon_vcvtfp2fxu, 0),
    NEONMAP1(vcvt_n_u64_v, aarch64_neon_vcvtfp2fxu, 0),
    NEONMAP0(vcvtq_f16_s16),
    NEONMAP0(vcvtq_f16_u16),
    NEONMAP0(vcvtq_f32_v),
    NEONMAP0(vcvtq_high_bf16_f32),
    NEONMAP0(vcvtq_low_bf16_f32),
    NEONMAP1(vcvtq_n_f16_s16, aarch64_neon_vcvtfxs2fp, 0),
    NEONMAP1(vcvtq_n_f16_u16, aarch64_neon_vcvtfxu2fp, 0),
    NEONMAP2(vcvtq_n_f32_v, aarch64_neon_vcvtfxu2fp, aarch64_neon_vcvtfxs2fp,
             0),
    NEONMAP2(vcvtq_n_f64_v, aarch64_neon_vcvtfxu2fp, aarch64_neon_vcvtfxs2fp,
             0),
    NEONMAP1(vcvtq_n_s16_f16, aarch64_neon_vcvtfp2fxs, 0),
    NEONMAP1(vcvtq_n_s32_v, aarch64_neon_vcvtfp2fxs, 0),
    NEONMAP1(vcvtq_n_s64_v, aarch64_neon_vcvtfp2fxs, 0),
    NEONMAP1(vcvtq_n_u16_f16, aarch64_neon_vcvtfp2fxu, 0),
    NEONMAP1(vcvtq_n_u32_v, aarch64_neon_vcvtfp2fxu, 0),
    NEONMAP1(vcvtq_n_u64_v, aarch64_neon_vcvtfp2fxu, 0),
    NEONMAP1(vcvtx_f32_v, aarch64_neon_fcvtxn, AddRetType | Add1ArgType),
    NEONMAP1(vdot_s32, aarch64_neon_sdot, 0),
    NEONMAP1(vdot_u32, aarch64_neon_udot, 0),
    NEONMAP1(vdotq_s32, aarch64_neon_sdot, 0),
    NEONMAP1(vdotq_u32, aarch64_neon_udot, 0),
    NEONMAP2(veor3q_s16, aarch64_crypto_eor3u, aarch64_crypto_eor3s,
             Add1ArgType | UnsignedAlts),
    NEONMAP2(veor3q_s32, aarch64_crypto_eor3u, aarch64_crypto_eor3s,
             Add1ArgType | UnsignedAlts),
    NEONMAP2(veor3q_s64, aarch64_crypto_eor3u, aarch64_crypto_eor3s,
             Add1ArgType | UnsignedAlts),
    NEONMAP2(veor3q_s8, aarch64_crypto_eor3u, aarch64_crypto_eor3s,
             Add1ArgType | UnsignedAlts),
    NEONMAP2(veor3q_u16, aarch64_crypto_eor3u, aarch64_crypto_eor3s,
             Add1ArgType | UnsignedAlts),
    NEONMAP2(veor3q_u32, aarch64_crypto_eor3u, aarch64_crypto_eor3s,
             Add1ArgType | UnsignedAlts),
    NEONMAP2(veor3q_u64, aarch64_crypto_eor3u, aarch64_crypto_eor3s,
             Add1ArgType | UnsignedAlts),
    NEONMAP2(veor3q_u8, aarch64_crypto_eor3u, aarch64_crypto_eor3s,
             Add1ArgType | UnsignedAlts),
    NEONMAP0(vext_v),
    NEONMAP0(vextq_v),
    NEONMAP0(vfma_v),
    NEONMAP0(vfmaq_v),
    NEONMAP1(vfmlal_high_f16, aarch64_neon_fmlal2, 0),
    NEONMAP1(vfmlal_low_f16, aarch64_neon_fmlal, 0),
    NEONMAP1(vfmlalq_high_f16, aarch64_neon_fmlal2, 0),
    NEONMAP1(vfmlalq_low_f16, aarch64_neon_fmlal, 0),
    NEONMAP1(vfmlsl_high_f16, aarch64_neon_fmlsl2, 0),
    NEONMAP1(vfmlsl_low_f16, aarch64_neon_fmlsl, 0),
    NEONMAP1(vfmlslq_high_f16, aarch64_neon_fmlsl2, 0),
    NEONMAP1(vfmlslq_low_f16, aarch64_neon_fmlsl, 0),
    NEONMAP2(vhadd_v, aarch64_neon_uhadd, aarch64_neon_shadd,
             Add1ArgType | UnsignedAlts),
    NEONMAP2(vhaddq_v, aarch64_neon_uhadd, aarch64_neon_shadd,
             Add1ArgType | UnsignedAlts),
    NEONMAP2(vhsub_v, aarch64_neon_uhsub, aarch64_neon_shsub,
             Add1ArgType | UnsignedAlts),
    NEONMAP2(vhsubq_v, aarch64_neon_uhsub, aarch64_neon_shsub,
             Add1ArgType | UnsignedAlts),
    NEONMAP1(vld1_x2_v, aarch64_neon_ld1x2, 0),
    NEONMAP1(vld1_x3_v, aarch64_neon_ld1x3, 0),
    NEONMAP1(vld1_x4_v, aarch64_neon_ld1x4, 0),
    NEONMAP1(vld1q_x2_v, aarch64_neon_ld1x2, 0),
    NEONMAP1(vld1q_x3_v, aarch64_neon_ld1x3, 0),
    NEONMAP1(vld1q_x4_v, aarch64_neon_ld1x4, 0),
    NEONMAP1(vmmlaq_s32, aarch64_neon_smmla, 0),
    NEONMAP1(vmmlaq_u32, aarch64_neon_ummla, 0),
    NEONMAP0(vmovl_v),
    NEONMAP0(vmovn_v),
    NEONMAP1(vmul_v, aarch64_neon_pmul, Add1ArgType),
    NEONMAP1(vmulq_v, aarch64_neon_pmul, Add1ArgType),
    NEONMAP1(vpadd_v, aarch64_neon_addp, Add1ArgType),
    NEONMAP2(vpaddl_v, aarch64_neon_uaddlp, aarch64_neon_saddlp, UnsignedAlts),
    NEONMAP2(vpaddlq_v, aarch64_neon_uaddlp, aarch64_neon_saddlp, UnsignedAlts),
    NEONMAP1(vpaddq_v, aarch64_neon_addp, Add1ArgType),
    NEONMAP1(vqabs_v, aarch64_neon_sqabs, Add1ArgType),
    NEONMAP1(vqabsq_v, aarch64_neon_sqabs, Add1ArgType),
    NEONMAP2(vqadd_v, aarch64_neon_uqadd, aarch64_neon_sqadd,
             Add1ArgType | UnsignedAlts),
    NEONMAP2(vqaddq_v, aarch64_neon_uqadd, aarch64_neon_sqadd,
             Add1ArgType | UnsignedAlts),
    NEONMAP2(vqdmlal_v, aarch64_neon_sqdmull, aarch64_neon_sqadd, 0),
    NEONMAP2(vqdmlsl_v, aarch64_neon_sqdmull, aarch64_neon_sqsub, 0),
    NEONMAP1(vqdmulh_lane_v, aarch64_neon_sqdmulh_lane, 0),
    NEONMAP1(vqdmulh_laneq_v, aarch64_neon_sqdmulh_laneq, 0),
    NEONMAP1(vqdmulh_v, aarch64_neon_sqdmulh, Add1ArgType),
    NEONMAP1(vqdmulhq_lane_v, aarch64_neon_sqdmulh_lane, 0),
    NEONMAP1(vqdmulhq_laneq_v, aarch64_neon_sqdmulh_laneq, 0),
    NEONMAP1(vqdmulhq_v, aarch64_neon_sqdmulh, Add1ArgType),
    NEONMAP1(vqdmull_v, aarch64_neon_sqdmull, Add1ArgType),
    NEONMAP2(vqmovn_v, aarch64_neon_uqxtn, aarch64_neon_sqxtn,
             Add1ArgType | UnsignedAlts),
    NEONMAP1(vqmovun_v, aarch64_neon_sqxtun, Add1ArgType),
    NEONMAP1(vqneg_v, aarch64_neon_sqneg, Add1ArgType),
    NEONMAP1(vqnegq_v, aarch64_neon_sqneg, Add1ArgType),
    NEONMAP1(vqrdmlah_s16, aarch64_neon_sqrdmlah, Add1ArgType),
    NEONMAP1(vqrdmlah_s32, aarch64_neon_sqrdmlah, Add1ArgType),
    NEONMAP1(vqrdmlahq_s16, aarch64_neon_sqrdmlah, Add1ArgType),
    NEONMAP1(vqrdmlahq_s32, aarch64_neon_sqrdmlah, Add1ArgType),
    NEONMAP1(vqrdmlsh_s16, aarch64_neon_sqrdmlsh, Add1ArgType),
    NEONMAP1(vqrdmlsh_s32, aarch64_neon_sqrdmlsh, Add1ArgType),
    NEONMAP1(vqrdmlshq_s16, aarch64_neon_sqrdmlsh, Add1ArgType),
    NEONMAP1(vqrdmlshq_s32, aarch64_neon_sqrdmlsh, Add1ArgType),
    NEONMAP1(vqrdmulh_lane_v, aarch64_neon_sqrdmulh_lane, 0),
    NEONMAP1(vqrdmulh_laneq_v, aarch64_neon_sqrdmulh_laneq, 0),
    NEONMAP1(vqrdmulh_v, aarch64_neon_sqrdmulh, Add1ArgType),
    NEONMAP1(vqrdmulhq_lane_v, aarch64_neon_sqrdmulh_lane, 0),
    NEONMAP1(vqrdmulhq_laneq_v, aarch64_neon_sqrdmulh_laneq, 0),
    NEONMAP1(vqrdmulhq_v, aarch64_neon_sqrdmulh, Add1ArgType),
    NEONMAP2(vqrshl_v, aarch64_neon_uqrshl, aarch64_neon_sqrshl,
             Add1ArgType | UnsignedAlts),
    NEONMAP2(vqrshlq_v, aarch64_neon_uqrshl, aarch64_neon_sqrshl,
             Add1ArgType | UnsignedAlts),
    NEONMAP2(vqshl_n_v, aarch64_neon_uqshl, aarch64_neon_sqshl, UnsignedAlts),
    NEONMAP2(vqshl_v, aarch64_neon_uqshl, aarch64_neon_sqshl,
             Add1ArgType | UnsignedAlts),
    NEONMAP2(vqshlq_n_v, aarch64_neon_uqshl, aarch64_neon_sqshl, UnsignedAlts),
    NEONMAP2(vqshlq_v, aarch64_neon_uqshl, aarch64_neon_sqshl,
             Add1ArgType | UnsignedAlts),
    NEONMAP1(vqshlu_n_v, aarch64_neon_sqshlu, 0),
    NEONMAP1(vqshluq_n_v, aarch64_neon_sqshlu, 0),
    NEONMAP2(vqsub_v, aarch64_neon_uqsub, aarch64_neon_sqsub,
             Add1ArgType | UnsignedAlts),
    NEONMAP2(vqsubq_v, aarch64_neon_uqsub, aarch64_neon_sqsub,
             Add1ArgType | UnsignedAlts),
    NEONMAP1(vraddhn_v, aarch64_neon_raddhn, Add1ArgType),
    NEONMAP1(vrax1q_u64, aarch64_crypto_rax1, 0),
    NEONMAP2(vrecpe_v, aarch64_neon_frecpe, aarch64_neon_urecpe, 0),
    NEONMAP2(vrecpeq_v, aarch64_neon_frecpe, aarch64_neon_urecpe, 0),
    NEONMAP1(vrecps_v, aarch64_neon_frecps, Add1ArgType),
    NEONMAP1(vrecpsq_v, aarch64_neon_frecps, Add1ArgType),
    NEONMAP2(vrhadd_v, aarch64_neon_urhadd, aarch64_neon_srhadd,
             Add1ArgType | UnsignedAlts),
    NEONMAP2(vrhaddq_v, aarch64_neon_urhadd, aarch64_neon_srhadd,
             Add1ArgType | UnsignedAlts),
    NEONMAP1(vrnd32x_f32, aarch64_neon_frint32x, Add1ArgType),
    NEONMAP1(vrnd32x_f64, aarch64_neon_frint32x, Add1ArgType),
    NEONMAP1(vrnd32xq_f32, aarch64_neon_frint32x, Add1ArgType),
    NEONMAP1(vrnd32xq_f64, aarch64_neon_frint32x, Add1ArgType),
    NEONMAP1(vrnd32z_f32, aarch64_neon_frint32z, Add1ArgType),
    NEONMAP1(vrnd32z_f64, aarch64_neon_frint32z, Add1ArgType),
    NEONMAP1(vrnd32zq_f32, aarch64_neon_frint32z, Add1ArgType),
    NEONMAP1(vrnd32zq_f64, aarch64_neon_frint32z, Add1ArgType),
    NEONMAP1(vrnd64x_f32, aarch64_neon_frint64x, Add1ArgType),
    NEONMAP1(vrnd64x_f64, aarch64_neon_frint64x, Add1ArgType),
    NEONMAP1(vrnd64xq_f32, aarch64_neon_frint64x, Add1ArgType),
    NEONMAP1(vrnd64xq_f64, aarch64_neon_frint64x, Add1ArgType),
    NEONMAP1(vrnd64z_f32, aarch64_neon_frint64z, Add1ArgType),
    NEONMAP1(vrnd64z_f64, aarch64_neon_frint64z, Add1ArgType),
    NEONMAP1(vrnd64zq_f32, aarch64_neon_frint64z, Add1ArgType),
    NEONMAP1(vrnd64zq_f64, aarch64_neon_frint64z, Add1ArgType),
    NEONMAP0(vrndi_v),
    NEONMAP0(vrndiq_v),
    NEONMAP2(vrshl_v, aarch64_neon_urshl, aarch64_neon_srshl,
             Add1ArgType | UnsignedAlts),
    NEONMAP2(vrshlq_v, aarch64_neon_urshl, aarch64_neon_srshl,
             Add1ArgType | UnsignedAlts),
    NEONMAP2(vrshr_n_v, aarch64_neon_urshl, aarch64_neon_srshl, UnsignedAlts),
    NEONMAP2(vrshrq_n_v, aarch64_neon_urshl, aarch64_neon_srshl, UnsignedAlts),
    NEONMAP2(vrsqrte_v, aarch64_neon_frsqrte, aarch64_neon_ursqrte, 0),
    NEONMAP2(vrsqrteq_v, aarch64_neon_frsqrte, aarch64_neon_ursqrte, 0),
    NEONMAP1(vrsqrts_v, aarch64_neon_frsqrts, Add1ArgType),
    NEONMAP1(vrsqrtsq_v, aarch64_neon_frsqrts, Add1ArgType),
    NEONMAP1(vrsubhn_v, aarch64_neon_rsubhn, Add1ArgType),
    NEONMAP1(vsha1su0q_u32, aarch64_crypto_sha1su0, 0),
    NEONMAP1(vsha1su1q_u32, aarch64_crypto_sha1su1, 0),
    NEONMAP1(vsha256h2q_u32, aarch64_crypto_sha256h2, 0),
    NEONMAP1(vsha256hq_u32, aarch64_crypto_sha256h, 0),
    NEONMAP1(vsha256su0q_u32, aarch64_crypto_sha256su0, 0),
    NEONMAP1(vsha256su1q_u32, aarch64_crypto_sha256su1, 0),
    NEONMAP1(vsha512h2q_u64, aarch64_crypto_sha512h2, 0),
    NEONMAP1(vsha512hq_u64, aarch64_crypto_sha512h, 0),
    NEONMAP1(vsha512su0q_u64, aarch64_crypto_sha512su0, 0),
    NEONMAP1(vsha512su1q_u64, aarch64_crypto_sha512su1, 0),
    NEONMAP0(vshl_n_v),
    NEONMAP2(vshl_v, aarch64_neon_ushl, aarch64_neon_sshl,
             Add1ArgType | UnsignedAlts),
    NEONMAP0(vshll_n_v),
    NEONMAP0(vshlq_n_v),
    NEONMAP2(vshlq_v, aarch64_neon_ushl, aarch64_neon_sshl,
             Add1ArgType | UnsignedAlts),
    NEONMAP0(vshr_n_v),
    NEONMAP0(vshrn_n_v),
    NEONMAP0(vshrq_n_v),
    NEONMAP1(vsm3partw1q_u32, aarch64_crypto_sm3partw1, 0),
    NEONMAP1(vsm3partw2q_u32, aarch64_crypto_sm3partw2, 0),
    NEONMAP1(vsm3ss1q_u32, aarch64_crypto_sm3ss1, 0),
    NEONMAP1(vsm3tt1aq_u32, aarch64_crypto_sm3tt1a, 0),
    NEONMAP1(vsm3tt1bq_u32, aarch64_crypto_sm3tt1b, 0),
    NEONMAP1(vsm3tt2aq_u32, aarch64_crypto_sm3tt2a, 0),
    NEONMAP1(vsm3tt2bq_u32, aarch64_crypto_sm3tt2b, 0),
    NEONMAP1(vsm4ekeyq_u32, aarch64_crypto_sm4ekey, 0),
    NEONMAP1(vsm4eq_u32, aarch64_crypto_sm4e, 0),
    NEONMAP1(vst1_x2_v, aarch64_neon_st1x2, 0),
    NEONMAP1(vst1_x3_v, aarch64_neon_st1x3, 0),
    NEONMAP1(vst1_x4_v, aarch64_neon_st1x4, 0),
    NEONMAP1(vst1q_x2_v, aarch64_neon_st1x2, 0),
    NEONMAP1(vst1q_x3_v, aarch64_neon_st1x3, 0),
    NEONMAP1(vst1q_x4_v, aarch64_neon_st1x4, 0),
    NEONMAP0(vsubhn_v),
    NEONMAP0(vtst_v),
    NEONMAP0(vtstq_v),
    NEONMAP1(vusdot_s32, aarch64_neon_usdot, 0),
    NEONMAP1(vusdotq_s32, aarch64_neon_usdot, 0),
    NEONMAP1(vusmmlaq_s32, aarch64_neon_usmmla, 0),
    NEONMAP1(vxarq_u64, aarch64_crypto_xar, 0),
};

static const ARMVectorIntrinsicInfo AArch64SISDIntrinsicMap[] = {
    NEONMAP1(vabdd_f64, aarch64_sisd_fabd, Add1ArgType),
    NEONMAP1(vabds_f32, aarch64_sisd_fabd, Add1ArgType),
    NEONMAP1(vabsd_s64, aarch64_neon_abs, Add1ArgType),
    NEONMAP1(vaddlv_s32, aarch64_neon_saddlv, AddRetType | Add1ArgType),
    NEONMAP1(vaddlv_u32, aarch64_neon_uaddlv, AddRetType | Add1ArgType),
    NEONMAP1(vaddlvq_s32, aarch64_neon_saddlv, AddRetType | Add1ArgType),
    NEONMAP1(vaddlvq_u32, aarch64_neon_uaddlv, AddRetType | Add1ArgType),
    NEONMAP1(vaddv_f32, aarch64_neon_faddv, AddRetType | Add1ArgType),
    NEONMAP1(vaddv_s32, aarch64_neon_saddv, AddRetType | Add1ArgType),
    NEONMAP1(vaddv_u32, aarch64_neon_uaddv, AddRetType | Add1ArgType),
    NEONMAP1(vaddvq_f32, aarch64_neon_faddv, AddRetType | Add1ArgType),
    NEONMAP1(vaddvq_f64, aarch64_neon_faddv, AddRetType | Add1ArgType),
    NEONMAP1(vaddvq_s32, aarch64_neon_saddv, AddRetType | Add1ArgType),
    NEONMAP1(vaddvq_s64, aarch64_neon_saddv, AddRetType | Add1ArgType),
    NEONMAP1(vaddvq_u32, aarch64_neon_uaddv, AddRetType | Add1ArgType),
    NEONMAP1(vaddvq_u64, aarch64_neon_uaddv, AddRetType | Add1ArgType),
    NEONMAP1(vcaged_f64, aarch64_neon_facge, AddRetType | Add1ArgType),
    NEONMAP1(vcages_f32, aarch64_neon_facge, AddRetType | Add1ArgType),
    NEONMAP1(vcagtd_f64, aarch64_neon_facgt, AddRetType | Add1ArgType),
    NEONMAP1(vcagts_f32, aarch64_neon_facgt, AddRetType | Add1ArgType),
    NEONMAP1(vcaled_f64, aarch64_neon_facge, AddRetType | Add1ArgType),
    NEONMAP1(vcales_f32, aarch64_neon_facge, AddRetType | Add1ArgType),
    NEONMAP1(vcaltd_f64, aarch64_neon_facgt, AddRetType | Add1ArgType),
    NEONMAP1(vcalts_f32, aarch64_neon_facgt, AddRetType | Add1ArgType),
    NEONMAP1(vcvtad_s64_f64, aarch64_neon_fcvtas, AddRetType | Add1ArgType),
    NEONMAP1(vcvtad_u64_f64, aarch64_neon_fcvtau, AddRetType | Add1ArgType),
    NEONMAP1(vcvtas_s32_f32, aarch64_neon_fcvtas, AddRetType | Add1ArgType),
    NEONMAP1(vcvtas_u32_f32, aarch64_neon_fcvtau, AddRetType | Add1ArgType),
    NEONMAP1(vcvtd_n_f64_s64, aarch64_neon_vcvtfxs2fp,
             AddRetType | Add1ArgType),
    NEONMAP1(vcvtd_n_f64_u64, aarch64_neon_vcvtfxu2fp,
             AddRetType | Add1ArgType),
    NEONMAP1(vcvtd_n_s64_f64, aarch64_neon_vcvtfp2fxs,
             AddRetType | Add1ArgType),
    NEONMAP1(vcvtd_n_u64_f64, aarch64_neon_vcvtfp2fxu,
             AddRetType | Add1ArgType),
    NEONMAP1(vcvtd_s64_f64, aarch64_neon_fcvtzs, AddRetType | Add1ArgType),
    NEONMAP1(vcvtd_u64_f64, aarch64_neon_fcvtzu, AddRetType | Add1ArgType),
    NEONMAP0(vcvth_bf16_f32),
    NEONMAP1(vcvtmd_s64_f64, aarch64_neon_fcvtms, AddRetType | Add1ArgType),
    NEONMAP1(vcvtmd_u64_f64, aarch64_neon_fcvtmu, AddRetType | Add1ArgType),
    NEONMAP1(vcvtms_s32_f32, aarch64_neon_fcvtms, AddRetType | Add1ArgType),
    NEONMAP1(vcvtms_u32_f32, aarch64_neon_fcvtmu, AddRetType | Add1ArgType),
    NEONMAP1(vcvtnd_s64_f64, aarch64_neon_fcvtns, AddRetType | Add1ArgType),
    NEONMAP1(vcvtnd_u64_f64, aarch64_neon_fcvtnu, AddRetType | Add1ArgType),
    NEONMAP1(vcvtns_s32_f32, aarch64_neon_fcvtns, AddRetType | Add1ArgType),
    NEONMAP1(vcvtns_u32_f32, aarch64_neon_fcvtnu, AddRetType | Add1ArgType),
    NEONMAP1(vcvtpd_s64_f64, aarch64_neon_fcvtps, AddRetType | Add1ArgType),
    NEONMAP1(vcvtpd_u64_f64, aarch64_neon_fcvtpu, AddRetType | Add1ArgType),
    NEONMAP1(vcvtps_s32_f32, aarch64_neon_fcvtps, AddRetType | Add1ArgType),
    NEONMAP1(vcvtps_u32_f32, aarch64_neon_fcvtpu, AddRetType | Add1ArgType),
    NEONMAP1(vcvts_n_f32_s32, aarch64_neon_vcvtfxs2fp,
             AddRetType | Add1ArgType),
    NEONMAP1(vcvts_n_f32_u32, aarch64_neon_vcvtfxu2fp,
             AddRetType | Add1ArgType),
    NEONMAP1(vcvts_n_s32_f32, aarch64_neon_vcvtfp2fxs,
             AddRetType | Add1ArgType),
    NEONMAP1(vcvts_n_u32_f32, aarch64_neon_vcvtfp2fxu,
             AddRetType | Add1ArgType),
    NEONMAP1(vcvts_s32_f32, aarch64_neon_fcvtzs, AddRetType | Add1ArgType),
    NEONMAP1(vcvts_u32_f32, aarch64_neon_fcvtzu, AddRetType | Add1ArgType),
    NEONMAP1(vcvtxd_f32_f64, aarch64_sisd_fcvtxn, 0),
    NEONMAP1(vmaxnmv_f32, aarch64_neon_fmaxnmv, AddRetType | Add1ArgType),
    NEONMAP1(vmaxnmvq_f32, aarch64_neon_fmaxnmv, AddRetType | Add1ArgType),
    NEONMAP1(vmaxnmvq_f64, aarch64_neon_fmaxnmv, AddRetType | Add1ArgType),
    NEONMAP1(vmaxv_f32, aarch64_neon_fmaxv, AddRetType | Add1ArgType),
    NEONMAP1(vmaxv_s32, aarch64_neon_smaxv, AddRetType | Add1ArgType),
    NEONMAP1(vmaxv_u32, aarch64_neon_umaxv, AddRetType | Add1ArgType),
    NEONMAP1(vmaxvq_f32, aarch64_neon_fmaxv, AddRetType | Add1ArgType),
    NEONMAP1(vmaxvq_f64, aarch64_neon_fmaxv, AddRetType | Add1ArgType),
    NEONMAP1(vmaxvq_s32, aarch64_neon_smaxv, AddRetType | Add1ArgType),
    NEONMAP1(vmaxvq_u32, aarch64_neon_umaxv, AddRetType | Add1ArgType),
    NEONMAP1(vminnmv_f32, aarch64_neon_fminnmv, AddRetType | Add1ArgType),
    NEONMAP1(vminnmvq_f32, aarch64_neon_fminnmv, AddRetType | Add1ArgType),
    NEONMAP1(vminnmvq_f64, aarch64_neon_fminnmv, AddRetType | Add1ArgType),
    NEONMAP1(vminv_f32, aarch64_neon_fminv, AddRetType | Add1ArgType),
    NEONMAP1(vminv_s32, aarch64_neon_sminv, AddRetType | Add1ArgType),
    NEONMAP1(vminv_u32, aarch64_neon_uminv, AddRetType | Add1ArgType),
    NEONMAP1(vminvq_f32, aarch64_neon_fminv, AddRetType | Add1ArgType),
    NEONMAP1(vminvq_f64, aarch64_neon_fminv, AddRetType | Add1ArgType),
    NEONMAP1(vminvq_s32, aarch64_neon_sminv, AddRetType | Add1ArgType),
    NEONMAP1(vminvq_u32, aarch64_neon_uminv, AddRetType | Add1ArgType),
    NEONMAP1(vmull_p64, aarch64_neon_pmull64, 0),
    NEONMAP1(vmulxd_f64, aarch64_neon_fmulx, Add1ArgType),
    NEONMAP1(vmulxs_f32, aarch64_neon_fmulx, Add1ArgType),
    NEONMAP1(vpaddd_s64, aarch64_neon_uaddv, AddRetType | Add1ArgType),
    NEONMAP1(vpaddd_u64, aarch64_neon_uaddv, AddRetType | Add1ArgType),
    NEONMAP1(vpmaxnmqd_f64, aarch64_neon_fmaxnmv, AddRetType | Add1ArgType),
    NEONMAP1(vpmaxnms_f32, aarch64_neon_fmaxnmv, AddRetType | Add1ArgType),
    NEONMAP1(vpmaxqd_f64, aarch64_neon_fmaxv, AddRetType | Add1ArgType),
    NEONMAP1(vpmaxs_f32, aarch64_neon_fmaxv, AddRetType | Add1ArgType),
    NEONMAP1(vpminnmqd_f64, aarch64_neon_fminnmv, AddRetType | Add1ArgType),
    NEONMAP1(vpminnms_f32, aarch64_neon_fminnmv, AddRetType | Add1ArgType),
    NEONMAP1(vpminqd_f64, aarch64_neon_fminv, AddRetType | Add1ArgType),
    NEONMAP1(vpmins_f32, aarch64_neon_fminv, AddRetType | Add1ArgType),
    NEONMAP1(vqabsb_s8, aarch64_neon_sqabs,
             Vectorize1ArgType | Use64BitVectors),
    NEONMAP1(vqabsd_s64, aarch64_neon_sqabs, Add1ArgType),
    NEONMAP1(vqabsh_s16, aarch64_neon_sqabs,
             Vectorize1ArgType | Use64BitVectors),
    NEONMAP1(vqabss_s32, aarch64_neon_sqabs, Add1ArgType),
    NEONMAP1(vqaddb_s8, aarch64_neon_sqadd,
             Vectorize1ArgType | Use64BitVectors),
    NEONMAP1(vqaddb_u8, aarch64_neon_uqadd,
             Vectorize1ArgType | Use64BitVectors),
    NEONMAP1(vqaddd_s64, aarch64_neon_sqadd, Add1ArgType),
    NEONMAP1(vqaddd_u64, aarch64_neon_uqadd, Add1ArgType),
    NEONMAP1(vqaddh_s16, aarch64_neon_sqadd,
             Vectorize1ArgType | Use64BitVectors),
    NEONMAP1(vqaddh_u16, aarch64_neon_uqadd,
             Vectorize1ArgType | Use64BitVectors),
    NEONMAP1(vqadds_s32, aarch64_neon_sqadd, Add1ArgType),
    NEONMAP1(vqadds_u32, aarch64_neon_uqadd, Add1ArgType),
    NEONMAP1(vqdmulhh_s16, aarch64_neon_sqdmulh,
             Vectorize1ArgType | Use64BitVectors),
    NEONMAP1(vqdmulhs_s32, aarch64_neon_sqdmulh, Add1ArgType),
    NEONMAP1(vqdmullh_s16, aarch64_neon_sqdmull, VectorRet | Use128BitVectors),
    NEONMAP1(vqdmulls_s32, aarch64_neon_sqdmulls_scalar, 0),
    NEONMAP1(vqmovnd_s64, aarch64_neon_scalar_sqxtn, AddRetType | Add1ArgType),
    NEONMAP1(vqmovnd_u64, aarch64_neon_scalar_uqxtn, AddRetType | Add1ArgType),
    NEONMAP1(vqmovnh_s16, aarch64_neon_sqxtn, VectorRet | Use64BitVectors),
    NEONMAP1(vqmovnh_u16, aarch64_neon_uqxtn, VectorRet | Use64BitVectors),
    NEONMAP1(vqmovns_s32, aarch64_neon_sqxtn, VectorRet | Use64BitVectors),
    NEONMAP1(vqmovns_u32, aarch64_neon_uqxtn, VectorRet | Use64BitVectors),
    NEONMAP1(vqmovund_s64, aarch64_neon_scalar_sqxtun,
             AddRetType | Add1ArgType),
    NEONMAP1(vqmovunh_s16, aarch64_neon_sqxtun, VectorRet | Use64BitVectors),
    NEONMAP1(vqmovuns_s32, aarch64_neon_sqxtun, VectorRet | Use64BitVectors),
    NEONMAP1(vqnegb_s8, aarch64_neon_sqneg,
             Vectorize1ArgType | Use64BitVectors),
    NEONMAP1(vqnegd_s64, aarch64_neon_sqneg, Add1ArgType),
    NEONMAP1(vqnegh_s16, aarch64_neon_sqneg,
             Vectorize1ArgType | Use64BitVectors),
    NEONMAP1(vqnegs_s32, aarch64_neon_sqneg, Add1ArgType),
    NEONMAP1(vqrdmlahh_s16, aarch64_neon_sqrdmlah,
             Vectorize1ArgType | Use64BitVectors),
    NEONMAP1(vqrdmlahs_s32, aarch64_neon_sqrdmlah, Add1ArgType),
    NEONMAP1(vqrdmlshh_s16, aarch64_neon_sqrdmlsh,
             Vectorize1ArgType | Use64BitVectors),
    NEONMAP1(vqrdmlshs_s32, aarch64_neon_sqrdmlsh, Add1ArgType),
    NEONMAP1(vqrdmulhh_s16, aarch64_neon_sqrdmulh,
             Vectorize1ArgType | Use64BitVectors),
    NEONMAP1(vqrdmulhs_s32, aarch64_neon_sqrdmulh, Add1ArgType),
    NEONMAP1(vqrshlb_s8, aarch64_neon_sqrshl,
             Vectorize1ArgType | Use64BitVectors),
    NEONMAP1(vqrshlb_u8, aarch64_neon_uqrshl,
             Vectorize1ArgType | Use64BitVectors),
    NEONMAP1(vqrshld_s64, aarch64_neon_sqrshl, Add1ArgType),
    NEONMAP1(vqrshld_u64, aarch64_neon_uqrshl, Add1ArgType),
    NEONMAP1(vqrshlh_s16, aarch64_neon_sqrshl,
             Vectorize1ArgType | Use64BitVectors),
    NEONMAP1(vqrshlh_u16, aarch64_neon_uqrshl,
             Vectorize1ArgType | Use64BitVectors),
    NEONMAP1(vqrshls_s32, aarch64_neon_sqrshl, Add1ArgType),
    NEONMAP1(vqrshls_u32, aarch64_neon_uqrshl, Add1ArgType),
    NEONMAP1(vqrshrnd_n_s64, aarch64_neon_sqrshrn, AddRetType),
    NEONMAP1(vqrshrnd_n_u64, aarch64_neon_uqrshrn, AddRetType),
    NEONMAP1(vqrshrnh_n_s16, aarch64_neon_sqrshrn, VectorRet | Use64BitVectors),
    NEONMAP1(vqrshrnh_n_u16, aarch64_neon_uqrshrn, VectorRet | Use64BitVectors),
    NEONMAP1(vqrshrns_n_s32, aarch64_neon_sqrshrn, VectorRet | Use64BitVectors),
    NEONMAP1(vqrshrns_n_u32, aarch64_neon_uqrshrn, VectorRet | Use64BitVectors),
    NEONMAP1(vqrshrund_n_s64, aarch64_neon_sqrshrun, AddRetType),
    NEONMAP1(vqrshrunh_n_s16, aarch64_neon_sqrshrun,
             VectorRet | Use64BitVectors),
    NEONMAP1(vqrshruns_n_s32, aarch64_neon_sqrshrun,
             VectorRet | Use64BitVectors),
    NEONMAP1(vqshlb_n_s8, aarch64_neon_sqshl,
             Vectorize1ArgType | Use64BitVectors),
    NEONMAP1(vqshlb_n_u8, aarch64_neon_uqshl,
             Vectorize1ArgType | Use64BitVectors),
    NEONMAP1(vqshlb_s8, aarch64_neon_sqshl,
             Vectorize1ArgType | Use64BitVectors),
    NEONMAP1(vqshlb_u8, aarch64_neon_uqshl,
             Vectorize1ArgType | Use64BitVectors),
    NEONMAP1(vqshld_s64, aarch64_neon_sqshl, Add1ArgType),
    NEONMAP1(vqshld_u64, aarch64_neon_uqshl, Add1ArgType),
    NEONMAP1(vqshlh_n_s16, aarch64_neon_sqshl,
             Vectorize1ArgType | Use64BitVectors),
    NEONMAP1(vqshlh_n_u16, aarch64_neon_uqshl,
             Vectorize1ArgType | Use64BitVectors),
    NEONMAP1(vqshlh_s16, aarch64_neon_sqshl,
             Vectorize1ArgType | Use64BitVectors),
    NEONMAP1(vqshlh_u16, aarch64_neon_uqshl,
             Vectorize1ArgType | Use64BitVectors),
    NEONMAP1(vqshls_n_s32, aarch64_neon_sqshl, Add1ArgType),
    NEONMAP1(vqshls_n_u32, aarch64_neon_uqshl, Add1ArgType),
    NEONMAP1(vqshls_s32, aarch64_neon_sqshl, Add1ArgType),
    NEONMAP1(vqshls_u32, aarch64_neon_uqshl, Add1ArgType),
    NEONMAP1(vqshlub_n_s8, aarch64_neon_sqshlu,
             Vectorize1ArgType | Use64BitVectors),
    NEONMAP1(vqshluh_n_s16, aarch64_neon_sqshlu,
             Vectorize1ArgType | Use64BitVectors),
    NEONMAP1(vqshlus_n_s32, aarch64_neon_sqshlu, Add1ArgType),
    NEONMAP1(vqshrnd_n_s64, aarch64_neon_sqshrn, AddRetType),
    NEONMAP1(vqshrnd_n_u64, aarch64_neon_uqshrn, AddRetType),
    NEONMAP1(vqshrnh_n_s16, aarch64_neon_sqshrn, VectorRet | Use64BitVectors),
    NEONMAP1(vqshrnh_n_u16, aarch64_neon_uqshrn, VectorRet | Use64BitVectors),
    NEONMAP1(vqshrns_n_s32, aarch64_neon_sqshrn, VectorRet | Use64BitVectors),
    NEONMAP1(vqshrns_n_u32, aarch64_neon_uqshrn, VectorRet | Use64BitVectors),
    NEONMAP1(vqshrund_n_s64, aarch64_neon_sqshrun, AddRetType),
    NEONMAP1(vqshrunh_n_s16, aarch64_neon_sqshrun, VectorRet | Use64BitVectors),
    NEONMAP1(vqshruns_n_s32, aarch64_neon_sqshrun, VectorRet | Use64BitVectors),
    NEONMAP1(vqsubb_s8, aarch64_neon_sqsub,
             Vectorize1ArgType | Use64BitVectors),
    NEONMAP1(vqsubb_u8, aarch64_neon_uqsub,
             Vectorize1ArgType | Use64BitVectors),
    NEONMAP1(vqsubd_s64, aarch64_neon_sqsub, Add1ArgType),
    NEONMAP1(vqsubd_u64, aarch64_neon_uqsub, Add1ArgType),
    NEONMAP1(vqsubh_s16, aarch64_neon_sqsub,
             Vectorize1ArgType | Use64BitVectors),
    NEONMAP1(vqsubh_u16, aarch64_neon_uqsub,
             Vectorize1ArgType | Use64BitVectors),
    NEONMAP1(vqsubs_s32, aarch64_neon_sqsub, Add1ArgType),
    NEONMAP1(vqsubs_u32, aarch64_neon_uqsub, Add1ArgType),
    NEONMAP1(vrecped_f64, aarch64_neon_frecpe, Add1ArgType),
    NEONMAP1(vrecpes_f32, aarch64_neon_frecpe, Add1ArgType),
    NEONMAP1(vrecpxd_f64, aarch64_neon_frecpx, Add1ArgType),
    NEONMAP1(vrecpxs_f32, aarch64_neon_frecpx, Add1ArgType),
    NEONMAP1(vrshld_s64, aarch64_neon_srshl, Add1ArgType),
    NEONMAP1(vrshld_u64, aarch64_neon_urshl, Add1ArgType),
    NEONMAP1(vrsqrted_f64, aarch64_neon_frsqrte, Add1ArgType),
    NEONMAP1(vrsqrtes_f32, aarch64_neon_frsqrte, Add1ArgType),
    NEONMAP1(vrsqrtsd_f64, aarch64_neon_frsqrts, Add1ArgType),
    NEONMAP1(vrsqrtss_f32, aarch64_neon_frsqrts, Add1ArgType),
    NEONMAP1(vsha1cq_u32, aarch64_crypto_sha1c, 0),
    NEONMAP1(vsha1h_u32, aarch64_crypto_sha1h, 0),
    NEONMAP1(vsha1mq_u32, aarch64_crypto_sha1m, 0),
    NEONMAP1(vsha1pq_u32, aarch64_crypto_sha1p, 0),
    NEONMAP1(vshld_s64, aarch64_neon_sshl, Add1ArgType),
    NEONMAP1(vshld_u64, aarch64_neon_ushl, Add1ArgType),
    NEONMAP1(vslid_n_s64, aarch64_neon_vsli, Vectorize1ArgType),
    NEONMAP1(vslid_n_u64, aarch64_neon_vsli, Vectorize1ArgType),
    NEONMAP1(vsqaddb_u8, aarch64_neon_usqadd,
             Vectorize1ArgType | Use64BitVectors),
    NEONMAP1(vsqaddd_u64, aarch64_neon_usqadd, Add1ArgType),
    NEONMAP1(vsqaddh_u16, aarch64_neon_usqadd,
             Vectorize1ArgType | Use64BitVectors),
    NEONMAP1(vsqadds_u32, aarch64_neon_usqadd, Add1ArgType),
    NEONMAP1(vsrid_n_s64, aarch64_neon_vsri, Vectorize1ArgType),
    NEONMAP1(vsrid_n_u64, aarch64_neon_vsri, Vectorize1ArgType),
    NEONMAP1(vuqaddb_s8, aarch64_neon_suqadd,
             Vectorize1ArgType | Use64BitVectors),
    NEONMAP1(vuqaddd_s64, aarch64_neon_suqadd, Add1ArgType),
    NEONMAP1(vuqaddh_s16, aarch64_neon_suqadd,
             Vectorize1ArgType | Use64BitVectors),
    NEONMAP1(vuqadds_s32, aarch64_neon_suqadd, Add1ArgType),
    // FP16 scalar intrinisics go here.
    NEONMAP1(vabdh_f16, aarch64_sisd_fabd, Add1ArgType),
    NEONMAP1(vcvtah_s32_f16, aarch64_neon_fcvtas, AddRetType | Add1ArgType),
    NEONMAP1(vcvtah_s64_f16, aarch64_neon_fcvtas, AddRetType | Add1ArgType),
    NEONMAP1(vcvtah_u32_f16, aarch64_neon_fcvtau, AddRetType | Add1ArgType),
    NEONMAP1(vcvtah_u64_f16, aarch64_neon_fcvtau, AddRetType | Add1ArgType),
    NEONMAP1(vcvth_n_f16_s32, aarch64_neon_vcvtfxs2fp,
             AddRetType | Add1ArgType),
    NEONMAP1(vcvth_n_f16_s64, aarch64_neon_vcvtfxs2fp,
             AddRetType | Add1ArgType),
    NEONMAP1(vcvth_n_f16_u32, aarch64_neon_vcvtfxu2fp,
             AddRetType | Add1ArgType),
    NEONMAP1(vcvth_n_f16_u64, aarch64_neon_vcvtfxu2fp,
             AddRetType | Add1ArgType),
    NEONMAP1(vcvth_n_s32_f16, aarch64_neon_vcvtfp2fxs,
             AddRetType | Add1ArgType),
    NEONMAP1(vcvth_n_s64_f16, aarch64_neon_vcvtfp2fxs,
             AddRetType | Add1ArgType),
    NEONMAP1(vcvth_n_u32_f16, aarch64_neon_vcvtfp2fxu,
             AddRetType | Add1ArgType),
    NEONMAP1(vcvth_n_u64_f16, aarch64_neon_vcvtfp2fxu,
             AddRetType | Add1ArgType),
    NEONMAP1(vcvth_s32_f16, aarch64_neon_fcvtzs, AddRetType | Add1ArgType),
    NEONMAP1(vcvth_s64_f16, aarch64_neon_fcvtzs, AddRetType | Add1ArgType),
    NEONMAP1(vcvth_u32_f16, aarch64_neon_fcvtzu, AddRetType | Add1ArgType),
    NEONMAP1(vcvth_u64_f16, aarch64_neon_fcvtzu, AddRetType | Add1ArgType),
    NEONMAP1(vcvtmh_s32_f16, aarch64_neon_fcvtms, AddRetType | Add1ArgType),
    NEONMAP1(vcvtmh_s64_f16, aarch64_neon_fcvtms, AddRetType | Add1ArgType),
    NEONMAP1(vcvtmh_u32_f16, aarch64_neon_fcvtmu, AddRetType | Add1ArgType),
    NEONMAP1(vcvtmh_u64_f16, aarch64_neon_fcvtmu, AddRetType | Add1ArgType),
    NEONMAP1(vcvtnh_s32_f16, aarch64_neon_fcvtns, AddRetType | Add1ArgType),
    NEONMAP1(vcvtnh_s64_f16, aarch64_neon_fcvtns, AddRetType | Add1ArgType),
    NEONMAP1(vcvtnh_u32_f16, aarch64_neon_fcvtnu, AddRetType | Add1ArgType),
    NEONMAP1(vcvtnh_u64_f16, aarch64_neon_fcvtnu, AddRetType | Add1ArgType),
    NEONMAP1(vcvtph_s32_f16, aarch64_neon_fcvtps, AddRetType | Add1ArgType),
    NEONMAP1(vcvtph_s64_f16, aarch64_neon_fcvtps, AddRetType | Add1ArgType),
    NEONMAP1(vcvtph_u32_f16, aarch64_neon_fcvtpu, AddRetType | Add1ArgType),
    NEONMAP1(vcvtph_u64_f16, aarch64_neon_fcvtpu, AddRetType | Add1ArgType),
    NEONMAP1(vmulxh_f16, aarch64_neon_fmulx, Add1ArgType),
    NEONMAP1(vrecpeh_f16, aarch64_neon_frecpe, Add1ArgType),
    NEONMAP1(vrecpxh_f16, aarch64_neon_frecpx, Add1ArgType),
    NEONMAP1(vrsqrteh_f16, aarch64_neon_frsqrte, Add1ArgType),
    NEONMAP1(vrsqrtsh_f16, aarch64_neon_frsqrts, Add1ArgType),
};

/// Get name of intrinsics in the AArch64SIMDIntrinsicMap defined above.
static std::string getAArch64SIMDIntrinsicString(unsigned int intrinsicID) {
  switch (intrinsicID) {
  default:
    return std::string("Unexpected intrinsic id " +
                       std::to_string(intrinsicID));
  case NEON::BI__builtin_neon_splat_lane_v:
    return "NEON::BI__builtin_neon_splat_lane_v";
  case NEON::BI__builtin_neon_splat_laneq_v:
    return "NEON::BI__builtin_neon_splat_laneq_v";
  case NEON::BI__builtin_neon_splatq_lane_v:
    return "NEON::BI__builtin_neon_splatq_lane_v";
  case NEON::BI__builtin_neon_splatq_laneq_v:
    return "NEON::BI__builtin_neon_splatq_laneq_v";
  case NEON::BI__builtin_neon_vabs_v:
    return "NEON::BI__builtin_neon_vabs_v";
  case NEON::BI__builtin_neon_vabsq_v:
    return "NEON::BI__builtin_neon_vabsq_v";
  case NEON::BI__builtin_neon_vadd_v:
    return "NEON::BI__builtin_neon_vadd_v";
  case NEON::BI__builtin_neon_vaddhn_v:
    return "NEON::BI__builtin_neon_vaddhn_v";
  case NEON::BI__builtin_neon_vaddq_p128:
    return "NEON::BI__builtin_neon_vaddq_p128";
  case NEON::BI__builtin_neon_vaddq_v:
    return "NEON::BI__builtin_neon_vaddq_v";
  case NEON::BI__builtin_neon_vaesdq_u8:
    return "NEON::BI__builtin_neon_vaesdq_u8";
  case NEON::BI__builtin_neon_vaeseq_u8:
    return "NEON::BI__builtin_neon_vaeseq_u8";
  case NEON::BI__builtin_neon_vaesimcq_u8:
    return "NEON::BI__builtin_neon_vaesimcq_u8";
  case NEON::BI__builtin_neon_vaesmcq_u8:
    return "NEON::BI__builtin_neon_vaesmcq_u8";
  case NEON::BI__builtin_neon_vbcaxq_s16:
    return "NEON::BI__builtin_neon_vbcaxq_s16";
  case NEON::BI__builtin_neon_vbcaxq_s32:
    return "NEON::BI__builtin_neon_vbcaxq_s32";
  case NEON::BI__builtin_neon_vbcaxq_s64:
    return "NEON::BI__builtin_neon_vbcaxq_s64";
  case NEON::BI__builtin_neon_vbcaxq_s8:
    return "NEON::BI__builtin_neon_vbcaxq_s8";
  case NEON::BI__builtin_neon_vbcaxq_u16:
    return "NEON::BI__builtin_neon_vbcaxq_u16";
  case NEON::BI__builtin_neon_vbcaxq_u32:
    return "NEON::BI__builtin_neon_vbcaxq_u32";
  case NEON::BI__builtin_neon_vbcaxq_u64:
    return "NEON::BI__builtin_neon_vbcaxq_u64";
  case NEON::BI__builtin_neon_vbcaxq_u8:
    return "NEON::BI__builtin_neon_vbcaxq_u8";
  case NEON::BI__builtin_neon_vbfdot_f32:
    return "NEON::BI__builtin_neon_vbfdot_f32";
  case NEON::BI__builtin_neon_vbfdotq_f32:
    return "NEON::BI__builtin_neon_vbfdotq_f32";
  case NEON::BI__builtin_neon_vbfmlalbq_f32:
    return "NEON::BI__builtin_neon_vbfmlalbq_f32";
  case NEON::BI__builtin_neon_vbfmlaltq_f32:
    return "NEON::BI__builtin_neon_vbfmlaltq_f32";
  case NEON::BI__builtin_neon_vbfmmlaq_f32:
    return "NEON::BI__builtin_neon_vbfmmlaq_f32";
  case NEON::BI__builtin_neon_vcadd_rot270_f16:
    return "NEON::BI__builtin_neon_vcadd_rot270_f16";
  case NEON::BI__builtin_neon_vcadd_rot270_f32:
    return "NEON::BI__builtin_neon_vcadd_rot270_f32";
  case NEON::BI__builtin_neon_vcadd_rot90_f16:
    return "NEON::BI__builtin_neon_vcadd_rot90_f16";
  case NEON::BI__builtin_neon_vcadd_rot90_f32:
    return "NEON::BI__builtin_neon_vcadd_rot90_f32";
  case NEON::BI__builtin_neon_vcaddq_rot270_f16:
    return "NEON::BI__builtin_neon_vcaddq_rot270_f16";
  case NEON::BI__builtin_neon_vcaddq_rot270_f32:
    return "NEON::BI__builtin_neon_vcaddq_rot270_f32";
  case NEON::BI__builtin_neon_vcaddq_rot270_f64:
    return "NEON::BI__builtin_neon_vcaddq_rot270_f64";
  case NEON::BI__builtin_neon_vcaddq_rot90_f16:
    return "NEON::BI__builtin_neon_vcaddq_rot90_f16";
  case NEON::BI__builtin_neon_vcaddq_rot90_f32:
    return "NEON::BI__builtin_neon_vcaddq_rot90_f32";
  case NEON::BI__builtin_neon_vcaddq_rot90_f64:
    return "NEON::BI__builtin_neon_vcaddq_rot90_f64";
  case NEON::BI__builtin_neon_vcage_v:
    return "NEON::BI__builtin_neon_vcage_v";
  case NEON::BI__builtin_neon_vcageq_v:
    return "NEON::BI__builtin_neon_vcageq_v";
  case NEON::BI__builtin_neon_vcagt_v:
    return "NEON::BI__builtin_neon_vcagt_v";
  case NEON::BI__builtin_neon_vcagtq_v:
    return "NEON::BI__builtin_neon_vcagtq_v";
  case NEON::BI__builtin_neon_vcale_v:
    return "NEON::BI__builtin_neon_vcale_v";
  case NEON::BI__builtin_neon_vcaleq_v:
    return "NEON::BI__builtin_neon_vcaleq_v";
  case NEON::BI__builtin_neon_vcalt_v:
    return "NEON::BI__builtin_neon_vcalt_v";
  case NEON::BI__builtin_neon_vcaltq_v:
    return "NEON::BI__builtin_neon_vcaltq_v";
  case NEON::BI__builtin_neon_vceqz_v:
    return "NEON::BI__builtin_neon_vceqz_v";
  case NEON::BI__builtin_neon_vceqzq_v:
    return "NEON::BI__builtin_neon_vceqzq_v";
  case NEON::BI__builtin_neon_vcgez_v:
    return "NEON::BI__builtin_neon_vcgez_v";
  case NEON::BI__builtin_neon_vcgezq_v:
    return "NEON::BI__builtin_neon_vcgezq_v";
  case NEON::BI__builtin_neon_vcgtz_v:
    return "NEON::BI__builtin_neon_vcgtz_v";
  case NEON::BI__builtin_neon_vcgtzq_v:
    return "NEON::BI__builtin_neon_vcgtzq_v";
  case NEON::BI__builtin_neon_vclez_v:
    return "NEON::BI__builtin_neon_vclez_v";
  case NEON::BI__builtin_neon_vclezq_v:
    return "NEON::BI__builtin_neon_vclezq_v";
  case NEON::BI__builtin_neon_vcls_v:
    return "NEON::BI__builtin_neon_vcls_v";
  case NEON::BI__builtin_neon_vclsq_v:
    return "NEON::BI__builtin_neon_vclsq_v";
  case NEON::BI__builtin_neon_vcltz_v:
    return "NEON::BI__builtin_neon_vcltz_v";
  case NEON::BI__builtin_neon_vcltzq_v:
    return "NEON::BI__builtin_neon_vcltzq_v";
  case NEON::BI__builtin_neon_vclz_v:
    return "NEON::BI__builtin_neon_vclz_v";
  case NEON::BI__builtin_neon_vclzq_v:
    return "NEON::BI__builtin_neon_vclzq_v";
  case NEON::BI__builtin_neon_vcmla_f16:
    return "NEON::BI__builtin_neon_vcmla_f16";
  case NEON::BI__builtin_neon_vcmla_f32:
    return "NEON::BI__builtin_neon_vcmla_f32";
  case NEON::BI__builtin_neon_vcmla_rot180_f16:
    return "NEON::BI__builtin_neon_vcmla_rot180_f16";
  case NEON::BI__builtin_neon_vcmla_rot180_f32:
    return "NEON::BI__builtin_neon_vcmla_rot180_f32";
  case NEON::BI__builtin_neon_vcmla_rot270_f16:
    return "NEON::BI__builtin_neon_vcmla_rot270_f16";
  case NEON::BI__builtin_neon_vcmla_rot270_f32:
    return "NEON::BI__builtin_neon_vcmla_rot270_f32";
  case NEON::BI__builtin_neon_vcmla_rot90_f16:
    return "NEON::BI__builtin_neon_vcmla_rot90_f16";
  case NEON::BI__builtin_neon_vcmla_rot90_f32:
    return "NEON::BI__builtin_neon_vcmla_rot90_f32";
  case NEON::BI__builtin_neon_vcmlaq_f16:
    return "NEON::BI__builtin_neon_vcmlaq_f16";
  case NEON::BI__builtin_neon_vcmlaq_f32:
    return "NEON::BI__builtin_neon_vcmlaq_f32";
  case NEON::BI__builtin_neon_vcmlaq_f64:
    return "NEON::BI__builtin_neon_vcmlaq_f64";
  case NEON::BI__builtin_neon_vcmlaq_rot180_f16:
    return "NEON::BI__builtin_neon_vcmlaq_rot180_f16";
  case NEON::BI__builtin_neon_vcmlaq_rot180_f32:
    return "NEON::BI__builtin_neon_vcmlaq_rot180_f32";
  case NEON::BI__builtin_neon_vcmlaq_rot180_f64:
    return "NEON::BI__builtin_neon_vcmlaq_rot180_f64";
  case NEON::BI__builtin_neon_vcmlaq_rot270_f16:
    return "NEON::BI__builtin_neon_vcmlaq_rot270_f16";
  case NEON::BI__builtin_neon_vcmlaq_rot270_f32:
    return "NEON::BI__builtin_neon_vcmlaq_rot270_f32";
  case NEON::BI__builtin_neon_vcmlaq_rot270_f64:
    return "NEON::BI__builtin_neon_vcmlaq_rot270_f64";
  case NEON::BI__builtin_neon_vcmlaq_rot90_f16:
    return "NEON::BI__builtin_neon_vcmlaq_rot90_f16";
  case NEON::BI__builtin_neon_vcmlaq_rot90_f32:
    return "NEON::BI__builtin_neon_vcmlaq_rot90_f32";
  case NEON::BI__builtin_neon_vcmlaq_rot90_f64:
    return "NEON::BI__builtin_neon_vcmlaq_rot90_f64";
  case NEON::BI__builtin_neon_vcnt_v:
    return "NEON::BI__builtin_neon_vcnt_v";
  case NEON::BI__builtin_neon_vcntq_v:
    return "NEON::BI__builtin_neon_vcntq_v";
  case NEON::BI__builtin_neon_vcvt_f16_f32:
    return "NEON::BI__builtin_neon_vcvt_f16_f32";
  case NEON::BI__builtin_neon_vcvt_f16_s16:
    return "NEON::BI__builtin_neon_vcvt_f16_s16";
  case NEON::BI__builtin_neon_vcvt_f16_u16:
    return "NEON::BI__builtin_neon_vcvt_f16_u16";
  case NEON::BI__builtin_neon_vcvt_f32_f16:
    return "NEON::BI__builtin_neon_vcvt_f32_f16";
  case NEON::BI__builtin_neon_vcvt_f32_v:
    return "NEON::BI__builtin_neon_vcvt_f32_v";
  case NEON::BI__builtin_neon_vcvt_n_f16_s16:
    return "NEON::BI__builtin_neon_vcvt_n_f16_s16";
  case NEON::BI__builtin_neon_vcvt_n_f16_u16:
    return "NEON::BI__builtin_neon_vcvt_n_f16_u16";
  case NEON::BI__builtin_neon_vcvt_n_f32_v:
    return "NEON::BI__builtin_neon_vcvt_n_f32_v";
  case NEON::BI__builtin_neon_vcvt_n_f64_v:
    return "NEON::BI__builtin_neon_vcvt_n_f64_v";
  case NEON::BI__builtin_neon_vcvt_n_s16_f16:
    return "NEON::BI__builtin_neon_vcvt_n_s16_f16";
  case NEON::BI__builtin_neon_vcvt_n_s32_v:
    return "NEON::BI__builtin_neon_vcvt_n_s32_v";
  case NEON::BI__builtin_neon_vcvt_n_s64_v:
    return "NEON::BI__builtin_neon_vcvt_n_s64_v";
  case NEON::BI__builtin_neon_vcvt_n_u16_f16:
    return "NEON::BI__builtin_neon_vcvt_n_u16_f16";
  case NEON::BI__builtin_neon_vcvt_n_u32_v:
    return "NEON::BI__builtin_neon_vcvt_n_u32_v";
  case NEON::BI__builtin_neon_vcvt_n_u64_v:
    return "NEON::BI__builtin_neon_vcvt_n_u64_v";
  case NEON::BI__builtin_neon_vcvtq_f16_s16:
    return "NEON::BI__builtin_neon_vcvtq_f16_s16";
  case NEON::BI__builtin_neon_vcvtq_f16_u16:
    return "NEON::BI__builtin_neon_vcvtq_f16_u16";
  case NEON::BI__builtin_neon_vcvtq_f32_v:
    return "NEON::BI__builtin_neon_vcvtq_f32_v";
  case NEON::BI__builtin_neon_vcvtq_high_bf16_f32:
    return "NEON::BI__builtin_neon_vcvtq_high_bf16_f32";
  case NEON::BI__builtin_neon_vcvtq_n_f16_s16:
    return "NEON::BI__builtin_neon_vcvtq_n_f16_s16";
  case NEON::BI__builtin_neon_vcvtq_n_f16_u16:
    return "NEON::BI__builtin_neon_vcvtq_n_f16_u16";
  case NEON::BI__builtin_neon_vcvtq_n_f32_v:
    return "NEON::BI__builtin_neon_vcvtq_n_f32_v";
  case NEON::BI__builtin_neon_vcvtq_n_f64_v:
    return "NEON::BI__builtin_neon_vcvtq_n_f64_v";
  case NEON::BI__builtin_neon_vcvtq_n_s16_f16:
    return "NEON::BI__builtin_neon_vcvtq_n_s16_f16";
  case NEON::BI__builtin_neon_vcvtq_n_s32_v:
    return "NEON::BI__builtin_neon_vcvtq_n_s32_v";
  case NEON::BI__builtin_neon_vcvtq_n_s64_v:
    return "NEON::BI__builtin_neon_vcvtq_n_s64_v";
  case NEON::BI__builtin_neon_vcvtq_n_u16_f16:
    return "NEON::BI__builtin_neon_vcvtq_n_u16_f16";
  case NEON::BI__builtin_neon_vcvtq_n_u32_v:
    return "NEON::BI__builtin_neon_vcvtq_n_u32_v";
  case NEON::BI__builtin_neon_vcvtq_n_u64_v:
    return "NEON::BI__builtin_neon_vcvtq_n_u64_v";
  case NEON::BI__builtin_neon_vcvtx_f32_v:
    return "NEON::BI__builtin_neon_vcvtx_f32_v";
  case NEON::BI__builtin_neon_vdot_s32:
    return "NEON::BI__builtin_neon_vdot_s32";
  case NEON::BI__builtin_neon_vdot_u32:
    return "NEON::BI__builtin_neon_vdot_u32";
  case NEON::BI__builtin_neon_vdotq_s32:
    return "NEON::BI__builtin_neon_vdotq_s32";
  case NEON::BI__builtin_neon_vdotq_u32:
    return "NEON::BI__builtin_neon_vdotq_u32";
  case NEON::BI__builtin_neon_veor3q_s16:
    return "NEON::BI__builtin_neon_veor3q_s16";
  case NEON::BI__builtin_neon_veor3q_s32:
    return "NEON::BI__builtin_neon_veor3q_s32";
  case NEON::BI__builtin_neon_veor3q_s64:
    return "NEON::BI__builtin_neon_veor3q_s64";
  case NEON::BI__builtin_neon_veor3q_s8:
    return "NEON::BI__builtin_neon_veor3q_s8";
  case NEON::BI__builtin_neon_veor3q_u16:
    return "NEON::BI__builtin_neon_veor3q_u16";
  case NEON::BI__builtin_neon_veor3q_u32:
    return "NEON::BI__builtin_neon_veor3q_u32";
  case NEON::BI__builtin_neon_veor3q_u64:
    return "NEON::BI__builtin_neon_veor3q_u64";
  case NEON::BI__builtin_neon_veor3q_u8:
    return "NEON::BI__builtin_neon_veor3q_u8";
  case NEON::BI__builtin_neon_vext_v:
    return "NEON::BI__builtin_neon_vext_v";
  case NEON::BI__builtin_neon_vextq_v:
    return "NEON::BI__builtin_neon_vextq_v";
  case NEON::BI__builtin_neon_vfma_v:
    return "NEON::BI__builtin_neon_vfma_v";
  case NEON::BI__builtin_neon_vfmaq_v:
    return "NEON::BI__builtin_neon_vfmaq_v";
  case NEON::BI__builtin_neon_vfmlal_high_f16:
    return "NEON::BI__builtin_neon_vfmlal_high_f16";
  case NEON::BI__builtin_neon_vfmlal_low_f16:
    return "NEON::BI__builtin_neon_vfmlal_low_f16";
  case NEON::BI__builtin_neon_vfmlalq_high_f16:
    return "NEON::BI__builtin_neon_vfmlalq_high_f16";
  case NEON::BI__builtin_neon_vfmlalq_low_f16:
    return "NEON::BI__builtin_neon_vfmlalq_low_f16";
  case NEON::BI__builtin_neon_vfmlsl_high_f16:
    return "NEON::BI__builtin_neon_vfmlsl_high_f16";
  case NEON::BI__builtin_neon_vfmlsl_low_f16:
    return "NEON::BI__builtin_neon_vfmlsl_low_f16";
  case NEON::BI__builtin_neon_vfmlslq_high_f16:
    return "NEON::BI__builtin_neon_vfmlslq_high_f16";
  case NEON::BI__builtin_neon_vfmlslq_low_f16:
    return "NEON::BI__builtin_neon_vfmlslq_low_f16";
  case NEON::BI__builtin_neon_vhadd_v:
    return "NEON::BI__builtin_neon_vhadd_v";
  case NEON::BI__builtin_neon_vhaddq_v:
    return "NEON::BI__builtin_neon_vhaddq_v";
  case NEON::BI__builtin_neon_vhsub_v:
    return "NEON::BI__builtin_neon_vhsub_v";
  case NEON::BI__builtin_neon_vhsubq_v:
    return "NEON::BI__builtin_neon_vhsubq_v";
  case NEON::BI__builtin_neon_vld1_x2_v:
    return "NEON::BI__builtin_neon_vld1_x2_v";
  case NEON::BI__builtin_neon_vld1_x3_v:
    return "NEON::BI__builtin_neon_vld1_x3_v";
  case NEON::BI__builtin_neon_vld1_x4_v:
    return "NEON::BI__builtin_neon_vld1_x4_v";
  case NEON::BI__builtin_neon_vld1q_x2_v:
    return "NEON::BI__builtin_neon_vld1q_x2_v";
  case NEON::BI__builtin_neon_vld1q_x3_v:
    return "NEON::BI__builtin_neon_vld1q_x3_v";
  case NEON::BI__builtin_neon_vld1q_x4_v:
    return "NEON::BI__builtin_neon_vld1q_x4_v";
  case NEON::BI__builtin_neon_vmmlaq_s32:
    return "NEON::BI__builtin_neon_vmmlaq_s32";
  case NEON::BI__builtin_neon_vmmlaq_u32:
    return "NEON::BI__builtin_neon_vmmlaq_u32";
  case NEON::BI__builtin_neon_vmovl_v:
    return "NEON::BI__builtin_neon_vmovl_v";
  case NEON::BI__builtin_neon_vmovn_v:
    return "NEON::BI__builtin_neon_vmovn_v";
  case NEON::BI__builtin_neon_vmul_v:
    return "NEON::BI__builtin_neon_vmul_v";
  case NEON::BI__builtin_neon_vmulq_v:
    return "NEON::BI__builtin_neon_vmulq_v";
  case NEON::BI__builtin_neon_vpadd_v:
    return "NEON::BI__builtin_neon_vpadd_v";
  case NEON::BI__builtin_neon_vpaddl_v:
    return "NEON::BI__builtin_neon_vpaddl_v";
  case NEON::BI__builtin_neon_vpaddlq_v:
    return "NEON::BI__builtin_neon_vpaddlq_v";
  case NEON::BI__builtin_neon_vpaddq_v:
    return "NEON::BI__builtin_neon_vpaddq_v";
  case NEON::BI__builtin_neon_vqabs_v:
    return "NEON::BI__builtin_neon_vqabs_v";
  case NEON::BI__builtin_neon_vqabsq_v:
    return "NEON::BI__builtin_neon_vqabsq_v";
  case NEON::BI__builtin_neon_vqadd_v:
    return "NEON::BI__builtin_neon_vqadd_v";
  case NEON::BI__builtin_neon_vqaddq_v:
    return "NEON::BI__builtin_neon_vqaddq_v";
  case NEON::BI__builtin_neon_vqdmlal_v:
    return "NEON::BI__builtin_neon_vqdmlal_v";
  case NEON::BI__builtin_neon_vqdmlsl_v:
    return "NEON::BI__builtin_neon_vqdmlsl_v";
  case NEON::BI__builtin_neon_vqdmulh_lane_v:
    return "NEON::BI__builtin_neon_vqdmulh_lane_v";
  case NEON::BI__builtin_neon_vqdmulh_laneq_v:
    return "NEON::BI__builtin_neon_vqdmulh_laneq_v";
  case NEON::BI__builtin_neon_vqdmulh_v:
    return "NEON::BI__builtin_neon_vqdmulh_v";
  case NEON::BI__builtin_neon_vqdmulhq_lane_v:
    return "NEON::BI__builtin_neon_vqdmulhq_lane_v";
  case NEON::BI__builtin_neon_vqdmulhq_laneq_v:
    return "NEON::BI__builtin_neon_vqdmulhq_laneq_v";
  case NEON::BI__builtin_neon_vqdmulhq_v:
    return "NEON::BI__builtin_neon_vqdmulhq_v";
  case NEON::BI__builtin_neon_vqdmull_v:
    return "NEON::BI__builtin_neon_vqdmull_v";
  case NEON::BI__builtin_neon_vqmovn_v:
    return "NEON::BI__builtin_neon_vqmovn_v";
  case NEON::BI__builtin_neon_vqmovun_v:
    return "NEON::BI__builtin_neon_vqmovun_v";
  case NEON::BI__builtin_neon_vqneg_v:
    return "NEON::BI__builtin_neon_vqneg_v";
  case NEON::BI__builtin_neon_vqnegq_v:
    return "NEON::BI__builtin_neon_vqnegq_v";
  case NEON::BI__builtin_neon_vqrdmlah_s16:
    return "NEON::BI__builtin_neon_vqrdmlah_s16";
  case NEON::BI__builtin_neon_vqrdmlah_s32:
    return "NEON::BI__builtin_neon_vqrdmlah_s32";
  case NEON::BI__builtin_neon_vqrdmlahq_s16:
    return "NEON::BI__builtin_neon_vqrdmlahq_s16";
  case NEON::BI__builtin_neon_vqrdmlahq_s32:
    return "NEON::BI__builtin_neon_vqrdmlahq_s32";
  case NEON::BI__builtin_neon_vqrdmlsh_s16:
    return "NEON::BI__builtin_neon_vqrdmlsh_s16";
  case NEON::BI__builtin_neon_vqrdmlsh_s32:
    return "NEON::BI__builtin_neon_vqrdmlsh_s32";
  case NEON::BI__builtin_neon_vqrdmlshq_s16:
    return "NEON::BI__builtin_neon_vqrdmlshq_s16";
  case NEON::BI__builtin_neon_vqrdmlshq_s32:
    return "NEON::BI__builtin_neon_vqrdmlshq_s32";
  case NEON::BI__builtin_neon_vqrdmulh_lane_v:
    return "NEON::BI__builtin_neon_vqrdmulh_lane_v";
  case NEON::BI__builtin_neon_vqrdmulh_laneq_v:
    return "NEON::BI__builtin_neon_vqrdmulh_laneq_v";
  case NEON::BI__builtin_neon_vqrdmulh_v:
    return "NEON::BI__builtin_neon_vqrdmulh_v";
  case NEON::BI__builtin_neon_vqrdmulhq_lane_v:
    return "NEON::BI__builtin_neon_vqrdmulhq_lane_v";
  case NEON::BI__builtin_neon_vqrdmulhq_laneq_v:
    return "NEON::BI__builtin_neon_vqrdmulhq_laneq_v";
  case NEON::BI__builtin_neon_vqrdmulhq_v:
    return "NEON::BI__builtin_neon_vqrdmulhq_v";
  case NEON::BI__builtin_neon_vqrshl_v:
    return "NEON::BI__builtin_neon_vqrshl_v";
  case NEON::BI__builtin_neon_vqrshlq_v:
    return "NEON::BI__builtin_neon_vqrshlq_v";
  case NEON::BI__builtin_neon_vqshl_n_v:
    return "NEON::BI__builtin_neon_vqshl_n_v";
  case NEON::BI__builtin_neon_vqshl_v:
    return "NEON::BI__builtin_neon_vqshl_v";
  case NEON::BI__builtin_neon_vqshlq_n_v:
    return "NEON::BI__builtin_neon_vqshlq_n_v";
  case NEON::BI__builtin_neon_vqshlq_v:
    return "NEON::BI__builtin_neon_vqshlq_v";
  case NEON::BI__builtin_neon_vqshlu_n_v:
    return "NEON::BI__builtin_neon_vqshlu_n_v";
  case NEON::BI__builtin_neon_vqshluq_n_v:
    return "NEON::BI__builtin_neon_vqshluq_n_v";
  case NEON::BI__builtin_neon_vqsub_v:
    return "NEON::BI__builtin_neon_vqsub_v";
  case NEON::BI__builtin_neon_vqsubq_v:
    return "NEON::BI__builtin_neon_vqsubq_v";
  case NEON::BI__builtin_neon_vraddhn_v:
    return "NEON::BI__builtin_neon_vraddhn_v";
  case NEON::BI__builtin_neon_vrax1q_u64:
    return "NEON::BI__builtin_neon_vrax1q_u64";
  case NEON::BI__builtin_neon_vrecpe_v:
    return "NEON::BI__builtin_neon_vrecpe_v";
  case NEON::BI__builtin_neon_vrecpeq_v:
    return "NEON::BI__builtin_neon_vrecpeq_v";
  case NEON::BI__builtin_neon_vrecps_v:
    return "NEON::BI__builtin_neon_vrecps_v";
  case NEON::BI__builtin_neon_vrecpsq_v:
    return "NEON::BI__builtin_neon_vrecpsq_v";
  case NEON::BI__builtin_neon_vrhadd_v:
    return "NEON::BI__builtin_neon_vrhadd_v";
  case NEON::BI__builtin_neon_vrhaddq_v:
    return "NEON::BI__builtin_neon_vrhaddq_v";
  case NEON::BI__builtin_neon_vrnd32x_f32:
    return "NEON::BI__builtin_neon_vrnd32x_f32";
  case NEON::BI__builtin_neon_vrnd32x_f64:
    return "NEON::BI__builtin_neon_vrnd32x_f64";
  case NEON::BI__builtin_neon_vrnd32xq_f32:
    return "NEON::BI__builtin_neon_vrnd32xq_f32";
  case NEON::BI__builtin_neon_vrnd32xq_f64:
    return "NEON::BI__builtin_neon_vrnd32xq_f64";
  case NEON::BI__builtin_neon_vrnd32z_f32:
    return "NEON::BI__builtin_neon_vrnd32z_f32";
  case NEON::BI__builtin_neon_vrnd32z_f64:
    return "NEON::BI__builtin_neon_vrnd32z_f64";
  case NEON::BI__builtin_neon_vrnd32zq_f32:
    return "NEON::BI__builtin_neon_vrnd32zq_f32";
  case NEON::BI__builtin_neon_vrnd32zq_f64:
    return "NEON::BI__builtin_neon_vrnd32zq_f64";
  case NEON::BI__builtin_neon_vrnd64x_f32:
    return "NEON::BI__builtin_neon_vrnd64x_f32";
  case NEON::BI__builtin_neon_vrnd64x_f64:
    return "NEON::BI__builtin_neon_vrnd64x_f64";
  case NEON::BI__builtin_neon_vrnd64xq_f32:
    return "NEON::BI__builtin_neon_vrnd64xq_f32";
  case NEON::BI__builtin_neon_vrnd64xq_f64:
    return "NEON::BI__builtin_neon_vrnd64xq_f64";
  case NEON::BI__builtin_neon_vrnd64z_f32:
    return "NEON::BI__builtin_neon_vrnd64z_f32";
  case NEON::BI__builtin_neon_vrnd64z_f64:
    return "NEON::BI__builtin_neon_vrnd64z_f64";
  case NEON::BI__builtin_neon_vrnd64zq_f32:
    return "NEON::BI__builtin_neon_vrnd64zq_f32";
  case NEON::BI__builtin_neon_vrnd64zq_f64:
    return "NEON::BI__builtin_neon_vrnd64zq_f64";
  case NEON::BI__builtin_neon_vrndi_v:
    return "NEON::BI__builtin_neon_vrndi_v";
  case NEON::BI__builtin_neon_vrndiq_v:
    return "NEON::BI__builtin_neon_vrndiq_v";
  case NEON::BI__builtin_neon_vrshl_v:
    return "NEON::BI__builtin_neon_vrshl_v";
  case NEON::BI__builtin_neon_vrshlq_v:
    return "NEON::BI__builtin_neon_vrshlq_v";
  case NEON::BI__builtin_neon_vrshr_n_v:
    return "NEON::BI__builtin_neon_vrshr_n_v";
  case NEON::BI__builtin_neon_vrshrq_n_v:
    return "NEON::BI__builtin_neon_vrshrq_n_v";
  case NEON::BI__builtin_neon_vrsqrte_v:
    return "NEON::BI__builtin_neon_vrsqrte_v";
  case NEON::BI__builtin_neon_vrsqrteq_v:
    return "NEON::BI__builtin_neon_vrsqrteq_v";
  case NEON::BI__builtin_neon_vrsqrts_v:
    return "NEON::BI__builtin_neon_vrsqrts_v";
  case NEON::BI__builtin_neon_vrsqrtsq_v:
    return "NEON::BI__builtin_neon_vrsqrtsq_v";
  case NEON::BI__builtin_neon_vrsubhn_v:
    return "NEON::BI__builtin_neon_vrsubhn_v";
  case NEON::BI__builtin_neon_vsha1su0q_u32:
    return "NEON::BI__builtin_neon_vsha1su0q_u32";
  case NEON::BI__builtin_neon_vsha1su1q_u32:
    return "NEON::BI__builtin_neon_vsha1su1q_u32";
  case NEON::BI__builtin_neon_vsha256h2q_u32:
    return "NEON::BI__builtin_neon_vsha256h2q_u32";
  case NEON::BI__builtin_neon_vsha256hq_u32:
    return "NEON::BI__builtin_neon_vsha256hq_u32";
  case NEON::BI__builtin_neon_vsha256su0q_u32:
    return "NEON::BI__builtin_neon_vsha256su0q_u32";
  case NEON::BI__builtin_neon_vsha256su1q_u32:
    return "NEON::BI__builtin_neon_vsha256su1q_u32";
  case NEON::BI__builtin_neon_vsha512h2q_u64:
    return "NEON::BI__builtin_neon_vsha512h2q_u64";
  case NEON::BI__builtin_neon_vsha512hq_u64:
    return "NEON::BI__builtin_neon_vsha512hq_u64";
  case NEON::BI__builtin_neon_vsha512su0q_u64:
    return "NEON::BI__builtin_neon_vsha512su0q_u64";
  case NEON::BI__builtin_neon_vsha512su1q_u64:
    return "NEON::BI__builtin_neon_vsha512su1q_u64";
  case NEON::BI__builtin_neon_vshl_n_v:
    return "NEON::BI__builtin_neon_vshl_n_v";
  case NEON::BI__builtin_neon_vshl_v:
    return "NEON::BI__builtin_neon_vshl_v";
  case NEON::BI__builtin_neon_vshll_n_v:
    return "NEON::BI__builtin_neon_vshll_n_v";
  case NEON::BI__builtin_neon_vshlq_n_v:
    return "NEON::BI__builtin_neon_vshlq_n_v";
  case NEON::BI__builtin_neon_vshlq_v:
    return "NEON::BI__builtin_neon_vshlq_v";
  case NEON::BI__builtin_neon_vshr_n_v:
    return "NEON::BI__builtin_neon_vshr_n_v";
  case NEON::BI__builtin_neon_vshrn_n_v:
    return "NEON::BI__builtin_neon_vshrn_n_v";
  case NEON::BI__builtin_neon_vshrq_n_v:
    return "NEON::BI__builtin_neon_vshrq_n_v";
  case NEON::BI__builtin_neon_vsm3partw1q_u32:
    return "NEON::BI__builtin_neon_vsm3partw1q_u32";
  case NEON::BI__builtin_neon_vsm3partw2q_u32:
    return "NEON::BI__builtin_neon_vsm3partw2q_u32";
  case NEON::BI__builtin_neon_vsm3ss1q_u32:
    return "NEON::BI__builtin_neon_vsm3ss1q_u32";
  case NEON::BI__builtin_neon_vsm3tt1aq_u32:
    return "NEON::BI__builtin_neon_vsm3tt1aq_u32";
  case NEON::BI__builtin_neon_vsm3tt1bq_u32:
    return "NEON::BI__builtin_neon_vsm3tt1bq_u32";
  case NEON::BI__builtin_neon_vsm3tt2aq_u32:
    return "NEON::BI__builtin_neon_vsm3tt2aq_u32";
  case NEON::BI__builtin_neon_vsm3tt2bq_u32:
    return "NEON::BI__builtin_neon_vsm3tt2bq_u32";
  case NEON::BI__builtin_neon_vsm4ekeyq_u32:
    return "NEON::BI__builtin_neon_vsm4ekeyq_u32";
  case NEON::BI__builtin_neon_vsm4eq_u32:
    return "NEON::BI__builtin_neon_vsm4eq_u32";
  case NEON::BI__builtin_neon_vst1_x2_v:
    return "NEON::BI__builtin_neon_vst1_x2_v";
  case NEON::BI__builtin_neon_vst1_x3_v:
    return "NEON::BI__builtin_neon_vst1_x3_v";
  case NEON::BI__builtin_neon_vst1_x4_v:
    return "NEON::BI__builtin_neon_vst1_x4_v";
  case NEON::BI__builtin_neon_vst1q_x2_v:
    return "NEON::BI__builtin_neon_vst1q_x2_v";
  case NEON::BI__builtin_neon_vst1q_x3_v:
    return "NEON::BI__builtin_neon_vst1q_x3_v";
  case NEON::BI__builtin_neon_vst1q_x4_v:
    return "NEON::BI__builtin_neon_vst1q_x4_v";
  case NEON::BI__builtin_neon_vsubhn_v:
    return "NEON::BI__builtin_neon_vsubhn_v";
  case NEON::BI__builtin_neon_vtst_v:
    return "NEON::BI__builtin_neon_vtst_v";
  case NEON::BI__builtin_neon_vtstq_v:
    return "NEON::BI__builtin_neon_vtstq_v";
  case NEON::BI__builtin_neon_vusdot_s32:
    return "NEON::BI__builtin_neon_vusdot_s32";
  case NEON::BI__builtin_neon_vusdotq_s32:
    return "NEON::BI__builtin_neon_vusdotq_s32";
  case NEON::BI__builtin_neon_vusmmlaq_s32:
    return "NEON::BI__builtin_neon_vusmmlaq_s32";
  case NEON::BI__builtin_neon_vxarq_u64:
    return "NEON::BI__builtin_neon_vxarq_u64";
  }
}

// Some intrinsics are equivalent for codegen.
static const std::pair<unsigned, unsigned> NEONEquivalentIntrinsicMap[] = {
    {
        NEON::BI__builtin_neon_splat_lane_bf16,
        NEON::BI__builtin_neon_splat_lane_v,
    },
    {
        NEON::BI__builtin_neon_splat_laneq_bf16,
        NEON::BI__builtin_neon_splat_laneq_v,
    },
    {
        NEON::BI__builtin_neon_splatq_lane_bf16,
        NEON::BI__builtin_neon_splatq_lane_v,
    },
    {
        NEON::BI__builtin_neon_splatq_laneq_bf16,
        NEON::BI__builtin_neon_splatq_laneq_v,
    },
    {
        NEON::BI__builtin_neon_vabd_f16,
        NEON::BI__builtin_neon_vabd_v,
    },
    {
        NEON::BI__builtin_neon_vabdq_f16,
        NEON::BI__builtin_neon_vabdq_v,
    },
    {
        NEON::BI__builtin_neon_vabs_f16,
        NEON::BI__builtin_neon_vabs_v,
    },
    {
        NEON::BI__builtin_neon_vabsq_f16,
        NEON::BI__builtin_neon_vabsq_v,
    },
    {
        NEON::BI__builtin_neon_vcage_f16,
        NEON::BI__builtin_neon_vcage_v,
    },
    {
        NEON::BI__builtin_neon_vcageq_f16,
        NEON::BI__builtin_neon_vcageq_v,
    },
    {
        NEON::BI__builtin_neon_vcagt_f16,
        NEON::BI__builtin_neon_vcagt_v,
    },
    {
        NEON::BI__builtin_neon_vcagtq_f16,
        NEON::BI__builtin_neon_vcagtq_v,
    },
    {
        NEON::BI__builtin_neon_vcale_f16,
        NEON::BI__builtin_neon_vcale_v,
    },
    {
        NEON::BI__builtin_neon_vcaleq_f16,
        NEON::BI__builtin_neon_vcaleq_v,
    },
    {
        NEON::BI__builtin_neon_vcalt_f16,
        NEON::BI__builtin_neon_vcalt_v,
    },
    {
        NEON::BI__builtin_neon_vcaltq_f16,
        NEON::BI__builtin_neon_vcaltq_v,
    },
    {
        NEON::BI__builtin_neon_vceqz_f16,
        NEON::BI__builtin_neon_vceqz_v,
    },
    {
        NEON::BI__builtin_neon_vceqzq_f16,
        NEON::BI__builtin_neon_vceqzq_v,
    },
    {
        NEON::BI__builtin_neon_vcgez_f16,
        NEON::BI__builtin_neon_vcgez_v,
    },
    {
        NEON::BI__builtin_neon_vcgezq_f16,
        NEON::BI__builtin_neon_vcgezq_v,
    },
    {
        NEON::BI__builtin_neon_vcgtz_f16,
        NEON::BI__builtin_neon_vcgtz_v,
    },
    {
        NEON::BI__builtin_neon_vcgtzq_f16,
        NEON::BI__builtin_neon_vcgtzq_v,
    },
    {
        NEON::BI__builtin_neon_vclez_f16,
        NEON::BI__builtin_neon_vclez_v,
    },
    {
        NEON::BI__builtin_neon_vclezq_f16,
        NEON::BI__builtin_neon_vclezq_v,
    },
    {
        NEON::BI__builtin_neon_vcltz_f16,
        NEON::BI__builtin_neon_vcltz_v,
    },
    {
        NEON::BI__builtin_neon_vcltzq_f16,
        NEON::BI__builtin_neon_vcltzq_v,
    },
    {
        NEON::BI__builtin_neon_vfma_f16,
        NEON::BI__builtin_neon_vfma_v,
    },
    {
        NEON::BI__builtin_neon_vfma_lane_f16,
        NEON::BI__builtin_neon_vfma_lane_v,
    },
    {
        NEON::BI__builtin_neon_vfma_laneq_f16,
        NEON::BI__builtin_neon_vfma_laneq_v,
    },
    {
        NEON::BI__builtin_neon_vfmaq_f16,
        NEON::BI__builtin_neon_vfmaq_v,
    },
    {
        NEON::BI__builtin_neon_vfmaq_lane_f16,
        NEON::BI__builtin_neon_vfmaq_lane_v,
    },
    {
        NEON::BI__builtin_neon_vfmaq_laneq_f16,
        NEON::BI__builtin_neon_vfmaq_laneq_v,
    },
    {NEON::BI__builtin_neon_vld1_bf16_x2, NEON::BI__builtin_neon_vld1_x2_v},
    {NEON::BI__builtin_neon_vld1_bf16_x3, NEON::BI__builtin_neon_vld1_x3_v},
    {NEON::BI__builtin_neon_vld1_bf16_x4, NEON::BI__builtin_neon_vld1_x4_v},
    {NEON::BI__builtin_neon_vld1_bf16, NEON::BI__builtin_neon_vld1_v},
    {NEON::BI__builtin_neon_vld1_dup_bf16, NEON::BI__builtin_neon_vld1_dup_v},
    {NEON::BI__builtin_neon_vld1_lane_bf16, NEON::BI__builtin_neon_vld1_lane_v},
    {NEON::BI__builtin_neon_vld1q_bf16_x2, NEON::BI__builtin_neon_vld1q_x2_v},
    {NEON::BI__builtin_neon_vld1q_bf16_x3, NEON::BI__builtin_neon_vld1q_x3_v},
    {NEON::BI__builtin_neon_vld1q_bf16_x4, NEON::BI__builtin_neon_vld1q_x4_v},
    {NEON::BI__builtin_neon_vld1q_bf16, NEON::BI__builtin_neon_vld1q_v},
    {NEON::BI__builtin_neon_vld1q_dup_bf16, NEON::BI__builtin_neon_vld1q_dup_v},
    {NEON::BI__builtin_neon_vld1q_lane_bf16,
     NEON::BI__builtin_neon_vld1q_lane_v},
    {NEON::BI__builtin_neon_vld2_bf16, NEON::BI__builtin_neon_vld2_v},
    {NEON::BI__builtin_neon_vld2_dup_bf16, NEON::BI__builtin_neon_vld2_dup_v},
    {NEON::BI__builtin_neon_vld2_lane_bf16, NEON::BI__builtin_neon_vld2_lane_v},
    {NEON::BI__builtin_neon_vld2q_bf16, NEON::BI__builtin_neon_vld2q_v},
    {NEON::BI__builtin_neon_vld2q_dup_bf16, NEON::BI__builtin_neon_vld2q_dup_v},
    {NEON::BI__builtin_neon_vld2q_lane_bf16,
     NEON::BI__builtin_neon_vld2q_lane_v},
    {NEON::BI__builtin_neon_vld3_bf16, NEON::BI__builtin_neon_vld3_v},
    {NEON::BI__builtin_neon_vld3_dup_bf16, NEON::BI__builtin_neon_vld3_dup_v},
    {NEON::BI__builtin_neon_vld3_lane_bf16, NEON::BI__builtin_neon_vld3_lane_v},
    {NEON::BI__builtin_neon_vld3q_bf16, NEON::BI__builtin_neon_vld3q_v},
    {NEON::BI__builtin_neon_vld3q_dup_bf16, NEON::BI__builtin_neon_vld3q_dup_v},
    {NEON::BI__builtin_neon_vld3q_lane_bf16,
     NEON::BI__builtin_neon_vld3q_lane_v},
    {NEON::BI__builtin_neon_vld4_bf16, NEON::BI__builtin_neon_vld4_v},
    {NEON::BI__builtin_neon_vld4_dup_bf16, NEON::BI__builtin_neon_vld4_dup_v},
    {NEON::BI__builtin_neon_vld4_lane_bf16, NEON::BI__builtin_neon_vld4_lane_v},
    {NEON::BI__builtin_neon_vld4q_bf16, NEON::BI__builtin_neon_vld4q_v},
    {NEON::BI__builtin_neon_vld4q_dup_bf16, NEON::BI__builtin_neon_vld4q_dup_v},
    {NEON::BI__builtin_neon_vld4q_lane_bf16,
     NEON::BI__builtin_neon_vld4q_lane_v},
    {
        NEON::BI__builtin_neon_vmax_f16,
        NEON::BI__builtin_neon_vmax_v,
    },
    {
        NEON::BI__builtin_neon_vmaxnm_f16,
        NEON::BI__builtin_neon_vmaxnm_v,
    },
    {
        NEON::BI__builtin_neon_vmaxnmq_f16,
        NEON::BI__builtin_neon_vmaxnmq_v,
    },
    {
        NEON::BI__builtin_neon_vmaxq_f16,
        NEON::BI__builtin_neon_vmaxq_v,
    },
    {
        NEON::BI__builtin_neon_vmin_f16,
        NEON::BI__builtin_neon_vmin_v,
    },
    {
        NEON::BI__builtin_neon_vminnm_f16,
        NEON::BI__builtin_neon_vminnm_v,
    },
    {
        NEON::BI__builtin_neon_vminnmq_f16,
        NEON::BI__builtin_neon_vminnmq_v,
    },
    {
        NEON::BI__builtin_neon_vminq_f16,
        NEON::BI__builtin_neon_vminq_v,
    },
    {
        NEON::BI__builtin_neon_vmulx_f16,
        NEON::BI__builtin_neon_vmulx_v,
    },
    {
        NEON::BI__builtin_neon_vmulxq_f16,
        NEON::BI__builtin_neon_vmulxq_v,
    },
    {
        NEON::BI__builtin_neon_vpadd_f16,
        NEON::BI__builtin_neon_vpadd_v,
    },
    {
        NEON::BI__builtin_neon_vpaddq_f16,
        NEON::BI__builtin_neon_vpaddq_v,
    },
    {
        NEON::BI__builtin_neon_vpmax_f16,
        NEON::BI__builtin_neon_vpmax_v,
    },
    {
        NEON::BI__builtin_neon_vpmaxnm_f16,
        NEON::BI__builtin_neon_vpmaxnm_v,
    },
    {
        NEON::BI__builtin_neon_vpmaxnmq_f16,
        NEON::BI__builtin_neon_vpmaxnmq_v,
    },
    {
        NEON::BI__builtin_neon_vpmaxq_f16,
        NEON::BI__builtin_neon_vpmaxq_v,
    },
    {
        NEON::BI__builtin_neon_vpmin_f16,
        NEON::BI__builtin_neon_vpmin_v,
    },
    {
        NEON::BI__builtin_neon_vpminnm_f16,
        NEON::BI__builtin_neon_vpminnm_v,
    },
    {
        NEON::BI__builtin_neon_vpminnmq_f16,
        NEON::BI__builtin_neon_vpminnmq_v,
    },
    {
        NEON::BI__builtin_neon_vpminq_f16,
        NEON::BI__builtin_neon_vpminq_v,
    },
    {
        NEON::BI__builtin_neon_vrecpe_f16,
        NEON::BI__builtin_neon_vrecpe_v,
    },
    {
        NEON::BI__builtin_neon_vrecpeq_f16,
        NEON::BI__builtin_neon_vrecpeq_v,
    },
    {
        NEON::BI__builtin_neon_vrecps_f16,
        NEON::BI__builtin_neon_vrecps_v,
    },
    {
        NEON::BI__builtin_neon_vrecpsq_f16,
        NEON::BI__builtin_neon_vrecpsq_v,
    },
    {
        NEON::BI__builtin_neon_vrnd_f16,
        NEON::BI__builtin_neon_vrnd_v,
    },
    {
        NEON::BI__builtin_neon_vrnda_f16,
        NEON::BI__builtin_neon_vrnda_v,
    },
    {
        NEON::BI__builtin_neon_vrndaq_f16,
        NEON::BI__builtin_neon_vrndaq_v,
    },
    {
        NEON::BI__builtin_neon_vrndi_f16,
        NEON::BI__builtin_neon_vrndi_v,
    },
    {
        NEON::BI__builtin_neon_vrndiq_f16,
        NEON::BI__builtin_neon_vrndiq_v,
    },
    {
        NEON::BI__builtin_neon_vrndm_f16,
        NEON::BI__builtin_neon_vrndm_v,
    },
    {
        NEON::BI__builtin_neon_vrndmq_f16,
        NEON::BI__builtin_neon_vrndmq_v,
    },
    {
        NEON::BI__builtin_neon_vrndn_f16,
        NEON::BI__builtin_neon_vrndn_v,
    },
    {
        NEON::BI__builtin_neon_vrndnq_f16,
        NEON::BI__builtin_neon_vrndnq_v,
    },
    {
        NEON::BI__builtin_neon_vrndp_f16,
        NEON::BI__builtin_neon_vrndp_v,
    },
    {
        NEON::BI__builtin_neon_vrndpq_f16,
        NEON::BI__builtin_neon_vrndpq_v,
    },
    {
        NEON::BI__builtin_neon_vrndq_f16,
        NEON::BI__builtin_neon_vrndq_v,
    },
    {
        NEON::BI__builtin_neon_vrndx_f16,
        NEON::BI__builtin_neon_vrndx_v,
    },
    {
        NEON::BI__builtin_neon_vrndxq_f16,
        NEON::BI__builtin_neon_vrndxq_v,
    },
    {
        NEON::BI__builtin_neon_vrsqrte_f16,
        NEON::BI__builtin_neon_vrsqrte_v,
    },
    {
        NEON::BI__builtin_neon_vrsqrteq_f16,
        NEON::BI__builtin_neon_vrsqrteq_v,
    },
    {
        NEON::BI__builtin_neon_vrsqrts_f16,
        NEON::BI__builtin_neon_vrsqrts_v,
    },
    {
        NEON::BI__builtin_neon_vrsqrtsq_f16,
        NEON::BI__builtin_neon_vrsqrtsq_v,
    },
    {
        NEON::BI__builtin_neon_vsqrt_f16,
        NEON::BI__builtin_neon_vsqrt_v,
    },
    {
        NEON::BI__builtin_neon_vsqrtq_f16,
        NEON::BI__builtin_neon_vsqrtq_v,
    },
    {NEON::BI__builtin_neon_vst1_bf16_x2, NEON::BI__builtin_neon_vst1_x2_v},
    {NEON::BI__builtin_neon_vst1_bf16_x3, NEON::BI__builtin_neon_vst1_x3_v},
    {NEON::BI__builtin_neon_vst1_bf16_x4, NEON::BI__builtin_neon_vst1_x4_v},
    {NEON::BI__builtin_neon_vst1_bf16, NEON::BI__builtin_neon_vst1_v},
    {NEON::BI__builtin_neon_vst1_lane_bf16, NEON::BI__builtin_neon_vst1_lane_v},
    {NEON::BI__builtin_neon_vst1q_bf16_x2, NEON::BI__builtin_neon_vst1q_x2_v},
    {NEON::BI__builtin_neon_vst1q_bf16_x3, NEON::BI__builtin_neon_vst1q_x3_v},
    {NEON::BI__builtin_neon_vst1q_bf16_x4, NEON::BI__builtin_neon_vst1q_x4_v},
    {NEON::BI__builtin_neon_vst1q_bf16, NEON::BI__builtin_neon_vst1q_v},
    {NEON::BI__builtin_neon_vst1q_lane_bf16,
     NEON::BI__builtin_neon_vst1q_lane_v},
    {NEON::BI__builtin_neon_vst2_bf16, NEON::BI__builtin_neon_vst2_v},
    {NEON::BI__builtin_neon_vst2_lane_bf16, NEON::BI__builtin_neon_vst2_lane_v},
    {NEON::BI__builtin_neon_vst2q_bf16, NEON::BI__builtin_neon_vst2q_v},
    {NEON::BI__builtin_neon_vst2q_lane_bf16,
     NEON::BI__builtin_neon_vst2q_lane_v},
    {NEON::BI__builtin_neon_vst3_bf16, NEON::BI__builtin_neon_vst3_v},
    {NEON::BI__builtin_neon_vst3_lane_bf16, NEON::BI__builtin_neon_vst3_lane_v},
    {NEON::BI__builtin_neon_vst3q_bf16, NEON::BI__builtin_neon_vst3q_v},
    {NEON::BI__builtin_neon_vst3q_lane_bf16,
     NEON::BI__builtin_neon_vst3q_lane_v},
    {NEON::BI__builtin_neon_vst4_bf16, NEON::BI__builtin_neon_vst4_v},
    {NEON::BI__builtin_neon_vst4_lane_bf16, NEON::BI__builtin_neon_vst4_lane_v},
    {NEON::BI__builtin_neon_vst4q_bf16, NEON::BI__builtin_neon_vst4q_v},
    {NEON::BI__builtin_neon_vst4q_lane_bf16,
     NEON::BI__builtin_neon_vst4q_lane_v},
    // The mangling rules cause us to have one ID for each type for
    // vldap1(q)_lane and vstl1(q)_lane, but codegen is equivalent for all of
    // them. Choose an arbitrary one to be handled as tha canonical variation.
    {NEON::BI__builtin_neon_vldap1_lane_u64,
     NEON::BI__builtin_neon_vldap1_lane_s64},
    {NEON::BI__builtin_neon_vldap1_lane_f64,
     NEON::BI__builtin_neon_vldap1_lane_s64},
    {NEON::BI__builtin_neon_vldap1_lane_p64,
     NEON::BI__builtin_neon_vldap1_lane_s64},
    {NEON::BI__builtin_neon_vldap1q_lane_u64,
     NEON::BI__builtin_neon_vldap1q_lane_s64},
    {NEON::BI__builtin_neon_vldap1q_lane_f64,
     NEON::BI__builtin_neon_vldap1q_lane_s64},
    {NEON::BI__builtin_neon_vldap1q_lane_p64,
     NEON::BI__builtin_neon_vldap1q_lane_s64},
    {NEON::BI__builtin_neon_vstl1_lane_u64,
     NEON::BI__builtin_neon_vstl1_lane_s64},
    {NEON::BI__builtin_neon_vstl1_lane_f64,
     NEON::BI__builtin_neon_vstl1_lane_s64},
    {NEON::BI__builtin_neon_vstl1_lane_p64,
     NEON::BI__builtin_neon_vstl1_lane_s64},
    {NEON::BI__builtin_neon_vstl1q_lane_u64,
     NEON::BI__builtin_neon_vstl1q_lane_s64},
    {NEON::BI__builtin_neon_vstl1q_lane_f64,
     NEON::BI__builtin_neon_vstl1q_lane_s64},
    {NEON::BI__builtin_neon_vstl1q_lane_p64,
     NEON::BI__builtin_neon_vstl1q_lane_s64},
};

#undef NEONMAP0
#undef NEONMAP1
#undef NEONMAP2

#define SVEMAP1(NameBase, LLVMIntrinsic, TypeModifier)                         \
  {#NameBase, SVE::BI__builtin_sve_##NameBase, Intrinsic::LLVMIntrinsic, 0,    \
   TypeModifier}

#define SVEMAP2(NameBase, TypeModifier)                                        \
  {#NameBase, SVE::BI__builtin_sve_##NameBase, 0, 0, TypeModifier}
static const ARMVectorIntrinsicInfo AArch64SVEIntrinsicMap[] = {
#define GET_SVE_LLVM_INTRINSIC_MAP
#include "clang/Basic/BuiltinsAArch64NeonSVEBridge_cg.def"
#include "clang/Basic/arm_sve_builtin_cg.inc"
#undef GET_SVE_LLVM_INTRINSIC_MAP
};

#undef SVEMAP1
#undef SVEMAP2

#define SMEMAP1(NameBase, LLVMIntrinsic, TypeModifier)                         \
  {#NameBase, SME::BI__builtin_sme_##NameBase, Intrinsic::LLVMIntrinsic, 0,    \
   TypeModifier}

#define SMEMAP2(NameBase, TypeModifier)                                        \
  {#NameBase, SME::BI__builtin_sme_##NameBase, 0, 0, TypeModifier}
static const ARMVectorIntrinsicInfo AArch64SMEIntrinsicMap[] = {
#define GET_SME_LLVM_INTRINSIC_MAP
#include "clang/Basic/arm_sme_builtin_cg.inc"
#undef GET_SME_LLVM_INTRINSIC_MAP
};

#undef SMEMAP1
#undef SMEMAP2

static std::optional<CIRGenFunction::MSVCIntrin>
translateAarch64ToMsvcIntrin(unsigned BuiltinID) {
  using MSVCIntrin = CIRGenFunction::MSVCIntrin;
  switch (BuiltinID) {
  default:
    return std::nullopt;
  case clang::AArch64::BI_BitScanForward:
  case clang::AArch64::BI_BitScanForward64:
    return MSVCIntrin::_BitScanForward;
  case clang::AArch64::BI_BitScanReverse:
  case clang::AArch64::BI_BitScanReverse64:
    return MSVCIntrin::_BitScanReverse;
  case clang::AArch64::BI_InterlockedAnd64:
    return MSVCIntrin::_InterlockedAnd;
  case clang::AArch64::BI_InterlockedExchange64:
    return MSVCIntrin::_InterlockedExchange;
  case clang::AArch64::BI_InterlockedExchangeAdd64:
    return MSVCIntrin::_InterlockedExchangeAdd;
  case clang::AArch64::BI_InterlockedExchangeSub64:
    return MSVCIntrin::_InterlockedExchangeSub;
  case clang::AArch64::BI_InterlockedOr64:
    return MSVCIntrin::_InterlockedOr;
  case clang::AArch64::BI_InterlockedXor64:
    return MSVCIntrin::_InterlockedXor;
  case clang::AArch64::BI_InterlockedDecrement64:
    return MSVCIntrin::_InterlockedDecrement;
  case clang::AArch64::BI_InterlockedIncrement64:
    return MSVCIntrin::_InterlockedIncrement;
  case clang::AArch64::BI_InterlockedExchangeAdd8_acq:
  case clang::AArch64::BI_InterlockedExchangeAdd16_acq:
  case clang::AArch64::BI_InterlockedExchangeAdd_acq:
  case clang::AArch64::BI_InterlockedExchangeAdd64_acq:
    return MSVCIntrin::_InterlockedExchangeAdd_acq;
  case clang::AArch64::BI_InterlockedExchangeAdd8_rel:
  case clang::AArch64::BI_InterlockedExchangeAdd16_rel:
  case clang::AArch64::BI_InterlockedExchangeAdd_rel:
  case clang::AArch64::BI_InterlockedExchangeAdd64_rel:
    return MSVCIntrin::_InterlockedExchangeAdd_rel;
  case clang::AArch64::BI_InterlockedExchangeAdd8_nf:
  case clang::AArch64::BI_InterlockedExchangeAdd16_nf:
  case clang::AArch64::BI_InterlockedExchangeAdd_nf:
  case clang::AArch64::BI_InterlockedExchangeAdd64_nf:
    return MSVCIntrin::_InterlockedExchangeAdd_nf;
  case clang::AArch64::BI_InterlockedExchange8_acq:
  case clang::AArch64::BI_InterlockedExchange16_acq:
  case clang::AArch64::BI_InterlockedExchange_acq:
  case clang::AArch64::BI_InterlockedExchange64_acq:
    return MSVCIntrin::_InterlockedExchange_acq;
  case clang::AArch64::BI_InterlockedExchange8_rel:
  case clang::AArch64::BI_InterlockedExchange16_rel:
  case clang::AArch64::BI_InterlockedExchange_rel:
  case clang::AArch64::BI_InterlockedExchange64_rel:
    return MSVCIntrin::_InterlockedExchange_rel;
  case clang::AArch64::BI_InterlockedExchange8_nf:
  case clang::AArch64::BI_InterlockedExchange16_nf:
  case clang::AArch64::BI_InterlockedExchange_nf:
  case clang::AArch64::BI_InterlockedExchange64_nf:
    return MSVCIntrin::_InterlockedExchange_nf;
  case clang::AArch64::BI_InterlockedCompareExchange8_acq:
  case clang::AArch64::BI_InterlockedCompareExchange16_acq:
  case clang::AArch64::BI_InterlockedCompareExchange_acq:
  case clang::AArch64::BI_InterlockedCompareExchange64_acq:
    return MSVCIntrin::_InterlockedCompareExchange_acq;
  case clang::AArch64::BI_InterlockedCompareExchange8_rel:
  case clang::AArch64::BI_InterlockedCompareExchange16_rel:
  case clang::AArch64::BI_InterlockedCompareExchange_rel:
  case clang::AArch64::BI_InterlockedCompareExchange64_rel:
    return MSVCIntrin::_InterlockedCompareExchange_rel;
  case clang::AArch64::BI_InterlockedCompareExchange8_nf:
  case clang::AArch64::BI_InterlockedCompareExchange16_nf:
  case clang::AArch64::BI_InterlockedCompareExchange_nf:
  case clang::AArch64::BI_InterlockedCompareExchange64_nf:
    return MSVCIntrin::_InterlockedCompareExchange_nf;
  case clang::AArch64::BI_InterlockedCompareExchange128:
    return MSVCIntrin::_InterlockedCompareExchange128;
  case clang::AArch64::BI_InterlockedCompareExchange128_acq:
    return MSVCIntrin::_InterlockedCompareExchange128_acq;
  case clang::AArch64::BI_InterlockedCompareExchange128_nf:
    return MSVCIntrin::_InterlockedCompareExchange128_nf;
  case clang::AArch64::BI_InterlockedCompareExchange128_rel:
    return MSVCIntrin::_InterlockedCompareExchange128_rel;
  case clang::AArch64::BI_InterlockedOr8_acq:
  case clang::AArch64::BI_InterlockedOr16_acq:
  case clang::AArch64::BI_InterlockedOr_acq:
  case clang::AArch64::BI_InterlockedOr64_acq:
    return MSVCIntrin::_InterlockedOr_acq;
  case clang::AArch64::BI_InterlockedOr8_rel:
  case clang::AArch64::BI_InterlockedOr16_rel:
  case clang::AArch64::BI_InterlockedOr_rel:
  case clang::AArch64::BI_InterlockedOr64_rel:
    return MSVCIntrin::_InterlockedOr_rel;
  case clang::AArch64::BI_InterlockedOr8_nf:
  case clang::AArch64::BI_InterlockedOr16_nf:
  case clang::AArch64::BI_InterlockedOr_nf:
  case clang::AArch64::BI_InterlockedOr64_nf:
    return MSVCIntrin::_InterlockedOr_nf;
  case clang::AArch64::BI_InterlockedXor8_acq:
  case clang::AArch64::BI_InterlockedXor16_acq:
  case clang::AArch64::BI_InterlockedXor_acq:
  case clang::AArch64::BI_InterlockedXor64_acq:
    return MSVCIntrin::_InterlockedXor_acq;
  case clang::AArch64::BI_InterlockedXor8_rel:
  case clang::AArch64::BI_InterlockedXor16_rel:
  case clang::AArch64::BI_InterlockedXor_rel:
  case clang::AArch64::BI_InterlockedXor64_rel:
    return MSVCIntrin::_InterlockedXor_rel;
  case clang::AArch64::BI_InterlockedXor8_nf:
  case clang::AArch64::BI_InterlockedXor16_nf:
  case clang::AArch64::BI_InterlockedXor_nf:
  case clang::AArch64::BI_InterlockedXor64_nf:
    return MSVCIntrin::_InterlockedXor_nf;
  case clang::AArch64::BI_InterlockedAnd8_acq:
  case clang::AArch64::BI_InterlockedAnd16_acq:
  case clang::AArch64::BI_InterlockedAnd_acq:
  case clang::AArch64::BI_InterlockedAnd64_acq:
    return MSVCIntrin::_InterlockedAnd_acq;
  case clang::AArch64::BI_InterlockedAnd8_rel:
  case clang::AArch64::BI_InterlockedAnd16_rel:
  case clang::AArch64::BI_InterlockedAnd_rel:
  case clang::AArch64::BI_InterlockedAnd64_rel:
    return MSVCIntrin::_InterlockedAnd_rel;
  case clang::AArch64::BI_InterlockedAnd8_nf:
  case clang::AArch64::BI_InterlockedAnd16_nf:
  case clang::AArch64::BI_InterlockedAnd_nf:
  case clang::AArch64::BI_InterlockedAnd64_nf:
    return MSVCIntrin::_InterlockedAnd_nf;
  case clang::AArch64::BI_InterlockedIncrement16_acq:
  case clang::AArch64::BI_InterlockedIncrement_acq:
  case clang::AArch64::BI_InterlockedIncrement64_acq:
    return MSVCIntrin::_InterlockedIncrement_acq;
  case clang::AArch64::BI_InterlockedIncrement16_rel:
  case clang::AArch64::BI_InterlockedIncrement_rel:
  case clang::AArch64::BI_InterlockedIncrement64_rel:
    return MSVCIntrin::_InterlockedIncrement_rel;
  case clang::AArch64::BI_InterlockedIncrement16_nf:
  case clang::AArch64::BI_InterlockedIncrement_nf:
  case clang::AArch64::BI_InterlockedIncrement64_nf:
    return MSVCIntrin::_InterlockedIncrement_nf;
  case clang::AArch64::BI_InterlockedDecrement16_acq:
  case clang::AArch64::BI_InterlockedDecrement_acq:
  case clang::AArch64::BI_InterlockedDecrement64_acq:
    return MSVCIntrin::_InterlockedDecrement_acq;
  case clang::AArch64::BI_InterlockedDecrement16_rel:
  case clang::AArch64::BI_InterlockedDecrement_rel:
  case clang::AArch64::BI_InterlockedDecrement64_rel:
    return MSVCIntrin::_InterlockedDecrement_rel;
  case clang::AArch64::BI_InterlockedDecrement16_nf:
  case clang::AArch64::BI_InterlockedDecrement_nf:
  case clang::AArch64::BI_InterlockedDecrement64_nf:
    return MSVCIntrin::_InterlockedDecrement_nf;
  }
  llvm_unreachable("must return from switch");
}

static bool AArch64SIMDIntrinsicsProvenSorted = false;
static bool AArch64SISDIntrinsicsProvenSorted = false;
static bool AArch64SVEIntrinsicsProvenSorted = false;
static bool AArch64SMEIntrinsicsProvenSorted = false;

static const ARMVectorIntrinsicInfo *
findARMVectorIntrinsicInMap(ArrayRef<ARMVectorIntrinsicInfo> IntrinsicMap,
                            unsigned BuiltinID, bool &MapProvenSorted) {

#ifndef NDEBUG
  if (!MapProvenSorted) {
    assert(llvm::is_sorted(IntrinsicMap));
    MapProvenSorted = true;
  }
#endif

  const ARMVectorIntrinsicInfo *Builtin =
      llvm::lower_bound(IntrinsicMap, BuiltinID);

  if (Builtin != IntrinsicMap.end() && Builtin->BuiltinID == BuiltinID)
    return Builtin;

  return nullptr;
}

static cir::VectorType GetNeonType(CIRGenFunction *CGF, NeonTypeFlags TypeFlags,
                                   bool HasLegalHalfType = true,
                                   bool V1Ty = false,
                                   bool AllowBFloatArgsAndRet = true) {
  int IsQuad = TypeFlags.isQuad();
  switch (TypeFlags.getEltType()) {
  case NeonTypeFlags::Int8:
  case NeonTypeFlags::Poly8:
    return cir::VectorType::get(CGF->getBuilder().getContext(),
                                TypeFlags.isUnsigned() ? CGF->UInt8Ty
                                                       : CGF->SInt8Ty,
                                V1Ty ? 1 : (8 << IsQuad));
  case NeonTypeFlags::Int16:
  case NeonTypeFlags::Poly16:
    return cir::VectorType::get(CGF->getBuilder().getContext(),
                                TypeFlags.isUnsigned() ? CGF->UInt16Ty
                                                       : CGF->SInt16Ty,
                                V1Ty ? 1 : (4 << IsQuad));
  case NeonTypeFlags::BFloat16:
    if (AllowBFloatArgsAndRet)
      llvm_unreachable("NeonTypeFlags::BFloat16 NYI");
    else
      llvm_unreachable("NeonTypeFlags::BFloat16 NYI");
  case NeonTypeFlags::Float16:
    if (HasLegalHalfType)
      llvm_unreachable("NeonTypeFlags::Float16 NYI");
    else
      llvm_unreachable("NeonTypeFlags::Float16 NYI");
  case NeonTypeFlags::Int32:
    return cir::VectorType::get(CGF->getBuilder().getContext(),
                                TypeFlags.isUnsigned() ? CGF->UInt32Ty
                                                       : CGF->SInt32Ty,
                                V1Ty ? 1 : (2 << IsQuad));
  case NeonTypeFlags::Int64:
  case NeonTypeFlags::Poly64:
    return cir::VectorType::get(CGF->getBuilder().getContext(),
                                TypeFlags.isUnsigned() ? CGF->UInt64Ty
                                                       : CGF->SInt64Ty,
                                V1Ty ? 1 : (1 << IsQuad));
  case NeonTypeFlags::Poly128:
    // FIXME: i128 and f128 doesn't get fully support in Clang and llvm.
    // There is a lot of i128 and f128 API missing.
    // so we use v16i8 to represent poly128 and get pattern matched.
    llvm_unreachable("NeonTypeFlags::Poly128 NYI");
  case NeonTypeFlags::Float32:
    return cir::VectorType::get(CGF->getBuilder().getContext(),
                                CGF->getCIRGenModule().FloatTy,
                                V1Ty ? 1 : (2 << IsQuad));
  case NeonTypeFlags::Float64:
    return cir::VectorType::get(CGF->getBuilder().getContext(),
                                CGF->getCIRGenModule().DoubleTy,
                                V1Ty ? 1 : (1 << IsQuad));
  }
  llvm_unreachable("Unknown vector element type!");
}

static mlir::Value emitAArch64TblBuiltinExpr(CIRGenFunction &CGF,
                                             unsigned BuiltinID,
                                             const CallExpr *E,
                                             SmallVectorImpl<mlir::Value> &Ops,
                                             llvm::Triple::ArchType Arch) {
  unsigned int Int = 0;
  [[maybe_unused]] const char *s = nullptr;

  switch (BuiltinID) {
  default:
    return {};
  case NEON::BI__builtin_neon_vtbl1_v:
  case NEON::BI__builtin_neon_vqtbl1_v:
  case NEON::BI__builtin_neon_vqtbl1q_v:
  case NEON::BI__builtin_neon_vtbl2_v:
  case NEON::BI__builtin_neon_vqtbl2_v:
  case NEON::BI__builtin_neon_vqtbl2q_v:
  case NEON::BI__builtin_neon_vtbl3_v:
  case NEON::BI__builtin_neon_vqtbl3_v:
  case NEON::BI__builtin_neon_vqtbl3q_v:
  case NEON::BI__builtin_neon_vtbl4_v:
  case NEON::BI__builtin_neon_vqtbl4_v:
  case NEON::BI__builtin_neon_vqtbl4q_v:
    break;
  case NEON::BI__builtin_neon_vtbx1_v:
  case NEON::BI__builtin_neon_vqtbx1_v:
  case NEON::BI__builtin_neon_vqtbx1q_v:
  case NEON::BI__builtin_neon_vtbx2_v:
  case NEON::BI__builtin_neon_vqtbx2_v:
  case NEON::BI__builtin_neon_vqtbx2q_v:
  case NEON::BI__builtin_neon_vtbx3_v:
  case NEON::BI__builtin_neon_vqtbx3_v:
  case NEON::BI__builtin_neon_vqtbx3q_v:
  case NEON::BI__builtin_neon_vtbx4_v:
  case NEON::BI__builtin_neon_vqtbx4_v:
  case NEON::BI__builtin_neon_vqtbx4q_v:
    break;
  }

  assert(E->getNumArgs() >= 3);

  // Get the last argument, which specifies the vector type.
  const Expr *Arg = E->getArg(E->getNumArgs() - 1);
  std::optional<llvm::APSInt> Result =
      Arg->getIntegerConstantExpr(CGF.getContext());
  if (!Result)
    return nullptr;

  // Determine the type of this overloaded NEON intrinsic.
  NeonTypeFlags Type = Result->getZExtValue();
  cir::VectorType Ty = GetNeonType(&CGF, Type);
  if (!Ty)
    return nullptr;

  // AArch64 scalar builtins are not overloaded, they do not have an extra
  // argument that specifies the vector type, need to handle each case.
  switch (BuiltinID) {
  case NEON::BI__builtin_neon_vtbl1_v: {
    llvm_unreachable("NEON::BI__builtin_neon_vtbl1_v NYI");
  }
  case NEON::BI__builtin_neon_vtbl2_v: {
    llvm_unreachable("NEON::BI__builtin_neon_vtbl2_v NYI");
  }
  case NEON::BI__builtin_neon_vtbl3_v: {
    llvm_unreachable("NEON::BI__builtin_neon_vtbl3_v NYI");
  }
  case NEON::BI__builtin_neon_vtbl4_v: {
    llvm_unreachable("NEON::BI__builtin_neon_vtbl4_v NYI");
  }
  case NEON::BI__builtin_neon_vtbx1_v: {
    llvm_unreachable("NEON::BI__builtin_neon_vtbx1_v NYI");
  }
  case NEON::BI__builtin_neon_vtbx2_v: {
    llvm_unreachable("NEON::BI__builtin_neon_vtbx2_v NYI");
  }
  case NEON::BI__builtin_neon_vtbx3_v: {
    llvm_unreachable("NEON::BI__builtin_neon_vtbx3_v NYI");
  }
  case NEON::BI__builtin_neon_vqtbl1_v:
  case NEON::BI__builtin_neon_vqtbl1q_v:
    Int = Intrinsic::aarch64_neon_tbl1;
    s = "vtbl1";
    break;
  case NEON::BI__builtin_neon_vqtbl2_v:
  case NEON::BI__builtin_neon_vqtbl2q_v: {
    Int = Intrinsic::aarch64_neon_tbl2;
    s = "vtbl2";
    break;
  case NEON::BI__builtin_neon_vqtbl3_v:
  case NEON::BI__builtin_neon_vqtbl3q_v:
    Int = Intrinsic::aarch64_neon_tbl3;
    s = "vtbl3";
    break;
  case NEON::BI__builtin_neon_vqtbl4_v:
  case NEON::BI__builtin_neon_vqtbl4q_v:
    Int = Intrinsic::aarch64_neon_tbl4;
    s = "vtbl4";
    break;
  case NEON::BI__builtin_neon_vqtbx1_v:
  case NEON::BI__builtin_neon_vqtbx1q_v:
    Int = Intrinsic::aarch64_neon_tbx1;
    s = "vtbx1";
    break;
  case NEON::BI__builtin_neon_vqtbx2_v:
  case NEON::BI__builtin_neon_vqtbx2q_v:
    Int = Intrinsic::aarch64_neon_tbx2;
    s = "vtbx2";
    break;
  case NEON::BI__builtin_neon_vqtbx3_v:
  case NEON::BI__builtin_neon_vqtbx3q_v:
    Int = Intrinsic::aarch64_neon_tbx3;
    s = "vtbx3";
    break;
  case NEON::BI__builtin_neon_vqtbx4_v:
  case NEON::BI__builtin_neon_vqtbx4q_v:
    Int = Intrinsic::aarch64_neon_tbx4;
    s = "vtbx4";
    break;
  }
  }

  if (!Int)
    return nullptr;

  llvm_unreachable("NYI");
}

mlir::Value CIRGenFunction::emitAArch64SMEBuiltinExpr(unsigned BuiltinID,
                                                      const CallExpr *E) {
  auto *Builtin = findARMVectorIntrinsicInMap(AArch64SMEIntrinsicMap, BuiltinID,
                                              AArch64SMEIntrinsicsProvenSorted);
  (void)Builtin;
  llvm_unreachable("NYI");
}

mlir::Value CIRGenFunction::emitAArch64SVEBuiltinExpr(unsigned BuiltinID,
                                                      const CallExpr *E) {
  if (BuiltinID >= SVE::BI__builtin_sve_reinterpret_s8_s8 &&
      BuiltinID <= SVE::BI__builtin_sve_reinterpret_f64_f64_x4) {
    llvm_unreachable("NYI");
  }
  auto *Builtin = findARMVectorIntrinsicInMap(AArch64SVEIntrinsicMap, BuiltinID,
                                              AArch64SVEIntrinsicsProvenSorted);
  (void)Builtin;
  llvm_unreachable("NYI");
}

static mlir::Value emitArmLdrexNon128Intrinsic(unsigned int builtinID,
                                               const CallExpr *clangCallExpr,
                                               CIRGenFunction &cgf) {
  StringRef intrinsicName = builtinID == clang::AArch64::BI__builtin_arm_ldrex
                                ? "aarch64.ldxr"
                                : "aarch64.ldaxr";

  // Argument
  mlir::Value loadAddr = cgf.emitScalarExpr(clangCallExpr->getArg(0));
  // Get Instrinc call
  CIRGenBuilderTy &builder = cgf.getBuilder();
  QualType clangResTy = clangCallExpr->getType();
  mlir::Type realResTy = cgf.convertType(clangResTy);
  // Return type of LLVM intrinsic is defined in Intrinsic<arch_type>.td,
  // which can be found under LLVM IR directory.
  mlir::Type funcResTy = builder.getSInt64Ty();
  mlir::Location loc = cgf.getLoc(clangCallExpr->getExprLoc());
  cir::LLVMIntrinsicCallOp op = builder.create<cir::LLVMIntrinsicCallOp>(
      loc, builder.getStringAttr(intrinsicName), funcResTy, loadAddr);
  mlir::Value res = op.getResult();

  // Convert result type to the expected type.
  if (mlir::isa<cir::PointerType>(realResTy)) {
    return builder.createIntToPtr(res, realResTy);
  }
  cir::IntType intResTy =
      builder.getSIntNTy(cgf.CGM.getDataLayout().getTypeSizeInBits(realResTy));
  mlir::Value intCastRes = builder.createIntCast(res, intResTy);
  if (mlir::isa<cir::IntType>(realResTy)) {
    return builder.createIntCast(intCastRes, realResTy);
  } else {
    // Above cases should cover most situations and we have test coverage.
    llvm_unreachable("Unsupported return type for now");
  }
}

/// Given a vector of int type `vecTy`, return a vector type of
/// int type with the same element type width, different signedness,
/// and the same vector size.
static cir::VectorType getSignChangedVectorType(CIRGenBuilderTy &builder,
                                                cir::VectorType vecTy) {
  auto elemTy = mlir::cast<cir::IntType>(vecTy.getEltType());
  elemTy = elemTy.isSigned() ? builder.getUIntNTy(elemTy.getWidth())
                             : builder.getSIntNTy(elemTy.getWidth());
  return cir::VectorType::get(builder.getContext(), elemTy, vecTy.getSize());
}

static cir::VectorType
getHalfEltSizeTwiceNumElemsVecType(CIRGenBuilderTy &builder,
                                   cir::VectorType vecTy) {
  auto elemTy = mlir::cast<cir::IntType>(vecTy.getEltType());
  elemTy = elemTy.isSigned() ? builder.getSIntNTy(elemTy.getWidth() / 2)
                             : builder.getUIntNTy(elemTy.getWidth() / 2);
  return cir::VectorType::get(builder.getContext(), elemTy,
                              vecTy.getSize() * 2);
}

static cir::VectorType
castVecOfFPTypeToVecOfIntWithSameWidth(CIRGenBuilderTy &builder,
                                       cir::VectorType vecTy) {
  if (mlir::isa<cir::SingleType>(vecTy.getEltType()))
    return cir::VectorType::get(builder.getContext(), builder.getSInt32Ty(),
                                vecTy.getSize());
  if (mlir::isa<cir::DoubleType>(vecTy.getEltType()))
    return cir::VectorType::get(builder.getContext(), builder.getSInt64Ty(),
                                vecTy.getSize());
  llvm_unreachable(
      "Unsupported element type in getVecOfIntTypeWithSameEltWidth");
}

/// Get integer from a mlir::Value that is an int constant or a constant op.
static int64_t getIntValueFromConstOp(mlir::Value val) {
  auto constOp = mlir::cast<cir::ConstantOp>(val.getDefiningOp());
  return (mlir::cast<cir::IntAttr>(constOp.getValue()))
      .getValue()
      .getSExtValue();
}

static mlir::Value emitNeonSplat(CIRGenBuilderTy &builder, mlir::Location loc,
                                 mlir::Value splatVec, mlir::Value splatLane,
                                 unsigned int splatCnt) {
  int64_t splatValInt = getIntValueFromConstOp(splatLane);
  llvm::SmallVector<int64_t, 4> splatMask(splatCnt, splatValInt);
  return builder.createVecShuffle(loc, splatVec, splatMask);
}

/// Build a constant shift amount vector of `vecTy` to shift a vector
/// Here `shitfVal` is a constant integer that will be splated into a
/// a const vector of `vecTy` which is the return of this function
static mlir::Value emitNeonShiftVector(CIRGenBuilderTy &builder,
                                       mlir::Value shiftVal,
                                       cir::VectorType vecTy,
                                       mlir::Location loc, bool neg) {
  int shiftAmt = getIntValueFromConstOp(shiftVal);
  if (neg)
    shiftAmt = -shiftAmt;
  llvm::SmallVector<mlir::Attribute> vecAttr{
      vecTy.getSize(),
      // ConstVectorAttr requires cir::IntAttr
      cir::IntAttr::get(vecTy.getEltType(), shiftAmt)};
  cir::ConstVectorAttr constVecAttr = cir::ConstVectorAttr::get(
      vecTy, mlir::ArrayAttr::get(builder.getContext(), vecAttr));
  return builder.create<cir::ConstantOp>(loc, vecTy, constVecAttr);
}

/// Build ShiftOp of vector type whose shift amount is a vector built
/// from a constant integer using `emitNeonShiftVector` function
static mlir::Value
emitCommonNeonShift(CIRGenBuilderTy &builder, mlir::Location loc,
                    cir::VectorType resTy, mlir::Value shifTgt,
                    mlir::Value shiftAmt, bool shiftLeft, bool negAmt = false) {
  shiftAmt = emitNeonShiftVector(builder, shiftAmt, resTy, loc, negAmt);
  return builder.create<cir::ShiftOp>(
      loc, resTy, builder.createBitcast(shifTgt, resTy), shiftAmt, shiftLeft);
}

/// Right-shift a vector by a constant.
static mlir::Value emitNeonRShiftImm(CIRGenFunction &cgf, mlir::Value shiftVec,
                                     mlir::Value shiftVal,
                                     cir::VectorType vecTy, bool usgn,
                                     mlir::Location loc) {
  CIRGenBuilderTy &builder = cgf.getBuilder();
  int64_t shiftAmt = getIntValueFromConstOp(shiftVal);
  int eltSize = cgf.CGM.getDataLayout().getTypeSizeInBits(vecTy.getEltType());

  shiftVec = builder.createBitcast(shiftVec, vecTy);
  // lshr/ashr are undefined when the shift amount is equal to the vector
  // element size.
  if (shiftAmt == eltSize) {
    if (usgn) {
      // Right-shifting an unsigned value by its size yields 0.
      return builder.getZero(loc, vecTy);
    }
    // Right-shifting a signed value by its size is equivalent
    // to a shift of size-1.
    --shiftAmt;
    shiftVal = builder.getConstInt(loc, vecTy.getEltType(), shiftAmt);
  }
  return emitCommonNeonShift(builder, loc, vecTy, shiftVec, shiftVal,
                             false /* right shift */);
}

/// Vectorize value, usually for argument of a neon SISD intrinsic call.
static void vecExtendIntValue(CIRGenFunction &cgf, cir::VectorType argVTy,
                              mlir::Value &arg, mlir::Location loc) {
  CIRGenBuilderTy &builder = cgf.getBuilder();
  cir::IntType eltTy = mlir::dyn_cast<cir::IntType>(argVTy.getEltType());
  assert(mlir::isa<cir::IntType>(arg.getType()) && eltTy);
  // The constant argument to an _n_ intrinsic always has Int32Ty, so truncate
  // it before inserting.
  arg = builder.createIntCast(arg, eltTy);
  mlir::Value zero = builder.getConstInt(loc, cgf.SizeTy, 0);
  mlir::Value poison = builder.create<cir::ConstantOp>(
      loc, eltTy, builder.getAttr<cir::PoisonAttr>(eltTy));
  arg = builder.create<cir::VecInsertOp>(
      loc, builder.create<cir::VecSplatOp>(loc, argVTy, poison), arg, zero);
}

/// Reduce vector type value to scalar, usually for result of a
/// neon SISD intrinsic call
static mlir::Value vecReduceIntValue(CIRGenFunction &cgf, mlir::Value val,
                                     mlir::Location loc) {
  CIRGenBuilderTy &builder = cgf.getBuilder();
  assert(mlir::isa<cir::VectorType>(val.getType()));
  return builder.create<cir::VecExtractOp>(
      loc, val, builder.getConstInt(loc, cgf.SizeTy, 0));
}

template <typename Operation>
static mlir::Value emitNeonCallToOp(
    CIRGenBuilderTy &builder, llvm::SmallVector<mlir::Type> argTypes,
    llvm::SmallVectorImpl<mlir::Value> &args,
    std::optional<llvm::StringRef> intrinsicName, mlir::Type funcResTy,
    mlir::Location loc, bool isConstrainedFPIntrinsic = false,
    unsigned shift = 0, bool rightshift = false) {
  // TODO: Consider removing the following unreachable when we have
  // emitConstrainedFPCall feature implemented
  assert(!cir::MissingFeatures::emitConstrainedFPCall());
  if (isConstrainedFPIntrinsic)
    llvm_unreachable("isConstrainedFPIntrinsic NYI");

  for (unsigned j = 0; j < argTypes.size(); ++j) {
    if (isConstrainedFPIntrinsic) {
      assert(!cir::MissingFeatures::emitConstrainedFPCall());
    }
    if (shift > 0 && shift == j) {
      args[j] = emitNeonShiftVector(builder, args[j],
                                    mlir::cast<cir::VectorType>(argTypes[j]),
                                    loc, rightshift);
    } else {
      args[j] = builder.createBitcast(args[j], argTypes[j]);
    }
  }
  if (isConstrainedFPIntrinsic) {
    assert(!cir::MissingFeatures::emitConstrainedFPCall());
    return nullptr;
  }
  if constexpr (std::is_same_v<Operation, cir::LLVMIntrinsicCallOp>) {
    return builder
        .create<Operation>(loc, builder.getStringAttr(intrinsicName.value()),
                           funcResTy, args)
        .getResult();
  } else {
    return builder.create<Operation>(loc, funcResTy, args).getResult();
  }
}

static mlir::Value emitNeonCall(CIRGenBuilderTy &builder,
                                llvm::SmallVector<mlir::Type> argTypes,
                                llvm::SmallVectorImpl<mlir::Value> &args,
                                llvm::StringRef intrinsicName,
                                mlir::Type funcResTy, mlir::Location loc,
                                bool isConstrainedFPIntrinsic = false,
                                unsigned shift = 0, bool rightshift = false) {
  return emitNeonCallToOp<cir::LLVMIntrinsicCallOp>(
      builder, std::move(argTypes), args, intrinsicName, funcResTy, loc,
      isConstrainedFPIntrinsic, shift, rightshift);
}

/// This function `emitCommonNeonCallPattern0` implements a common way
///  to generate neon intrinsic call that has following pattern:
///  1. There is a need to cast result of the intrinsic call back to
///     expression type.
///  2. Function arg types are given, not deduced from actual arg types.
static mlir::Value
emitCommonNeonCallPattern0(CIRGenFunction &cgf, llvm::StringRef intrincsName,
                           llvm::SmallVector<mlir::Type> argTypes,
                           llvm::SmallVectorImpl<mlir::Value> &ops,
                           mlir::Type funcResTy, const clang::CallExpr *e) {
  CIRGenBuilderTy &builder = cgf.getBuilder();
  if (argTypes.empty()) {
    // The most common arg types is {funcResTy, funcResTy} for neon intrinsic
    // functions. Thus, it is as default so call site does not need to
    // provide it. Every neon intrinsic function has at least one argument,
    // Thus empty argTypes really just means {funcResTy, funcResTy}.
    argTypes = {funcResTy, funcResTy};
  }
  mlir::Value res =
      emitNeonCall(builder, std::move(argTypes), ops, intrincsName, funcResTy,
                   cgf.getLoc(e->getExprLoc()));
  mlir::Type resultType = cgf.convertType(e->getType());
  return builder.createBitcast(res, resultType);
}

/// The function `emitCommonNeonVecAcrossCall` implements a common way
/// to implement neon intrinsic which has the following pattern:
///  1. There is only one argument which is of vector type
///  2. The result of the neon intrinsic is the element type of the input.
/// This type of intrinsic usually is for across operations of the input vector.

static mlir::Value emitCommonNeonVecAcrossCall(CIRGenFunction &cgf,
                                               llvm::StringRef intrincsName,
                                               mlir::Type eltTy,
                                               unsigned vecLen,
                                               const clang::CallExpr *e) {
  CIRGenBuilderTy &builder = cgf.getBuilder();
  mlir::Value op = cgf.emitScalarExpr(e->getArg(0));
  cir::VectorType vTy =
      cir::VectorType::get(&cgf.getMLIRContext(), eltTy, vecLen);
  llvm::SmallVector<mlir::Value, 1> args{op};
  return emitNeonCall(builder, {vTy}, args, intrincsName, eltTy,
                      cgf.getLoc(e->getExprLoc()));
}

mlir::Value CIRGenFunction::emitCommonNeonBuiltinExpr(
    unsigned builtinID, unsigned llvmIntrinsic, unsigned altLLVMIntrinsic,
    const char *nameHint, unsigned modifier, const CallExpr *e,
    llvm::SmallVectorImpl<mlir::Value> &ops, Address ptrOp0, Address ptrOp1,
    llvm::Triple::ArchType arch) {
  // Get the last argument, which specifies the vector type.
  const clang::Expr *arg = e->getArg(e->getNumArgs() - 1);
  std::optional<llvm::APSInt> neonTypeConst =
      arg->getIntegerConstantExpr(getContext());
  if (!neonTypeConst)
    return nullptr;

  // Determine the type of this overloaded NEON intrinsic.
  NeonTypeFlags neonType(neonTypeConst->getZExtValue());
  bool isUnsigned = neonType.isUnsigned();
  bool isQuad = neonType.isQuad();
  const bool hasLegalHalfType = getTarget().hasLegalHalfType();
  // The value of allowBFloatArgsAndRet is true for AArch64, but it should
  // come from ABI info.
  const bool allowBFloatArgsAndRet =
      getTargetHooks().getABIInfo().allowBFloatArgsAndRet();

  cir::VectorType vTy = GetNeonType(this, neonType, hasLegalHalfType, false,
                                    allowBFloatArgsAndRet);
  mlir::Type ty = vTy;
  if (!ty)
    return nullptr;

  unsigned intrinicId = llvmIntrinsic;
  if ((modifier & UnsignedAlts) && !isUnsigned)
    intrinicId = altLLVMIntrinsic;

  // This first switch is for the intrinsics that cannot have a more generic
  // codegen solution.
  switch (builtinID) {
  default:
    break;
  case NEON::BI__builtin_neon_splat_lane_v:
  case NEON::BI__builtin_neon_splat_laneq_v:
  case NEON::BI__builtin_neon_splatq_lane_v:
  case NEON::BI__builtin_neon_splatq_laneq_v: {
    uint64_t numElements = vTy.getSize();
    if (builtinID == NEON::BI__builtin_neon_splatq_lane_v)
      numElements = numElements << 1;
    if (builtinID == NEON::BI__builtin_neon_splat_laneq_v)
      numElements = numElements >> 1;
    ops[0] = builder.createBitcast(ops[0], vTy);
    return emitNeonSplat(builder, getLoc(e->getExprLoc()), ops[0], ops[1],
                         numElements);
  }
  case NEON::BI__builtin_neon_vabs_v:
  case NEON::BI__builtin_neon_vabsq_v: {
    mlir::Location loc = getLoc(e->getExprLoc());
    ops[0] = builder.createBitcast(ops[0], vTy);
    if (mlir::isa<cir::SingleType, cir::DoubleType>(vTy.getEltType())) {
      return builder.create<cir::FAbsOp>(loc, ops[0]);
    }
    return builder.create<cir::AbsOp>(loc, ops[0]);
  }
  case NEON::BI__builtin_neon_vmovl_v: {
    cir::VectorType dTy = builder.getExtendedOrTruncatedElementVectorType(
        vTy, false /* truncate */,
        mlir::cast<cir::IntType>(vTy.getEltType()).isSigned());
    // This cast makes sure arg type conforms intrinsic expected arg type.
    ops[0] = builder.createBitcast(ops[0], dTy);
    return builder.createIntCast(ops[0], ty);
  }
  case NEON::BI__builtin_neon_vmovn_v: {
    cir::VectorType qTy = builder.getExtendedOrTruncatedElementVectorType(
        vTy, true, mlir::cast<cir::IntType>(vTy.getEltType()).isSigned());
    ops[0] = builder.createBitcast(ops[0], qTy);
    // It really is truncation in this context.
    // In CIR, integral cast op supports vector of int type truncating.
    return builder.createIntCast(ops[0], ty);
  }
  case NEON::BI__builtin_neon_vpaddl_v:
  case NEON::BI__builtin_neon_vpaddlq_v: {
    // The source operand type has twice as many elements of half the size.
    cir::VectorType narrowTy = getHalfEltSizeTwiceNumElemsVecType(builder, vTy);
    return emitNeonCall(builder, {narrowTy}, ops,
                        isUnsigned ? "aarch64.neon.uaddlp"
                                   : "aarch64.neon.saddlp",
                        vTy, getLoc(e->getExprLoc()));
  }
  case NEON::BI__builtin_neon_vqdmlal_v:
  case NEON::BI__builtin_neon_vqdmlsl_v: {
    llvm::SmallVector<mlir::Value, 2> mulOps(ops.begin() + 1, ops.end());
    cir::VectorType srcVty = builder.getExtendedOrTruncatedElementVectorType(
        vTy, false, /* truncate */
        mlir::cast<cir::IntType>(vTy.getEltType()).isSigned());
    ops[1] = emitNeonCall(builder, {srcVty, srcVty}, mulOps,
                          "aarch64.neon.sqdmull", vTy, getLoc(e->getExprLoc()));
    ops.resize(2);
    return emitNeonCall(builder, {vTy, vTy}, ops,
                        builtinID == NEON::BI__builtin_neon_vqdmlal_v
                            ? "aarch64.neon.sqadd"
                            : "aarch64.neon.sqsub",
                        vTy, getLoc(e->getExprLoc()));
  }
  case NEON::BI__builtin_neon_vcvt_f32_v:
  case NEON::BI__builtin_neon_vcvtq_f32_v: {
    ops[0] = builder.createBitcast(ops[0], ty);
    ty = GetNeonType(this, NeonTypeFlags(NeonTypeFlags::Float32, false, isQuad),
                     hasLegalHalfType);
    return builder.createCast(cir::CastKind::int_to_float, ops[0], ty);
  }
  case NEON::BI__builtin_neon_vext_v:
  case NEON::BI__builtin_neon_vextq_v: {
    int cv = getIntValueFromConstOp(ops[2]);
    llvm::SmallVector<int64_t, 16> indices;
    for (unsigned i = 0, e = vTy.getSize(); i != e; ++i)
      indices.push_back(i + cv);

    ops[0] = builder.createBitcast(ops[0], ty);
    ops[1] = builder.createBitcast(ops[1], ty);
    return builder.createVecShuffle(getLoc(e->getExprLoc()), ops[0], ops[1],
                                    indices);
  }
  case NEON::BI__builtin_neon_vqdmulhq_lane_v:
  case NEON::BI__builtin_neon_vqdmulh_lane_v:
  case NEON::BI__builtin_neon_vqrdmulhq_lane_v:
  case NEON::BI__builtin_neon_vqrdmulh_lane_v: {
    cir::VectorType resTy =
        (builtinID == NEON::BI__builtin_neon_vqdmulhq_lane_v ||
         builtinID == NEON::BI__builtin_neon_vqrdmulhq_lane_v)
            ? cir::VectorType::get(&getMLIRContext(), vTy.getEltType(),
                                   vTy.getSize() * 2)
            : vTy;
    cir::VectorType mulVecT =
        GetNeonType(this, NeonTypeFlags(neonType.getEltType(), false,
                                        /*isQuad*/ false));
    return emitNeonCall(builder, {resTy, mulVecT, SInt32Ty}, ops,
                        (builtinID == NEON::BI__builtin_neon_vqdmulhq_lane_v ||
                         builtinID == NEON::BI__builtin_neon_vqdmulh_lane_v)
                            ? "aarch64.neon.sqdmulh.lane"
                            : "aarch64.neon.sqrdmulh.lane",
                        resTy, getLoc(e->getExprLoc()));
  }
  case NEON::BI__builtin_neon_vqshlu_n_v:
  case NEON::BI__builtin_neon_vqshluq_n_v: {
    // These intrinsics expect signed vector type as input, but
    // return unsigned vector type.
    cir::VectorType srcTy = getSignChangedVectorType(builder, vTy);
    return emitNeonCall(builder, {srcTy, srcTy}, ops, "aarch64.neon.sqshlu",
                        vTy, getLoc(e->getExprLoc()),
                        false, /* not fp constrained op */
                        1,     /* second arg is shift amount */
                        false /* leftshift */);
  }
  case NEON::BI__builtin_neon_vrshr_n_v:
  case NEON::BI__builtin_neon_vrshrq_n_v: {
    return emitNeonCall(
        builder,
        {vTy, isUnsigned ? getSignChangedVectorType(builder, vTy) : vTy}, ops,
        isUnsigned ? "aarch64.neon.urshl" : "aarch64.neon.srshl", vTy,
        getLoc(e->getExprLoc()), false, /* not fp constrained op*/
        1,                              /* second arg is shift amount */
        true /* rightshift */);
  }
  case NEON::BI__builtin_neon_vshl_n_v:
  case NEON::BI__builtin_neon_vshlq_n_v: {
    mlir::Location loc = getLoc(e->getExprLoc());
    return emitCommonNeonShift(builder, loc, vTy, ops[0], ops[1], true);
  }
  case NEON::BI__builtin_neon_vshll_n_v: {
    mlir::Location loc = getLoc(e->getExprLoc());
    cir::VectorType srcTy = builder.getExtendedOrTruncatedElementVectorType(
        vTy, false /* truncate */,
        mlir::cast<cir::IntType>(vTy.getEltType()).isSigned());
    ops[0] = builder.createBitcast(ops[0], srcTy);
    // The following cast will be lowered to SExt or ZExt in LLVM.
    ops[0] = builder.createIntCast(ops[0], vTy);
    return emitCommonNeonShift(builder, loc, vTy, ops[0], ops[1], true);
  }
  case NEON::BI__builtin_neon_vshrn_n_v: {
    mlir::Location loc = getLoc(e->getExprLoc());
    cir::VectorType srcTy = builder.getExtendedOrTruncatedElementVectorType(
        vTy, true /* extended */,
        mlir::cast<cir::IntType>(vTy.getEltType()).isSigned());
    ops[0] = builder.createBitcast(ops[0], srcTy);
    ops[0] = emitCommonNeonShift(builder, loc, srcTy, ops[0], ops[1], false);
    return builder.createIntCast(ops[0], vTy);
  }
  case NEON::BI__builtin_neon_vshr_n_v:
  case NEON::BI__builtin_neon_vshrq_n_v:
    return emitNeonRShiftImm(*this, ops[0], ops[1], vTy, isUnsigned,
                             getLoc(e->getExprLoc()));
  case NEON::BI__builtin_neon_vtst_v:
  case NEON::BI__builtin_neon_vtstq_v: {
    mlir::Location loc = getLoc(e->getExprLoc());
    ops[0] = builder.createBitcast(ops[0], ty);
    ops[1] = builder.createBitcast(ops[1], ty);
    ops[0] = builder.createAnd(ops[0], ops[1]);
    // Note that during vmVM Lowering, result of `VecCmpOp` is sign extended,
    // matching traditional codegen behavior.
    return builder.create<cir::VecCmpOp>(loc, ty, cir::CmpOpKind::ne, ops[0],
                                         builder.getZero(loc, ty));
  }
  }

  // This second switch is for the intrinsics that might have a more generic
  // codegen solution so we can use the common codegen in future.
  llvm::StringRef intrincsName;
  llvm::SmallVector<mlir::Type> argTypes;
  switch (builtinID) {
  default:
    llvm::errs() << getAArch64SIMDIntrinsicString(builtinID) << " ";
    llvm_unreachable("NYI");
  case NEON::BI__builtin_neon_vaesmcq_u8: {
    intrincsName = "aarch64.crypto.aesmc";
    argTypes.push_back(vTy);
    break;
  }
  case NEON::BI__builtin_neon_vaeseq_u8: {
    intrincsName = "aarch64.crypto.aese";
    break;
  }
  case NEON::BI__builtin_neon_vpadd_v:
  case NEON::BI__builtin_neon_vpaddq_v: {
    intrincsName = mlir::isa<mlir::FloatType>(vTy.getEltType())
                       ? "aarch64.neon.faddp"
                       : "aarch64.neon.addp";
    break;
  }
  case NEON::BI__builtin_neon_vqadd_v:
  case NEON::BI__builtin_neon_vqaddq_v: {
    intrincsName = (intrinicId != altLLVMIntrinsic) ? "aarch64.neon.uqadd"
                                                    : "aarch64.neon.sqadd";
    break;
  }
  case NEON::BI__builtin_neon_vqdmulh_v:
  case NEON::BI__builtin_neon_vqdmulhq_v: {
    intrincsName = "aarch64.neon.sqdmulh";
    break;
  }
  case NEON::BI__builtin_neon_vqrdmulh_v:
  case NEON::BI__builtin_neon_vqrdmulhq_v: {
    intrincsName = "aarch64.neon.sqrdmulh";
    break;
  }
  case NEON::BI__builtin_neon_vqsub_v:
  case NEON::BI__builtin_neon_vqsubq_v: {
    intrincsName = (intrinicId != altLLVMIntrinsic) ? "aarch64.neon.uqsub"
                                                    : "aarch64.neon.sqsub";
    break;
  }
  case NEON::BI__builtin_neon_vrhadd_v:
  case NEON::BI__builtin_neon_vrhaddq_v: {
    intrincsName = (intrinicId != altLLVMIntrinsic) ? "aarch64.neon.urhadd"
                                                    : "aarch64.neon.srhadd";
    break;
  }
  case NEON::BI__builtin_neon_vrnd32x_f32:
  case NEON::BI__builtin_neon_vrnd32xq_f32:
  case NEON::BI__builtin_neon_vrnd32x_f64:
  case NEON::BI__builtin_neon_vrnd32xq_f64: {
    intrincsName = "aarch64.neon.frint32x";
    argTypes.push_back(vTy);
    break;
  }
  case NEON::BI__builtin_neon_vrnd64x_f32:
  case NEON::BI__builtin_neon_vrnd64xq_f32:
  case NEON::BI__builtin_neon_vrnd64x_f64:
  case NEON::BI__builtin_neon_vrnd64xq_f64: {
    intrincsName = "aarch64.neon.frint64x";
    argTypes.push_back(vTy);
    break;
  }
  case NEON::BI__builtin_neon_vrnd32z_f32:
  case NEON::BI__builtin_neon_vrnd32zq_f32:
  case NEON::BI__builtin_neon_vrnd32z_f64:
  case NEON::BI__builtin_neon_vrnd32zq_f64: {
    intrincsName = "aarch64.neon.frint32z";
    argTypes.push_back(vTy);
    break;
  }
  case NEON::BI__builtin_neon_vrnd64z_f32:
  case NEON::BI__builtin_neon_vrnd64zq_f32:
  case NEON::BI__builtin_neon_vrnd64z_f64:
  case NEON::BI__builtin_neon_vrnd64zq_f64: {
    intrincsName = "aarch64.neon.frint64z";
    argTypes.push_back(vTy);
    break;
  }
  case NEON::BI__builtin_neon_vshl_v:
  case NEON::BI__builtin_neon_vshlq_v: {
    return builder.create<cir::ShiftOp>(
        getLoc(e->getExprLoc()), vTy, builder.createBitcast(ops[0], vTy),
        builder.createBitcast(ops[1], vTy), true /* left */);
    break;
  }
  case NEON::BI__builtin_neon_vhadd_v:
  case NEON::BI__builtin_neon_vhaddq_v: {
    intrincsName = (intrinicId != altLLVMIntrinsic) ? "aarch64.neon.uhadd"
                                                    : "aarch64.neon.shadd";
    break;
  }
  case NEON::BI__builtin_neon_vhsub_v:
  case NEON::BI__builtin_neon_vhsubq_v: {
    intrincsName = (intrinicId != altLLVMIntrinsic) ? "aarch64.neon.uhsub"
                                                    : "aarch64.neon.shsub";
    break;
  }
  case NEON::BI__builtin_neon_vqmovn_v: {
    intrincsName = (intrinicId != altLLVMIntrinsic) ? "aarch64.neon.uqxtn"
                                                    : "aarch64.neon.sqxtn";
    argTypes.push_back(builder.getExtendedOrTruncatedElementVectorType(
        vTy, true /* extended */,
        mlir::cast<cir::IntType>(vTy.getEltType()).isSigned()));
    break;
  }

  case NEON::BI__builtin_neon_vqmovun_v: {
    intrincsName = "aarch64.neon.sqxtun";
    argTypes.push_back(builder.getExtendedOrTruncatedElementVectorType(
        vTy, true /* extended */, true /* signed */));
    break;
  }
  case NEON::BI__builtin_neon_vrshl_v:
  case NEON::BI__builtin_neon_vrshlq_v: {
    intrincsName = (intrinicId != altLLVMIntrinsic) ? "aarch64.neon.urshl"
                                                    : "aarch64.neon.srshl";
    break;
  }
  }

  if (intrincsName.empty())
    return nullptr;
  return emitCommonNeonCallPattern0(*this, intrincsName, argTypes, ops, vTy, e);
}

static mlir::Value emitCommonNeonSISDBuiltinExpr(
    CIRGenFunction &cgf, const ARMVectorIntrinsicInfo &info,
    llvm::SmallVectorImpl<mlir::Value> &ops, const CallExpr *expr) {
  unsigned builtinID = info.BuiltinID;
  clang::CIRGen::CIRGenBuilderTy &builder = cgf.getBuilder();
  mlir::Type resultTy = cgf.convertType(expr->getType());
  mlir::Type argTy = cgf.convertType(expr->getArg(0)->getType());
  mlir::Location loc = cgf.getLoc(expr->getExprLoc());

  switch (builtinID) {
  default:
    llvm::errs() << getAArch64SIMDIntrinsicString(builtinID) << " ";
    llvm_unreachable("in emitCommonNeonSISDBuiltinExpr NYI");
  case NEON::BI__builtin_neon_vabdd_f64:
    llvm_unreachable(" neon_vabdd_f64 NYI ");
  case NEON::BI__builtin_neon_vabds_f32:
    llvm_unreachable(" neon_vabds_f32 NYI ");
  case NEON::BI__builtin_neon_vabsd_s64:
    return emitNeonCall(builder, {argTy}, ops, "aarch64.neon.abs", resultTy,
                        loc);
  case NEON::BI__builtin_neon_vaddlv_s32:
    return emitNeonCall(builder, {argTy}, ops, "aarch64.neon.saddlv", resultTy,
                        loc);
  case NEON::BI__builtin_neon_vaddlv_u32:
    return emitNeonCall(builder, {argTy}, ops, "aarch64.neon.uaddlv", resultTy,
                        loc);
  case NEON::BI__builtin_neon_vaddlvq_s32:
    return emitNeonCall(builder, {argTy}, ops, "aarch64.neon.saddlv", resultTy,
                        loc);
  case NEON::BI__builtin_neon_vaddlvq_u32:
    return emitNeonCall(builder, {argTy}, ops, "aarch64.neon.uaddlv", resultTy,
                        loc);
  case NEON::BI__builtin_neon_vaddv_f32:
  case NEON::BI__builtin_neon_vaddvq_f32:
  case NEON::BI__builtin_neon_vaddvq_f64:
    return emitNeonCall(builder, {argTy}, ops, "aarch64.neon.faddv", resultTy,
                        loc);
  case NEON::BI__builtin_neon_vaddv_s32:
  case NEON::BI__builtin_neon_vaddvq_s32:
  case NEON::BI__builtin_neon_vaddvq_s64:
    return emitNeonCall(builder, {argTy}, ops, "aarch64.neon.saddv", resultTy,
                        loc);
  case NEON::BI__builtin_neon_vaddv_u32:
  case NEON::BI__builtin_neon_vaddvq_u32:
  case NEON::BI__builtin_neon_vaddvq_u64:
    return emitNeonCall(builder, {argTy}, ops, "aarch64.neon.uaddv", resultTy,
                        loc);
  case NEON::BI__builtin_neon_vcages_f32:
  case NEON::BI__builtin_neon_vcaged_f64:
    return emitNeonCall(builder, {argTy}, ops, "aarch64.neon.facge", resultTy,
                        loc);
  case NEON::BI__builtin_neon_vcagts_f32:
  case NEON::BI__builtin_neon_vcagtd_f64:
    return emitNeonCall(builder, {argTy}, ops, "aarch64.neon.facgt", resultTy,
                        loc);
  case NEON::BI__builtin_neon_vcales_f32:
  case NEON::BI__builtin_neon_vcaled_f64:
    return emitNeonCall(builder, {argTy}, ops, "aarch64.neon.facge", resultTy,
                        loc);
<<<<<<< HEAD
  case NEON::BI__builtin_neon_vcaltd_f64:
    return emitNeonCall(builder, {argTy}, ops, "aarch64.neon.facgt", resultTy,
                        loc);
=======
>>>>>>> d27f1bc0
  case NEON::BI__builtin_neon_vcalts_f32:
  case NEON::BI__builtin_neon_vcaltd_f64:
    return emitNeonCall(builder, {argTy}, ops, "aarch64.neon.facgt", resultTy,
                        loc);
  case NEON::BI__builtin_neon_vcvtad_s64_f64:
    llvm_unreachable(" neon_vcvtad_s64_f64 NYI ");
  case NEON::BI__builtin_neon_vcvtad_u64_f64:
    llvm_unreachable(" neon_vcvtad_u64_f64 NYI ");
  case NEON::BI__builtin_neon_vcvtas_s32_f32:
    llvm_unreachable(" neon_vcvtas_s32_f32 NYI ");
  case NEON::BI__builtin_neon_vcvtas_u32_f32:
    llvm_unreachable(" neon_vcvtas_u32_f32 NYI ");
  case NEON::BI__builtin_neon_vcvtd_n_f64_s64:
    llvm_unreachable(" neon_vcvtd_n_f64_s64 NYI ");
  case NEON::BI__builtin_neon_vcvtd_n_f64_u64:
    llvm_unreachable(" neon_vcvtd_n_f64_u64 NYI ");
  case NEON::BI__builtin_neon_vcvtd_n_s64_f64:
    llvm_unreachable(" neon_vcvtd_n_s64_f64 NYI ");
  case NEON::BI__builtin_neon_vcvtd_n_u64_f64:
    llvm_unreachable(" neon_vcvtd_n_u64_f64 NYI ");
  case NEON::BI__builtin_neon_vcvtd_s64_f64:
    llvm_unreachable(" neon_vcvtd_s64_f64 NYI ");
  case NEON::BI__builtin_neon_vcvtd_u64_f64:
    llvm_unreachable(" neon_vcvtd_u64_f64 NYI ");
  case NEON::BI__builtin_neon_vcvth_bf16_f32:
    llvm_unreachable(" neon_vcvth_bf16_f32 NYI ");
  case NEON::BI__builtin_neon_vcvtmd_s64_f64:
    llvm_unreachable(" neon_vcvtmd_s64_f64 NYI ");
  case NEON::BI__builtin_neon_vcvtmd_u64_f64:
    llvm_unreachable(" neon_vcvtmd_u64_f64 NYI ");
  case NEON::BI__builtin_neon_vcvtms_s32_f32:
    llvm_unreachable(" neon_vcvtms_s32_f32 NYI ");
  case NEON::BI__builtin_neon_vcvtms_u32_f32:
    llvm_unreachable(" neon_vcvtms_u32_f32 NYI ");
  case NEON::BI__builtin_neon_vcvtnd_s64_f64:
    llvm_unreachable(" neon_vcvtnd_s64_f64 NYI ");
  case NEON::BI__builtin_neon_vcvtnd_u64_f64:
    llvm_unreachable(" neon_vcvtnd_u64_f64 NYI ");
  case NEON::BI__builtin_neon_vcvtns_s32_f32:
    llvm_unreachable(" neon_vcvtns_s32_f32 NYI ");
  case NEON::BI__builtin_neon_vcvtns_u32_f32:
    llvm_unreachable(" neon_vcvtns_u32_f32 NYI ");
  case NEON::BI__builtin_neon_vcvtpd_s64_f64:
    llvm_unreachable(" neon_vcvtpd_s64_f64 NYI ");
  case NEON::BI__builtin_neon_vcvtpd_u64_f64:
    llvm_unreachable(" neon_vcvtpd_u64_f64 NYI ");
  case NEON::BI__builtin_neon_vcvtps_s32_f32:
    llvm_unreachable(" neon_vcvtps_s32_f32 NYI ");
  case NEON::BI__builtin_neon_vcvtps_u32_f32:
    llvm_unreachable(" neon_vcvtps_u32_f32 NYI ");
  case NEON::BI__builtin_neon_vcvts_n_f32_s32:
    llvm_unreachable(" neon_vcvts_n_f32_s32 NYI ");
  case NEON::BI__builtin_neon_vcvts_n_f32_u32:
    llvm_unreachable(" neon_vcvts_n_f32_u32 NYI ");
  case NEON::BI__builtin_neon_vcvts_n_s32_f32:
    llvm_unreachable(" neon_vcvts_n_s32_f32 NYI ");
  case NEON::BI__builtin_neon_vcvts_n_u32_f32:
    llvm_unreachable(" neon_vcvts_n_u32_f32 NYI ");
  case NEON::BI__builtin_neon_vcvts_s32_f32:
    llvm_unreachable(" neon_vcvts_s32_f32 NYI ");
  case NEON::BI__builtin_neon_vcvts_u32_f32:
    llvm_unreachable(" neon_vcvts_u32_f32 NYI ");
  case NEON::BI__builtin_neon_vcvtxd_f32_f64:
    llvm_unreachable(" neon_vcvtxd_f32_f64 NYI ");
  case NEON::BI__builtin_neon_vmaxnmv_f32:
    llvm_unreachable(" neon_vmaxnmv_f32 NYI ");
  case NEON::BI__builtin_neon_vmaxnmvq_f32:
    llvm_unreachable(" neon_vmaxnmvq_f32 NYI ");
  case NEON::BI__builtin_neon_vmaxnmvq_f64:
    llvm_unreachable(" neon_vmaxnmvq_f64 NYI ");
  case NEON::BI__builtin_neon_vmaxv_f32:
    return emitNeonCall(builder, {argTy}, ops, "aarch64.neon.fmaxv", resultTy,
                        loc);
  case NEON::BI__builtin_neon_vmaxv_s32:
    llvm_unreachable(" neon_vmaxv_s32 NYI ");
  case NEON::BI__builtin_neon_vmaxv_u32:
    llvm_unreachable(" neon_vmaxv_u32 NYI ");
  case NEON::BI__builtin_neon_vmaxvq_f32:
    llvm_unreachable(" neon_vmaxvq_f32 NYI ");
  case NEON::BI__builtin_neon_vmaxvq_f64:
    llvm_unreachable(" neon_vmaxvq_f64 NYI ");
  case NEON::BI__builtin_neon_vmaxvq_s32:
    llvm_unreachable(" neon_vmaxvq_s32 NYI ");
  case NEON::BI__builtin_neon_vmaxvq_u32:
    llvm_unreachable(" neon_vmaxvq_u32 NYI ");
  case NEON::BI__builtin_neon_vminnmv_f32:
    llvm_unreachable(" neon_vminnmv_f32 NYI ");
  case NEON::BI__builtin_neon_vminnmvq_f32:
    llvm_unreachable(" neon_vminnmvq_f32 NYI ");
  case NEON::BI__builtin_neon_vminnmvq_f64:
    llvm_unreachable(" neon_vminnmvq_f64 NYI ");
  case NEON::BI__builtin_neon_vminv_f32:
    llvm_unreachable(" neon_vminv_f32 NYI ");
  case NEON::BI__builtin_neon_vminv_s32:
    llvm_unreachable(" neon_vminv_s32 NYI ");
  case NEON::BI__builtin_neon_vminv_u32:
    llvm_unreachable(" neon_vminv_u32 NYI ");
  case NEON::BI__builtin_neon_vminvq_f32:
    llvm_unreachable(" neon_vminvq_f32 NYI ");
  case NEON::BI__builtin_neon_vminvq_f64:
    llvm_unreachable(" neon_vminvq_f64 NYI ");
  case NEON::BI__builtin_neon_vminvq_s32:
    llvm_unreachable(" neon_vminvq_s32 NYI ");
  case NEON::BI__builtin_neon_vminvq_u32:
    llvm_unreachable(" neon_vminvq_u32 NYI ");
  case NEON::BI__builtin_neon_vmull_p64:
    llvm_unreachable(" neon_vmull_p64 NYI ");
  case NEON::BI__builtin_neon_vmulxd_f64:
    llvm_unreachable(" neon_vmulxd_f64 NYI ");
  case NEON::BI__builtin_neon_vmulxs_f32:
    llvm_unreachable(" neon_vmulxs_f32 NYI ");
  case NEON::BI__builtin_neon_vpaddd_s64:
    llvm_unreachable(" neon_vpaddd_s64 NYI ");
  case NEON::BI__builtin_neon_vpaddd_u64:
    llvm_unreachable(" neon_vpaddd_u64 NYI ");
  case NEON::BI__builtin_neon_vpmaxnmqd_f64:
    llvm_unreachable(" neon_vpmaxnmqd_f64 NYI ");
  case NEON::BI__builtin_neon_vpmaxnms_f32:
    llvm_unreachable(" neon_vpmaxnms_f32 NYI ");
  case NEON::BI__builtin_neon_vpmaxqd_f64:
    llvm_unreachable(" neon_vpmaxqd_f64 NYI ");
  case NEON::BI__builtin_neon_vpmaxs_f32:
    llvm_unreachable(" neon_vpmaxs_f32 NYI ");
  case NEON::BI__builtin_neon_vpminnmqd_f64:
    llvm_unreachable(" neon_vpminnmqd_f64 NYI ");
  case NEON::BI__builtin_neon_vpminnms_f32:
    llvm_unreachable(" neon_vpminnms_f32 NYI ");
  case NEON::BI__builtin_neon_vpminqd_f64:
    llvm_unreachable(" neon_vpminqd_f64 NYI ");
  case NEON::BI__builtin_neon_vpmins_f32:
    llvm_unreachable(" neon_vpmins_f32 NYI ");
  case NEON::BI__builtin_neon_vqabsb_s8:
    llvm_unreachable(" neon_vqabsb_s8 NYI ");
  case NEON::BI__builtin_neon_vqabsd_s64:
    llvm_unreachable(" neon_vqabsd_s64 NYI ");
  case NEON::BI__builtin_neon_vqabsh_s16:
    llvm_unreachable(" neon_vqabsh_s16 NYI ");
  case NEON::BI__builtin_neon_vqabss_s32:
    llvm_unreachable(" neon_vqabss_s32 NYI ");
  case NEON::BI__builtin_neon_vqaddb_s8:
    llvm_unreachable(" neon_vqaddb_s8 NYI ");
  case NEON::BI__builtin_neon_vqaddb_u8:
    llvm_unreachable(" neon_vqaddb_u8 NYI ");
  case NEON::BI__builtin_neon_vqaddd_s64:
    llvm_unreachable(" neon_vqaddd_s64 NYI ");
  case NEON::BI__builtin_neon_vqaddd_u64:
    llvm_unreachable(" neon_vqaddd_u64 NYI ");
  case NEON::BI__builtin_neon_vqaddh_s16:
    llvm_unreachable(" neon_vqaddh_s16 NYI ");
  case NEON::BI__builtin_neon_vqaddh_u16:
    llvm_unreachable(" neon_vqaddh_u16 NYI ");
  case NEON::BI__builtin_neon_vqadds_s32:
    return builder.createAdd(ops[0], ops[1], false, false, true);
  case NEON::BI__builtin_neon_vqadds_u32:
    llvm_unreachable(" neon_vqadds_u32 NYI ");
  case NEON::BI__builtin_neon_vqdmulhh_s16:
    llvm_unreachable(" neon_vqdmulhh_s16 NYI ");
  case NEON::BI__builtin_neon_vqdmulhs_s32:
    llvm_unreachable(" neon_vqdmulhs_s32 NYI ");
  case NEON::BI__builtin_neon_vqdmullh_s16:
    llvm_unreachable(" neon_vqdmullh_s16 NYI ");
  case NEON::BI__builtin_neon_vqdmulls_s32:
    llvm_unreachable(" neon_vqdmulls_s32 NYI ");
  case NEON::BI__builtin_neon_vqmovnd_s64:
    llvm_unreachable(" neon_vqmovnd_s64 NYI ");
  case NEON::BI__builtin_neon_vqmovnd_u64:
    llvm_unreachable(" neon_vqmovnd_u64 NYI ");
  case NEON::BI__builtin_neon_vqmovnh_s16:
    llvm_unreachable(" neon_vqmovnh_s16 NYI ");
  case NEON::BI__builtin_neon_vqmovnh_u16:
    llvm_unreachable(" neon_vqmovnh_u16 NYI ");
  case NEON::BI__builtin_neon_vqmovns_s32: {
    mlir::Location loc = cgf.getLoc(expr->getExprLoc());
    cir::VectorType argVecTy =
        cir::VectorType::get(&(cgf.getMLIRContext()), cgf.SInt32Ty, 4);
    cir::VectorType resVecTy =
        cir::VectorType::get(&(cgf.getMLIRContext()), cgf.SInt16Ty, 4);
    vecExtendIntValue(cgf, argVecTy, ops[0], loc);
    mlir::Value result = emitNeonCall(builder, {argVecTy}, ops,
                                      "aarch64.neon.sqxtn", resVecTy, loc);
    return vecReduceIntValue(cgf, result, loc);
  }
  case NEON::BI__builtin_neon_vqmovns_u32:
    llvm_unreachable(" neon_vqmovns_u32 NYI ");
  case NEON::BI__builtin_neon_vqmovund_s64:
    llvm_unreachable(" neon_vqmovund_s64 NYI ");
  case NEON::BI__builtin_neon_vqmovunh_s16:
    llvm_unreachable(" neon_vqmovunh_s16 NYI ");
  case NEON::BI__builtin_neon_vqmovuns_s32:
    llvm_unreachable(" neon_vqmovuns_s32 NYI ");
  case NEON::BI__builtin_neon_vqnegb_s8:
    llvm_unreachable(" neon_vqnegb_s8 NYI ");
  case NEON::BI__builtin_neon_vqnegd_s64:
    llvm_unreachable(" neon_vqnegd_s64 NYI ");
  case NEON::BI__builtin_neon_vqnegh_s16:
    llvm_unreachable(" neon_vqnegh_s16 NYI ");
  case NEON::BI__builtin_neon_vqnegs_s32:
    llvm_unreachable(" neon_vqnegs_s32 NYI ");
  case NEON::BI__builtin_neon_vqrdmlahh_s16:
    llvm_unreachable(" neon_vqrdmlahh_s16 NYI ");
  case NEON::BI__builtin_neon_vqrdmlahs_s32:
    llvm_unreachable(" neon_vqrdmlahs_s32 NYI ");
  case NEON::BI__builtin_neon_vqrdmlshh_s16:
    llvm_unreachable(" neon_vqrdmlshh_s16 NYI ");
  case NEON::BI__builtin_neon_vqrdmlshs_s32:
    llvm_unreachable(" neon_vqrdmlshs_s32 NYI ");
  case NEON::BI__builtin_neon_vqrdmulhh_s16:
    llvm_unreachable(" neon_vqrdmulhh_s16 NYI ");
  case NEON::BI__builtin_neon_vqrdmulhs_s32:
    return emitNeonCall(builder, {resultTy, resultTy}, ops,
                        "aarch64.neon.sqrdmulh", resultTy, loc);
  case NEON::BI__builtin_neon_vqrshlb_s8:
    llvm_unreachable(" neon_vqrshlb_s8 NYI ");
  case NEON::BI__builtin_neon_vqrshlb_u8:
    llvm_unreachable(" neon_vqrshlb_u8 NYI ");
  case NEON::BI__builtin_neon_vqrshld_s64:
    llvm_unreachable(" neon_vqrshld_s64 NYI ");
  case NEON::BI__builtin_neon_vqrshld_u64:
    llvm_unreachable(" neon_vqrshld_u64 NYI ");
  case NEON::BI__builtin_neon_vqrshlh_s16:
    llvm_unreachable(" neon_vqrshlh_s16 NYI ");
  case NEON::BI__builtin_neon_vqrshlh_u16:
    llvm_unreachable(" neon_vqrshlh_u16 NYI ");
  case NEON::BI__builtin_neon_vqrshls_s32:
    llvm_unreachable(" neon_vqrshls_s32 NYI ");
  case NEON::BI__builtin_neon_vqrshls_u32:
    llvm_unreachable(" neon_vqrshls_u32 NYI ");
  case NEON::BI__builtin_neon_vqrshrnd_n_s64:
    llvm_unreachable(" neon_vqrshrnd_n_s64 NYI ");
  case NEON::BI__builtin_neon_vqrshrnd_n_u64:
    llvm_unreachable(" neon_vqrshrnd_n_u64 NYI ");
  case NEON::BI__builtin_neon_vqrshrnh_n_s16:
    llvm_unreachable(" neon_vqrshrnh_n_s16 NYI ");
  case NEON::BI__builtin_neon_vqrshrnh_n_u16:
    llvm_unreachable(" neon_vqrshrnh_n_u16 NYI ");
  case NEON::BI__builtin_neon_vqrshrns_n_s32:
    llvm_unreachable(" neon_vqrshrns_n_s32 NYI ");
  case NEON::BI__builtin_neon_vqrshrns_n_u32:
    llvm_unreachable(" neon_vqrshrns_n_u32 NYI ");
  case NEON::BI__builtin_neon_vqrshrund_n_s64:
    llvm_unreachable(" neon_vqrshrund_n_s64 NYI ");
  case NEON::BI__builtin_neon_vqrshrunh_n_s16:
    llvm_unreachable(" neon_vqrshrunh_n_s16 NYI ");
  case NEON::BI__builtin_neon_vqrshruns_n_s32:
    llvm_unreachable(" neon_vqrshruns_n_s32 NYI ");
  case NEON::BI__builtin_neon_vqshlb_n_s8:
    llvm_unreachable(" neon_vqshlb_n_s8 NYI ");
  case NEON::BI__builtin_neon_vqshlb_n_u8:
    llvm_unreachable(" neon_vqshlb_n_u8 NYI ");
  case NEON::BI__builtin_neon_vqshlb_s8:
    llvm_unreachable(" neon_vqshlb_s8 NYI ");
  case NEON::BI__builtin_neon_vqshlb_u8:
    llvm_unreachable(" neon_vqshlb_u8 NYI ");
  case NEON::BI__builtin_neon_vqshld_s64:
    llvm_unreachable(" neon_vqshld_s64 NYI ");
  case NEON::BI__builtin_neon_vqshld_u64:
    llvm_unreachable(" neon_vqshld_u64 NYI ");
  case NEON::BI__builtin_neon_vqshlh_n_s16:
    llvm_unreachable(" neon_vqshlh_n_s16 NYI ");
  case NEON::BI__builtin_neon_vqshlh_n_u16:
    llvm_unreachable(" neon_vqshlh_n_u16 NYI ");
  case NEON::BI__builtin_neon_vqshlh_s16:
    llvm_unreachable(" neon_vqshlh_s16 NYI ");
  case NEON::BI__builtin_neon_vqshlh_u16:
    llvm_unreachable(" neon_vqshlh_u16 NYI ");
  case NEON::BI__builtin_neon_vqshls_n_s32:
    llvm_unreachable(" neon_vqshls_n_s32 NYI ");
  case NEON::BI__builtin_neon_vqshls_n_u32:
    llvm_unreachable(" neon_vqshls_n_u32 NYI ");
  case NEON::BI__builtin_neon_vqshls_s32:
    llvm_unreachable(" neon_vqshls_s32 NYI ");
  case NEON::BI__builtin_neon_vqshls_u32:
    llvm_unreachable(" neon_vqshls_u32 NYI ");
  case NEON::BI__builtin_neon_vqshlub_n_s8:
    llvm_unreachable(" neon_vqshlub_n_s8 NYI ");
  case NEON::BI__builtin_neon_vqshluh_n_s16:
    llvm_unreachable(" neon_vqshluh_n_s16 NYI ");
  case NEON::BI__builtin_neon_vqshlus_n_s32:
    llvm_unreachable(" neon_vqshlus_n_s32 NYI ");
  case NEON::BI__builtin_neon_vqshrnd_n_s64:
    llvm_unreachable(" neon_vqshrnd_n_s64 NYI ");
  case NEON::BI__builtin_neon_vqshrnd_n_u64:
    llvm_unreachable(" neon_vqshrnd_n_u64 NYI ");
  case NEON::BI__builtin_neon_vqshrnh_n_s16:
    llvm_unreachable(" neon_vqshrnh_n_s16 NYI ");
  case NEON::BI__builtin_neon_vqshrnh_n_u16:
    llvm_unreachable(" neon_vqshrnh_n_u16 NYI ");
  case NEON::BI__builtin_neon_vqshrns_n_s32:
    llvm_unreachable(" neon_vqshrns_n_s32 NYI ");
  case NEON::BI__builtin_neon_vqshrns_n_u32:
    llvm_unreachable(" neon_vqshrns_n_u32 NYI ");
  case NEON::BI__builtin_neon_vqshrund_n_s64:
    llvm_unreachable(" neon_vqshrund_n_s64 NYI ");
  case NEON::BI__builtin_neon_vqshrunh_n_s16:
    llvm_unreachable(" neon_vqshrunh_n_s16 NYI ");
  case NEON::BI__builtin_neon_vqshruns_n_s32:
    llvm_unreachable(" neon_vqshruns_n_s32 NYI ");
  case NEON::BI__builtin_neon_vqsubb_s8:
    llvm_unreachable(" neon_vqsubb_s8 NYI ");
  case NEON::BI__builtin_neon_vqsubb_u8:
    llvm_unreachable(" neon_vqsubb_u8 NYI ");
  case NEON::BI__builtin_neon_vqsubd_s64:
    llvm_unreachable(" neon_vqsubd_s64 NYI ");
  case NEON::BI__builtin_neon_vqsubd_u64:
    llvm_unreachable(" neon_vqsubd_u64 NYI ");
  case NEON::BI__builtin_neon_vqsubh_s16:
    llvm_unreachable(" neon_vqsubh_s16 NYI ");
  case NEON::BI__builtin_neon_vqsubh_u16:
    llvm_unreachable(" neon_vqsubh_u16 NYI ");
  case NEON::BI__builtin_neon_vqsubs_s32:
    return builder.createSub(ops[0], ops[1], false, false, true);
  case NEON::BI__builtin_neon_vqsubs_u32:
    llvm_unreachable(" neon_vqsubs_u32 NYI ");
  case NEON::BI__builtin_neon_vrecped_f64:
    llvm_unreachable(" neon_vrecped_f64 NYI ");
  case NEON::BI__builtin_neon_vrecpes_f32:
    llvm_unreachable(" neon_vrecpes_f32 NYI ");
  case NEON::BI__builtin_neon_vrecpxd_f64:
    llvm_unreachable(" neon_vrecpxd_f64 NYI ");
  case NEON::BI__builtin_neon_vrecpxs_f32:
    llvm_unreachable(" neon_vrecpxs_f32 NYI ");
  case NEON::BI__builtin_neon_vrshld_s64:
    llvm_unreachable(" neon_vrshld_s64 NYI ");
  case NEON::BI__builtin_neon_vrshld_u64:
    llvm_unreachable(" neon_vrshld_u64 NYI ");
  case NEON::BI__builtin_neon_vrsqrted_f64:
    llvm_unreachable(" neon_vrsqrted_f64 NYI ");
  case NEON::BI__builtin_neon_vrsqrtes_f32:
    llvm_unreachable(" neon_vrsqrtes_f32 NYI ");
  case NEON::BI__builtin_neon_vrsqrtsd_f64:
    llvm_unreachable(" neon_vrsqrtsd_f64 NYI ");
  case NEON::BI__builtin_neon_vrsqrtss_f32:
    llvm_unreachable(" neon_vrsqrtss_f32 NYI ");
  case NEON::BI__builtin_neon_vsha1cq_u32:
    llvm_unreachable(" neon_vsha1cq_u32 NYI ");
  case NEON::BI__builtin_neon_vsha1h_u32:
    llvm_unreachable(" neon_vsha1h_u32 NYI ");
  case NEON::BI__builtin_neon_vsha1mq_u32:
    llvm_unreachable(" neon_vsha1mq_u32 NYI ");
  case NEON::BI__builtin_neon_vsha1pq_u32:
    llvm_unreachable(" neon_vsha1pq_u32 NYI ");
  case NEON::BI__builtin_neon_vshld_s64:
    llvm_unreachable(" neon_vshld_s64 NYI ");
  case NEON::BI__builtin_neon_vshld_u64:
    llvm_unreachable(" neon_vshld_u64 NYI ");
  case NEON::BI__builtin_neon_vslid_n_s64:
    llvm_unreachable(" neon_vslid_n_s64 NYI ");
  case NEON::BI__builtin_neon_vslid_n_u64:
    llvm_unreachable(" neon_vslid_n_u64 NYI ");
  case NEON::BI__builtin_neon_vsqaddb_u8:
    llvm_unreachable(" neon_vsqaddb_u8 NYI ");
  case NEON::BI__builtin_neon_vsqaddd_u64:
    llvm_unreachable(" neon_vsqaddd_u64 NYI ");
  case NEON::BI__builtin_neon_vsqaddh_u16:
    llvm_unreachable(" neon_vsqaddh_u16 NYI ");
  case NEON::BI__builtin_neon_vsqadds_u32:
    llvm_unreachable(" neon_vsqadds_u32 NYI ");
  case NEON::BI__builtin_neon_vsrid_n_s64:
    llvm_unreachable(" neon_vsrid_n_s64 NYI ");
  case NEON::BI__builtin_neon_vsrid_n_u64:
    llvm_unreachable(" neon_vsrid_n_u64 NYI ");
  case NEON::BI__builtin_neon_vuqaddb_s8:
    llvm_unreachable(" neon_vuqaddb_s8 NYI ");
  case NEON::BI__builtin_neon_vuqaddd_s64:
    llvm_unreachable(" neon_vuqaddd_s64 NYI ");
  case NEON::BI__builtin_neon_vuqaddh_s16:
    llvm_unreachable(" neon_vuqaddh_s16 NYI ");
  case NEON::BI__builtin_neon_vuqadds_s32:
    llvm_unreachable(" neon_vuqadds_s32 NYI ");
  // FP16 scalar intrinisics go here.
  case NEON::BI__builtin_neon_vabdh_f16:
    llvm_unreachable(" neon_vabdh_f16 NYI ");
  case NEON::BI__builtin_neon_vcvtah_s32_f16:
    llvm_unreachable(" neon_vcvtah_s32_f16 NYI ");
  case NEON::BI__builtin_neon_vcvtah_s64_f16:
    llvm_unreachable(" neon_vcvtah_s64_f16 NYI ");
  case NEON::BI__builtin_neon_vcvtah_u32_f16:
    llvm_unreachable(" neon_vcvtah_u32_f16 NYI ");
  case NEON::BI__builtin_neon_vcvtah_u64_f16:
    llvm_unreachable(" neon_vcvtah_u64_f16 NYI ");
  case NEON::BI__builtin_neon_vcvth_n_f16_s32:
    llvm_unreachable(" neon_vcvth_n_f16_s32 NYI ");
  case NEON::BI__builtin_neon_vcvth_n_f16_s64:
    llvm_unreachable(" neon_vcvth_n_f16_s64 NYI ");
  case NEON::BI__builtin_neon_vcvth_n_f16_u32:
    llvm_unreachable(" neon_vcvth_n_f16_u32 NYI ");
  case NEON::BI__builtin_neon_vcvth_n_f16_u64:
    llvm_unreachable(" neon_vcvth_n_f16_u64 NYI ");
  case NEON::BI__builtin_neon_vcvth_n_s32_f16:
    llvm_unreachable(" neon_vcvth_n_s32_f16 NYI ");
  case NEON::BI__builtin_neon_vcvth_n_s64_f16:
    llvm_unreachable(" neon_vcvth_n_s64_f16 NYI ");
  case NEON::BI__builtin_neon_vcvth_n_u32_f16:
    llvm_unreachable(" neon_vcvth_n_u32_f16 NYI ");
  case NEON::BI__builtin_neon_vcvth_n_u64_f16:
    llvm_unreachable(" neon_vcvth_n_u64_f16 NYI ");
  case NEON::BI__builtin_neon_vcvth_s32_f16:
    llvm_unreachable(" neon_vcvth_s32_f16 NYI ");
  case NEON::BI__builtin_neon_vcvth_s64_f16:
    llvm_unreachable(" neon_vcvth_s64_f16 NYI ");
  case NEON::BI__builtin_neon_vcvth_u32_f16:
    llvm_unreachable(" neon_vcvth_u32_f16 NYI ");
  case NEON::BI__builtin_neon_vcvth_u64_f16:
    llvm_unreachable(" neon_vcvth_u64_f16 NYI ");
  case NEON::BI__builtin_neon_vcvtmh_s32_f16:
    llvm_unreachable(" neon_vcvtmh_s32_f16 NYI ");
  case NEON::BI__builtin_neon_vcvtmh_s64_f16:
    llvm_unreachable(" neon_vcvtmh_s64_f16 NYI ");
  case NEON::BI__builtin_neon_vcvtmh_u32_f16:
    llvm_unreachable(" neon_vcvtmh_u32_f16 NYI ");
  case NEON::BI__builtin_neon_vcvtmh_u64_f16:
    llvm_unreachable(" neon_vcvtmh_u64_f16 NYI ");
  case NEON::BI__builtin_neon_vcvtnh_s32_f16:
    llvm_unreachable(" neon_vcvtnh_s32_f16 NYI ");
  case NEON::BI__builtin_neon_vcvtnh_s64_f16:
    llvm_unreachable(" neon_vcvtnh_s64_f16 NYI ");
  case NEON::BI__builtin_neon_vcvtnh_u32_f16:
    llvm_unreachable(" neon_vcvtnh_u32_f16 NYI ");
  case NEON::BI__builtin_neon_vcvtnh_u64_f16:
    llvm_unreachable(" neon_vcvtnh_u64_f16 NYI ");
  case NEON::BI__builtin_neon_vcvtph_s32_f16:
    llvm_unreachable(" neon_vcvtph_s32_f16 NYI ");
  case NEON::BI__builtin_neon_vcvtph_s64_f16:
    llvm_unreachable(" neon_vcvtph_s64_f16 NYI ");
  case NEON::BI__builtin_neon_vcvtph_u32_f16:
    llvm_unreachable(" neon_vcvtph_u32_f16 NYI ");
  case NEON::BI__builtin_neon_vcvtph_u64_f16:
    llvm_unreachable(" neon_vcvtph_u64_f16 NYI ");
  case NEON::BI__builtin_neon_vmulxh_f16:
    llvm_unreachable(" neon_vmulxh_f16 NYI ");
  case NEON::BI__builtin_neon_vrecpeh_f16:
    llvm_unreachable(" neon_vrecpeh_f16 NYI ");
  case NEON::BI__builtin_neon_vrecpxh_f16:
    llvm_unreachable(" neon_vrecpxh_f16 NYI ");
  case NEON::BI__builtin_neon_vrsqrteh_f16:
    llvm_unreachable(" neon_vrsqrteh_f16 NYI ");
  case NEON::BI__builtin_neon_vrsqrtsh_f16:
    llvm_unreachable(" neon_vrsqrtsh_f16 NYI ");
  }
  return nullptr;
}

mlir::Value
CIRGenFunction::emitAArch64BuiltinExpr(unsigned BuiltinID, const CallExpr *E,
                                       ReturnValueSlot ReturnValue,
                                       llvm::Triple::ArchType Arch) {
  if (BuiltinID >= clang::AArch64::FirstSVEBuiltin &&
      BuiltinID <= clang::AArch64::LastSVEBuiltin)
    return emitAArch64SVEBuiltinExpr(BuiltinID, E);

  if (BuiltinID >= clang::AArch64::FirstSMEBuiltin &&
      BuiltinID <= clang::AArch64::LastSMEBuiltin)
    return emitAArch64SMEBuiltinExpr(BuiltinID, E);

  if (BuiltinID == Builtin::BI__builtin_cpu_supports)
    llvm_unreachable("Builtin::BI__builtin_cpu_supports NYI");

  unsigned HintID = static_cast<unsigned>(-1);
  switch (BuiltinID) {
  default:
    break;
  case clang::AArch64::BI__builtin_arm_nop:
    HintID = 0;
    break;
  case clang::AArch64::BI__builtin_arm_yield:
  case clang::AArch64::BI__yield:
    HintID = 1;
    break;
  case clang::AArch64::BI__builtin_arm_wfe:
  case clang::AArch64::BI__wfe:
    HintID = 2;
    break;
  case clang::AArch64::BI__builtin_arm_wfi:
  case clang::AArch64::BI__wfi:
    HintID = 3;
    break;
  case clang::AArch64::BI__builtin_arm_sev:
  case clang::AArch64::BI__sev:
    HintID = 4;
    break;
  case clang::AArch64::BI__builtin_arm_sevl:
  case clang::AArch64::BI__sevl:
    HintID = 5;
    break;
  }

  if (HintID != static_cast<unsigned>(-1)) {
    llvm_unreachable("NYI");
  }

  if (BuiltinID == clang::AArch64::BI__builtin_arm_trap) {
    llvm_unreachable("clang::AArch64::BI__builtin_arm_trap NYI");
  }

  if (BuiltinID == clang::AArch64::BI__builtin_arm_get_sme_state) {
    // Create call to __arm_sme_state and store the results to the two pointers.
    llvm_unreachable("clang::AArch64::BI__builtin_arm_get_sme_state NYI");
  }

  if (BuiltinID == clang::AArch64::BI__builtin_arm_rbit) {
    assert((getContext().getTypeSize(E->getType()) == 32) &&
           "rbit of unusual size!");
    llvm_unreachable("clang::AArch64::BI__builtin_arm_rbit NYI");
  }
  if (BuiltinID == clang::AArch64::BI__builtin_arm_rbit64) {
    assert((getContext().getTypeSize(E->getType()) == 64) &&
           "rbit of unusual size!");
    llvm_unreachable("clang::AArch64::BI__builtin_arm_rbit64 NYI");
  }

  if (BuiltinID == clang::AArch64::BI__builtin_arm_clz ||
      BuiltinID == clang::AArch64::BI__builtin_arm_clz64) {
    llvm_unreachable("clang::AArch64::BI__builtin_arm_clz64 NYI");
  }

  if (BuiltinID == clang::AArch64::BI__builtin_arm_cls) {
    llvm_unreachable("clang::AArch64::BI__builtin_arm_cls NYI");
  }
  if (BuiltinID == clang::AArch64::BI__builtin_arm_cls64) {
    llvm_unreachable("clang::AArch64::BI__builtin_arm_cls64 NYI");
  }

  if (BuiltinID == clang::AArch64::BI__builtin_arm_rint32zf ||
      BuiltinID == clang::AArch64::BI__builtin_arm_rint32z) {
    llvm_unreachable("clang::AArch64::BI__builtin_arm_rint32z NYI");
  }

  if (BuiltinID == clang::AArch64::BI__builtin_arm_rint64zf ||
      BuiltinID == clang::AArch64::BI__builtin_arm_rint64z) {
    llvm_unreachable("clang::AArch64::BI__builtin_arm_rint64z NYI");
  }

  if (BuiltinID == clang::AArch64::BI__builtin_arm_rint32xf ||
      BuiltinID == clang::AArch64::BI__builtin_arm_rint32x) {
    llvm_unreachable("clang::AArch64::BI__builtin_arm_rint32x NYI");
  }

  if (BuiltinID == clang::AArch64::BI__builtin_arm_rint64xf ||
      BuiltinID == clang::AArch64::BI__builtin_arm_rint64x) {
    llvm_unreachable("clang::AArch64::BI__builtin_arm_rint64x NYI");
  }

  if (BuiltinID == clang::AArch64::BI__builtin_arm_jcvt) {
    assert((getContext().getTypeSize(E->getType()) == 32) &&
           "__jcvt of unusual size!");
    llvm_unreachable("clang::AArch64::BI__builtin_arm_jcvt NYI");
  }

  if (BuiltinID == clang::AArch64::BI__builtin_arm_ld64b ||
      BuiltinID == clang::AArch64::BI__builtin_arm_st64b ||
      BuiltinID == clang::AArch64::BI__builtin_arm_st64bv ||
      BuiltinID == clang::AArch64::BI__builtin_arm_st64bv0) {
    llvm_unreachable(" clang::AArch64::BI__builtin_arm_st64bv0 like NYI");

    if (BuiltinID == clang::AArch64::BI__builtin_arm_ld64b) {
      // Load from the address via an LLVM intrinsic, receiving a
      // tuple of 8 i64 words, and store each one to ValPtr.
      llvm_unreachable("clang::AArch64::BI__builtin_arm_ld64b NYI");
    } else {
      // Load 8 i64 words from ValPtr, and store them to the address
      // via an LLVM intrinsic.
      llvm_unreachable("clang::AArch64::BI__builtin_arm_st64b NYI");
    }
  }

  if (BuiltinID == clang::AArch64::BI__builtin_arm_rndr ||
      BuiltinID == clang::AArch64::BI__builtin_arm_rndrrs) {
    llvm_unreachable("clang::AArch64::BI__builtin_arm_rndrrs NYI");
  }

  if (BuiltinID == clang::AArch64::BI__clear_cache) {
    assert(E->getNumArgs() == 2 && "__clear_cache takes 2 arguments");
    llvm_unreachable("clang::AArch64::BI__clear_cache NYI");
  }

  if ((BuiltinID == clang::AArch64::BI__builtin_arm_ldrex ||
       BuiltinID == clang::AArch64::BI__builtin_arm_ldaex) &&
      getContext().getTypeSize(E->getType()) == 128) {
    llvm_unreachable("clang::AArch64::BI__builtin_arm_ldaex NYI");
  } else if (BuiltinID == clang::AArch64::BI__builtin_arm_ldrex ||
             BuiltinID == clang::AArch64::BI__builtin_arm_ldaex) {
    return emitArmLdrexNon128Intrinsic(BuiltinID, E, *this);
  }

  if ((BuiltinID == clang::AArch64::BI__builtin_arm_strex ||
       BuiltinID == clang::AArch64::BI__builtin_arm_stlex) &&
      getContext().getTypeSize(E->getArg(0)->getType()) == 128) {
    llvm_unreachable("clang::AArch64::BI__builtin_arm_stlex NYI");
  }

  if (BuiltinID == clang::AArch64::BI__builtin_arm_strex ||
      BuiltinID == clang::AArch64::BI__builtin_arm_stlex) {
    llvm_unreachable("clang::AArch64::BI__builtin_arm_stlex NYI");
  }

  if (BuiltinID == clang::AArch64::BI__getReg) {
    llvm_unreachable("clang::AArch64::BI__getReg NYI");
  }

  if (BuiltinID == clang::AArch64::BI__break) {
    llvm_unreachable("clang::AArch64::BI__break NYI");
  }

  if (BuiltinID == clang::AArch64::BI__builtin_arm_clrex) {
    llvm_unreachable("clang::AArch64::BI__builtin_arm_clrex NYI");
  }

  if (BuiltinID == clang::AArch64::BI_ReadWriteBarrier)
    llvm_unreachable("clang::AArch64::BI_ReadWriteBarrier");

  // CRC32
  // FIXME(cir): get rid of LLVM when this gets implemented.
  llvm::Intrinsic::ID CRCIntrinsicID = llvm::Intrinsic::not_intrinsic;
  switch (BuiltinID) {
  case clang::AArch64::BI__builtin_arm_crc32b:
  case clang::AArch64::BI__builtin_arm_crc32cb:
  case clang::AArch64::BI__builtin_arm_crc32h:
  case clang::AArch64::BI__builtin_arm_crc32ch:
  case clang::AArch64::BI__builtin_arm_crc32w:
  case clang::AArch64::BI__builtin_arm_crc32cw:
  case clang::AArch64::BI__builtin_arm_crc32d:
  case clang::AArch64::BI__builtin_arm_crc32cd:
    llvm_unreachable("clang::AArch64::BI__builtin_arm_crc32cd NYI");
  }

  if (CRCIntrinsicID != llvm::Intrinsic::not_intrinsic) {
    llvm_unreachable("clang::AArch64::BI__builtin_arm_crc32cd NYI");
  }

  // Memory Operations (MOPS)
  if (BuiltinID == AArch64::BI__builtin_arm_mops_memset_tag) {
    llvm_unreachable("clang::AArch64::BI__builtin_arm_crc32cd NYI");
  }

  // Memory Tagging Extensions (MTE) Intrinsics
  // FIXME(cir): get rid of LLVM when this gets implemented.
  llvm::Intrinsic::ID MTEIntrinsicID = llvm::Intrinsic::not_intrinsic;
  switch (BuiltinID) {
  case clang::AArch64::BI__builtin_arm_irg:
  case clang::AArch64::BI__builtin_arm_addg:
  case clang::AArch64::BI__builtin_arm_gmi:
  case clang::AArch64::BI__builtin_arm_ldg:
  case clang::AArch64::BI__builtin_arm_stg:
  case clang::AArch64::BI__builtin_arm_subp:
    llvm_unreachable("clang::AArch64::BI__builtin_arm_subp NYI");
  }

  if (MTEIntrinsicID != llvm::Intrinsic::not_intrinsic) {
    llvm_unreachable("llvm::Intrinsic::not_intrinsic NYI");
  }

  if (BuiltinID == clang::AArch64::BI__builtin_arm_rsr ||
      BuiltinID == clang::AArch64::BI__builtin_arm_rsr64 ||
      BuiltinID == clang::AArch64::BI__builtin_arm_rsr128 ||
      BuiltinID == clang::AArch64::BI__builtin_arm_rsrp ||
      BuiltinID == clang::AArch64::BI__builtin_arm_wsr ||
      BuiltinID == clang::AArch64::BI__builtin_arm_wsr64 ||
      BuiltinID == clang::AArch64::BI__builtin_arm_wsr128 ||
      BuiltinID == clang::AArch64::BI__builtin_arm_wsrp) {

    llvm_unreachable("clang::AArch64::BI__builtin_arm_wsrp NYI");
    if (BuiltinID == clang::AArch64::BI__builtin_arm_rsr ||
        BuiltinID == clang::AArch64::BI__builtin_arm_rsr64 ||
        BuiltinID == clang::AArch64::BI__builtin_arm_rsr128 ||
        BuiltinID == clang::AArch64::BI__builtin_arm_rsrp)
      llvm_unreachable("clang::AArch64::BI__builtin_arm_rsrp NYI");

    bool IsPointerBuiltin = BuiltinID == clang::AArch64::BI__builtin_arm_rsrp ||
                            BuiltinID == clang::AArch64::BI__builtin_arm_wsrp;

    bool Is32Bit = BuiltinID == clang::AArch64::BI__builtin_arm_rsr ||
                   BuiltinID == clang::AArch64::BI__builtin_arm_wsr;

    bool Is128Bit = BuiltinID == clang::AArch64::BI__builtin_arm_rsr128 ||
                    BuiltinID == clang::AArch64::BI__builtin_arm_wsr128;

    if (Is32Bit) {
      llvm_unreachable("clang::AArch64::BI__builtin_arm_wsr NYI");
    } else if (Is128Bit) {
      llvm_unreachable("clang::AArch64::BI__builtin_arm_wsr128 NYI");
    } else if (IsPointerBuiltin) {
      llvm_unreachable("clang::AArch64::BI__builtin_arm_wsrp NYI");
    } else {
      llvm_unreachable("NYI");
    };

    llvm_unreachable("NYI");
  }

  if (BuiltinID == clang::AArch64::BI__builtin_sponentry) {
    llvm_unreachable("clang::AArch64::BI__builtin_sponentry NYI");
  }

  if (BuiltinID == clang::AArch64::BI_ReadStatusReg ||
      BuiltinID == clang::AArch64::BI_WriteStatusReg) {
    llvm_unreachable("clang::AArch64::BI_WriteStatusReg NYI");
  }

  if (BuiltinID == clang::AArch64::BI_AddressOfReturnAddress) {
    llvm_unreachable("clang::AArch64::BI_AddressOfReturnAddress NYI");
  }

  if (BuiltinID == clang::AArch64::BI__mulh ||
      BuiltinID == clang::AArch64::BI__umulh) {
    llvm_unreachable("clang::AArch64::BI__umulh NYI");
  }

  if (BuiltinID == AArch64::BI__writex18byte ||
      BuiltinID == AArch64::BI__writex18word ||
      BuiltinID == AArch64::BI__writex18dword ||
      BuiltinID == AArch64::BI__writex18qword) {
    // Read x18 as i8*
    llvm_unreachable("AArch64::BI__writex18qword NYI");
  }

  if (BuiltinID == AArch64::BI__readx18byte ||
      BuiltinID == AArch64::BI__readx18word ||
      BuiltinID == AArch64::BI__readx18dword ||
      BuiltinID == AArch64::BI__readx18qword) {
    llvm_unreachable("AArch64::BI__readx18qword NYI");
  }

  if (BuiltinID == AArch64::BI_CopyDoubleFromInt64 ||
      BuiltinID == AArch64::BI_CopyFloatFromInt32 ||
      BuiltinID == AArch64::BI_CopyInt32FromFloat ||
      BuiltinID == AArch64::BI_CopyInt64FromDouble) {
    llvm_unreachable("AArch64::BI_CopyInt64FromDouble NYI");
  }

  if (BuiltinID == AArch64::BI_CountLeadingOnes ||
      BuiltinID == AArch64::BI_CountLeadingOnes64 ||
      BuiltinID == AArch64::BI_CountLeadingZeros ||
      BuiltinID == AArch64::BI_CountLeadingZeros64) {
    llvm_unreachable("AArch64::BI_CountLeadingZeros64 NYI");

    if (BuiltinID == AArch64::BI_CountLeadingOnes ||
        BuiltinID == AArch64::BI_CountLeadingOnes64)
      llvm_unreachable("AArch64::BI_CountLeadingOnes64 NYI");

    llvm_unreachable("BI_CountLeadingZeros64 NYI");
  }

  if (BuiltinID == AArch64::BI_CountLeadingSigns ||
      BuiltinID == AArch64::BI_CountLeadingSigns64) {
    llvm_unreachable("BI_CountLeadingSigns64 NYI");
  }

  if (BuiltinID == AArch64::BI_CountOneBits ||
      BuiltinID == AArch64::BI_CountOneBits64) {
    llvm_unreachable("AArch64::BI_CountOneBits64 NYI");
  }

  if (BuiltinID == AArch64::BI__prefetch) {
    llvm_unreachable("AArch64::BI__prefetch NYI");
  }

  if (BuiltinID == NEON::BI__builtin_neon_vcvth_bf16_f32)
    llvm_unreachable("NYI");

  // Handle MSVC intrinsics before argument evaluation to prevent double
  // evaluation.
  if (std::optional<CIRGenFunction::MSVCIntrin> MsvcIntId =
          translateAarch64ToMsvcIntrin(BuiltinID))
    llvm_unreachable("translateAarch64ToMsvcIntrin NYI");

  // Some intrinsics are equivalent - if they are use the base intrinsic ID.
  auto It = llvm::find_if(NEONEquivalentIntrinsicMap, [BuiltinID](auto &P) {
    return P.first == BuiltinID;
  });
  if (It != end(NEONEquivalentIntrinsicMap))
    BuiltinID = It->second;

  // Find out if any arguments are required to be integer constant
  // expressions.
  unsigned ICEArguments = 0;
  ASTContext::GetBuiltinTypeError Error;
  getContext().GetBuiltinType(BuiltinID, Error, &ICEArguments);
  assert(Error == ASTContext::GE_None && "Should not codegen an error");

  llvm::SmallVector<mlir::Value, 4> Ops;
  Address PtrOp0 = Address::invalid();
  for (unsigned i = 0, e = E->getNumArgs() - 1; i != e; i++) {
    if (i == 0) {
      switch (BuiltinID) {
      case NEON::BI__builtin_neon_vld1_v:
      case NEON::BI__builtin_neon_vld1q_v:
      case NEON::BI__builtin_neon_vld1_dup_v:
      case NEON::BI__builtin_neon_vld1q_dup_v:
      case NEON::BI__builtin_neon_vld1_lane_v:
      case NEON::BI__builtin_neon_vld1q_lane_v:
      case NEON::BI__builtin_neon_vst1_v:
      case NEON::BI__builtin_neon_vst1q_v:
      case NEON::BI__builtin_neon_vst1_lane_v:
      case NEON::BI__builtin_neon_vst1q_lane_v:
      case NEON::BI__builtin_neon_vldap1_lane_s64:
      case NEON::BI__builtin_neon_vldap1q_lane_s64:
      case NEON::BI__builtin_neon_vstl1_lane_s64:
      case NEON::BI__builtin_neon_vstl1q_lane_s64:
        // Get the alignment for the argument in addition to the value;
        // we'll use it later.
        PtrOp0 = emitPointerWithAlignment(E->getArg(0));
        Ops.push_back(PtrOp0.emitRawPointer());
        continue;
      }
    }
    Ops.push_back(emitScalarOrConstFoldImmArg(ICEArguments, i, E));
  }

  auto theSISDMap = ArrayRef(AArch64SISDIntrinsicMap);
  const ARMVectorIntrinsicInfo *builtinInfo = findARMVectorIntrinsicInMap(
      theSISDMap, BuiltinID, AArch64SISDIntrinsicsProvenSorted);

  if (builtinInfo) {
    Ops.push_back(emitScalarExpr(E->getArg(E->getNumArgs() - 1)));
    mlir::Value result =
        emitCommonNeonSISDBuiltinExpr(*this, *builtinInfo, Ops, E);
    assert(result && "SISD intrinsic should have been handled");
    return result;
  }

  const Expr *Arg = E->getArg(E->getNumArgs() - 1);
  NeonTypeFlags Type(0);
  if (std::optional<llvm::APSInt> Result =
          Arg->getIntegerConstantExpr(getContext()))
    // Determine the type of this overloaded NEON intrinsic.
    Type = NeonTypeFlags(Result->getZExtValue());

  bool usgn = Type.isUnsigned();

  // Handle non-overloaded intrinsics first.
  switch (BuiltinID) {
  default:
    break;
  case NEON::BI__builtin_neon_vabsh_f16: {
    Ops.push_back(emitScalarExpr(E->getArg(0)));
    return builder.create<cir::FAbsOp>(getLoc(E->getExprLoc()), Ops);
  }
  case NEON::BI__builtin_neon_vaddq_p128: {
    llvm_unreachable("NEON::BI__builtin_neon_vaddq_p128 NYI");
  }
  case NEON::BI__builtin_neon_vldrq_p128: {
    llvm_unreachable("NEON::BI__builtin_neon_vldrq_p128 NYI");
  }
  case NEON::BI__builtin_neon_vstrq_p128: {
    llvm_unreachable("NEON::BI__builtin_neon_vstrq_p128 NYI");
  }
  case NEON::BI__builtin_neon_vcvts_f32_u32:
  case NEON::BI__builtin_neon_vcvtd_f64_u64:
    usgn = true;
    [[fallthrough]];
  case NEON::BI__builtin_neon_vcvts_f32_s32:
  case NEON::BI__builtin_neon_vcvtd_f64_s64: {
    if (usgn)
      llvm_unreachable("NEON::BI__builtin_neon_vcvtd_f64_s64 NYI");
    llvm_unreachable("NEON::BI__builtin_neon_vcvtd_f64_s64 NYI");
  }
  case NEON::BI__builtin_neon_vcvth_f16_u16:
  case NEON::BI__builtin_neon_vcvth_f16_u32:
  case NEON::BI__builtin_neon_vcvth_f16_u64:
    usgn = true;
    [[fallthrough]];
  case NEON::BI__builtin_neon_vcvth_f16_s16:
  case NEON::BI__builtin_neon_vcvth_f16_s32:
  case NEON::BI__builtin_neon_vcvth_f16_s64: {
    if (usgn)
      llvm_unreachable("NEON::BI__builtin_neon_vcvth_f16_s64 NYI");
    llvm_unreachable("NEON::BI__builtin_neon_vcvth_f16_s64 NYI");
  }
  case NEON::BI__builtin_neon_vcvtah_u16_f16:
  case NEON::BI__builtin_neon_vcvtmh_u16_f16:
  case NEON::BI__builtin_neon_vcvtnh_u16_f16:
  case NEON::BI__builtin_neon_vcvtph_u16_f16:
  case NEON::BI__builtin_neon_vcvth_u16_f16:
  case NEON::BI__builtin_neon_vcvtah_s16_f16:
  case NEON::BI__builtin_neon_vcvtmh_s16_f16:
  case NEON::BI__builtin_neon_vcvtnh_s16_f16:
  case NEON::BI__builtin_neon_vcvtph_s16_f16:
  case NEON::BI__builtin_neon_vcvth_s16_f16: {
    llvm_unreachable("NEON::BI__builtin_neon_vcvth_s16_f16 NYI");
  }
  case NEON::BI__builtin_neon_vcaleh_f16:
  case NEON::BI__builtin_neon_vcalth_f16:
  case NEON::BI__builtin_neon_vcageh_f16:
  case NEON::BI__builtin_neon_vcagth_f16: {
    llvm_unreachable("NEON::BI__builtin_neon_vcagth_f16 NYI");
  }
  case NEON::BI__builtin_neon_vcvth_n_s16_f16:
  case NEON::BI__builtin_neon_vcvth_n_u16_f16: {
    llvm_unreachable("NEON::BI__builtin_neon_vcvth_n_u16_f16 NYI");
  }
  case NEON::BI__builtin_neon_vcvth_n_f16_s16:
  case NEON::BI__builtin_neon_vcvth_n_f16_u16: {
    llvm_unreachable("NEON::BI__builtin_neon_vcvth_n_f16_u16 NYI");
  }
  case NEON::BI__builtin_neon_vpaddd_s64: {
    llvm_unreachable("NEON::BI__builtin_neon_vpaddd_s64 NYI");
  }
  case NEON::BI__builtin_neon_vpaddd_f64: {
    llvm_unreachable("NEON::BI__builtin_neon_vpaddd_f64 NYI");
  }
  case NEON::BI__builtin_neon_vpadds_f32: {
    llvm_unreachable("NEON::BI__builtin_neon_vpadds_f32 NYI");
  }
  case NEON::BI__builtin_neon_vceqzd_s64:
  case NEON::BI__builtin_neon_vceqzd_f64:
  case NEON::BI__builtin_neon_vceqzs_f32:
  case NEON::BI__builtin_neon_vceqzh_f16:
    llvm_unreachable("NEON::BI__builtin_neon_vceqzh_f16 NYI");
  case NEON::BI__builtin_neon_vcgezd_s64:
  case NEON::BI__builtin_neon_vcgezd_f64:
  case NEON::BI__builtin_neon_vcgezs_f32:
  case NEON::BI__builtin_neon_vcgezh_f16:
    llvm_unreachable("NEON::BI__builtin_neon_vcgezh_f16 NYI");
  case NEON::BI__builtin_neon_vclezd_s64:
  case NEON::BI__builtin_neon_vclezd_f64:
  case NEON::BI__builtin_neon_vclezs_f32:
  case NEON::BI__builtin_neon_vclezh_f16:
    llvm_unreachable("NEON::BI__builtin_neon_vclezh_f16 NYI");
  case NEON::BI__builtin_neon_vcgtzd_s64:
  case NEON::BI__builtin_neon_vcgtzd_f64:
  case NEON::BI__builtin_neon_vcgtzs_f32:
  case NEON::BI__builtin_neon_vcgtzh_f16:
    llvm_unreachable("NEON::BI__builtin_neon_vcgtzh_f16 NYI");
  case NEON::BI__builtin_neon_vcltzd_s64:
  case NEON::BI__builtin_neon_vcltzd_f64:
  case NEON::BI__builtin_neon_vcltzs_f32:
  case NEON::BI__builtin_neon_vcltzh_f16:
    llvm_unreachable("NEON::BI__builtin_neon_vcltzh_f16 NYI");

  case NEON::BI__builtin_neon_vceqzd_u64: {
    llvm_unreachable("NEON::BI__builtin_neon_vceqzd_u64 NYI");
  }
  case NEON::BI__builtin_neon_vceqd_f64:
  case NEON::BI__builtin_neon_vcled_f64:
  case NEON::BI__builtin_neon_vcltd_f64:
  case NEON::BI__builtin_neon_vcged_f64:
  case NEON::BI__builtin_neon_vcgtd_f64: {
    llvm_unreachable("NEON::BI__builtin_neon_vcgtd_f64 NYI");
  }
  case NEON::BI__builtin_neon_vceqs_f32:
  case NEON::BI__builtin_neon_vcles_f32:
  case NEON::BI__builtin_neon_vclts_f32:
  case NEON::BI__builtin_neon_vcges_f32:
  case NEON::BI__builtin_neon_vcgts_f32: {
    llvm_unreachable("NEON::BI__builtin_neon_vcgts_f32 NYI");
  }
  case NEON::BI__builtin_neon_vceqh_f16:
  case NEON::BI__builtin_neon_vcleh_f16:
  case NEON::BI__builtin_neon_vclth_f16:
  case NEON::BI__builtin_neon_vcgeh_f16:
  case NEON::BI__builtin_neon_vcgth_f16: {
    llvm_unreachable("NEON::BI__builtin_neon_vcgth_f16 NYI");
  }
  case NEON::BI__builtin_neon_vceqd_s64:
  case NEON::BI__builtin_neon_vceqd_u64:
  case NEON::BI__builtin_neon_vcgtd_s64:
  case NEON::BI__builtin_neon_vcgtd_u64:
  case NEON::BI__builtin_neon_vcltd_s64:
  case NEON::BI__builtin_neon_vcltd_u64:
  case NEON::BI__builtin_neon_vcged_u64:
  case NEON::BI__builtin_neon_vcged_s64:
  case NEON::BI__builtin_neon_vcled_u64:
  case NEON::BI__builtin_neon_vcled_s64: {
    llvm_unreachable("NEON::BI__builtin_neon_vcled_s64 NYI");
  }
  case NEON::BI__builtin_neon_vtstd_s64:
  case NEON::BI__builtin_neon_vtstd_u64: {
    llvm_unreachable("NEON::BI__builtin_neon_vtstd_u64 NYI");
  }
  case NEON::BI__builtin_neon_vset_lane_i8:
  case NEON::BI__builtin_neon_vset_lane_i16:
  case NEON::BI__builtin_neon_vset_lane_i32:
  case NEON::BI__builtin_neon_vset_lane_i64:
  case NEON::BI__builtin_neon_vset_lane_f32:
  case NEON::BI__builtin_neon_vsetq_lane_i8:
  case NEON::BI__builtin_neon_vsetq_lane_i16:
  case NEON::BI__builtin_neon_vsetq_lane_i32:
  case NEON::BI__builtin_neon_vsetq_lane_i64:
  case NEON::BI__builtin_neon_vsetq_lane_f32:
    Ops.push_back(emitScalarExpr(E->getArg(2)));
    return builder.create<cir::VecInsertOp>(getLoc(E->getExprLoc()), Ops[1],
                                            Ops[0], Ops[2]);
  case NEON::BI__builtin_neon_vset_lane_bf16:
  case NEON::BI__builtin_neon_vsetq_lane_bf16:
    // No support for now as no real/test case for them
    // at the moment, the implementation should be the same as above
    // vset_lane or vsetq_lane intrinsics
    llvm_unreachable("NEON::BI__builtin_neon_vsetq_lane_bf16 NYI");

  case NEON::BI__builtin_neon_vset_lane_f64: {
    Ops.push_back(emitScalarExpr(E->getArg(2)));
    Ops[1] = builder.createBitcast(
        Ops[1], cir::VectorType::get(&getMLIRContext(), DoubleTy, 1));
    return builder.create<cir::VecInsertOp>(getLoc(E->getExprLoc()), Ops[1],
                                            Ops[0], Ops[2]);
  }
  case NEON::BI__builtin_neon_vsetq_lane_f64: {
    Ops.push_back(emitScalarExpr(E->getArg(2)));
    Ops[1] = builder.createBitcast(
        Ops[1], cir::VectorType::get(&getMLIRContext(), DoubleTy, 2));
    return builder.create<cir::VecInsertOp>(getLoc(E->getExprLoc()), Ops[1],
                                            Ops[0], Ops[2]);
  }
  case NEON::BI__builtin_neon_vget_lane_i8:
  case NEON::BI__builtin_neon_vdupb_lane_i8:
    Ops[0] = builder.createBitcast(
        Ops[0], cir::VectorType::get(&getMLIRContext(), UInt8Ty, 8));
    return builder.create<cir::VecExtractOp>(getLoc(E->getExprLoc()), Ops[0],
                                             emitScalarExpr(E->getArg(1)));
  case NEON::BI__builtin_neon_vgetq_lane_i8:
  case NEON::BI__builtin_neon_vdupb_laneq_i8:
    Ops[0] = builder.createBitcast(
        Ops[0], cir::VectorType::get(&getMLIRContext(), UInt8Ty, 16));
    return builder.create<cir::VecExtractOp>(getLoc(E->getExprLoc()), Ops[0],
                                             emitScalarExpr(E->getArg(1)));
  case NEON::BI__builtin_neon_vget_lane_i16:
  case NEON::BI__builtin_neon_vduph_lane_i16:
    Ops[0] = builder.createBitcast(
        Ops[0], cir::VectorType::get(&getMLIRContext(), UInt16Ty, 4));
    return builder.create<cir::VecExtractOp>(getLoc(E->getExprLoc()), Ops[0],
                                             emitScalarExpr(E->getArg(1)));
  case NEON::BI__builtin_neon_vgetq_lane_i16:
  case NEON::BI__builtin_neon_vduph_laneq_i16:
    Ops[0] = builder.createBitcast(
        Ops[0], cir::VectorType::get(&getMLIRContext(), UInt16Ty, 8));
    return builder.create<cir::VecExtractOp>(getLoc(E->getExprLoc()), Ops[0],
                                             emitScalarExpr(E->getArg(1)));
  case NEON::BI__builtin_neon_vget_lane_i32:
  case NEON::BI__builtin_neon_vdups_lane_i32:
    Ops[0] = builder.createBitcast(
        Ops[0], cir::VectorType::get(&getMLIRContext(), UInt32Ty, 2));
    return builder.create<cir::VecExtractOp>(getLoc(E->getExprLoc()), Ops[0],
                                             emitScalarExpr(E->getArg(1)));
  case NEON::BI__builtin_neon_vget_lane_f32:
  case NEON::BI__builtin_neon_vdups_lane_f32:
    Ops[0] = builder.createBitcast(
        Ops[0], cir::VectorType::get(&getMLIRContext(), FloatTy, 2));
    return builder.create<cir::VecExtractOp>(getLoc(E->getExprLoc()), Ops[0],
                                             emitScalarExpr(E->getArg(1)));
  case NEON::BI__builtin_neon_vgetq_lane_i32:
  case NEON::BI__builtin_neon_vdups_laneq_i32:
    Ops[0] = builder.createBitcast(
        Ops[0], cir::VectorType::get(&getMLIRContext(), UInt32Ty, 4));
    return builder.create<cir::VecExtractOp>(getLoc(E->getExprLoc()), Ops[0],
                                             emitScalarExpr(E->getArg(1)));
  case NEON::BI__builtin_neon_vget_lane_i64:
  case NEON::BI__builtin_neon_vdupd_lane_i64:
    Ops[0] = builder.createBitcast(
        Ops[0], cir::VectorType::get(&getMLIRContext(), UInt64Ty, 1));
    return builder.create<cir::VecExtractOp>(getLoc(E->getExprLoc()), Ops[0],
                                             emitScalarExpr(E->getArg(1)));
  case NEON::BI__builtin_neon_vdupd_lane_f64:
  case NEON::BI__builtin_neon_vget_lane_f64:
    Ops[0] = builder.createBitcast(
        Ops[0], cir::VectorType::get(&getMLIRContext(), DoubleTy, 1));
    return builder.create<cir::VecExtractOp>(getLoc(E->getExprLoc()), Ops[0],
                                             emitScalarExpr(E->getArg(1)));
  case NEON::BI__builtin_neon_vgetq_lane_i64:
  case NEON::BI__builtin_neon_vdupd_laneq_i64:
    Ops[0] = builder.createBitcast(
        Ops[0], cir::VectorType::get(&getMLIRContext(), UInt64Ty, 2));
    return builder.create<cir::VecExtractOp>(getLoc(E->getExprLoc()), Ops[0],
                                             emitScalarExpr(E->getArg(1)));
  case NEON::BI__builtin_neon_vgetq_lane_f32:
  case NEON::BI__builtin_neon_vdups_laneq_f32:
    Ops[0] = builder.createBitcast(
        Ops[0], cir::VectorType::get(&getMLIRContext(), FloatTy, 4));
    return builder.create<cir::VecExtractOp>(getLoc(E->getExprLoc()), Ops[0],
                                             emitScalarExpr(E->getArg(1)));
  case NEON::BI__builtin_neon_vgetq_lane_f64:
  case NEON::BI__builtin_neon_vdupd_laneq_f64:
    Ops[0] = builder.createBitcast(
        Ops[0], cir::VectorType::get(&getMLIRContext(), DoubleTy, 2));
    return builder.create<cir::VecExtractOp>(getLoc(E->getExprLoc()), Ops[0],
                                             emitScalarExpr(E->getArg(1)));
  case NEON::BI__builtin_neon_vaddh_f16: {
    Ops.push_back(emitScalarExpr(E->getArg(1)));
    return builder.createFAdd(Ops[0], Ops[1]);
  }
  case NEON::BI__builtin_neon_vsubh_f16: {
    Ops.push_back(emitScalarExpr(E->getArg(1)));
    return builder.createFSub(Ops[0], Ops[1]);
  }
  case NEON::BI__builtin_neon_vmulh_f16: {
    Ops.push_back(emitScalarExpr(E->getArg(1)));
    return builder.createFMul(Ops[0], Ops[1]);
  }
  case NEON::BI__builtin_neon_vdivh_f16: {
    Ops.push_back(emitScalarExpr(E->getArg(1)));
    return builder.createFDiv(Ops[0], Ops[1]);
  }
  case NEON::BI__builtin_neon_vfmah_f16:
    // NEON intrinsic puts accumulator first, unlike the LLVM fma.
    llvm_unreachable("NEON::BI__builtin_neon_vfmah_f16 NYI");
  case NEON::BI__builtin_neon_vfmsh_f16: {
    llvm_unreachable("NEON::BI__builtin_neon_vfmsh_f16 NYI");
  }
  case NEON::BI__builtin_neon_vaddd_s64:
  case NEON::BI__builtin_neon_vaddd_u64:
    return builder.createAdd(Ops[0], emitScalarExpr(E->getArg(1)));
  case NEON::BI__builtin_neon_vsubd_s64:
  case NEON::BI__builtin_neon_vsubd_u64:
    return builder.createSub(Ops[0], emitScalarExpr(E->getArg(1)));
  case NEON::BI__builtin_neon_vqdmlalh_s16:
  case NEON::BI__builtin_neon_vqdmlslh_s16: {
    llvm_unreachable("NEON::BI__builtin_neon_vqdmlslh_s16 NYI");
  }
  case NEON::BI__builtin_neon_vqshlud_n_s64: {
    const cir::IntType IntType = builder.getSInt64Ty();
    Ops.push_back(emitScalarExpr(E->getArg(1)));
    std::optional<llvm::APSInt> APSInt =
        E->getArg(1)->getIntegerConstantExpr(getContext());
    assert(APSInt && "Expected argument to be a constant");
    Ops[1] = builder.getSInt64(APSInt->getZExtValue(), getLoc(E->getExprLoc()));
    const StringRef Intrinsic = "aarch64.neon.sqshlu";
    return emitNeonCall(builder, {IntType, IntType}, Ops, Intrinsic, IntType,
                        getLoc(E->getExprLoc()));
  }
  case NEON::BI__builtin_neon_vqshld_n_u64:
  case NEON::BI__builtin_neon_vqshld_n_s64: {
    cir::IntType IntType = BuiltinID == NEON::BI__builtin_neon_vqshld_n_u64
                               ? builder.getUInt64Ty()
                               : builder.getSInt64Ty();

    const StringRef Intrinsic = BuiltinID == NEON::BI__builtin_neon_vqshld_n_u64
                                    ? "aarch64.neon.uqshl"
                                    : "aarch64.neon.sqshl";
    Ops.push_back(emitScalarExpr(E->getArg(1)));
    Ops[1] = builder.createIntCast(Ops[1], IntType);
    return emitNeonCall(builder, {IntType, IntType}, Ops, Intrinsic, IntType,
                        getLoc(E->getExprLoc()));
  }
  case NEON::BI__builtin_neon_vrshrd_n_u64:
  case NEON::BI__builtin_neon_vrshrd_n_s64: {
    cir::IntType IntType = BuiltinID == NEON::BI__builtin_neon_vrshrd_n_u64
                               ? builder.getUInt64Ty()
                               : builder.getSInt64Ty();

    const StringRef Intrinsic = BuiltinID == NEON::BI__builtin_neon_vrshrd_n_u64
                                    ? "aarch64.neon.urshl"
                                    : "aarch64.neon.srshl";
    Ops.push_back(emitScalarExpr(E->getArg(1)));
    std::optional<llvm::APSInt> APSInt =
        E->getArg(1)->getIntegerConstantExpr(getContext());
    assert(APSInt && "Expected argument to be a constant");
    int64_t SV = -APSInt->getSExtValue();
    Ops[1] = builder.getSInt64(SV, getLoc(E->getExprLoc()));
    return emitNeonCall(builder, {IntType, builder.getSInt64Ty()}, Ops,
                        Intrinsic, IntType, getLoc(E->getExprLoc()));
  }
  case NEON::BI__builtin_neon_vrsrad_n_u64:
  case NEON::BI__builtin_neon_vrsrad_n_s64: {
    cir::IntType IntType = BuiltinID == NEON::BI__builtin_neon_vrsrad_n_u64
                               ? builder.getUInt64Ty()
                               : builder.getSInt64Ty();
    Ops[1] = builder.createBitcast(Ops[1], IntType);
    Ops.push_back(builder.createNeg(emitScalarExpr(E->getArg(2))));

    const StringRef Intrinsic = BuiltinID == NEON::BI__builtin_neon_vrsrad_n_u64
                                    ? "aarch64.neon.urshl"
                                    : "aarch64.neon.srshl";

    llvm::SmallVector<mlir::Value, 2> args = {
        Ops[1], builder.createIntCast(Ops[2], IntType)};
    Ops[1] = emitNeonCall(builder, {IntType, IntType}, args, Intrinsic, IntType,
                          getLoc(E->getExprLoc()));
    return builder.createAdd(Ops[0], builder.createBitcast(Ops[1], IntType));
  }
  case NEON::BI__builtin_neon_vshld_n_s64:
  case NEON::BI__builtin_neon_vshld_n_u64: {
    std::optional<llvm::APSInt> amt =
        E->getArg(1)->getIntegerConstantExpr(getContext());
    assert(amt && "Expected argument to be a constant");
    return builder.createShiftLeft(Ops[0], amt->getZExtValue());
  }
  case NEON::BI__builtin_neon_vshrd_n_s64: {
    std::optional<llvm::APSInt> amt =
        E->getArg(1)->getIntegerConstantExpr(getContext());
    assert(amt && "Expected argument to be a constant");
    uint64_t bits = std::min(static_cast<uint64_t>(63), amt->getZExtValue());
    return builder.createShiftRight(Ops[0], bits);
  }
  case NEON::BI__builtin_neon_vshrd_n_u64: {
    std::optional<llvm::APSInt> amt =
        E->getArg(1)->getIntegerConstantExpr(getContext());
    assert(amt && "Expected argument to be a constant");
    uint64_t shiftAmt = amt->getZExtValue();
    if (shiftAmt == 64)
      return builder.getConstInt(getLoc(E->getExprLoc()), builder.getUInt64Ty(),
                                 0);

    return builder.createShiftRight(Ops[0], shiftAmt);
  }
  case NEON::BI__builtin_neon_vsrad_n_s64: {
    std::optional<llvm::APSInt> amt =
        E->getArg(2)->getIntegerConstantExpr(getContext());
    uint64_t shiftAmt =
        std::min(static_cast<uint64_t>(63), amt->getZExtValue());
    return builder.createAdd(Ops[0],
                             builder.createShift(Ops[1], shiftAmt, false));
  }
  case NEON::BI__builtin_neon_vsrad_n_u64: {
    std::optional<llvm::APSInt> amt =
        E->getArg(2)->getIntegerConstantExpr(getContext());
    uint64_t shiftAmt = amt->getZExtValue();
    if (shiftAmt == 64)
      return Ops[0];

    return builder.createAdd(Ops[0], builder.createShiftLeft(Ops[1], shiftAmt));
  }
  case NEON::BI__builtin_neon_vqdmlalh_lane_s16:
  case NEON::BI__builtin_neon_vqdmlalh_laneq_s16:
  case NEON::BI__builtin_neon_vqdmlslh_lane_s16:
  case NEON::BI__builtin_neon_vqdmlslh_laneq_s16: {
    llvm_unreachable("NEON::BI__builtin_neon_vqdmlslh_laneq_s16 NYI");
  }
  case NEON::BI__builtin_neon_vqdmlals_s32:
  case NEON::BI__builtin_neon_vqdmlsls_s32: {
    llvm_unreachable("NEON::BI__builtin_neon_vqdmlsls_s32 NYI");
  }
  case NEON::BI__builtin_neon_vqdmlals_lane_s32:
  case NEON::BI__builtin_neon_vqdmlals_laneq_s32:
  case NEON::BI__builtin_neon_vqdmlsls_lane_s32:
  case NEON::BI__builtin_neon_vqdmlsls_laneq_s32: {
    llvm_unreachable("NEON::BI__builtin_neon_vqdmlsls_laneq_s32 NYI");
  }
  case NEON::BI__builtin_neon_vget_lane_bf16:
  case NEON::BI__builtin_neon_vduph_lane_bf16:
  case NEON::BI__builtin_neon_vduph_lane_f16: {
    return builder.create<cir::VecExtractOp>(getLoc(E->getExprLoc()), Ops[0],
                                             emitScalarExpr(E->getArg(1)));
  }
  case NEON::BI__builtin_neon_vgetq_lane_bf16:
  case NEON::BI__builtin_neon_vduph_laneq_bf16:
  case NEON::BI__builtin_neon_vduph_laneq_f16: {
    return builder.create<cir::VecExtractOp>(getLoc(E->getExprLoc()), Ops[0],
                                             emitScalarExpr(E->getArg(1)));
  }
  case NEON::BI__builtin_neon_vcvt_bf16_f32:
  case NEON::BI__builtin_neon_vcvtq_low_bf16_f32:
  case NEON::BI__builtin_neon_vcvtq_high_bf16_f32:
    llvm_unreachable("NYI");

  case clang::AArch64::BI_InterlockedAdd:
  case clang::AArch64::BI_InterlockedAdd64: {
    llvm_unreachable("clang::AArch64::BI_InterlockedAdd64 NYI");
  }
  }

  cir::VectorType ty = GetNeonType(this, Type);
  if (!ty)
    return nullptr;

  // Not all intrinsics handled by the common case work for AArch64 yet, so only
  // defer to common code if it's been added to our special map.
  builtinInfo = findARMVectorIntrinsicInMap(AArch64SIMDIntrinsicMap, BuiltinID,
                                            AArch64SIMDIntrinsicsProvenSorted);
  if (builtinInfo)
    return emitCommonNeonBuiltinExpr(
        builtinInfo->BuiltinID, builtinInfo->LLVMIntrinsic,
        builtinInfo->AltLLVMIntrinsic, builtinInfo->NameHint,
        builtinInfo->TypeModifier, E, Ops,
        /*never use addresses*/ Address::invalid(), Address::invalid(), Arch);

  if (mlir::Value V = emitAArch64TblBuiltinExpr(*this, BuiltinID, E, Ops, Arch))
    return V;

  cir::VectorType vTy = ty;
  llvm::SmallVector<mlir::Value, 4> args;
  switch (BuiltinID) {
  default:
    return nullptr;
  case NEON::BI__builtin_neon_vbsl_v:
  case NEON::BI__builtin_neon_vbslq_v: {
    cir::VectorType bitTy = vTy;
    if (cir::isAnyFloatingPointType(bitTy.getEltType()))
      bitTy = castVecOfFPTypeToVecOfIntWithSameWidth(builder, vTy);
    Ops[0] = builder.createBitcast(Ops[0], bitTy);
    Ops[1] = builder.createBitcast(Ops[1], bitTy);
    Ops[2] = builder.createBitcast(Ops[2], bitTy);

    Ops[1] = builder.createAnd(Ops[0], Ops[1]);
    Ops[2] = builder.createAnd(builder.createNot(Ops[0]), Ops[2]);
    Ops[0] = builder.createOr(Ops[1], Ops[2]);
    return builder.createBitcast(Ops[0], ty);
  }
  case NEON::BI__builtin_neon_vfma_lane_v:
  case NEON::BI__builtin_neon_vfmaq_lane_v: { // Only used for FP types
    // The ARM builtins (and instructions) have the addend as the first
    // operand, but the 'fma' intrinsics have it last. Swap it around here.
    llvm_unreachable("NEON::BI__builtin_neon_vfmaq_lane_v NYI");
  }
  case NEON::BI__builtin_neon_vfma_laneq_v: {
    llvm_unreachable("NEON::BI__builtin_neon_vfma_laneq_v NYI");
  }
  case NEON::BI__builtin_neon_vfmaq_laneq_v: {
    llvm_unreachable("NEON::BI__builtin_neon_vfmaq_laneq_v NYI");
  }
  case NEON::BI__builtin_neon_vfmah_lane_f16:
  case NEON::BI__builtin_neon_vfmas_lane_f32:
  case NEON::BI__builtin_neon_vfmah_laneq_f16:
  case NEON::BI__builtin_neon_vfmas_laneq_f32:
  case NEON::BI__builtin_neon_vfmad_lane_f64:
  case NEON::BI__builtin_neon_vfmad_laneq_f64: {
    llvm_unreachable("NEON::BI__builtin_neon_vfmad_laneq_f64 NYI");
  }
  case NEON::BI__builtin_neon_vmull_v: {
    llvm::StringRef name = usgn ? "aarch64.neon.umull" : "aarch64.neon.smull";
    if (Type.isPoly())
      name = "aarch64.neon.pmull";
    cir::VectorType argTy = builder.getExtendedOrTruncatedElementVectorType(
        ty, false /* truncated */, !usgn);
    return emitNeonCall(builder, {argTy, argTy}, Ops, name, ty,
                        getLoc(E->getExprLoc()));
  }
  case NEON::BI__builtin_neon_vmax_v:
  case NEON::BI__builtin_neon_vmaxq_v: {
    mlir::Location loc = getLoc(E->getExprLoc());
    Ops[0] = builder.createBitcast(Ops[0], ty);
    Ops[1] = builder.createBitcast(Ops[1], ty);
    if (cir::isFPOrFPVectorTy(ty)) {
      return builder.create<cir::FMaximumOp>(loc, Ops[0], Ops[1]);
    }
    return builder.create<cir::BinOp>(loc, cir::BinOpKind::Max, Ops[0], Ops[1]);
  }
  case NEON::BI__builtin_neon_vmaxh_f16: {
    llvm_unreachable("NEON::BI__builtin_neon_vmaxh_f16 NYI");
  }
  case NEON::BI__builtin_neon_vmin_v:
  case NEON::BI__builtin_neon_vminq_v: {
    llvm::StringRef name = usgn ? "aarch64.neon.umin" : "aarch64.neon.smin";
    if (cir::isFPOrFPVectorTy(ty))
      name = "aarch64.neon.fmin";
    return emitNeonCall(builder, {ty, ty}, Ops, name, ty,
                        getLoc(E->getExprLoc()));
  }
  case NEON::BI__builtin_neon_vminh_f16: {
    llvm_unreachable("NEON::BI__builtin_neon_vminh_f16 NYI");
  }
  case NEON::BI__builtin_neon_vabd_v:
  case NEON::BI__builtin_neon_vabdq_v: {
    llvm::StringRef name = usgn ? "aarch64.neon.uabd" : "aarch64.neon.sabd";
    if (cir::isFPOrFPVectorTy(ty))
      name = "aarch64.neon.fabd";
    return emitNeonCall(builder, {ty, ty}, Ops, name, ty,
                        getLoc(E->getExprLoc()));
  }
  case NEON::BI__builtin_neon_vpadal_v:
  case NEON::BI__builtin_neon_vpadalq_v: {
    cir::VectorType argTy = getHalfEltSizeTwiceNumElemsVecType(builder, vTy);
    mlir::Location loc = getLoc(E->getExprLoc());
    llvm::SmallVector<mlir::Value, 1> args = {Ops[1]};
    mlir::Value tmp = emitNeonCall(
        builder, {argTy}, args,
        usgn ? "aarch64.neon.uaddlp" : "aarch64.neon.saddlp", vTy, loc);
    mlir::Value addEnd = builder.createBitcast(Ops[0], vTy);
    return builder.createAdd(tmp, addEnd);
  }
  case NEON::BI__builtin_neon_vpmin_v:
  case NEON::BI__builtin_neon_vpminq_v:
    llvm_unreachable("NEON::BI__builtin_neon_vpminq_v NYI");
  case NEON::BI__builtin_neon_vpmax_v:
  case NEON::BI__builtin_neon_vpmaxq_v:
    llvm_unreachable("NEON::BI__builtin_neon_vpmaxq_v NYI");
  case NEON::BI__builtin_neon_vminnm_v:
  case NEON::BI__builtin_neon_vminnmq_v:
    llvm_unreachable("NEON::BI__builtin_neon_vminnmq_v NYI");
  case NEON::BI__builtin_neon_vminnmh_f16:
    llvm_unreachable("NEON::BI__builtin_neon_vminnmh_f16 NYI");
  case NEON::BI__builtin_neon_vmaxnm_v:
  case NEON::BI__builtin_neon_vmaxnmq_v:
    llvm_unreachable("NEON::BI__builtin_neon_vmaxnmq_v NYI");
  case NEON::BI__builtin_neon_vmaxnmh_f16:
    llvm_unreachable("NEON::BI__builtin_neon_vmaxnmh_f16 NYI");
  case NEON::BI__builtin_neon_vrecpss_f32: {
    llvm_unreachable("NEON::BI__builtin_neon_vrecpss_f32 NYI");
  }
  case NEON::BI__builtin_neon_vrecpsd_f64:
    llvm_unreachable("NEON::BI__builtin_neon_vrecpsd_f64 NYI");
  case NEON::BI__builtin_neon_vrecpsh_f16:
    llvm_unreachable("NEON::BI__builtin_neon_vrecpsh_f16 NYI");
  case NEON::BI__builtin_neon_vqshrun_n_v:
    llvm_unreachable("NEON::BI__builtin_neon_vqshrun_n_v NYI");
  case NEON::BI__builtin_neon_vqrshrun_n_v:
    // The prototype of builtin_neon_vqrshrun_n can be found at
    // https://developer.arm.com/architectures/instruction-sets/intrinsics/
    return emitNeonCall(
        builder,
        {builder.getExtendedOrTruncatedElementVectorType(ty, true, true),
         SInt32Ty},
        Ops, "aarch64.neon.sqrshrun", ty, getLoc(E->getExprLoc()));
  case NEON::BI__builtin_neon_vqshrn_n_v:
    return emitNeonCall(
        builder,
        {builder.getExtendedOrTruncatedElementVectorType(
             vTy, true /* extend */,
             mlir::cast<cir::IntType>(vTy.getEltType()).isSigned()),
         SInt32Ty},
        Ops, usgn ? "aarch64.neon.uqshrn" : "aarch64.neon.sqshrn", ty,
        getLoc(E->getExprLoc()));
  case NEON::BI__builtin_neon_vrshrn_n_v:
    return emitNeonCall(
        builder,
        {builder.getExtendedOrTruncatedElementVectorType(
             vTy, true /* extend */,
             mlir::cast<cir::IntType>(vTy.getEltType()).isSigned()),
         SInt32Ty},
        Ops, "aarch64.neon.rshrn", ty, getLoc(E->getExprLoc()));
  case NEON::BI__builtin_neon_vqrshrn_n_v:
    return emitNeonCall(
        builder,
        {builder.getExtendedOrTruncatedElementVectorType(
             vTy, true /* extend */,
             mlir::cast<cir::IntType>(vTy.getEltType()).isSigned()),
         SInt32Ty},
        Ops, usgn ? "aarch64.neon.uqrshrn" : "aarch64.neon.sqrshrn", ty,
        getLoc(E->getExprLoc()));
  case NEON::BI__builtin_neon_vrndah_f16: {
    llvm_unreachable("NEON::BI__builtin_neon_vrndah_f16 NYI");
  }
  case NEON::BI__builtin_neon_vrnda_v:
  case NEON::BI__builtin_neon_vrndaq_v: {
    assert(!cir::MissingFeatures::emitConstrainedFPCall());
    return emitNeonCallToOp<cir::RoundOp>(builder, {ty}, Ops, std::nullopt, ty,
                                          getLoc(E->getExprLoc()));
  }
  case NEON::BI__builtin_neon_vrndih_f16: {
    llvm_unreachable("NEON::BI__builtin_neon_vrndih_f16 NYI");
  }
  case NEON::BI__builtin_neon_vrndmh_f16: {
    llvm_unreachable("NEON::BI__builtin_neon_vrndmh_f16 NYI");
  }
  case NEON::BI__builtin_neon_vrndm_v:
  case NEON::BI__builtin_neon_vrndmq_v: {
    llvm_unreachable("NEON::BI__builtin_neon_vrndmq_v NYI");
  }
  case NEON::BI__builtin_neon_vrndnh_f16: {
    llvm_unreachable("NEON::BI__builtin_neon_vrndnh_f16 NYI");
  }
  case NEON::BI__builtin_neon_vrndn_v:
  case NEON::BI__builtin_neon_vrndnq_v: {
    llvm_unreachable("NEON::BI__builtin_neon_vrndnq_v NYI");
  }
  case NEON::BI__builtin_neon_vrndns_f32: {
    mlir::Value arg0 = emitScalarExpr(E->getArg(0));
    args.push_back(arg0);
    return emitNeonCallToOp<cir::RoundEvenOp>(
        builder, {arg0.getType()}, args, std::nullopt,
        getCIRGenModule().FloatTy, getLoc(E->getExprLoc()));
  }
  case NEON::BI__builtin_neon_vrndph_f16: {
    llvm_unreachable("NEON::BI__builtin_neon_vrndph_f16 NYI");
  }
  case NEON::BI__builtin_neon_vrndp_v:
  case NEON::BI__builtin_neon_vrndpq_v: {
    llvm_unreachable("NEON::BI__builtin_neon_vrndpq_v NYI");
  }
  case NEON::BI__builtin_neon_vrndxh_f16: {
    llvm_unreachable("NEON::BI__builtin_neon_vrndxh_f16 NYI");
  }
  case NEON::BI__builtin_neon_vrndx_v:
  case NEON::BI__builtin_neon_vrndxq_v: {
    llvm_unreachable("NEON::BI__builtin_neon_vrndxq_v NYI");
  }
  case NEON::BI__builtin_neon_vrndh_f16: {
    llvm_unreachable("NEON::BI__builtin_neon_vrndh_f16 NYI");
  }
  case NEON::BI__builtin_neon_vrnd64z_f32:
  case NEON::BI__builtin_neon_vrnd64zq_f32:
  case NEON::BI__builtin_neon_vrnd64z_f64:
  case NEON::BI__builtin_neon_vrnd64zq_f64: {
    llvm_unreachable("NEON::BI__builtin_neon_vrnd64zq_f64 NYI");
  }
  case NEON::BI__builtin_neon_vrnd_v:
  case NEON::BI__builtin_neon_vrndq_v: {
    llvm_unreachable("NEON::BI__builtin_neon_vrndq_v NYI");
  }
  case NEON::BI__builtin_neon_vcvt_f64_v:
  case NEON::BI__builtin_neon_vcvtq_f64_v:
    llvm_unreachable("NEON::BI__builtin_neon_vcvtq_f64_v NYI");
  case NEON::BI__builtin_neon_vcvt_f64_f32: {
    llvm_unreachable("NEON::BI__builtin_neon_vcvt_f64_f32 NYI");
  }
  case NEON::BI__builtin_neon_vcvt_f32_f64: {
    llvm_unreachable("NEON::BI__builtin_neon_vcvt_f32_f64 NYI");
  }
  case NEON::BI__builtin_neon_vcvt_s32_v:
  case NEON::BI__builtin_neon_vcvt_u32_v:
  case NEON::BI__builtin_neon_vcvt_s64_v:
  case NEON::BI__builtin_neon_vcvt_u64_v:
  case NEON::BI__builtin_neon_vcvt_s16_f16:
  case NEON::BI__builtin_neon_vcvt_u16_f16:
  case NEON::BI__builtin_neon_vcvtq_s32_v:
  case NEON::BI__builtin_neon_vcvtq_u32_v:
  case NEON::BI__builtin_neon_vcvtq_s64_v:
  case NEON::BI__builtin_neon_vcvtq_u64_v:
  case NEON::BI__builtin_neon_vcvtq_s16_f16:
  case NEON::BI__builtin_neon_vcvtq_u16_f16: {
    llvm_unreachable("NEON::BI__builtin_neon_vcvtq_u16_f16 NYI");
  }
  case NEON::BI__builtin_neon_vcvta_s16_f16:
  case NEON::BI__builtin_neon_vcvta_u16_f16:
  case NEON::BI__builtin_neon_vcvta_s32_v:
  case NEON::BI__builtin_neon_vcvtaq_s16_f16:
  case NEON::BI__builtin_neon_vcvtaq_s32_v:
  case NEON::BI__builtin_neon_vcvta_u32_v:
  case NEON::BI__builtin_neon_vcvtaq_u16_f16:
  case NEON::BI__builtin_neon_vcvtaq_u32_v:
  case NEON::BI__builtin_neon_vcvta_s64_v:
  case NEON::BI__builtin_neon_vcvtaq_s64_v:
  case NEON::BI__builtin_neon_vcvta_u64_v:
  case NEON::BI__builtin_neon_vcvtaq_u64_v: {
    llvm_unreachable("NEON::BI__builtin_neon_vcvtaq_u64_v NYI");
  }
  case NEON::BI__builtin_neon_vcvtm_s16_f16:
  case NEON::BI__builtin_neon_vcvtm_s32_v:
  case NEON::BI__builtin_neon_vcvtmq_s16_f16:
  case NEON::BI__builtin_neon_vcvtmq_s32_v:
  case NEON::BI__builtin_neon_vcvtm_u16_f16:
  case NEON::BI__builtin_neon_vcvtm_u32_v:
  case NEON::BI__builtin_neon_vcvtmq_u16_f16:
  case NEON::BI__builtin_neon_vcvtmq_u32_v:
  case NEON::BI__builtin_neon_vcvtm_s64_v:
  case NEON::BI__builtin_neon_vcvtmq_s64_v:
  case NEON::BI__builtin_neon_vcvtm_u64_v:
  case NEON::BI__builtin_neon_vcvtmq_u64_v: {
    llvm_unreachable("NEON::BI__builtin_neon_vcvtmq_u64_v NYI");
  }
  case NEON::BI__builtin_neon_vcvtn_s16_f16:
  case NEON::BI__builtin_neon_vcvtn_s32_v:
  case NEON::BI__builtin_neon_vcvtnq_s16_f16:
  case NEON::BI__builtin_neon_vcvtnq_s32_v:
  case NEON::BI__builtin_neon_vcvtn_u16_f16:
  case NEON::BI__builtin_neon_vcvtn_u32_v:
  case NEON::BI__builtin_neon_vcvtnq_u16_f16:
  case NEON::BI__builtin_neon_vcvtnq_u32_v:
  case NEON::BI__builtin_neon_vcvtn_s64_v:
  case NEON::BI__builtin_neon_vcvtnq_s64_v:
  case NEON::BI__builtin_neon_vcvtn_u64_v:
  case NEON::BI__builtin_neon_vcvtnq_u64_v: {
    llvm_unreachable("NEON::BI__builtin_neon_vcvtnq_u64_v NYI");
  }
  case NEON::BI__builtin_neon_vcvtp_s16_f16:
  case NEON::BI__builtin_neon_vcvtp_s32_v:
  case NEON::BI__builtin_neon_vcvtpq_s16_f16:
  case NEON::BI__builtin_neon_vcvtpq_s32_v:
  case NEON::BI__builtin_neon_vcvtp_u16_f16:
  case NEON::BI__builtin_neon_vcvtp_u32_v:
  case NEON::BI__builtin_neon_vcvtpq_u16_f16:
  case NEON::BI__builtin_neon_vcvtpq_u32_v:
  case NEON::BI__builtin_neon_vcvtp_s64_v:
  case NEON::BI__builtin_neon_vcvtpq_s64_v:
  case NEON::BI__builtin_neon_vcvtp_u64_v:
  case NEON::BI__builtin_neon_vcvtpq_u64_v: {
    llvm_unreachable("NEON::BI__builtin_neon_vcvtpq_u64_v NYI");
  }
  case NEON::BI__builtin_neon_vmulx_v:
  case NEON::BI__builtin_neon_vmulxq_v: {
    llvm_unreachable("NEON::BI__builtin_neon_vmulxq_v NYI");
  }
  case NEON::BI__builtin_neon_vmulxh_lane_f16:
  case NEON::BI__builtin_neon_vmulxh_laneq_f16: {
    llvm_unreachable("NEON::BI__builtin_neon_vmulxh_laneq_f16 NYI");
  }
  case NEON::BI__builtin_neon_vmul_lane_v:
  case NEON::BI__builtin_neon_vmul_laneq_v: {
    llvm_unreachable("NEON::BI__builtin_neon_vmul_laneq_v NYI");
  }
  case NEON::BI__builtin_neon_vnegd_s64:
    llvm_unreachable("NEON::BI__builtin_neon_vnegd_s64 NYI");
  case NEON::BI__builtin_neon_vnegh_f16:
    llvm_unreachable("NEON::BI__builtin_neon_vnegh_f16 NYI");
  case NEON::BI__builtin_neon_vpmaxnm_v:
  case NEON::BI__builtin_neon_vpmaxnmq_v: {
    llvm_unreachable("NEON::BI__builtin_neon_vpmaxnmq_v NYI");
  }
  case NEON::BI__builtin_neon_vpminnm_v:
  case NEON::BI__builtin_neon_vpminnmq_v: {
    llvm_unreachable("NEON::BI__builtin_neon_vpminnmq_v NYI");
  }
  case NEON::BI__builtin_neon_vsqrth_f16: {
    llvm_unreachable("NEON::BI__builtin_neon_vsqrth_f16 NYI");
  }
  case NEON::BI__builtin_neon_vsqrt_v:
  case NEON::BI__builtin_neon_vsqrtq_v: {
    llvm_unreachable("NEON::BI__builtin_neon_vsqrtq_v NYI");
  }
  case NEON::BI__builtin_neon_vrbit_v:
  case NEON::BI__builtin_neon_vrbitq_v: {
    llvm_unreachable("NEON::BI__builtin_neon_vrbitq_v NYI");
  }
  case NEON::BI__builtin_neon_vaddv_u8:
    // FIXME: These are handled by the AArch64 scalar code.
    llvm_unreachable("NEON::BI__builtin_neon_vaddv_u8 NYI");
    [[fallthrough]];
  case NEON::BI__builtin_neon_vaddv_s8: {
    llvm_unreachable("NEON::BI__builtin_neon_vaddv_s8 NYI");
  }
  case NEON::BI__builtin_neon_vaddv_u16:
    usgn = true;
    [[fallthrough]];
  case NEON::BI__builtin_neon_vaddv_s16: {
    cir::IntType eltTy = usgn ? UInt16Ty : SInt16Ty;
    cir::VectorType vTy = cir::VectorType::get(builder.getContext(), eltTy, 4);
    Ops.push_back(emitScalarExpr(E->getArg(0)));
    // This is to add across the vector elements, so wider result type needed.
    Ops[0] = emitNeonCall(builder, {vTy}, Ops,
                          usgn ? "aarch64.neon.uaddv" : "aarch64.neon.saddv",
                          SInt32Ty, getLoc(E->getExprLoc()));
    return builder.createIntCast(Ops[0], eltTy);
  }
  case NEON::BI__builtin_neon_vaddvq_u8:
    llvm_unreachable("NEON::BI__builtin_neon_vaddvq_u8 NYI");
    [[fallthrough]];
  case NEON::BI__builtin_neon_vaddvq_s8: {
    llvm_unreachable("NEON::BI__builtin_neon_vaddvq_s8 NYI");
  }
  case NEON::BI__builtin_neon_vaddvq_u16:
    llvm_unreachable("NEON::BI__builtin_neon_vaddvq_u16 NYI");
    [[fallthrough]];
  case NEON::BI__builtin_neon_vaddvq_s16: {
    llvm_unreachable("NEON::BI__builtin_neon_vaddvq_s16 NYI");
  }
  case NEON::BI__builtin_neon_vmaxv_u8: {
    return emitCommonNeonVecAcrossCall(*this, "aarch64.neon.umaxv", UInt8Ty, 8,
                                       E);
  }
  case NEON::BI__builtin_neon_vmaxv_u16: {
    llvm_unreachable("NEON::BI__builtin_neon_vmaxv_u16 NYI");
  }
  case NEON::BI__builtin_neon_vmaxvq_u8: {
    return emitCommonNeonVecAcrossCall(*this, "aarch64.neon.umaxv", UInt8Ty, 16,
                                       E);
  }
  case NEON::BI__builtin_neon_vmaxvq_u16: {
    llvm_unreachable("NEON::BI__builtin_neon_vmaxvq_u16 NYI");
  }
  case NEON::BI__builtin_neon_vmaxv_s8: {
    return emitCommonNeonVecAcrossCall(*this, "aarch64.neon.smaxv", SInt8Ty, 8,
                                       E);
  }
  case NEON::BI__builtin_neon_vmaxv_s16: {
    llvm_unreachable("NEON::BI__builtin_neon_vmaxv_s16 NYI");
  }
  case NEON::BI__builtin_neon_vmaxvq_s8: {
    return emitCommonNeonVecAcrossCall(*this, "aarch64.neon.smaxv", SInt8Ty, 16,
                                       E);
  }
  case NEON::BI__builtin_neon_vmaxvq_s16: {
    llvm_unreachable("NEON::BI__builtin_neon_vmaxvq_s16 NYI");
  }
  case NEON::BI__builtin_neon_vmaxv_f16: {
    llvm_unreachable("NEON::BI__builtin_neon_vmaxv_f16 NYI");
  }
  case NEON::BI__builtin_neon_vmaxvq_f16: {
    llvm_unreachable("NEON::BI__builtin_neon_vmaxvq_f16 NYI");
  }
  case NEON::BI__builtin_neon_vminv_u8: {
    llvm_unreachable("NEON::BI__builtin_neon_vminv_u8 NYI");
  }
  case NEON::BI__builtin_neon_vminv_u16: {
    llvm_unreachable("NEON::BI__builtin_neon_vminv_u16 NYI");
  }
  case NEON::BI__builtin_neon_vminvq_u8: {
    llvm_unreachable("NEON::BI__builtin_neon_vminvq_u8 NYI");
  }
  case NEON::BI__builtin_neon_vminvq_u16: {
    llvm_unreachable("NEON::BI__builtin_neon_vminvq_u16 NYI");
  }
  case NEON::BI__builtin_neon_vminv_s8: {
    llvm_unreachable("NEON::BI__builtin_neon_vminv_s8 NYI");
  }
  case NEON::BI__builtin_neon_vminv_s16: {
    llvm_unreachable("NEON::BI__builtin_neon_vminv_s16 NYI");
  }
  case NEON::BI__builtin_neon_vminvq_s8: {
    llvm_unreachable("NEON::BI__builtin_neon_vminvq_s8 NYI");
  }
  case NEON::BI__builtin_neon_vminvq_s16: {
    llvm_unreachable("NEON::BI__builtin_neon_vminvq_s16 NYI");
  }
  case NEON::BI__builtin_neon_vminv_f16: {
    llvm_unreachable("NEON::BI__builtin_neon_vminv_f16 NYI");
  }
  case NEON::BI__builtin_neon_vminvq_f16: {
    llvm_unreachable("NEON::BI__builtin_neon_vminvq_f16 NYI");
  }
  case NEON::BI__builtin_neon_vmaxnmv_f16: {
    llvm_unreachable("NEON::BI__builtin_neon_vmaxnmv_f16 NYI");
  }
  case NEON::BI__builtin_neon_vmaxnmvq_f16: {
    llvm_unreachable("NEON::BI__builtin_neon_vmaxnmvq_f16 NYI");
  }
  case NEON::BI__builtin_neon_vminnmv_f16: {
    llvm_unreachable("NEON::BI__builtin_neon_vminnmv_f16 NYI");
  }
  case NEON::BI__builtin_neon_vminnmvq_f16: {
    llvm_unreachable("NEON::BI__builtin_neon_vminnmvq_f16 NYI");
  }
  case NEON::BI__builtin_neon_vmul_n_f64: {
    llvm_unreachable("NEON::BI__builtin_neon_vmul_n_f64 NYI");
  }
  case NEON::BI__builtin_neon_vaddlv_u8: {
    llvm_unreachable("NEON::BI__builtin_neon_vaddlv_u8 NYI");
  }
  case NEON::BI__builtin_neon_vaddlvq_u8: {
    llvm_unreachable("NEON::BI__builtin_neon_vaddlvq_u8 NYI");
  }
  case NEON::BI__builtin_neon_vaddlvq_u16:
    usgn = true;
    [[fallthrough]];
  case NEON::BI__builtin_neon_vaddlvq_s16: {
    mlir::Type argTy = cir::VectorType::get(builder.getContext(),
                                            usgn ? UInt16Ty : SInt16Ty, 8);
    llvm::SmallVector<mlir::Value, 1> argOps = {emitScalarExpr(E->getArg(0))};
    return emitNeonCall(builder, {argTy}, argOps,
                        usgn ? "aarch64.neon.uaddlv" : "aarch64.neon.saddlv",
                        usgn ? UInt32Ty : SInt32Ty, getLoc(E->getExprLoc()));
  }
  case NEON::BI__builtin_neon_vaddlv_s8: {
    llvm_unreachable("NEON::BI__builtin_neon_vaddlv_s8 NYI");
  }
  case NEON::BI__builtin_neon_vaddlv_u16:
    usgn = true;
    [[fallthrough]];
  case NEON::BI__builtin_neon_vaddlv_s16: {
    mlir::Type argTy = cir::VectorType::get(builder.getContext(),
                                            usgn ? UInt16Ty : SInt16Ty, 4);
    llvm::SmallVector<mlir::Value, 1> argOps = {emitScalarExpr(E->getArg(0))};
    return emitNeonCall(builder, {argTy}, argOps,
                        usgn ? "aarch64.neon.uaddlv" : "aarch64.neon.saddlv",
                        usgn ? UInt32Ty : SInt32Ty, getLoc(E->getExprLoc()));
  }
  case NEON::BI__builtin_neon_vaddlvq_s8: {
    llvm_unreachable("NEON::BI__builtin_neon_vaddlvq_s8 NYI");
  }
  case NEON::BI__builtin_neon_vsri_n_v:
  case NEON::BI__builtin_neon_vsriq_n_v: {
    llvm_unreachable("NEON::BI__builtin_neon_vsriq_n_v NYI");
  }
  case NEON::BI__builtin_neon_vsli_n_v:
  case NEON::BI__builtin_neon_vsliq_n_v: {
    llvm_unreachable("NEON::BI__builtin_neon_vsliq_n_v NYI");
  }
  case NEON::BI__builtin_neon_vsra_n_v:
  case NEON::BI__builtin_neon_vsraq_n_v: {
    Ops[0] = builder.createBitcast(Ops[0], vTy);
    Ops[1] = emitNeonRShiftImm(*this, Ops[1], Ops[2], vTy, usgn,
                               getLoc(E->getExprLoc()));
    return builder.createAdd(Ops[0], Ops[1]);
  }
  case NEON::BI__builtin_neon_vrsra_n_v:
  case NEON::BI__builtin_neon_vrsraq_n_v: {
    llvm::SmallVector<mlir::Value> tmpOps = {Ops[1], Ops[2]};
    // The llvm intrinsic is expecting negative shift amount for right shift.
    // Thus we have to make shift amount vec type to be signed.
    cir::VectorType shitAmtVecTy =
        usgn ? getSignChangedVectorType(builder, vTy) : vTy;
    mlir::Value tmp =
        emitNeonCall(builder, {vTy, shitAmtVecTy}, tmpOps,
                     usgn ? "aarch64.neon.urshl" : "aarch64.neon.srshl", vTy,
                     getLoc(E->getExprLoc()), false,
                     1 /* shift amount is args[1]*/, true /* right shift */);
    Ops[0] = builder.createBitcast(Ops[0], vTy);
    return builder.createBinop(Ops[0], cir::BinOpKind::Add, tmp);
  }
  case NEON::BI__builtin_neon_vld1_v:
  case NEON::BI__builtin_neon_vld1q_v: {
    return builder.createAlignedLoad(Ops[0].getLoc(), vTy, Ops[0],
                                     PtrOp0.getAlignment());
  }
  case NEON::BI__builtin_neon_vst1_v:
  case NEON::BI__builtin_neon_vst1q_v: {
    Ops[1] = builder.createBitcast(Ops[1], vTy);
    (void)builder.createAlignedStore(Ops[1].getLoc(), Ops[1], Ops[0],
                                     PtrOp0.getAlignment());
    return Ops[1];
  }
  case NEON::BI__builtin_neon_vld1_lane_v:
  case NEON::BI__builtin_neon_vld1q_lane_v: {
    Ops[1] = builder.createBitcast(Ops[1], vTy);
    Ops[0] = builder.createAlignedLoad(Ops[0].getLoc(), vTy.getEltType(),
                                       Ops[0], PtrOp0.getAlignment());
    return builder.create<cir::VecInsertOp>(getLoc(E->getExprLoc()), Ops[1],
                                            Ops[0], Ops[2]);
  }
  case NEON::BI__builtin_neon_vldap1_lane_s64:
  case NEON::BI__builtin_neon_vldap1q_lane_s64: {
    cir::LoadOp Load = builder.createAlignedLoad(
        Ops[0].getLoc(), vTy.getEltType(), Ops[0], PtrOp0.getAlignment());
    Load.setAtomic(cir::MemOrder::Acquire);
    return builder.create<cir::VecInsertOp>(getLoc(E->getExprLoc()),
                                            builder.createBitcast(Ops[1], vTy),
                                            Load, Ops[2]);
  }
  case NEON::BI__builtin_neon_vld1_dup_v:
  case NEON::BI__builtin_neon_vld1q_dup_v: {
    Address ptrAddr = PtrOp0.withElementType(builder, vTy.getEltType());
    mlir::Value val = builder.createLoad(getLoc(E->getExprLoc()), ptrAddr);
    cir::VecSplatOp vecSplat =
        builder.create<cir::VecSplatOp>(getLoc(E->getExprLoc()), vTy, val);
    return vecSplat;
  }
  case NEON::BI__builtin_neon_vst1_lane_v:
  case NEON::BI__builtin_neon_vst1q_lane_v: {
    Ops[1] = builder.createBitcast(Ops[1], ty);
    Ops[1] = builder.create<cir::VecExtractOp>(Ops[1].getLoc(), Ops[1], Ops[2]);
    (void)builder.createAlignedStore(getLoc(E->getExprLoc()), Ops[1], Ops[0],
                                     PtrOp0.getAlignment());
    return Ops[1];
  }
  case NEON::BI__builtin_neon_vstl1_lane_s64:
  case NEON::BI__builtin_neon_vstl1q_lane_s64: {
    Ops[1] = builder.createBitcast(Ops[1], ty);
    Ops[1] = builder.create<cir::VecExtractOp>(Ops[1].getLoc(), Ops[1], Ops[2]);
    cir::StoreOp Store = builder.createAlignedStore(
        getLoc(E->getExprLoc()), Ops[1], Ops[0], PtrOp0.getAlignment());
    Store.setAtomic(cir::MemOrder::Release);
    return Ops[1];
  }
  case NEON::BI__builtin_neon_vld2_v:
  case NEON::BI__builtin_neon_vld2q_v: {
    llvm_unreachable("NEON::BI__builtin_neon_vld2q_v NYI");
  }
  case NEON::BI__builtin_neon_vld3_v:
  case NEON::BI__builtin_neon_vld3q_v: {
    llvm_unreachable("NEON::BI__builtin_neon_vld3q_v NYI");
  }
  case NEON::BI__builtin_neon_vld4_v:
  case NEON::BI__builtin_neon_vld4q_v: {
    llvm_unreachable("NEON::BI__builtin_neon_vld4q_v NYI");
  }
  case NEON::BI__builtin_neon_vld2_dup_v:
  case NEON::BI__builtin_neon_vld2q_dup_v: {
    llvm_unreachable("NEON::BI__builtin_neon_vld2q_dup_v NYI");
  }
  case NEON::BI__builtin_neon_vld3_dup_v:
  case NEON::BI__builtin_neon_vld3q_dup_v: {
    llvm_unreachable("NEON::BI__builtin_neon_vld3q_dup_v NYI");
  }
  case NEON::BI__builtin_neon_vld4_dup_v:
  case NEON::BI__builtin_neon_vld4q_dup_v: {
    llvm_unreachable("NEON::BI__builtin_neon_vld4q_dup_v NYI");
  }
  case NEON::BI__builtin_neon_vld2_lane_v:
  case NEON::BI__builtin_neon_vld2q_lane_v: {
    llvm_unreachable("NEON::BI__builtin_neon_vld2q_lane_v NYI");
  }
  case NEON::BI__builtin_neon_vld3_lane_v:
  case NEON::BI__builtin_neon_vld3q_lane_v: {
    llvm_unreachable("NEON::BI__builtin_neon_vld3q_lane_v NYI");
  }
  case NEON::BI__builtin_neon_vld4_lane_v:
  case NEON::BI__builtin_neon_vld4q_lane_v: {
    llvm_unreachable("NEON::BI__builtin_neon_vld4q_lane_v NYI");
  }
  case NEON::BI__builtin_neon_vst2_v:
  case NEON::BI__builtin_neon_vst2q_v: {
    llvm_unreachable("NEON::BI__builtin_neon_vst2q_v NYI");
  }
  case NEON::BI__builtin_neon_vst2_lane_v:
  case NEON::BI__builtin_neon_vst2q_lane_v: {
    llvm_unreachable("NEON::BI__builtin_neon_vst2q_lane_v NYI");
  }
  case NEON::BI__builtin_neon_vst3_v:
  case NEON::BI__builtin_neon_vst3q_v: {
    llvm_unreachable("NEON::BI__builtin_neon_vst3q_v NYI");
  }
  case NEON::BI__builtin_neon_vst3_lane_v:
  case NEON::BI__builtin_neon_vst3q_lane_v: {
    llvm_unreachable("NEON::BI__builtin_neon_vst3q_lane_v NYI");
  }
  case NEON::BI__builtin_neon_vst4_v:
  case NEON::BI__builtin_neon_vst4q_v: {
    llvm_unreachable("NEON::BI__builtin_neon_vst4q_v NYI");
  }
  case NEON::BI__builtin_neon_vst4_lane_v:
  case NEON::BI__builtin_neon_vst4q_lane_v: {
    llvm_unreachable("NEON::BI__builtin_neon_vst4q_lane_v NYI");
  }
  case NEON::BI__builtin_neon_vtrn_v:
  case NEON::BI__builtin_neon_vtrnq_v: {
    // This set of neon intrinsics implement SIMD matrix transpose.
    // The matrix transposed is always 2x2, and these intrincis transpose
    // multiple 2x2 matrices in parallel, that is why result type is
    // always 2-D matrix whose last dimension is 2.
    // For example `vtrn_s16` would have:
    //  input 1: {0, 1, 2, 3}
    //  input 2; {4, 5, 6, 7}
    //  This basically represents two 2x2 matrices:
    //  [ 0, 1 ]  and  [ 2, 3]
    //  [ 4, 5 ]       [ 6, 7]
    //  They should be simultaneously and independently transposed.
    //  Thus, result is :
    //   { {0, 4, 2, 6},
    //     {1, 5, 3, 7 } }
    Ops[1] = builder.createBitcast(Ops[1], ty);
    Ops[2] = builder.createBitcast(Ops[2], ty);
    // Adding a bitcast here as Ops[0] might be a void pointer.
    mlir::Value baseAddr =
        builder.createBitcast(Ops[0], builder.getPointerTo(ty));
    mlir::Value sv;
    mlir::Location loc = getLoc(E->getExprLoc());

    for (unsigned vi = 0; vi != 2; ++vi) {
      llvm::SmallVector<int64_t, 16> indices;
      for (unsigned i = 0, e = vTy.getSize(); i != e; i += 2) {
        indices.push_back(i + vi);
        indices.push_back(i + e + vi);
      }
      cir::ConstantOp idx = builder.getConstInt(loc, SInt32Ty, vi);
      mlir::Value addr = builder.create<cir::PtrStrideOp>(
          loc, baseAddr.getType(), baseAddr, idx);
      sv = builder.createVecShuffle(loc, Ops[1], Ops[2], indices);
      (void)builder.CIRBaseBuilderTy::createStore(loc, sv, addr);
    }
    return sv;
  }
  case NEON::BI__builtin_neon_vuzp_v:
  case NEON::BI__builtin_neon_vuzpq_v: {
    Ops[1] = builder.createBitcast(Ops[1], ty);
    Ops[2] = builder.createBitcast(Ops[2], ty);
    // Adding a bitcast here as Ops[0] might be a void pointer.
    mlir::Value baseAddr =
        builder.createBitcast(Ops[0], builder.getPointerTo(ty));
    mlir::Value sv;
    mlir::Location loc = getLoc(E->getExprLoc());

    for (unsigned vi = 0; vi != 2; ++vi) {
      llvm::SmallVector<int64_t, 16> indices;
      for (unsigned i = 0, e = vTy.getSize(); i != e; ++i) {
        indices.push_back(2 * i + vi);
      }
      cir::ConstantOp idx = builder.getConstInt(loc, SInt32Ty, vi);
      mlir::Value addr = builder.create<cir::PtrStrideOp>(
          loc, baseAddr.getType(), baseAddr, idx);
      sv = builder.createVecShuffle(loc, Ops[1], Ops[2], indices);
      (void)builder.CIRBaseBuilderTy::createStore(loc, sv, addr);
    }
    return sv;
  }
  case NEON::BI__builtin_neon_vzip_v:
  case NEON::BI__builtin_neon_vzipq_v: {
    Ops[1] = builder.createBitcast(Ops[1], ty);
    Ops[2] = builder.createBitcast(Ops[2], ty);
    // Adding a bitcast here as Ops[0] might be a void pointer.
    mlir::Value baseAddr =
        builder.createBitcast(Ops[0], builder.getPointerTo(ty));
    mlir::Value sv;
    mlir::Location loc = getLoc(E->getExprLoc());

    for (unsigned vi = 0; vi != 2; ++vi) {
      llvm::SmallVector<int64_t, 16> indices;
      for (unsigned i = 0, e = vTy.getSize(); i != e; i += 2) {
        indices.push_back((i + vi * e) >> 1);
        indices.push_back(((i + vi * e) >> 1) + e);
      }
      cir::ConstantOp idx = builder.getConstInt(loc, SInt32Ty, vi);
      mlir::Value addr = builder.create<cir::PtrStrideOp>(
          loc, baseAddr.getType(), baseAddr, idx);
      sv = builder.createVecShuffle(loc, Ops[1], Ops[2], indices);
      (void)builder.CIRBaseBuilderTy::createStore(loc, sv, addr);
    }
    return sv;
  }
  case NEON::BI__builtin_neon_vqtbl1q_v: {
    llvm_unreachable("NEON::BI__builtin_neon_vqtbl1q_v NYI");
  }
  case NEON::BI__builtin_neon_vqtbl2q_v: {
    llvm_unreachable("NEON::BI__builtin_neon_vqtbl2q_v NYI");
  }
  case NEON::BI__builtin_neon_vqtbl3q_v: {
    llvm_unreachable("NEON::BI__builtin_neon_vqtbl3q_v NYI");
  }
  case NEON::BI__builtin_neon_vqtbl4q_v: {
    llvm_unreachable("NEON::BI__builtin_neon_vqtbl4q_v NYI");
  }
  case NEON::BI__builtin_neon_vqtbx1q_v: {
    llvm_unreachable("NEON::BI__builtin_neon_vqtbx1q_v NYI");
  }
  case NEON::BI__builtin_neon_vqtbx2q_v: {
    llvm_unreachable("NEON::BI__builtin_neon_vqtbx2q_v NYI");
  }
  case NEON::BI__builtin_neon_vqtbx3q_v: {
    llvm_unreachable("NEON::BI__builtin_neon_vqtbx3q_v NYI");
  }
  case NEON::BI__builtin_neon_vqtbx4q_v: {
    llvm_unreachable("NEON::BI__builtin_neon_vqtbx4q_v NYI");
  }
  case NEON::BI__builtin_neon_vsqadd_v:
  case NEON::BI__builtin_neon_vsqaddq_v: {
    llvm_unreachable("NEON::BI__builtin_neon_vsqaddq_v NYI");
  }
  case NEON::BI__builtin_neon_vuqadd_v:
  case NEON::BI__builtin_neon_vuqaddq_v: {
    llvm_unreachable("NEON::BI__builtin_neon_vuqaddq_v NYI");
  }
  }
}<|MERGE_RESOLUTION|>--- conflicted
+++ resolved
@@ -2712,12 +2712,6 @@
   case NEON::BI__builtin_neon_vcaled_f64:
     return emitNeonCall(builder, {argTy}, ops, "aarch64.neon.facge", resultTy,
                         loc);
-<<<<<<< HEAD
-  case NEON::BI__builtin_neon_vcaltd_f64:
-    return emitNeonCall(builder, {argTy}, ops, "aarch64.neon.facgt", resultTy,
-                        loc);
-=======
->>>>>>> d27f1bc0
   case NEON::BI__builtin_neon_vcalts_f32:
   case NEON::BI__builtin_neon_vcaltd_f64:
     return emitNeonCall(builder, {argTy}, ops, "aarch64.neon.facgt", resultTy,
