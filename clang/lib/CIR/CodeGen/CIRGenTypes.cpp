#include "CIRGenTypes.h"
#include "CIRGenCXXABI.h"
#include "CIRGenCall.h"
#include "CIRGenFunctionInfo.h"
#include "CIRGenModule.h"
#include "TargetInfo.h"

#include "mlir/IR/Builders.h"
#include "mlir/IR/BuiltinTypes.h"
#include "clang/CIR/Dialect/IR/CIRAttrs.h"
#include "clang/CIR/Dialect/IR/CIRTypes.h"

#include "clang/AST/ASTContext.h"
#include "clang/AST/DeclCXX.h"
#include "clang/AST/DeclObjC.h"
#include "clang/AST/Expr.h"
#include "clang/AST/GlobalDecl.h"
#include "clang/AST/RecordLayout.h"
#include "clang/CIR/Dialect/IR/CIRTypes.h"
#include "clang/CIR/FnInfoOpts.h"
#include "llvm/ADT/STLExtras.h"
#include "llvm/Support/Casting.h"
#include "llvm/Support/ErrorHandling.h"

using namespace clang;
using namespace clang::CIRGen;

cir::CallingConv
CIRGenTypes::ClangCallConvToCIRCallConv(clang::CallingConv CC) {
  switch (CC) {
  case CC_C:
    return cir::CallingConv::C;
<<<<<<< HEAD
  case CC_OpenCLKernel:
=======
  case CC_DeviceKernel:
>>>>>>> 3d04a3d4
    return CGM.getTargetCIRGenInfo().getOpenCLKernelCallingConv();
  case CC_SpirFunction:
    return cir::CallingConv::SpirFunction;
  default:
    llvm_unreachable("No other calling conventions implemented.");
  }
}

CIRGenTypes::CIRGenTypes(CIRGenModule &cgm)
    : astContext(cgm.getASTContext()), Builder(cgm.getBuilder()), CGM{cgm},
      Target(cgm.getTarget()), TheCXXABI(cgm.getCXXABI()),
      TheABIInfo(cgm.getTargetCIRGenInfo().getABIInfo()) {
  SkippedLayout = false;
}

CIRGenTypes::~CIRGenTypes() {
  for (llvm::FoldingSet<CIRGenFunctionInfo>::iterator I = FunctionInfos.begin(),
                                                      E = FunctionInfos.end();
       I != E;)
    delete &*I++;
}

// This is CIR's version of CIRGenTypes::addRecordTypeName
std::string CIRGenTypes::getRecordTypeName(const clang::RecordDecl *recordDecl,
                                           StringRef suffix) {
  llvm::SmallString<256> typeName;
  llvm::raw_svector_ostream outStream(typeName);

  PrintingPolicy policy = recordDecl->getASTContext().getPrintingPolicy();
  policy.SuppressInlineNamespace = false;
  policy.AlwaysIncludeTypeForTemplateArgument = true;
<<<<<<< HEAD
  policy.PrintCanonicalTypes = true;
=======
>>>>>>> 3d04a3d4
  policy.SuppressTagKeyword = true;

  if (recordDecl->getIdentifier()) {
    astContext.getRecordType(recordDecl).print(outStream, policy);
  } else if (auto *typedefNameDecl = recordDecl->getTypedefNameForAnonDecl()) {
    typedefNameDecl->printQualifiedName(outStream, policy);
  } else {
    outStream << Builder.getUniqueAnonRecordName();
  }

  if (!suffix.empty())
    outStream << suffix;

  return Builder.getUniqueRecordName(std::string(typeName));
}

/// Return true if the specified type is already completely laid out.
bool CIRGenTypes::isRecordLayoutComplete(const Type *Ty) const {
  llvm::DenseMap<const Type *, cir::RecordType>::const_iterator I =
      recordDeclTypes.find(Ty);
  return I != recordDeclTypes.end() && I->second.isComplete();
}

static bool
isSafeToConvert(QualType T, CIRGenTypes &CGT,
                llvm::SmallPtrSet<const RecordDecl *, 16> &AlreadyChecked);

/// Return true if it is safe to convert the specified record decl to IR and lay
/// it out, false if doing so would cause us to get into a recursive compilation
/// mess.
static bool
isSafeToConvert(const RecordDecl *RD, CIRGenTypes &CGT,
                llvm::SmallPtrSet<const RecordDecl *, 16> &AlreadyChecked) {
  // If we have already checked this type (maybe the same type is used by-value
  // multiple times in multiple record fields, don't check again.
  if (!AlreadyChecked.insert(RD).second)
    return true;

  const Type *Key = CGT.getContext().getTagDeclType(RD).getTypePtr();

  // If this type is already laid out, converting it is a noop.
  if (CGT.isRecordLayoutComplete(Key))
    return true;

  // If this type is currently being laid out, we can't recursively compile it.
  if (CGT.isRecordBeingLaidOut(Key))
    return false;

  // If this type would require laying out bases that are currently being laid
  // out, don't do it.  This includes virtual base classes which get laid out
  // when a class is translated, even though they aren't embedded by-value into
  // the class.
  if (const CXXRecordDecl *CRD = dyn_cast<CXXRecordDecl>(RD)) {
    for (const auto &I : CRD->bases())
      if (!isSafeToConvert(I.getType()->castAs<RecordType>()->getDecl(), CGT,
                           AlreadyChecked))
        return false;
  }

  // If this type would require laying out members that are currently being laid
  // out, don't do it.
  for (const auto *I : RD->fields())
    if (!isSafeToConvert(I->getType(), CGT, AlreadyChecked))
      return false;

  // If there are no problems, lets do it.
  return true;
}

/// Return true if it is safe to convert this field type, which requires the
/// record elements contained by-value to all be recursively safe to convert.
static bool
isSafeToConvert(QualType T, CIRGenTypes &CGT,
                llvm::SmallPtrSet<const RecordDecl *, 16> &AlreadyChecked) {
  // Strip off atomic type sugar.
  if (const auto *AT = T->getAs<AtomicType>())
    T = AT->getValueType();

  // If this is a record, check it.
  if (const auto *RT = T->getAs<RecordType>())
    return isSafeToConvert(RT->getDecl(), CGT, AlreadyChecked);

  // If this is an array, check the elements, which are embedded inline.
  if (const auto *AT = CGT.getContext().getAsArrayType(T))
    return isSafeToConvert(AT->getElementType(), CGT, AlreadyChecked);

  // Otherwise, there is no concern about transforming this. We only care about
  // things that are contained by-value in a record that can have another
  // record as a member.
  return true;
}

// Return true if it is safe to convert the specified record decl to CIR and lay
// it out, false if doing so would cause us to get into a recursive compilation
// mess.
static bool isSafeToConvert(const RecordDecl *RD, CIRGenTypes &CGT) {
  // If no records are being laid out, we can certainly do this one.
  if (CGT.noRecordsBeingLaidOut())
    return true;

  llvm::SmallPtrSet<const RecordDecl *, 16> AlreadyChecked;
  return isSafeToConvert(RD, CGT, AlreadyChecked);
}

/// Lay out a tagged decl type like record or union.
mlir::Type CIRGenTypes::convertRecordDeclType(const clang::RecordDecl *RD) {
  // TagDecl's are not necessarily unique, instead use the (clang) type
  // connected to the decl.
  const auto *key = astContext.getTagDeclType(RD).getTypePtr();
  cir::RecordType entry = recordDeclTypes[key];

  // Handle forward decl / incomplete types.
  if (!entry) {
    auto name = getRecordTypeName(RD, "");
    entry = Builder.getIncompleteRecordTy(name, RD);
    recordDeclTypes[key] = entry;
  }

  RD = RD->getDefinition();
  if (!RD || !RD->isCompleteDefinition() || entry.isComplete())
    return entry;

  // If converting this type would cause us to infinitely loop, don't do it!
  if (!isSafeToConvert(RD, *this)) {
    DeferredRecords.push_back(RD);
    return entry;
  }

  // Okay, this is a definition of a type. Compile the implementation now.
  bool InsertResult = RecordsBeingLaidOut.insert(key).second;
  (void)InsertResult;
  assert(InsertResult && "Recursively compiling a record?");

  // Force conversion of non-virtual base classes recursively.
  if (const auto *cxxRecordDecl = dyn_cast<CXXRecordDecl>(RD)) {
    for (const auto &I : cxxRecordDecl->bases()) {
      if (I.isVirtual())
        continue;
      convertRecordDeclType(I.getType()->castAs<RecordType>()->getDecl());
    }
  }

  // Layout fields.
  std::unique_ptr<CIRGenRecordLayout> Layout = computeRecordLayout(RD, &entry);
  recordDeclTypes[key] = entry;
  CIRGenRecordLayouts[key] = std::move(Layout);

  // We're done laying out this record.
  bool EraseResult = RecordsBeingLaidOut.erase(key);
  (void)EraseResult;
  assert(EraseResult && "record not in RecordsBeingLaidOut set?");

  // If this record blocked a FunctionType conversion, then recompute whatever
  // was derived from that.
  // FIXME: This is hugely overconservative.
  if (SkippedLayout)
    TypeCache.clear();

  // If we're done converting the outer-most record, then convert any deferred
  // records as well.
  if (RecordsBeingLaidOut.empty())
    while (!DeferredRecords.empty())
      convertRecordDeclType(DeferredRecords.pop_back_val());

  return entry;
}

mlir::Type CIRGenTypes::convertTypeForMem(clang::QualType qualType,
                                          bool forBitField) {
  assert(!qualType->isConstantMatrixType() && "Matrix types NYI");

  mlir::Type convertedType = convertType(qualType);

  assert(!forBitField && "Bit fields NYI");

  // If this is a bit-precise integer type in a bitfield representation, map
  // this integer to the target-specified size.
  if (forBitField && qualType->isBitIntType())
    assert(!qualType->isBitIntType() && "Bit field with type _BitInt NYI");

  return convertedType;
}

mlir::MLIRContext &CIRGenTypes::getMLIRContext() const {
  return *Builder.getContext();
}

mlir::Type CIRGenTypes::convertFunctionTypeInternal(QualType QFT) {
  assert(QFT.isCanonical());
  const Type *Ty = QFT.getTypePtr();
  const FunctionType *FT = cast<FunctionType>(QFT.getTypePtr());
  // First, check whether we can build the full function type. If the function
  // type depends on an incomplete type (e.g. a record or enum), we cannot lower
  // the function type.
  assert(isFuncTypeConvertible(FT) && "NYI");

  // The function type can be built; call the appropriate routines to build it
  const CIRGenFunctionInfo *FI;
  if (const auto *FPT = dyn_cast<FunctionProtoType>(FT)) {
    FI = &arrangeFreeFunctionType(
        CanQual<FunctionProtoType>::CreateUnsafe(QualType(FPT, 0)));
  } else {
    const FunctionNoProtoType *FNPT = cast<FunctionNoProtoType>(FT);
    FI = &arrangeFreeFunctionType(
        CanQual<FunctionNoProtoType>::CreateUnsafe(QualType(FNPT, 0)));
  }

  mlir::Type ResultType = nullptr;
  // If there is something higher level prodding our CIRGenFunctionInfo, then
  // don't recurse into it again.
  assert(!FunctionsBeingProcessed.count(FI) && "NYI");

  // Otherwise, we're good to go, go ahead and convert it.
  ResultType = GetFunctionType(*FI);

  RecordsBeingLaidOut.erase(Ty);

  assert(!SkippedLayout && "Shouldn't have skipped anything yet");

  if (RecordsBeingLaidOut.empty())
    while (!DeferredRecords.empty())
      convertRecordDeclType(DeferredRecords.pop_back_val());

  return ResultType;
}

/// Return true if the specified type in a function parameter or result position
/// can be converted to a CIR type at this point. This boils down to being
/// whether it is complete, as well as whether we've temporarily deferred
/// expanding the type because we're in a recursive context.
bool CIRGenTypes::isFuncParamTypeConvertible(clang::QualType Ty) {
  // Some ABIs cannot have their member pointers represented in LLVM IR unless
  // certain circumstances have been reached.
  if (const auto *mpt = Ty->getAs<MemberPointerType>())
    return getCXXABI().isMemberPointerConvertible(mpt);

  // If this isn't a tagged type, we can convert it!
  const TagType *TT = Ty->getAs<TagType>();
  if (!TT)
    return true;

  // Incomplete types cannot be converted.
  return !TT->isIncompleteType();
}

/// Code to verify a given function type is complete, i.e. the return type and
/// all of the parameter types are complete. Also check to see if we are in a
/// RS_RecordPointer context, and if so whether any record types have been
/// pended. If so, we don't want to ask the ABI lowering code to handle a type
/// that cannot be converted to a CIR type.
bool CIRGenTypes::isFuncTypeConvertible(const FunctionType *FT) {
  if (!isFuncParamTypeConvertible(FT->getReturnType()))
    return false;

  if (const auto *FPT = dyn_cast<FunctionProtoType>(FT))
    for (unsigned i = 0, e = FPT->getNumParams(); i != e; i++)
      if (!isFuncParamTypeConvertible(FPT->getParamType(i)))
        return false;

  return true;
}

/// convertType - Convert the specified type to its MLIR form.
mlir::Type CIRGenTypes::convertType(QualType T) {
  T = astContext.getCanonicalType(T);
  const Type *Ty = T.getTypePtr();

  // For the device-side compilation, CUDA device builtin surface/texture types
  // may be represented in different types.
  // NOTE: CUDAIsDevice is true when building also HIP code.
  //  1. There is no SurfaceType on HIP,
  //  2. There is Texture memory on HIP but accessing the memory goes through
  //  calls to the runtime. e.g. for a 2D: `tex2D<float>(tex, x, y);`
  if (astContext.getLangOpts().CUDAIsDevice) {
    if (T->isCUDADeviceBuiltinSurfaceType()) {
      if (mlir::Type Ty =
              CGM.getTargetCIRGenInfo().getCUDADeviceBuiltinSurfaceDeviceType())
        return Ty;
      llvm_unreachable("NYI");
    } else if (T->isCUDADeviceBuiltinTextureType()) {
      if (mlir::Type Ty =
              CGM.getTargetCIRGenInfo().getCUDADeviceBuiltinTextureDeviceType())
        return Ty;
      llvm_unreachable("NYI");
    }
  }

  if (const auto *recordType = dyn_cast<RecordType>(T))
    return convertRecordDeclType(recordType->getDecl());

  // See if type is already cached.
  TypeCacheTy::iterator TCI = TypeCache.find(Ty);
  // If type is found in map then use it. Otherwise, convert type T.
  if (TCI != TypeCache.end())
    return TCI->second;

  // If we don't have it in the cache, convert it now.
  mlir::Type ResultType = nullptr;
  switch (Ty->getTypeClass()) {
  case Type::Record: // Handled above.
#define TYPE(Class, Base)
#define ABSTRACT_TYPE(Class, Base)
#define NON_CANONICAL_TYPE(Class, Base) case Type::Class:
#define DEPENDENT_TYPE(Class, Base) case Type::Class:
#define NON_CANONICAL_UNLESS_DEPENDENT_TYPE(Class, Base) case Type::Class:
#include "clang/AST/TypeNodes.inc"
    llvm_unreachable("Non-canonical or dependent types aren't possible.");

  case Type::ArrayParameter:
  case Type::HLSLAttributedResource:
<<<<<<< HEAD
=======
  case Type::HLSLInlineSpirv:
>>>>>>> 3d04a3d4
    llvm_unreachable("NYI");

  case Type::Builtin: {
    switch (cast<BuiltinType>(Ty)->getKind()) {
    case BuiltinType::HLSLResource:
      llvm_unreachable("NYI");
    case BuiltinType::SveMFloat8:
    case BuiltinType::SveMFloat8x2:
    case BuiltinType::SveMFloat8x3:
    case BuiltinType::SveMFloat8x4:
    case BuiltinType::MFloat8:
    case BuiltinType::SveBoolx2:
    case BuiltinType::SveBoolx4:
    case BuiltinType::SveCount:
      llvm_unreachable("NYI");
    case BuiltinType::Void:
      // TODO(cir): how should we model this?
      ResultType = CGM.VoidTy;
      break;

    case BuiltinType::ObjCId:
    case BuiltinType::ObjCClass:
    case BuiltinType::ObjCSel:
      // TODO(cir): probably same as BuiltinType::Void
      assert(0 && "not implemented");
      break;

    case BuiltinType::Bool:
      ResultType = cir::BoolType::get(&getMLIRContext());
      break;

    // Signed types.
    case BuiltinType::Accum:
    case BuiltinType::Char_S:
    case BuiltinType::Fract:
    case BuiltinType::Int:
    case BuiltinType::Long:
    case BuiltinType::LongAccum:
    case BuiltinType::LongFract:
    case BuiltinType::LongLong:
    case BuiltinType::SChar:
    case BuiltinType::Short:
    case BuiltinType::ShortAccum:
    case BuiltinType::ShortFract:
    case BuiltinType::WChar_S:
    // Saturated signed types.
    case BuiltinType::SatAccum:
    case BuiltinType::SatFract:
    case BuiltinType::SatLongAccum:
    case BuiltinType::SatLongFract:
    case BuiltinType::SatShortAccum:
    case BuiltinType::SatShortFract:
      ResultType =
          cir::IntType::get(&getMLIRContext(), astContext.getTypeSize(T),
                            /*isSigned=*/true);
      break;
    // Unsigned types.
    case BuiltinType::Char16:
    case BuiltinType::Char32:
    case BuiltinType::Char8:
    case BuiltinType::Char_U:
    case BuiltinType::UAccum:
    case BuiltinType::UChar:
    case BuiltinType::UFract:
    case BuiltinType::UInt:
    case BuiltinType::ULong:
    case BuiltinType::ULongAccum:
    case BuiltinType::ULongFract:
    case BuiltinType::ULongLong:
    case BuiltinType::UShort:
    case BuiltinType::UShortAccum:
    case BuiltinType::UShortFract:
    case BuiltinType::WChar_U:
    // Saturated unsigned types.
    case BuiltinType::SatUAccum:
    case BuiltinType::SatUFract:
    case BuiltinType::SatULongAccum:
    case BuiltinType::SatULongFract:
    case BuiltinType::SatUShortAccum:
    case BuiltinType::SatUShortFract:
      ResultType =
          cir::IntType::get(Builder.getContext(), astContext.getTypeSize(T),
                            /*isSigned=*/false);
      break;

    case BuiltinType::Float16:
      ResultType = CGM.FP16Ty;
      break;
    case BuiltinType::Half:
      if (astContext.getLangOpts().NativeHalfType ||
          !astContext.getTargetInfo().useFP16ConversionIntrinsics())
        ResultType = CGM.FP16Ty;
      else
        llvm_unreachable("NYI");
      break;
    case BuiltinType::BFloat16:
      ResultType = CGM.BFloat16Ty;
      break;
    case BuiltinType::Float:
      ResultType = CGM.FloatTy;
      break;
    case BuiltinType::Double:
      ResultType = CGM.DoubleTy;
      break;
    case BuiltinType::LongDouble:
      ResultType = Builder.getLongDoubleTy(astContext.getFloatTypeSemantics(T));
      break;
    case BuiltinType::Float128:
      ResultType = CGM.FP128Ty;
      break;
    case BuiltinType::Ibm128:
      // FIXME: look at astContext.getFloatTypeSemantics(T) and getTypeForFormat
      // on LLVM codegen.
      assert(0 && "not implemented");
      break;

    case BuiltinType::NullPtr:
      // Add proper CIR type for it? this looks mostly useful for sema related
      // things (like for overloads accepting void), for now, given that
      // `sizeof(std::nullptr_t)` is equal to `sizeof(void *)`, model
      // std::nullptr_t as !cir.ptr<!void>
      ResultType = Builder.getVoidPtrTy();
      break;

    case BuiltinType::UInt128:
      ResultType = CGM.UInt128Ty;
      break;
    case BuiltinType::Int128:
      ResultType = CGM.SInt128Ty;
      break;

#define IMAGE_TYPE(ImgType, Id, SingletonId, Access, Suffix)                   \
  case BuiltinType::Id:
#include "clang/Basic/OpenCLImageTypes.def"
#define EXT_OPAQUE_TYPE(ExtType, Id, Ext) case BuiltinType::Id:
#include "clang/Basic/OpenCLExtensionTypes.def"
    case BuiltinType::OCLSampler:
    case BuiltinType::OCLEvent:
    case BuiltinType::OCLClkEvent:
    case BuiltinType::OCLQueue:
    case BuiltinType::OCLReserveID:
      assert(0 && "not implemented");
      break;
    case BuiltinType::SveInt8:
    case BuiltinType::SveUint8:
    case BuiltinType::SveInt8x2:
    case BuiltinType::SveUint8x2:
    case BuiltinType::SveInt8x3:
    case BuiltinType::SveUint8x3:
    case BuiltinType::SveInt8x4:
    case BuiltinType::SveUint8x4:
    case BuiltinType::SveInt16:
    case BuiltinType::SveUint16:
    case BuiltinType::SveInt16x2:
    case BuiltinType::SveUint16x2:
    case BuiltinType::SveInt16x3:
    case BuiltinType::SveUint16x3:
    case BuiltinType::SveInt16x4:
    case BuiltinType::SveUint16x4:
    case BuiltinType::SveInt32:
    case BuiltinType::SveUint32:
    case BuiltinType::SveInt32x2:
    case BuiltinType::SveUint32x2:
    case BuiltinType::SveInt32x3:
    case BuiltinType::SveUint32x3:
    case BuiltinType::SveInt32x4:
    case BuiltinType::SveUint32x4:
    case BuiltinType::SveInt64:
    case BuiltinType::SveUint64:
    case BuiltinType::SveInt64x2:
    case BuiltinType::SveUint64x2:
    case BuiltinType::SveInt64x3:
    case BuiltinType::SveUint64x3:
    case BuiltinType::SveInt64x4:
    case BuiltinType::SveUint64x4:
    case BuiltinType::SveBool:
    case BuiltinType::SveFloat16:
    case BuiltinType::SveFloat16x2:
    case BuiltinType::SveFloat16x3:
    case BuiltinType::SveFloat16x4:
    case BuiltinType::SveFloat32:
    case BuiltinType::SveFloat32x2:
    case BuiltinType::SveFloat32x3:
    case BuiltinType::SveFloat32x4:
    case BuiltinType::SveFloat64:
    case BuiltinType::SveFloat64x2:
    case BuiltinType::SveFloat64x3:
    case BuiltinType::SveFloat64x4:
    case BuiltinType::SveBFloat16:
    case BuiltinType::SveBFloat16x2:
    case BuiltinType::SveBFloat16x3:
    case BuiltinType::SveBFloat16x4: {
      assert(0 && "not implemented");
      break;
    }
#define PPC_VECTOR_TYPE(Name, Id, Size)                                        \
  case BuiltinType::Id:                                                        \
    assert(0 && "not implemented");                                            \
    break;
#include "clang/Basic/PPCTypes.def"
#define RVV_TYPE(Name, Id, SingletonId) case BuiltinType::Id:
#include "clang/Basic/RISCVVTypes.def"
      {
        assert(0 && "not implemented");
        break;
      }
#define WASM_REF_TYPE(Name, MangledName, Id, SingletonId, AS)                  \
  case BuiltinType::Id: {                                                      \
    llvm_unreachable("NYI");                                                   \
  } break;
#include "clang/Basic/WebAssemblyReferenceTypes.def"
#define AMDGPU_TYPE(Name, Id, SingletonId, Width, Align)                       \
  case BuiltinType::Id:                                                        \
    llvm_unreachable("NYI");
#include "clang/Basic/AMDGPUTypes.def"
    case BuiltinType::Dependent:
#define BUILTIN_TYPE(Id, SingletonId)
#define PLACEHOLDER_TYPE(Id, SingletonId) case BuiltinType::Id:
#include "clang/AST/BuiltinTypes.def"
      llvm_unreachable("Unexpected placeholder builtin type!");
    }
    break;
  }
  case Type::Auto:
  case Type::DeducedTemplateSpecialization:
    llvm_unreachable("Unexpected undeduced type!");
  case Type::Complex: {
    const ComplexType *CT = cast<ComplexType>(Ty);
    auto ElementTy = convertType(CT->getElementType());
    ResultType = cir::ComplexType::get(ElementTy);
    break;
  }
  case Type::LValueReference:
  case Type::RValueReference: {
    const ReferenceType *RTy = cast<ReferenceType>(Ty);
    QualType ETy = RTy->getPointeeType();
    auto PointeeType = convertTypeForMem(ETy);
    ResultType = Builder.getPointerTo(PointeeType, ETy.getAddressSpace());
    assert(ResultType && "Cannot get pointer type?");
    break;
  }
  case Type::Pointer: {
    const PointerType *PTy = cast<PointerType>(Ty);
    QualType ETy = PTy->getPointeeType();
    assert(!ETy->isConstantMatrixType() && "not implemented");

    mlir::Type PointeeType = convertType(ETy);

    // Treat effectively as a *i8.
    // if (PointeeType->isVoidTy())
    //  PointeeType = Builder.getI8Type();

    ResultType = Builder.getPointerTo(PointeeType, ETy.getAddressSpace());
    assert(ResultType && "Cannot get pointer type?");
    break;
  }

  case Type::VariableArray: {
    const VariableArrayType *A = cast<VariableArrayType>(Ty);
    assert(A->getIndexTypeCVRQualifiers() == 0 &&
           "FIXME: We only handle trivial array types so far!");
    // VLAs resolve to the innermost element type; this matches
    // the return of alloca, and there isn't any obviously better choice.
    ResultType = convertTypeForMem(A->getElementType());
    break;
  }
  case Type::IncompleteArray: {
    const IncompleteArrayType *A = cast<IncompleteArrayType>(Ty);
    assert(A->getIndexTypeCVRQualifiers() == 0 &&
           "FIXME: We only handle trivial array types so far!");
    // int X[] -> [0 x int], unless the element type is not sized.  If it is
    // unsized (e.g. an incomplete record) just use [0 x i8].
    ResultType = convertTypeForMem(A->getElementType());
    if (!cir::isSized(ResultType)) {
      SkippedLayout = true;
      ResultType = Builder.getUInt8Ty();
    }
    ResultType = cir::ArrayType::get(ResultType, 0);
    break;
  }
  case Type::ConstantArray: {
    const ConstantArrayType *A = cast<ConstantArrayType>(Ty);
    auto EltTy = convertTypeForMem(A->getElementType());

    // FIXME: In LLVM, "lower arrays of undefined struct type to arrays of
    // i8 just to have a concrete type". Not sure this makes sense in CIR yet.
    assert(cir::isSized(EltTy) && "not implemented");
    ResultType = cir::ArrayType::get(EltTy, A->getSize().getZExtValue());
    break;
  }
  case Type::ExtVector:
  case Type::Vector: {
    const VectorType *V = cast<VectorType>(Ty);
    auto ElementType = convertTypeForMem(V->getElementType());
    ResultType = cir::VectorType::get(ElementType, V->getNumElements());
    break;
  }
  case Type::ConstantMatrix: {
    assert(0 && "not implemented");
    break;
  }
  case Type::FunctionNoProto:
  case Type::FunctionProto:
    ResultType = convertFunctionTypeInternal(T);
    break;
  case Type::ObjCObject:
    assert(0 && "not implemented");
    break;

  case Type::ObjCInterface: {
    assert(0 && "not implemented");
    break;
  }

  case Type::ObjCObjectPointer: {
    assert(0 && "not implemented");
    break;
  }

  case Type::Enum: {
    const EnumDecl *ED = cast<EnumType>(Ty)->getDecl();
    if (ED->isCompleteDefinition() || ED->isFixed())
      return convertType(ED->getIntegerType());
    // Return a placeholder 'i32' type.  This can be changed later when the
    // type is defined (see UpdateCompletedType), but is likely to be the
    // "right" answer.
    ResultType = CGM.UInt32Ty;
    break;
  }

  case Type::BlockPointer: {
    assert(0 && "not implemented");
    break;
  }

  case Type::MemberPointer: {
    const auto *MPT = cast<MemberPointerType>(Ty);

    auto memberTy = convertType(MPT->getPointeeType());
    auto clsTy =
<<<<<<< HEAD
        mlir::cast<cir::RecordType>(convertType(QualType(MPT->getClass(), 0)));
=======
        mlir::cast<cir::RecordType>(convertType(QualType(MPT->getQualifier()->getAsType(), 0)));
>>>>>>> 3d04a3d4
    if (MPT->isMemberDataPointer())
      ResultType = cir::DataMemberType::get(memberTy, clsTy);
    else {
      auto memberFuncTy = mlir::cast<cir::FuncType>(memberTy);
      ResultType = cir::MethodType::get(memberFuncTy, clsTy);
    }
    break;
  }

  case Type::Atomic: {
    QualType valueType = cast<AtomicType>(Ty)->getValueType();
    ResultType = convertTypeForMem(valueType);

    // Pad out to the inflated size if necessary.
    uint64_t valueSize = astContext.getTypeSize(valueType);
    uint64_t atomicSize = astContext.getTypeSize(Ty);
    if (valueSize != atomicSize) {
      llvm_unreachable("NYI");
    }
    break;
  }
  case Type::Pipe: {
    assert(0 && "not implemented");
    break;
  }
  case Type::BitInt: {
    const auto *bitIntTy = cast<BitIntType>(Ty);
    ResultType = cir::IntType::get(Builder.getContext(), bitIntTy->getNumBits(),
                                   bitIntTy->isSigned());
    break;
  }
  }

  assert(ResultType && "Didn't convert a type?");

  TypeCache[Ty] = ResultType;
  return ResultType;
}

const CIRGenFunctionInfo &CIRGenTypes::arrangeCIRFunctionInfo(
    CanQualType resultType, cir::FnInfoOpts opts,
    llvm::ArrayRef<CanQualType> argTypes, FunctionType::ExtInfo info,
    llvm::ArrayRef<FunctionProtoType::ExtParameterInfo> paramInfos,
    RequiredArgs required) {
  assert(llvm::all_of(argTypes,
                      [](CanQualType T) { return T.isCanonicalAsParam(); }));
  bool instanceMethod = opts == cir::FnInfoOpts::IsInstanceMethod;
  bool chainCall = opts == cir::FnInfoOpts::IsChainCall;

  // Lookup or create unique function info.
  llvm::FoldingSetNodeID ID;
  CIRGenFunctionInfo::Profile(ID, instanceMethod, chainCall, info, paramInfos,
                              required, resultType, argTypes);

  void *insertPos = nullptr;
  CIRGenFunctionInfo *FI = FunctionInfos.FindNodeOrInsertPos(ID, insertPos);
  if (FI)
    return *FI;

  cir::CallingConv CC = ClangCallConvToCIRCallConv(info.getCC());

  // Construction the function info. We co-allocate the ArgInfos.
  FI = CIRGenFunctionInfo::create(CC, instanceMethod, chainCall, info,
                                  paramInfos, resultType, argTypes, required);
  FunctionInfos.InsertNode(FI, insertPos);

  bool inserted = FunctionsBeingProcessed.insert(FI).second;
  (void)inserted;
  assert(inserted && "Recursively being processed?");

  bool erased = FunctionsBeingProcessed.erase(FI);
  (void)erased;
  assert(erased && "Not in set?");

  return *FI;
}

const CIRGenFunctionInfo &CIRGenTypes::arrangeGlobalDeclaration(GlobalDecl GD) {
  assert(!dyn_cast<ObjCMethodDecl>(GD.getDecl()) &&
         "This is reported as a FIXME in LLVM codegen");
  const auto *FD = cast<FunctionDecl>(GD.getDecl());

  if (isa<CXXConstructorDecl>(GD.getDecl()) ||
      isa<CXXDestructorDecl>(GD.getDecl()))
    return arrangeCXXStructorDeclaration(GD);

  return arrangeFunctionDeclaration(FD);
}

// When we find the full definition for a TagDecl, replace the 'opaque' type we
// previously made for it if applicable.
void CIRGenTypes::UpdateCompletedType(const TagDecl *TD) {
  // If this is an enum being completed, then we flush all non-struct types
  // from the cache. This allows function types and other things that may be
  // derived from the enum to be recomputed.
  if (const auto *ED = dyn_cast<EnumDecl>(TD)) {
    // Classic codegen clears the type cache if it contains an entry for this
    // enum type that doesn't use i32 as the underlying type, but I can't find
    // a test case that meets that condition. C++ doesn't allow forward
    // declaration of enums, and C doesn't allow an incomplete forward
    // declaration with a non-default type.
    assert(
        !TypeCache.count(ED->getTypeForDecl()) ||
        (convertType(ED->getIntegerType()) == TypeCache[ED->getTypeForDecl()]));
    // If necessary, provide the full definition of a type only used with a
    // declaration so far.
    assert(!cir::MissingFeatures::generateDebugInfo());
    return;
  }

  // If we completed a RecordDecl that we previously used and converted to an
  // anonymous type, then go ahead and complete it now.
  const auto *RD = cast<RecordDecl>(TD);
  if (RD->isDependentType())
    return;

  // Only complete if we converted it already. If we haven't converted it yet,
  // we'll just do it lazily.
  if (recordDeclTypes.count(astContext.getTagDeclType(RD).getTypePtr()))
    convertRecordDeclType(RD);

  // If necessary, provide the full definition of a type only used with a
  // declaration so far.
  if (CGM.getModuleDebugInfo())
    llvm_unreachable("NYI");
}

/// Return record layout info for the given record decl.
const CIRGenRecordLayout &
CIRGenTypes::getCIRGenRecordLayout(const RecordDecl *RD) {
  const auto *Key = astContext.getTagDeclType(RD).getTypePtr();

  auto I = CIRGenRecordLayouts.find(Key);
  if (I != CIRGenRecordLayouts.end())
    return *I->second;

  // Compute the type information.
  convertRecordDeclType(RD);

  // Now try again.
  I = CIRGenRecordLayouts.find(Key);

  assert(I != CIRGenRecordLayouts.end() &&
         "Unable to find record layout information for type");
  return *I->second;
}

bool CIRGenTypes::isPointerZeroInitializable(clang::QualType T) {
  assert((T->isAnyPointerType() || T->isBlockPointerType()) && "Invalid type");
  return isZeroInitializable(T);
}

bool CIRGenTypes::isZeroInitializable(QualType T) {
  if (T->getAs<PointerType>())
    return astContext.getTargetNullPointerValue(T) == 0;

  if (const auto *AT = astContext.getAsArrayType(T)) {
    if (isa<IncompleteArrayType>(AT))
      return true;
    if (const auto *CAT = dyn_cast<ConstantArrayType>(AT))
      if (astContext.getConstantArrayElementCount(CAT) == 0)
        return true;
    T = astContext.getBaseElementType(T);
  }

  // Records are non-zero-initializable if they contain any
  // non-zero-initializable subobjects.
  if (const RecordType *RT = T->getAs<RecordType>()) {
    const RecordDecl *RD = RT->getDecl();
    return isZeroInitializable(RD);
  }

  // We have to ask the ABI about member pointers.
  if (const MemberPointerType *MPT = T->getAs<MemberPointerType>())
    return TheCXXABI.isZeroInitializable(MPT);

  // Everything else is okay.
  return true;
}

bool CIRGenTypes::isZeroInitializable(const RecordDecl *RD) {
  return getCIRGenRecordLayout(RD).isZeroInitializable();
}<|MERGE_RESOLUTION|>--- conflicted
+++ resolved
@@ -30,11 +30,7 @@
   switch (CC) {
   case CC_C:
     return cir::CallingConv::C;
-<<<<<<< HEAD
-  case CC_OpenCLKernel:
-=======
   case CC_DeviceKernel:
->>>>>>> 3d04a3d4
     return CGM.getTargetCIRGenInfo().getOpenCLKernelCallingConv();
   case CC_SpirFunction:
     return cir::CallingConv::SpirFunction;
@@ -66,10 +62,6 @@
   PrintingPolicy policy = recordDecl->getASTContext().getPrintingPolicy();
   policy.SuppressInlineNamespace = false;
   policy.AlwaysIncludeTypeForTemplateArgument = true;
-<<<<<<< HEAD
-  policy.PrintCanonicalTypes = true;
-=======
->>>>>>> 3d04a3d4
   policy.SuppressTagKeyword = true;
 
   if (recordDecl->getIdentifier()) {
@@ -380,10 +372,7 @@
 
   case Type::ArrayParameter:
   case Type::HLSLAttributedResource:
-<<<<<<< HEAD
-=======
   case Type::HLSLInlineSpirv:
->>>>>>> 3d04a3d4
     llvm_unreachable("NYI");
 
   case Type::Builtin: {
@@ -724,11 +713,7 @@
 
     auto memberTy = convertType(MPT->getPointeeType());
     auto clsTy =
-<<<<<<< HEAD
-        mlir::cast<cir::RecordType>(convertType(QualType(MPT->getClass(), 0)));
-=======
         mlir::cast<cir::RecordType>(convertType(QualType(MPT->getQualifier()->getAsType(), 0)));
->>>>>>> 3d04a3d4
     if (MPT->isMemberDataPointer())
       ResultType = cir::DataMemberType::get(memberTy, clsTy);
     else {
