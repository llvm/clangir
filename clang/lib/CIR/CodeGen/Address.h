//===-- Address.h - An aligned address -------------------------*- C++ -*-===//
//
// Part of the LLVM Project, under the Apache License v2.0 with LLVM Exceptions.
// See https://llvm.org/LICENSE.txt for license information.
// SPDX-License-Identifier: Apache-2.0 WITH LLVM-exception
//
//===----------------------------------------------------------------------===//
//
// This class provides a simple wrapper for a pair of a pointer and an
// alignment.
//
//===----------------------------------------------------------------------===//

#ifndef LLVM_CLANG_LIB_CIR_ADDRESS_H
#define LLVM_CLANG_LIB_CIR_ADDRESS_H

#include "clang/AST/CharUnits.h"
#include "clang/CIR/Dialect/IR/CIRTypes.h"

#include "llvm/IR/Constants.h"

#include "CIRGenPointerAuthInfo.h"

#include "mlir/IR/Value.h"

namespace clang::CIRGen {

// Forward declaration to avoid a circular dependency
class CIRGenBuilderTy;

// Indicates whether a pointer is known not to be null.
enum KnownNonNull_t { NotKnownNonNull, KnownNonNull };

/// Like RawAddress, an abstract representation of an aligned address, but the
/// pointer contained in this class is possibly signed.
class Address {

  // The boolean flag indicates whether the pointer is known to be non-null.
  llvm::PointerIntPair<mlir::Value, 1, bool> PointerAndKnownNonNull;

  /// The expected CIR type of the pointer. Carrying accurate element type
  /// information in Address makes it more convenient to work with Address
  /// values and allows frontend assertions to catch simple mistakes.
  mlir::Type ElementType;

  clang::CharUnits Alignment;

  /// The ptrauth information needed to authenticate the base pointer.
  cir::CIRGenPointerAuthInfo ptrAuthInfo;

  /// Offset from the base pointer. This is non-null only when the base pointer
  /// is signed.
  mlir::Value offset = nullptr;

protected:
  Address(std::nullptr_t) : ElementType(nullptr) {}

public:
  Address(mlir::Value pointer, mlir::Type elementType,
          clang::CharUnits alignment,
          KnownNonNull_t IsKnownNonNull = NotKnownNonNull)
      : PointerAndKnownNonNull(pointer, IsKnownNonNull),
        ElementType(elementType), Alignment(alignment) {
    assert(mlir::isa<cir::PointerType>(pointer.getType()) &&
           "Expected cir.ptr type");

    assert(pointer && "Pointer cannot be null");
    assert(elementType && "Element type cannot be null");
    assert(!alignment.isZero() && "Alignment cannot be zero");

    assert(mlir::cast<cir::PointerType>(pointer.getType()).getPointee() ==
           ElementType);
  }

  Address(mlir::Value basePtr, mlir::Type elementType,
          clang::CharUnits alignment, cir::CIRGenPointerAuthInfo ptrAuthInfo,
          mlir::Value offset, KnownNonNull_t isKnownNonNull = NotKnownNonNull)
      : PointerAndKnownNonNull(basePtr, isKnownNonNull),
        ElementType(elementType), Alignment(alignment),
        ptrAuthInfo(ptrAuthInfo), offset(offset) {}

  Address(mlir::Value pointer, clang::CharUnits alignment)
      : Address(pointer,
                mlir::cast<cir::PointerType>(pointer.getType()).getPointee(),
                alignment) {

    assert((!alignment.isZero() || pointer == nullptr) &&
           "creating valid address with invalid alignment");
  }

  static Address invalid() { return Address(nullptr); }
  bool isValid() const {
    return PointerAndKnownNonNull.getPointer() != nullptr;
<<<<<<< HEAD
  }

  /// Return address with different pointer, but same element type and
  /// alignment.
  Address withPointer(mlir::Value NewPointer,
                      KnownNonNull_t IsKnownNonNull = NotKnownNonNull) const {
    return Address(NewPointer, getElementType(), getAlignment(),
                   IsKnownNonNull);
  }

  /// Return address with different alignment, but same pointer and element
  /// type.
  Address withAlignment(clang::CharUnits NewAlignment) const {
    return Address(getPointer(), getElementType(), NewAlignment,
                   isKnownNonNull());
  }

=======
  }

  /// Return address with different pointer, but same element type and
  /// alignment.
  Address withPointer(mlir::Value NewPointer,
                      KnownNonNull_t IsKnownNonNull = NotKnownNonNull) const {
    return Address(NewPointer, getElementType(), getAlignment(),
                   IsKnownNonNull);
  }

  /// Return address with different alignment, but same pointer and element
  /// type.
  Address withAlignment(clang::CharUnits NewAlignment) const {
    return Address(getPointer(), getElementType(), NewAlignment,
                   isKnownNonNull());
  }

>>>>>>> 6ce3969b
  bool hasOffset() const { return bool(offset); }

  /// Return address with different element type, a bitcast pointer, and
  /// the same alignment.
  Address withElementType(CIRGenBuilderTy &builder, mlir::Type ElemTy) const;

  mlir::Value getPointer() const {
    assert(isValid());
    return PointerAndKnownNonNull.getPointer();
  }

  mlir::Value getBasePointer() const {
    // TODO(cir): Remove the version above when we catchup with OG codegen on
    // ptr auth.
    assert(isValid() && "pointer isn't valid");
    return getPointer();
  }

  /// Return the alignment of this pointer.
  clang::CharUnits getAlignment() const {
    // assert(isValid());
    return Alignment;
  }

  /// Return the pointer contained in this class after authenticating it and
  /// adding offset to it if necessary.
  mlir::Value emitRawPointer() const {
    // TODO(cir): update this class with latest traditional LLVM codegen bits
    // and the replace the call below to getBasePointer().
    return getPointer();
  }

  /// Return the type of the pointer value.
  cir::PointerType getType() const {
    assert(mlir::cast<cir::PointerType>(
               PointerAndKnownNonNull.getPointer().getType())
               .getPointee() == ElementType);
    return mlir::cast<cir::PointerType>(getPointer().getType());
  }

  mlir::Type getElementType() const {
    assert(isValid());
    assert(mlir::cast<cir::PointerType>(
               PointerAndKnownNonNull.getPointer().getType())
               .getPointee() == ElementType);
    return ElementType;
  }

  const cir::CIRGenPointerAuthInfo &getPointerAuthInfo() const {
    return ptrAuthInfo;
  }

  /// Whether the pointer is known not to be null.
  KnownNonNull_t isKnownNonNull() const {
    assert(isValid());
    return (KnownNonNull_t)PointerAndKnownNonNull.getInt();
  }

  /// Set the non-null bit.
  Address setKnownNonNull() {
    assert(isValid());
    PointerAndKnownNonNull.setInt(true);
    return *this;
  }

  /// Get the operation which defines this address.
  mlir::Operation *getDefiningOp() const {
    if (!isValid())
      return nullptr;
    return getPointer().getDefiningOp();
<<<<<<< HEAD
=======
  }

  template <typename T> T getDefiningOp() const {
    return mlir::dyn_cast_or_null<T>(getDefiningOp());
>>>>>>> 6ce3969b
  }
};

} // namespace clang::CIRGen

#endif // LLVM_CLANG_LIB_CIR_ADDRESS_H<|MERGE_RESOLUTION|>--- conflicted
+++ resolved
@@ -91,7 +91,6 @@
   static Address invalid() { return Address(nullptr); }
   bool isValid() const {
     return PointerAndKnownNonNull.getPointer() != nullptr;
-<<<<<<< HEAD
   }
 
   /// Return address with different pointer, but same element type and
@@ -109,25 +108,6 @@
                    isKnownNonNull());
   }
 
-=======
-  }
-
-  /// Return address with different pointer, but same element type and
-  /// alignment.
-  Address withPointer(mlir::Value NewPointer,
-                      KnownNonNull_t IsKnownNonNull = NotKnownNonNull) const {
-    return Address(NewPointer, getElementType(), getAlignment(),
-                   IsKnownNonNull);
-  }
-
-  /// Return address with different alignment, but same pointer and element
-  /// type.
-  Address withAlignment(clang::CharUnits NewAlignment) const {
-    return Address(getPointer(), getElementType(), NewAlignment,
-                   isKnownNonNull());
-  }
-
->>>>>>> 6ce3969b
   bool hasOffset() const { return bool(offset); }
 
   /// Return address with different element type, a bitcast pointer, and
@@ -198,13 +178,10 @@
     if (!isValid())
       return nullptr;
     return getPointer().getDefiningOp();
-<<<<<<< HEAD
-=======
   }
 
   template <typename T> T getDefiningOp() const {
     return mlir::dyn_cast_or_null<T>(getDefiningOp());
->>>>>>> 6ce3969b
   }
 };
 
