--- conflicted
+++ resolved
@@ -928,6 +928,18 @@
 // TODO(CIR): The final interface here should include an argument for the
 // SyncScope::ID.
 void mlir::cir::LoadOp::setAtomic(mlir::cir::MemOrder order) {
+  setMemOrder(order);
+  if (::cir::MissingFeatures::syncScopeID())
+    llvm_unreachable("NYI");
+}
+
+//===----------------------------------------------------------------------===//
+// StoreOp
+//===----------------------------------------------------------------------===//
+
+// TODO(CIR): The final interface here should include an argument for the
+// SyncScope::ID.
+void mlir::cir::StoreOp::setAtomic(mlir::cir::MemOrder order) {
   setMemOrder(order);
   if (::cir::MissingFeatures::syncScopeID())
     llvm_unreachable("NYI");
@@ -3506,26 +3518,6 @@
 }
 
 //===----------------------------------------------------------------------===//
-<<<<<<< HEAD
-// MemCpyOp Definitions
-//===----------------------------------------------------------------------===//
-
-LogicalResult mlir::cir::MemCpyOp::verify() {
-  auto voidPtr = mlir::cir::PointerType::get(
-      getContext(), mlir::cir::VoidType::get(getContext()));
-
-  if (!getLenTy().isUnsigned())
-    return emitError() << "memcpy length must be an unsigned integer";
-
-  if (getSrcTy() != voidPtr || getDstTy() != voidPtr)
-    return emitError() << "memcpy src and dst must be void pointers";
-
-  return mlir::success();
-}
-
-//===----------------------------------------------------------------------===//
-=======
->>>>>>> 3d16a0f8
 // GetMemberOp Definitions
 //===----------------------------------------------------------------------===//
 
