--- conflicted
+++ resolved
@@ -17,15 +17,10 @@
 #include "clang/CIR/Dialect/IR/CIRTypes.h"
 #include "clang/CIR/Interfaces/CIRLoopOpInterface.h"
 #include "clang/CIR/MissingFeatures.h"
-<<<<<<< HEAD
-#include "llvm/ADT/TypeSwitch.h"
-#include "llvm/Support/ErrorHandling.h"
-=======
 #include "llvm/ADT/StringExtras.h"
 #include "llvm/ADT/TypeSwitch.h"
 #include "llvm/Support/ErrorHandling.h"
 #include "llvm/Support/LogicalResult.h"
->>>>>>> bfe865b9
 #include <numeric>
 #include <optional>
 #include <set>
@@ -41,10 +36,7 @@
 #include "mlir/IR/Location.h"
 #include "mlir/IR/OpDefinition.h"
 #include "mlir/IR/OpImplementation.h"
-<<<<<<< HEAD
-=======
 #include "mlir/IR/Operation.h"
->>>>>>> bfe865b9
 #include "mlir/IR/StorageUniquerSupport.h"
 #include "mlir/IR/TypeUtilities.h"
 #include "mlir/Interfaces/DataLayoutInterfaces.h"
@@ -176,25 +168,11 @@
     }                                                                          \
     static unsigned getMaxEnumVal() { return cir::getMaxEnumValFor##Ty(); }    \
   }
-<<<<<<< HEAD
-#define REGISTER_ENUM_TYPE_WITH_NS(NS, Ty)                                     \
-  template <> struct EnumTraits<NS::Ty> {                                      \
-    static llvm::StringRef stringify(NS::Ty value) {                           \
-      return NS::stringify##Ty(value);                                         \
-    }                                                                          \
-    static unsigned getMaxEnumVal() { return NS::getMaxEnumValFor##Ty(); }     \
-  }
-=======
->>>>>>> bfe865b9
 
 REGISTER_ENUM_TYPE(GlobalLinkageKind);
 REGISTER_ENUM_TYPE(VisibilityKind);
 REGISTER_ENUM_TYPE(CallingConv);
 REGISTER_ENUM_TYPE(SideEffect);
-<<<<<<< HEAD
-REGISTER_ENUM_TYPE_WITH_NS(cir::sob, SignedOverflowBehavior);
-=======
->>>>>>> bfe865b9
 } // namespace
 
 /// Parse an enum from the keyword, or default to the provided default value.
@@ -347,12 +325,6 @@
 // BreakOp
 //===----------------------------------------------------------------------===//
 
-<<<<<<< HEAD
-LogicalResult cir::BreakOp::verify() {
-  if (!getOperation()->getParentOfType<LoopOpInterface>() &&
-      !getOperation()->getParentOfType<SwitchOp>())
-    return emitOpError("must be within a loop or switch");
-=======
 mlir::Operation *cir::BreakOp::getBreakTarget() {
   return getOperation()->getParentWithTrait<mlir::OpTrait::cir::Breakable>();
 }
@@ -360,7 +332,6 @@
 LogicalResult cir::BreakOp::verify() {
   if (!getOperation()->getParentWithTrait<mlir::OpTrait::cir::Breakable>())
     return emitOpError("must be within a breakable operation");
->>>>>>> bfe865b9
   return success();
 }
 
@@ -470,15 +441,9 @@
   if (mlir::isa<cir::IntAttr>(attrType))
     return success();
 
-<<<<<<< HEAD
-  assert(isa<TypedAttr>(attrType) && "What else could we be looking at here?");
-  return op->emitOpError("global with type ")
-         << cast<TypedAttr>(attrType).getType() << " not supported";
-=======
   assert(mlir::isa<TypedAttr>(attrType) && "What else could we be looking at here?");
   return op->emitOpError("global with type ")
          << mlir::cast<TypedAttr>(attrType).getType() << " not supported";
->>>>>>> bfe865b9
 }
 
 LogicalResult cir::ConstantOp::verify() {
@@ -530,25 +495,15 @@
 //===----------------------------------------------------------------------===//
 
 LogicalResult cir::CastOp::verify() {
-<<<<<<< HEAD
-  auto resType = getResult().getType();
-  auto srcType = getSrc().getType();
-=======
   mlir::Type resType = getType();
   mlir::Type srcType = getSrc().getType();
->>>>>>> bfe865b9
 
   if (mlir::isa<cir::VectorType>(srcType) &&
       mlir::isa<cir::VectorType>(resType)) {
     // Use the element type of the vector to verify the cast kind. (Except for
     // bitcast, see below.)
-<<<<<<< HEAD
-    srcType = mlir::dyn_cast<cir::VectorType>(srcType).getEltType();
-    resType = mlir::dyn_cast<cir::VectorType>(resType).getEltType();
-=======
     srcType = mlir::dyn_cast<cir::VectorType>(srcType).getElementType();
     resType = mlir::dyn_cast<cir::VectorType>(resType).getElementType();
->>>>>>> bfe865b9
   }
 
   switch (getKind()) {
@@ -578,7 +533,6 @@
     auto flatPtrTy = mlir::dyn_cast<cir::PointerType>(resType);
     if (!arrayPtrTy || !flatPtrTy)
       return emitOpError() << "requires !cir.ptr type for source and result";
-<<<<<<< HEAD
 
     if (arrayPtrTy.getAddrSpace() != flatPtrTy.getAddrSpace()) {
       return emitOpError()
@@ -589,7 +543,7 @@
     if (!arrayTy)
       return emitOpError() << "requires !cir.array pointee";
 
-    if (arrayTy.getEltType() != flatPtrTy.getPointee())
+    if (arrayTy.getElementType() != flatPtrTy.getPointee())
       return emitOpError()
              << "requires same type for array element and pointee result";
     return success();
@@ -611,6 +565,12 @@
       return success();
     }
 
+    // Allow casting cir.vptr to pointer types.
+    // TODO: Add operations to get object offset and type info and remove this.
+    if (mlir::isa<cir::VPtrType>(srcType) &&
+        mlir::dyn_cast<cir::PointerType>(resType))
+      return success();
+
     // Handle the data member pointer types.
     if (mlir::isa<cir::DataMemberType>(srcType) &&
         mlir::isa<cir::DataMemberType>(resType))
@@ -621,22 +581,33 @@
         mlir::isa<cir::MethodType>(resType))
       return success();
 
+    // Handle scalar to vector and vector to scalar conversions.
+    if (mlir::isa<cir::VectorType>(getSrc().getType()) !=
+        mlir::isa<cir::VectorType>(getType())) {
+      // The source and result must be the same size.
+      mlir::DataLayout dataLayout(
+          getOperation()->getParentOfType<mlir::DataLayoutOpInterface>());
+      if (dataLayout.getTypeSize(getSrc().getType()) ==
+          dataLayout.getTypeSize(getType()))
+        return success();
+    }
+
     // This is the only cast kind where we don't want vector types to decay
     // into the element type.
     if ((!mlir::isa<cir::VectorType>(getSrc().getType()) ||
-         !mlir::isa<cir::VectorType>(getResult().getType())))
+         !mlir::isa<cir::VectorType>(getType())))
       return emitOpError()
              << "requires !cir.ptr or !cir.vector type for source and result";
     return success();
   }
   case cir::CastKind::floating: {
-    if (!mlir::isa<cir::CIRFPTypeInterface>(srcType) ||
-        !mlir::isa<cir::CIRFPTypeInterface>(resType))
+    if (!mlir::isa<cir::FPTypeInterface>(srcType) ||
+        !mlir::isa<cir::FPTypeInterface>(resType))
       return emitOpError() << "requires !cir.float type for source and result";
     return success();
   }
   case cir::CastKind::float_to_int: {
-    if (!mlir::isa<cir::CIRFPTypeInterface>(srcType))
+    if (!mlir::isa<cir::FPTypeInterface>(srcType))
       return emitOpError() << "requires !cir.float type for source";
     if (!mlir::dyn_cast<cir::IntType>(resType))
       return emitOpError() << "requires !cir.int type for result";
@@ -657,7 +628,7 @@
     return success();
   }
   case cir::CastKind::float_to_bool: {
-    if (!mlir::isa<cir::CIRFPTypeInterface>(srcType))
+    if (!mlir::isa<cir::FPTypeInterface>(srcType))
       return emitOpError() << "requires !cir.float type for source";
     if (!mlir::isa<cir::BoolType>(resType))
       return emitOpError() << "requires !cir.bool type for result";
@@ -673,14 +644,14 @@
   case cir::CastKind::int_to_float: {
     if (!mlir::isa<cir::IntType>(srcType))
       return emitOpError() << "requires !cir.int type for source";
-    if (!mlir::isa<cir::CIRFPTypeInterface>(resType))
+    if (!mlir::isa<cir::FPTypeInterface>(resType))
       return emitOpError() << "requires !cir.float type for result";
     return success();
   }
   case cir::CastKind::bool_to_float: {
     if (!mlir::isa<cir::BoolType>(srcType))
       return emitOpError() << "requires !cir.bool type for source";
-    if (!mlir::isa<cir::CIRFPTypeInterface>(resType))
+    if (!mlir::isa<cir::FPTypeInterface>(resType))
       return emitOpError() << "requires !cir.float type for result";
     return success();
   }
@@ -694,12 +665,12 @@
     return success();
   }
   case cir::CastKind::float_to_complex: {
-    if (!mlir::isa<cir::CIRFPTypeInterface>(srcType))
+    if (!mlir::isa<cir::FPTypeInterface>(srcType))
       return emitOpError() << "requires !cir.float type for source";
     auto resComplexTy = mlir::dyn_cast<cir::ComplexType>(resType);
     if (!resComplexTy)
       return emitOpError() << "requires !cir.complex type for result";
-    if (srcType != resComplexTy.getElementTy())
+    if (srcType != resComplexTy.getElementType())
       return emitOpError() << "requires source type match result element type";
     return success();
   }
@@ -709,7 +680,7 @@
     auto resComplexTy = mlir::dyn_cast<cir::ComplexType>(resType);
     if (!resComplexTy)
       return emitOpError() << "requires !cir.complex type for result";
-    if (srcType != resComplexTy.getElementTy())
+    if (srcType != resComplexTy.getElementType())
       return emitOpError() << "requires source type match result element type";
     return success();
   }
@@ -717,9 +688,9 @@
     auto srcComplexTy = mlir::dyn_cast<cir::ComplexType>(srcType);
     if (!srcComplexTy)
       return emitOpError() << "requires !cir.complex type for source";
-    if (!mlir::isa<cir::CIRFPTypeInterface>(resType))
+    if (!mlir::isa<cir::FPTypeInterface>(resType))
       return emitOpError() << "requires !cir.float type for result";
-    if (srcComplexTy.getElementTy() != resType)
+    if (srcComplexTy.getElementType() != resType)
       return emitOpError() << "requires source element type match result type";
     return success();
   }
@@ -729,71 +700,66 @@
       return emitOpError() << "requires !cir.complex type for source";
     if (!mlir::isa<cir::IntType>(resType))
       return emitOpError() << "requires !cir.int type for result";
-    if (srcComplexTy.getElementTy() != resType)
+    if (srcComplexTy.getElementType() != resType)
       return emitOpError() << "requires source element type match result type";
     return success();
   }
   case cir::CastKind::float_complex_to_bool: {
     auto srcComplexTy = mlir::dyn_cast<cir::ComplexType>(srcType);
-    if (!srcComplexTy ||
-        !mlir::isa<cir::CIRFPTypeInterface>(srcComplexTy.getElementTy()))
+    if (!srcComplexTy || !srcComplexTy.isFloatingPointComplex())
       return emitOpError()
-             << "requires !cir.complex<!cir.float> type for source";
+             << "requires floating point !cir.complex type for source";
     if (!mlir::isa<cir::BoolType>(resType))
       return emitOpError() << "requires !cir.bool type for result";
     return success();
   }
   case cir::CastKind::int_complex_to_bool: {
     auto srcComplexTy = mlir::dyn_cast<cir::ComplexType>(srcType);
-    if (!srcComplexTy || !mlir::isa<cir::IntType>(srcComplexTy.getElementTy()))
+    if (!srcComplexTy || !srcComplexTy.isIntegerComplex())
       return emitOpError()
-             << "requires !cir.complex<!cir.float> type for source";
+             << "requires floating point !cir.complex type for source";
     if (!mlir::isa<cir::BoolType>(resType))
       return emitOpError() << "requires !cir.bool type for result";
     return success();
   }
   case cir::CastKind::float_complex: {
     auto srcComplexTy = mlir::dyn_cast<cir::ComplexType>(srcType);
-    if (!srcComplexTy ||
-        !mlir::isa<cir::CIRFPTypeInterface>(srcComplexTy.getElementTy()))
+    if (!srcComplexTy || !srcComplexTy.isFloatingPointComplex())
       return emitOpError()
-             << "requires !cir.complex<!cir.float> type for source";
+             << "requires floating point !cir.complex type for source";
     auto resComplexTy = mlir::dyn_cast<cir::ComplexType>(resType);
-    if (!resComplexTy ||
-        !mlir::isa<cir::CIRFPTypeInterface>(resComplexTy.getElementTy()))
+    if (!resComplexTy || !resComplexTy.isFloatingPointComplex())
       return emitOpError()
-             << "requires !cir.complex<!cir.float> type for result";
+             << "requires floating point !cir.complex type for result";
     return success();
   }
   case cir::CastKind::float_complex_to_int_complex: {
     auto srcComplexTy = mlir::dyn_cast<cir::ComplexType>(srcType);
-    if (!srcComplexTy ||
-        !mlir::isa<cir::CIRFPTypeInterface>(srcComplexTy.getElementTy()))
+    if (!srcComplexTy || !srcComplexTy.isFloatingPointComplex())
       return emitOpError()
-             << "requires !cir.complex<!cir.float> type for source";
+             << "requires floating point !cir.complex type for source";
     auto resComplexTy = mlir::dyn_cast<cir::ComplexType>(resType);
-    if (!resComplexTy || !mlir::isa<cir::IntType>(resComplexTy.getElementTy()))
-      return emitOpError() << "requires !cir.complex<!cir.int> type for result";
+    if (!resComplexTy || !resComplexTy.isIntegerComplex())
+      return emitOpError() << "requires integer !cir.complex type for result";
     return success();
   }
   case cir::CastKind::int_complex: {
     auto srcComplexTy = mlir::dyn_cast<cir::ComplexType>(srcType);
-    if (!srcComplexTy || !mlir::isa<cir::IntType>(srcComplexTy.getElementTy()))
-      return emitOpError() << "requires !cir.complex<!cir.int> type for source";
+    if (!srcComplexTy || !srcComplexTy.isIntegerComplex())
+      return emitOpError() << "requires integer !cir.complex type for source";
     auto resComplexTy = mlir::dyn_cast<cir::ComplexType>(resType);
-    if (!resComplexTy || !mlir::isa<cir::IntType>(resComplexTy.getElementTy()))
-      return emitOpError() << "requires !cir.complex<!cir.int> type for result";
+    if (!resComplexTy || !resComplexTy.isIntegerComplex())
+      return emitOpError() << "requires integer !cir.complex type for result";
     return success();
   }
   case cir::CastKind::int_complex_to_float_complex: {
     auto srcComplexTy = mlir::dyn_cast<cir::ComplexType>(srcType);
-    if (!srcComplexTy || !mlir::isa<cir::IntType>(srcComplexTy.getElementTy()))
-      return emitOpError() << "requires !cir.complex<!cir.int> type for source";
+    if (!srcComplexTy || !srcComplexTy.isIntegerComplex())
+      return emitOpError() << "requires integer !cir.complex type for source";
     auto resComplexTy = mlir::dyn_cast<cir::ComplexType>(resType);
-    if (!resComplexTy ||
-        !mlir::isa<cir::CIRFPTypeInterface>(resComplexTy.getElementTy()))
+    if (!resComplexTy || !resComplexTy.isFloatingPointComplex())
       return emitOpError()
-             << "requires !cir.complex<!cir.float> type for result";
+             << "requires floating point !cir.complex type for result";
     return success();
   }
   case cir::CastKind::member_ptr_to_bool: {
@@ -822,7 +788,7 @@
     if (!isIntOrBoolCast(op))
       break;
     head = op;
-    op = dyn_cast_or_null<cir::CastOp>(head.getSrc().getDefiningOp());
+    op = head.getSrc().getDefiningOp<cir::CastOp>();
   }
 
   if (head == tail)
@@ -845,7 +811,7 @@
 }
 
 OpFoldResult cir::CastOp::fold(FoldAdaptor adaptor) {
-  if (getSrc().getType() == getResult().getType()) {
+  if (getSrc().getType() == getType()) {
     switch (getKind()) {
     case cir::CastKind::integral: {
       // TODO: for sign differences, it's possible in certain conditions to
@@ -885,24 +851,11 @@
 // and the argument of the first one (%0) will be used instead.
 OpFoldResult cir::UnaryOp::fold(FoldAdaptor adaptor) {
   if (isBoolNot(*this))
-    if (auto previous = dyn_cast_or_null<UnaryOp>(getInput().getDefiningOp()))
+    if (auto previous = getInput().getDefiningOp<UnaryOp>())
       if (isBoolNot(previous))
         return previous.getInput();
 
   return {};
-}
-
-//===----------------------------------------------------------------------===//
-// DynamicCastOp
-//===----------------------------------------------------------------------===//
-
-LogicalResult cir::DynamicCastOp::verify() {
-  auto resultPointeeTy = mlir::cast<cir::PointerType>(getType()).getPointee();
-  if (!mlir::isa<cir::VoidType, cir::RecordType>(resultPointeeTy))
-    return emitOpError()
-           << "cir.dyn_cast must produce a void ptr or record ptr";
-
-  return mlir::success();
 }
 
 //===----------------------------------------------------------------------===//
@@ -956,7 +909,7 @@
 //===----------------------------------------------------------------------===//
 
 LogicalResult cir::ComplexCreateOp::verify() {
-  if (getType().getElementTy() != getReal().getType()) {
+  if (getType().getElementType() != getReal().getType()) {
     emitOpError()
         << "operand type of cir.complex.create does not match its result type";
     return failure();
@@ -989,33 +942,35 @@
 //===----------------------------------------------------------------------===//
 
 LogicalResult cir::ComplexRealOp::verify() {
-  if (getType() != getOperand().getType().getElementTy()) {
-    emitOpError() << "cir.complex.real result type does not match operand type";
+  if (getType() != getOperand().getType().getElementType()) {
+    emitOpError() << ": result type does not match operand type";
     return failure();
   }
   return success();
 }
 
 OpFoldResult cir::ComplexRealOp::fold(FoldAdaptor adaptor) {
-  auto input = mlir::cast_if_present<cir::ComplexAttr>(adaptor.getOperand());
-  if (input)
-    return input.getReal();
-  return nullptr;
+  if (auto complexCreateOp = getOperand().getDefiningOp<cir::ComplexCreateOp>())
+    return complexCreateOp.getOperand(0);
+
+  auto complex = mlir::cast_if_present<cir::ComplexAttr>(adaptor.getOperand());
+  return complex ? complex.getReal() : nullptr;
 }
 
 LogicalResult cir::ComplexImagOp::verify() {
-  if (getType() != getOperand().getType().getElementTy()) {
-    emitOpError() << "cir.complex.imag result type does not match operand type";
+  if (getType() != getOperand().getType().getElementType()) {
+    emitOpError() << ": result type does not match operand type";
     return failure();
   }
   return success();
 }
 
 OpFoldResult cir::ComplexImagOp::fold(FoldAdaptor adaptor) {
-  auto input = mlir::cast_if_present<cir::ComplexAttr>(adaptor.getOperand());
-  if (input)
-    return input.getImag();
-  return nullptr;
+  if (auto complexCreateOp = getOperand().getDefiningOp<cir::ComplexCreateOp>())
+    return complexCreateOp.getOperand(1);
+
+  auto complex = mlir::cast_if_present<cir::ComplexAttr>(adaptor.getOperand());
+  return complex ? complex.getImag() : nullptr;
 }
 
 //===----------------------------------------------------------------------===//
@@ -1023,12 +978,12 @@
 //===----------------------------------------------------------------------===//
 
 LogicalResult cir::ComplexRealPtrOp::verify() {
-  auto resultPointeeTy = mlir::cast<cir::PointerType>(getType()).getPointee();
-  auto operandPtrTy = mlir::cast<cir::PointerType>(getOperand().getType());
+  mlir::Type resultPointeeTy = getType().getPointee();
+  cir::PointerType operandPtrTy = getOperand().getType();
   auto operandPointeeTy =
       mlir::cast<cir::ComplexType>(operandPtrTy.getPointee());
 
-  if (resultPointeeTy != operandPointeeTy.getElementTy()) {
+  if (resultPointeeTy != operandPointeeTy.getElementType()) {
     emitOpError()
         << "cir.complex.real_ptr result type does not match operand type";
     return failure();
@@ -1038,12 +993,12 @@
 }
 
 LogicalResult cir::ComplexImagPtrOp::verify() {
-  auto resultPointeeTy = mlir::cast<cir::PointerType>(getType()).getPointee();
-  auto operandPtrTy = mlir::cast<cir::PointerType>(getOperand().getType());
+  mlir::Type resultPointeeTy = getType().getPointee();
+  cir::PointerType operandPtrTy = getOperand().getType();
   auto operandPointeeTy =
       mlir::cast<cir::ComplexType>(operandPtrTy.getPointee());
 
-  if (resultPointeeTy != operandPointeeTy.getElementTy()) {
+  if (resultPointeeTy != operandPointeeTy.getElementType()) {
     emitOpError()
         << "cir.complex.imag_ptr result type does not match operand type";
     return failure();
@@ -1080,17 +1035,27 @@
 // VecCreateOp
 //===----------------------------------------------------------------------===//
 
+OpFoldResult cir::VecCreateOp::fold(FoldAdaptor adaptor) {
+  if (llvm::any_of(getElements(), [](mlir::Value value) {
+        return !value.getDefiningOp<cir::ConstantOp>();
+      }))
+    return {};
+
+  return cir::ConstVectorAttr::get(
+      getType(), mlir::ArrayAttr::get(getContext(), adaptor.getElements()));
+}
+
 LogicalResult cir::VecCreateOp::verify() {
   // Verify that the number of arguments matches the number of elements in the
   // vector, and that the type of all the arguments matches the type of the
   // elements in the vector.
-  auto VecTy = getResult().getType();
+  auto VecTy = getType();
   if (getElements().size() != VecTy.getSize()) {
     return emitOpError() << "operand count of " << getElements().size()
                          << " doesn't match vector type " << VecTy
                          << " element count of " << VecTy.getSize();
   }
-  auto ElementType = VecTy.getEltType();
+  auto ElementType = VecTy.getElementType();
   for (auto Element : getElements()) {
     if (Element.getType() != ElementType) {
       return emitOpError() << "operand type " << Element.getType()
@@ -1104,6 +1069,38 @@
 //===----------------------------------------------------------------------===//
 // VecTernaryOp
 //===----------------------------------------------------------------------===//
+
+OpFoldResult cir::VecTernaryOp::fold(FoldAdaptor adaptor) {
+  mlir::Attribute cond = adaptor.getCond();
+  mlir::Attribute lhs = adaptor.getLhs();
+  mlir::Attribute rhs = adaptor.getRhs();
+
+  if (!mlir::isa_and_nonnull<cir::ConstVectorAttr>(cond) ||
+      !mlir::isa_and_nonnull<cir::ConstVectorAttr>(lhs) ||
+      !mlir::isa_and_nonnull<cir::ConstVectorAttr>(rhs))
+    return {};
+  auto condVec = mlir::cast<cir::ConstVectorAttr>(cond);
+  auto lhsVec = mlir::cast<cir::ConstVectorAttr>(lhs);
+  auto rhsVec = mlir::cast<cir::ConstVectorAttr>(rhs);
+
+  mlir::ArrayAttr condElts = condVec.getElts();
+
+  SmallVector<mlir::Attribute, 16> elements;
+  elements.reserve(condElts.size());
+
+  for (const auto &[idx, condAttr] :
+       llvm::enumerate(condElts.getAsRange<cir::IntAttr>())) {
+    if (condAttr.getSInt()) {
+      elements.push_back(lhsVec.getElts()[idx]);
+    } else {
+      elements.push_back(rhsVec.getElts()[idx]);
+    }
+  }
+
+  cir::VectorType vecTy = getLhs().getType();
+  return cir::ConstVectorAttr::get(
+      vecTy, mlir::ArrayAttr::get(getContext(), elements));
+}
 
 LogicalResult cir::VecTernaryOp::verify() {
   // Verify that the condition operand has the same number of elements as the
@@ -1111,10 +1108,10 @@
   // operands are vector types and that the second and third operands are the
   // same type.)
   if (mlir::cast<cir::VectorType>(getCond().getType()).getSize() !=
-      getVec1().getType().getSize()) {
+      getLhs().getType().getSize()) {
     return emitOpError() << ": the number of elements in "
-                         << getCond().getType() << " and "
-                         << getVec1().getType() << " don't match";
+                         << getCond().getType() << " and " << getLhs().getType()
+                         << " don't match";
   }
   return success();
 }
@@ -1122,19 +1119,53 @@
 //===----------------------------------------------------------------------===//
 // VecShuffle
 //===----------------------------------------------------------------------===//
+
+OpFoldResult cir::VecShuffleOp::fold(FoldAdaptor adaptor) {
+  auto vec1Attr =
+      mlir::dyn_cast_if_present<cir::ConstVectorAttr>(adaptor.getVec1());
+  auto vec2Attr =
+      mlir::dyn_cast_if_present<cir::ConstVectorAttr>(adaptor.getVec2());
+  if (!vec1Attr || !vec2Attr)
+    return {};
+
+  mlir::Type vec1ElemTy =
+      mlir::cast<cir::VectorType>(vec1Attr.getType()).getElementType();
+
+  mlir::ArrayAttr vec1Elts = vec1Attr.getElts();
+  mlir::ArrayAttr vec2Elts = vec2Attr.getElts();
+  mlir::ArrayAttr indicesElts = adaptor.getIndices();
+
+  SmallVector<mlir::Attribute, 16> elements;
+  elements.reserve(indicesElts.size());
+
+  uint64_t vec1Size = vec1Elts.size();
+  for (const auto &idxAttr : indicesElts.getAsRange<cir::IntAttr>()) {
+    if (idxAttr.getSInt() == -1) {
+      elements.push_back(cir::UndefAttr::get(vec1ElemTy));
+      continue;
+    }
+
+    uint64_t idxValue = idxAttr.getUInt();
+    elements.push_back(idxValue < vec1Size ? vec1Elts[idxValue]
+                                           : vec2Elts[idxValue - vec1Size]);
+  }
+
+  return cir::ConstVectorAttr::get(
+      getType(), mlir::ArrayAttr::get(getContext(), elements));
+}
 
 LogicalResult cir::VecShuffleOp::verify() {
   // The number of elements in the indices array must match the number of
   // elements in the result type.
-  if (getIndices().size() != getResult().getType().getSize()) {
+  if (getIndices().size() != getType().getSize()) {
     return emitOpError() << ": the number of elements in " << getIndices()
-                         << " and " << getResult().getType() << " don't match";
+                         << " and " << getType() << " don't match";
   }
   // The element types of the two input vectors and of the result type must
   // match.
-  if (getVec1().getType().getEltType() != getResult().getType().getEltType()) {
+  if (getVec1().getType().getElementType() != getType().getElementType()) {
     return emitOpError() << ": element types of " << getVec1().getType()
-                         << " and " << getResult().getType() << " don't match";
+                         << " and " << getType() << " don't match";
   }
   // The indices must all be integer constants
   if (not std::all_of(
@@ -1142,12 +1173,49 @@
           [](mlir::Attribute attr) { return mlir::isa<cir::IntAttr>(attr); })) {
     return emitOpError() << "all index values must be integers";
   }
+
+  const uint64_t maxValidIndex =
+      getVec1().getType().getSize() + getVec2().getType().getSize() - 1;
+  for (const auto &idxAttr : getIndices().getAsRange<cir::IntAttr>()) {
+    if (idxAttr.getSInt() != -1 && idxAttr.getUInt() > maxValidIndex)
+      return emitOpError() << ": index for __builtin_shufflevector must be "
+                              "less than the total number of vector elements";
+  }
+
   return success();
 }
 
 //===----------------------------------------------------------------------===//
 // VecShuffleDynamic
 //===----------------------------------------------------------------------===//
+
+OpFoldResult cir::VecShuffleDynamicOp::fold(FoldAdaptor adaptor) {
+  auto vecAttr =
+      mlir::dyn_cast_if_present<cir::ConstVectorAttr>(adaptor.getVec());
+  auto indicesAttr =
+      mlir::dyn_cast_if_present<cir::ConstVectorAttr>(adaptor.getIndices());
+  if (!vecAttr || !indicesAttr)
+    return {};
+
+  mlir::ArrayAttr vecElts = vecAttr.getElts();
+  mlir::ArrayAttr indicesElts = indicesAttr.getElts();
+
+  const uint64_t numElements = vecElts.size();
+
+  SmallVector<mlir::Attribute, 16> elements;
+  elements.reserve(numElements);
+
+  const uint64_t maskBits = llvm::NextPowerOf2(numElements - 1) - 1;
+  for (const auto &idxAttr : indicesElts.getAsRange<cir::IntAttr>()) {
+    uint64_t idxValue = idxAttr.getUInt();
+    uint64_t newIdx = idxValue & maskBits;
+    elements.push_back(vecElts[newIdx]);
+  }
+
+  auto vecTy = mlir::cast<cir::VectorType>(vecAttr.getType());
+  return cir::ConstVectorAttr::get(
+      vecTy, mlir::ArrayAttr::get(getContext(), elements));
+}
 
 LogicalResult cir::VecShuffleDynamicOp::verify() {
   // The number of elements in the two input vectors must match.
@@ -1157,6 +1225,127 @@
                          << " and " << getIndices().getType() << " don't match";
   }
   return success();
+}
+
+//===----------------------------------------------------------------------===//
+// VecCmpOp
+//===----------------------------------------------------------------------===//
+
+OpFoldResult cir::VecCmpOp::fold(FoldAdaptor adaptor) {
+  auto lhsVecAttr =
+      mlir::dyn_cast_if_present<cir::ConstVectorAttr>(adaptor.getLhs());
+  auto rhsVecAttr =
+      mlir::dyn_cast_if_present<cir::ConstVectorAttr>(adaptor.getRhs());
+  if (!lhsVecAttr || !rhsVecAttr)
+    return {};
+
+  mlir::Type inputElemTy =
+      mlir::cast<cir::VectorType>(lhsVecAttr.getType()).getElementType();
+  if (!isAnyIntegerOrFloatingPointType(inputElemTy))
+    return {};
+
+  cir::CmpOpKind opKind = adaptor.getKind();
+  mlir::ArrayAttr lhsVecElhs = lhsVecAttr.getElts();
+  mlir::ArrayAttr rhsVecElhs = rhsVecAttr.getElts();
+  uint64_t vecSize = lhsVecElhs.size();
+
+  SmallVector<mlir::Attribute, 16> elements(vecSize);
+  bool isIntAttr = vecSize && mlir::isa<cir::IntAttr>(lhsVecElhs[0]);
+  for (uint64_t i = 0; i < vecSize; i++) {
+    mlir::Attribute lhsAttr = lhsVecElhs[i];
+    mlir::Attribute rhsAttr = rhsVecElhs[i];
+    int cmpResult = 0;
+    switch (opKind) {
+    case cir::CmpOpKind::lt: {
+      if (isIntAttr) {
+        cmpResult = mlir::cast<cir::IntAttr>(lhsAttr).getSInt() <
+                    mlir::cast<cir::IntAttr>(rhsAttr).getSInt();
+      } else {
+        cmpResult = mlir::cast<cir::FPAttr>(lhsAttr).getValue() <
+                    mlir::cast<cir::FPAttr>(rhsAttr).getValue();
+      }
+      break;
+    }
+    case cir::CmpOpKind::le: {
+      if (isIntAttr) {
+        cmpResult = mlir::cast<cir::IntAttr>(lhsAttr).getSInt() <=
+                    mlir::cast<cir::IntAttr>(rhsAttr).getSInt();
+      } else {
+        cmpResult = mlir::cast<cir::FPAttr>(lhsAttr).getValue() <=
+                    mlir::cast<cir::FPAttr>(rhsAttr).getValue();
+      }
+      break;
+    }
+    case cir::CmpOpKind::gt: {
+      if (isIntAttr) {
+        cmpResult = mlir::cast<cir::IntAttr>(lhsAttr).getSInt() >
+                    mlir::cast<cir::IntAttr>(rhsAttr).getSInt();
+      } else {
+        cmpResult = mlir::cast<cir::FPAttr>(lhsAttr).getValue() >
+                    mlir::cast<cir::FPAttr>(rhsAttr).getValue();
+      }
+      break;
+    }
+    case cir::CmpOpKind::ge: {
+      if (isIntAttr) {
+        cmpResult = mlir::cast<cir::IntAttr>(lhsAttr).getSInt() >=
+                    mlir::cast<cir::IntAttr>(rhsAttr).getSInt();
+      } else {
+        cmpResult = mlir::cast<cir::FPAttr>(lhsAttr).getValue() >=
+                    mlir::cast<cir::FPAttr>(rhsAttr).getValue();
+      }
+      break;
+    }
+    case cir::CmpOpKind::eq: {
+      if (isIntAttr) {
+        cmpResult = mlir::cast<cir::IntAttr>(lhsAttr).getSInt() ==
+                    mlir::cast<cir::IntAttr>(rhsAttr).getSInt();
+      } else {
+        cmpResult = mlir::cast<cir::FPAttr>(lhsAttr).getValue() ==
+                    mlir::cast<cir::FPAttr>(rhsAttr).getValue();
+      }
+      break;
+    }
+    case cir::CmpOpKind::ne: {
+      if (isIntAttr) {
+        cmpResult = mlir::cast<cir::IntAttr>(lhsAttr).getSInt() !=
+                    mlir::cast<cir::IntAttr>(rhsAttr).getSInt();
+      } else {
+        cmpResult = mlir::cast<cir::FPAttr>(lhsAttr).getValue() !=
+                    mlir::cast<cir::FPAttr>(rhsAttr).getValue();
+      }
+      break;
+    }
+    }
+
+    elements[i] = cir::IntAttr::get(getType().getElementType(), cmpResult);
+  }
+
+  return cir::ConstVectorAttr::get(
+      getType(), mlir::ArrayAttr::get(getContext(), elements));
+}
+
+//===----------------------------------------------------------------------===//
+// VecExtractOp
+//===----------------------------------------------------------------------===//
+
+OpFoldResult cir::VecExtractOp::fold(FoldAdaptor adaptor) {
+  const auto vectorAttr =
+      llvm::dyn_cast_if_present<cir::ConstVectorAttr>(adaptor.getVec());
+  if (!vectorAttr)
+    return {};
+
+  const auto indexAttr =
+      llvm::dyn_cast_if_present<cir::IntAttr>(adaptor.getIndex());
+  if (!indexAttr)
+    return {};
+
+  const mlir::ArrayAttr elements = vectorAttr.getElts();
+  const uint64_t index = indexAttr.getUInt();
+  if (index >= elements.size())
+    return {};
+
+  return elements[index];
 }
 
 //===----------------------------------------------------------------------===//
@@ -1524,23 +1713,24 @@
   };
 
   auto parseCatchEntry = [&]() -> ParseResult {
-    mlir::Type exceptionType;
     mlir::Attribute exceptionTypeInfo;
 
-    // FIXME: support most recent syntax, currently broken.
-    ::llvm::StringRef attrStr;
-    if (!parser.parseOptionalKeyword(&attrStr, {"all"})) {
-      if (parser.parseKeyword("type").failed())
+    if (parser.parseOptionalAttribute(exceptionTypeInfo).has_value()) {
+      catchList.push_back(exceptionTypeInfo);
+    } else {
+      ::llvm::StringRef attrStr;
+      if (parser.parseOptionalKeyword(&attrStr, {"all"}).succeeded()) {
+        // "all" keyword found, exceptionTypeInfo remains null
+      } else if (parser.parseOptionalKeyword("type").succeeded()) {
+        if (parser.parseAttribute(exceptionTypeInfo).failed())
+          return parser.emitError(parser.getCurrentLocation(),
+                                  "expected valid RTTI info attribute");
+      } else {
         return parser.emitError(parser.getCurrentLocation(),
-                                "expected 'type' keyword here");
-      if (parser.parseType(exceptionType).failed())
-        return parser.emitError(parser.getCurrentLocation(),
-                                "expected valid exception type");
-      if (parser.parseAttribute(exceptionTypeInfo).failed())
-        return parser.emitError(parser.getCurrentLocation(),
-                                "expected valid RTTI info attribute");
-    }
-    catchList.push_back(exceptionTypeInfo);
+                                "expected attribute, 'all', or 'type' keyword");
+      }
+      catchList.push_back(exceptionTypeInfo);
+    }
     return parseAndCheckRegion();
   };
 
@@ -1593,13 +1783,13 @@
   result.addOperands(cond);
   OpBuilder::InsertionGuard guard(builder);
   Region *trueRegion = result.addRegion();
-  auto *block = builder.createBlock(trueRegion);
+  builder.createBlock(trueRegion);
   trueBuilder(builder, result.location);
   Region *falseRegion = result.addRegion();
   builder.createBlock(falseRegion);
   falseBuilder(builder, result.location);
 
-  auto yield = dyn_cast<YieldOp>(block->getTerminator());
+  auto yield = dyn_cast<YieldOp>(trueRegion->back().getTerminator());
   assert((yield && yield.getNumOperands() <= 1) &&
          "expected zero or one result type");
   if (yield.getNumOperands() == 1)
@@ -1720,7 +1910,6 @@
   p << " : ";
   p.printStrippedAttrOrType(condType);
   p << ")";
-
   p << ' ';
   p.printRegion(bodyRegion, /*printEntryBlockArgs=*/false,
                 /*printBlockTerminators=*/true);
@@ -1882,6 +2071,39 @@
 // LoopOpInterface Methods
 //===----------------------------------------------------------------------===//
 
+void cir::LoopOpInterface::getLoopOpSuccessorRegions(
+    LoopOpInterface op, mlir::RegionBranchPoint point,
+    llvm::SmallVectorImpl<mlir::RegionSuccessor> &regions) {
+  assert(point.isParent() || point.getRegionOrNull());
+
+  // Branching to first region: go to condition or body (do-while).
+  if (point.isParent()) {
+    regions.emplace_back(&op.getEntry(), op.getEntry().getArguments());
+  }
+  // Branching from condition: go to body or exit.
+  else if (&op.getCond() == point.getRegionOrNull()) {
+    regions.emplace_back(mlir::RegionSuccessor(op->getResults()));
+    regions.emplace_back(&op.getBody(), op.getBody().getArguments());
+  }
+  // Branching from body: go to step (for) or condition.
+  else if (&op.getBody() == point.getRegionOrNull()) {
+    // If there are any breaks in the body, also go to exit.
+    op.getBody().walk([&](cir::BreakOp breakOp) {
+      if (breakOp.getBreakTarget() == op)
+        regions.emplace_back(mlir::RegionSuccessor(op->getResults()));
+    });
+
+    auto *afterBody = (op.maybeGetStep() ? op.maybeGetStep() : &op.getCond());
+    regions.emplace_back(afterBody, afterBody->getArguments());
+  }
+  // Branching from step: go to condition.
+  else if (op.maybeGetStep() == point.getRegionOrNull()) {
+    regions.emplace_back(&op.getCond(), op.getCond().getArguments());
+  } else {
+    llvm_unreachable("unexpected branch origin");
+  }
+}
+
 void cir::DoWhileOp::getSuccessorRegions(
     ::mlir::RegionBranchPoint point,
     ::llvm::SmallVectorImpl<::mlir::RegionSuccessor> &regions) {
@@ -1926,16 +2148,6 @@
 // initialization and cir.const operation.
 static void printConstant(OpAsmPrinter &p, Attribute value) {
   p.printAttribute(value);
-}
-
-static ParseResult
-parseGlobalOpAddrSpace(OpAsmParser &p, cir::AddressSpaceAttr &addrSpaceAttr) {
-  return parseAddrSpaceAttribute(p, addrSpaceAttr);
-}
-
-static void printGlobalOpAddrSpace(OpAsmPrinter &p, cir::GlobalOp op,
-                                   cir::AddressSpaceAttr addrSpaceAttr) {
-  printAddrSpaceAttribute(p, addrSpaceAttr);
 }
 
 static void printGlobalOpTypeAndInitialValue(OpAsmPrinter &p, cir::GlobalOp op,
@@ -2090,3636 +2302,6 @@
   case GlobalLinkageKind::CommonLinkage:
   case GlobalLinkageKind::WeakAnyLinkage:
   case GlobalLinkageKind::WeakODRLinkage:
-    // FIXME: mlir's concept of visibility gets tricky with LLVM ones,
-    // for instance, symbol declarations cannot be "public", so we
-    // have to mark them "private" to workaround the symbol verifier.
-    if (isPrivate() && !isDeclaration())
-      return emitError() << "private visibility not allowed with '"
-                         << stringifyGlobalLinkageKind(getLinkage())
-                         << "' linkage";
-    break;
-  default:
-    emitError() << stringifyGlobalLinkageKind(getLinkage())
-                << ": verifier not implemented\n";
-    return failure();
-  }
-
-  // TODO: verify visibility for declarations?
-  return success();
-}
-
-void cir::GlobalOp::build(
-    OpBuilder &odsBuilder, OperationState &odsState, llvm::StringRef sym_name,
-    Type sym_type, bool isConstant, cir::GlobalLinkageKind linkage,
-    cir::AddressSpaceAttr addrSpace,
-    function_ref<void(OpBuilder &, Location)> ctorBuilder,
-    function_ref<void(OpBuilder &, Location)> dtorBuilder) {
-  odsState.addAttribute(getSymNameAttrName(odsState.name),
-                        odsBuilder.getStringAttr(sym_name));
-  odsState.addAttribute(getSymTypeAttrName(odsState.name),
-                        ::mlir::TypeAttr::get(sym_type));
-  if (isConstant)
-    odsState.addAttribute(getConstantAttrName(odsState.name),
-                          odsBuilder.getUnitAttr());
-
-  cir::GlobalLinkageKindAttr linkageAttr =
-      cir::GlobalLinkageKindAttr::get(odsBuilder.getContext(), linkage);
-  odsState.addAttribute(getLinkageAttrName(odsState.name), linkageAttr);
-
-  if (addrSpace)
-    odsState.addAttribute(getAddrSpaceAttrName(odsState.name), addrSpace);
-
-  Region *ctorRegion = odsState.addRegion();
-  if (ctorBuilder) {
-    odsBuilder.createBlock(ctorRegion);
-    ctorBuilder(odsBuilder, odsState.location);
-  }
-
-  Region *dtorRegion = odsState.addRegion();
-  if (dtorBuilder) {
-    odsBuilder.createBlock(dtorRegion);
-    dtorBuilder(odsBuilder, odsState.location);
-  }
-
-  odsState.addAttribute(getGlobalVisibilityAttrName(odsState.name),
-                        cir::VisibilityAttr::get(odsBuilder.getContext()));
-}
-
-/// Given the region at `index`, or the parent operation if `index` is None,
-/// return the successor regions. These are the regions that may be selected
-/// during the flow of control. `operands` is a set of optional attributes that
-/// correspond to a constant value for each operand, or null if that operand is
-/// not a constant.
-void cir::GlobalOp::getSuccessorRegions(
-    mlir::RegionBranchPoint point, SmallVectorImpl<RegionSuccessor> &regions) {
-  // The `ctor` and `dtor` regions always branch back to the parent operation.
-  if (!point.isParent()) {
-    regions.push_back(RegionSuccessor());
-    return;
-  }
-
-  // Don't consider the ctor region if it is empty.
-  Region *ctorRegion = &this->getCtorRegion();
-  if (ctorRegion->empty())
-    ctorRegion = nullptr;
-
-  // Don't consider the dtor region if it is empty.
-  Region *dtorRegion = &this->getCtorRegion();
-  if (dtorRegion->empty())
-    dtorRegion = nullptr;
-
-  // If the condition isn't constant, both regions may be executed.
-  if (ctorRegion)
-    regions.push_back(RegionSuccessor(ctorRegion));
-  if (dtorRegion)
-    regions.push_back(RegionSuccessor(dtorRegion));
-}
-
-//===----------------------------------------------------------------------===//
-// GetGlobalOp
-//===----------------------------------------------------------------------===//
-
-LogicalResult
-cir::GetGlobalOp::verifySymbolUses(SymbolTableCollection &symbolTable) {
-  // Verify that the result type underlying pointer type matches the type of
-  // the referenced cir.global or cir.func op.
-  auto *op = symbolTable.lookupNearestSymbolFrom(*this, getNameAttr());
-  if (op == nullptr || !(isa<GlobalOp>(op) || isa<FuncOp>(op)))
-    return emitOpError("'")
-           << getName()
-           << "' does not reference a valid cir.global or cir.func";
-
-  mlir::Type symTy;
-  cir::AddressSpaceAttr symAddrSpace{};
-  if (auto g = dyn_cast<GlobalOp>(op)) {
-    symTy = g.getSymType();
-    symAddrSpace = g.getAddrSpaceAttr();
-    // Verify that for thread local global access, the global needs to
-    // be marked with tls bits.
-    if (getTls() && !g.getTlsModel())
-      return emitOpError("access to global not marked thread local");
-  } else if (auto f = dyn_cast<FuncOp>(op))
-    symTy = f.getFunctionType();
-  else
-    llvm_unreachable("shall not get here");
-
-  auto resultType = dyn_cast<PointerType>(getAddr().getType());
-  if (!resultType || symTy != resultType.getPointee())
-    return emitOpError("result type pointee type '")
-           << resultType.getPointee() << "' does not match type " << symTy
-           << " of the global @" << getName();
-
-  if (symAddrSpace != resultType.getAddrSpace()) {
-    return emitOpError()
-           << "result type address space does not match the address "
-              "space of the global @"
-           << getName();
-  }
-
-  return success();
-}
-
-//===----------------------------------------------------------------------===//
-// VTableAddrPointOp
-//===----------------------------------------------------------------------===//
-
-LogicalResult
-cir::VTableAddrPointOp::verifySymbolUses(SymbolTableCollection &symbolTable) {
-  // vtable ptr is not coming from a symbol.
-  if (!getName())
-    return success();
-  auto name = *getName();
-
-  // Verify that the result type underlying pointer type matches the type of
-  // the referenced cir.global or cir.func op.
-  auto op = dyn_cast_or_null<GlobalOp>(
-      symbolTable.lookupNearestSymbolFrom(*this, getNameAttr()));
-  if (!op)
-    return emitOpError("'")
-           << name << "' does not reference a valid cir.global";
-  auto init = op.getInitialValue();
-  if (!init)
-    return success();
-  if (!isa<cir::VTableAttr>(*init))
-    return emitOpError("Expected #cir.vtable in initializer for global '")
-           << name << "'";
-  return success();
-}
-
-LogicalResult cir::VTableAddrPointOp::verify() {
-  // The operation uses either a symbol or a value to operate, but not both
-  if (getName() && getSymAddr())
-    return emitOpError("should use either a symbol or value, but not both");
-
-  // If not a symbol, stick with the concrete type used for getSymAddr.
-  if (getSymAddr())
-    return success();
-
-  auto resultType = getAddr().getType();
-  auto intTy = cir::IntType::get(getContext(), 32, /*isSigned=*/false);
-  auto fnTy = cir::FuncType::get({}, intTy);
-
-  auto resTy = cir::PointerType::get(getContext(),
-                                     cir::PointerType::get(getContext(), fnTy));
-
-  if (resultType != resTy)
-    return emitOpError("result type must be '")
-           << resTy << "', but provided result type is '" << resultType << "'";
-  return success();
-}
-
-//===----------------------------------------------------------------------===//
-// VTTAddrPointOp
-//===----------------------------------------------------------------------===//
-
-LogicalResult
-cir::VTTAddrPointOp::verifySymbolUses(SymbolTableCollection &symbolTable) {
-  // VTT ptr is not coming from a symbol.
-  if (!getName())
-    return success();
-  auto name = *getName();
-
-  // Verify that the result type underlying pointer type matches the type of
-  // the referenced cir.global or cir.func op.
-  auto op = dyn_cast_or_null<GlobalOp>(
-      symbolTable.lookupNearestSymbolFrom(*this, getNameAttr()));
-  if (!op)
-    return emitOpError("'")
-           << name << "' does not reference a valid cir.global";
-  auto init = op.getInitialValue();
-  if (!init)
-    return success();
-  if (!isa<cir::ConstArrayAttr>(*init))
-    return emitOpError("Expected array in initializer for global VTT'")
-           << name << "'";
-  return success();
-}
-
-LogicalResult cir::VTTAddrPointOp::verify() {
-  // The operation uses either a symbol or a value to operate, but not both
-  if (getName() && getSymAddr())
-    return emitOpError("should use either a symbol or value, but not both");
-
-  // If not a symbol, stick with the concrete type used for getSymAddr.
-  if (getSymAddr())
-    return success();
-
-  auto resultType = getAddr().getType();
-
-  auto resTy = cir::PointerType::get(
-      getContext(),
-      cir::PointerType::get(getContext(), cir::VoidType::get(getContext())));
-
-  if (resultType != resTy)
-    return emitOpError("result type must be '")
-           << resTy << "', but provided result type is '" << resultType << "'";
-  return success();
-}
-
-//===----------------------------------------------------------------------===//
-// FuncOp
-//===----------------------------------------------------------------------===//
-
-/// Returns the name used for the linkage attribute. This *must* correspond to
-/// the name of the attribute in ODS.
-static llvm::StringRef getLinkageAttrNameString() { return "linkage"; }
-
-void cir::FuncOp::build(OpBuilder &builder, OperationState &result,
-                        llvm::StringRef name, cir::FuncType type,
-                        GlobalLinkageKind linkage, CallingConv callingConv,
-                        ArrayRef<NamedAttribute> attrs,
-                        ArrayRef<DictionaryAttr> argAttrs) {
-  result.addRegion();
-  result.addAttribute(SymbolTable::getSymbolAttrName(),
-                      builder.getStringAttr(name));
-  result.addAttribute(getFunctionTypeAttrName(result.name),
-                      TypeAttr::get(type));
-  result.addAttribute(
-      getLinkageAttrNameString(),
-      GlobalLinkageKindAttr::get(builder.getContext(), linkage));
-  result.addAttribute(getCallingConvAttrName(result.name),
-                      CallingConvAttr::get(builder.getContext(), callingConv));
-  result.addAttribute(getGlobalVisibilityAttrName(result.name),
-                      cir::VisibilityAttr::get(builder.getContext()));
-
-  result.attributes.append(attrs.begin(), attrs.end());
-  if (argAttrs.empty())
-    return;
-
-  call_interface_impl::addArgAndResultAttrs(builder, result, argAttrs,
-                                            /*resultAttrs=*/std::nullopt,
-                                            getArgAttrsAttrName(result.name),
-                                            getResAttrsAttrName(result.name));
-}
-
-ParseResult cir::FuncOp::parse(OpAsmParser &parser, OperationState &state) {
-  llvm::SMLoc loc = parser.getCurrentLocation();
-
-  auto builtinNameAttr = getBuiltinAttrName(state.name);
-  auto coroutineNameAttr = getCoroutineAttrName(state.name);
-  auto lambdaNameAttr = getLambdaAttrName(state.name);
-  auto visNameAttr = getSymVisibilityAttrName(state.name);
-  auto noProtoNameAttr = getNoProtoAttrName(state.name);
-  auto visibilityNameAttr = getGlobalVisibilityAttrName(state.name);
-  auto dsolocalNameAttr = getDsolocalAttrName(state.name);
-  auto annotationsNameAttr = getAnnotationsAttrName(state.name);
-  if (::mlir::succeeded(parser.parseOptionalKeyword(builtinNameAttr.strref())))
-    state.addAttribute(builtinNameAttr, parser.getBuilder().getUnitAttr());
-  if (::mlir::succeeded(
-          parser.parseOptionalKeyword(coroutineNameAttr.strref())))
-    state.addAttribute(coroutineNameAttr, parser.getBuilder().getUnitAttr());
-  if (::mlir::succeeded(parser.parseOptionalKeyword(lambdaNameAttr.strref())))
-    state.addAttribute(lambdaNameAttr, parser.getBuilder().getUnitAttr());
-  if (parser.parseOptionalKeyword(noProtoNameAttr).succeeded())
-    state.addAttribute(noProtoNameAttr, parser.getBuilder().getUnitAttr());
-
-  // TODO: Missing comdat
-  assert(!cir::MissingFeatures::setComdat());
-
-  // Default to external linkage if no keyword is provided.
-  state.addAttribute(getLinkageAttrNameString(),
-                     GlobalLinkageKindAttr::get(
-                         parser.getContext(),
-                         parseOptionalCIRKeyword<GlobalLinkageKind>(
-                             parser, GlobalLinkageKind::ExternalLinkage)));
-
-  ::llvm::StringRef visAttrStr;
-  if (parser.parseOptionalKeyword(&visAttrStr, {"private", "public", "nested"})
-          .succeeded()) {
-    state.addAttribute(visNameAttr,
-                       parser.getBuilder().getStringAttr(visAttrStr));
-  }
-
-  cir::VisibilityAttr cirVisibilityAttr;
-  parseVisibilityAttr(parser, cirVisibilityAttr);
-  state.addAttribute(visibilityNameAttr, cirVisibilityAttr);
-
-  // TODO: It is unclear whether this is printed in the pretty-printer
-  if (parser.parseOptionalKeyword(dsolocalNameAttr).succeeded())
-    state.addAttribute(dsolocalNameAttr, parser.getBuilder().getUnitAttr());
-
-  StringAttr nameAttr;
-  llvm::SmallVector<OpAsmParser::Argument, 8> arguments;
-  llvm::SmallVector<DictionaryAttr, 1> resultAttrs;
-  llvm::SmallVector<Type, 8> argTypes;
-  llvm::SmallVector<Type, 4> resultTypes;
-  auto &builder = parser.getBuilder();
-
-  // Parse the name as a symbol.
-  if (parser.parseSymbolName(nameAttr, SymbolTable::getSymbolAttrName(),
-                             state.attributes))
-    return failure();
-
-  // Parse the function signature.
-  bool isVariadic = false;
-  if (function_interface_impl::parseFunctionSignatureWithArguments(
-          parser, /*allowVariadic=*/true, arguments, isVariadic, resultTypes,
-          resultAttrs))
-    return failure();
-
-  for (auto &arg : arguments)
-    argTypes.push_back(arg.type);
-
-  if (resultTypes.size() > 1)
-    return parser.emitError(loc, "functions only supports zero or one results");
-
-  // Fetch return type or set it to void if empty/ommited.
-  mlir::Type returnType =
-      (resultTypes.empty() ? cir::VoidType::get(builder.getContext())
-                           : resultTypes.front());
-
-  // Build the function type.
-  auto fnType = cir::FuncType::get(argTypes, returnType, isVariadic);
-  if (!fnType)
-    return failure();
-  state.addAttribute(getFunctionTypeAttrName(state.name),
-                     TypeAttr::get(fnType));
-
-  {
-    // Parse an OptionalAttr<ArrayAttr>:$annotations
-    mlir::ArrayAttr annotations;
-    // TODO: Is there a way to restrict the element type to cir.annotation?
-    // parseOptionalAttribute takes a type, but unclear how to use this.
-    if (auto oa = parser.parseOptionalAttribute(annotations); oa.has_value())
-      state.addAttribute(annotationsNameAttr, annotations);
-  }
-
-  // If additional attributes are present, parse them.
-  if (parser.parseOptionalAttrDictWithKeyword(state.attributes))
-    return failure();
-
-  // Add the attributes to the function arguments.
-  assert(resultAttrs.size() == resultTypes.size());
-  call_interface_impl::addArgAndResultAttrs(
-      builder, state, arguments, resultAttrs, getArgAttrsAttrName(state.name),
-      getResAttrsAttrName(state.name));
-
-  bool hasAlias = false;
-  auto aliaseeNameAttr = getAliaseeAttrName(state.name);
-  if (::mlir::succeeded(parser.parseOptionalKeyword("alias"))) {
-    if (parser.parseLParen().failed())
-      return failure();
-    StringAttr aliaseeAttr;
-    if (parser.parseOptionalSymbolName(aliaseeAttr).failed())
-      return failure();
-    state.addAttribute(aliaseeNameAttr, FlatSymbolRefAttr::get(aliaseeAttr));
-    if (parser.parseRParen().failed())
-      return failure();
-    hasAlias = true;
-  }
-
-  // Default to C calling convention if no keyword is provided.
-  auto callConvNameAttr = getCallingConvAttrName(state.name);
-  CallingConv callConv = CallingConv::C;
-  if (parser.parseOptionalKeyword("cc").succeeded()) {
-    if (parser.parseLParen().failed())
-      return failure();
-    if (parseCIRKeyword<CallingConv>(parser, callConv).failed())
-      return parser.emitError(loc) << "unknown calling convention";
-    if (parser.parseRParen().failed())
-      return failure();
-  }
-  state.addAttribute(callConvNameAttr,
-                     CallingConvAttr::get(parser.getContext(), callConv));
-
-  auto parseGlobalDtorCtor =
-      [&](llvm::StringRef keyword,
-          llvm::function_ref<void(std::optional<int> prio)> createAttr)
-      -> mlir::LogicalResult {
-    if (::mlir::succeeded(parser.parseOptionalKeyword(keyword))) {
-      std::optional<int> prio;
-      if (mlir::succeeded(parser.parseOptionalLParen())) {
-        auto parsedPrio = mlir::FieldParser<int>::parse(parser);
-        if (mlir::failed(parsedPrio)) {
-          return parser.emitError(parser.getCurrentLocation(),
-                                  "failed to parse 'priority', of type 'int'");
-          return failure();
-        }
-        prio = parsedPrio.value_or(int());
-        // Parse literal ')'
-        if (parser.parseRParen())
-          return failure();
-      }
-      createAttr(prio);
-    }
-    return success();
-  };
-
-  if (parseGlobalDtorCtor("global_ctor", [&](std::optional<int> prio) {
-        cir::GlobalCtorAttr globalCtorAttr =
-            prio ? cir::GlobalCtorAttr::get(nameAttr, *prio)
-                 : cir::GlobalCtorAttr::get(nameAttr);
-        state.addAttribute(getGlobalCtorAttrName(state.name), globalCtorAttr);
-      }).failed())
-    return failure();
-
-  if (parseGlobalDtorCtor("global_dtor", [&](std::optional<int> prio) {
-        cir::GlobalDtorAttr globalDtorAttr =
-            prio ? cir::GlobalDtorAttr::get(nameAttr, *prio)
-                 : cir::GlobalDtorAttr::get(nameAttr);
-        state.addAttribute(getGlobalDtorAttrName(state.name), globalDtorAttr);
-      }).failed())
-    return failure();
-
-  Attribute extraAttrs;
-  if (::mlir::succeeded(parser.parseOptionalKeyword("extra"))) {
-    if (parser.parseLParen().failed())
-      return failure();
-    if (parser.parseAttribute(extraAttrs).failed())
-      return failure();
-    if (parser.parseRParen().failed())
-      return failure();
-  } else {
-    NamedAttrList empty;
-    extraAttrs = cir::ExtraFuncAttributesAttr::get(
-        empty.getDictionary(builder.getContext()));
-  }
-  state.addAttribute(getExtraAttrsAttrName(state.name), extraAttrs);
-
-  // Parse the optional function body.
-  auto *body = state.addRegion();
-  OptionalParseResult parseResult = parser.parseOptionalRegion(
-      *body, arguments, /*enableNameShadowing=*/false);
-  if (parseResult.has_value()) {
-    if (hasAlias)
-      parser.emitError(loc, "function alias shall not have a body");
-    if (failed(*parseResult))
-      return failure();
-    // Function body was parsed, make sure its not empty.
-    if (body->empty())
-      return parser.emitError(loc, "expected non-empty function body");
-  }
-  return success();
-}
-
-bool cir::FuncOp::isDeclaration() {
-  auto aliasee = getAliasee();
-  if (!aliasee)
-    return isExternal();
-
-  auto *modOp = getOperation()->getParentOp();
-  auto targetFn = dyn_cast_or_null<cir::FuncOp>(
-      mlir::SymbolTable::lookupSymbolIn(modOp, *aliasee));
-  assert(targetFn && "expected aliasee to exist");
-  return targetFn.isDeclaration();
-}
-
-::mlir::Region *cir::FuncOp::getCallableRegion() {
-  auto aliasee = getAliasee();
-  if (!aliasee)
-    return isExternal() ? nullptr : &getBody();
-
-  // Note that we forward the region from the original aliasee
-  // function.
-  auto *modOp = getOperation()->getParentOp();
-  auto targetFn = dyn_cast_or_null<cir::FuncOp>(
-      mlir::SymbolTable::lookupSymbolIn(modOp, *aliasee));
-  assert(targetFn && "expected aliasee to exist");
-  return targetFn.getCallableRegion();
-}
-
-void cir::FuncOp::print(OpAsmPrinter &p) {
-  // When adding a specific keyword here, do not forget to omit it in
-  // printFunctionAttributes below or there will be a syntax error when
-  // parsing
-  if (getBuiltin())
-    p << " builtin";
-
-  if (getCoroutine())
-    p << " coroutine";
-
-  if (getLambda())
-    p << " lambda";
-
-  if (getNoProto())
-    p << " no_proto";
-
-  if (getComdat())
-    p << " comdat";
-
-  if (getLinkage() != GlobalLinkageKind::ExternalLinkage)
-    p << ' ' << stringifyGlobalLinkageKind(getLinkage());
-
-  auto vis = getVisibility();
-  if (vis != mlir::SymbolTable::Visibility::Public)
-    p << ' ' << vis;
-
-  auto cirVisibilityAttr = getGlobalVisibilityAttr();
-  if (!cirVisibilityAttr.isDefault()) {
-    p << ' ';
-    printVisibilityAttr(p, cirVisibilityAttr);
-  }
-
-  // Print function name, signature, and control.
-  p << ' ';
-  p.printSymbolName(getSymName());
-  auto fnType = getFunctionType();
-  llvm::SmallVector<Type, 1> resultTypes;
-  function_interface_impl::printFunctionSignature(
-      p, *this, fnType.getInputs(), fnType.isVarArg(), fnType.getReturnTypes());
-
-  if (mlir::ArrayAttr annotations = getAnnotationsAttr()) {
-    p << ' ';
-    p.printAttribute(annotations);
-  }
-
-  function_interface_impl::printFunctionAttributes(
-      p, *this,
-      // These are all omitted since they are custom printed already.
-      {getAliaseeAttrName(), getBuiltinAttrName(), getCoroutineAttrName(),
-       getDsolocalAttrName(), getExtraAttrsAttrName(),
-       getFunctionTypeAttrName(), getGlobalCtorAttrName(),
-       getGlobalDtorAttrName(), getLambdaAttrName(), getLinkageAttrName(),
-       getCallingConvAttrName(), getNoProtoAttrName(),
-       getSymVisibilityAttrName(), getArgAttrsAttrName(), getResAttrsAttrName(),
-       getComdatAttrName(), getGlobalVisibilityAttrName(),
-       getAnnotationsAttrName()});
-
-  if (auto aliaseeName = getAliasee()) {
-    p << " alias(";
-    p.printSymbolName(*aliaseeName);
-    p << ")";
-  }
-
-  if (getCallingConv() != CallingConv::C) {
-    p << " cc(";
-    p << stringifyCallingConv(getCallingConv());
-    p << ")";
-  }
-
-  if (auto globalCtor = getGlobalCtorAttr()) {
-    p << " global_ctor";
-    if (!globalCtor.isDefaultPriority())
-      p << "(" << globalCtor.getPriority() << ")";
-  }
-
-  if (auto globalDtor = getGlobalDtorAttr()) {
-    p << " global_dtor";
-    if (!globalDtor.isDefaultPriority())
-      p << "(" << globalDtor.getPriority() << ")";
-  }
-
-  if (!getExtraAttrs().getElements().empty()) {
-    p << " extra(";
-    p.printAttributeWithoutType(getExtraAttrs());
-    p << ")";
-  }
-
-  // Print the body if this is not an external function.
-  Region &body = getOperation()->getRegion(0);
-  if (!body.empty()) {
-    p << ' ';
-    p.printRegion(body, /*printEntryBlockArgs=*/false,
-                  /*printBlockTerminators=*/true);
-  }
-}
-
-// Verifies linkage types
-// - functions don't have 'common' linkage
-// - external functions have 'external' or 'extern_weak' linkage
-// - coroutine body must use at least one cir.await operation.
-LogicalResult cir::FuncOp::verify() {
-  if (getLinkage() == cir::GlobalLinkageKind::CommonLinkage)
-    return emitOpError() << "functions cannot have '"
-                         << stringifyGlobalLinkageKind(
-                                cir::GlobalLinkageKind::CommonLinkage)
-                         << "' linkage";
-
-  if (isExternal()) {
-    if (getLinkage() != cir::GlobalLinkageKind::ExternalLinkage &&
-        getLinkage() != cir::GlobalLinkageKind::ExternalWeakLinkage)
-      return emitOpError() << "external functions must have '"
-                           << stringifyGlobalLinkageKind(
-                                  cir::GlobalLinkageKind::ExternalLinkage)
-                           << "' or '"
-                           << stringifyGlobalLinkageKind(
-                                  cir::GlobalLinkageKind::ExternalWeakLinkage)
-                           << "' linkage";
-    return success();
-  }
-
-  if (!isDeclaration() && getCoroutine()) {
-    bool foundAwait = false;
-    this->walk([&](Operation *op) {
-      if (auto await = dyn_cast<AwaitOp>(op)) {
-        foundAwait = true;
-        return;
-      }
-    });
-    if (!foundAwait)
-      return emitOpError()
-             << "coroutine body must use at least one cir.await op";
-  }
-
-  // Function alias should have an empty body.
-  if (auto fn = getAliasee()) {
-    if (fn && !getBody().empty())
-      return emitOpError() << "a function alias '" << *fn
-                           << "' must have empty body";
-  }
-
-  std::set<llvm::StringRef> labels;
-  std::set<llvm::StringRef> gotos;
-
-  getOperation()->walk([&](mlir::Operation *op) {
-    if (auto lab = dyn_cast<cir::LabelOp>(op)) {
-      labels.emplace(lab.getLabel());
-    } else if (auto goTo = dyn_cast<cir::GotoOp>(op)) {
-      gotos.emplace(goTo.getLabel());
-    }
-  });
-
-  std::vector<llvm::StringRef> mismatched;
-  std::set_difference(gotos.begin(), gotos.end(), labels.begin(), labels.end(),
-                      std::back_inserter(mismatched));
-
-  if (!mismatched.empty())
-    return emitOpError() << "goto/label mismatch";
-
-  return success();
-}
-
-//===----------------------------------------------------------------------===//
-// CallOp
-//===----------------------------------------------------------------------===//
-
-ArrayAttr cir::CallOp::getArgAttrsAttr() { return {}; }
-ArrayAttr cir::CallOp::getResAttrsAttr() { return {}; }
-void cir::CallOp::setArgAttrsAttr(ArrayAttr) {}
-void cir::CallOp::setResAttrsAttr(ArrayAttr) {}
-Attribute cir::CallOp::removeArgAttrsAttr() { return {}; }
-Attribute cir::CallOp::removeResAttrsAttr() { return {}; }
-
-mlir::Value cir::CallOp::getIndirectCall() {
-  assert(isIndirect());
-  return getOperand(0);
-}
-
-mlir::Operation::operand_iterator cir::CallOp::arg_operand_begin() {
-  auto arg_begin = operand_begin();
-  if (isIndirect())
-    arg_begin++;
-  return arg_begin;
-}
-mlir::Operation::operand_iterator cir::CallOp::arg_operand_end() {
-  return operand_end();
-}
-
-/// Return the operand at index 'i', accounts for indirect call.
-Value cir::CallOp::getArgOperand(unsigned i) {
-  if (isIndirect())
-    i++;
-  return getOperand(i);
-}
-/// Return the number of operands, accounts for indirect call.
-unsigned cir::CallOp::getNumArgOperands() {
-  if (isIndirect())
-    return this->getOperation()->getNumOperands() - 1;
-  return this->getOperation()->getNumOperands();
-}
-
-static LogicalResult
-verifyCallCommInSymbolUses(Operation *op, SymbolTableCollection &symbolTable) {
-  // Callee attribute only need on indirect calls.
-  auto fnAttr = op->getAttrOfType<FlatSymbolRefAttr>("callee");
-  if (!fnAttr)
-    return success();
-
-  cir::FuncOp fn = symbolTable.lookupNearestSymbolFrom<cir::FuncOp>(op, fnAttr);
-  if (!fn)
-    return op->emitOpError() << "'" << fnAttr.getValue()
-                             << "' does not reference a valid function";
-  auto callIf = dyn_cast<cir::CIRCallOpInterface>(op);
-  assert(callIf && "expected CIR call interface to be always available");
-
-  // Verify that the operand and result types match the callee. Note that
-  // argument-checking is disabled for functions without a prototype.
-  auto fnType = fn.getFunctionType();
-  if (!fn.getNoProto()) {
-    unsigned numCallOperands = callIf.getNumArgOperands();
-    unsigned numFnOpOperands = fnType.getNumInputs();
-
-    if (!fnType.isVarArg() && numCallOperands != numFnOpOperands)
-      return op->emitOpError("incorrect number of operands for callee");
-
-    if (fnType.isVarArg() && numCallOperands < numFnOpOperands)
-      return op->emitOpError("too few operands for callee");
-
-    for (unsigned i = 0, e = numFnOpOperands; i != e; ++i)
-      if (callIf.getArgOperand(i).getType() != fnType.getInput(i))
-        return op->emitOpError("operand type mismatch: expected operand type ")
-               << fnType.getInput(i) << ", but provided "
-               << op->getOperand(i).getType() << " for operand number " << i;
-  }
-
-  // Calling convention must match.
-  if (callIf.getCallingConv() != fn.getCallingConv())
-    return op->emitOpError("calling convention mismatch: expected ")
-           << stringifyCallingConv(fn.getCallingConv()) << ", but provided "
-           << stringifyCallingConv(callIf.getCallingConv());
-
-  // Void function must not return any results.
-  if (fnType.hasVoidReturn() && op->getNumResults() != 0)
-    return op->emitOpError("callee returns void but call has results");
-
-  // Non-void function calls must return exactly one result.
-  if (!fnType.hasVoidReturn() && op->getNumResults() != 1)
-    return op->emitOpError("incorrect number of results for callee");
-
-  // Parent function and return value types must match.
-  if (!fnType.hasVoidReturn() &&
-      op->getResultTypes().front() != fnType.getReturnType()) {
-    return op->emitOpError("result type mismatch: expected ")
-           << fnType.getReturnType() << ", but provided "
-           << op->getResult(0).getType();
-  }
-
-  return success();
-}
-
-static mlir::ParseResult
-parseTryCallBranches(mlir::OpAsmParser &parser, mlir::OperationState &result,
-                     llvm::SmallVectorImpl<mlir::OpAsmParser::UnresolvedOperand>
-                         &continueOperands,
-                     llvm::SmallVectorImpl<mlir::OpAsmParser::UnresolvedOperand>
-                         &landingPadOperands,
-                     llvm::SmallVectorImpl<mlir::Type> &continueTypes,
-                     llvm::SmallVectorImpl<mlir::Type> &landingPadTypes,
-                     llvm::SMLoc &continueOperandsLoc,
-                     llvm::SMLoc &landingPadOperandsLoc) {
-  mlir::Block *continueSuccessor = nullptr;
-  mlir::Block *landingPadSuccessor = nullptr;
-
-  if (parser.parseSuccessor(continueSuccessor))
-    return mlir::failure();
-  if (mlir::succeeded(parser.parseOptionalLParen())) {
-    continueOperandsLoc = parser.getCurrentLocation();
-    if (parser.parseOperandList(continueOperands))
-      return mlir::failure();
-    if (parser.parseColon())
-      return mlir::failure();
-
-    if (parser.parseTypeList(continueTypes))
-      return mlir::failure();
-    if (parser.parseRParen())
-      return mlir::failure();
-  }
-  if (parser.parseComma())
-    return mlir::failure();
-
-  if (parser.parseSuccessor(landingPadSuccessor))
-    return mlir::failure();
-  if (mlir::succeeded(parser.parseOptionalLParen())) {
-
-    landingPadOperandsLoc = parser.getCurrentLocation();
-    if (parser.parseOperandList(landingPadOperands))
-      return mlir::failure();
-    if (parser.parseColon())
-      return mlir::failure();
-
-    if (parser.parseTypeList(landingPadTypes))
-      return mlir::failure();
-    if (parser.parseRParen())
-      return mlir::failure();
-  }
-  {
-    auto loc = parser.getCurrentLocation();
-    (void)loc;
-    if (parser.parseOptionalAttrDict(result.attributes))
-      return mlir::failure();
-  }
-  result.addSuccessors(continueSuccessor);
-  result.addSuccessors(landingPadSuccessor);
-  return mlir::success();
-}
-
-static ::mlir::ParseResult parseCallCommon(::mlir::OpAsmParser &parser,
-                                           ::mlir::OperationState &result,
-                                           llvm::StringRef extraAttrsAttrName,
-                                           bool hasDestinationBlocks = false) {
-  mlir::FlatSymbolRefAttr calleeAttr;
-  llvm::SmallVector<::mlir::OpAsmParser::UnresolvedOperand, 4> ops;
-  llvm::SMLoc opsLoc;
-  (void)opsLoc;
-  llvm::ArrayRef<::mlir::Type> operandsTypes;
-  llvm::ArrayRef<::mlir::Type> allResultTypes;
-
-  // Control flow related
-  llvm::SmallVector<mlir::OpAsmParser::UnresolvedOperand, 4> continueOperands;
-  llvm::SMLoc continueOperandsLoc;
-  llvm::SmallVector<mlir::Type, 1> continueTypes;
-  llvm::SmallVector<mlir::OpAsmParser::UnresolvedOperand, 4> landingPadOperands;
-  llvm::SMLoc landingPadOperandsLoc;
-  llvm::SmallVector<mlir::Type, 1> landingPadTypes;
-
-  bool hasExceptions = false;
-  if (::mlir::succeeded(parser.parseOptionalKeyword("exception"))) {
-    result.addAttribute("exception", parser.getBuilder().getUnitAttr());
-    hasExceptions = true;
-  }
-
-  // If we cannot parse a string callee, it means this is an indirect call.
-  if (!parser.parseOptionalAttribute(calleeAttr, "callee", result.attributes)
-           .has_value()) {
-    OpAsmParser::UnresolvedOperand indirectVal;
-    // Do not resolve right now, since we need to figure out the type
-    if (parser.parseOperand(indirectVal).failed())
-      return failure();
-    ops.push_back(indirectVal);
-  }
-
-  if (parser.parseLParen())
-    return ::mlir::failure();
-
-  opsLoc = parser.getCurrentLocation();
-  if (parser.parseOperandList(ops))
-    return ::mlir::failure();
-  if (parser.parseRParen())
-    return ::mlir::failure();
-
-  if (hasDestinationBlocks)
-    if (parseTryCallBranches(parser, result, continueOperands,
-                             landingPadOperands, continueTypes, landingPadTypes,
-                             continueOperandsLoc, landingPadOperandsLoc)
-            .failed())
-      return ::mlir::failure();
-
-  if (parser.parseOptionalAttrDict(result.attributes))
-    return ::mlir::failure();
-  if (parser.parseColon())
-    return ::mlir::failure();
-
-  ::mlir::FunctionType opsFnTy;
-  if (parser.parseType(opsFnTy))
-    return ::mlir::failure();
-  operandsTypes = opsFnTy.getInputs();
-  allResultTypes = opsFnTy.getResults();
-  result.addTypes(allResultTypes);
-
-  if (parser.resolveOperands(ops, operandsTypes, opsLoc, result.operands))
-    return ::mlir::failure();
-
-  if (hasDestinationBlocks) {
-    // The TryCall ODS layout is: cont, landing_pad, operands.
-    llvm::copy(::llvm::ArrayRef<int32_t>(
-                   {static_cast<int32_t>(continueOperands.size()),
-                    static_cast<int32_t>(landingPadOperands.size()),
-                    static_cast<int32_t>(ops.size())}),
-               result.getOrAddProperties<cir::TryCallOp::Properties>()
-                   .operandSegmentSizes.begin());
-    if (parser.resolveOperands(continueOperands, continueTypes,
-                               continueOperandsLoc, result.operands))
-      return ::mlir::failure();
-    if (parser.resolveOperands(landingPadOperands, landingPadTypes,
-                               landingPadOperandsLoc, result.operands))
-      return ::mlir::failure();
-  }
-
-  auto &builder = parser.getBuilder();
-  if (parser.parseOptionalKeyword("cc").succeeded()) {
-    if (parser.parseLParen().failed())
-      return failure();
-    cir::CallingConv callingConv;
-    if (parseCIRKeyword<cir::CallingConv>(parser, callingConv).failed())
-      return failure();
-    if (parser.parseRParen().failed())
-      return failure();
-    result.addAttribute("calling_conv", cir::CallingConvAttr::get(
-                                            builder.getContext(), callingConv));
-  }
-
-  if (parser.parseOptionalKeyword("side_effect").succeeded()) {
-    if (parser.parseLParen().failed())
-      return failure();
-    cir::SideEffect sideEffect;
-    if (parseCIRKeyword<cir::SideEffect>(parser, sideEffect).failed())
-      return failure();
-    if (parser.parseRParen().failed())
-      return failure();
-    result.addAttribute("side_effect", cir::SideEffectAttr::get(
-                                           builder.getContext(), sideEffect));
-  }
-
-  Attribute extraAttrs;
-  if (::mlir::succeeded(parser.parseOptionalKeyword("extra"))) {
-    if (parser.parseLParen().failed())
-      return failure();
-    if (parser.parseAttribute(extraAttrs).failed())
-      return failure();
-    if (parser.parseRParen().failed())
-      return failure();
-  } else {
-    NamedAttrList empty;
-    extraAttrs = cir::ExtraFuncAttributesAttr::get(
-        empty.getDictionary(builder.getContext()));
-  }
-  result.addAttribute(extraAttrsAttrName, extraAttrs);
-
-  // If exception is present and there are cleanups, this should be latest thing
-  // present (after all attributes, etc).
-  mlir::Region *cleanupRegion = nullptr;
-  if (!hasDestinationBlocks) // Regular cir.call
-    cleanupRegion = result.addRegion();
-  if (hasExceptions) {
-    if (parser.parseOptionalKeyword("cleanup").succeeded()) {
-      if (parser.parseRegion(*cleanupRegion, /*arguments=*/{}, /*argTypes=*/{}))
-        return failure();
-    }
-  }
-
-  return ::mlir::success();
-}
-
-void printCallCommon(Operation *op, mlir::Value indirectCallee,
-                     mlir::FlatSymbolRefAttr flatSym,
-                     ::mlir::OpAsmPrinter &state,
-                     cir::ExtraFuncAttributesAttr extraAttrs,
-                     cir::CallingConv callingConv, cir::SideEffect sideEffect,
-                     ::mlir::UnitAttr exception = {},
-                     mlir::Block *cont = nullptr,
-                     mlir::Block *landingPad = nullptr) {
-  state << ' ';
-
-  auto callLikeOp = mlir::cast<cir::CIRCallOpInterface>(op);
-  auto ops = callLikeOp.getArgOperands();
-
-  if (exception)
-    state << "exception ";
-
-  if (flatSym) { // Direct calls
-    state.printAttributeWithoutType(flatSym);
-  } else { // Indirect calls
-    assert(indirectCallee);
-    state << indirectCallee;
-  }
-  state << "(";
-  state << ops;
-  state << ")";
-
-  if (cont) {
-    assert(landingPad && "expected two successors");
-    auto tryCall = dyn_cast<cir::TryCallOp>(op);
-    assert(tryCall && "regular calls do not branch");
-    state << ' ' << tryCall.getCont();
-    if (!tryCall.getContOperands().empty()) {
-      state << "(";
-      state << tryCall.getContOperands();
-      state << ' ' << ":";
-      state << ' ';
-      state << tryCall.getContOperands().getTypes();
-      state << ")";
-    }
-    state << ",";
-    state << ' ';
-    state << tryCall.getLandingPad();
-    if (!tryCall.getLandingPadOperands().empty()) {
-      state << "(";
-      state << tryCall.getLandingPadOperands();
-      state << ' ' << ":";
-      state << ' ';
-      state << tryCall.getLandingPadOperands().getTypes();
-      state << ")";
-    }
-  }
-
-  llvm::SmallVector<::llvm::StringRef, 4> elidedAttrs;
-  elidedAttrs.push_back("callee");
-  elidedAttrs.push_back("ast");
-  elidedAttrs.push_back("extra_attrs");
-  elidedAttrs.push_back("calling_conv");
-  elidedAttrs.push_back("side_effect");
-  elidedAttrs.push_back("exception");
-  elidedAttrs.push_back("operandSegmentSizes");
-
-  state.printOptionalAttrDict(op->getAttrs(), elidedAttrs);
-  state << ' ' << ":";
-  state << ' ';
-  state.printFunctionalType(op->getOperands().getTypes(), op->getResultTypes());
-
-  if (callingConv != cir::CallingConv::C) {
-    state << " cc(";
-    state << stringifyCallingConv(callingConv);
-    state << ")";
-  }
-
-  if (sideEffect != cir::SideEffect::All) {
-    state << " side_effect(";
-    state << stringifySideEffect(sideEffect);
-    state << ")";
-  }
-
-  if (!extraAttrs.getElements().empty()) {
-    state << " extra(";
-    state.printAttributeWithoutType(extraAttrs);
-    state << ")";
-  }
-
-  // If exception is present and there are cleanups, this should be latest thing
-  // present (after all attributes, etc).
-  if (exception) {
-    auto call = dyn_cast<cir::CallOp>(op);
-    assert(call && "expected regular call");
-    if (!call.getCleanup().empty()) {
-      state << " cleanup ";
-      state.printRegion(call.getCleanup());
-    }
-  }
-}
-
-LogicalResult
-cir::CallOp::verifySymbolUses(SymbolTableCollection &symbolTable) {
-  return verifyCallCommInSymbolUses(*this, symbolTable);
-}
-
-::mlir::ParseResult cir::CallOp::parse(::mlir::OpAsmParser &parser,
-                                       ::mlir::OperationState &result) {
-
-  return parseCallCommon(parser, result, getExtraAttrsAttrName(result.name));
-}
-
-void cir::CallOp::print(::mlir::OpAsmPrinter &state) {
-  mlir::Value indirectCallee = isIndirect() ? getIndirectCall() : nullptr;
-  cir::CallingConv callingConv = getCallingConv();
-  cir::SideEffect sideEffect = getSideEffect();
-  mlir::UnitAttr exception = getExceptionAttr();
-  printCallCommon(*this, indirectCallee, getCalleeAttr(), state,
-                  getExtraAttrs(), callingConv, sideEffect, exception);
-}
-
-//===----------------------------------------------------------------------===//
-// TryCallOp
-//===----------------------------------------------------------------------===//
-
-ArrayAttr cir::TryCallOp::getArgAttrsAttr() { return {}; }
-ArrayAttr cir::TryCallOp::getResAttrsAttr() { return {}; }
-void cir::TryCallOp::setArgAttrsAttr(ArrayAttr) {}
-void cir::TryCallOp::setResAttrsAttr(ArrayAttr) {}
-Attribute cir::TryCallOp::removeArgAttrsAttr() { return {}; }
-Attribute cir::TryCallOp::removeResAttrsAttr() { return {}; }
-
-mlir::Value cir::TryCallOp::getIndirectCall() {
-  assert(isIndirect());
-  return getOperand(0);
-}
-
-mlir::Operation::operand_iterator cir::TryCallOp::arg_operand_begin() {
-  auto arg_begin = operand_begin();
-  if (isIndirect())
-    arg_begin++;
-  return arg_begin;
-}
-mlir::Operation::operand_iterator cir::TryCallOp::arg_operand_end() {
-  return operand_end();
-}
-
-/// Return the operand at index 'i', accounts for indirect call.
-Value cir::TryCallOp::getArgOperand(unsigned i) {
-  if (isIndirect())
-    i++;
-  return getOperand(i);
-}
-/// Return the number of operands, accounts for indirect call.
-unsigned cir::TryCallOp::getNumArgOperands() {
-  if (isIndirect())
-    return this->getOperation()->getNumOperands() - 1;
-  return this->getOperation()->getNumOperands();
-}
-
-LogicalResult
-cir::TryCallOp::verifySymbolUses(SymbolTableCollection &symbolTable) {
-  return verifyCallCommInSymbolUses(*this, symbolTable);
-}
-
-::mlir::ParseResult cir::TryCallOp::parse(::mlir::OpAsmParser &parser,
-                                          ::mlir::OperationState &result) {
-
-  return parseCallCommon(parser, result, getExtraAttrsAttrName(result.name),
-                         /*hasDestinationBlocks=*/true);
-}
-
-void cir::TryCallOp::print(::mlir::OpAsmPrinter &state) {
-  mlir::Value indirectCallee = isIndirect() ? getIndirectCall() : nullptr;
-  cir::CallingConv callingConv = getCallingConv();
-  cir::SideEffect sideEffect = getSideEffect();
-  printCallCommon(*this, indirectCallee, getCalleeAttr(), state,
-                  getExtraAttrs(), callingConv, sideEffect, {}, getCont(),
-                  getLandingPad());
-}
-
-mlir::SuccessorOperands cir::TryCallOp::getSuccessorOperands(unsigned index) {
-  assert(index < getNumSuccessors() && "invalid successor index");
-  if (index == 0)
-    return SuccessorOperands(getContOperandsMutable());
-  if (index == 1)
-    return SuccessorOperands(getLandingPadOperandsMutable());
-
-  // index == 2
-  return SuccessorOperands(getArgOperandsMutable());
-}
-
-//===----------------------------------------------------------------------===//
-// UnaryOp
-//===----------------------------------------------------------------------===//
-
-LogicalResult cir::UnaryOp::verify() {
-  switch (getKind()) {
-  case cir::UnaryOpKind::Inc:
-  case cir::UnaryOpKind::Dec:
-  case cir::UnaryOpKind::Plus:
-  case cir::UnaryOpKind::Minus:
-  case cir::UnaryOpKind::Not:
-    // Nothing to verify.
-    return success();
-  }
-
-  llvm_unreachable("Unknown UnaryOp kind?");
-}
-
-//===----------------------------------------------------------------------===//
-// AwaitOp
-//===----------------------------------------------------------------------===//
-
-void cir::AwaitOp::build(
-    OpBuilder &builder, OperationState &result, cir::AwaitKind kind,
-    function_ref<void(OpBuilder &, Location)> readyBuilder,
-    function_ref<void(OpBuilder &, Location)> suspendBuilder,
-    function_ref<void(OpBuilder &, Location)> resumeBuilder) {
-  result.addAttribute(getKindAttrName(result.name),
-                      cir::AwaitKindAttr::get(builder.getContext(), kind));
-  {
-    OpBuilder::InsertionGuard guard(builder);
-    Region *readyRegion = result.addRegion();
-    builder.createBlock(readyRegion);
-    readyBuilder(builder, result.location);
-  }
-
-  {
-    OpBuilder::InsertionGuard guard(builder);
-    Region *suspendRegion = result.addRegion();
-    builder.createBlock(suspendRegion);
-    suspendBuilder(builder, result.location);
-  }
-
-  {
-    OpBuilder::InsertionGuard guard(builder);
-    Region *resumeRegion = result.addRegion();
-    builder.createBlock(resumeRegion);
-    resumeBuilder(builder, result.location);
-  }
-}
-
-/// Given the region at `index`, or the parent operation if `index` is None,
-/// return the successor regions. These are the regions that may be selected
-/// during the flow of control. `operands` is a set of optional attributes
-/// that correspond to a constant value for each operand, or null if that
-/// operand is not a constant.
-void cir::AwaitOp::getSuccessorRegions(
-    mlir::RegionBranchPoint point, SmallVectorImpl<RegionSuccessor> &regions) {
-  // If any index all the underlying regions branch back to the parent
-  // operation.
-  if (!point.isParent()) {
-    regions.push_back(RegionSuccessor());
-    return;
-  }
-
-  // FIXME: we want to look at cond region for getting more accurate results
-  // if the other regions will get a chance to execute.
-  regions.push_back(RegionSuccessor(&this->getReady()));
-  regions.push_back(RegionSuccessor(&this->getSuspend()));
-  regions.push_back(RegionSuccessor(&this->getResume()));
-}
-
-LogicalResult cir::AwaitOp::verify() {
-  if (!isa<ConditionOp>(this->getReady().back().getTerminator()))
-    return emitOpError("ready region must end with cir.condition");
-  return success();
-}
-
-//===----------------------------------------------------------------------===//
-// CIR defined traits
-//===----------------------------------------------------------------------===//
-
-LogicalResult
-mlir::OpTrait::impl::verifySameFirstOperandAndResultType(Operation *op) {
-  if (failed(verifyAtLeastNOperands(op, 1)) || failed(verifyOneResult(op)))
-    return failure();
-
-  auto type = op->getResult(0).getType();
-  auto opType = op->getOperand(0).getType();
-
-  if (type != opType)
-    return op->emitOpError()
-           << "requires the same type for first operand and result";
-
-  return success();
-}
-
-LogicalResult
-mlir::OpTrait::impl::verifySameSecondOperandAndResultType(Operation *op) {
-  if (failed(verifyAtLeastNOperands(op, 2)) || failed(verifyOneResult(op)))
-    return failure();
-
-  auto type = op->getResult(0).getType();
-  auto opType = op->getOperand(1).getType();
-
-  if (type != opType)
-    return op->emitOpError()
-           << "requires the same type for second operand and result";
-
-  return success();
-}
-
-LogicalResult
-mlir::OpTrait::impl::verifySameFirstSecondOperandAndResultType(Operation *op) {
-  if (failed(verifyAtLeastNOperands(op, 3)) || failed(verifyOneResult(op)))
-    return failure();
-
-  auto checkType = op->getResult(0).getType();
-  if (checkType != op->getOperand(0).getType() &&
-      checkType != op->getOperand(1).getType())
-    return op->emitOpError()
-           << "requires the same type for first, second operand and result";
-
-  return success();
-}
-
-//===----------------------------------------------------------------------===//
-// CIR attributes
-// FIXME: move all of these to CIRAttrs.cpp
-//===----------------------------------------------------------------------===//
-
-LogicalResult cir::ConstArrayAttr::verify(
-    ::llvm::function_ref<::mlir::InFlightDiagnostic()> emitError,
-    ::mlir::Type type, Attribute attr, int trailingZerosNum) {
-
-  if (!(mlir::isa<mlir::ArrayAttr>(attr) || mlir::isa<mlir::StringAttr>(attr)))
-    return emitError() << "constant array expects ArrayAttr or StringAttr";
-
-  if (auto strAttr = mlir::dyn_cast<mlir::StringAttr>(attr)) {
-    cir::ArrayType at = mlir::cast<cir::ArrayType>(type);
-    auto intTy = mlir::dyn_cast<cir::IntType>(at.getEltType());
-
-    // TODO: add CIR type for char.
-    if (!intTy || intTy.getWidth() != 8) {
-      emitError() << "constant array element for string literals expects "
-                     "!cir.int<u, 8> element type";
-      return failure();
-    }
-    return success();
-  }
-
-  assert(mlir::isa<mlir::ArrayAttr>(attr));
-  auto arrayAttr = mlir::cast<mlir::ArrayAttr>(attr);
-  auto at = mlir::cast<ArrayType>(type);
-
-  // Make sure both number of elements and subelement types match type.
-  if (at.getSize() != arrayAttr.size() + trailingZerosNum)
-    return emitError() << "constant array size should match type size";
-  return success();
-}
-
-::mlir::Attribute cir::ConstArrayAttr::parse(::mlir::AsmParser &parser,
-                                             ::mlir::Type type) {
-  ::mlir::FailureOr<::mlir::Type> resultTy;
-  ::mlir::FailureOr<Attribute> resultVal;
-  ::llvm::SMLoc loc = parser.getCurrentLocation();
-  (void)loc;
-  // Parse literal '<'
-  if (parser.parseLess())
-    return {};
-
-  // Parse variable 'value'
-  resultVal = ::mlir::FieldParser<Attribute>::parse(parser);
-  if (failed(resultVal)) {
-    parser.emitError(
-        parser.getCurrentLocation(),
-        "failed to parse ConstArrayAttr parameter 'value' which is "
-        "to be a `Attribute`");
-    return {};
-  }
-
-  // ArrayAttrrs have per-element type, not the type of the array...
-  if (mlir::dyn_cast<ArrayAttr>(*resultVal)) {
-    // Array has implicit type: infer from const array type.
-    if (parser.parseOptionalColon().failed()) {
-      resultTy = type;
-    } else { // Array has explicit type: parse it.
-      resultTy = ::mlir::FieldParser<::mlir::Type>::parse(parser);
-      if (failed(resultTy)) {
-        parser.emitError(
-            parser.getCurrentLocation(),
-            "failed to parse ConstArrayAttr parameter 'type' which is "
-            "to be a `::mlir::Type`");
-        return {};
-      }
-    }
-  } else {
-    assert(mlir::isa<TypedAttr>(*resultVal) && "IDK");
-    auto ta = mlir::cast<TypedAttr>(*resultVal);
-    resultTy = ta.getType();
-    if (mlir::isa<mlir::NoneType>(*resultTy)) {
-      parser.emitError(parser.getCurrentLocation(),
-                       "expected type declaration for string literal");
-      return {};
-    }
-  }
-
-  auto zeros = 0;
-  if (parser.parseOptionalComma().succeeded()) {
-    if (parser.parseOptionalKeyword("trailing_zeros").succeeded()) {
-      auto typeSize = mlir::cast<cir::ArrayType>(resultTy.value()).getSize();
-      auto elts = resultVal.value();
-      if (auto str = mlir::dyn_cast<mlir::StringAttr>(elts))
-        zeros = typeSize - str.size();
-      else
-        zeros = typeSize - mlir::cast<mlir::ArrayAttr>(elts).size();
-    } else {
-      return {};
-    }
-  }
-
-  // Parse literal '>'
-  if (parser.parseGreater())
-    return {};
-
-  return parser.getChecked<ConstArrayAttr>(
-      loc, parser.getContext(), resultTy.value(), resultVal.value(), zeros);
-}
-
-void cir::ConstArrayAttr::print(::mlir::AsmPrinter &printer) const {
-  printer << "<";
-  printer.printStrippedAttrOrType(getElts());
-  if (getTrailingZerosNum())
-    printer << ", trailing_zeros";
-  printer << ">";
-}
-
-LogicalResult cir::ConstVectorAttr::verify(
-    ::llvm::function_ref<::mlir::InFlightDiagnostic()> emitError,
-    ::mlir::Type type, mlir::ArrayAttr arrayAttr) {
-
-  if (!mlir::isa<cir::VectorType>(type)) {
-    return emitError() << "type of cir::ConstVectorAttr is not a "
-                          "cir::VectorType: "
-                       << type;
-  }
-  auto vecType = mlir::cast<cir::VectorType>(type);
-
-  // Do the number of elements match?
-  if (vecType.getSize() != arrayAttr.size()) {
-    return emitError()
-           << "number of constant elements should match vector size";
-  }
-  // Do the types of the elements match?
-  LogicalResult elementTypeCheck = success();
-  arrayAttr.walkImmediateSubElements(
-      [&](Attribute element) {
-        if (elementTypeCheck.failed()) {
-          // An earlier element didn't match
-          return;
-        }
-        auto typedElement = mlir::dyn_cast<TypedAttr>(element);
-        if (!typedElement || typedElement.getType() != vecType.getEltType()) {
-          elementTypeCheck = failure();
-          emitError() << "constant type should match vector element type";
-        }
-      },
-      [&](Type) {});
-  return elementTypeCheck;
-}
-
-::mlir::Attribute cir::ConstVectorAttr::parse(::mlir::AsmParser &parser,
-                                              ::mlir::Type type) {
-  ::mlir::FailureOr<::mlir::Type> resultType;
-  ::mlir::FailureOr<ArrayAttr> resultValue;
-  ::llvm::SMLoc loc = parser.getCurrentLocation();
-
-  // Parse literal '<'
-  if (parser.parseLess()) {
-    return {};
-  }
-
-  // Parse variable 'value'
-  resultValue = ::mlir::FieldParser<ArrayAttr>::parse(parser);
-  if (failed(resultValue)) {
-    parser.emitError(parser.getCurrentLocation(),
-                     "failed to parse ConstVectorAttr parameter 'value' as "
-                     "an attribute");
-    return {};
-  }
-
-  if (parser.parseOptionalColon().failed()) {
-    resultType = type;
-  } else {
-    resultType = ::mlir::FieldParser<::mlir::Type>::parse(parser);
-    if (failed(resultType)) {
-      parser.emitError(parser.getCurrentLocation(),
-                       "failed to parse ConstVectorAttr parameter 'type' as "
-                       "an MLIR type");
-      return {};
-    }
-  }
-
-  // Parse literal '>'
-  if (parser.parseGreater()) {
-    return {};
-  }
-
-  return parser.getChecked<ConstVectorAttr>(
-      loc, parser.getContext(), resultType.value(), resultValue.value());
-}
-
-void cir::ConstVectorAttr::print(::mlir::AsmPrinter &printer) const {
-  printer << "<";
-  printer.printStrippedAttrOrType(getElts());
-  printer << ">";
-}
-
-::mlir::Attribute
-cir::SignedOverflowBehaviorAttr::parse(::mlir::AsmParser &parser,
-                                       ::mlir::Type type) {
-  if (parser.parseLess())
-    return {};
-  auto behavior = parseOptionalCIRKeyword(
-      parser, cir::sob::SignedOverflowBehavior::undefined);
-  if (parser.parseGreater())
-    return {};
-
-  return SignedOverflowBehaviorAttr::get(parser.getContext(), behavior);
-}
-
-void cir::SignedOverflowBehaviorAttr::print(::mlir::AsmPrinter &printer) const {
-  printer << "<";
-  switch (getBehavior()) {
-  case sob::SignedOverflowBehavior::undefined:
-    printer << "undefined";
-    break;
-  case sob::SignedOverflowBehavior::defined:
-    printer << "defined";
-    break;
-  case sob::SignedOverflowBehavior::trapping:
-    printer << "trapping";
-    break;
-  }
-  printer << ">";
-}
-
-LogicalResult cir::TypeInfoAttr::verify(
-    ::llvm::function_ref<::mlir::InFlightDiagnostic()> emitError,
-    ::mlir::Type type, ::mlir::ArrayAttr typeinfoData) {
-
-  if (cir::ConstRecordAttr::verify(emitError, type, typeinfoData).failed())
-    return failure();
-
-  for (auto &member : typeinfoData) {
-    if (llvm::isa<GlobalViewAttr, IntAttr>(member))
-      continue;
-    emitError() << "expected GlobalViewAttr or IntAttr attribute";
-=======
-
-    if (arrayPtrTy.getAddrSpace() != flatPtrTy.getAddrSpace()) {
-      return emitOpError()
-             << "requires same address space for source and result";
-    }
-
-    auto arrayTy = mlir::dyn_cast<cir::ArrayType>(arrayPtrTy.getPointee());
-    if (!arrayTy)
-      return emitOpError() << "requires !cir.array pointee";
-
-    if (arrayTy.getElementType() != flatPtrTy.getPointee())
-      return emitOpError()
-             << "requires same type for array element and pointee result";
-    return success();
-  }
-  case cir::CastKind::bitcast: {
-    // Allow bitcast of records for calling conventions.
-    if (isa<RecordType>(srcType) || isa<RecordType>(resType))
-      return success();
-
-    // Handle the pointer types first.
-    auto srcPtrTy = mlir::dyn_cast<cir::PointerType>(srcType);
-    auto resPtrTy = mlir::dyn_cast<cir::PointerType>(resType);
-
-    if (srcPtrTy && resPtrTy) {
-      if (srcPtrTy.getAddrSpace() != resPtrTy.getAddrSpace()) {
-        return emitOpError() << "result type address space does not match the "
-                                "address space of the operand";
-      }
-      return success();
-    }
-
-    // Allow casting cir.vptr to pointer types.
-    // TODO: Add operations to get object offset and type info and remove this.
-    if (mlir::isa<cir::VPtrType>(srcType) &&
-        mlir::dyn_cast<cir::PointerType>(resType))
-      return success();
-
-    // Handle the data member pointer types.
-    if (mlir::isa<cir::DataMemberType>(srcType) &&
-        mlir::isa<cir::DataMemberType>(resType))
-      return success();
-
-    // Handle the pointer to member function types.
-    if (mlir::isa<cir::MethodType>(srcType) &&
-        mlir::isa<cir::MethodType>(resType))
-      return success();
-
-    // Handle scalar to vector and vector to scalar conversions.
-    if (mlir::isa<cir::VectorType>(getSrc().getType()) !=
-        mlir::isa<cir::VectorType>(getType())) {
-      // The source and result must be the same size.
-      mlir::DataLayout dataLayout(
-          getOperation()->getParentOfType<mlir::DataLayoutOpInterface>());
-      if (dataLayout.getTypeSize(getSrc().getType()) ==
-          dataLayout.getTypeSize(getType()))
-        return success();
-    }
-
-    // This is the only cast kind where we don't want vector types to decay
-    // into the element type.
-    if ((!mlir::isa<cir::VectorType>(getSrc().getType()) ||
-         !mlir::isa<cir::VectorType>(getType())))
-      return emitOpError()
-             << "requires !cir.ptr or !cir.vector type for source and result";
-    return success();
-  }
-  case cir::CastKind::floating: {
-    if (!mlir::isa<cir::FPTypeInterface>(srcType) ||
-        !mlir::isa<cir::FPTypeInterface>(resType))
-      return emitOpError() << "requires !cir.float type for source and result";
-    return success();
-  }
-  case cir::CastKind::float_to_int: {
-    if (!mlir::isa<cir::FPTypeInterface>(srcType))
-      return emitOpError() << "requires !cir.float type for source";
-    if (!mlir::dyn_cast<cir::IntType>(resType))
-      return emitOpError() << "requires !cir.int type for result";
-    return success();
-  }
-  case cir::CastKind::int_to_ptr: {
-    if (!mlir::dyn_cast<cir::IntType>(srcType))
-      return emitOpError() << "requires !cir.int type for source";
-    if (!mlir::dyn_cast<cir::PointerType>(resType))
-      return emitOpError() << "requires !cir.ptr type for result";
-    return success();
-  }
-  case cir::CastKind::ptr_to_int: {
-    if (!mlir::dyn_cast<cir::PointerType>(srcType))
-      return emitOpError() << "requires !cir.ptr type for source";
-    if (!mlir::dyn_cast<cir::IntType>(resType))
-      return emitOpError() << "requires !cir.int type for result";
-    return success();
-  }
-  case cir::CastKind::float_to_bool: {
-    if (!mlir::isa<cir::FPTypeInterface>(srcType))
-      return emitOpError() << "requires !cir.float type for source";
-    if (!mlir::isa<cir::BoolType>(resType))
-      return emitOpError() << "requires !cir.bool type for result";
-    return success();
-  }
-  case cir::CastKind::bool_to_int: {
-    if (!mlir::isa<cir::BoolType>(srcType))
-      return emitOpError() << "requires !cir.bool type for source";
-    if (!mlir::isa<cir::IntType>(resType))
-      return emitOpError() << "requires !cir.int type for result";
-    return success();
-  }
-  case cir::CastKind::int_to_float: {
-    if (!mlir::isa<cir::IntType>(srcType))
-      return emitOpError() << "requires !cir.int type for source";
-    if (!mlir::isa<cir::FPTypeInterface>(resType))
-      return emitOpError() << "requires !cir.float type for result";
-    return success();
-  }
-  case cir::CastKind::bool_to_float: {
-    if (!mlir::isa<cir::BoolType>(srcType))
-      return emitOpError() << "requires !cir.bool type for source";
-    if (!mlir::isa<cir::FPTypeInterface>(resType))
-      return emitOpError() << "requires !cir.float type for result";
-    return success();
-  }
-  case cir::CastKind::address_space: {
-    auto srcPtrTy = mlir::dyn_cast<cir::PointerType>(srcType);
-    auto resPtrTy = mlir::dyn_cast<cir::PointerType>(resType);
-    if (!srcPtrTy || !resPtrTy)
-      return emitOpError() << "requires !cir.ptr type for source and result";
-    if (srcPtrTy.getPointee() != resPtrTy.getPointee())
-      return emitOpError() << "requires two types differ in addrspace only";
-    return success();
-  }
-  case cir::CastKind::float_to_complex: {
-    if (!mlir::isa<cir::FPTypeInterface>(srcType))
-      return emitOpError() << "requires !cir.float type for source";
-    auto resComplexTy = mlir::dyn_cast<cir::ComplexType>(resType);
-    if (!resComplexTy)
-      return emitOpError() << "requires !cir.complex type for result";
-    if (srcType != resComplexTy.getElementType())
-      return emitOpError() << "requires source type match result element type";
-    return success();
-  }
-  case cir::CastKind::int_to_complex: {
-    if (!mlir::isa<cir::IntType>(srcType))
-      return emitOpError() << "requires !cir.int type for source";
-    auto resComplexTy = mlir::dyn_cast<cir::ComplexType>(resType);
-    if (!resComplexTy)
-      return emitOpError() << "requires !cir.complex type for result";
-    if (srcType != resComplexTy.getElementType())
-      return emitOpError() << "requires source type match result element type";
-    return success();
-  }
-  case cir::CastKind::float_complex_to_real: {
-    auto srcComplexTy = mlir::dyn_cast<cir::ComplexType>(srcType);
-    if (!srcComplexTy)
-      return emitOpError() << "requires !cir.complex type for source";
-    if (!mlir::isa<cir::FPTypeInterface>(resType))
-      return emitOpError() << "requires !cir.float type for result";
-    if (srcComplexTy.getElementType() != resType)
-      return emitOpError() << "requires source element type match result type";
-    return success();
-  }
-  case cir::CastKind::int_complex_to_real: {
-    auto srcComplexTy = mlir::dyn_cast<cir::ComplexType>(srcType);
-    if (!srcComplexTy)
-      return emitOpError() << "requires !cir.complex type for source";
-    if (!mlir::isa<cir::IntType>(resType))
-      return emitOpError() << "requires !cir.int type for result";
-    if (srcComplexTy.getElementType() != resType)
-      return emitOpError() << "requires source element type match result type";
-    return success();
-  }
-  case cir::CastKind::float_complex_to_bool: {
-    auto srcComplexTy = mlir::dyn_cast<cir::ComplexType>(srcType);
-    if (!srcComplexTy || !srcComplexTy.isFloatingPointComplex())
-      return emitOpError()
-             << "requires floating point !cir.complex type for source";
-    if (!mlir::isa<cir::BoolType>(resType))
-      return emitOpError() << "requires !cir.bool type for result";
-    return success();
-  }
-  case cir::CastKind::int_complex_to_bool: {
-    auto srcComplexTy = mlir::dyn_cast<cir::ComplexType>(srcType);
-    if (!srcComplexTy || !srcComplexTy.isIntegerComplex())
-      return emitOpError()
-             << "requires floating point !cir.complex type for source";
-    if (!mlir::isa<cir::BoolType>(resType))
-      return emitOpError() << "requires !cir.bool type for result";
-    return success();
-  }
-  case cir::CastKind::float_complex: {
-    auto srcComplexTy = mlir::dyn_cast<cir::ComplexType>(srcType);
-    if (!srcComplexTy || !srcComplexTy.isFloatingPointComplex())
-      return emitOpError()
-             << "requires floating point !cir.complex type for source";
-    auto resComplexTy = mlir::dyn_cast<cir::ComplexType>(resType);
-    if (!resComplexTy || !resComplexTy.isFloatingPointComplex())
-      return emitOpError()
-             << "requires floating point !cir.complex type for result";
-    return success();
-  }
-  case cir::CastKind::float_complex_to_int_complex: {
-    auto srcComplexTy = mlir::dyn_cast<cir::ComplexType>(srcType);
-    if (!srcComplexTy || !srcComplexTy.isFloatingPointComplex())
-      return emitOpError()
-             << "requires floating point !cir.complex type for source";
-    auto resComplexTy = mlir::dyn_cast<cir::ComplexType>(resType);
-    if (!resComplexTy || !resComplexTy.isIntegerComplex())
-      return emitOpError() << "requires integer !cir.complex type for result";
-    return success();
-  }
-  case cir::CastKind::int_complex: {
-    auto srcComplexTy = mlir::dyn_cast<cir::ComplexType>(srcType);
-    if (!srcComplexTy || !srcComplexTy.isIntegerComplex())
-      return emitOpError() << "requires integer !cir.complex type for source";
-    auto resComplexTy = mlir::dyn_cast<cir::ComplexType>(resType);
-    if (!resComplexTy || !resComplexTy.isIntegerComplex())
-      return emitOpError() << "requires integer !cir.complex type for result";
-    return success();
-  }
-  case cir::CastKind::int_complex_to_float_complex: {
-    auto srcComplexTy = mlir::dyn_cast<cir::ComplexType>(srcType);
-    if (!srcComplexTy || !srcComplexTy.isIntegerComplex())
-      return emitOpError() << "requires integer !cir.complex type for source";
-    auto resComplexTy = mlir::dyn_cast<cir::ComplexType>(resType);
-    if (!resComplexTy || !resComplexTy.isFloatingPointComplex())
-      return emitOpError()
-             << "requires floating point !cir.complex type for result";
-    return success();
-  }
-  case cir::CastKind::member_ptr_to_bool: {
-    if (!mlir::isa<cir::DataMemberType, cir::MethodType>(srcType))
-      return emitOpError()
-             << "requires !cir.data_member or !cir.method type for source";
-    if (!mlir::isa<cir::BoolType>(resType))
-      return emitOpError() << "requires !cir.bool type for result";
-    return success();
-  }
-  }
-
-  llvm_unreachable("Unknown CastOp kind?");
-}
-
-bool isIntOrBoolCast(cir::CastOp op) {
-  auto kind = op.getKind();
-  return kind == cir::CastKind::bool_to_int ||
-         kind == cir::CastKind::int_to_bool || kind == cir::CastKind::integral;
-}
-
-Value tryFoldCastChain(cir::CastOp op) {
-  cir::CastOp head = op, tail = op;
-
-  while (op) {
-    if (!isIntOrBoolCast(op))
-      break;
-    head = op;
-    op = head.getSrc().getDefiningOp<cir::CastOp>();
-  }
-
-  if (head == tail)
-    return {};
-
-  // if bool_to_int -> ...  -> int_to_bool: take the bool
-  // as we had it was before all casts
-  if (head.getKind() == cir::CastKind::bool_to_int &&
-      tail.getKind() == cir::CastKind::int_to_bool)
-    return head.getSrc();
-
-  // if int_to_bool -> ...  -> int_to_bool: take the result
-  // of the first one, as no other casts (and ext casts as well)
-  // don't change the first result
-  if (head.getKind() == cir::CastKind::int_to_bool &&
-      tail.getKind() == cir::CastKind::int_to_bool)
-    return head.getResult();
-
-  return {};
-}
-
-OpFoldResult cir::CastOp::fold(FoldAdaptor adaptor) {
-  if (getSrc().getType() == getType()) {
-    switch (getKind()) {
-    case cir::CastKind::integral: {
-      // TODO: for sign differences, it's possible in certain conditions to
-      // create a new attribute that's capable of representing the source.
-      llvm::SmallVector<mlir::OpFoldResult, 1> foldResults;
-      auto foldOrder = getSrc().getDefiningOp()->fold(foldResults);
-      if (foldOrder.succeeded() && mlir::isa<mlir::Attribute>(foldResults[0]))
-        return mlir::cast<mlir::Attribute>(foldResults[0]);
-      return {};
-    }
-    case cir::CastKind::bitcast:
-    case cir::CastKind::address_space:
-    case cir::CastKind::float_complex:
-    case cir::CastKind::int_complex: {
-      return getSrc();
-    }
-    default:
-      return {};
-    }
-  }
-  return tryFoldCastChain(*this);
-}
-
-static bool isBoolNot(cir::UnaryOp op) {
-  return isa<cir::BoolType>(op.getInput().getType()) &&
-         op.getKind() == cir::UnaryOpKind::Not;
-}
-
-// This folder simplifies the sequential boolean not operations.
-// For instance, the next two unary operations will be eliminated:
-//
-// ```mlir
-// %1 = cir.unary(not, %0) : !cir.bool, !cir.bool
-// %2 = cir.unary(not, %1) : !cir.bool, !cir.bool
-// ```
-//
-// and the argument of the first one (%0) will be used instead.
-OpFoldResult cir::UnaryOp::fold(FoldAdaptor adaptor) {
-  if (isBoolNot(*this))
-    if (auto previous = getInput().getDefiningOp<UnaryOp>())
-      if (isBoolNot(previous))
-        return previous.getInput();
-
-  return {};
-}
-
-//===----------------------------------------------------------------------===//
-// BaseDataMemberOp & DerivedDataMemberOp
-//===----------------------------------------------------------------------===//
-
-static LogicalResult verifyMemberPtrCast(Operation *op, mlir::Value src,
-                                         mlir::Type resultTy) {
-  // Let the operand type be T1 C1::*, let the result type be T2 C2::*.
-  // Verify that T1 and T2 are the same type.
-  mlir::Type inputMemberTy;
-  mlir::Type resultMemberTy;
-  if (mlir::isa<cir::DataMemberType>(src.getType())) {
-    inputMemberTy =
-        mlir::cast<cir::DataMemberType>(src.getType()).getMemberTy();
-    resultMemberTy = mlir::cast<cir::DataMemberType>(resultTy).getMemberTy();
-  } else {
-    inputMemberTy =
-        mlir::cast<cir::MethodType>(src.getType()).getMemberFuncTy();
-    resultMemberTy = mlir::cast<cir::MethodType>(resultTy).getMemberFuncTy();
-  }
-  if (inputMemberTy != resultMemberTy)
-    return op->emitOpError()
-           << "member types of the operand and the result do not match";
-
-  return mlir::success();
-}
-
-LogicalResult cir::BaseDataMemberOp::verify() {
-  return verifyMemberPtrCast(getOperation(), getSrc(), getType());
-}
-
-LogicalResult cir::DerivedDataMemberOp::verify() {
-  return verifyMemberPtrCast(getOperation(), getSrc(), getType());
-}
-
-//===----------------------------------------------------------------------===//
-// BaseMethodOp & DerivedMethodOp
-//===----------------------------------------------------------------------===//
-
-LogicalResult cir::BaseMethodOp::verify() {
-  return verifyMemberPtrCast(getOperation(), getSrc(), getType());
-}
-
-LogicalResult cir::DerivedMethodOp::verify() {
-  return verifyMemberPtrCast(getOperation(), getSrc(), getType());
-}
-
-//===----------------------------------------------------------------------===//
-// ComplexCreateOp
-//===----------------------------------------------------------------------===//
-
-LogicalResult cir::ComplexCreateOp::verify() {
-  if (getType().getElementType() != getReal().getType()) {
-    emitOpError()
-        << "operand type of cir.complex.create does not match its result type";
-    return failure();
-  }
-
-  return success();
-}
-
-OpFoldResult cir::ComplexCreateOp::fold(FoldAdaptor adaptor) {
-  auto real = adaptor.getReal();
-  auto imag = adaptor.getImag();
-
-  if (!real || !imag)
-    return nullptr;
-
-  // When both of real and imag are constants, we can fold the operation into an
-  // `cir.const #cir.complex` operation.
-
-  auto realAttr = mlir::cast<mlir::TypedAttr>(real);
-  auto imagAttr = mlir::cast<mlir::TypedAttr>(imag);
-  assert(realAttr.getType() == imagAttr.getType() &&
-         "real part and imag part should be of the same type");
-
-  auto complexTy = cir::ComplexType::get(realAttr.getType());
-  return cir::ComplexAttr::get(complexTy, realAttr, imagAttr);
-}
-
-//===----------------------------------------------------------------------===//
-// ComplexRealOp and ComplexImagOp
-//===----------------------------------------------------------------------===//
-
-LogicalResult cir::ComplexRealOp::verify() {
-  if (getType() != getOperand().getType().getElementType()) {
-    emitOpError() << ": result type does not match operand type";
-    return failure();
-  }
-  return success();
-}
-
-OpFoldResult cir::ComplexRealOp::fold(FoldAdaptor adaptor) {
-  if (auto complexCreateOp = getOperand().getDefiningOp<cir::ComplexCreateOp>())
-    return complexCreateOp.getOperand(0);
-
-  auto complex = mlir::cast_if_present<cir::ComplexAttr>(adaptor.getOperand());
-  return complex ? complex.getReal() : nullptr;
-}
-
-LogicalResult cir::ComplexImagOp::verify() {
-  if (getType() != getOperand().getType().getElementType()) {
-    emitOpError() << ": result type does not match operand type";
->>>>>>> bfe865b9
-    return failure();
-  }
-  return success();
-}
-
-<<<<<<< HEAD
-  return success();
-}
-
-LogicalResult cir::VTableAttr::verify(
-    ::llvm::function_ref<::mlir::InFlightDiagnostic()> emitError,
-    ::mlir::Type type, ::mlir::ArrayAttr vtableData) {
-  auto sTy = mlir::dyn_cast_if_present<cir::RecordType>(type);
-  if (!sTy) {
-    emitError() << "expected !cir.record type result";
-    return failure();
-  }
-  if (sTy.getMembers().empty() || vtableData.empty()) {
-    emitError() << "expected record type with one or more subtype";
-    return failure();
-  }
-
-  for (size_t i = 0; i < sTy.getMembers().size(); ++i) {
-
-    auto arrayTy = mlir::dyn_cast<cir::ArrayType>(sTy.getMembers()[i]);
-    auto constArrayAttr = mlir::dyn_cast<cir::ConstArrayAttr>(vtableData[i]);
-    if (!arrayTy || !constArrayAttr) {
-      emitError() << "expected record type with one array element";
-      return failure();
-    }
-
-    if (cir::ConstRecordAttr::verify(emitError, type, vtableData).failed())
-      return failure();
-
-    LogicalResult eltTypeCheck = success();
-    if (auto arrayElts = mlir::dyn_cast<ArrayAttr>(constArrayAttr.getElts())) {
-      arrayElts.walkImmediateSubElements(
-          [&](Attribute attr) {
-            if (mlir::isa<GlobalViewAttr>(attr) ||
-                mlir::isa<ConstPtrAttr>(attr))
-              return;
-            emitError() << "expected GlobalViewAttr attribute";
-            eltTypeCheck = failure();
-          },
-          [&](Type type) {});
-      if (eltTypeCheck.failed()) {
-        return eltTypeCheck;
-      }
-    }
-=======
-OpFoldResult cir::ComplexImagOp::fold(FoldAdaptor adaptor) {
-  if (auto complexCreateOp = getOperand().getDefiningOp<cir::ComplexCreateOp>())
-    return complexCreateOp.getOperand(1);
-
-  auto complex = mlir::cast_if_present<cir::ComplexAttr>(adaptor.getOperand());
-  return complex ? complex.getImag() : nullptr;
-}
-
-//===----------------------------------------------------------------------===//
-// ComplexRealPtrOp and ComplexImagPtrOp
-//===----------------------------------------------------------------------===//
-
-LogicalResult cir::ComplexRealPtrOp::verify() {
-  mlir::Type resultPointeeTy = getType().getPointee();
-  cir::PointerType operandPtrTy = getOperand().getType();
-  auto operandPointeeTy =
-      mlir::cast<cir::ComplexType>(operandPtrTy.getPointee());
-
-  if (resultPointeeTy != operandPointeeTy.getElementType()) {
-    emitOpError()
-        << "cir.complex.real_ptr result type does not match operand type";
-    return failure();
-  }
-
-  return success();
-}
-
-LogicalResult cir::ComplexImagPtrOp::verify() {
-  mlir::Type resultPointeeTy = getType().getPointee();
-  cir::PointerType operandPtrTy = getOperand().getType();
-  auto operandPointeeTy =
-      mlir::cast<cir::ComplexType>(operandPtrTy.getPointee());
-
-  if (resultPointeeTy != operandPointeeTy.getElementType()) {
-    emitOpError()
-        << "cir.complex.imag_ptr result type does not match operand type";
-    return failure();
->>>>>>> bfe865b9
-  }
-
-  return success();
-}
-
-//===----------------------------------------------------------------------===//
-<<<<<<< HEAD
-// CopyOp Definitions
-//===----------------------------------------------------------------------===//
-
-LogicalResult cir::CopyOp::verify() {
-
-  // A data layout is required for us to know the number of bytes to be copied.
-  if (!getType().getPointee().hasTrait<DataLayoutTypeInterface::Trait>())
-    return emitError() << "missing data layout for pointee type";
-
-  if (getSrc() == getDst())
-    return emitError() << "source and destination are the same";
-
-  return mlir::success();
-}
-
-//===----------------------------------------------------------------------===//
-// GetMemberOp Definitions
-//===----------------------------------------------------------------------===//
-
-LogicalResult cir::GetMemberOp::verify() {
-
-  const auto recordTy = dyn_cast<RecordType>(getAddrTy().getPointee());
-  if (!recordTy)
-    return emitError() << "expected pointer to a record type";
-
-  if (recordTy.getMembers().size() <= getIndex())
-    return emitError() << "member index out of bounds";
-
-  if (recordTy.getMembers()[getIndex()] != getResultTy().getPointee())
-    return emitError() << "member type mismatch";
-
-  return mlir::success();
-}
-
-//===----------------------------------------------------------------------===//
-// ExtractMemberOp Definitions
-//===----------------------------------------------------------------------===//
-
-LogicalResult cir::ExtractMemberOp::verify() {
-  auto recordTy = mlir::cast<cir::RecordType>(getRecord().getType());
-  if (recordTy.getKind() == cir::RecordType::Union)
-    return emitError()
-           << "cir.extract_member currently does not work on unions";
-  if (recordTy.getMembers().size() <= getIndex())
-    return emitError() << "member index out of bounds";
-  if (recordTy.getMembers()[getIndex()] != getType())
-    return emitError() << "member type mismatch";
-  return mlir::success();
-}
-
-//===----------------------------------------------------------------------===//
-// InsertMemberOp Definitions
-//===----------------------------------------------------------------------===//
-
-LogicalResult cir::InsertMemberOp::verify() {
-  auto recordTy = mlir::cast<cir::RecordType>(getRecord().getType());
-  if (recordTy.getKind() == cir::RecordType::Union)
-    return emitError() << "cir.update_member currently does not work on unions";
-  if (recordTy.getMembers().size() <= getIndex())
-    return emitError() << "member index out of range";
-  if (recordTy.getMembers()[getIndex()] != getValue().getType())
-    return emitError() << "member type mismatch";
-  // The op trait already checks that the types of $result and $record match.
-  return mlir::success();
-}
-
-//===----------------------------------------------------------------------===//
-// GetRuntimeMemberOp Definitions
-//===----------------------------------------------------------------------===//
-
-LogicalResult cir::GetRuntimeMemberOp::verify() {
-  auto recordTy =
-      cast<RecordType>(cast<PointerType>(getAddr().getType()).getPointee());
-  auto memberPtrTy = getMember().getType();
-
-  if (recordTy != memberPtrTy.getClsTy()) {
-    emitError() << "record type does not match the member pointer type";
-    return mlir::failure();
-  }
-
-  if (getType().getPointee() != memberPtrTy.getMemberTy()) {
-    emitError() << "result type does not match the member pointer type";
-    return mlir::failure();
-  }
-
-  return mlir::success();
-}
-
-//===----------------------------------------------------------------------===//
-// GetMethodOp Definitions
-//===----------------------------------------------------------------------===//
-
-LogicalResult cir::GetMethodOp::verify() {
-  auto methodTy = getMethod().getType();
-
-  // Assume objectTy is !cir.ptr<!T>
-  auto objectPtrTy = mlir::cast<cir::PointerType>(getObject().getType());
-  auto objectTy = objectPtrTy.getPointee();
-
-  if (methodTy.getClsTy() != objectTy) {
-    emitError() << "method class type and object type do not match";
-    return mlir::failure();
-  }
-
-  // Assume methodFuncTy is !cir.func<!Ret (!Args)>
-  auto calleePtrTy = mlir::cast<cir::PointerType>(getCallee().getType());
-  auto calleeTy = mlir::cast<cir::FuncType>(calleePtrTy.getPointee());
-  auto methodFuncTy = methodTy.getMemberFuncTy();
-
-  // We verify at here that calleeTy is !cir.func<!Ret (!cir.ptr<!void>, !Args)>
-  // Note that the first parameter type of the callee is !cir.ptr<!void> instead
-  // of !cir.ptr<!T> because the "this" pointer may be adjusted before calling
-  // the callee.
-
-  if (methodFuncTy.getReturnType() != calleeTy.getReturnType()) {
-    emitError() << "method return type and callee return type do not match";
-    return mlir::failure();
-  }
-
-  auto calleeArgsTy = calleeTy.getInputs();
-  auto methodFuncArgsTy = methodFuncTy.getInputs();
-
-  if (calleeArgsTy.empty()) {
-    emitError() << "callee parameter list lacks receiver object ptr";
-    return mlir::failure();
-  }
-
-  auto calleeThisArgPtrTy = mlir::dyn_cast<cir::PointerType>(calleeArgsTy[0]);
-  if (!calleeThisArgPtrTy ||
-      !mlir::isa<cir::VoidType>(calleeThisArgPtrTy.getPointee())) {
-    emitError() << "the first parameter of callee must be a void pointer";
-    return mlir::failure();
-  }
-
-  if (calleeArgsTy.slice(1) != methodFuncArgsTy) {
-    emitError() << "callee parameters and method parameters do not match";
-    return mlir::failure();
-  }
-
-  return mlir::success();
-}
-
-//===----------------------------------------------------------------------===//
-// InlineAsmOp Definitions
-//===----------------------------------------------------------------------===//
-
-void cir::InlineAsmOp::print(OpAsmPrinter &p) {
-  p << '(' << getAsmFlavor() << ", ";
-  p.increaseIndent();
-  p.printNewline();
-
-  llvm::SmallVector<std::string, 3> names{"out", "in", "in_out"};
-  auto nameIt = names.begin();
-  auto attrIt = getOperandAttrs().begin();
-
-  for (auto ops : getAsmOperands()) {
-    p << *nameIt << " = ";
-
-    p << '[';
-    llvm::interleaveComma(llvm::make_range(ops.begin(), ops.end()), p,
-                          [&](Value value) {
-                            p.printOperand(value);
-                            p << " : " << value.getType();
-                            if (*attrIt)
-                              p << " (maybe_memory)";
-                            attrIt++;
-                          });
-    p << "],";
-    p.printNewline();
-    ++nameIt;
-  }
-
-  p << "{";
-  p.printString(getAsmString());
-  p << " ";
-  p.printString(getConstraints());
-  p << "}";
-  p.decreaseIndent();
-  p << ')';
-  if (getSideEffects())
-    p << " side_effects";
-
-  llvm::SmallVector<::llvm::StringRef, 2> elidedAttrs;
-  elidedAttrs.push_back("asm_flavor");
-  elidedAttrs.push_back("asm_string");
-  elidedAttrs.push_back("constraints");
-  elidedAttrs.push_back("operand_attrs");
-  elidedAttrs.push_back("operands_segments");
-  elidedAttrs.push_back("side_effects");
-  p.printOptionalAttrDict(getOperation()->getAttrs(), elidedAttrs);
-
-  if (auto v = getRes())
-    p << " -> " << v.getType();
-}
-
-ParseResult cir::InlineAsmOp::parse(OpAsmParser &parser,
-                                    OperationState &result) {
-  llvm::SmallVector<mlir::Attribute> operand_attrs;
-  llvm::SmallVector<int32_t> operandsGroupSizes;
-  std::string asm_string, constraints;
-  Type resType;
-  auto *ctxt = parser.getBuilder().getContext();
-
-  auto error = [&](const Twine &msg) {
-    parser.emitError(parser.getCurrentLocation(), msg);
-    ;
-    return mlir::failure();
-  };
-
-  auto expected = [&](const std::string &c) {
-    return error("expected '" + c + "'");
-  };
-
-  if (parser.parseLParen().failed())
-    return expected("(");
-
-  auto flavor = mlir::FieldParser<AsmFlavor>::parse(parser);
-  if (failed(flavor))
-    return error("Unknown AsmFlavor");
-
-  if (parser.parseComma().failed())
-    return expected(",");
-
-  auto parseValue = [&](Value &v) {
-    OpAsmParser::UnresolvedOperand op;
-
-    if (parser.parseOperand(op) || parser.parseColon())
-      return mlir::failure();
-
-    Type typ;
-    if (parser.parseType(typ).failed())
-      return error("can't parse operand type");
-    llvm::SmallVector<mlir::Value> tmp;
-    if (parser.resolveOperand(op, typ, tmp))
-      return error("can't resolve operand");
-    v = tmp[0];
-    return mlir::success();
-  };
-
-  auto parseOperands = [&](llvm::StringRef name) {
-    if (parser.parseKeyword(name).failed())
-      return error("expected " + name + " operands here");
-    if (parser.parseEqual().failed())
-      return expected("=");
-    if (parser.parseLSquare().failed())
-      return expected("[");
-
-    int size = 0;
-    if (parser.parseOptionalRSquare().succeeded()) {
-      operandsGroupSizes.push_back(size);
-      if (parser.parseComma())
-        return expected(",");
-      return mlir::success();
-    }
-
-    if (parser.parseCommaSeparatedList([&]() {
-          Value val;
-          if (parseValue(val).succeeded()) {
-            result.operands.push_back(val);
-            size++;
-
-            if (parser.parseOptionalLParen().failed()) {
-              operand_attrs.push_back(mlir::Attribute());
-              return mlir::success();
-            }
-
-            if (parser.parseKeyword("maybe_memory").succeeded()) {
-              operand_attrs.push_back(mlir::UnitAttr::get(ctxt));
-              if (parser.parseRParen())
-                return expected(")");
-              return mlir::success();
-            }
-          }
-          return mlir::failure();
-        }))
-      return mlir::failure();
-
-    if (parser.parseRSquare().failed() || parser.parseComma().failed())
-      return expected("]");
-    operandsGroupSizes.push_back(size);
-    return mlir::success();
-  };
-
-  if (parseOperands("out").failed() || parseOperands("in").failed() ||
-      parseOperands("in_out").failed())
-    return error("failed to parse operands");
-
-  if (parser.parseLBrace())
-    return expected("{");
-  if (parser.parseString(&asm_string))
-    return error("asm string parsing failed");
-  if (parser.parseString(&constraints))
-    return error("constraints string parsing failed");
-  if (parser.parseRBrace())
-    return expected("}");
-  if (parser.parseRParen())
-    return expected(")");
-
-  if (parser.parseOptionalKeyword("side_effects").succeeded())
-    result.attributes.set("side_effects", UnitAttr::get(ctxt));
-
-  if (parser.parseOptionalArrow().failed())
-    return mlir::failure();
-
-  if (parser.parseType(resType).failed())
-    return mlir::failure();
-
-  if (parser.parseOptionalAttrDict(result.attributes))
-    return mlir::failure();
-
-  result.attributes.set("asm_flavor", AsmFlavorAttr::get(ctxt, *flavor));
-  result.attributes.set("asm_string", StringAttr::get(ctxt, asm_string));
-  result.attributes.set("constraints", StringAttr::get(ctxt, constraints));
-  result.attributes.set("operand_attrs", ArrayAttr::get(ctxt, operand_attrs));
-  result.getOrAddProperties<InlineAsmOp::Properties>().operands_segments =
-      parser.getBuilder().getDenseI32ArrayAttr(operandsGroupSizes);
-  if (resType)
-    result.addTypes(TypeRange{resType});
-
-  return mlir::success();
-}
-
-//===----------------------------------------------------------------------===//
-// Atomic Definitions
-//===----------------------------------------------------------------------===//
-
-=======
-// LoadOp
-//===----------------------------------------------------------------------===//
-
-// TODO(CIR): The final interface here should include an argument for the
-// SyncScope::ID.
-void cir::LoadOp::setAtomic(cir::MemOrder order) {
-  setMemOrder(order);
-  if (cir::MissingFeatures::syncScopeID())
-    llvm_unreachable("NYI");
-}
-
-//===----------------------------------------------------------------------===//
-// StoreOp
-//===----------------------------------------------------------------------===//
-
-// TODO(CIR): The final interface here should include an argument for the
-// SyncScope::ID.
-void cir::StoreOp::setAtomic(cir::MemOrder order) {
-  setMemOrder(order);
-  if (cir::MissingFeatures::syncScopeID())
-    llvm_unreachable("NYI");
-}
-
-//===----------------------------------------------------------------------===//
-// VecCreateOp
-//===----------------------------------------------------------------------===//
-
-OpFoldResult cir::VecCreateOp::fold(FoldAdaptor adaptor) {
-  if (llvm::any_of(getElements(), [](mlir::Value value) {
-        return !value.getDefiningOp<cir::ConstantOp>();
-      }))
-    return {};
-
-  return cir::ConstVectorAttr::get(
-      getType(), mlir::ArrayAttr::get(getContext(), adaptor.getElements()));
-}
-
-LogicalResult cir::VecCreateOp::verify() {
-  // Verify that the number of arguments matches the number of elements in the
-  // vector, and that the type of all the arguments matches the type of the
-  // elements in the vector.
-  auto VecTy = getType();
-  if (getElements().size() != VecTy.getSize()) {
-    return emitOpError() << "operand count of " << getElements().size()
-                         << " doesn't match vector type " << VecTy
-                         << " element count of " << VecTy.getSize();
-  }
-  auto ElementType = VecTy.getElementType();
-  for (auto Element : getElements()) {
-    if (Element.getType() != ElementType) {
-      return emitOpError() << "operand type " << Element.getType()
-                           << " doesn't match vector element type "
-                           << ElementType;
-    }
-  }
-  return success();
-}
-
-//===----------------------------------------------------------------------===//
-// VecTernaryOp
-//===----------------------------------------------------------------------===//
-
-OpFoldResult cir::VecTernaryOp::fold(FoldAdaptor adaptor) {
-  mlir::Attribute cond = adaptor.getCond();
-  mlir::Attribute lhs = adaptor.getLhs();
-  mlir::Attribute rhs = adaptor.getRhs();
-
-  if (!mlir::isa_and_nonnull<cir::ConstVectorAttr>(cond) ||
-      !mlir::isa_and_nonnull<cir::ConstVectorAttr>(lhs) ||
-      !mlir::isa_and_nonnull<cir::ConstVectorAttr>(rhs))
-    return {};
-  auto condVec = mlir::cast<cir::ConstVectorAttr>(cond);
-  auto lhsVec = mlir::cast<cir::ConstVectorAttr>(lhs);
-  auto rhsVec = mlir::cast<cir::ConstVectorAttr>(rhs);
-
-  mlir::ArrayAttr condElts = condVec.getElts();
-
-  SmallVector<mlir::Attribute, 16> elements;
-  elements.reserve(condElts.size());
-
-  for (const auto &[idx, condAttr] :
-       llvm::enumerate(condElts.getAsRange<cir::IntAttr>())) {
-    if (condAttr.getSInt()) {
-      elements.push_back(lhsVec.getElts()[idx]);
-    } else {
-      elements.push_back(rhsVec.getElts()[idx]);
-    }
-  }
-
-  cir::VectorType vecTy = getLhs().getType();
-  return cir::ConstVectorAttr::get(
-      vecTy, mlir::ArrayAttr::get(getContext(), elements));
-}
-
-LogicalResult cir::VecTernaryOp::verify() {
-  // Verify that the condition operand has the same number of elements as the
-  // other operands.  (The automatic verification already checked that all
-  // operands are vector types and that the second and third operands are the
-  // same type.)
-  if (mlir::cast<cir::VectorType>(getCond().getType()).getSize() !=
-      getLhs().getType().getSize()) {
-    return emitOpError() << ": the number of elements in "
-                         << getCond().getType() << " and " << getLhs().getType()
-                         << " don't match";
-  }
-  return success();
-}
-
-//===----------------------------------------------------------------------===//
-// VecShuffle
-//===----------------------------------------------------------------------===//
-
-OpFoldResult cir::VecShuffleOp::fold(FoldAdaptor adaptor) {
-  auto vec1Attr =
-      mlir::dyn_cast_if_present<cir::ConstVectorAttr>(adaptor.getVec1());
-  auto vec2Attr =
-      mlir::dyn_cast_if_present<cir::ConstVectorAttr>(adaptor.getVec2());
-  if (!vec1Attr || !vec2Attr)
-    return {};
-
-  mlir::Type vec1ElemTy =
-      mlir::cast<cir::VectorType>(vec1Attr.getType()).getElementType();
-
-  mlir::ArrayAttr vec1Elts = vec1Attr.getElts();
-  mlir::ArrayAttr vec2Elts = vec2Attr.getElts();
-  mlir::ArrayAttr indicesElts = adaptor.getIndices();
-
-  SmallVector<mlir::Attribute, 16> elements;
-  elements.reserve(indicesElts.size());
-
-  uint64_t vec1Size = vec1Elts.size();
-  for (const auto &idxAttr : indicesElts.getAsRange<cir::IntAttr>()) {
-    if (idxAttr.getSInt() == -1) {
-      elements.push_back(cir::UndefAttr::get(vec1ElemTy));
-      continue;
-    }
-
-    uint64_t idxValue = idxAttr.getUInt();
-    elements.push_back(idxValue < vec1Size ? vec1Elts[idxValue]
-                                           : vec2Elts[idxValue - vec1Size]);
-  }
-
-  return cir::ConstVectorAttr::get(
-      getType(), mlir::ArrayAttr::get(getContext(), elements));
-}
-
-LogicalResult cir::VecShuffleOp::verify() {
-  // The number of elements in the indices array must match the number of
-  // elements in the result type.
-  if (getIndices().size() != getType().getSize()) {
-    return emitOpError() << ": the number of elements in " << getIndices()
-                         << " and " << getType() << " don't match";
-  }
-  // The element types of the two input vectors and of the result type must
-  // match.
-  if (getVec1().getType().getElementType() != getType().getElementType()) {
-    return emitOpError() << ": element types of " << getVec1().getType()
-                         << " and " << getType() << " don't match";
-  }
-  // The indices must all be integer constants
-  if (not std::all_of(
-          getIndices().begin(), getIndices().end(),
-          [](mlir::Attribute attr) { return mlir::isa<cir::IntAttr>(attr); })) {
-    return emitOpError() << "all index values must be integers";
-  }
-
-  const uint64_t maxValidIndex =
-      getVec1().getType().getSize() + getVec2().getType().getSize() - 1;
-  for (const auto &idxAttr : getIndices().getAsRange<cir::IntAttr>()) {
-    if (idxAttr.getSInt() != -1 && idxAttr.getUInt() > maxValidIndex)
-      return emitOpError() << ": index for __builtin_shufflevector must be "
-                              "less than the total number of vector elements";
-  }
-
-  return success();
-}
-
-//===----------------------------------------------------------------------===//
-// VecShuffleDynamic
-//===----------------------------------------------------------------------===//
-
-OpFoldResult cir::VecShuffleDynamicOp::fold(FoldAdaptor adaptor) {
-  auto vecAttr =
-      mlir::dyn_cast_if_present<cir::ConstVectorAttr>(adaptor.getVec());
-  auto indicesAttr =
-      mlir::dyn_cast_if_present<cir::ConstVectorAttr>(adaptor.getIndices());
-  if (!vecAttr || !indicesAttr)
-    return {};
-
-  mlir::ArrayAttr vecElts = vecAttr.getElts();
-  mlir::ArrayAttr indicesElts = indicesAttr.getElts();
-
-  const uint64_t numElements = vecElts.size();
-
-  SmallVector<mlir::Attribute, 16> elements;
-  elements.reserve(numElements);
-
-  const uint64_t maskBits = llvm::NextPowerOf2(numElements - 1) - 1;
-  for (const auto &idxAttr : indicesElts.getAsRange<cir::IntAttr>()) {
-    uint64_t idxValue = idxAttr.getUInt();
-    uint64_t newIdx = idxValue & maskBits;
-    elements.push_back(vecElts[newIdx]);
-  }
-
-  auto vecTy = mlir::cast<cir::VectorType>(vecAttr.getType());
-  return cir::ConstVectorAttr::get(
-      vecTy, mlir::ArrayAttr::get(getContext(), elements));
-}
-
-LogicalResult cir::VecShuffleDynamicOp::verify() {
-  // The number of elements in the two input vectors must match.
-  if (getVec().getType().getSize() !=
-      mlir::cast<cir::VectorType>(getIndices().getType()).getSize()) {
-    return emitOpError() << ": the number of elements in " << getVec().getType()
-                         << " and " << getIndices().getType() << " don't match";
-  }
-  return success();
-}
-
-//===----------------------------------------------------------------------===//
-// VecCmpOp
-//===----------------------------------------------------------------------===//
-
-OpFoldResult cir::VecCmpOp::fold(FoldAdaptor adaptor) {
-  auto lhsVecAttr =
-      mlir::dyn_cast_if_present<cir::ConstVectorAttr>(adaptor.getLhs());
-  auto rhsVecAttr =
-      mlir::dyn_cast_if_present<cir::ConstVectorAttr>(adaptor.getRhs());
-  if (!lhsVecAttr || !rhsVecAttr)
-    return {};
-
-  mlir::Type inputElemTy =
-      mlir::cast<cir::VectorType>(lhsVecAttr.getType()).getElementType();
-  if (!isAnyIntegerOrFloatingPointType(inputElemTy))
-    return {};
-
-  cir::CmpOpKind opKind = adaptor.getKind();
-  mlir::ArrayAttr lhsVecElhs = lhsVecAttr.getElts();
-  mlir::ArrayAttr rhsVecElhs = rhsVecAttr.getElts();
-  uint64_t vecSize = lhsVecElhs.size();
-
-  SmallVector<mlir::Attribute, 16> elements(vecSize);
-  bool isIntAttr = vecSize && mlir::isa<cir::IntAttr>(lhsVecElhs[0]);
-  for (uint64_t i = 0; i < vecSize; i++) {
-    mlir::Attribute lhsAttr = lhsVecElhs[i];
-    mlir::Attribute rhsAttr = rhsVecElhs[i];
-    int cmpResult = 0;
-    switch (opKind) {
-    case cir::CmpOpKind::lt: {
-      if (isIntAttr) {
-        cmpResult = mlir::cast<cir::IntAttr>(lhsAttr).getSInt() <
-                    mlir::cast<cir::IntAttr>(rhsAttr).getSInt();
-      } else {
-        cmpResult = mlir::cast<cir::FPAttr>(lhsAttr).getValue() <
-                    mlir::cast<cir::FPAttr>(rhsAttr).getValue();
-      }
-      break;
-    }
-    case cir::CmpOpKind::le: {
-      if (isIntAttr) {
-        cmpResult = mlir::cast<cir::IntAttr>(lhsAttr).getSInt() <=
-                    mlir::cast<cir::IntAttr>(rhsAttr).getSInt();
-      } else {
-        cmpResult = mlir::cast<cir::FPAttr>(lhsAttr).getValue() <=
-                    mlir::cast<cir::FPAttr>(rhsAttr).getValue();
-      }
-      break;
-    }
-    case cir::CmpOpKind::gt: {
-      if (isIntAttr) {
-        cmpResult = mlir::cast<cir::IntAttr>(lhsAttr).getSInt() >
-                    mlir::cast<cir::IntAttr>(rhsAttr).getSInt();
-      } else {
-        cmpResult = mlir::cast<cir::FPAttr>(lhsAttr).getValue() >
-                    mlir::cast<cir::FPAttr>(rhsAttr).getValue();
-      }
-      break;
-    }
-    case cir::CmpOpKind::ge: {
-      if (isIntAttr) {
-        cmpResult = mlir::cast<cir::IntAttr>(lhsAttr).getSInt() >=
-                    mlir::cast<cir::IntAttr>(rhsAttr).getSInt();
-      } else {
-        cmpResult = mlir::cast<cir::FPAttr>(lhsAttr).getValue() >=
-                    mlir::cast<cir::FPAttr>(rhsAttr).getValue();
-      }
-      break;
-    }
-    case cir::CmpOpKind::eq: {
-      if (isIntAttr) {
-        cmpResult = mlir::cast<cir::IntAttr>(lhsAttr).getSInt() ==
-                    mlir::cast<cir::IntAttr>(rhsAttr).getSInt();
-      } else {
-        cmpResult = mlir::cast<cir::FPAttr>(lhsAttr).getValue() ==
-                    mlir::cast<cir::FPAttr>(rhsAttr).getValue();
-      }
-      break;
-    }
-    case cir::CmpOpKind::ne: {
-      if (isIntAttr) {
-        cmpResult = mlir::cast<cir::IntAttr>(lhsAttr).getSInt() !=
-                    mlir::cast<cir::IntAttr>(rhsAttr).getSInt();
-      } else {
-        cmpResult = mlir::cast<cir::FPAttr>(lhsAttr).getValue() !=
-                    mlir::cast<cir::FPAttr>(rhsAttr).getValue();
-      }
-      break;
-    }
-    }
-
-    elements[i] = cir::IntAttr::get(getType().getElementType(), cmpResult);
-  }
-
-  return cir::ConstVectorAttr::get(
-      getType(), mlir::ArrayAttr::get(getContext(), elements));
-}
-
-//===----------------------------------------------------------------------===//
-// VecExtractOp
-//===----------------------------------------------------------------------===//
-
-OpFoldResult cir::VecExtractOp::fold(FoldAdaptor adaptor) {
-  const auto vectorAttr =
-      llvm::dyn_cast_if_present<cir::ConstVectorAttr>(adaptor.getVec());
-  if (!vectorAttr)
-    return {};
-
-  const auto indexAttr =
-      llvm::dyn_cast_if_present<cir::IntAttr>(adaptor.getIndex());
-  if (!indexAttr)
-    return {};
-
-  const mlir::ArrayAttr elements = vectorAttr.getElts();
-  const uint64_t index = indexAttr.getUInt();
-  if (index >= elements.size())
-    return {};
-
-  return elements[index];
-}
-
-//===----------------------------------------------------------------------===//
-// ReturnOp
-//===----------------------------------------------------------------------===//
-
-static mlir::LogicalResult checkReturnAndFunction(cir::ReturnOp op,
-                                                  cir::FuncOp function) {
-  // ReturnOps currently only have a single optional operand.
-  if (op.getNumOperands() > 1)
-    return op.emitOpError() << "expects at most 1 return operand";
-
-  // Ensure returned type matches the function signature.
-  auto expectedTy = function.getFunctionType().getReturnType();
-  auto actualTy =
-      (op.getNumOperands() == 0 ? cir::VoidType::get(op.getContext())
-                                : op.getOperand(0).getType());
-  if (actualTy != expectedTy)
-    return op.emitOpError() << "returns " << actualTy
-                            << " but enclosing function returns " << expectedTy;
-
-  return mlir::success();
-}
-
-mlir::LogicalResult cir::ReturnOp::verify() {
-  // Returns can be present in multiple different scopes, get the
-  // wrapping function and start from there.
-  auto *fnOp = getOperation()->getParentOp();
-  while (!isa<cir::FuncOp>(fnOp))
-    fnOp = fnOp->getParentOp();
-
-  // Make sure return types match function return type.
-  if (checkReturnAndFunction(*this, cast<cir::FuncOp>(fnOp)).failed())
-    return failure();
-
-  return success();
-}
-
-//===----------------------------------------------------------------------===//
-// ThrowOp
-//===----------------------------------------------------------------------===//
-
-mlir::LogicalResult cir::ThrowOp::verify() {
-  // For the no-rethrow version, it must have at least the exception pointer.
-  if (rethrows())
-    return success();
-
-  if (getNumOperands() == 1) {
-    if (!getTypeInfo())
-      return emitOpError() << "'type_info' symbol attribute missing";
-    return success();
-  }
-
-  return failure();
-}
-
-//===----------------------------------------------------------------------===//
-// IfOp
-//===----------------------------------------------------------------------===//
-
-ParseResult cir::IfOp::parse(OpAsmParser &parser, OperationState &result) {
-  // Create the regions for 'then'.
-  result.regions.reserve(2);
-  Region *thenRegion = result.addRegion();
-  Region *elseRegion = result.addRegion();
-
-  auto &builder = parser.getBuilder();
-  OpAsmParser::UnresolvedOperand cond;
-  Type boolType = cir::BoolType::get(builder.getContext());
-
-  if (parser.parseOperand(cond) ||
-      parser.resolveOperand(cond, boolType, result.operands))
-    return failure();
-
-  // Parse the 'then' region.
-  auto parseThenLoc = parser.getCurrentLocation();
-  if (parser.parseRegion(*thenRegion, /*arguments=*/{},
-                         /*argTypes=*/{}))
-    return failure();
-  if (ensureRegionTerm(parser, *thenRegion, parseThenLoc).failed())
-    return failure();
-
-  // If we find an 'else' keyword, parse the 'else' region.
-  if (!parser.parseOptionalKeyword("else")) {
-    auto parseElseLoc = parser.getCurrentLocation();
-    if (parser.parseRegion(*elseRegion, /*arguments=*/{}, /*argTypes=*/{}))
-      return failure();
-    if (ensureRegionTerm(parser, *elseRegion, parseElseLoc).failed())
-      return failure();
-  }
-
-  // Parse the optional attribute list.
-  if (parser.parseOptionalAttrDict(result.attributes))
-    return failure();
-  return success();
-}
-
-void cir::IfOp::print(OpAsmPrinter &p) {
-  p << " " << getCondition() << " ";
-  auto &thenRegion = this->getThenRegion();
-  p.printRegion(thenRegion,
-                /*printEntryBlockArgs=*/false,
-                /*printBlockTerminators=*/!omitRegionTerm(thenRegion));
-
-  // Print the 'else' regions if it exists and has a block.
-  auto &elseRegion = this->getElseRegion();
-  if (!elseRegion.empty()) {
-    p << " else ";
-    p.printRegion(elseRegion,
-                  /*printEntryBlockArgs=*/false,
-                  /*printBlockTerminators=*/!omitRegionTerm(elseRegion));
-  }
-
-  p.printOptionalAttrDict(getOperation()->getAttrs());
-}
-
-/// Default callback for IfOp builders.
-void cir::buildTerminatedBody(OpBuilder &builder, Location loc) {
-  // add cir.yield to the end of the block
-  builder.create<cir::YieldOp>(loc);
-}
-
-/// Given the region at `index`, or the parent operation if `index` is None,
-/// return the successor regions. These are the regions that may be selected
-/// during the flow of control. `operands` is a set of optional attributes that
-/// correspond to a constant value for each operand, or null if that operand is
-/// not a constant.
-void cir::IfOp::getSuccessorRegions(mlir::RegionBranchPoint point,
-                                    SmallVectorImpl<RegionSuccessor> &regions) {
-  // The `then` and the `else` region branch back to the parent operation.
-  if (!point.isParent()) {
-    regions.push_back(RegionSuccessor());
-    return;
-  }
-
-  // Don't consider the else region if it is empty.
-  Region *elseRegion = &this->getElseRegion();
-  if (elseRegion->empty())
-    elseRegion = nullptr;
-
-  // Otherwise, the successor is dependent on the condition.
-  // bool condition;
-  // if (auto condAttr = operands.front().dyn_cast_or_null<IntegerAttr>()) {
-  //   assert(0 && "not implemented");
-  // condition = condAttr.getValue().isOneValue();
-  // Add the successor regions using the condition.
-  // regions.push_back(RegionSuccessor(condition ? &thenRegion() :
-  // elseRegion));
-  // return;
-  // }
-
-  // If the condition isn't constant, both regions may be executed.
-  regions.push_back(RegionSuccessor(&getThenRegion()));
-  // If the else region does not exist, it is not a viable successor.
-  if (elseRegion)
-    regions.push_back(RegionSuccessor(elseRegion));
-  return;
-}
-
-void cir::IfOp::build(OpBuilder &builder, OperationState &result, Value cond,
-                      bool withElseRegion,
-                      function_ref<void(OpBuilder &, Location)> thenBuilder,
-                      function_ref<void(OpBuilder &, Location)> elseBuilder) {
-  assert(thenBuilder && "the builder callback for 'then' must be present");
-
-  result.addOperands(cond);
-
-  OpBuilder::InsertionGuard guard(builder);
-  Region *thenRegion = result.addRegion();
-  builder.createBlock(thenRegion);
-  thenBuilder(builder, result.location);
-
-  Region *elseRegion = result.addRegion();
-  if (!withElseRegion)
-    return;
-
-  builder.createBlock(elseRegion);
-  elseBuilder(builder, result.location);
-}
-
-LogicalResult cir::IfOp::verify() { return success(); }
-
-//===----------------------------------------------------------------------===//
-// ScopeOp
-//===----------------------------------------------------------------------===//
-
-/// Given the region at `index`, or the parent operation if `index` is None,
-/// return the successor regions. These are the regions that may be selected
-/// during the flow of control. `operands` is a set of optional attributes that
-/// correspond to a constant value for each operand, or null if that operand is
-/// not a constant.
-void cir::ScopeOp::getSuccessorRegions(
-    mlir::RegionBranchPoint point, SmallVectorImpl<RegionSuccessor> &regions) {
-  // The only region always branch back to the parent operation.
-  if (!point.isParent()) {
-    regions.push_back(RegionSuccessor(getODSResults(0)));
-    return;
-  }
-
-  // If the condition isn't constant, both regions may be executed.
-  regions.push_back(RegionSuccessor(&getScopeRegion()));
-  regions.push_back(RegionSuccessor(&getCleanupRegion()));
-}
-
-void cir::ScopeOp::build(
-    OpBuilder &builder, OperationState &result,
-    function_ref<void(OpBuilder &, Type &, Location)> scopeBuilder) {
-  assert(scopeBuilder && "the builder callback for 'then' must be present");
-
-  OpBuilder::InsertionGuard guard(builder);
-  Region *scopeRegion = result.addRegion();
-  builder.createBlock(scopeRegion);
-  // cleanup region, do not eagarly create blocks, do it upon demand.
-  (void)result.addRegion();
-
-  mlir::Type yieldTy;
-  scopeBuilder(builder, yieldTy, result.location);
-
-  if (yieldTy)
-    result.addTypes(TypeRange{yieldTy});
-}
-
-void cir::ScopeOp::build(
-    OpBuilder &builder, OperationState &result,
-    function_ref<void(OpBuilder &, Location)> scopeBuilder) {
-  assert(scopeBuilder && "the builder callback for 'then' must be present");
-  OpBuilder::InsertionGuard guard(builder);
-  Region *scopeRegion = result.addRegion();
-  builder.createBlock(scopeRegion);
-  // cleanup region, do not eagarly create blocks, do it upon demand.
-  (void)result.addRegion();
-  scopeBuilder(builder, result.location);
-}
-
-LogicalResult cir::ScopeOp::verify() {
-  if (getScopeRegion().empty()) {
-    return emitOpError() << "cir.scope must not be empty since it should "
-                            "include at least an implicit cir.yield ";
-  }
-
-  if (getScopeRegion().back().empty() ||
-      !getScopeRegion()
-           .back()
-           .getTerminator()
-           ->hasTrait<OpTrait::IsTerminator>())
-    return emitOpError() << "last block of cir.scope must be terminated";
-  return success();
-}
-
-//===----------------------------------------------------------------------===//
-// TryOp
-//===----------------------------------------------------------------------===//
-
-void cir::TryOp::build(
-    OpBuilder &builder, OperationState &result,
-    function_ref<void(OpBuilder &, Location)> tryBodyBuilder,
-    function_ref<void(OpBuilder &, Location, OperationState &)> catchBuilder) {
-  assert(tryBodyBuilder && "expected builder callback for 'cir.try' body");
-
-  OpBuilder::InsertionGuard guard(builder);
-
-  // Try body region
-  Region *tryBodyRegion = result.addRegion();
-
-  // Create try body region and set insertion point
-  builder.createBlock(tryBodyRegion);
-  tryBodyBuilder(builder, result.location);
-  catchBuilder(builder, result.location, result);
-}
-
-mlir::Region *cir::TryOp::getCatchLastRegion() {
-  unsigned numCatchRegions = getCatchRegions().size();
-  assert(numCatchRegions && "expected at least one region");
-  auto &lastRegion = getCatchRegions()[numCatchRegions - 1];
-  return &lastRegion;
-}
-
-mlir::Block *cir::TryOp::getCatchUnwindEntryBlock() {
-  return &getCatchLastRegion()->getBlocks().front();
-}
-
-mlir::Block *cir::TryOp::getCatchAllEntryBlock() {
-  return &getCatchLastRegion()->getBlocks().front();
-}
-
-bool cir::TryOp::isCatchAllOnly() {
-  mlir::ArrayAttr catchAttrList = getCatchTypesAttr();
-  return catchAttrList.size() == 1 && isa<cir::CatchAllAttr>(catchAttrList[0]);
-}
-
-void cir::TryOp::getSuccessorRegions(
-    mlir::RegionBranchPoint point, SmallVectorImpl<RegionSuccessor> &regions) {
-  // If any index all the underlying regions branch back to the parent
-  // operation.
-  if (!point.isParent()) {
-    regions.push_back(RegionSuccessor());
-    return;
-  }
-
-  // If the condition isn't constant, both regions may be executed.
-  regions.push_back(RegionSuccessor(&getTryRegion()));
-
-  // FIXME: optimize, ideas include:
-  // - If we know a target function never throws a specific type, we can
-  //   remove the catch handler.
-  for (auto &r : this->getCatchRegions())
-    regions.push_back(RegionSuccessor(&r));
-}
-
-void printCatchRegions(OpAsmPrinter &p, cir::TryOp op,
-                       mlir::MutableArrayRef<::mlir::Region> regions,
-                       mlir::ArrayAttr catchList) {
-
-  int currCatchIdx = 0;
-  if (!catchList)
-    return;
-  p << "catch [";
-  llvm::interleaveComma(catchList, p, [&](const Attribute &a) {
-    auto exRtti = a;
-
-    if (mlir::isa<cir::CatchUnwindAttr>(a)) {
-      p.printAttribute(a);
-      p << " ";
-    } else if (!exRtti) {
-      p << "all";
-    } else {
-      p << "type ";
-      p.printAttribute(exRtti);
-      p << " ";
-    }
-    p.printRegion(regions[currCatchIdx], /*printEntryBLockArgs=*/false,
-                  /*printBlockTerminators=*/true);
-    currCatchIdx++;
-  });
-  p << "]";
-}
-
-ParseResult parseCatchRegions(
-    OpAsmParser &parser,
-    llvm::SmallVectorImpl<std::unique_ptr<::mlir::Region>> &regions,
-    ::mlir::ArrayAttr &catchersAttr) {
-  llvm::SmallVector<mlir::Attribute, 4> catchList;
-
-  auto parseAndCheckRegion = [&]() -> ParseResult {
-    // Parse region attached to catch
-    regions.emplace_back(new Region);
-    Region &currRegion = *regions.back().get();
-    auto parserLoc = parser.getCurrentLocation();
-    if (parser.parseRegion(currRegion, /*arguments=*/{}, /*argTypes=*/{})) {
-      regions.clear();
-      return failure();
-    }
-
-    if (currRegion.empty()) {
-      return parser.emitError(parser.getCurrentLocation(),
-                              "catch region shall not be empty");
-    }
-
-    if (!(currRegion.back().mightHaveTerminator() &&
-          currRegion.back().getTerminator()))
-      return parser.emitError(
-          parserLoc, "blocks are expected to be explicitly terminated");
-
-    return success();
-  };
-
-  auto parseCatchEntry = [&]() -> ParseResult {
-    mlir::Attribute exceptionTypeInfo;
-
-    if (parser.parseOptionalAttribute(exceptionTypeInfo).has_value()) {
-      catchList.push_back(exceptionTypeInfo);
-    } else {
-      ::llvm::StringRef attrStr;
-      if (parser.parseOptionalKeyword(&attrStr, {"all"}).succeeded()) {
-        // "all" keyword found, exceptionTypeInfo remains null
-      } else if (parser.parseOptionalKeyword("type").succeeded()) {
-        if (parser.parseAttribute(exceptionTypeInfo).failed())
-          return parser.emitError(parser.getCurrentLocation(),
-                                  "expected valid RTTI info attribute");
-      } else {
-        return parser.emitError(parser.getCurrentLocation(),
-                                "expected attribute, 'all', or 'type' keyword");
-      }
-      catchList.push_back(exceptionTypeInfo);
-    }
-    return parseAndCheckRegion();
-  };
-
-  if (parser.parseKeyword("catch").failed())
-    return parser.emitError(parser.getCurrentLocation(),
-                            "expected 'catch' keyword here");
-
-  if (parser
-          .parseCommaSeparatedList(OpAsmParser::Delimiter::Square,
-                                   parseCatchEntry, " in catch list")
-          .failed())
-    return failure();
-
-  catchersAttr = parser.getBuilder().getArrayAttr(catchList);
-  return ::mlir::success();
-}
-
-//===----------------------------------------------------------------------===//
-// TernaryOp
-//===----------------------------------------------------------------------===//
-
-/// Given the region at `index`, or the parent operation if `index` is None,
-/// return the successor regions. These are the regions that may be selected
-/// during the flow of control. `operands` is a set of optional attributes that
-/// correspond to a constant value for each operand, or null if that operand is
-/// not a constant.
-void cir::TernaryOp::getSuccessorRegions(
-    mlir::RegionBranchPoint point, SmallVectorImpl<RegionSuccessor> &regions) {
-  // The `true` and the `false` region branch back to the parent operation.
-  if (!point.isParent()) {
-    regions.push_back(RegionSuccessor(this->getODSResults(0)));
-    return;
-  }
-
-  // Try optimize if we have more information
-  // if (auto condAttr = operands.front().dyn_cast_or_null<IntegerAttr>()) {
-  //   assert(0 && "not implemented");
-  // }
-
-  // If the condition isn't constant, both regions may be executed.
-  regions.push_back(RegionSuccessor(&getTrueRegion()));
-  regions.push_back(RegionSuccessor(&getFalseRegion()));
-  return;
-}
-
-void cir::TernaryOp::build(
-    OpBuilder &builder, OperationState &result, Value cond,
-    function_ref<void(OpBuilder &, Location)> trueBuilder,
-    function_ref<void(OpBuilder &, Location)> falseBuilder) {
-  result.addOperands(cond);
-  OpBuilder::InsertionGuard guard(builder);
-  Region *trueRegion = result.addRegion();
-  builder.createBlock(trueRegion);
-  trueBuilder(builder, result.location);
-  Region *falseRegion = result.addRegion();
-  builder.createBlock(falseRegion);
-  falseBuilder(builder, result.location);
-
-  auto yield = dyn_cast<YieldOp>(trueRegion->back().getTerminator());
-  assert((yield && yield.getNumOperands() <= 1) &&
-         "expected zero or one result type");
-  if (yield.getNumOperands() == 1)
-    result.addTypes(TypeRange{yield.getOperandTypes().front()});
-}
-
-//===----------------------------------------------------------------------===//
-// SelectOp
-//===----------------------------------------------------------------------===//
-
-OpFoldResult cir::SelectOp::fold(FoldAdaptor adaptor) {
-  auto condition = adaptor.getCondition();
-  if (condition) {
-    auto conditionValue = mlir::cast<cir::BoolAttr>(condition).getValue();
-    return conditionValue ? getTrueValue() : getFalseValue();
-  }
-
-  // cir.select if %0 then x else x -> x
-  auto trueValue = adaptor.getTrueValue();
-  auto falseValue = adaptor.getFalseValue();
-  if (trueValue && trueValue == falseValue)
-    return trueValue;
-  if (getTrueValue() == getFalseValue())
-    return getTrueValue();
-
-  return nullptr;
-}
-
-//===----------------------------------------------------------------------===//
-// BrOp
-//===----------------------------------------------------------------------===//
-
-mlir::SuccessorOperands cir::BrOp::getSuccessorOperands(unsigned index) {
-  assert(index == 0 && "invalid successor index");
-  return mlir::SuccessorOperands(getDestOperandsMutable());
-}
-
-Block *cir::BrOp::getSuccessorForOperands(ArrayRef<Attribute>) {
-  return getDest();
-}
-
-//===----------------------------------------------------------------------===//
-// BrCondOp
-//===----------------------------------------------------------------------===//
-
-mlir::SuccessorOperands cir::BrCondOp::getSuccessorOperands(unsigned index) {
-  assert(index < getNumSuccessors() && "invalid successor index");
-  return SuccessorOperands(index == 0 ? getDestOperandsTrueMutable()
-                                      : getDestOperandsFalseMutable());
-}
-
-Block *cir::BrCondOp::getSuccessorForOperands(ArrayRef<Attribute> operands) {
-  if (IntegerAttr condAttr = dyn_cast_if_present<IntegerAttr>(operands.front()))
-    return condAttr.getValue().isOne() ? getDestTrue() : getDestFalse();
-  return nullptr;
-}
-
-//===----------------------------------------------------------------------===//
-// CaseOp
-//===----------------------------------------------------------------------===//
-
-void cir::CaseOp::getSuccessorRegions(
-    mlir::RegionBranchPoint point, SmallVectorImpl<RegionSuccessor> &regions) {
-  if (!point.isParent()) {
-    regions.push_back(RegionSuccessor());
-    return;
-  }
-
-  regions.push_back(RegionSuccessor(&getCaseRegion()));
-}
-
-void cir::CaseOp::build(OpBuilder &builder, OperationState &result,
-                        ArrayAttr value, CaseOpKind kind,
-                        OpBuilder::InsertPoint &insertPoint) {
-  OpBuilder::InsertionGuard guardSwitch(builder);
-  result.addAttribute("value", value);
-  result.getOrAddProperties<Properties>().kind =
-      cir::CaseOpKindAttr::get(builder.getContext(), kind);
-  Region *caseRegion = result.addRegion();
-  builder.createBlock(caseRegion);
-
-  insertPoint = builder.saveInsertionPoint();
-}
-
-LogicalResult cir::CaseOp::verify() { return success(); }
-
-//===----------------------------------------------------------------------===//
-// SwitchOp
-//===----------------------------------------------------------------------===//
-
-ParseResult parseSwitchOp(OpAsmParser &parser, mlir::Region &regions,
-                          mlir::OpAsmParser::UnresolvedOperand &cond,
-                          mlir::Type &condType) {
-  cir::IntType intCondType;
-
-  if (parser.parseLParen())
-    return ::mlir::failure();
-
-  if (parser.parseOperand(cond))
-    return ::mlir::failure();
-  if (parser.parseColon())
-    return ::mlir::failure();
-  if (parser.parseCustomTypeWithFallback(intCondType))
-    return ::mlir::failure();
-  condType = intCondType;
-  if (parser.parseRParen())
-    return ::mlir::failure();
-  if (parser.parseRegion(regions, /*arguments=*/{}, /*argTypes=*/{}))
-    return failure();
-
-  return ::mlir::success();
-}
-
-void printSwitchOp(OpAsmPrinter &p, cir::SwitchOp op, mlir::Region &bodyRegion,
-                   mlir::Value condition, mlir::Type condType) {
-  p << "(";
-  p << condition;
-  p << " : ";
-  p.printStrippedAttrOrType(condType);
-  p << ")";
-  p << ' ';
-  p.printRegion(bodyRegion, /*printEntryBlockArgs=*/false,
-                /*printBlockTerminators=*/true);
-}
-
-void cir::SwitchOp::getSuccessorRegions(
-    mlir::RegionBranchPoint point, SmallVectorImpl<RegionSuccessor> &regions) {
-  // If any index all the underlying regions branch back to the parent
-  // operation.
-  if (!point.isParent()) {
-    regions.push_back(RegionSuccessor());
-    return;
-  }
-
-  regions.push_back(RegionSuccessor(&getBody()));
-}
-
-LogicalResult cir::SwitchOp::verify() { return success(); }
-
-void cir::SwitchOp::build(
-    OpBuilder &builder, OperationState &result, Value cond,
-    function_ref<void(OpBuilder &, Location, OperationState &)> switchBuilder) {
-  assert(switchBuilder && "the builder callback for regions must be present");
-  OpBuilder::InsertionGuard guardSwitch(builder);
-  Region *swtichRegion = result.addRegion();
-  builder.createBlock(swtichRegion);
-  result.addOperands({cond});
-  switchBuilder(builder, result.location, result);
-}
-
-void cir::SwitchOp::collectCases(llvm::SmallVector<CaseOp> &cases) {
-  walk<mlir::WalkOrder::PreOrder>([&](mlir::Operation *op) {
-    // Don't walk in nested switch op.
-    if (isa<cir::SwitchOp>(op) && op != *this)
-      return WalkResult::skip();
-
-    if (isa<cir::CaseOp>(op))
-      cases.push_back(cast<cir::CaseOp>(*op));
-
-    return WalkResult::advance();
-  });
-}
-
-bool cir::SwitchOp::isSimpleForm(llvm::SmallVector<CaseOp> &cases) {
-  collectCases(cases);
-
-  if (getBody().empty())
-    return false;
-
-  if (!isa<YieldOp>(getBody().front().back()))
-    return false;
-
-  if (!llvm::all_of(getBody().front(),
-                    [](Operation &op) { return isa<CaseOp, YieldOp>(op); }))
-    return false;
-
-  return llvm::all_of(cases, [this](CaseOp op) {
-    return op->getParentOfType<SwitchOp>() == *this;
-  });
-}
-
-//===----------------------------------------------------------------------===//
-// SwitchFlatOp
-//===----------------------------------------------------------------------===//
-
-void cir::SwitchFlatOp::build(OpBuilder &builder, OperationState &result,
-                              Value value, Block *defaultDestination,
-                              ValueRange defaultOperands,
-                              ArrayRef<APInt> caseValues,
-                              BlockRange caseDestinations,
-                              ArrayRef<ValueRange> caseOperands) {
-
-  std::vector<mlir::Attribute> caseValuesAttrs;
-  for (auto &val : caseValues) {
-    caseValuesAttrs.push_back(cir::IntAttr::get(value.getType(), val));
-  }
-  auto attrs = ArrayAttr::get(builder.getContext(), caseValuesAttrs);
-
-  build(builder, result, value, defaultOperands, caseOperands, attrs,
-        defaultDestination, caseDestinations);
-}
-
-/// <cases> ::= `[` (case (`,` case )* )? `]`
-/// <case>  ::= integer `:` bb-id (`(` ssa-use-and-type-list `)`)?
-static ParseResult parseSwitchFlatOpCases(
-    OpAsmParser &parser, Type flagType, mlir::ArrayAttr &caseValues,
-    SmallVectorImpl<Block *> &caseDestinations,
-    SmallVectorImpl<llvm::SmallVector<OpAsmParser::UnresolvedOperand>>
-        &caseOperands,
-    SmallVectorImpl<llvm::SmallVector<Type>> &caseOperandTypes) {
-  if (failed(parser.parseLSquare()))
-    return failure();
-  if (succeeded(parser.parseOptionalRSquare()))
-    return success();
-  llvm::SmallVector<mlir::Attribute> values;
-
-  auto parseCase = [&]() {
-    int64_t value = 0;
-    if (failed(parser.parseInteger(value)))
-      return failure();
-
-    values.push_back(cir::IntAttr::get(flagType, value));
-
-    Block *destination;
-    llvm::SmallVector<OpAsmParser::UnresolvedOperand> operands;
-    llvm::SmallVector<Type> operandTypes;
-    if (parser.parseColon() || parser.parseSuccessor(destination))
-      return failure();
-    if (!parser.parseOptionalLParen()) {
-      if (parser.parseOperandList(operands, OpAsmParser::Delimiter::None,
-                                  /*allowResultNumber=*/false) ||
-          parser.parseColonTypeList(operandTypes) || parser.parseRParen())
-        return failure();
-    }
-    caseDestinations.push_back(destination);
-    caseOperands.emplace_back(operands);
-    caseOperandTypes.emplace_back(operandTypes);
-    return success();
-  };
-  if (failed(parser.parseCommaSeparatedList(parseCase)))
-    return failure();
-
-  caseValues = ArrayAttr::get(flagType.getContext(), values);
-
-  return parser.parseRSquare();
-}
-
-static void printSwitchFlatOpCases(OpAsmPrinter &p, cir::SwitchFlatOp op,
-                                   Type flagType, mlir::ArrayAttr caseValues,
-                                   SuccessorRange caseDestinations,
-                                   OperandRangeRange caseOperands,
-                                   const TypeRangeRange &caseOperandTypes) {
-  p << '[';
-  p.printNewline();
-  if (!caseValues) {
-    p << ']';
-    return;
-  }
-
-  size_t index = 0;
-  llvm::interleave(
-      llvm::zip(caseValues, caseDestinations),
-      [&](auto i) {
-        p << "  ";
-        mlir::Attribute a = std::get<0>(i);
-        p << mlir::cast<cir::IntAttr>(a).getValue();
-        p << ": ";
-        p.printSuccessorAndUseList(std::get<1>(i), caseOperands[index++]);
-      },
-      [&] {
-        p << ',';
-        p.printNewline();
-      });
-  p.printNewline();
-  p << ']';
-}
-
-//===----------------------------------------------------------------------===//
-// LoopOpInterface Methods
-//===----------------------------------------------------------------------===//
-
-void cir::LoopOpInterface::getLoopOpSuccessorRegions(
-    LoopOpInterface op, mlir::RegionBranchPoint point,
-    llvm::SmallVectorImpl<mlir::RegionSuccessor> &regions) {
-  assert(point.isParent() || point.getRegionOrNull());
-
-  // Branching to first region: go to condition or body (do-while).
-  if (point.isParent()) {
-    regions.emplace_back(&op.getEntry(), op.getEntry().getArguments());
-  }
-  // Branching from condition: go to body or exit.
-  else if (&op.getCond() == point.getRegionOrNull()) {
-    regions.emplace_back(mlir::RegionSuccessor(op->getResults()));
-    regions.emplace_back(&op.getBody(), op.getBody().getArguments());
-  }
-  // Branching from body: go to step (for) or condition.
-  else if (&op.getBody() == point.getRegionOrNull()) {
-    // If there are any breaks in the body, also go to exit.
-    op.getBody().walk([&](cir::BreakOp breakOp) {
-      if (breakOp.getBreakTarget() == op)
-        regions.emplace_back(mlir::RegionSuccessor(op->getResults()));
-    });
-
-    auto *afterBody = (op.maybeGetStep() ? op.maybeGetStep() : &op.getCond());
-    regions.emplace_back(afterBody, afterBody->getArguments());
-  }
-  // Branching from step: go to condition.
-  else if (op.maybeGetStep() == point.getRegionOrNull()) {
-    regions.emplace_back(&op.getCond(), op.getCond().getArguments());
-  } else {
-    llvm_unreachable("unexpected branch origin");
-  }
-}
-
-void cir::DoWhileOp::getSuccessorRegions(
-    ::mlir::RegionBranchPoint point,
-    ::llvm::SmallVectorImpl<::mlir::RegionSuccessor> &regions) {
-  LoopOpInterface::getLoopOpSuccessorRegions(*this, point, regions);
-}
-
-::llvm::SmallVector<Region *> cir::DoWhileOp::getLoopRegions() {
-  return {&getBody()};
-}
-
-void cir::WhileOp::getSuccessorRegions(
-    ::mlir::RegionBranchPoint point,
-    ::llvm::SmallVectorImpl<::mlir::RegionSuccessor> &regions) {
-  LoopOpInterface::getLoopOpSuccessorRegions(*this, point, regions);
-}
-
-::llvm::SmallVector<Region *> cir::WhileOp::getLoopRegions() {
-  return {&getBody()};
-}
-
-void cir::ForOp::getSuccessorRegions(
-    ::mlir::RegionBranchPoint point,
-    ::llvm::SmallVectorImpl<::mlir::RegionSuccessor> &regions) {
-  LoopOpInterface::getLoopOpSuccessorRegions(*this, point, regions);
-}
-
-::llvm::SmallVector<Region *> cir::ForOp::getLoopRegions() {
-  return {&getBody()};
-}
-
-//===----------------------------------------------------------------------===//
-// GlobalOp
-//===----------------------------------------------------------------------===//
-
-static ParseResult parseConstantValue(OpAsmParser &parser,
-                                      mlir::Attribute &valueAttr) {
-  NamedAttrList attr;
-  return parser.parseAttribute(valueAttr, "value", attr);
-}
-
-// FIXME: create a CIRConstAttr and hide this away for both global
-// initialization and cir.const operation.
-static void printConstant(OpAsmPrinter &p, Attribute value) {
-  p.printAttribute(value);
-}
-
-static void printGlobalOpTypeAndInitialValue(OpAsmPrinter &p, cir::GlobalOp op,
-                                             TypeAttr type, Attribute initAttr,
-                                             mlir::Region &ctorRegion,
-                                             mlir::Region &dtorRegion) {
-  auto printType = [&]() { p << ": " << type; };
-  if (!op.isDeclaration()) {
-    p << "= ";
-    if (!ctorRegion.empty()) {
-      p << "ctor ";
-      printType();
-      p << " ";
-      p.printRegion(ctorRegion,
-                    /*printEntryBlockArgs=*/false,
-                    /*printBlockTerminators=*/false);
-    } else {
-      // This also prints the type...
-      if (initAttr)
-        printConstant(p, initAttr);
-    }
-
-    if (!dtorRegion.empty()) {
-      p << " dtor ";
-      p.printRegion(dtorRegion,
-                    /*printEntryBlockArgs=*/false,
-                    /*printBlockTerminators=*/false);
-    }
-  } else {
-    printType();
-  }
-}
-
-static ParseResult parseGlobalOpTypeAndInitialValue(OpAsmParser &parser,
-                                                    TypeAttr &typeAttr,
-                                                    Attribute &initialValueAttr,
-                                                    mlir::Region &ctorRegion,
-                                                    mlir::Region &dtorRegion) {
-  mlir::Type opTy;
-  if (parser.parseOptionalEqual().failed()) {
-    // Absence of equal means a declaration, so we need to parse the type.
-    //  cir.global @a : i32
-    if (parser.parseColonType(opTy))
-      return failure();
-  } else {
-    // Parse contructor, example:
-    //  cir.global @rgb = ctor : type { ... }
-    if (!parser.parseOptionalKeyword("ctor")) {
-      if (parser.parseColonType(opTy))
-        return failure();
-      auto parseLoc = parser.getCurrentLocation();
-      if (parser.parseRegion(ctorRegion, /*arguments=*/{}, /*argTypes=*/{}))
-        return failure();
-      if (!ctorRegion.hasOneBlock())
-        return parser.emitError(parser.getCurrentLocation(),
-                                "ctor region must have exactly one block");
-      if (ctorRegion.back().empty())
-        return parser.emitError(parser.getCurrentLocation(),
-                                "ctor region shall not be empty");
-      if (ensureRegionTerm(parser, ctorRegion, parseLoc).failed())
-        return failure();
-    } else {
-      // Parse constant with initializer, examples:
-      //  cir.global @y = 3.400000e+00 : f32
-      //  cir.global @rgb = #cir.const_array<[...] : !cir.array<i8 x 3>>
-      if (parseConstantValue(parser, initialValueAttr).failed())
-        return failure();
-
-      assert(mlir::isa<mlir::TypedAttr>(initialValueAttr) &&
-             "Non-typed attrs shouldn't appear here.");
-      auto typedAttr = mlir::cast<mlir::TypedAttr>(initialValueAttr);
-      opTy = typedAttr.getType();
-    }
-
-    // Parse destructor, example:
-    //   dtor { ... }
-    if (!parser.parseOptionalKeyword("dtor")) {
-      auto parseLoc = parser.getCurrentLocation();
-      if (parser.parseRegion(dtorRegion, /*arguments=*/{}, /*argTypes=*/{}))
-        return failure();
-      if (!dtorRegion.hasOneBlock())
-        return parser.emitError(parser.getCurrentLocation(),
-                                "dtor region must have exactly one block");
-      if (dtorRegion.back().empty())
-        return parser.emitError(parser.getCurrentLocation(),
-                                "dtor region shall not be empty");
-      if (ensureRegionTerm(parser, dtorRegion, parseLoc).failed())
-        return failure();
-    }
-  }
-
-  typeAttr = TypeAttr::get(opTy);
-  return success();
-}
-
-LogicalResult cir::GlobalOp::verify() {
-  // Verify that the initial value, if present, is either a unit attribute or
-  // an attribute CIR supports.
-  if (getInitialValue().has_value()) {
-    if (checkConstantTypes(getOperation(), getSymType(), *getInitialValue())
-            .failed())
-      return failure();
-  }
-
-  // Verify that the constructor region, if present, has only one block which is
-  // not empty.
-  auto &ctorRegion = getCtorRegion();
-  if (!ctorRegion.empty()) {
-    if (!ctorRegion.hasOneBlock()) {
-      return emitError() << "ctor region must have exactly one block.";
-    }
-
-    auto &block = ctorRegion.front();
-    if (block.empty()) {
-      return emitError() << "ctor region shall not be empty.";
-    }
-  }
-
-  // Verify that the destructor region, if present, has only one block which is
-  // not empty.
-  auto &dtorRegion = getDtorRegion();
-  if (!dtorRegion.empty()) {
-    if (!dtorRegion.hasOneBlock()) {
-      return emitError() << "dtor region must have exactly one block.";
-    }
-
-    auto &block = dtorRegion.front();
-    if (block.empty()) {
-      return emitError() << "dtor region shall not be empty.";
-    }
-  }
-
-  if (std::optional<uint64_t> alignAttr = getAlignment()) {
-    uint64_t alignment = alignAttr.value();
-    if (!llvm::isPowerOf2_64(alignment))
-      return emitError() << "alignment attribute value " << alignment
-                         << " is not a power of 2";
-  }
-
-  switch (getLinkage()) {
-  case GlobalLinkageKind::InternalLinkage:
-  case GlobalLinkageKind::PrivateLinkage:
-    if (isPublic())
-      return emitError() << "public visibility not allowed with '"
-                         << stringifyGlobalLinkageKind(getLinkage())
-                         << "' linkage";
-    break;
-  case GlobalLinkageKind::ExternalLinkage:
-  case GlobalLinkageKind::ExternalWeakLinkage:
-  case GlobalLinkageKind::LinkOnceODRLinkage:
-  case GlobalLinkageKind::LinkOnceAnyLinkage:
-  case GlobalLinkageKind::CommonLinkage:
-  case GlobalLinkageKind::WeakAnyLinkage:
-  case GlobalLinkageKind::WeakODRLinkage:
   case GlobalLinkageKind::AvailableExternallyLinkage:
     // FIXME: mlir's concept of visibility gets tricky with LLVM ones,
     // for instance, symbol declarations cannot be "public", so we
@@ -7515,7 +4097,6 @@
 // Atomic Definitions
 //===----------------------------------------------------------------------===//
 
->>>>>>> bfe865b9
 LogicalResult cir::AtomicFetch::verify() {
   if (getBinop() == cir::AtomicFetchKind::Add ||
       getBinop() == cir::AtomicFetchKind::Sub)
@@ -7566,17 +4147,6 @@
 //===----------------------------------------------------------------------===//
 LogicalResult cir::ShiftOp::verify() {
   mlir::Operation *op = getOperation();
-<<<<<<< HEAD
-  mlir::Type resType = getResult().getType();
-  bool isOp0Vec = mlir::isa<cir::VectorType>(op->getOperand(0).getType());
-  bool isOp1Vec = mlir::isa<cir::VectorType>(op->getOperand(1).getType());
-  if (isOp0Vec != isOp1Vec)
-    return emitOpError() << "input types cannot be one vector and one scalar";
-  if (isOp1Vec && op->getOperand(1).getType() != resType) {
-    return emitOpError() << "shift amount must have the type of the result "
-                         << "if it is vector shift";
-  }
-=======
   auto op0VecTy = mlir::dyn_cast<cir::VectorType>(op->getOperand(0).getType());
   auto op1VecTy = mlir::dyn_cast<cir::VectorType>(op->getOperand(1).getType());
   if (!op0VecTy ^ !op1VecTy)
@@ -7604,7 +4174,6 @@
                               "same elements sizes";
   }
 
->>>>>>> bfe865b9
   return mlir::success();
 }
 
@@ -7640,32 +4209,13 @@
 LogicalResult cir::CatchParamOp::verify() {
   if (getExceptionPtr()) {
     auto kind = getKind();
-<<<<<<< HEAD
-    if (!kind || *kind != cir::CatchParamKind::begin)
-=======
     if (!kind || *kind != cir::CatchParamKind::Begin)
->>>>>>> bfe865b9
       return emitOpError("needs 'begin' to work with exception pointer");
     return success();
   }
   if (!getKind() && !(*this)->getParentOfType<cir::TryOp>())
     return emitOpError("without 'kind' requires 'cir.try' surrounding scope");
   return success();
-<<<<<<< HEAD
-}
-
-//===----------------------------------------------------------------------===//
-// LinkerOptionsOp
-//===----------------------------------------------------------------------===//
-
-LogicalResult cir::LinkerOptionsOp::verify() {
-  if (mlir::Operation *parentOp = (*this)->getParentOp();
-      parentOp && !isa<mlir::ModuleOp>(parentOp))
-    return emitOpError("must appear at the module level");
-
-  return success();
-=======
->>>>>>> bfe865b9
 }
 
 //===----------------------------------------------------------------------===//
