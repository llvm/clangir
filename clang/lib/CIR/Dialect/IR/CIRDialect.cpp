--- conflicted
+++ resolved
@@ -49,10 +49,7 @@
 #include "clang/CIR/Dialect/IR/CIROpsDialect.cpp.inc"
 #include "clang/CIR/Interfaces/ASTAttrInterfaces.h"
 #include "clang/CIR/Interfaces/CIROpInterfaces.h"
-<<<<<<< HEAD
 #include <clang/CIR/MissingFeatures.h>
-=======
->>>>>>> 9e2ff80c
 
 //===----------------------------------------------------------------------===//
 // CIR Dialect
@@ -397,15 +394,12 @@
     return op->emitOpError("zero expects struct or array type");
   }
 
-<<<<<<< HEAD
-=======
   if (isa<mlir::cir::UndefAttr>(attrType)) {
     if (!::mlir::isa<::mlir::cir::VoidType>(opType))
       return success();
     return op->emitOpError("undef expects non-void type");
   }
 
->>>>>>> 9e2ff80c
   if (mlir::isa<mlir::cir::BoolAttr>(attrType)) {
     if (!mlir::isa<mlir::cir::BoolType>(opType))
       return op->emitOpError("result type (")
@@ -483,44 +477,28 @@
   }
 
   switch (getKind()) {
-<<<<<<< HEAD
   case mlir::cir::CastKind::int_to_bool: {
-=======
-  case cir::CastKind::int_to_bool: {
->>>>>>> 9e2ff80c
     if (!mlir::isa<mlir::cir::BoolType>(resType))
       return emitOpError() << "requires !cir.bool type for result";
     if (!mlir::isa<mlir::cir::IntType>(srcType))
       return emitOpError() << "requires !cir.int type for source";
     return success();
   }
-<<<<<<< HEAD
   case mlir::cir::CastKind::ptr_to_bool: {
-=======
-  case cir::CastKind::ptr_to_bool: {
->>>>>>> 9e2ff80c
     if (!mlir::isa<mlir::cir::BoolType>(resType))
       return emitOpError() << "requires !cir.bool type for result";
     if (!mlir::isa<mlir::cir::PointerType>(srcType))
       return emitOpError() << "requires !cir.ptr type for source";
     return success();
   }
-<<<<<<< HEAD
   case mlir::cir::CastKind::integral: {
-=======
-  case cir::CastKind::integral: {
->>>>>>> 9e2ff80c
     if (!mlir::isa<mlir::cir::IntType>(resType))
       return emitOpError() << "requires !cir.int type for result";
     if (!mlir::isa<mlir::cir::IntType>(srcType))
       return emitOpError() << "requires !cir.int type for source";
     return success();
   }
-<<<<<<< HEAD
   case mlir::cir::CastKind::array_to_ptrdecay: {
-=======
-  case cir::CastKind::array_to_ptrdecay: {
->>>>>>> 9e2ff80c
     auto arrayPtrTy = mlir::dyn_cast<mlir::cir::PointerType>(srcType);
     auto flatPtrTy = mlir::dyn_cast<mlir::cir::PointerType>(resType);
     if (!arrayPtrTy || !flatPtrTy)
@@ -541,11 +519,7 @@
              << "requires same type for array element and pointee result";
     return success();
   }
-<<<<<<< HEAD
   case mlir::cir::CastKind::bitcast: {
-=======
-  case cir::CastKind::bitcast: {
->>>>>>> 9e2ff80c
     // Allow bitcast of structs for calling conventions.
     if (isa<StructType>(srcType) || isa<StructType>(resType))
       return success();
@@ -570,98 +544,62 @@
              << "requires !cir.ptr or !cir.vector type for source and result";
     return success();
   }
-<<<<<<< HEAD
   case mlir::cir::CastKind::floating: {
-=======
-  case cir::CastKind::floating: {
->>>>>>> 9e2ff80c
     if (!mlir::isa<mlir::cir::CIRFPTypeInterface>(srcType) ||
         !mlir::isa<mlir::cir::CIRFPTypeInterface>(resType))
       return emitOpError() << "requires !cir.float type for source and result";
     return success();
   }
-<<<<<<< HEAD
   case mlir::cir::CastKind::float_to_int: {
-=======
-  case cir::CastKind::float_to_int: {
->>>>>>> 9e2ff80c
     if (!mlir::isa<mlir::cir::CIRFPTypeInterface>(srcType))
       return emitOpError() << "requires !cir.float type for source";
     if (!mlir::dyn_cast<mlir::cir::IntType>(resType))
       return emitOpError() << "requires !cir.int type for result";
     return success();
   }
-<<<<<<< HEAD
   case mlir::cir::CastKind::int_to_ptr: {
-=======
-  case cir::CastKind::int_to_ptr: {
->>>>>>> 9e2ff80c
     if (!mlir::dyn_cast<mlir::cir::IntType>(srcType))
       return emitOpError() << "requires !cir.int type for source";
     if (!mlir::dyn_cast<mlir::cir::PointerType>(resType))
       return emitOpError() << "requires !cir.ptr type for result";
     return success();
   }
-<<<<<<< HEAD
   case mlir::cir::CastKind::ptr_to_int: {
-=======
-  case cir::CastKind::ptr_to_int: {
->>>>>>> 9e2ff80c
     if (!mlir::dyn_cast<mlir::cir::PointerType>(srcType))
       return emitOpError() << "requires !cir.ptr type for source";
     if (!mlir::dyn_cast<mlir::cir::IntType>(resType))
       return emitOpError() << "requires !cir.int type for result";
     return success();
   }
-<<<<<<< HEAD
   case mlir::cir::CastKind::float_to_bool: {
-=======
-  case cir::CastKind::float_to_bool: {
->>>>>>> 9e2ff80c
     if (!mlir::isa<mlir::cir::CIRFPTypeInterface>(srcType))
       return emitOpError() << "requires !cir.float type for source";
     if (!mlir::isa<mlir::cir::BoolType>(resType))
       return emitOpError() << "requires !cir.bool type for result";
     return success();
   }
-<<<<<<< HEAD
   case mlir::cir::CastKind::bool_to_int: {
-=======
-  case cir::CastKind::bool_to_int: {
->>>>>>> 9e2ff80c
     if (!mlir::isa<mlir::cir::BoolType>(srcType))
       return emitOpError() << "requires !cir.bool type for source";
     if (!mlir::isa<mlir::cir::IntType>(resType))
       return emitOpError() << "requires !cir.int type for result";
     return success();
   }
-<<<<<<< HEAD
   case mlir::cir::CastKind::int_to_float: {
-=======
-  case cir::CastKind::int_to_float: {
->>>>>>> 9e2ff80c
     if (!mlir::isa<mlir::cir::IntType>(srcType))
       return emitOpError() << "requires !cir.int type for source";
     if (!mlir::isa<mlir::cir::CIRFPTypeInterface>(resType))
       return emitOpError() << "requires !cir.float type for result";
     return success();
   }
-<<<<<<< HEAD
   case mlir::cir::CastKind::bool_to_float: {
-=======
-  case cir::CastKind::bool_to_float: {
->>>>>>> 9e2ff80c
     if (!mlir::isa<mlir::cir::BoolType>(srcType))
       return emitOpError() << "requires !cir.bool type for source";
     if (!mlir::isa<mlir::cir::CIRFPTypeInterface>(resType))
       return emitOpError() << "requires !cir.float type for result";
     return success();
   }
-<<<<<<< HEAD
   case mlir::cir::CastKind::address_space: {
-=======
-  case cir::CastKind::address_space: {
->>>>>>> 9e2ff80c
     auto srcPtrTy = mlir::dyn_cast<mlir::cir::PointerType>(srcType);
     auto resPtrTy = mlir::dyn_cast<mlir::cir::PointerType>(resType);
     if (!srcPtrTy || !resPtrTy)
@@ -670,11 +608,7 @@
       return emitOpError() << "requires two types differ in addrspace only";
     return success();
   }
-<<<<<<< HEAD
   case mlir::cir::CastKind::float_to_complex: {
-=======
-  case cir::CastKind::float_to_complex: {
->>>>>>> 9e2ff80c
     if (!mlir::isa<mlir::cir::CIRFPTypeInterface>(srcType))
       return emitOpError() << "requires !cir.float type for source";
     auto resComplexTy = mlir::dyn_cast<mlir::cir::ComplexType>(resType);
@@ -684,11 +618,7 @@
       return emitOpError() << "requires source type match result element type";
     return success();
   }
-<<<<<<< HEAD
   case mlir::cir::CastKind::int_to_complex: {
-=======
-  case cir::CastKind::int_to_complex: {
->>>>>>> 9e2ff80c
     if (!mlir::isa<mlir::cir::IntType>(srcType))
       return emitOpError() << "requires !cir.int type for source";
     auto resComplexTy = mlir::dyn_cast<mlir::cir::ComplexType>(resType);
@@ -698,11 +628,7 @@
       return emitOpError() << "requires source type match result element type";
     return success();
   }
-<<<<<<< HEAD
   case mlir::cir::CastKind::float_complex_to_real: {
-=======
-  case cir::CastKind::float_complex_to_real: {
->>>>>>> 9e2ff80c
     auto srcComplexTy = mlir::dyn_cast<mlir::cir::ComplexType>(srcType);
     if (!srcComplexTy)
       return emitOpError() << "requires !cir.complex type for source";
@@ -712,11 +638,7 @@
       return emitOpError() << "requires source element type match result type";
     return success();
   }
-<<<<<<< HEAD
   case mlir::cir::CastKind::int_complex_to_real: {
-=======
-  case cir::CastKind::int_complex_to_real: {
->>>>>>> 9e2ff80c
     auto srcComplexTy = mlir::dyn_cast<mlir::cir::ComplexType>(srcType);
     if (!srcComplexTy)
       return emitOpError() << "requires !cir.complex type for source";
@@ -726,11 +648,7 @@
       return emitOpError() << "requires source element type match result type";
     return success();
   }
-<<<<<<< HEAD
   case mlir::cir::CastKind::float_complex_to_bool: {
-=======
-  case cir::CastKind::float_complex_to_bool: {
->>>>>>> 9e2ff80c
     auto srcComplexTy = mlir::dyn_cast<mlir::cir::ComplexType>(srcType);
     if (!srcComplexTy ||
         !mlir::isa<mlir::cir::CIRFPTypeInterface>(srcComplexTy.getElementTy()))
@@ -740,11 +658,7 @@
       return emitOpError() << "requires !cir.bool type for result";
     return success();
   }
-<<<<<<< HEAD
   case mlir::cir::CastKind::int_complex_to_bool: {
-=======
-  case cir::CastKind::int_complex_to_bool: {
->>>>>>> 9e2ff80c
     auto srcComplexTy = mlir::dyn_cast<mlir::cir::ComplexType>(srcType);
     if (!srcComplexTy ||
         !mlir::isa<mlir::cir::IntType>(srcComplexTy.getElementTy()))
@@ -754,11 +668,7 @@
       return emitOpError() << "requires !cir.bool type for result";
     return success();
   }
-<<<<<<< HEAD
   case mlir::cir::CastKind::float_complex: {
-=======
-  case cir::CastKind::float_complex: {
->>>>>>> 9e2ff80c
     auto srcComplexTy = mlir::dyn_cast<mlir::cir::ComplexType>(srcType);
     if (!srcComplexTy ||
         !mlir::isa<mlir::cir::CIRFPTypeInterface>(srcComplexTy.getElementTy()))
@@ -771,11 +681,7 @@
              << "requires !cir.complex<!cir.float> type for result";
     return success();
   }
-<<<<<<< HEAD
   case mlir::cir::CastKind::float_complex_to_int_complex: {
-=======
-  case cir::CastKind::float_complex_to_int_complex: {
->>>>>>> 9e2ff80c
     auto srcComplexTy = mlir::dyn_cast<mlir::cir::ComplexType>(srcType);
     if (!srcComplexTy ||
         !mlir::isa<mlir::cir::CIRFPTypeInterface>(srcComplexTy.getElementTy()))
@@ -787,11 +693,7 @@
       return emitOpError() << "requires !cir.complex<!cir.int> type for result";
     return success();
   }
-<<<<<<< HEAD
   case mlir::cir::CastKind::int_complex: {
-=======
-  case cir::CastKind::int_complex: {
->>>>>>> 9e2ff80c
     auto srcComplexTy = mlir::dyn_cast<mlir::cir::ComplexType>(srcType);
     if (!srcComplexTy ||
         !mlir::isa<mlir::cir::IntType>(srcComplexTy.getElementTy()))
@@ -802,11 +704,7 @@
       return emitOpError() << "requires !cir.complex<!cir.int> type for result";
     return success();
   }
-<<<<<<< HEAD
   case mlir::cir::CastKind::int_complex_to_float_complex: {
-=======
-  case cir::CastKind::int_complex_to_float_complex: {
->>>>>>> 9e2ff80c
     auto srcComplexTy = mlir::dyn_cast<mlir::cir::ComplexType>(srcType);
     if (!srcComplexTy ||
         !mlir::isa<mlir::cir::IntType>(srcComplexTy.getElementTy()))
@@ -1030,7 +928,6 @@
 }
 
 //===----------------------------------------------------------------------===//
-<<<<<<< HEAD
 // LoadOp
 //===----------------------------------------------------------------------===//
 
@@ -1055,8 +952,6 @@
 }
 
 //===----------------------------------------------------------------------===//
-=======
->>>>>>> 9e2ff80c
 // VecCreateOp
 //===----------------------------------------------------------------------===//
 
@@ -1166,19 +1061,11 @@
   // Returns can be present in multiple different scopes, get the
   // wrapping function and start from there.
   auto *fnOp = getOperation()->getParentOp();
-<<<<<<< HEAD
   while (!isa<mlir::cir::FuncOp>(fnOp))
     fnOp = fnOp->getParentOp();
 
   // Make sure return types match function return type.
   if (checkReturnAndFunction(*this, cast<mlir::cir::FuncOp>(fnOp)).failed())
-=======
-  while (!isa<cir::FuncOp>(fnOp))
-    fnOp = fnOp->getParentOp();
-
-  // Make sure return types match function return type.
-  if (checkReturnAndFunction(*this, cast<cir::FuncOp>(fnOp)).failed())
->>>>>>> 9e2ff80c
     return failure();
 
   return success();
@@ -2084,13 +1971,8 @@
 
 void mlir::cir::GlobalOp::build(
     OpBuilder &odsBuilder, OperationState &odsState, StringRef sym_name,
-<<<<<<< HEAD
     Type sym_type, bool isConstant, mlir::cir::GlobalLinkageKind linkage,
     mlir::cir::AddressSpaceAttr addrSpace,
-=======
-    Type sym_type, bool isConstant, cir::GlobalLinkageKind linkage,
-    cir::AddressSpaceAttr addrSpace,
->>>>>>> 9e2ff80c
     function_ref<void(OpBuilder &, Location)> ctorBuilder,
     function_ref<void(OpBuilder &, Location)> dtorBuilder) {
   odsState.addAttribute(getSymNameAttrName(odsState.name),
@@ -2102,11 +1984,7 @@
                           odsBuilder.getUnitAttr());
 
   ::mlir::cir::GlobalLinkageKindAttr linkageAttr =
-<<<<<<< HEAD
       mlir::cir::GlobalLinkageKindAttr::get(odsBuilder.getContext(), linkage);
-=======
-      cir::GlobalLinkageKindAttr::get(odsBuilder.getContext(), linkage);
->>>>>>> 9e2ff80c
   odsState.addAttribute(getLinkageAttrName(odsState.name), linkageAttr);
 
   if (addrSpace)
@@ -2674,11 +2552,7 @@
 // getNumArguments hook not failing.
 LogicalResult mlir::cir::FuncOp::verifyType() {
   auto type = getFunctionType();
-<<<<<<< HEAD
   if (!isa<mlir::cir::FuncType>(type))
-=======
-  if (!isa<cir::FuncType>(type))
->>>>>>> 9e2ff80c
     return emitOpError("requires '" + getFunctionTypeAttrName().str() +
                        "' attribute of function type");
   if (!getNoProto() && type.isVarArg() && type.getNumInputs() == 0)
@@ -2701,7 +2575,6 @@
   if (getLinkage() == cir::GlobalLinkageKind::CommonLinkage)
     return emitOpError() << "functions cannot have '"
                          << stringifyGlobalLinkageKind(
-<<<<<<< HEAD
                                 mlir::cir::GlobalLinkageKind::CommonLinkage)
                          << "' linkage";
 
@@ -2716,21 +2589,6 @@
              << stringifyGlobalLinkageKind(
                     mlir::cir::GlobalLinkageKind::ExternalWeakLinkage)
              << "' linkage";
-=======
-                                cir::GlobalLinkageKind::CommonLinkage)
-                         << "' linkage";
-
-  if (isExternal()) {
-    if (getLinkage() != cir::GlobalLinkageKind::ExternalLinkage &&
-        getLinkage() != cir::GlobalLinkageKind::ExternalWeakLinkage)
-      return emitOpError() << "external functions must have '"
-                           << stringifyGlobalLinkageKind(
-                                  cir::GlobalLinkageKind::ExternalLinkage)
-                           << "' or '"
-                           << stringifyGlobalLinkageKind(
-                                  cir::GlobalLinkageKind::ExternalWeakLinkage)
-                           << "' linkage";
->>>>>>> 9e2ff80c
     return success();
   }
 
@@ -3226,19 +3084,11 @@
 
 LogicalResult mlir::cir::UnaryOp::verify() {
   switch (getKind()) {
-<<<<<<< HEAD
   case mlir::cir::UnaryOpKind::Inc:
   case mlir::cir::UnaryOpKind::Dec:
   case mlir::cir::UnaryOpKind::Plus:
   case mlir::cir::UnaryOpKind::Minus:
   case mlir::cir::UnaryOpKind::Not:
-=======
-  case cir::UnaryOpKind::Inc:
-  case cir::UnaryOpKind::Dec:
-  case cir::UnaryOpKind::Plus:
-  case cir::UnaryOpKind::Minus:
-  case cir::UnaryOpKind::Not:
->>>>>>> 9e2ff80c
     // Nothing to verify.
     return success();
   }
@@ -3255,14 +3105,9 @@
     function_ref<void(OpBuilder &, Location)> readyBuilder,
     function_ref<void(OpBuilder &, Location)> suspendBuilder,
     function_ref<void(OpBuilder &, Location)> resumeBuilder) {
-<<<<<<< HEAD
   result.addAttribute(
       getKindAttrName(result.name),
       mlir::cir::AwaitKindAttr::get(builder.getContext(), kind));
-=======
-  result.addAttribute(getKindAttrName(result.name),
-                      cir::AwaitKindAttr::get(builder.getContext(), kind));
->>>>>>> 9e2ff80c
   {
     OpBuilder::InsertionGuard guard(builder);
     Region *readyRegion = result.addRegion();
@@ -3374,11 +3219,7 @@
 
   if (auto strAttr = mlir::dyn_cast<mlir::StringAttr>(attr)) {
     mlir::cir::ArrayType at = mlir::cast<mlir::cir::ArrayType>(type);
-<<<<<<< HEAD
     auto intTy = mlir::dyn_cast<mlir::cir::IntType>(at.getEltType());
-=======
-    auto intTy = mlir::dyn_cast<cir::IntType>(at.getEltType());
->>>>>>> 9e2ff80c
 
     // TODO: add CIR type for char.
     if (!intTy || intTy.getWidth() != 8) {
@@ -3495,14 +3336,9 @@
     ::mlir::Type type, mlir::ArrayAttr arrayAttr) {
 
   if (!mlir::isa<mlir::cir::VectorType>(type)) {
-<<<<<<< HEAD
     return emitError() << "type of mlir::cir::ConstVectorAttr is not a "
                           "mlir::cir::VectorType: "
                        << type;
-=======
-    return emitError()
-           << "type of cir::ConstVectorAttr is not a cir::VectorType: " << type;
->>>>>>> 9e2ff80c
   }
   auto vecType = mlir::cast<mlir::cir::VectorType>(type);
 
