//===- CIRDialect.cpp - MLIR CIR ops implementation -----------------------===//
//
// Part of the LLVM Project, under the Apache License v2.0 with LLVM Exceptions.
// See https://llvm.org/LICENSE.txt for license information.
// SPDX-License-Identifier: Apache-2.0 WITH LLVM-exception
//
//===----------------------------------------------------------------------===//
//
// This file implements the CIR dialect and its operations.
//
//===----------------------------------------------------------------------===//

#include "clang/CIR/Dialect/IR/CIRDialect.h"
#include "clang/CIR/Dialect/IR/CIRAttrs.h"
#include "clang/CIR/Dialect/IR/CIROpsEnums.h"
#include "clang/CIR/Dialect/IR/CIRTypes.h"
#include <optional>

#include "mlir/Dialect/Func/IR/FuncOps.h"
#include "mlir/Dialect/LLVMIR/LLVMTypes.h"
#include "mlir/IR/Builders.h"
#include "mlir/IR/BuiltinAttributes.h"
#include "mlir/IR/BuiltinTypes.h"
#include "mlir/IR/Diagnostics.h"
#include "mlir/IR/DialectImplementation.h"
#include "mlir/IR/DialectInterface.h"
#include "mlir/IR/FunctionImplementation.h"
#include "mlir/IR/Location.h"
#include "mlir/IR/OpDefinition.h"
#include "mlir/IR/OpImplementation.h"
#include "mlir/IR/StorageUniquerSupport.h"
#include "mlir/IR/TypeUtilities.h"
#include "mlir/Interfaces/DataLayoutInterfaces.h"
#include "mlir/Interfaces/InferTypeOpInterface.h"
#include "mlir/Support/LLVM.h"
#include "mlir/Support/LogicalResult.h"

using namespace mlir;
using namespace mlir::cir;

#include "clang/CIR/Dialect/IR/CIROpsEnums.cpp.inc"
#include "clang/CIR/Dialect/IR/CIROpsStructs.cpp.inc"

#include "clang/CIR/Dialect/IR/CIROpsDialect.cpp.inc"

//===----------------------------------------------------------------------===//
// CIR Dialect
//===----------------------------------------------------------------------===//
namespace {
struct CIROpAsmDialectInterface : public OpAsmDialectInterface {
  using OpAsmDialectInterface::OpAsmDialectInterface;

  AliasResult getAlias(Type type, raw_ostream &os) const final {
    if (auto structType = type.dyn_cast<StructType>()) {
      os << "ty_" << structType.getTypeName();
      return AliasResult::OverridableAlias;
    }
    if (auto intType = type.dyn_cast<IntType>()) {
      os << intType.getAlias();
      return AliasResult::OverridableAlias;
    }
    if (auto voidType = type.dyn_cast<VoidType>()) {
      os << voidType.getAlias();
      return AliasResult::OverridableAlias;
    }

    return AliasResult::NoAlias;
  }

  AliasResult getAlias(Attribute attr, raw_ostream &os) const final {
    if (auto boolAttr = attr.dyn_cast<mlir::cir::BoolAttr>()) {
      os << (boolAttr.getValue() ? "true" : "false");
      return AliasResult::FinalAlias;
    }

    return AliasResult::NoAlias;
  }
};
} // namespace

/// Dialect initialization, the instance will be owned by the context. This is
/// the point of registration of types and operations for the dialect.
void cir::CIRDialect::initialize() {
  registerTypes();
  registerAttributes();
  addOperations<
#define GET_OP_LIST
#include "clang/CIR/Dialect/IR/CIROps.cpp.inc"
      >();
  addInterfaces<CIROpAsmDialectInterface>();
}

//===----------------------------------------------------------------------===//
// Helpers
//===----------------------------------------------------------------------===//

// Parses one of the keywords provided in the list `keywords` and returns the
// position of the parsed keyword in the list. If none of the keywords from the
// list is parsed, returns -1.
static int parseOptionalKeywordAlternative(AsmParser &parser,
                                           ArrayRef<StringRef> keywords) {
  for (auto en : llvm::enumerate(keywords)) {
    if (succeeded(parser.parseOptionalKeyword(en.value())))
      return en.index();
  }
  return -1;
}

namespace {
template <typename Ty> struct EnumTraits {};

#define REGISTER_ENUM_TYPE(Ty)                                                 \
  template <> struct EnumTraits<Ty> {                                          \
    static StringRef stringify(Ty value) { return stringify##Ty(value); }      \
    static unsigned getMaxEnumVal() { return getMaxEnumValFor##Ty(); }         \
  }
#define REGISTER_ENUM_TYPE_WITH_NS(NS, Ty)                                     \
  template <> struct EnumTraits<NS::Ty> {                                      \
    static StringRef stringify(NS::Ty value) {                                 \
      return NS::stringify##Ty(value);                                         \
    }                                                                          \
    static unsigned getMaxEnumVal() { return NS::getMaxEnumValFor##Ty(); }     \
  }

REGISTER_ENUM_TYPE(GlobalLinkageKind);
REGISTER_ENUM_TYPE_WITH_NS(sob, SignedOverflowBehavior);
} // namespace

/// Parse an enum from the keyword, or default to the provided default value.
/// The return type is the enum type by default, unless overriden with the
/// second template argument.
/// TODO: teach other places in this file to use this function.
template <typename EnumTy, typename RetTy = EnumTy>
static RetTy parseOptionalCIRKeyword(AsmParser &parser, EnumTy defaultValue) {
  SmallVector<StringRef, 10> names;
  for (unsigned i = 0, e = EnumTraits<EnumTy>::getMaxEnumVal(); i <= e; ++i)
    names.push_back(EnumTraits<EnumTy>::stringify(static_cast<EnumTy>(i)));

  int index = parseOptionalKeywordAlternative(parser, names);
  if (index == -1)
    return static_cast<RetTy>(defaultValue);
  return static_cast<RetTy>(index);
}

//===----------------------------------------------------------------------===//
// AllocaOp
//===----------------------------------------------------------------------===//

void AllocaOp::build(::mlir::OpBuilder &odsBuilder,
                     ::mlir::OperationState &odsState, ::mlir::Type addr,
                     ::mlir::Type allocaType, ::llvm::StringRef name,
                     ::mlir::IntegerAttr alignment) {
  odsState.addAttribute(getAllocaTypeAttrName(odsState.name),
                        ::mlir::TypeAttr::get(allocaType));
  odsState.addAttribute(getNameAttrName(odsState.name),
                        odsBuilder.getStringAttr(name));
  if (alignment) {
    odsState.addAttribute(getAlignmentAttrName(odsState.name), alignment);
  }
  odsState.addTypes(addr);
}

//===----------------------------------------------------------------------===//
// ConstantOp
//===----------------------------------------------------------------------===//

static LogicalResult checkConstantTypes(mlir::Operation *op, mlir::Type opType,
                                        mlir::Attribute attrType) {
  if (attrType.isa<NullAttr>()) {
    if (opType.isa<::mlir::cir::PointerType>())
      return success();
    return op->emitOpError("nullptr expects pointer type");
  }

  if (attrType.isa<ZeroAttr>()) {
    if (opType.isa<::mlir::cir::StructType, ::mlir::cir::ArrayType>())
      return success();
    return op->emitOpError("zero expects struct or array type");
  }

  if (attrType.isa<mlir::cir::BoolAttr>()) {
    if (!opType.isa<mlir::cir::BoolType>())
      return op->emitOpError("result type (")
             << opType << ") must be '!cir.bool' for '" << attrType << "'";
    return success();
  }

  if (attrType.isa<IntegerAttr, FloatAttr>()) {
    auto at = attrType.cast<TypedAttr>();
    if (at.getType() != opType) {
      return op->emitOpError("result type (")
             << opType << ") does not match value type (" << at.getType()
             << ")";
    }
    return success();
  }

  if (attrType.isa<SymbolRefAttr>()) {
    if (opType.isa<::mlir::cir::PointerType>())
      return success();
    return op->emitOpError("symbolref expects pointer type");
  }

  if (attrType.isa<mlir::cir::GlobalViewAttr>() ||
      attrType.isa<mlir::cir::TypeInfoAttr>() ||
      attrType.isa<mlir::cir::ConstArrayAttr>() ||
      attrType.isa<mlir::cir::ConstStructAttr>() ||
      attrType.isa<mlir::cir::VTableAttr>())
    return success();
  if (attrType.isa<mlir::cir::IntAttr>())
    return success();

  assert(attrType.isa<TypedAttr>() && "What else could we be looking at here?");
  return op->emitOpError("global with type ")
         << attrType.cast<TypedAttr>().getType() << " not supported";
}

LogicalResult ConstantOp::verify() {
  // ODS already generates checks to make sure the result type is valid. We just
  // need to additionally check that the value's attribute type is consistent
  // with the result type.
  return checkConstantTypes(getOperation(), getType(), getValue());
}

static ParseResult parseConstantValue(OpAsmParser &parser,
                                      mlir::Attribute &valueAttr) {
  NamedAttrList attr;
  if (parser.parseAttribute(valueAttr, "value", attr).failed()) {
    return parser.emitError(parser.getCurrentLocation(),
                            "expected constant attribute to match type");
  }

  return success();
}

// FIXME: create a CIRConstAttr and hide this away for both global
// initialization and cir.const operation.
static void printConstant(OpAsmPrinter &p, Attribute value) {
  p.printAttribute(value);
}

static void printConstantValue(OpAsmPrinter &p, cir::ConstantOp op,
                               Attribute value) {
  printConstant(p, value);
}

OpFoldResult ConstantOp::fold(FoldAdaptor /*adaptor*/) { return getValue(); }

//===----------------------------------------------------------------------===//
// CastOp
//===----------------------------------------------------------------------===//

LogicalResult CastOp::verify() {
  auto resType = getResult().getType();
  auto srcType = getSrc().getType();

  switch (getKind()) {
  case cir::CastKind::int_to_bool: {
    if (!resType.isa<mlir::cir::BoolType>())
      return emitOpError() << "requires !cir.bool type for result";
    if (!srcType.isa<mlir::cir::IntType>())
      return emitOpError() << "requires integral type for result";
    return success();
  }
  case cir::CastKind::ptr_to_bool: {
    if (!resType.isa<mlir::cir::BoolType>())
      return emitOpError() << "requires !cir.bool type for result";
    if (!srcType.isa<mlir::cir::PointerType>())
      return emitOpError() << "requires pointer type for result";
    return success();
  }
  case cir::CastKind::integral: {
    if (!resType.isa<mlir::cir::IntType>())
      return emitOpError() << "requires !IntegerType for result";
    if (!srcType.isa<mlir::cir::IntType>())
      return emitOpError() << "requires !IntegerType for source";
    return success();
  }
  case cir::CastKind::array_to_ptrdecay: {
    auto arrayPtrTy = srcType.dyn_cast<mlir::cir::PointerType>();
    auto flatPtrTy = resType.dyn_cast<mlir::cir::PointerType>();
    if (!arrayPtrTy || !flatPtrTy)
      return emitOpError() << "requires !cir.ptr type for source and result";

    auto arrayTy = arrayPtrTy.getPointee().dyn_cast<mlir::cir::ArrayType>();
    if (!arrayTy)
      return emitOpError() << "requires !cir.array pointee";

    if (arrayTy.getEltType() != flatPtrTy.getPointee())
      return emitOpError()
             << "requires same type for array element and pointee result";
    return success();
  }
  case cir::CastKind::bitcast: {
    if (!srcType.dyn_cast<mlir::cir::PointerType>() ||
        !resType.dyn_cast<mlir::cir::PointerType>())
      return emitOpError() << "requires !cir.ptr type for source and result";
    return success();
  }
  case cir::CastKind::floating: {
    if (!srcType.dyn_cast<mlir::FloatType>() ||
        !resType.dyn_cast<mlir::FloatType>())
      return emitOpError() << "requries floating for source and result";
    return success();
  }
  case cir::CastKind::float_to_int: {
    if (!srcType.dyn_cast<mlir::FloatType>())
      return emitOpError() << "requires floating for source";
    if (!resType.dyn_cast<mlir::cir::IntType>())
      return emitOpError() << "requires !IntegerType for result";
    return success();
  }
  case cir::CastKind::int_to_ptr: {
    if (!srcType.dyn_cast<mlir::cir::IntType>())
      return emitOpError() << "requires integer for source";
    if (!resType.dyn_cast<mlir::cir::PointerType>())
      return emitOpError() << "requires pointer for result";
    return success();
  }
  case cir::CastKind::ptr_to_int: {
    if (!srcType.dyn_cast<mlir::cir::PointerType>())
      return emitOpError() << "requires pointer for source";
    if (!resType.dyn_cast<mlir::cir::IntType>())
      return emitOpError() << "requires integer for result";
    return success();
  }
  case cir::CastKind::float_to_bool: {
    if (!srcType.isa<mlir::FloatType>())
      return emitOpError() << "requires float for source";
    if (!resType.isa<mlir::cir::BoolType>())
      return emitOpError() << "requires !cir.bool for result";
    return success();
  }
  case cir::CastKind::bool_to_int: {
    if (!srcType.isa<mlir::cir::BoolType>())
      return emitOpError() << "requires !cir.bool for source";
    if (!resType.isa<mlir::cir::IntType>())
      return emitOpError() << "requires !cir.int for result";
    return success();
  }
  case cir::CastKind::int_to_float:
    if (!srcType.isa<mlir::cir::IntType>())
      return emitOpError() << "requires !cir.int for source";
    if (!resType.isa<mlir::FloatType>())
      return emitOpError() << "requires !cir.float for result";
    return success();
  }

  llvm_unreachable("Unknown CastOp kind?");
}

//===----------------------------------------------------------------------===//
// ReturnOp
//===----------------------------------------------------------------------===//

static mlir::LogicalResult checkReturnAndFunction(ReturnOp op,
                                                  cir::FuncOp function) {
  // ReturnOps currently only have a single optional operand.
  if (op.getNumOperands() > 1)
    return op.emitOpError() << "expects at most 1 return operand";

  // Ensure returned type matches the function signature.
  auto expectedTy = function.getFunctionType().getReturnType();
  auto actualTy =
      (op.getNumOperands() == 0 ? mlir::cir::VoidType::get(op.getContext())
                                : op.getOperand(0).getType());
  if (actualTy != expectedTy)
    return op.emitOpError() << "returns " << actualTy
                            << " but enclosing function returns " << expectedTy;

  return mlir::success();
}

mlir::LogicalResult ReturnOp::verify() {
  // Returns can be present in multiple different scopes, get the
  // wrapping function and start from there.
  auto *fnOp = getOperation()->getParentOp();
  while (!isa<cir::FuncOp>(fnOp))
    fnOp = fnOp->getParentOp();

  // Make sure return types match function return type.
  if (checkReturnAndFunction(*this, cast<cir::FuncOp>(fnOp)).failed())
    return failure();

  return success();
}

//===----------------------------------------------------------------------===//
// IfOp
//===----------------------------------------------------------------------===//

static LogicalResult checkBlockTerminator(OpAsmParser &parser,
                                          llvm::SMLoc parserLoc,
                                          std::optional<Location> l, Region *r,
                                          bool ensureTerm = true) {
  mlir::Builder &builder = parser.getBuilder();
  if (r->hasOneBlock()) {
    if (ensureTerm) {
      ::mlir::impl::ensureRegionTerminator(
          *r, builder, *l, [](OpBuilder &builder, Location loc) {
            OperationState state(loc, YieldOp::getOperationName());
            YieldOp::build(builder, state);
            return Operation::create(state);
          });
    } else {
      assert(r && "region must not be empty");
      Block &block = r->back();
      if (block.empty() || !block.back().hasTrait<OpTrait::IsTerminator>()) {
        return parser.emitError(
            parser.getCurrentLocation(),
            "blocks are expected to be explicitly terminated");
      }
    }
    return success();
  }

  // Empty regions don't need any handling.
  auto &blocks = r->getBlocks();
  if (blocks.empty())
    return success();

  // Test that at least one block has a yield/return terminator. We can
  // probably make this a bit more strict.
  for (Block &block : blocks) {
    if (block.empty())
      continue;
    auto &op = block.back();
    if (op.hasTrait<mlir::OpTrait::IsTerminator>() &&
        isa<YieldOp, ReturnOp>(op)) {
      return success();
    }
  }

  parser.emitError(parserLoc,
                   "expected at least one block with cir.yield or cir.return");
  return failure();
}

ParseResult cir::IfOp::parse(OpAsmParser &parser, OperationState &result) {
  // Create the regions for 'then'.
  result.regions.reserve(2);
  Region *thenRegion = result.addRegion();
  Region *elseRegion = result.addRegion();

  auto &builder = parser.getBuilder();
  OpAsmParser::UnresolvedOperand cond;
  Type boolType = ::mlir::cir::BoolType::get(builder.getContext());

  if (parser.parseOperand(cond) ||
      parser.resolveOperand(cond, boolType, result.operands))
    return failure();

  // Parse the 'then' region.
  auto parseThenLoc = parser.getCurrentLocation();
  if (parser.parseRegion(*thenRegion, /*arguments=*/{},
                         /*argTypes=*/{}))
    return failure();
  if (checkBlockTerminator(parser, parseThenLoc, result.location, thenRegion)
          .failed())
    return failure();

  // If we find an 'else' keyword, parse the 'else' region.
  if (!parser.parseOptionalKeyword("else")) {
    auto parseElseLoc = parser.getCurrentLocation();
    if (parser.parseRegion(*elseRegion, /*arguments=*/{}, /*argTypes=*/{}))
      return failure();
    if (checkBlockTerminator(parser, parseElseLoc, result.location, elseRegion)
            .failed())
      return failure();
  }

  // Parse the optional attribute list.
  if (parser.parseOptionalAttrDict(result.attributes))
    return failure();
  return success();
}

bool shouldPrintTerm(mlir::Region &r) {
  if (!r.hasOneBlock())
    return true;
  auto *entryBlock = &r.front();
  if (entryBlock->empty())
    return false;
  if (isa<ReturnOp>(entryBlock->back()))
    return true;
  YieldOp y = dyn_cast<YieldOp>(entryBlock->back());
  if (y && (!y.isPlain() || !y.getArgs().empty()))
    return true;
  return false;
}

void cir::IfOp::print(OpAsmPrinter &p) {
  p << " " << getCondition() << " ";
  auto &thenRegion = this->getThenRegion();
  p.printRegion(thenRegion,
                /*printEntryBlockArgs=*/false,
                /*printBlockTerminators=*/shouldPrintTerm(thenRegion));

  // Print the 'else' regions if it exists and has a block.
  auto &elseRegion = this->getElseRegion();
  if (!elseRegion.empty()) {
    p << " else ";
    p.printRegion(elseRegion,
                  /*printEntryBlockArgs=*/false,
                  /*printBlockTerminators=*/shouldPrintTerm(elseRegion));
  }

  p.printOptionalAttrDict(getOperation()->getAttrs());
}

/// Default callback for IfOp builders. Inserts nothing for now.
void mlir::cir::buildTerminatedBody(OpBuilder &builder, Location loc) {}

/// Given the region at `index`, or the parent operation if `index` is None,
/// return the successor regions. These are the regions that may be selected
/// during the flow of control. `operands` is a set of optional attributes that
/// correspond to a constant value for each operand, or null if that operand is
/// not a constant.
void IfOp::getSuccessorRegions(std::optional<unsigned> index,
                               ArrayRef<Attribute> operands,
                               SmallVectorImpl<RegionSuccessor> &regions) {
  // The `then` and the `else` region branch back to the parent operation.
  if (index.has_value()) {
    regions.push_back(RegionSuccessor());
    return;
  }

  // Don't consider the else region if it is empty.
  Region *elseRegion = &this->getElseRegion();
  if (elseRegion->empty())
    elseRegion = nullptr;

  // Otherwise, the successor is dependent on the condition.
  // bool condition;
  if (auto condAttr = operands.front().dyn_cast_or_null<IntegerAttr>()) {
    assert(0 && "not implemented");
    // condition = condAttr.getValue().isOneValue();
    // Add the successor regions using the condition.
    // regions.push_back(RegionSuccessor(condition ? &thenRegion() :
    // elseRegion));
    // return;
  }

  // If the condition isn't constant, both regions may be executed.
  regions.push_back(RegionSuccessor(&getThenRegion()));
  // If the else region does not exist, it is not a viable successor.
  if (elseRegion)
    regions.push_back(RegionSuccessor(elseRegion));
  return;
}

void IfOp::build(OpBuilder &builder, OperationState &result, Value cond,
                 bool withElseRegion,
                 function_ref<void(OpBuilder &, Location)> thenBuilder,
                 function_ref<void(OpBuilder &, Location)> elseBuilder) {
  assert(thenBuilder && "the builder callback for 'then' must be present");

  result.addOperands(cond);

  OpBuilder::InsertionGuard guard(builder);
  Region *thenRegion = result.addRegion();
  builder.createBlock(thenRegion);
  thenBuilder(builder, result.location);

  Region *elseRegion = result.addRegion();
  if (!withElseRegion)
    return;

  builder.createBlock(elseRegion);
  elseBuilder(builder, result.location);
}

LogicalResult IfOp::verify() { return success(); }

//===----------------------------------------------------------------------===//
// ScopeOp
//===----------------------------------------------------------------------===//

ParseResult cir::ScopeOp::parse(OpAsmParser &parser, OperationState &result) {
  // Create one region within 'scope'.
  result.regions.reserve(1);
  Region *scopeRegion = result.addRegion();
  auto loc = parser.getCurrentLocation();

  // Parse the scope region.
  if (parser.parseRegion(*scopeRegion, /*arguments=*/{}, /*argTypes=*/{}))
    return failure();

  if (checkBlockTerminator(parser, loc, result.location, scopeRegion).failed())
    return failure();

  // Parse the optional attribute list.
  if (parser.parseOptionalAttrDict(result.attributes))
    return failure();
  return success();
}

void cir::ScopeOp::print(OpAsmPrinter &p) {
  p << ' ';
  auto &scopeRegion = this->getScopeRegion();
  p.printRegion(scopeRegion,
                /*printEntryBlockArgs=*/false,
                /*printBlockTerminators=*/shouldPrintTerm(scopeRegion));

  p.printOptionalAttrDict(getOperation()->getAttrs());
}

/// Given the region at `index`, or the parent operation if `index` is None,
/// return the successor regions. These are the regions that may be selected
/// during the flow of control. `operands` is a set of optional attributes that
/// correspond to a constant value for each operand, or null if that operand is
/// not a constant.
void ScopeOp::getSuccessorRegions(std::optional<unsigned> index,
                                  ArrayRef<Attribute> operands,
                                  SmallVectorImpl<RegionSuccessor> &regions) {
  // The only region always branch back to the parent operation.
  if (index.has_value()) {
    regions.push_back(RegionSuccessor(getResults()));
    return;
  }

  // If the condition isn't constant, both regions may be executed.
  regions.push_back(RegionSuccessor(&getScopeRegion()));
}

void ScopeOp::build(
    OpBuilder &builder, OperationState &result,
    function_ref<void(OpBuilder &, Type &, Location)> scopeBuilder) {
  assert(scopeBuilder && "the builder callback for 'then' must be present");

  OpBuilder::InsertionGuard guard(builder);
  Region *scopeRegion = result.addRegion();
  builder.createBlock(scopeRegion);

  mlir::Type yieldTy;
  scopeBuilder(builder, yieldTy, result.location);

  if (yieldTy)
    result.addTypes(TypeRange{yieldTy});
}

void ScopeOp::build(OpBuilder &builder, OperationState &result,
                    function_ref<void(OpBuilder &, Location)> scopeBuilder) {
  assert(scopeBuilder && "the builder callback for 'then' must be present");
  OpBuilder::InsertionGuard guard(builder);
  Region *scopeRegion = result.addRegion();
  builder.createBlock(scopeRegion);
  scopeBuilder(builder, result.location);
}

LogicalResult ScopeOp::verify() { return success(); }

//===----------------------------------------------------------------------===//
// TernaryOp
//===----------------------------------------------------------------------===//

/// Given the region at `index`, or the parent operation if `index` is None,
/// return the successor regions. These are the regions that may be selected
/// during the flow of control. `operands` is a set of optional attributes that
/// correspond to a constant value for each operand, or null if that operand is
/// not a constant.
void TernaryOp::getSuccessorRegions(std::optional<unsigned> index,
                                    ArrayRef<Attribute> operands,
                                    SmallVectorImpl<RegionSuccessor> &regions) {
  // The `true` and the `false` region branch back to the parent operation.
  if (index.has_value()) {
    regions.push_back(RegionSuccessor(this->getODSResults(0)));
    return;
  }

  // Try optimize if we have more information
  if (auto condAttr = operands.front().dyn_cast_or_null<IntegerAttr>()) {
    assert(0 && "not implemented");
  }

  // If the condition isn't constant, both regions may be executed.
  regions.push_back(RegionSuccessor(&getTrueRegion()));
  regions.push_back(RegionSuccessor(&getFalseRegion()));
  return;
}

void TernaryOp::build(OpBuilder &builder, OperationState &result, Value cond,
                      function_ref<void(OpBuilder &, Location)> trueBuilder,
                      function_ref<void(OpBuilder &, Location)> falseBuilder) {
  result.addOperands(cond);
  OpBuilder::InsertionGuard guard(builder);
  Region *trueRegion = result.addRegion();
  auto *block = builder.createBlock(trueRegion);
  trueBuilder(builder, result.location);
  Region *falseRegion = result.addRegion();
  builder.createBlock(falseRegion);
  falseBuilder(builder, result.location);

  auto yield = dyn_cast<YieldOp>(block->getTerminator());
  assert((yield && yield.getNumOperands() <= 1) &&
         "expected zero or one result type");
  if (yield.getNumOperands() == 1)
    result.addTypes(TypeRange{yield.getOperandTypes().front()});
}

//===----------------------------------------------------------------------===//
// YieldOp
//===----------------------------------------------------------------------===//

mlir::LogicalResult YieldOp::verify() {
  auto isDominatedByLoopOrSwitch = [&](Operation *parentOp) {
    while (!llvm::isa<cir::FuncOp>(parentOp)) {
      if (llvm::isa<cir::SwitchOp, cir::LoopOp>(parentOp))
        return true;
      parentOp = parentOp->getParentOp();
    }

    emitOpError() << "shall be dominated by 'cir.loop' or 'cir.switch'";
    return false;
  };

  auto isDominatedByProperAwaitRegion = [&](Operation *parentOp,
                                            mlir::Region *currRegion) {
    while (!llvm::isa<cir::FuncOp>(parentOp)) {
      auto awaitOp = dyn_cast<cir::AwaitOp>(parentOp);
      if (awaitOp) {
        if (currRegion && currRegion == &awaitOp.getResume()) {
          emitOpError() << "kind 'nosuspend' can only be used in 'ready' and "
                           "'suspend' regions";
          return false;
        }
        return true;
      }

      currRegion = parentOp->getParentRegion();
      parentOp = parentOp->getParentOp();
    }

    emitOpError() << "shall be dominated by 'cir.await'";
    return false;
  };

  auto isDominatedByLoop = [](Operation *parentOp) {
    while (!llvm::isa<cir::FuncOp>(parentOp)) {
      if (llvm::isa<cir::LoopOp>(parentOp))
        return true;
      parentOp = parentOp->getParentOp();
    }
    return false;
  };

  if (isNoSuspend()) {
    if (!isDominatedByProperAwaitRegion(getOperation()->getParentOp(),
                                        getOperation()->getParentRegion()))
      return mlir::failure();
    return mlir::success();
  }

  if (isBreak()) {
    if (!isDominatedByLoopOrSwitch(getOperation()->getParentOp()))
      return mlir::failure();
    return mlir::success();
  }

  if (isContinue()) {
    if (!isDominatedByLoop(getOperation()->getParentOp()))
      return emitOpError() << "shall be dominated by 'cir.loop'";
    return mlir::success();
  }

  if (isFallthrough()) {
    if (!llvm::isa<SwitchOp>(getOperation()->getParentOp()))
      return emitOpError() << "fallthrough only expected within 'cir.switch'";
    return mlir::success();
  }

  return mlir::success();
}

//===----------------------------------------------------------------------===//
// BrOp
//===----------------------------------------------------------------------===//

mlir::SuccessorOperands BrOp::getSuccessorOperands(unsigned index) {
  assert(index == 0 && "invalid successor index");
  return mlir::SuccessorOperands(getDestOperandsMutable());
}

Block *BrOp::getSuccessorForOperands(ArrayRef<Attribute>) { return getDest(); }

//===----------------------------------------------------------------------===//
// BrCondOp
//===----------------------------------------------------------------------===//

mlir::SuccessorOperands BrCondOp::getSuccessorOperands(unsigned index) {
  assert(index < getNumSuccessors() && "invalid successor index");
  return SuccessorOperands(index == 0 ? getDestOperandsTrueMutable()
                                      : getDestOperandsFalseMutable());
}

Block *BrCondOp::getSuccessorForOperands(ArrayRef<Attribute> operands) {
  if (IntegerAttr condAttr = operands.front().dyn_cast_or_null<IntegerAttr>())
    return condAttr.getValue().isOne() ? getDestTrue() : getDestFalse();
  return nullptr;
}

//===----------------------------------------------------------------------===//
// SwitchOp
//===----------------------------------------------------------------------===//

ParseResult
parseSwitchOp(OpAsmParser &parser,
              llvm::SmallVectorImpl<std::unique_ptr<::mlir::Region>> &regions,
              ::mlir::ArrayAttr &casesAttr,
              mlir::OpAsmParser::UnresolvedOperand &cond,
              mlir::Type &condType) {
  mlir::cir::IntType intCondType;
  SmallVector<mlir::Attribute, 4> cases;

  auto parseAndCheckRegion = [&]() -> ParseResult {
    // Parse region attached to case
    regions.emplace_back(new Region);
    Region &currRegion = *regions.back().get();
    auto parserLoc = parser.getCurrentLocation();
    if (parser.parseRegion(currRegion, /*arguments=*/{}, /*argTypes=*/{})) {
      regions.clear();
      return failure();
    }

    if (currRegion.empty()) {
      return parser.emitError(parser.getCurrentLocation(),
                              "case region shall not be empty");
    }

    if (checkBlockTerminator(parser, parserLoc, std::nullopt, &currRegion,
                             /*ensureTerm=*/false)
            .failed())
      return failure();
    return success();
  };

  auto parseCase = [&]() -> ParseResult {
    auto loc = parser.getCurrentLocation();
    if (parser.parseKeyword("case").failed())
      return parser.emitError(loc, "expected 'case' keyword here");

    if (parser.parseLParen().failed())
      return parser.emitError(parser.getCurrentLocation(), "expected '('");

    ::llvm::StringRef attrStr;
    ::mlir::NamedAttrList attrStorage;

    //   case (equal, 20) {
    //   ...
    // 1. Get the case kind
    // 2. Get the value (next in list)

    // These needs to be in sync with CIROps.td
    if (parser.parseOptionalKeyword(&attrStr, {"default", "equal", "anyof"})) {
      ::mlir::StringAttr attrVal;
      ::mlir::OptionalParseResult parseResult = parser.parseOptionalAttribute(
          attrVal, parser.getBuilder().getNoneType(), "kind", attrStorage);
      if (parseResult.has_value()) {
        if (failed(*parseResult))
          return ::mlir::failure();
        attrStr = attrVal.getValue();
      }
    }

    if (attrStr.empty()) {
      return parser.emitError(
          loc, "expected string or keyword containing one of the following "
               "enum values for attribute 'kind' [default, equal, anyof]");
    }

    auto attrOptional = ::mlir::cir::symbolizeCaseOpKind(attrStr.str());
    if (!attrOptional)
      return parser.emitError(loc, "invalid ")
             << "kind attribute specification: \"" << attrStr << '"';

    auto kindAttr = ::mlir::cir::CaseOpKindAttr::get(
        parser.getBuilder().getContext(), attrOptional.value());

    // `,` value or `,` [values,...]
    SmallVector<mlir::Attribute, 4> caseEltValueListAttr;
    mlir::ArrayAttr caseValueList;

    switch (kindAttr.getValue()) {
    case cir::CaseOpKind::Equal: {
      if (parser.parseComma().failed())
        return mlir::failure();
      int64_t val = 0;
      if (parser.parseInteger(val).failed())
        return ::mlir::failure();
      caseEltValueListAttr.push_back(mlir::cir::IntAttr::get(intCondType, val));
      break;
    }
    case cir::CaseOpKind::Anyof: {
      if (parser.parseComma().failed())
        return mlir::failure();
      if (parser.parseLSquare().failed())
        return mlir::failure();
      if (parser.parseCommaSeparatedList([&]() {
            int64_t val = 0;
            if (parser.parseInteger(val).failed())
              return ::mlir::failure();
            caseEltValueListAttr.push_back(
                mlir::cir::IntAttr::get(intCondType, val));
            return ::mlir::success();
          }))
        return mlir::failure();
      if (parser.parseRSquare().failed())
        return mlir::failure();
      break;
    }
    case cir::CaseOpKind::Default: {
      if (parser.parseRParen().failed())
        return parser.emitError(parser.getCurrentLocation(), "expected ')'");
      cases.push_back(cir::CaseAttr::get(
          parser.getContext(), parser.getBuilder().getArrayAttr({}), kindAttr));
      return parseAndCheckRegion();
    }
    }

    caseValueList = parser.getBuilder().getArrayAttr(caseEltValueListAttr);
    cases.push_back(
        cir::CaseAttr::get(parser.getContext(), caseValueList, kindAttr));
    if (succeeded(parser.parseOptionalColon())) {
      Type caseIntTy;
      if (parser.parseType(caseIntTy).failed())
        return parser.emitError(parser.getCurrentLocation(), "expected type");
      if (intCondType != caseIntTy)
        return parser.emitError(parser.getCurrentLocation(),
                                "expected a match with the condition type");
    }
    if (parser.parseRParen().failed())
      return parser.emitError(parser.getCurrentLocation(), "expected ')'");
    return parseAndCheckRegion();
  };

  if (parser.parseLParen())
    return ::mlir::failure();

  if (parser.parseOperand(cond))
    return ::mlir::failure();
  if (parser.parseColon())
    return ::mlir::failure();
  if (parser.parseCustomTypeWithFallback(intCondType))
    return ::mlir::failure();
  condType = intCondType;
  if (parser.parseRParen())
    return ::mlir::failure();

  if (parser
          .parseCommaSeparatedList(OpAsmParser::Delimiter::Square, parseCase,
                                   " in cases list")
          .failed())
    return failure();

  casesAttr = parser.getBuilder().getArrayAttr(cases);
  return ::mlir::success();
}

void printSwitchOp(OpAsmPrinter &p, SwitchOp op,
                   mlir::MutableArrayRef<::mlir::Region> regions,
                   mlir::ArrayAttr casesAttr, mlir::Value condition,
                   mlir::Type condType) {
  int idx = 0, lastIdx = regions.size() - 1;

  p << "(";
  p << condition;
  p << " : ";
  p.printStrippedAttrOrType(condType);
  p << ") [";
  // FIXME: ideally we want some extra indentation for "cases" but too
  // cumbersome to pull it out now, since most handling is private. Perhaps
  // better improve overall mechanism.
  p.printNewline();
  for (auto &r : regions) {
    p << "case (";

    auto attr = casesAttr[idx].cast<CaseAttr>();
    auto kind = attr.getKind().getValue();
    assert((kind == CaseOpKind::Default || kind == CaseOpKind::Equal ||
            kind == CaseOpKind::Anyof) &&
           "unknown case");

    // Case kind
    p << stringifyCaseOpKind(kind);

    // Case value
    switch (kind) {
    case cir::CaseOpKind::Equal: {
      p << ", ";
      auto intAttr = attr.getValue()[0].cast<cir::IntAttr>();
      auto intAttrTy = intAttr.getType().cast<cir::IntType>();
      (intAttrTy.isSigned() ? p << intAttr.getSInt() : p << intAttr.getUInt());
      break;
    }
    case cir::CaseOpKind::Anyof: {
      p << ", [";
      llvm::interleaveComma(attr.getValue(), p, [&](const Attribute &a) {
        auto intAttr = a.cast<cir::IntAttr>();
        auto intAttrTy = intAttr.getType().cast<cir::IntType>();
        (intAttrTy.isSigned() ? p << intAttr.getSInt()
                              : p << intAttr.getUInt());
      });
      p << "] : ";
      auto typedAttr = attr.getValue()[0].dyn_cast<TypedAttr>();
      assert(typedAttr && "this should never not have a type!");
      p.printType(typedAttr.getType());
      break;
    }
    case cir::CaseOpKind::Default:
      break;
    }

    p << ") ";
    p.printRegion(r, /*printEntryBLockArgs=*/false,
                  /*printBlockTerminators=*/true);
    if (idx < lastIdx)
      p << ",";
    p.printNewline();
    idx++;
  }
  p << "]";
}

/// Given the region at `index`, or the parent operation if `index` is None,
/// return the successor regions. These are the regions that may be selected
/// during the flow of control. `operands` is a set of optional attributes
/// that correspond to a constant value for each operand, or null if that
/// operand is not a constant.
void SwitchOp::getSuccessorRegions(std::optional<unsigned> index,
                                   ArrayRef<Attribute> operands,
                                   SmallVectorImpl<RegionSuccessor> &regions) {
  // If any index all the underlying regions branch back to the parent
  // operation.
  if (index.has_value()) {
    regions.push_back(RegionSuccessor());
    return;
  }

  for (auto &r : this->getRegions()) {
    // If we can figure out the case stmt we are landing, this can be
    // overly simplified.
    // bool condition;
    if (auto condAttr = operands.front().dyn_cast_or_null<IntegerAttr>()) {
      assert(0 && "not implemented");
      (void)r;
      // condition = condAttr.getValue().isOneValue();
      // Add the successor regions using the condition.
      // regions.push_back(RegionSuccessor(condition ? &thenRegion() :
      // elseRegion));
      // return;
    }
  }

  // If the condition isn't constant, all regions may be executed.
  for (auto &r : this->getRegions())
    regions.push_back(RegionSuccessor(&r));
}

LogicalResult SwitchOp::verify() {
  if (getCases().has_value() && getCases()->size() != getNumRegions())
    return emitOpError("number of cases attributes and regions must match");
  return success();
}

void SwitchOp::build(
    OpBuilder &builder, OperationState &result, Value cond,
    function_ref<void(OpBuilder &, Location, OperationState &)> switchBuilder) {
  assert(switchBuilder && "the builder callback for regions must be present");
  OpBuilder::InsertionGuard guardSwitch(builder);
  result.addOperands({cond});
  switchBuilder(builder, result.location, result);
}

//===----------------------------------------------------------------------===//
// LoopOp
//===----------------------------------------------------------------------===//

void LoopOp::build(OpBuilder &builder, OperationState &result,
                   cir::LoopOpKind kind,
                   function_ref<void(OpBuilder &, Location)> condBuilder,
                   function_ref<void(OpBuilder &, Location)> bodyBuilder,
                   function_ref<void(OpBuilder &, Location)> stepBuilder) {
  OpBuilder::InsertionGuard guard(builder);
  ::mlir::cir::LoopOpKindAttr kindAttr =
      cir::LoopOpKindAttr::get(builder.getContext(), kind);
  result.addAttribute(getKindAttrName(result.name), kindAttr);

  Region *condRegion = result.addRegion();
  builder.createBlock(condRegion);
  condBuilder(builder, result.location);

  Region *bodyRegion = result.addRegion();
  builder.createBlock(bodyRegion);
  bodyBuilder(builder, result.location);

  Region *stepRegion = result.addRegion();
  builder.createBlock(stepRegion);
  stepBuilder(builder, result.location);
}

/// Given the region at `index`, or the parent operation if `index` is None,
/// return the successor regions. These are the regions that may be selected
/// during the flow of control. `operands` is a set of optional attributes
/// that correspond to a constant value for each operand, or null if that
/// operand is not a constant.
void LoopOp::getSuccessorRegions(std::optional<unsigned> index,
                                 ArrayRef<Attribute> operands,
                                 SmallVectorImpl<RegionSuccessor> &regions) {
  // If any index all the underlying regions branch back to the parent
  // operation.
  if (index.has_value()) {
    regions.push_back(RegionSuccessor());
    return;
  }

  // FIXME: we want to look at cond region for getting more accurate results
  // if the other regions will get a chance to execute.
  regions.push_back(RegionSuccessor(&this->getCond()));
  regions.push_back(RegionSuccessor(&this->getBody()));
  regions.push_back(RegionSuccessor(&this->getStep()));
}

Region &LoopOp::getLoopBody() { return getBody(); }

LogicalResult LoopOp::verify() {
  // Cond regions should only terminate with plain 'cir.yield' or
  // 'cir.yield continue'.
  auto terminateError = [&]() {
    return emitOpError() << "cond region must be terminated with "
                            "'cir.yield' or 'cir.yield continue'";
  };

  auto &blocks = getCond().getBlocks();
  for (Block &block : blocks) {
    if (block.empty())
      continue;
    auto &op = block.back();
    if (isa<BrCondOp>(op))
      continue;
    if (!isa<YieldOp>(op))
      terminateError();
    auto y = cast<YieldOp>(op);
    if (!(y.isPlain() || y.isContinue()))
      terminateError();
  }

  return success();
}

//===----------------------------------------------------------------------===//
// GlobalOp
//===----------------------------------------------------------------------===//

static void printGlobalOpTypeAndInitialValue(OpAsmPrinter &p, GlobalOp op,
                                             TypeAttr type, Attribute initAttr,
                                             mlir::Region &ctorRegion) {
  auto printType = [&]() { p << ": " << type; };
  if (!op.isDeclaration()) {
    p << "= ";
    if (!ctorRegion.empty()) {
      p << "ctor ";
      printType();
      p << " ";
      p.printRegion(ctorRegion,
                    /*printEntryBlockArgs=*/false,
                    /*printBlockTerminators=*/false);
    } else {
      // This also prints the type...
      if (initAttr)
        printConstant(p, initAttr);
      if (initAttr.isa<SymbolRefAttr>())
        printType();
    }

  } else {
    printType();
  }
}

static ParseResult parseGlobalOpTypeAndInitialValue(OpAsmParser &parser,
                                                    TypeAttr &typeAttr,
                                                    Attribute &initialValueAttr,
                                                    mlir::Region &ctorRegion) {
  mlir::Type opTy;
  if (parser.parseOptionalEqual().failed()) {
    // Absence of equal means a declaration, so we need to parse the type.
    //  cir.global @a : i32
    if (parser.parseColonType(opTy))
      return failure();
  } else {
    // Parse contructor, example:
    //  cir.global @rgb = ctor : type { ... }
    if (!parser.parseOptionalKeyword("ctor")) {
      if (parser.parseColonType(opTy))
        return failure();
      auto parseLoc = parser.getCurrentLocation();
      if (parser.parseRegion(ctorRegion, /*arguments=*/{}, /*argTypes=*/{}))
        return failure();
      if (!ctorRegion.hasOneBlock())
        return parser.emitError(parser.getCurrentLocation(),
                                "ctor region must have exactly one block");
      if (ctorRegion.back().empty())
        return parser.emitError(parser.getCurrentLocation(),
                                "ctor region shall not be empty");
      if (checkBlockTerminator(parser, parseLoc,
                               ctorRegion.back().back().getLoc(), &ctorRegion)
              .failed())
        return failure();
    } else {
      // Parse constant with initializer, examples:
      //  cir.global @y = 3.400000e+00 : f32
      //  cir.global @rgb = #cir.const_array<[...] : !cir.array<i8 x 3>>
      if (parseConstantValue(parser, initialValueAttr).failed())
        return failure();

      if (auto sra = initialValueAttr.dyn_cast<SymbolRefAttr>()) {
        if (parser.parseColonType(opTy))
          return failure();
      } else {
        // Handle StringAttrs
        assert(initialValueAttr.isa<mlir::TypedAttr>() &&
               "Non-typed attrs shouldn't appear here.");
        auto typedAttr = initialValueAttr.cast<mlir::TypedAttr>();
        opTy = typedAttr.getType();
      }
    }
  }

  typeAttr = TypeAttr::get(opTy);
  return success();
}

LogicalResult GlobalOp::verify() {
  // Verify that the initial value, if present, is either a unit attribute or
  // an attribute CIR supports.
  if (getInitialValue().has_value()) {
    if (checkConstantTypes(getOperation(), getSymType(), *getInitialValue())
            .failed())
      return failure();
  }

  // Verify that the constructor region, if present, has only one block which is
  // not empty.
  auto &ctorRegion = getCtorRegion();
  if (!ctorRegion.empty()) {
    if (!ctorRegion.hasOneBlock()) {
      return emitError() << "ctor region must have exactly one block.";
    }

    auto &block = ctorRegion.front();
    if (block.empty()) {
      return emitError() << "ctor region shall not be empty.";
    }
  }

  if (std::optional<uint64_t> alignAttr = getAlignment()) {
    uint64_t alignment = alignAttr.value();
    if (!llvm::isPowerOf2_64(alignment))
      return emitError() << "alignment attribute value " << alignment
                         << " is not a power of 2";
  }

  switch (getLinkage()) {
  case GlobalLinkageKind::InternalLinkage:
  case GlobalLinkageKind::PrivateLinkage:
    if (isPublic())
      return emitError() << "public visibility not allowed with '"
                         << stringifyGlobalLinkageKind(getLinkage())
                         << "' linkage";
    break;
  case GlobalLinkageKind::ExternalLinkage:
  case GlobalLinkageKind::ExternalWeakLinkage:
  case GlobalLinkageKind::LinkOnceODRLinkage:
  case GlobalLinkageKind::LinkOnceAnyLinkage:
    // FIXME: mlir's concept of visibility gets tricky with LLVM ones,
    // for instance, symbol declarations cannot be "public", so we
    // have to mark them "private" to workaround the symbol verifier.
    if (isPrivate() && !isDeclaration())
      return emitError() << "private visibility not allowed with '"
                         << stringifyGlobalLinkageKind(getLinkage())
                         << "' linkage";
    break;
  default:
    emitError() << stringifyGlobalLinkageKind(getLinkage())
                << ": verifier not implemented\n";
    return failure();
  }

  // TODO: verify visibility for declarations?
  return success();
}

void GlobalOp::build(OpBuilder &odsBuilder, OperationState &odsState,
                     StringRef sym_name, Type sym_type, bool isConstant,
                     cir::GlobalLinkageKind linkage,
                     function_ref<void(OpBuilder &, Location)> ctorBuilder) {
  odsState.addAttribute(getSymNameAttrName(odsState.name),
                        odsBuilder.getStringAttr(sym_name));
  odsState.addAttribute(getSymTypeAttrName(odsState.name),
                        ::mlir::TypeAttr::get(sym_type));
  if (isConstant)
    odsState.addAttribute(getConstantAttrName(odsState.name),
                          odsBuilder.getUnitAttr());

  ::mlir::cir::GlobalLinkageKindAttr linkageAttr =
      cir::GlobalLinkageKindAttr::get(odsBuilder.getContext(), linkage);
  odsState.addAttribute(getLinkageAttrName(odsState.name), linkageAttr);

  Region *ctorRegion = odsState.addRegion();
  if (ctorBuilder) {
    odsBuilder.createBlock(ctorRegion);
    ctorBuilder(odsBuilder, odsState.location);
  }
}

/// Given the region at `index`, or the parent operation if `index` is None,
/// return the successor regions. These are the regions that may be selected
/// during the flow of control. `operands` is a set of optional attributes that
/// correspond to a constant value for each operand, or null if that operand is
/// not a constant.
void GlobalOp::getSuccessorRegions(std::optional<unsigned> index,
                                   ArrayRef<Attribute> operands,
                                   SmallVectorImpl<RegionSuccessor> &regions) {
  // The only region always branch back to the parent operation.
  if (index.has_value()) {
    regions.push_back(RegionSuccessor());
    return;
  }

  // Don't consider the ctor region if it is empty.
  Region *ctorRegion = &this->getCtorRegion();
  if (ctorRegion->empty())
    ctorRegion = nullptr;

  // If the condition isn't constant, both regions may be executed.
  if (ctorRegion)
    regions.push_back(RegionSuccessor(ctorRegion));
}

//===----------------------------------------------------------------------===//
// GetGlobalOp
//===----------------------------------------------------------------------===//

LogicalResult
GetGlobalOp::verifySymbolUses(SymbolTableCollection &symbolTable) {
  // Verify that the result type underlying pointer type matches the type of the
  // referenced cir.global or cir.func op.
  auto op = symbolTable.lookupNearestSymbolFrom(*this, getNameAttr());
  if (!(isa<GlobalOp>(op) || isa<FuncOp>(op)))
    return emitOpError("'")
           << getName()
           << "' does not reference a valid cir.global or cir.func";

  mlir::Type symTy;
  if (auto g = dyn_cast<GlobalOp>(op))
    symTy = g.getSymType();
  else if (auto f = dyn_cast<FuncOp>(op))
    symTy = f.getFunctionType();
  else
    llvm_unreachable("shall not get here");

  auto resultType = getAddr().getType().dyn_cast<PointerType>();
  if (!resultType || symTy != resultType.getPointee())
    return emitOpError("result type pointee type '")
           << resultType.getPointee() << "' does not match type " << symTy
           << " of the global @" << getName();
  return success();
}

//===----------------------------------------------------------------------===//
// VTableAddrPointOp
//===----------------------------------------------------------------------===//

LogicalResult
VTableAddrPointOp::verifySymbolUses(SymbolTableCollection &symbolTable) {
  // vtable ptr is not coming from a symbol.
  if (!getName())
    return success();
  auto name = *getName();

  // Verify that the result type underlying pointer type matches the type of the
  // referenced cir.global or cir.func op.
  auto op = dyn_cast_or_null<GlobalOp>(
      symbolTable.lookupNearestSymbolFrom(*this, getNameAttr()));
  if (!op)
    return emitOpError("'")
           << name << "' does not reference a valid cir.global";
  auto init = op.getInitialValue();
  if (!init)
    return success();
  if (!isa<mlir::cir::VTableAttr>(*init))
    return emitOpError("Expected #cir.vtable in initializer for global '")
           << name << "'";
  return success();
}

LogicalResult cir::VTableAddrPointOp::verify() {
  // The operation uses either a symbol or a value to operate, but not both
  if (getName() && getSymAddr())
    return emitOpError("should use either a symbol or value, but not both");

  // If not a symbol, stick with the concrete type used for getSymAddr.
  if (getSymAddr())
    return success();

  auto resultType = getAddr().getType();
  auto intTy = mlir::cir::IntType::get(getContext(), 32, /*isSigned=*/false);
  auto fnTy = mlir::cir::FuncType::get({}, intTy);

  auto resTy = mlir::cir::PointerType::get(
      getContext(), mlir::cir::PointerType::get(getContext(), fnTy));

  if (resultType != resTy)
    return emitOpError("result type must be '")
           << resTy << "', but provided result type is '" << resultType << "'";
  return success();
}

//===----------------------------------------------------------------------===//
// FuncOp
//===----------------------------------------------------------------------===//

/// Returns the name used for the linkage attribute. This *must* correspond to
/// the name of the attribute in ODS.
static StringRef getLinkageAttrNameString() { return "linkage"; }

void cir::FuncOp::build(OpBuilder &builder, OperationState &result,
                        StringRef name, cir::FuncType type,
                        GlobalLinkageKind linkage,
                        ArrayRef<NamedAttribute> attrs,
                        ArrayRef<DictionaryAttr> argAttrs) {
  result.addRegion();
  result.addAttribute(SymbolTable::getSymbolAttrName(),
                      builder.getStringAttr(name));
  result.addAttribute(getFunctionTypeAttrName(result.name),
                      TypeAttr::get(type));
  result.addAttribute(
      getLinkageAttrNameString(),
      GlobalLinkageKindAttr::get(builder.getContext(), linkage));
  result.attributes.append(attrs.begin(), attrs.end());
  if (argAttrs.empty())
    return;

  function_interface_impl::addArgAndResultAttrs(
      builder, result, argAttrs,
      /*resultAttrs=*/std::nullopt, getArgAttrsAttrName(result.name),
      getResAttrsAttrName(result.name));
}

ParseResult cir::FuncOp::parse(OpAsmParser &parser, OperationState &state) {
  llvm::SMLoc loc = parser.getCurrentLocation();

  auto builtinNameAttr = getBuiltinAttrName(state.name);
  auto coroutineNameAttr = getCoroutineAttrName(state.name);
  auto lambdaNameAttr = getLambdaAttrName(state.name);
  auto visNameAttr = getSymVisibilityAttrName(state.name);
  auto noProtoNameAttr = getNoProtoAttrName(state.name);
  if (::mlir::succeeded(parser.parseOptionalKeyword(builtinNameAttr.strref())))
    state.addAttribute(builtinNameAttr, parser.getBuilder().getUnitAttr());
  if (::mlir::succeeded(
          parser.parseOptionalKeyword(coroutineNameAttr.strref())))
    state.addAttribute(coroutineNameAttr, parser.getBuilder().getUnitAttr());
  if (::mlir::succeeded(parser.parseOptionalKeyword(lambdaNameAttr.strref())))
    state.addAttribute(lambdaNameAttr, parser.getBuilder().getUnitAttr());
  if (parser.parseOptionalKeyword(noProtoNameAttr).succeeded())
    state.addAttribute(noProtoNameAttr, parser.getBuilder().getUnitAttr());

  // Default to external linkage if no keyword is provided.
  state.addAttribute(getLinkageAttrNameString(),
                     GlobalLinkageKindAttr::get(
                         parser.getContext(),
                         parseOptionalCIRKeyword<GlobalLinkageKind>(
                             parser, GlobalLinkageKind::ExternalLinkage)));

  ::llvm::StringRef visAttrStr;
  if (parser.parseOptionalKeyword(&visAttrStr, {"private", "public", "nested"})
          .succeeded()) {
    state.addAttribute(visNameAttr,
                       parser.getBuilder().getStringAttr(visAttrStr));
  }

  StringAttr nameAttr;
  SmallVector<OpAsmParser::Argument, 8> arguments;
  SmallVector<DictionaryAttr, 1> argAttrs;
  SmallVector<DictionaryAttr, 1> resultAttrs;
  SmallVector<Type, 8> argTypes;
  SmallVector<Type, 4> resultTypes;
  auto &builder = parser.getBuilder();

  // Parse the name as a symbol.
  if (parser.parseSymbolName(nameAttr, SymbolTable::getSymbolAttrName(),
                             state.attributes))
    return failure();

  // Parse the function signature.
  bool isVariadic = false;
  if (function_interface_impl::parseFunctionSignature(
          parser, /*allowVariadic=*/true, arguments, isVariadic, resultTypes,
          resultAttrs))
    return failure();

  for (auto &arg : arguments)
    argTypes.push_back(arg.type);

  if (resultTypes.size() > 1)
    return parser.emitError(loc, "functions only supports zero or one results");

  // Fetch return type or set it to void if empty/ommited.
  mlir::Type returnType =
      (resultTypes.empty() ? mlir::cir::VoidType::get(builder.getContext())
                           : resultTypes.front());

  // Build the function type.
  auto fnType = mlir::cir::FuncType::get(argTypes, returnType, isVariadic);
  if (!fnType)
    return failure();
  state.addAttribute(getFunctionTypeAttrName(state.name),
                     TypeAttr::get(fnType));

  // If additional attributes are present, parse them.
  if (parser.parseOptionalAttrDictWithKeyword(state.attributes))
    return failure();

  // Add the attributes to the function arguments.
  assert(resultAttrs.size() == resultTypes.size());
  function_interface_impl::addArgAndResultAttrs(
      builder, state, arguments, resultAttrs, getArgAttrsAttrName(state.name),
      getResAttrsAttrName(state.name));

  bool hasAlias = false;
  auto aliaseeNameAttr = getAliaseeAttrName(state.name);
  if (::mlir::succeeded(parser.parseOptionalKeyword("alias"))) {
    if (parser.parseLParen().failed())
      return failure();
    StringAttr aliaseeAttr;
    if (parser.parseOptionalSymbolName(aliaseeAttr).failed())
      return failure();
    state.addAttribute(aliaseeNameAttr, FlatSymbolRefAttr::get(aliaseeAttr));
    if (parser.parseRParen().failed())
      return failure();
    hasAlias = true;
  }

  // If extra func attributes are present, parse them.
  NamedAttrList extraAttrs;
  if (::mlir::succeeded(parser.parseOptionalKeyword("extra"))) {
    if (parser.parseLParen().failed())
      return failure();
    if (parser.parseOptionalAttrDict(extraAttrs).failed())
      return failure();
    if (parser.parseRParen().failed())
      return failure();
  }
  state.addAttribute(getExtraAttrsAttrName(state.name),
                     mlir::cir::ExtraFuncAttributesAttr::get(
                         builder.getContext(),
                         extraAttrs.getDictionary(builder.getContext())));

  // Parse the optional function body.
  auto *body = state.addRegion();
  OptionalParseResult parseResult = parser.parseOptionalRegion(
      *body, arguments, /*enableNameShadowing=*/false);
  if (parseResult.has_value()) {
    if (hasAlias)
      parser.emitError(loc, "function alias shall not have a body");
    if (failed(*parseResult))
      return failure();
    // Function body was parsed, make sure its not empty.
    if (body->empty())
      return parser.emitError(loc, "expected non-empty function body");
  }
  return success();
}

bool cir::FuncOp::isDeclaration() {
  auto aliasee = getAliasee();
  if (!aliasee)
    return isExternal();

  auto *modOp = getOperation()->getParentOp();
  auto targetFn = dyn_cast_or_null<mlir::cir::FuncOp>(
      mlir::SymbolTable::lookupSymbolIn(modOp, *aliasee));
  assert(targetFn && "expected aliasee to exist");
  return targetFn.isDeclaration();
}

::mlir::Region *cir::FuncOp::getCallableRegion() {
  auto aliasee = getAliasee();
  if (!aliasee)
    return isExternal() ? nullptr : &getBody();

  // Note that we forward the region from the original aliasee
  // function.
  auto *modOp = getOperation()->getParentOp();
  auto targetFn = dyn_cast_or_null<mlir::cir::FuncOp>(
      mlir::SymbolTable::lookupSymbolIn(modOp, *aliasee));
  assert(targetFn && "expected aliasee to exist");
  return targetFn.getCallableRegion();
}

void cir::FuncOp::print(OpAsmPrinter &p) {
  p << ' ';

  if (getBuiltin())
    p << "builtin ";

  if (getCoroutine())
    p << "coroutine ";

  if (getLambda())
    p << "lambda ";

  if (getNoProto())
    p << "no_proto ";

  if (getLinkage() != GlobalLinkageKind::ExternalLinkage)
    p << stringifyGlobalLinkageKind(getLinkage()) << ' ';

  auto vis = getVisibility();
  if (vis != mlir::SymbolTable::Visibility::Public)
    p << vis << " ";

  // Print function name, signature, and control.
  p.printSymbolName(getSymName());
  auto fnType = getFunctionType();
  SmallVector<Type, 1> resultTypes;
  if (!fnType.isVoid())
    function_interface_impl::printFunctionSignature(
        p, *this, fnType.getInputs(), fnType.isVarArg(),
        fnType.getReturnTypes());
  else
    function_interface_impl::printFunctionSignature(
        p, *this, fnType.getInputs(), fnType.isVarArg(), {});
  function_interface_impl::printFunctionAttributes(
      p, *this,
      {getSymVisibilityAttrName(), getAliaseeAttrName(),
       getFunctionTypeAttrName(), getLinkageAttrName(), getBuiltinAttrName(),
       getNoProtoAttrName(), getExtraAttrsAttrName()});

  if (auto aliaseeName = getAliasee()) {
    p << " alias(";
    p.printSymbolName(*aliaseeName);
    p << ")";
  }

  if (!getExtraAttrs().getElements().empty()) {
    p << " extra(";
    p.printOptionalAttrDict(getExtraAttrs().getElements().getValue());
    p << " )";
  }

  // Print the body if this is not an external function.
  Region &body = getOperation()->getRegion(0);
  if (!body.empty()) {
    p << ' ';
    p.printRegion(body, /*printEntryBlockArgs=*/false,
                  /*printBlockTerminators=*/true);
  }
}

// Hook for OpTrait::FunctionLike, called after verifying that the 'type'
// attribute is present.  This can check for preconditions of the
// getNumArguments hook not failing.
LogicalResult cir::FuncOp::verifyType() {
  auto type = getFunctionType();
  if (!type.isa<cir::FuncType>())
    return emitOpError("requires '" + getFunctionTypeAttrName().str() +
                       "' attribute of function type");
  if (!getNoProto() && type.isVarArg() && type.getNumInputs() == 0)
    return emitError()
           << "prototyped function must have at least one non-variadic input";
  return success();
}

// Verifies linkage types
// - functions don't have 'common' linkage
// - external functions have 'external' or 'extern_weak' linkage
// - coroutine body must use at least one cir.await operation.
LogicalResult cir::FuncOp::verify() {
  if (getLinkage() == cir::GlobalLinkageKind::CommonLinkage)
    return emitOpError() << "functions cannot have '"
                         << stringifyGlobalLinkageKind(
                                cir::GlobalLinkageKind::CommonLinkage)
                         << "' linkage";

  if (isExternal()) {
    if (getLinkage() != cir::GlobalLinkageKind::ExternalLinkage &&
        getLinkage() != cir::GlobalLinkageKind::ExternalWeakLinkage)
      return emitOpError() << "external functions must have '"
                           << stringifyGlobalLinkageKind(
                                  cir::GlobalLinkageKind::ExternalLinkage)
                           << "' or '"
                           << stringifyGlobalLinkageKind(
                                  cir::GlobalLinkageKind::ExternalWeakLinkage)
                           << "' linkage";
    return success();
  }

  if (!isDeclaration() && getCoroutine()) {
    bool foundAwait = false;
    this->walk([&](Operation *op) {
      if (auto await = dyn_cast<AwaitOp>(op)) {
        foundAwait = true;
        return;
      }
    });
    if (!foundAwait)
      return emitOpError()
             << "coroutine body must use at least one cir.await op";
  }

  // Function alias should have an empty body.
  if (auto fn = getAliasee()) {
    if (fn && !getBody().empty())
      return emitOpError() << "a function alias '" << *fn
                           << "' must have empty body";
  }
  return success();
}

//===----------------------------------------------------------------------===//
// CallOp
//===----------------------------------------------------------------------===//

LogicalResult
cir::CallOp::verifySymbolUses(SymbolTableCollection &symbolTable) {
  // Callee attribute only need on indirect calls.
  auto fnAttr = (*this)->getAttrOfType<FlatSymbolRefAttr>("callee");
  if (!fnAttr)
    return success();

  FuncOp fn =
      symbolTable.lookupNearestSymbolFrom<mlir::cir::FuncOp>(*this, fnAttr);
  if (!fn)
    return emitOpError() << "'" << fnAttr.getValue()
                         << "' does not reference a valid function";

  // Verify that the operand and result types match the callee. Note that
  // argument-checking is disabled for functions without a prototype.
  auto fnType = fn.getFunctionType();
  if (!fn.getNoProto()) {
    if (!fnType.isVarArg() && getNumOperands() != fnType.getNumInputs())
      return emitOpError("incorrect number of operands for callee");

    if (fnType.isVarArg() && getNumOperands() < fnType.getNumInputs())
      return emitOpError("too few operands for callee");

    for (unsigned i = 0, e = fnType.getNumInputs(); i != e; ++i)
      if (getOperand(i).getType() != fnType.getInput(i))
        return emitOpError("operand type mismatch: expected operand type ")
               << fnType.getInput(i) << ", but provided "
               << getOperand(i).getType() << " for operand number " << i;
  }

  // Void function must not return any results.
  if (fnType.isVoid() && getNumResults() != 0)
    return emitOpError("callee returns void but call has results");

  // Non-void function calls must return exactly one result.
  if (!fnType.isVoid() && getNumResults() != 1)
    return emitOpError("incorrect number of results for callee");

  // Parent function and return value types must match.
  if (!fnType.isVoid() && getResultTypes().front() != fnType.getReturnType()) {
    return emitOpError("result type mismatch: expected ")
           << fnType.getReturnType() << ", but provided "
           << getResult(0).getType();
  }

  return success();
}

::mlir::ParseResult CallOp::parse(::mlir::OpAsmParser &parser,
                                  ::mlir::OperationState &result) {
  mlir::FlatSymbolRefAttr calleeAttr;
  llvm::SmallVector<::mlir::OpAsmParser::UnresolvedOperand, 4> ops;
  llvm::SMLoc opsLoc;
  (void)opsLoc;
  llvm::ArrayRef<::mlir::Type> operandsTypes;
  llvm::ArrayRef<::mlir::Type> allResultTypes;

  // If we cannot parse a string callee, it means this is an indirect call.
  if (!parser.parseOptionalAttribute(calleeAttr, "callee", result.attributes)
           .has_value()) {
    OpAsmParser::UnresolvedOperand indirectVal;
    // Do not resolve right now, since we need to figure out the type
    if (parser.parseOperand(indirectVal).failed())
      return failure();
    ops.push_back(indirectVal);
  }

  if (parser.parseLParen())
    return ::mlir::failure();

  opsLoc = parser.getCurrentLocation();
  if (parser.parseOperandList(ops))
    return ::mlir::failure();
  if (parser.parseRParen())
    return ::mlir::failure();
  if (parser.parseOptionalAttrDict(result.attributes))
    return ::mlir::failure();
  if (parser.parseColon())
    return ::mlir::failure();

  ::mlir::FunctionType opsFnTy;
  if (parser.parseType(opsFnTy))
    return ::mlir::failure();
  operandsTypes = opsFnTy.getInputs();
  allResultTypes = opsFnTy.getResults();
  result.addTypes(allResultTypes);
  if (parser.resolveOperands(ops, operandsTypes, opsLoc, result.operands))
    return ::mlir::failure();
  return ::mlir::success();
}

void CallOp::print(::mlir::OpAsmPrinter &state) {
  state << ' ';
  auto ops = getOperands();

  if (getCallee()) { // Direct calls
    state.printAttributeWithoutType(getCalleeAttr());
  } else { // Indirect calls
    state << ops.front();
    ops = ops.drop_front();
  }
  state << "(";
  state << ops;
  state << ")";
  llvm::SmallVector<::llvm::StringRef, 2> elidedAttrs;
  elidedAttrs.push_back("callee");
  state.printOptionalAttrDict((*this)->getAttrs(), elidedAttrs);
  state << ' ' << ":";
  state << ' ';
  state.printFunctionalType(getOperands().getTypes(),
                            getOperation()->getResultTypes());
}

//===----------------------------------------------------------------------===//
// UnaryOp
//===----------------------------------------------------------------------===//

LogicalResult UnaryOp::verify() {
  switch (getKind()) {
  case cir::UnaryOpKind::Inc:
    LLVM_FALLTHROUGH;
  case cir::UnaryOpKind::Dec: {
    // TODO: Consider looking at the memory interface instead of LoadOp/StoreOp.
    auto loadOp = getInput().getDefiningOp<cir::LoadOp>();
    if (!loadOp)
      return emitOpError() << "requires input to be defined by a memory load";

    for (const auto user : getResult().getUsers()) {
      auto storeOp = dyn_cast<cir::StoreOp>(user);
      if (storeOp && storeOp.getAddr() == loadOp.getAddr())
        return success();
    }
    return emitOpError() << "requires result to be used by a memory store "
                            "to the same address as the input memory load";
  }
  case cir::UnaryOpKind::Plus:
  case cir::UnaryOpKind::Minus:
  case cir::UnaryOpKind::Not:
    // Nothing to verify.
    return success();
  }

  llvm_unreachable("Unknown UnaryOp kind?");
}

//===----------------------------------------------------------------------===//
// AwaitOp
//===----------------------------------------------------------------------===//

void AwaitOp::build(OpBuilder &builder, OperationState &result,
                    mlir::cir::AwaitKind kind,
                    function_ref<void(OpBuilder &, Location)> readyBuilder,
                    function_ref<void(OpBuilder &, Location)> suspendBuilder,
                    function_ref<void(OpBuilder &, Location)> resumeBuilder) {
  result.addAttribute(getKindAttrName(result.name),
                      cir::AwaitKindAttr::get(builder.getContext(), kind));
  {
    OpBuilder::InsertionGuard guard(builder);
    Region *readyRegion = result.addRegion();
    builder.createBlock(readyRegion);
    readyBuilder(builder, result.location);
  }

  {
    OpBuilder::InsertionGuard guard(builder);
    Region *suspendRegion = result.addRegion();
    builder.createBlock(suspendRegion);
    suspendBuilder(builder, result.location);
  }

  {
    OpBuilder::InsertionGuard guard(builder);
    Region *resumeRegion = result.addRegion();
    builder.createBlock(resumeRegion);
    resumeBuilder(builder, result.location);
  }
}

/// Given the region at `index`, or the parent operation if `index` is None,
/// return the successor regions. These are the regions that may be selected
/// during the flow of control. `operands` is a set of optional attributes
/// that correspond to a constant value for each operand, or null if that
/// operand is not a constant.
void AwaitOp::getSuccessorRegions(std::optional<unsigned> index,
                                  ArrayRef<Attribute> operands,
                                  SmallVectorImpl<RegionSuccessor> &regions) {
  // If any index all the underlying regions branch back to the parent
  // operation.
  if (index.has_value()) {
    regions.push_back(RegionSuccessor());
    return;
  }

  // FIXME: we want to look at cond region for getting more accurate results
  // if the other regions will get a chance to execute.
  regions.push_back(RegionSuccessor(&this->getReady()));
  regions.push_back(RegionSuccessor(&this->getSuspend()));
  regions.push_back(RegionSuccessor(&this->getResume()));
}

LogicalResult AwaitOp::verify() { return success(); }

//===----------------------------------------------------------------------===//
// CIR defined traits
//===----------------------------------------------------------------------===//

LogicalResult
mlir::OpTrait::impl::verifySameFirstOperandAndResultType(Operation *op) {
  if (failed(verifyAtLeastNOperands(op, 1)) || failed(verifyOneResult(op)))
    return failure();

  auto type = op->getResult(0).getType();
  auto opType = op->getOperand(0).getType();

  if (type != opType)
    return op->emitOpError()
           << "requires the same type for first operand and result";

  return success();
}

//===----------------------------------------------------------------------===//
// CIR attributes
// FIXME: move all of these to CIRAttrs.cpp
//===----------------------------------------------------------------------===//

LogicalResult mlir::cir::ConstArrayAttr::verify(
    ::llvm::function_ref<::mlir::InFlightDiagnostic()> emitError,
    ::mlir::Type type, Attribute attr) {

  if (!(attr.isa<mlir::ArrayAttr>() || attr.isa<mlir::StringAttr>()))
    return emitError() << "constant array expects ArrayAttr or StringAttr";

  if (auto strAttr = attr.dyn_cast<mlir::StringAttr>()) {
    mlir::cir::ArrayType at = type.cast<mlir::cir::ArrayType>();
    auto intTy = at.getEltType().dyn_cast<cir::IntType>();

    // TODO: add CIR type for char.
    if (!intTy || intTy.getWidth() != 8) {
      emitError() << "constant array element for string literals expects "
                     "!cir.int<u, 8> element type";
      return failure();
    }
    return success();
  }

  assert(attr.isa<mlir::ArrayAttr>());
  auto arrayAttr = attr.cast<mlir::ArrayAttr>();
  auto at = type.cast<ArrayType>();

  // Make sure both number of elements and subelement types match type.
  if (at.getSize() != arrayAttr.size())
    return emitError() << "constant array size should match type size";
  LogicalResult eltTypeCheck = success();
  arrayAttr.walkImmediateSubElements(
      [&](Attribute attr) {
        // Once we find a mismatch, stop there.
        if (eltTypeCheck.failed())
          return;
        auto typedAttr = attr.dyn_cast<TypedAttr>();
        if (!typedAttr || typedAttr.getType() != at.getEltType()) {
          eltTypeCheck = failure();
          emitError()
              << "constant array element should match array element type";
        }
      },
      [&](Type type) {});
  return eltTypeCheck;
}

::mlir::Attribute ConstArrayAttr::parse(::mlir::AsmParser &parser,
                                        ::mlir::Type type) {
  ::mlir::FailureOr<::mlir::Type> resultTy;
  ::mlir::FailureOr<Attribute> resultVal;
  ::llvm::SMLoc loc = parser.getCurrentLocation();
  (void)loc;
  // Parse literal '<'
  if (parser.parseLess())
    return {};

  // Parse variable 'value'
  resultVal = ::mlir::FieldParser<Attribute>::parse(parser);
  if (failed(resultVal)) {
    parser.emitError(
        parser.getCurrentLocation(),
        "failed to parse ConstArrayAttr parameter 'value' which is "
        "to be a `Attribute`");
    return {};
  }

  // ArrayAttrrs have per-element type, not the type of the array...
  if (resultVal->dyn_cast<ArrayAttr>()) {
    // Array has implicit type: infer from const array type.
    if (parser.parseOptionalColon().failed()) {
      resultTy = type;
    } else { // Array has explicit type: parse it.
      resultTy = ::mlir::FieldParser<::mlir::Type>::parse(parser);
      if (failed(resultTy)) {
        parser.emitError(
            parser.getCurrentLocation(),
            "failed to parse ConstArrayAttr parameter 'type' which is "
            "to be a `::mlir::Type`");
        return {};
      }
    }
  } else {
    assert(resultVal->isa<TypedAttr>() && "IDK");
    auto ta = resultVal->cast<TypedAttr>();
    resultTy = ta.getType();
    if (resultTy->isa<mlir::NoneType>()) {
      parser.emitError(parser.getCurrentLocation(),
                       "expected type declaration for string literal");
      return {};
    }
  }

  // Parse literal '>'
  if (parser.parseGreater())
    return {};
  return parser.getChecked<ConstArrayAttr>(loc, parser.getContext(),
                                           resultTy.value(), resultVal.value());
}

void ConstArrayAttr::print(::mlir::AsmPrinter &printer) const {
  printer << "<";
  printer.printStrippedAttrOrType(getElts());
  printer << ">";
}

::mlir::Attribute SignedOverflowBehaviorAttr::parse(::mlir::AsmParser &parser,
                                                    ::mlir::Type type) {
  if (parser.parseLess())
    return {};
  auto behavior = parseOptionalCIRKeyword(
      parser, mlir::cir::sob::SignedOverflowBehavior::undefined);
  if (parser.parseGreater())
    return {};

  return SignedOverflowBehaviorAttr::get(parser.getContext(), behavior);
}

void SignedOverflowBehaviorAttr::print(::mlir::AsmPrinter &printer) const {
  printer << "<";
  switch (getBehavior()) {
  case sob::SignedOverflowBehavior::undefined:
    printer << "undefined";
    break;
  case sob::SignedOverflowBehavior::defined:
    printer << "defined";
    break;
  case sob::SignedOverflowBehavior::trapping:
    printer << "trapping";
    break;
  }
  printer << ">";
}

::mlir::Attribute ASTFunctionDeclAttr::parse(::mlir::AsmParser &parser,
                                             ::mlir::Type type) {
  // We cannot really parse anything AST related at this point since we have no
  // serialization/JSON story. Even if the attr is parsed, it just holds nullptr
  // instead of the AST node.
  return get(parser.getContext(), nullptr);
}

void ASTFunctionDeclAttr::print(::mlir::AsmPrinter &printer) const {
  // Nothing to print besides the mnemonics.
}

LogicalResult ASTFunctionDeclAttr::verify(
    ::llvm::function_ref<::mlir::InFlightDiagnostic()> emitError,
    const ::clang::FunctionDecl *decl) {
  return success();
}

::mlir::Attribute ASTVarDeclAttr::parse(::mlir::AsmParser &parser,
                                        ::mlir::Type type) {
  // We cannot really parse anything AST related at this point since we have no
  // serialization/JSON story. Even if the attr is parsed, it just holds nullptr
  // instead of the AST node.
  return get(parser.getContext(), nullptr);
}

void ASTVarDeclAttr::print(::mlir::AsmPrinter &printer) const {
  // Nothing to print besides the mnemonics.
}

LogicalResult ASTVarDeclAttr::verify(
    ::llvm::function_ref<::mlir::InFlightDiagnostic()> emitError,
    const ::clang::VarDecl *decl) {
  return success();
}

::mlir::Attribute ASTRecordDeclAttr::parse(::mlir::AsmParser &parser,
                                           ::mlir::Type type) {
  // We cannot really parse anything AST related at this point since we have no
  // serialization/JSON story. Even if the attr is parsed, it just holds nullptr
  // instead of the AST node.
  return get(parser.getContext(), nullptr);
}

void ASTRecordDeclAttr::print(::mlir::AsmPrinter &printer) const {
  // Nothing to print besides the mnemonics.
}

LogicalResult ASTRecordDeclAttr::verify(
    ::llvm::function_ref<::mlir::InFlightDiagnostic()> emitError,
    const ::clang::RecordDecl *decl) {
  return success();
}

LogicalResult TypeInfoAttr::verify(
    ::llvm::function_ref<::mlir::InFlightDiagnostic()> emitError,
    ::mlir::Type type, ::mlir::ArrayAttr typeinfoData) {

  if (mlir::cir::ConstStructAttr::verify(emitError, type, typeinfoData)
          .failed())
    return failure();

  for (auto &member : typeinfoData) {
    auto gview = member.dyn_cast_or_null<GlobalViewAttr>();
    if (gview)
      continue;
    emitError() << "expected GlobalViewAttr attribute";
    return failure();
  }

  return success();
}

LogicalResult
VTableAttr::verify(::llvm::function_ref<::mlir::InFlightDiagnostic()> emitError,
                   ::mlir::Type type, ::mlir::ArrayAttr vtableData) {
  auto sTy = type.dyn_cast_or_null<mlir::cir::StructType>();
  if (!sTy) {
    emitError() << "expected !cir.struct type result";
    return failure();
  }
  if (sTy.getMembers().size() != 1 || vtableData.size() != 1) {
    emitError() << "expected struct type with only one subtype";
    return failure();
  }

  auto arrayTy = sTy.getMembers()[0].dyn_cast<mlir::cir::ArrayType>();
  auto constArrayAttr = vtableData[0].dyn_cast<mlir::cir::ConstArrayAttr>();
  if (!arrayTy || !constArrayAttr) {
    emitError() << "expected struct type with one array element";
    return failure();
  }

  if (mlir::cir::ConstStructAttr::verify(emitError, type, vtableData).failed())
    return failure();

  LogicalResult eltTypeCheck = success();
  if (auto arrayElts = constArrayAttr.getElts().dyn_cast<ArrayAttr>()) {
    arrayElts.walkImmediateSubElements(
        [&](Attribute attr) {
          if (attr.isa<GlobalViewAttr>() || attr.isa<NullAttr>())
            return;
          emitError() << "expected GlobalViewAttr attribute";
          eltTypeCheck = failure();
        },
        [&](Type type) {});
    return eltTypeCheck;
  }

  return success();
}

//===----------------------------------------------------------------------===//
<<<<<<< HEAD
// GetMemberOp Definitions
//===----------------------------------------------------------------------===//

LogicalResult GetMemberOp::verify() {

  const auto recordTy = getAddrTy().getPointee().dyn_cast<StructType>();
  if (!recordTy)
    return emitError() << "expected pointer to a record type";

  if (recordTy.getMembers().size() <= getIndex())
    return emitError() << "member index out of bounds";

  // FIXME(cir): Member type check is disabled for classes since there is a bug
  // in codegen index for classes.
  if (!recordTy.isClass() &&
      recordTy.getMembers()[getIndex()] != getResultTy().getPointee())
    return emitError() << "member type mismatch";
=======
// CopyOp Definitions
//===----------------------------------------------------------------------===//

LogicalResult CopyOp::verify() {

  // A data layout is required for us to know the number of bytes to be copied.
  if (!getType().getPointee().hasTrait<DataLayoutTypeInterface::Trait>())
    return emitError() << "missing data layout for pointee type";

  if (getSrc() == getDst())
    return emitError() << "source and destination are the same";

  return mlir::success();
}

//===----------------------------------------------------------------------===//
// MemCpyOp Definitions
//===----------------------------------------------------------------------===//

LogicalResult MemCpyOp::verify() {
  auto voidPtr =
      cir::PointerType::get(getContext(), cir::VoidType::get(getContext()));

  if (!getLenTy().isUnsigned())
    return emitError() << "memcpy length must be an unsigned integer";

  if (getSrcTy() != voidPtr || getDstTy() != voidPtr)
    return emitError() << "memcpy src and dst must be void pointers";
>>>>>>> c39ed1e9

  return mlir::success();
}

//===----------------------------------------------------------------------===//
// TableGen'd op method definitions
//===----------------------------------------------------------------------===//

#define GET_OP_CLASSES
#include "clang/CIR/Dialect/IR/CIROps.cpp.inc"<|MERGE_RESOLUTION|>--- conflicted
+++ resolved
@@ -2192,7 +2192,39 @@
 }
 
 //===----------------------------------------------------------------------===//
-<<<<<<< HEAD
+// CopyOp Definitions
+//===----------------------------------------------------------------------===//
+
+LogicalResult CopyOp::verify() {
+
+  // A data layout is required for us to know the number of bytes to be copied.
+  if (!getType().getPointee().hasTrait<DataLayoutTypeInterface::Trait>())
+    return emitError() << "missing data layout for pointee type";
+
+  if (getSrc() == getDst())
+    return emitError() << "source and destination are the same";
+
+  return mlir::success();
+}
+
+//===----------------------------------------------------------------------===//
+// MemCpyOp Definitions
+//===----------------------------------------------------------------------===//
+
+LogicalResult MemCpyOp::verify() {
+  auto voidPtr =
+      cir::PointerType::get(getContext(), cir::VoidType::get(getContext()));
+
+  if (!getLenTy().isUnsigned())
+    return emitError() << "memcpy length must be an unsigned integer";
+
+  if (getSrcTy() != voidPtr || getDstTy() != voidPtr)
+    return emitError() << "memcpy src and dst must be void pointers";
+
+  return mlir::success();
+}
+
+//===----------------------------------------------------------------------===//
 // GetMemberOp Definitions
 //===----------------------------------------------------------------------===//
 
@@ -2210,36 +2242,6 @@
   if (!recordTy.isClass() &&
       recordTy.getMembers()[getIndex()] != getResultTy().getPointee())
     return emitError() << "member type mismatch";
-=======
-// CopyOp Definitions
-//===----------------------------------------------------------------------===//
-
-LogicalResult CopyOp::verify() {
-
-  // A data layout is required for us to know the number of bytes to be copied.
-  if (!getType().getPointee().hasTrait<DataLayoutTypeInterface::Trait>())
-    return emitError() << "missing data layout for pointee type";
-
-  if (getSrc() == getDst())
-    return emitError() << "source and destination are the same";
-
-  return mlir::success();
-}
-
-//===----------------------------------------------------------------------===//
-// MemCpyOp Definitions
-//===----------------------------------------------------------------------===//
-
-LogicalResult MemCpyOp::verify() {
-  auto voidPtr =
-      cir::PointerType::get(getContext(), cir::VoidType::get(getContext()));
-
-  if (!getLenTy().isUnsigned())
-    return emitError() << "memcpy length must be an unsigned integer";
-
-  if (getSrcTy() != voidPtr || getDstTy() != voidPtr)
-    return emitError() << "memcpy src and dst must be void pointers";
->>>>>>> c39ed1e9
 
   return mlir::success();
 }
