--- conflicted
+++ resolved
@@ -26,10 +26,7 @@
 #include "mlir/Support/LLVM.h"
 #include "mlir/Support/LogicalResult.h"
 
-<<<<<<< HEAD
-=======
 #include "clang/CIR/Interfaces/CIRTypeInterfaces.h"
->>>>>>> bfe865b9
 #include "llvm/ADT/STLExtras.h"
 #include "llvm/ADT/TypeSwitch.h"
 
@@ -37,22 +34,17 @@
 #include "clang/AST/Decl.h"
 #include "clang/AST/DeclCXX.h"
 #include "clang/AST/ExprCXX.h"
-<<<<<<< HEAD
-=======
 #include "llvm/Support/ErrorHandling.h"
 #include "llvm/Support/SMLoc.h"
 
 //===-----------------------------------------------------------------===//
 // RecordMembers
 //===-----------------------------------------------------------------===//
->>>>>>> bfe865b9
 
 static void printRecordMembers(mlir::AsmPrinter &p, mlir::ArrayAttr members);
 static mlir::ParseResult parseRecordMembers(::mlir::AsmParser &parser,
                                             mlir::ArrayAttr &members);
 
-<<<<<<< HEAD
-=======
 //===-----------------------------------------------------------------===//
 // IntLiteral
 //===-----------------------------------------------------------------===//
@@ -68,7 +60,6 @@
 // FloatLiteral
 //===-----------------------------------------------------------------===//
 
->>>>>>> bfe865b9
 static void printFloatLiteral(mlir::AsmPrinter &p, llvm::APFloat value,
                               mlir::Type ty);
 static mlir::ParseResult
@@ -181,35 +172,6 @@
   return mlir::success();
 }
 
-<<<<<<< HEAD
-LogicalResult ConstRecordAttr::verify(
-    ::llvm::function_ref<::mlir::InFlightDiagnostic()> emitError,
-    mlir::Type type, ArrayAttr members) {
-  auto sTy = mlir::dyn_cast_if_present<cir::RecordType>(type);
-  if (!sTy) {
-    emitError() << "expected !cir.record type";
-    return failure();
-  }
-
-  if (sTy.getMembers().size() != members.size()) {
-    emitError() << "number of elements must match";
-    return failure();
-  }
-
-  unsigned attrIdx = 0;
-  for (auto &member : sTy.getMembers()) {
-    auto m = dyn_cast_if_present<TypedAttr>(members[attrIdx]);
-    if (!m) {
-      emitError() << "expected mlir::TypedAttr attribute";
-      return failure();
-    }
-    if (member != m.getType()) {
-      emitError() << "element at index " << attrIdx << " has type "
-                  << m.getType() << " but return type for this element is "
-                  << member;
-      return failure();
-    }
-=======
 LogicalResult
 ConstRecordAttr::verify(function_ref<InFlightDiagnostic()> emitError,
                         mlir::Type type, ArrayAttr members) {
@@ -229,7 +191,6 @@
       return emitError() << "element at index " << attrIdx << " has type "
                          << m.getType()
                          << " but return type for this element is " << member;
->>>>>>> bfe865b9
     attrIdx++;
   }
 
@@ -237,63 +198,17 @@
 }
 
 //===----------------------------------------------------------------------===//
-<<<<<<< HEAD
-// LangAttr definitions
-//===----------------------------------------------------------------------===//
-
-Attribute LangAttr::parse(AsmParser &parser, Type odsType) {
-  auto loc = parser.getCurrentLocation();
-  if (parser.parseLess())
-    return {};
-
-  // Parse variable 'lang'.
-  llvm::StringRef lang;
-  if (parser.parseKeyword(&lang))
-    return {};
-
-  // Check if parsed value is a valid language.
-  auto langEnum = symbolizeSourceLanguage(lang);
-  if (!langEnum.has_value()) {
-    parser.emitError(loc) << "invalid language keyword '" << lang << "'";
-    return {};
-  }
-
-  if (parser.parseGreater())
-    return {};
-
-  return get(parser.getContext(),
-             SourceLanguageAttr::get(parser.getContext(), langEnum.value()));
-}
-
-void LangAttr::print(AsmPrinter &printer) const {
-  printer << "<" << getLang().getValue() << '>';
-}
-
-//===----------------------------------------------------------------------===//
-=======
->>>>>>> bfe865b9
 // OptInfoAttr definitions
 //===----------------------------------------------------------------------===//
 
 LogicalResult OptInfoAttr::verify(function_ref<InFlightDiagnostic()> emitError,
                                   unsigned level, unsigned size) {
-<<<<<<< HEAD
-  if (level > 3) {
-    emitError() << "optimization level must be between 0 and 3 inclusive";
-    return failure();
-  }
-  if (size > 2) {
-    emitError() << "size optimization level must be between 0 and 2 inclusive";
-    return failure();
-  }
-=======
   if (level > 3)
     return emitError()
            << "optimization level must be between 0 and 3 inclusive";
   if (size > 2)
     return emitError()
            << "size optimization level must be between 0 and 2 inclusive";
->>>>>>> bfe865b9
   return success();
 }
 
@@ -324,10 +239,6 @@
 // IntAttr definitions
 //===----------------------------------------------------------------------===//
 
-<<<<<<< HEAD
-Attribute IntAttr::parse(AsmParser &parser, Type odsType) {
-  mlir::APInt APValue;
-=======
 template <typename IntT>
 static bool isTooLargeForType(const mlir::APInt &v, IntT expectedValue) {
   if constexpr (std::is_signed_v<IntT>) {
@@ -336,7 +247,6 @@
     return v.getZExtValue() != expectedValue;
   }
 }
->>>>>>> bfe865b9
 
 template <typename IntT>
 static ParseResult parseIntLiteralImpl(mlir::AsmParser &p, llvm::APInt &value,
@@ -349,44 +259,17 @@
   value = mlir::APInt(ty.getWidth(), ivalue, isSigned, /*implicitTrunc=*/true);
   if (isTooLargeForType(value, ivalue))
 
-<<<<<<< HEAD
-  // Fetch arbitrary precision integer value.
-  if (type.isSigned()) {
-    int64_t value;
-    if (parser.parseInteger(value))
-      parser.emitError(parser.getCurrentLocation(), "expected integer value");
-    APValue = mlir::APInt(type.getWidth(), value, type.isSigned(),
-                          /*implicitTrunc=*/true);
-    if (APValue.getSExtValue() != value)
-      parser.emitError(parser.getCurrentLocation(),
-                       "integer value too large for the given type");
-  } else {
-    uint64_t value;
-    if (parser.parseInteger(value))
-      parser.emitError(parser.getCurrentLocation(), "expected integer value");
-    APValue = mlir::APInt(type.getWidth(), value, type.isSigned(),
-                          /*implicitTrunc=*/true);
-    if (APValue.getZExtValue() != value)
-      parser.emitError(parser.getCurrentLocation(),
-                       "integer value too large for the given type");
-  }
-=======
     return p.emitError(p.getCurrentLocation(),
                        "integer value too large for the given type");
->>>>>>> bfe865b9
-
-  return success();
-}
-
-<<<<<<< HEAD
-  return IntAttr::get(type, APValue);
-=======
+
+  return success();
+}
+
 mlir::ParseResult parseIntLiteral(mlir::AsmParser &parser, llvm::APInt &value,
                                   cir::IntTypeInterface ty) {
   if (ty.isSigned())
     return parseIntLiteralImpl<int64_t>(parser, value, ty);
   return parseIntLiteralImpl<uint64_t>(parser, value, ty);
->>>>>>> bfe865b9
 }
 
 void printIntLiteral(mlir::AsmPrinter &p, llvm::APInt value,
@@ -693,321 +576,6 @@
 }
 
 //===----------------------------------------------------------------------===//
-// ComplexAttr definitions
-//===----------------------------------------------------------------------===//
-
-LogicalResult ComplexAttr::verify(function_ref<InFlightDiagnostic()> emitError,
-                                  cir::ComplexType type, mlir::TypedAttr real,
-                                  mlir::TypedAttr imag) {
-  auto elemTy = type.getElementTy();
-  if (real.getType() != elemTy) {
-    emitError() << "type of the real part does not match the complex type";
-    return failure();
-  }
-  if (imag.getType() != elemTy) {
-    emitError() << "type of the imaginary part does not match the complex type";
-    return failure();
-  }
-
-  return success();
-}
-
-//===----------------------------------------------------------------------===//
-// CmpThreeWayInfoAttr definitions
-//===----------------------------------------------------------------------===//
-
-std::string CmpThreeWayInfoAttr::getAlias() const {
-  std::string alias = "cmp3way_info";
-
-  if (getOrdering() == CmpOrdering::Strong)
-    alias.append("_strong_");
-  else
-    alias.append("_partial_");
-
-  auto appendInt = [&](int64_t value) {
-    if (value < 0) {
-      alias.push_back('n');
-      value = -value;
-    }
-    alias.append(std::to_string(value));
-  };
-
-  alias.append("lt");
-  appendInt(getLt());
-  alias.append("eq");
-  appendInt(getEq());
-  alias.append("gt");
-  appendInt(getGt());
-
-  if (auto unordered = getUnordered()) {
-    alias.append("un");
-    appendInt(unordered.value());
-  }
-
-  return alias;
-}
-
-LogicalResult
-CmpThreeWayInfoAttr::verify(function_ref<InFlightDiagnostic()> emitError,
-                            CmpOrdering ordering, int64_t lt, int64_t eq,
-                            int64_t gt, std::optional<int64_t> unordered) {
-  // The presense of unordered must match the value of ordering.
-  if (ordering == CmpOrdering::Strong && unordered) {
-    emitError() << "strong ordering does not include unordered ordering";
-    return failure();
-  }
-  if (ordering == CmpOrdering::Partial && !unordered) {
-    emitError() << "partial ordering lacks unordered ordering";
-    return failure();
-  }
-
-  return success();
-}
-
-//===----------------------------------------------------------------------===//
-// DataMemberAttr definitions
-//===----------------------------------------------------------------------===//
-
-LogicalResult
-DataMemberAttr::verify(function_ref<InFlightDiagnostic()> emitError,
-                       cir::DataMemberType ty,
-                       std::optional<unsigned> memberIndex) {
-  if (!memberIndex.has_value()) {
-    // DataMemberAttr without a given index represents a null value.
-    return success();
-  }
-
-  auto clsRecordTy = ty.getClsTy();
-  if (clsRecordTy.isIncomplete()) {
-    emitError() << "incomplete 'cir.record' cannot be used to build a non-null "
-                   "data member pointer";
-    return failure();
-  }
-
-  auto memberIndexValue = memberIndex.value();
-  if (memberIndexValue >= clsRecordTy.getNumElements()) {
-    emitError()
-        << "member index of a #cir.data_member attribute is out of range";
-    return failure();
-  }
-
-  auto memberTy = clsRecordTy.getMembers()[memberIndexValue];
-  if (memberTy != ty.getMemberTy()) {
-    emitError() << "member type of a #cir.data_member attribute must match the "
-                   "attribute type";
-    return failure();
-  }
-
-  return success();
-}
-
-//===----------------------------------------------------------------------===//
-// MethodAttr definitions
-//===----------------------------------------------------------------------===//
-
-LogicalResult
-MethodAttr::verify(function_ref<::mlir::InFlightDiagnostic()> emitError,
-                   cir::MethodType type,
-                   std::optional<FlatSymbolRefAttr> symbol,
-                   std::optional<uint64_t> vtable_offset) {
-  if (symbol.has_value() && vtable_offset.has_value()) {
-    emitError() << "at most one of symbol and vtable_offset can be present "
-                   "in #cir.method";
-    return failure();
-  }
-
-  return success();
-}
-
-Attribute MethodAttr::parse(AsmParser &parser, Type odsType) {
-  auto ty = mlir::cast<cir::MethodType>(odsType);
-
-  if (parser.parseLess())
-    return {};
-
-  // Try to parse the null pointer constant.
-  if (parser.parseOptionalKeyword("null").succeeded()) {
-    if (parser.parseGreater())
-      return {};
-    return get(ty);
-  }
-
-  // Try to parse a flat symbol ref for a pointer to non-virtual member
-  // function.
-  FlatSymbolRefAttr symbol;
-  auto parseSymbolRefResult = parser.parseOptionalAttribute(symbol);
-  if (parseSymbolRefResult.has_value()) {
-    if (parseSymbolRefResult.value().failed())
-      return {};
-    if (parser.parseGreater())
-      return {};
-    return get(ty, symbol);
-  }
-
-  // Parse a uint64 that represents the vtable offset.
-  std::uint64_t vtableOffset = 0;
-  if (parser.parseKeyword("vtable_offset"))
-    return {};
-  if (parser.parseEqual())
-    return {};
-  if (parser.parseInteger(vtableOffset))
-    return {};
-
-  if (parser.parseGreater())
-    return {};
-
-  return get(ty, vtableOffset);
-}
-
-void MethodAttr::print(AsmPrinter &printer) const {
-  auto symbol = getSymbol();
-  auto vtableOffset = getVtableOffset();
-
-  printer << '<';
-  if (symbol.has_value()) {
-    printer << *symbol;
-  } else if (vtableOffset.has_value()) {
-    printer << "vtable_offset = " << *vtableOffset;
-  } else {
-    printer << "null";
-  }
-  printer << '>';
-}
-
-//===----------------------------------------------------------------------===//
-// GlobalAnnotationValuesAttr definitions
-//===----------------------------------------------------------------------===//
-
-LogicalResult GlobalAnnotationValuesAttr::verify(
-    function_ref<::mlir::InFlightDiagnostic()> emitError,
-    mlir::ArrayAttr annotations) {
-  if (annotations.empty()) {
-    emitError()
-        << "GlobalAnnotationValuesAttr should at least have one annotation";
-    return failure();
-  }
-  for (auto &entry : annotations) {
-    auto annoEntry = ::mlir::dyn_cast<mlir::ArrayAttr>(entry);
-    if (!annoEntry) {
-      emitError() << "Element of GlobalAnnotationValuesAttr annotations array"
-                     " must be an array";
-      return failure();
-    } else if (annoEntry.size() != 2) {
-      emitError() << "Element of GlobalAnnotationValuesAttr annotations array"
-                  << " must be a 2-element array and you have "
-                  << annoEntry.size();
-      return failure();
-    } else if (!::mlir::isa<mlir::StringAttr>(annoEntry[0])) {
-      emitError() << "Element of GlobalAnnotationValuesAttr annotations"
-                     "array must start with a string, which is the name of "
-                     "global op or func it annotates";
-      return failure();
-    }
-    auto annoPart = ::mlir::dyn_cast<cir::AnnotationAttr>(annoEntry[1]);
-    if (!annoPart) {
-      emitError() << "The second element of GlobalAnnotationValuesAttr"
-                     "annotations array element must be of "
-                     "type AnnotationValueAttr";
-      return failure();
-    }
-  }
-  return success();
-}
-
-//===----------------------------------------------------------------------===//
-// DynamicCastInfoAtttr definitions
-//===----------------------------------------------------------------------===//
-
-std::string DynamicCastInfoAttr::getAlias() const {
-  // The alias looks like: `dyn_cast_info_<src>_<dest>`
-
-  std::string alias = "dyn_cast_info_";
-
-  alias.append(getSrcRtti().getSymbol().getValue());
-  alias.push_back('_');
-  alias.append(getDestRtti().getSymbol().getValue());
-
-  return alias;
-}
-
-LogicalResult DynamicCastInfoAttr::verify(
-    function_ref<InFlightDiagnostic()> emitError, cir::GlobalViewAttr srcRtti,
-    cir::GlobalViewAttr destRtti, mlir::FlatSymbolRefAttr runtimeFunc,
-    mlir::FlatSymbolRefAttr badCastFunc, cir::IntAttr offsetHint) {
-  auto isRttiPtr = [](mlir::Type ty) {
-    // RTTI pointers are !cir.ptr<!u8i>.
-
-    auto ptrTy = mlir::dyn_cast<cir::PointerType>(ty);
-    if (!ptrTy)
-      return false;
-
-    auto pointeeIntTy = mlir::dyn_cast<cir::IntType>(ptrTy.getPointee());
-    if (!pointeeIntTy)
-      return false;
-
-    return pointeeIntTy.isUnsigned() && pointeeIntTy.getWidth() == 8;
-  };
-
-  if (!isRttiPtr(srcRtti.getType())) {
-    emitError() << "srcRtti must be an RTTI pointer";
-    return failure();
-  }
-
-  if (!isRttiPtr(destRtti.getType())) {
-    emitError() << "destRtti must be an RTTI pointer";
-    return failure();
-  }
-
-  return success();
-}
-
-//===----------------------------------------------------------------------===//
-// AddressSpaceAttr definitions
-//===----------------------------------------------------------------------===//
-
-std::optional<int32_t>
-AddressSpaceAttr::getValueFromLangAS(clang::LangAS langAS) {
-  using clang::LangAS;
-  switch (langAS) {
-  case LangAS::Default:
-    // Default address space should be encoded as a null attribute.
-    return std::nullopt;
-  case LangAS::opencl_global:
-    return Kind::offload_global;
-  case LangAS::opencl_local:
-  case LangAS::cuda_shared:
-    // Local means local among the work-group (OpenCL) or block (CUDA).
-    // All threads inside the kernel can access local memory.
-    return Kind::offload_local;
-  case LangAS::cuda_device:
-    return Kind::offload_global;
-  case LangAS::opencl_constant:
-  case LangAS::cuda_constant:
-    return Kind::offload_constant;
-  case LangAS::opencl_private:
-    return Kind::offload_private;
-  case LangAS::opencl_generic:
-    return Kind::offload_generic;
-  case LangAS::opencl_global_device:
-  case LangAS::opencl_global_host:
-  case LangAS::sycl_global:
-  case LangAS::sycl_global_device:
-  case LangAS::sycl_global_host:
-  case LangAS::sycl_local:
-  case LangAS::sycl_private:
-  case LangAS::ptr32_sptr:
-  case LangAS::ptr32_uptr:
-  case LangAS::ptr64:
-  case LangAS::hlsl_groupshared:
-  case LangAS::wasm_funcref:
-    llvm_unreachable("NYI");
-  default:
-    // Target address space offset arithmetics
-    return clang::toTargetAddressSpace(langAS) + kFirstTargetASValue;
-  }
-}
-
-//===----------------------------------------------------------------------===//
 // CIR Dialect
 //===----------------------------------------------------------------------===//
 
