--- conflicted
+++ resolved
@@ -184,11 +184,7 @@
 
   unsigned attrIdx = 0;
   for (auto &member : sTy.getMembers()) {
-<<<<<<< HEAD
-    auto m = dyn_cast_if_present<TypedAttr>(members[attrIdx]);
-=======
     auto m = mlir::dyn_cast_or_null<mlir::TypedAttr>(members[attrIdx]);
->>>>>>> 6ce3969b
     if (!m)
       return emitError() << "expected mlir::TypedAttr attribute";
     if (member != m.getType())
