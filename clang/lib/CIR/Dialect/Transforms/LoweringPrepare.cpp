//===- LoweringPrepare.cpp - pareparation work for LLVM lowering ----------===//
//
// Part of the LLVM Project, under the Apache License v2.0 with LLVM Exceptions.
// See https://llvm.org/LICENSE.txt for license information.
// SPDX-License-Identifier: Apache-2.0 WITH LLVM-exception
//
//===----------------------------------------------------------------------===//

#include "LoweringPrepareCXXABI.h"
#include "PassDetail.h"
#include "mlir/IR/BuiltinAttributes.h"
#include "mlir/IR/Region.h"
#include "clang/AST/ASTContext.h"
#include "clang/AST/CharUnits.h"
#include "clang/AST/ExprCXX.h"
#include "clang/AST/Mangle.h"
#include "clang/Basic/Cuda.h"
#include "clang/Basic/Module.h"
#include "clang/Basic/TargetInfo.h"
#include "clang/CIR/Dialect/Builder/CIRBaseBuilder.h"
#include "clang/CIR/Dialect/IR/CIRDataLayout.h"
#include "clang/CIR/Dialect/IR/CIRDialect.h"
#include "clang/CIR/Dialect/Passes.h"
#include "clang/CIR/Interfaces/ASTAttrInterfaces.h"
#include "llvm/ADT/APFloat.h"
#include "llvm/ADT/SmallVector.h"
#include "llvm/ADT/StringMap.h"
#include "llvm/ADT/StringRef.h"
#include "llvm/ADT/Twine.h"
#include "llvm/Support/ErrorHandling.h"
#include "llvm/Support/Path.h"
#include "llvm/Support/VirtualFileSystem.h"

#include <memory>

using cir::CIRBaseBuilderTy;
using namespace mlir;
using namespace cir;

static SmallString<128> getTransformedFileName(ModuleOp theModule) {
  SmallString<128> FileName;

  if (theModule.getSymName()) {
    FileName = llvm::sys::path::filename(theModule.getSymName()->str());
  }

  if (FileName.empty())
    FileName = "<null>";

  for (size_t i = 0; i < FileName.size(); ++i) {
    // Replace everything that's not [a-zA-Z0-9._] with a _. This set happens
    // to be the set of C preprocessing numbers.
    if (!clang::isPreprocessingNumberBody(FileName[i]))
      FileName[i] = '_';
  }

  return FileName;
}

/// Return the FuncOp called by `callOp`.
static FuncOp getCalledFunction(CallOp callOp) {
  SymbolRefAttr sym =
      llvm::dyn_cast_if_present<SymbolRefAttr>(callOp.getCallableForCallee());
  if (!sym)
    return nullptr;
  return dyn_cast_or_null<FuncOp>(
      SymbolTable::lookupNearestSymbolFrom(callOp, sym));
}

namespace {

struct LoweringPreparePass : public LoweringPrepareBase<LoweringPreparePass> {
  LoweringPreparePass() = default;
  void runOnOperation() override;

  void runOnOp(Operation *op);
  void lowerUnaryOp(UnaryOp op);
  void lowerBinOp(BinOp op);
  void lowerCastOp(CastOp op);
  void lowerComplexBinOp(ComplexBinOp op);
  void lowerThreeWayCmpOp(CmpThreeWayOp op);
  void lowerVAArgOp(VAArgOp op);
  void lowerDeleteArrayOp(DeleteArrayOp op);
  void lowerGlobalOp(GlobalOp op);
  void lowerDynamicCastOp(DynamicCastOp op);
  void lowerStdFindOp(StdFindOp op);
  void lowerIterBeginOp(IterBeginOp op);
  void lowerIterEndOp(IterEndOp op);
  void lowerToMemCpy(StoreOp op);
  void lowerArrayDtor(ArrayDtor op);
  void lowerArrayCtor(ArrayCtor op);
  void lowerThrowOp(ThrowOp op);
  void lowerTrivialConstructorCall(cir::CallOp op);

  /// Collect annotations of global values in the module
  void addGlobalAnnotations(mlir::Operation *op, mlir::ArrayAttr annotations);

  /// Build the function that initializes the specified global
  FuncOp buildCXXGlobalVarDeclInitFunc(GlobalOp op);

  /// Build a module init function that calls all the dynamic initializers.
  void buildCXXGlobalInitFunc();

  /// Materialize global ctor/dtor list
  void buildGlobalCtorDtorList();

  /// Build attribute of global annotation values
  void buildGlobalAnnotationValues();

  FuncOp buildRuntimeFunction(
      mlir::OpBuilder &builder, llvm::StringRef name, mlir::Location loc,
      cir::FuncType type,
      cir::GlobalLinkageKind linkage = cir::GlobalLinkageKind::ExternalLinkage);

  GlobalOp buildRuntimeVariable(
      mlir::OpBuilder &Builder, llvm::StringRef Name, mlir::Location Loc,
      mlir::Type type,
      cir::GlobalLinkageKind Linkage = cir::GlobalLinkageKind::ExternalLinkage);

  /// Track the current number of global array string count for when the symbol
  /// has an empty name, and prevent collisions.
  uint64_t annonGlobalConstArrayCount = 0;

  ///
  /// CUDA related
  /// ------------

  // Maps CUDA kernel name to device stub function.
  llvm::StringMap<FuncOp> cudaKernelMap;

  void buildCUDAModuleCtor();
  std::optional<FuncOp> buildCUDAModuleDtor();
  std::optional<FuncOp> buildCUDARegisterGlobals();

  void buildCUDARegisterGlobalFunctions(cir::CIRBaseBuilderTy &builder,
                                        FuncOp regGlobalFunc);

  ///
  /// AST related
  /// -----------

  clang::ASTContext *astCtx;
  std::shared_ptr<cir::LoweringPrepareCXXABI> cxxABI;

  void setASTContext(clang::ASTContext *c) {
    astCtx = c;
    const clang::TargetInfo &target = c->getTargetInfo();
    auto abiStr = target.getABI();
    switch (c->getCXXABIKind()) {
    case clang::TargetCXXABI::GenericItanium:
      if (target.getTriple().getArch() == llvm::Triple::x86_64) {
        cxxABI.reset(
            cir::LoweringPrepareCXXABI::createX86ABI(/*is64bit=*/true));
        break;
      }

      cxxABI.reset(cir::LoweringPrepareCXXABI::createItaniumABI());
      break;
    case clang::TargetCXXABI::GenericAArch64:
    case clang::TargetCXXABI::AppleARM64:
      // TODO: This is temporary solution. ABIKind info should be
      // propagated from the targetInfo managed by ABI lowering
      // query system.
      assert(abiStr == "aapcs" || abiStr == "darwinpcs" ||
             abiStr == "aapcs-soft");
      cxxABI.reset(cir::LoweringPrepareCXXABI::createAArch64ABI(
          abiStr == "aapcs"
              ? cir::AArch64ABIKind::AAPCS
              : (abiStr == "darwinpccs" ? cir::AArch64ABIKind::DarwinPCS
                                        : cir::AArch64ABIKind::AAPCSSoft)));
      break;
    default:
      llvm_unreachable("NYI");
    }
  }

  /// Tracks current module.
  ModuleOp theModule;

  std::optional<cir::CIRDataLayout> datalayout;

  /// Tracks existing dynamic initializers.
  llvm::StringMap<uint32_t> dynamicInitializerNames;
  llvm::SmallVector<FuncOp, 4> dynamicInitializers;

  /// List of ctors and their priorities to be called before main()
  llvm::SmallVector<std::pair<std::string, uint32_t>, 4> globalCtorList;
  /// List of dtors and their priorities to be called when unloading module.
  llvm::SmallVector<std::pair<std::string, uint32_t>, 4> globalDtorList;
  /// List of annotations in the module
  llvm::SmallVector<mlir::Attribute, 4> globalAnnotations;
};

std::string getCUDAPrefix(clang::ASTContext *astCtx) {
  if (astCtx->getLangOpts().HIP)
    return "hip";
  return "cuda";
}

std::string addUnderscoredPrefix(llvm::StringRef cudaPrefix,
                                 llvm::StringRef cudaFunctionName) {
  return ("__" + cudaPrefix + cudaFunctionName).str();
}

} // namespace

GlobalOp LoweringPreparePass::buildRuntimeVariable(
    mlir::OpBuilder &builder, llvm::StringRef name, mlir::Location loc,
    mlir::Type type, cir::GlobalLinkageKind linkage) {
  GlobalOp g = dyn_cast_or_null<GlobalOp>(SymbolTable::lookupNearestSymbolFrom(
      theModule, StringAttr::get(theModule->getContext(), name)));
  if (!g) {
    g = builder.create<cir::GlobalOp>(loc, name, type);
    g.setLinkageAttr(
        cir::GlobalLinkageKindAttr::get(builder.getContext(), linkage));
    mlir::SymbolTable::setSymbolVisibility(
        g, mlir::SymbolTable::Visibility::Private);
  }
  return g;
}

FuncOp LoweringPreparePass::buildRuntimeFunction(
    mlir::OpBuilder &builder, llvm::StringRef name, mlir::Location loc,
    cir::FuncType type, cir::GlobalLinkageKind linkage) {
  FuncOp f = dyn_cast_or_null<FuncOp>(SymbolTable::lookupNearestSymbolFrom(
      theModule, StringAttr::get(theModule->getContext(), name)));
  if (!f) {
    f = builder.create<cir::FuncOp>(loc, name, type);
    f.setLinkageAttr(
        cir::GlobalLinkageKindAttr::get(builder.getContext(), linkage));
    mlir::SymbolTable::setSymbolVisibility(
        f, mlir::SymbolTable::Visibility::Private);
    mlir::NamedAttrList attrs;
    f.setExtraAttrsAttr(cir::ExtraFuncAttributesAttr::get(
        attrs.getDictionary(builder.getContext())));
  }
  return f;
}

FuncOp LoweringPreparePass::buildCXXGlobalVarDeclInitFunc(GlobalOp op) {
  SmallString<256> fnName;
  {
    llvm::raw_svector_ostream Out(fnName);
    op.getAst()->mangleDynamicInitializer(Out);
    // Name numbering
    uint32_t cnt = dynamicInitializerNames[fnName]++;
    if (cnt)
      fnName += "." + llvm::Twine(cnt).str();
  }

  // Create a variable initialization function.
  CIRBaseBuilderTy builder(getContext());
  builder.setInsertionPointAfter(op);
  auto voidTy = cir::VoidType::get(builder.getContext());
  auto fnType = cir::FuncType::get({}, voidTy);
  FuncOp f = buildRuntimeFunction(builder, fnName, op.getLoc(), fnType,
                                  cir::GlobalLinkageKind::InternalLinkage);

  // Move over the initialzation code of the ctor region.
  mlir::Block *entryBB = f.addEntryBlock();
  if (!op.getCtorRegion().empty()) {
    auto &block = op.getCtorRegion().front();
    entryBB->getOperations().splice(entryBB->begin(), block.getOperations(),
                                    block.begin(), std::prev(block.end()));
  }

  // Register the destructor call with __cxa_atexit
  auto &dtorRegion = op.getDtorRegion();
  if (!dtorRegion.empty()) {
    assert(op.getAst() &&
           op.getAst()->getTLSKind() == clang::VarDecl::TLS_None && " TLS NYI");
    // Create a variable that binds the atexit to this shared object.
    builder.setInsertionPointToStart(&theModule.getBodyRegion().front());
    auto Handle = buildRuntimeVariable(builder, "__dso_handle", op.getLoc(),
                                       builder.getI8Type());

    // Look for the destructor call in dtorBlock
    auto &dtorBlock = dtorRegion.front();
    cir::CallOp dtorCall;
    for (auto op : reverse(dtorBlock.getOps<cir::CallOp>())) {
      dtorCall = op;
      break;
    }
    assert(dtorCall && "Expected a dtor call");
    FuncOp dtorFunc = getCalledFunction(dtorCall);
    assert(dtorFunc &&
           mlir::isa<ASTCXXDestructorDeclInterface>(*dtorFunc.getAst()) &&
           "Expected a dtor call");

    // Create a runtime helper function:
    //    extern "C" int __cxa_atexit(void (*f)(void *), void *p, void *d);
    auto voidPtrTy = cir::PointerType::get(voidTy);
    auto voidFnTy = cir::FuncType::get({voidPtrTy}, voidTy);
    auto voidFnPtrTy = cir::PointerType::get(voidFnTy);
    auto HandlePtrTy = cir::PointerType::get(Handle.getSymType());
    auto fnAtExitType =
        cir::FuncType::get({voidFnPtrTy, voidPtrTy, HandlePtrTy},
                           cir::VoidType::get(builder.getContext()));
    const char *nameAtExit = "__cxa_atexit";
    FuncOp fnAtExit =
        buildRuntimeFunction(builder, nameAtExit, op.getLoc(), fnAtExitType);

    // Replace the dtor call with a call to __cxa_atexit(&dtor, &var,
    // &__dso_handle)
    builder.setInsertionPointAfter(dtorCall);
    mlir::Value args[3];
    auto dtorPtrTy = cir::PointerType::get(dtorFunc.getFunctionType());
    // dtorPtrTy
    args[0] = builder.create<cir::GetGlobalOp>(dtorCall.getLoc(), dtorPtrTy,
                                               dtorFunc.getSymName());
    args[0] = builder.create<cir::CastOp>(dtorCall.getLoc(), voidFnPtrTy,
                                          cir::CastKind::bitcast, args[0]);
    args[1] = builder.create<cir::CastOp>(dtorCall.getLoc(), voidPtrTy,
                                          cir::CastKind::bitcast,
                                          dtorCall.getArgOperand(0));
    args[2] = builder.create<cir::GetGlobalOp>(Handle.getLoc(), HandlePtrTy,
                                               Handle.getSymName());
    builder.createCallOp(dtorCall.getLoc(), fnAtExit, args);
    dtorCall->erase();
    entryBB->getOperations().splice(entryBB->end(), dtorBlock.getOperations(),
                                    dtorBlock.begin(),
                                    std::prev(dtorBlock.end()));
  }

  // Replace cir.yield with cir.return
  builder.setInsertionPointToEnd(entryBB);
  mlir::Operation *yieldOp = nullptr;
  if (!op.getCtorRegion().empty()) {
    auto &block = op.getCtorRegion().front();
    yieldOp = &block.getOperations().back();
  } else {
    assert(!dtorRegion.empty());
    auto &block = dtorRegion.front();
    yieldOp = &block.getOperations().back();
  }

  assert(isa<YieldOp>(*yieldOp));
  builder.create<ReturnOp>(yieldOp->getLoc());
  return f;
}

static void canonicalizeIntrinsicThreeWayCmp(CIRBaseBuilderTy &builder,
                                             CmpThreeWayOp op) {
  auto loc = op->getLoc();
  auto cmpInfo = op.getInfo();

  if (cmpInfo.getLt() == -1 && cmpInfo.getEq() == 0 && cmpInfo.getGt() == 1) {
    // The comparison is already in canonicalized form.
    return;
  }

  auto canonicalizedCmpInfo =
      cir::CmpThreeWayInfoAttr::get(builder.getContext(), -1, 0, 1);
  mlir::Value result =
      builder
          .create<cir::CmpThreeWayOp>(loc, op.getType(), op.getLhs(),
                                      op.getRhs(), canonicalizedCmpInfo)
          .getResult();

  auto compareAndYield = [&](mlir::Value input, int64_t test,
                             int64_t yield) -> mlir::Value {
    // Create a conditional branch that tests whether `input` is equal to
    // `test`. If `input` is equal to `test`, yield `yield`. Otherwise, yield
    // `input` as is.
    auto testValue =
        builder.getConstant(loc, cir::IntAttr::get(input.getType(), test));
    auto yieldValue =
        builder.getConstant(loc, cir::IntAttr::get(input.getType(), yield));
    auto eqToTest =
        builder.createCompare(loc, cir::CmpOpKind::eq, input, testValue);
    return builder.createSelect(loc, eqToTest, yieldValue, input);
  };

  if (cmpInfo.getLt() != -1)
    result = compareAndYield(result, -1, cmpInfo.getLt());

  if (cmpInfo.getEq() != 0)
    result = compareAndYield(result, 0, cmpInfo.getEq());

  if (cmpInfo.getGt() != 1)
    result = compareAndYield(result, 1, cmpInfo.getGt());

  op.replaceAllUsesWith(result);
  op.erase();
}

void LoweringPreparePass::lowerVAArgOp(VAArgOp op) {
  CIRBaseBuilderTy builder(getContext());
  builder.setInsertionPoint(op);

  auto res = cxxABI->lowerVAArg(builder, op, *datalayout);
  if (res) {
    op.replaceAllUsesWith(res);
    op.erase();
  }
  return;
}

void LoweringPreparePass::lowerDeleteArrayOp(DeleteArrayOp op) {
  CIRBaseBuilderTy builder(getContext());
  builder.setInsertionPoint(op);

  cxxABI->lowerDeleteArray(builder, op, *datalayout);
  // DeleteArrayOp won't have a result, so we don't need to replace
  // the uses.
  op.erase();
  return;
}

void LoweringPreparePass::lowerUnaryOp(UnaryOp op) {
  auto ty = op.getType();
  if (!mlir::isa<cir::ComplexType>(ty))
    return;

  auto loc = op.getLoc();
  auto opKind = op.getKind();

  CIRBaseBuilderTy builder(getContext());
  builder.setInsertionPointAfter(op);

  auto operand = op.getInput();

  auto operandReal = builder.createComplexReal(loc, operand);
  auto operandImag = builder.createComplexImag(loc, operand);

  mlir::Value resultReal;
  mlir::Value resultImag;
  switch (opKind) {
  case cir::UnaryOpKind::Inc:
  case cir::UnaryOpKind::Dec:
    resultReal = builder.createUnaryOp(loc, opKind, operandReal);
    resultImag = operandImag;
    break;

  case cir::UnaryOpKind::Plus:
  case cir::UnaryOpKind::Minus:
    resultReal = builder.createUnaryOp(loc, opKind, operandReal);
    resultImag = builder.createUnaryOp(loc, opKind, operandImag);
    break;

  case cir::UnaryOpKind::Not:
    resultReal = operandReal;
    resultImag =
        builder.createUnaryOp(loc, cir::UnaryOpKind::Minus, operandImag);
    break;
  }

  auto result = builder.createComplexCreate(loc, resultReal, resultImag);
  op.replaceAllUsesWith(result);
  op.erase();
}

void LoweringPreparePass::lowerBinOp(BinOp op) {
  auto ty = op.getType();
  if (!mlir::isa<cir::ComplexType>(ty))
    return;

  auto loc = op.getLoc();
  auto opKind = op.getKind();
  assert((opKind == cir::BinOpKind::Add || opKind == cir::BinOpKind::Sub) &&
         "invalid binary op kind on complex numbers");

  CIRBaseBuilderTy builder(getContext());
  builder.setInsertionPointAfter(op);

  auto lhs = op.getLhs();
  auto rhs = op.getRhs();

  // (a+bi) + (c+di) = (a+c) + (b+d)i
  // (a+bi) - (c+di) = (a-c) + (b-d)i
  auto lhsReal = builder.createComplexReal(loc, lhs);
  auto lhsImag = builder.createComplexImag(loc, lhs);
  auto rhsReal = builder.createComplexReal(loc, rhs);
  auto rhsImag = builder.createComplexImag(loc, rhs);
  auto resultReal = builder.createBinop(lhsReal, opKind, rhsReal);
  auto resultImag = builder.createBinop(lhsImag, opKind, rhsImag);
  auto result = builder.createComplexCreate(loc, resultReal, resultImag);

  op.replaceAllUsesWith(result);
  op.erase();
}

static mlir::Value lowerScalarToComplexCast(mlir::MLIRContext &ctx,
                                            cir::CastOp op) {
  cir::CIRBaseBuilderTy builder(ctx);
  builder.setInsertionPoint(op);

  mlir::Value src = op.getSrc();
  mlir::Value imag = builder.getNullValue(src.getType(), op.getLoc());
  return builder.createComplexCreate(op.getLoc(), src, imag);
}

static mlir::Value lowerComplexToScalarCast(mlir::MLIRContext &ctx,
                                            cir::CastOp op,
                                            cir::CastKind elemToBoolKind) {
  cir::CIRBaseBuilderTy builder(ctx);
  builder.setInsertionPoint(op);

  mlir::Value src = op.getSrc();
  if (!mlir::isa<cir::BoolType>(op.getType()))
    return builder.createComplexReal(op.getLoc(), src);

  // Complex cast to bool: (bool)(a+bi) => (bool)a || (bool)b
  mlir::Value srcReal = builder.createComplexReal(op.getLoc(), src);
  mlir::Value srcImag = builder.createComplexImag(op.getLoc(), src);

  cir::BoolType boolTy = builder.getBoolTy();
  mlir::Value srcRealToBool =
      builder.createCast(op.getLoc(), elemToBoolKind, srcReal, boolTy);
  mlir::Value srcImagToBool =
      builder.createCast(op.getLoc(), elemToBoolKind, srcImag, boolTy);
  return builder.createLogicalOr(op.getLoc(), srcRealToBool, srcImagToBool);
}

static mlir::Value lowerComplexToComplexCast(mlir::MLIRContext &ctx,
                                             cir::CastOp op,
                                             cir::CastKind scalarCastKind) {
  CIRBaseBuilderTy builder(ctx);
  builder.setInsertionPoint(op);

  mlir::Value src = op.getSrc();
  auto dstComplexElemTy =
      mlir::cast<cir::ComplexType>(op.getType()).getElementType();

<<<<<<< HEAD
  auto srcReal = builder.createComplexReal(op.getLoc(), src);
  auto srcImag = builder.createComplexImag(op.getLoc(), src);
=======
  mlir::Value srcReal = builder.createComplexReal(op.getLoc(), src);
  mlir::Value srcImag = builder.createComplexImag(op.getLoc(), src);
>>>>>>> b2a8ee96

  mlir::Value dstReal = builder.createCast(op.getLoc(), scalarCastKind, srcReal,
                                           dstComplexElemTy);
  mlir::Value dstImag = builder.createCast(op.getLoc(), scalarCastKind, srcImag,
                                           dstComplexElemTy);
  return builder.createComplexCreate(op.getLoc(), dstReal, dstImag);
}

void LoweringPreparePass::lowerCastOp(CastOp op) {
  mlir::MLIRContext &ctx = getContext();
  mlir::Value loweredValue = [&]() -> mlir::Value {
    switch (op.getKind()) {
    case cir::CastKind::float_to_complex:
    case cir::CastKind::int_to_complex:
      return lowerScalarToComplexCast(ctx, op);
    case cir::CastKind::float_complex_to_real:
    case cir::CastKind::int_complex_to_real:
      return lowerComplexToScalarCast(ctx, op, op.getKind());
    case cir::CastKind::float_complex_to_bool:
      return lowerComplexToScalarCast(ctx, op, cir::CastKind::float_to_bool);
    case cir::CastKind::int_complex_to_bool:
      return lowerComplexToScalarCast(ctx, op, cir::CastKind::int_to_bool);
    case cir::CastKind::float_complex:
      return lowerComplexToComplexCast(ctx, op, cir::CastKind::floating);
    case cir::CastKind::float_complex_to_int_complex:
      return lowerComplexToComplexCast(ctx, op, cir::CastKind::float_to_int);
    case cir::CastKind::int_complex:
      return lowerComplexToComplexCast(ctx, op, cir::CastKind::integral);
    case cir::CastKind::int_complex_to_float_complex:
      return lowerComplexToComplexCast(ctx, op, cir::CastKind::int_to_float);
    default:
      return nullptr;
    }
  }();

  if (loweredValue) {
    op.replaceAllUsesWith(loweredValue);
    op.erase();
  }
}

static mlir::Value buildComplexBinOpLibCall(
    LoweringPreparePass &pass, CIRBaseBuilderTy &builder,
    llvm::StringRef (*libFuncNameGetter)(llvm::APFloat::Semantics),
    mlir::Location loc, cir::ComplexType ty, mlir::Value lhsReal,
    mlir::Value lhsImag, mlir::Value rhsReal, mlir::Value rhsImag) {
  auto elementTy = mlir::cast<cir::FPTypeInterface>(ty.getElementType());

  auto libFuncName = libFuncNameGetter(
      llvm::APFloat::SemanticsToEnum(elementTy.getFloatSemantics()));
  llvm::SmallVector<mlir::Type, 4> libFuncInputTypes(4, elementTy);
  auto libFuncTy = cir::FuncType::get(libFuncInputTypes, ty);

  cir::FuncOp libFunc;
  {
    mlir::OpBuilder::InsertionGuard ipGuard{builder};
    builder.setInsertionPointToStart(pass.theModule.getBody());
    libFunc = pass.buildRuntimeFunction(builder, libFuncName, loc, libFuncTy);
  }

  auto call =
      builder.createCallOp(loc, libFunc, {lhsReal, lhsImag, rhsReal, rhsImag});
  return call.getResult();
}

static llvm::StringRef
getComplexMulLibCallName(llvm::APFloat::Semantics semantics) {
  switch (semantics) {
  case llvm::APFloat::S_IEEEhalf:
    return "__mulhc3";
  case llvm::APFloat::S_IEEEsingle:
    return "__mulsc3";
  case llvm::APFloat::S_IEEEdouble:
    return "__muldc3";
  case llvm::APFloat::S_PPCDoubleDouble:
    return "__multc3";
  case llvm::APFloat::S_x87DoubleExtended:
    return "__mulxc3";
  case llvm::APFloat::S_IEEEquad:
    return "__multc3";
  default:
    llvm_unreachable("unsupported floating point type");
  }
}

static llvm::StringRef
getComplexDivLibCallName(llvm::APFloat::Semantics semantics) {
  switch (semantics) {
  case llvm::APFloat::S_IEEEhalf:
    return "__divhc3";
  case llvm::APFloat::S_IEEEsingle:
    return "__divsc3";
  case llvm::APFloat::S_IEEEdouble:
    return "__divdc3";
  case llvm::APFloat::S_PPCDoubleDouble:
    return "__divtc3";
  case llvm::APFloat::S_x87DoubleExtended:
    return "__divxc3";
  case llvm::APFloat::S_IEEEquad:
    return "__divtc3";
  default:
    llvm_unreachable("unsupported floating point type");
  }
}

static mlir::Value lowerComplexMul(LoweringPreparePass &pass,
                                   CIRBaseBuilderTy &builder,
                                   mlir::Location loc, cir::ComplexBinOp op,
                                   mlir::Value lhsReal, mlir::Value lhsImag,
                                   mlir::Value rhsReal, mlir::Value rhsImag) {
  // (a+bi) * (c+di) = (ac-bd) + (ad+bc)i
  auto resultRealLhs =
      builder.createBinop(lhsReal, cir::BinOpKind::Mul, rhsReal);
  auto resultRealRhs =
      builder.createBinop(lhsImag, cir::BinOpKind::Mul, rhsImag);
  auto resultImagLhs =
      builder.createBinop(lhsReal, cir::BinOpKind::Mul, rhsImag);
  auto resultImagRhs =
      builder.createBinop(lhsImag, cir::BinOpKind::Mul, rhsReal);
  auto resultReal =
      builder.createBinop(resultRealLhs, cir::BinOpKind::Sub, resultRealRhs);
  auto resultImag =
      builder.createBinop(resultImagLhs, cir::BinOpKind::Add, resultImagRhs);
  auto algebraicResult =
      builder.createComplexCreate(loc, resultReal, resultImag);

  auto ty = op.getType();
  auto range = op.getRange();
  if (mlir::isa<cir::IntType>(ty.getElementType()) ||
      range == cir::ComplexRangeKind::Basic ||
      range == cir::ComplexRangeKind::Improved ||
      range == cir::ComplexRangeKind::Promoted)
    return algebraicResult;

  // Check whether the real part and the imaginary part of the result are both
  // NaN. If so, emit a library call to compute the multiplication instead.
  // We check a value against NaN by comparing the value against itself.
  auto resultRealIsNaN = builder.createIsNaN(loc, resultReal);
  auto resultImagIsNaN = builder.createIsNaN(loc, resultImag);
  auto resultRealAndImagAreNaN =
      builder.createLogicalAnd(loc, resultRealIsNaN, resultImagIsNaN);
  return builder
      .create<cir::TernaryOp>(
          loc, resultRealAndImagAreNaN,
          [&](mlir::OpBuilder &, mlir::Location) {
            auto libCallResult = buildComplexBinOpLibCall(
                pass, builder, &getComplexMulLibCallName, loc, ty, lhsReal,
                lhsImag, rhsReal, rhsImag);
            builder.createYield(loc, libCallResult);
          },
          [&](mlir::OpBuilder &, mlir::Location) {
            builder.createYield(loc, algebraicResult);
          })
      .getResult();
}

static mlir::Value
buildAlgebraicComplexDiv(CIRBaseBuilderTy &builder, mlir::Location loc,
                         mlir::Value lhsReal, mlir::Value lhsImag,
                         mlir::Value rhsReal, mlir::Value rhsImag) {
  // (a+bi) / (c+di) = ((ac+bd)/(cc+dd)) + ((bc-ad)/(cc+dd))i
  auto &a = lhsReal;
  auto &b = lhsImag;
  auto &c = rhsReal;
  auto &d = rhsImag;

  auto ac = builder.createBinop(loc, a, cir::BinOpKind::Mul, c);     // a*c
  auto bd = builder.createBinop(loc, b, cir::BinOpKind::Mul, d);     // b*d
  auto cc = builder.createBinop(loc, c, cir::BinOpKind::Mul, c);     // c*c
  auto dd = builder.createBinop(loc, d, cir::BinOpKind::Mul, d);     // d*d
  auto acbd = builder.createBinop(loc, ac, cir::BinOpKind::Add, bd); // ac+bd
  auto ccdd = builder.createBinop(loc, cc, cir::BinOpKind::Add, dd); // cc+dd
  auto resultReal = builder.createBinop(loc, acbd, cir::BinOpKind::Div, ccdd);

  auto bc = builder.createBinop(loc, b, cir::BinOpKind::Mul, c);     // b*c
  auto ad = builder.createBinop(loc, a, cir::BinOpKind::Mul, d);     // a*d
  auto bcad = builder.createBinop(loc, bc, cir::BinOpKind::Sub, ad); // bc-ad
  auto resultImag = builder.createBinop(loc, bcad, cir::BinOpKind::Div, ccdd);

  return builder.createComplexCreate(loc, resultReal, resultImag);
}

static mlir::Value
buildRangeReductionComplexDiv(CIRBaseBuilderTy &builder, mlir::Location loc,
                              mlir::Value lhsReal, mlir::Value lhsImag,
                              mlir::Value rhsReal, mlir::Value rhsImag) {
  // Implements Smith's algorithm for complex division.
  // SMITH, R. L. Algorithm 116: Complex division. Commun. ACM 5, 8 (1962).

  // Let:
  //   - lhs := a+bi
  //   - rhs := c+di
  //   - result := lhs / rhs = e+fi
  //
  // The algorithm psudocode looks like follows:
  //   if fabs(c) >= fabs(d):
  //     r := d / c
  //     tmp := c + r*d
  //     e = (a + b*r) / tmp
  //     f = (b - a*r) / tmp
  //   else:
  //     r := c / d
  //     tmp := d + r*c
  //     e = (a*r + b) / tmp
  //     f = (b*r - a) / tmp

  auto &a = lhsReal;
  auto &b = lhsImag;
  auto &c = rhsReal;
  auto &d = rhsImag;

  auto trueBranchBuilder = [&](mlir::OpBuilder &, mlir::Location) {
    auto r = builder.createBinop(loc, d, cir::BinOpKind::Div,
                                 c);                               // r := d / c
    auto rd = builder.createBinop(loc, r, cir::BinOpKind::Mul, d); // r*d
    auto tmp = builder.createBinop(loc, c, cir::BinOpKind::Add,
                                   rd); // tmp := c + r*d

    auto br = builder.createBinop(loc, b, cir::BinOpKind::Mul, r);   // b*r
    auto abr = builder.createBinop(loc, a, cir::BinOpKind::Add, br); // a + b*r
    auto e = builder.createBinop(loc, abr, cir::BinOpKind::Div, tmp);

    auto ar = builder.createBinop(loc, a, cir::BinOpKind::Mul, r);   // a*r
    auto bar = builder.createBinop(loc, b, cir::BinOpKind::Sub, ar); // b - a*r
    auto f = builder.createBinop(loc, bar, cir::BinOpKind::Div, tmp);

    auto result = builder.createComplexCreate(loc, e, f);
    builder.createYield(loc, result);
  };

  auto falseBranchBuilder = [&](mlir::OpBuilder &, mlir::Location) {
    auto r = builder.createBinop(loc, c, cir::BinOpKind::Div,
                                 d);                               // r := c / d
    auto rc = builder.createBinop(loc, r, cir::BinOpKind::Mul, c); // r*c
    auto tmp = builder.createBinop(loc, d, cir::BinOpKind::Add,
                                   rc); // tmp := d + r*c

    auto ar = builder.createBinop(loc, a, cir::BinOpKind::Mul, r);   // a*r
    auto arb = builder.createBinop(loc, ar, cir::BinOpKind::Add, b); // a*r + b
    auto e = builder.createBinop(loc, arb, cir::BinOpKind::Div, tmp);

    auto br = builder.createBinop(loc, b, cir::BinOpKind::Mul, r);   // b*r
    auto bra = builder.createBinop(loc, br, cir::BinOpKind::Sub, a); // b*r - a
    auto f = builder.createBinop(loc, bra, cir::BinOpKind::Div, tmp);

    auto result = builder.createComplexCreate(loc, e, f);
    builder.createYield(loc, result);
  };

  auto cFabs = builder.create<cir::FAbsOp>(loc, c);
  auto dFabs = builder.create<cir::FAbsOp>(loc, d);
  auto cmpResult = builder.createCompare(loc, cir::CmpOpKind::ge, cFabs, dFabs);
  auto ternary = builder.create<cir::TernaryOp>(
      loc, cmpResult, trueBranchBuilder, falseBranchBuilder);

  return ternary.getResult();
}

static mlir::Value lowerComplexDiv(LoweringPreparePass &pass,
                                   CIRBaseBuilderTy &builder,
                                   mlir::Location loc, cir::ComplexBinOp op,
                                   mlir::Value lhsReal, mlir::Value lhsImag,
                                   mlir::Value rhsReal, mlir::Value rhsImag) {
  auto ty = op.getType();
  if (mlir::isa<cir::FPTypeInterface>(ty.getElementType())) {
    auto range = op.getRange();
    if (range == cir::ComplexRangeKind::Improved ||
        (range == cir::ComplexRangeKind::Promoted && !op.getPromoted()))
      return buildRangeReductionComplexDiv(builder, loc, lhsReal, lhsImag,
                                           rhsReal, rhsImag);
    if (range == cir::ComplexRangeKind::Full)
      return buildComplexBinOpLibCall(pass, builder, &getComplexDivLibCallName,
                                      loc, ty, lhsReal, lhsImag, rhsReal,
                                      rhsImag);
  }

  return buildAlgebraicComplexDiv(builder, loc, lhsReal, lhsImag, rhsReal,
                                  rhsImag);
}

void LoweringPreparePass::lowerComplexBinOp(ComplexBinOp op) {
  CIRBaseBuilderTy builder(getContext());
  builder.setInsertionPointAfter(op);

  auto loc = op.getLoc();
  auto lhs = op.getLhs();
  auto rhs = op.getRhs();
  auto lhsReal = builder.createComplexReal(loc, lhs);
  auto lhsImag = builder.createComplexImag(loc, lhs);
  auto rhsReal = builder.createComplexReal(loc, rhs);
  auto rhsImag = builder.createComplexImag(loc, rhs);

  mlir::Value loweredResult;
  if (op.getKind() == cir::ComplexBinOpKind::Mul)
    loweredResult = lowerComplexMul(*this, builder, loc, op, lhsReal, lhsImag,
                                    rhsReal, rhsImag);
  else
    loweredResult = lowerComplexDiv(*this, builder, loc, op, lhsReal, lhsImag,
                                    rhsReal, rhsImag);

  op.replaceAllUsesWith(loweredResult);
  op.erase();
}

void LoweringPreparePass::lowerThreeWayCmpOp(CmpThreeWayOp op) {
  CIRBaseBuilderTy builder(getContext());
  builder.setInsertionPointAfter(op);

  if (op.isIntegralComparison() && op.isStrongOrdering()) {
    // For three-way comparisons on integral operands that produce strong
    // ordering, we can generate potentially better code with the `llvm.scmp.*`
    // and `llvm.ucmp.*` intrinsics. Thus we don't replace these comparisons
    // here. They will be lowered directly to LLVMIR during the LLVM lowering
    // pass.
    //
    // But we still need to take a step here. `llvm.scmp.*` and `llvm.ucmp.*`
    // returns -1, 0, or 1 to represent lt, eq, and gt, which are the
    // "canonicalized" result values of three-way comparisons. However,
    // `cir.cmp3way` may not produce canonicalized result. We need to
    // canonicalize the comparison if necessary. This is what we're doing in
    // this special branch.
    canonicalizeIntrinsicThreeWayCmp(builder, op);
    return;
  }

  auto loc = op->getLoc();
  auto cmpInfo = op.getInfo();

  auto buildCmpRes = [&](int64_t value) -> mlir::Value {
    return builder.create<cir::ConstantOp>(
        loc, cir::IntAttr::get(op.getType(), value));
  };
  auto ltRes = buildCmpRes(cmpInfo.getLt());
  auto eqRes = buildCmpRes(cmpInfo.getEq());
  auto gtRes = buildCmpRes(cmpInfo.getGt());

  auto buildCmp = [&](CmpOpKind kind) -> mlir::Value {
    auto ty = BoolType::get(&getContext());
    return builder.create<cir::CmpOp>(loc, ty, kind, op.getLhs(), op.getRhs());
  };
  auto buildSelect = [&](mlir::Value condition, mlir::Value trueResult,
                         mlir::Value falseResult) -> mlir::Value {
    return builder.createSelect(loc, condition, trueResult, falseResult);
  };

  mlir::Value transformedResult;
  if (cmpInfo.getOrdering() == CmpOrdering::Strong) {
    // Strong ordering.
    auto lt = buildCmp(CmpOpKind::lt);
    auto eq = buildCmp(CmpOpKind::eq);
    auto selectOnEq = buildSelect(eq, eqRes, gtRes);
    transformedResult = buildSelect(lt, ltRes, selectOnEq);
  } else {
    // Partial ordering.
    auto unorderedRes = buildCmpRes(cmpInfo.getUnordered().value());

    auto lt = buildCmp(CmpOpKind::lt);
    auto eq = buildCmp(CmpOpKind::eq);
    auto gt = buildCmp(CmpOpKind::gt);
    auto selectOnEq = buildSelect(eq, eqRes, unorderedRes);
    auto selectOnGt = buildSelect(gt, gtRes, selectOnEq);
    transformedResult = buildSelect(lt, ltRes, selectOnGt);
  }

  op.replaceAllUsesWith(transformedResult);
  op.erase();
}

void LoweringPreparePass::lowerGlobalOp(GlobalOp op) {
  auto &ctorRegion = op.getCtorRegion();
  auto &dtorRegion = op.getDtorRegion();

  if (!ctorRegion.empty() || !dtorRegion.empty()) {
    // Build a variable initialization function and move the initialzation code
    // in the ctor region over.
    auto f = buildCXXGlobalVarDeclInitFunc(op);

    // Clear the ctor and dtor region
    ctorRegion.getBlocks().clear();
    dtorRegion.getBlocks().clear();

    // Add a function call to the variable initialization function.
    assert(!hasAttr<clang::InitPriorityAttr>(
               mlir::cast<ASTDeclInterface>(*op.getAst())) &&
           "custom initialization priority NYI");
    dynamicInitializers.push_back(f);
  }

  std::optional<mlir::ArrayAttr> annotations = op.getAnnotations();
  if (annotations) {
    addGlobalAnnotations(op, annotations.value());
  }
}

template <typename AttributeTy>
static llvm::SmallVector<mlir::Attribute>
prepareCtorDtorAttrList(mlir::MLIRContext *context,
                        llvm::ArrayRef<std::pair<std::string, uint32_t>> list) {
  llvm::SmallVector<mlir::Attribute> attrs;
  for (const auto &[name, priority] : list)
    attrs.push_back(AttributeTy::get(context, name, priority));
  return attrs;
}

void LoweringPreparePass::buildGlobalCtorDtorList() {

  if (!globalCtorList.empty()) {
    llvm::SmallVector<mlir::Attribute> globalCtors =
        prepareCtorDtorAttrList<cir::GlobalCtorAttr>(&getContext(),
                                                     globalCtorList);

    theModule->setAttr(cir::CIRDialect::getGlobalCtorsAttrName(),
                       mlir::ArrayAttr::get(&getContext(), globalCtors));
  }

  if (!globalDtorList.empty()) {
    llvm::SmallVector<mlir::Attribute> globalDtors =
        prepareCtorDtorAttrList<cir::GlobalDtorAttr>(&getContext(),
                                                     globalDtorList);
    theModule->setAttr(cir::CIRDialect::getGlobalDtorsAttrName(),
                       mlir::ArrayAttr::get(&getContext(), globalDtors));
  }
}

void LoweringPreparePass::buildCXXGlobalInitFunc() {
  if (dynamicInitializers.empty())
    return;

  for (auto &f : dynamicInitializers) {
    // TODO: handle globals with a user-specified initialzation priority.
    // TODO: handle defaule priority more nicely.
    globalCtorList.emplace_back(f.getName(),
                                cir::DefaultGlobalCtorDtorPriority);
  }

  SmallString<256> fnName;
  // Include the filename in the symbol name. Including "sub_" matches gcc
  // and makes sure these symbols appear lexicographically behind the symbols
  // with priority emitted above.  Module implementation units behave the same
  // way as a non-modular TU with imports.
  // TODO: check CXX20ModuleInits
  if (astCtx->getCurrentNamedModule() &&
      !astCtx->getCurrentNamedModule()->isModuleImplementation()) {
    llvm::raw_svector_ostream Out(fnName);
    std::unique_ptr<clang::MangleContext> MangleCtx(
        astCtx->createMangleContext());
    cast<clang::ItaniumMangleContext>(*MangleCtx)
        .mangleModuleInitializer(astCtx->getCurrentNamedModule(), Out);
  } else {
    fnName += "_GLOBAL__sub_I_";
    fnName += getTransformedFileName(theModule);
  }

  CIRBaseBuilderTy builder(getContext());
  builder.setInsertionPointToEnd(&theModule.getBodyRegion().back());
  auto fnType =
      cir::FuncType::get({}, cir::VoidType::get(builder.getContext()));
  FuncOp f = buildRuntimeFunction(builder, fnName, theModule.getLoc(), fnType,
                                  cir::GlobalLinkageKind::ExternalLinkage);
  builder.setInsertionPointToStart(f.addEntryBlock());
  for (auto &f : dynamicInitializers) {
    builder.createCallOp(f.getLoc(), f);
  }

  builder.create<ReturnOp>(f.getLoc());
}

void LoweringPreparePass::buildCUDAModuleCtor() {
  if (astCtx->getLangOpts().HIP)
    assert(!cir::MissingFeatures::hipModuleCtor());
  if (astCtx->getLangOpts().GPURelocatableDeviceCode)
    llvm_unreachable("NYI");

  // For CUDA without -fgpu-rdc, it's safe to stop generating ctor
  // if there's nothing to register.
  if (cudaKernelMap.empty())
    return;

  // There's no device-side binary, so no need to proceed for CUDA.
  // HIP has to create an external symbol in this case, which is NYI.
  auto cudaBinaryHandleAttr =
      theModule->getAttr(CIRDialect::getCUDABinaryHandleAttrName());
  if (!cudaBinaryHandleAttr) {
    if (astCtx->getLangOpts().HIP)
      assert(!cir::MissingFeatures::hipModuleCtor());
    return;
  }
  std::string cudaGPUBinaryName =
      cast<CUDABinaryHandleAttr>(cudaBinaryHandleAttr).getName();

  constexpr unsigned cudaFatMagic = 0x466243b1;
  constexpr unsigned hipFatMagic = 0x48495046; // "HIPF"

  auto cudaPrefix = getCUDAPrefix(astCtx);

  const unsigned fatMagic =
      astCtx->getLangOpts().HIP ? hipFatMagic : cudaFatMagic;

  // MAC OS X needs special care, but we haven't supported that in CIR yet.
  assert(!cir::MissingFeatures::checkMacOSXTriple());

  CIRBaseBuilderTy builder(getContext());
  builder.setInsertionPointToStart(theModule.getBody());

  mlir::Location loc = theModule.getLoc();

  auto voidTy = VoidType::get(&getContext());
  auto voidPtrTy = PointerType::get(voidTy);
  auto voidPtrPtrTy = PointerType::get(voidPtrTy);
  auto intTy = datalayout->getIntType(&getContext());
  auto charTy = datalayout->getCharType(&getContext());

  // Read the GPU binary and create a constant array for it.
  llvm::ErrorOr<std::unique_ptr<llvm::MemoryBuffer>> cudaGPUBinaryOrErr =
      llvm::MemoryBuffer::getFile(cudaGPUBinaryName);
  if (std::error_code ec = cudaGPUBinaryOrErr.getError()) {
    theModule->emitError("cannot open file: " + cudaGPUBinaryName +
                         ec.message());
    return;
  }
  std::unique_ptr<llvm::MemoryBuffer> cudaGPUBinary =
      std::move(cudaGPUBinaryOrErr.get());

  // The section names are different for MAC OS X.
  llvm::StringRef fatbinConstName = ".nv_fatbin";
  llvm::StringRef fatbinSectionName = ".nvFatBinSegment";

  // Create a global variable with the contents of GPU binary.
  auto fatbinType =
      ArrayType::get(&getContext(), charTy, cudaGPUBinary->getBuffer().size());

  // OG gives an empty name to this global constant,
  // which is not allowed in CIR.
  std::string fatbinStrName = addUnderscoredPrefix(cudaPrefix, "_fatbin_str");
  GlobalOp fatbinStr = builder.create<GlobalOp>(
      loc, fatbinStrName, fatbinType, /*isConstant=*/true,
      /*linkage=*/cir::GlobalLinkageKind::PrivateLinkage);
  fatbinStr.setAlignment(8);
  fatbinStr.setInitialValueAttr(cir::ConstArrayAttr::get(
      fatbinType, builder.getStringAttr(cudaGPUBinary->getBuffer())));
  fatbinStr.setSection(fatbinConstName);
  fatbinStr.setPrivate();

  // Create a record FatbinWrapper, pointing to the GPU binary.
  // Record layout:
  //    struct { int magicNum; int version; void *fatbin; void *unused; };
  // This will be initialized in the module ctor below.
  auto fatbinWrapperType = RecordType::get(
      &getContext(), {intTy, intTy, voidPtrTy, voidPtrTy}, /*packed=*/false,
      /*padded=*/false, RecordType::RecordKind::Struct);

  std::string fatbinWrapperName =
      addUnderscoredPrefix(cudaPrefix, "_fatbin_wrapper");
  GlobalOp fatbinWrapper = builder.create<GlobalOp>(
      loc, fatbinWrapperName, fatbinWrapperType, /*isConstant=*/true,
      /*linkage=*/cir::GlobalLinkageKind::InternalLinkage);
  fatbinWrapper.setPrivate();
  fatbinWrapper.setSection(fatbinSectionName);

  auto magicInit = IntAttr::get(intTy, fatMagic);
  auto versionInit = IntAttr::get(intTy, 1);
  auto fatbinStrSymbol =
      mlir::FlatSymbolRefAttr::get(fatbinStr.getSymNameAttr());
  auto fatbinInit = GlobalViewAttr::get(voidPtrTy, fatbinStrSymbol);
  auto unusedInit = builder.getConstNullPtrAttr(voidPtrTy);
  fatbinWrapper.setInitialValueAttr(cir::ConstRecordAttr::get(
      fatbinWrapperType,
      ArrayAttr::get(&getContext(),
                     {magicInit, versionInit, fatbinInit, unusedInit})));

  // GPU fat binary handle is also a global variable in OG.
  std::string gpubinHandleName =
      addUnderscoredPrefix(cudaPrefix, "_gpubin_handle");
  auto gpubinHandle = builder.create<GlobalOp>(
      loc, gpubinHandleName, voidPtrPtrTy,
      /*isConstant=*/false, /*linkage=*/GlobalLinkageKind::InternalLinkage);
  gpubinHandle.setInitialValueAttr(builder.getConstNullPtrAttr(voidPtrPtrTy));
  gpubinHandle.setPrivate();

  // Declare this function:
  //    void **__{cuda|hip}RegisterFatBinary(void *);

  std::string regFuncName =
      addUnderscoredPrefix(cudaPrefix, "RegisterFatBinary");
  auto regFuncType = FuncType::get({voidPtrTy}, voidPtrPtrTy);
  auto regFunc = buildRuntimeFunction(builder, regFuncName, loc, regFuncType);

  // Create the module constructor.

  std::string moduleCtorName = addUnderscoredPrefix(cudaPrefix, "_module_ctor");
  auto moduleCtor = buildRuntimeFunction(builder, moduleCtorName, loc,
                                         FuncType::get({}, voidTy),
                                         GlobalLinkageKind::InternalLinkage);
  // TODO figure out default mode priority
  globalCtorList.emplace_back(moduleCtorName,
                              cir::DefaultGlobalCtorDtorPriority);
  builder.setInsertionPointToStart(moduleCtor.addEntryBlock());

  // Register binary with CUDA runtime. This is substantially different in
  // default mode vs. separate compilation.
  // Corresponding code:
  //     gpuBinaryHandle = __cudaRegisterFatBinary(&fatbinWrapper);
  auto wrapper = builder.createGetGlobal(fatbinWrapper);
  auto fatbinVoidPtr = builder.createBitcast(wrapper, voidPtrTy);
  auto gpuBinaryHandleCall = builder.createCallOp(loc, regFunc, fatbinVoidPtr);
  auto gpuBinaryHandle = gpuBinaryHandleCall.getResult();
  // Store the value back to the global `__cuda_gpubin_handle`.
  auto gpuBinaryHandleGlobal = builder.createGetGlobal(gpubinHandle);
  builder.createStore(loc, gpuBinaryHandle, gpuBinaryHandleGlobal);

  // Generate __cuda_register_globals and call it.
  std::optional<FuncOp> regGlobal = buildCUDARegisterGlobals();
  if (regGlobal) {
    builder.createCallOp(loc, *regGlobal, gpuBinaryHandle);
  }

  // From CUDA 10.1 onwards, we must call this function to end registration:
  //      void __cudaRegisterFatBinaryEnd(void **fatbinHandle);
  // This is CUDA-specific, so no need to use `addUnderscoredPrefix`.
  if (clang::CudaFeatureEnabled(
          astCtx->getTargetInfo().getSDKVersion(),
          clang::CudaFeature::CUDA_USES_FATBIN_REGISTER_END)) {
    cir::CIRBaseBuilderTy globalBuilder(getContext());
    globalBuilder.setInsertionPointToStart(theModule.getBody());
    FuncOp endFunc =
        buildRuntimeFunction(globalBuilder, "__cudaRegisterFatBinaryEnd", loc,
                             FuncType::get({voidPtrPtrTy}, voidTy));
    builder.createCallOp(loc, endFunc, gpuBinaryHandle);
  }

  // Create destructor and register it with atexit() the way NVCC does it. Doing
  // it during regular destructor phase worked in CUDA before 9.2 but results in
  // double-free in 9.2.
  if (auto dtor = buildCUDAModuleDtor()) {
    // extern "C" int atexit(void (*f)(void));
    cir::CIRBaseBuilderTy globalBuilder(getContext());
    globalBuilder.setInsertionPointToStart(theModule.getBody());
    FuncOp atexit = buildRuntimeFunction(
        globalBuilder, "atexit", loc,
        FuncType::get(PointerType::get(dtor->getFunctionType()), intTy));

    mlir::Value dtorFunc = builder.create<GetGlobalOp>(
        loc, PointerType::get(dtor->getFunctionType()),
        mlir::FlatSymbolRefAttr::get(dtor->getSymNameAttr()));
    builder.createCallOp(loc, atexit, dtorFunc);
  }

  builder.create<cir::ReturnOp>(loc);
}

std::optional<FuncOp> LoweringPreparePass::buildCUDARegisterGlobals() {
  // There is nothing to register.
  if (cudaKernelMap.empty())
    return {};

  cir::CIRBaseBuilderTy builder(getContext());
  builder.setInsertionPointToStart(theModule.getBody());

  auto loc = theModule.getLoc();
  auto cudaPrefix = getCUDAPrefix(astCtx);

  auto voidTy = VoidType::get(&getContext());
  auto voidPtrTy = PointerType::get(voidTy);
  auto voidPtrPtrTy = PointerType::get(voidPtrTy);

  // Create the function:
  //      void __cuda_register_globals(void **fatbinHandle)
  std::string regGlobalFuncName =
      addUnderscoredPrefix(cudaPrefix, "_register_globals");
  auto regGlobalFuncTy = FuncType::get({voidPtrPtrTy}, voidTy);
  FuncOp regGlobalFunc =
      buildRuntimeFunction(builder, regGlobalFuncName, loc, regGlobalFuncTy,
                           /*linkage=*/GlobalLinkageKind::InternalLinkage);
  builder.setInsertionPointToStart(regGlobalFunc.addEntryBlock());

  buildCUDARegisterGlobalFunctions(builder, regGlobalFunc);

  // TODO(cir): registration for global variables.

  builder.create<ReturnOp>(loc);
  return regGlobalFunc;
}

void LoweringPreparePass::buildCUDARegisterGlobalFunctions(
    cir::CIRBaseBuilderTy &builder, FuncOp regGlobalFunc) {
  auto loc = theModule.getLoc();
  auto cudaPrefix = getCUDAPrefix(astCtx);

  auto voidTy = VoidType::get(&getContext());
  auto voidPtrTy = PointerType::get(voidTy);
  auto voidPtrPtrTy = PointerType::get(voidPtrTy);
  auto intTy = datalayout->getIntType(&getContext());
  auto charTy = datalayout->getCharType(&getContext());

  // Extract the GPU binary handle argument.
  mlir::Value fatbinHandle = *regGlobalFunc.args_begin();

  cir::CIRBaseBuilderTy globalBuilder(getContext());
  globalBuilder.setInsertionPointToStart(theModule.getBody());

  // Declare CUDA internal functions:
  // int __cudaRegisterFunction(
  //   void **fatbinHandle,
  //   const char *hostFunc,
  //   char *deviceFunc,
  //   const char *deviceName,
  //   int threadLimit,
  //   uint3 *tid, uint3 *bid, dim3 *bDim, dim3 *gDim,
  //   int *wsize
  // )
  // OG doesn't care about the types at all. They're treated as void*.

  FuncOp cudaRegisterFunction = buildRuntimeFunction(
      globalBuilder, addUnderscoredPrefix(cudaPrefix, "RegisterFunction"), loc,
      FuncType::get({voidPtrPtrTy, voidPtrTy, voidPtrTy, voidPtrTy, intTy,
                     voidPtrTy, voidPtrTy, voidPtrTy, voidPtrTy, voidPtrTy},
                    intTy));

  auto makeConstantString = [&](llvm::StringRef str) -> GlobalOp {
    auto strType = ArrayType::get(&getContext(), charTy, 1 + str.size());

    auto tmpString = globalBuilder.create<GlobalOp>(
        loc, (".str" + str).str(), strType, /*isConstant=*/true,
        /*linkage=*/cir::GlobalLinkageKind::PrivateLinkage);

    // We must make the string zero-terminated.
    tmpString.setInitialValueAttr(ConstArrayAttr::get(
        strType, StringAttr::get(&getContext(), str + "\0")));
    tmpString.setPrivate();
    return tmpString;
  };

  auto cirNullPtr = builder.getNullPtr(voidPtrTy, loc);
  for (auto kernelName : cudaKernelMap.keys()) {
    FuncOp deviceStub = cudaKernelMap[kernelName];
    GlobalOp deviceFuncStr = makeConstantString(kernelName);
    mlir::Value deviceFunc = builder.createBitcast(
        builder.createGetGlobal(deviceFuncStr), voidPtrTy);
    mlir::Value hostFunc = builder.createBitcast(
        builder.create<GetGlobalOp>(
            loc, PointerType::get(deviceStub.getFunctionType()),
            mlir::FlatSymbolRefAttr::get(deviceStub.getSymNameAttr())),
        voidPtrTy);
    builder.createCallOp(
        loc, cudaRegisterFunction,
        {fatbinHandle, hostFunc, deviceFunc, deviceFunc,
         builder.create<ConstantOp>(loc, IntAttr::get(intTy, -1)), cirNullPtr,
         cirNullPtr, cirNullPtr, cirNullPtr, cirNullPtr});
  }
}

std::optional<FuncOp> LoweringPreparePass::buildCUDAModuleDtor() {
  if (!theModule->getAttr(CIRDialect::getCUDABinaryHandleAttrName()))
    return {};

  std::string prefix = getCUDAPrefix(astCtx);

  auto voidTy = VoidType::get(&getContext());
  auto voidPtrPtrTy = PointerType::get(PointerType::get(voidTy));

  auto loc = theModule.getLoc();

  cir::CIRBaseBuilderTy builder(getContext());
  builder.setInsertionPointToStart(theModule.getBody());

  // void __cudaUnregisterFatBinary(void ** handle);
  std::string unregisterFuncName =
      addUnderscoredPrefix(prefix, "UnregisterFatBinary");
  FuncOp unregisterFunc = buildRuntimeFunction(
      builder, unregisterFuncName, loc, FuncType::get({voidPtrPtrTy}, voidTy));

  // void __cuda_module_dtor();
  // Despite the name, OG doesn't treat it as a destructor, so it shouldn't be
  // put into globalDtorList. If it were a real dtor, then it would cause double
  // free above CUDA 9.2. The way to use it is to manually call atexit() at end
  // of module ctor.
  std::string dtorName = addUnderscoredPrefix(prefix, "_module_dtor");
  FuncOp dtor =
      buildRuntimeFunction(builder, dtorName, loc, FuncType::get({}, voidTy),
                           GlobalLinkageKind::InternalLinkage);

  builder.setInsertionPointToStart(dtor.addEntryBlock());

  // For dtor, we only need to call:
  //    __cudaUnregisterFatBinary(__cuda_gpubin_handle);

  std::string gpubinName = addUnderscoredPrefix(prefix, "_gpubin_handle");
  auto gpubinGlobal = cast<GlobalOp>(theModule.lookupSymbol(gpubinName));
  mlir::Value gpubinAddress = builder.createGetGlobal(gpubinGlobal);
  mlir::Value gpubin = builder.createLoad(loc, gpubinAddress);
  builder.createCallOp(loc, unregisterFunc, gpubin);
  builder.create<ReturnOp>(loc);

  return dtor;
}

void LoweringPreparePass::lowerDynamicCastOp(DynamicCastOp op) {
  CIRBaseBuilderTy builder(getContext());
  builder.setInsertionPointAfter(op);

  assert(astCtx && "AST context is not available during lowering prepare");
  auto loweredValue = cxxABI->lowerDynamicCast(builder, *astCtx, op);

  op.replaceAllUsesWith(loweredValue);
  op.erase();
}

static void lowerArrayDtorCtorIntoLoop(CIRBaseBuilderTy &builder,
                                       mlir::Operation *op, mlir::Type eltTy,
                                       mlir::Value arrayAddr,
                                       uint64_t arrayLen) {
  // Generate loop to call into ctor/dtor for every element.
  auto loc = op->getLoc();

  // TODO: instead of fixed integer size, create alias for PtrDiffTy and unify
  // with CIRGen stuff.
  auto ptrDiffTy =
      cir::IntType::get(builder.getContext(), 64, /*signed=*/false);
  auto numArrayElementsConst = builder.create<cir::ConstantOp>(
      loc, ptrDiffTy, cir::IntAttr::get(ptrDiffTy, arrayLen));

  auto begin = builder.create<cir::CastOp>(
      loc, eltTy, cir::CastKind::array_to_ptrdecay, arrayAddr);
  mlir::Value end = builder.create<cir::PtrStrideOp>(loc, eltTy, begin,
                                                     numArrayElementsConst);

  auto tmpAddr = builder.createAlloca(
      loc, /*addr type*/ builder.getPointerTo(eltTy),
      /*var type*/ eltTy, "__array_idx", clang::CharUnits::One());
  builder.createStore(loc, begin, tmpAddr);

  auto loop = builder.createDoWhile(
      loc,
      /*condBuilder=*/
      [&](mlir::OpBuilder &b, mlir::Location loc) {
        auto currentElement = b.create<cir::LoadOp>(loc, eltTy, tmpAddr);
        mlir::Type boolTy = cir::BoolType::get(b.getContext());
        auto cmp = builder.create<cir::CmpOp>(loc, boolTy, cir::CmpOpKind::ne,
                                              currentElement, end);
        builder.createCondition(cmp);
      },
      /*bodyBuilder=*/
      [&](mlir::OpBuilder &b, mlir::Location loc) {
        auto currentElement = b.create<cir::LoadOp>(loc, eltTy, tmpAddr);

        CallOp ctorCall;
        op->walk([&](CallOp c) { ctorCall = c; });
        assert(ctorCall && "expected ctor call");

        auto one = builder.create<cir::ConstantOp>(
            loc, ptrDiffTy, cir::IntAttr::get(ptrDiffTy, 1));

        ctorCall->moveAfter(one);
        ctorCall->setOperand(0, currentElement);

        // Advance pointer and store them to temporary variable
        auto nextElement =
            builder.create<cir::PtrStrideOp>(loc, eltTy, currentElement, one);
        builder.createStore(loc, nextElement, tmpAddr);
        builder.createYield(loc);
      });

  op->replaceAllUsesWith(loop);
  op->erase();
}

void LoweringPreparePass::lowerArrayDtor(ArrayDtor op) {
  CIRBaseBuilderTy builder(getContext());
  builder.setInsertionPointAfter(op.getOperation());

  auto eltTy = op->getRegion(0).getArgument(0).getType();
  auto arrayLen =
      mlir::cast<cir::ArrayType>(op.getAddr().getType().getPointee()).getSize();
  lowerArrayDtorCtorIntoLoop(builder, op, eltTy, op.getAddr(), arrayLen);
}

static std::string getGlobalVarNameForConstString(cir::StoreOp op,
                                                  uint64_t &cnt) {
  llvm::SmallString<64> finalName;
  llvm::raw_svector_ostream Out(finalName);

  Out << "__const.";
  if (auto fnOp = op->getParentOfType<cir::FuncOp>()) {
    Out << fnOp.getSymNameAttr().getValue() << ".";
  } else {
    Out << "module.";
  }

  auto allocaOp = dyn_cast_or_null<cir::AllocaOp>(op.getAddr().getDefiningOp());
  if (allocaOp && !allocaOp.getName().empty())
    Out << allocaOp.getName();
  else
    Out << cnt++;
  return finalName.c_str();
}

void LoweringPreparePass::lowerToMemCpy(StoreOp op) {
  // Now that basic filter is done, do more checks before proceding with the
  // transformation.
  auto cstOp =
      dyn_cast_if_present<cir::ConstantOp>(op.getValue().getDefiningOp());
  if (!cstOp)
    return;

  if (!isa<cir::ConstArrayAttr>(cstOp.getValue()))
    return;
  CIRBaseBuilderTy builder(getContext());

  // Create a global which is initialized with the attribute that is either a
  // constant array or record.
  assert(!cir::MissingFeatures::unnamedAddr() && "NYI");
  builder.setInsertionPointToStart(&theModule.getBodyRegion().front());
  std::string globalName =
      getGlobalVarNameForConstString(op, annonGlobalConstArrayCount);
  cir::GlobalOp globalCst = buildRuntimeVariable(
      builder, globalName, op.getLoc(), op.getValue().getType(),
      cir::GlobalLinkageKind::PrivateLinkage);
  globalCst.setInitialValueAttr(cstOp.getValue());
  globalCst.setConstant(true);

  // Transform the store into a cir.copy.
  builder.setInsertionPointAfter(op.getOperation());
  cir::CopyOp memCpy =
      builder.createCopy(op.getAddr(), builder.createGetGlobal(globalCst));
  op->replaceAllUsesWith(memCpy);
  op->erase();
  if (cstOp->getResult(0).getUsers().empty())
    cstOp->erase();
}

void LoweringPreparePass::lowerArrayCtor(ArrayCtor op) {
  CIRBaseBuilderTy builder(getContext());
  builder.setInsertionPointAfter(op.getOperation());

  auto eltTy = op->getRegion(0).getArgument(0).getType();
  auto arrayLen =
      mlir::cast<cir::ArrayType>(op.getAddr().getType().getPointee()).getSize();
  lowerArrayDtorCtorIntoLoop(builder, op, eltTy, op.getAddr(), arrayLen);
}

void LoweringPreparePass::lowerStdFindOp(StdFindOp op) {
  CIRBaseBuilderTy builder(getContext());
  builder.setInsertionPointAfter(op.getOperation());
  auto call = builder.createCallOp(
      op.getLoc(), op.getOriginalFnAttr(), op.getType(),
      mlir::ValueRange{op.getOperand(0), op.getOperand(1), op.getOperand(2)});

  op.replaceAllUsesWith(call);
  op.erase();
}

void LoweringPreparePass::lowerIterBeginOp(IterBeginOp op) {
  CIRBaseBuilderTy builder(getContext());
  builder.setInsertionPointAfter(op.getOperation());
  auto call = builder.createCallOp(op.getLoc(), op.getOriginalFnAttr(),
                                   op.getType(), op.getOperand());

  op.replaceAllUsesWith(call);
  op.erase();
}

void LoweringPreparePass::lowerIterEndOp(IterEndOp op) {
  CIRBaseBuilderTy builder(getContext());
  builder.setInsertionPointAfter(op.getOperation());
  auto call = builder.createCallOp(op.getLoc(), op.getOriginalFnAttr(),
                                   op.getType(), op.getOperand());

  op.replaceAllUsesWith(call);
  op.erase();
}

void LoweringPreparePass::lowerThrowOp(ThrowOp op) {
  CIRBaseBuilderTy builder(getContext());

  if (op.rethrows()) {
    auto voidTy = cir::VoidType::get(builder.getContext());
    auto fnType = cir::FuncType::get({}, voidTy);
    auto fnName = "__cxa_rethrow";

    builder.setInsertionPointToStart(&theModule.getBodyRegion().front());
    FuncOp f = buildRuntimeFunction(builder, fnName, op.getLoc(), fnType);

    builder.setInsertionPointAfter(op.getOperation());
    auto call = builder.createTryCallOp(op.getLoc(), f, {});

    op->replaceAllUsesWith(call);
    op->erase();
  }
}

void LoweringPreparePass::lowerTrivialConstructorCall(cir::CallOp op) {
  FuncOp funcOp = getCalledFunction(op);
  if (!funcOp)
    return;
  Attribute astAttr = funcOp.getAstAttr();
  if (!astAttr)
    return;
  auto ctorDecl = dyn_cast<cir::ASTCXXConstructorDeclInterface>(astAttr);
  if (!ctorDecl)
    return;
  if (ctorDecl.isDefaultConstructor())
    return;

  if (ctorDecl.isCopyConstructor()) {
    // Additional safety checks: constructor calls should have no return value
    if (op.getNumResults() > 0)
      return;
    auto operands = op.getOperands();
    if (operands.size() != 2)
      return;
    // Replace the trivial copy constructor call with a copy op
    CIRBaseBuilderTy builder(getContext());
    mlir::Value dest = operands[0];
    mlir::Value src = operands[1];
    builder.setInsertionPoint(op);
    builder.createCopy(dest, src);
    op.erase();
  }
}

void LoweringPreparePass::addGlobalAnnotations(mlir::Operation *op,
                                               mlir::ArrayAttr annotations) {
  auto globalValue = cast<mlir::SymbolOpInterface>(op);
  mlir::StringAttr globalValueName = globalValue.getNameAttr();
  for (auto &annot : annotations) {
    llvm::SmallVector<mlir::Attribute, 2> entryArray = {globalValueName, annot};
    globalAnnotations.push_back(
        mlir::ArrayAttr::get(theModule.getContext(), entryArray));
  }
}

void LoweringPreparePass::buildGlobalAnnotationValues() {
  if (globalAnnotations.empty())
    return;
  mlir::ArrayAttr annotationValueArray =
      mlir::ArrayAttr::get(theModule.getContext(), globalAnnotations);
  theModule->setAttr(
      cir::CIRDialect::getGlobalAnnotationsAttrName(),
      cir::GlobalAnnotationValuesAttr::get(annotationValueArray));
}

void LoweringPreparePass::runOnOp(Operation *op) {
  if (auto unary = dyn_cast<UnaryOp>(op)) {
    lowerUnaryOp(unary);
  } else if (auto bin = dyn_cast<BinOp>(op)) {
    lowerBinOp(bin);
  } else if (auto cast = dyn_cast<CastOp>(op)) {
    lowerCastOp(cast);
  } else if (auto complexBin = dyn_cast<ComplexBinOp>(op)) {
    lowerComplexBinOp(complexBin);
  } else if (auto threeWayCmp = dyn_cast<CmpThreeWayOp>(op)) {
    lowerThreeWayCmpOp(threeWayCmp);
  } else if (auto vaArgOp = dyn_cast<VAArgOp>(op)) {
    lowerVAArgOp(vaArgOp);
  } else if (auto deleteArrayOp = dyn_cast<DeleteArrayOp>(op)) {
    lowerDeleteArrayOp(deleteArrayOp);
  } else if (auto getGlobal = dyn_cast<GlobalOp>(op)) {
    lowerGlobalOp(getGlobal);
  } else if (auto dynamicCast = dyn_cast<DynamicCastOp>(op)) {
    lowerDynamicCastOp(dynamicCast);
  } else if (auto stdFind = dyn_cast<StdFindOp>(op)) {
    lowerStdFindOp(stdFind);
  } else if (auto iterBegin = dyn_cast<IterBeginOp>(op)) {
    lowerIterBeginOp(iterBegin);
  } else if (auto iterEnd = dyn_cast<IterEndOp>(op)) {
    lowerIterEndOp(iterEnd);
  } else if (auto arrayCtor = dyn_cast<ArrayCtor>(op)) {
    lowerArrayCtor(arrayCtor);
  } else if (auto arrayDtor = dyn_cast<ArrayDtor>(op)) {
    lowerArrayDtor(arrayDtor);
  } else if (auto storeOp = dyn_cast<StoreOp>(op)) {
    mlir::Type valTy = storeOp.getValue().getType();
    if (isa<cir::ArrayType>(valTy) || isa<cir::RecordType>(valTy))
      lowerToMemCpy(storeOp);
  } else if (auto fnOp = dyn_cast<cir::FuncOp>(op)) {
    if (auto globalCtor = fnOp.getGlobalCtorPriority()) {
      globalCtorList.emplace_back(fnOp.getName(), globalCtor.value());
    } else if (auto globalDtor = fnOp.getGlobalDtorPriority()) {
      globalDtorList.emplace_back(fnOp.getName(), globalDtor.value());
    }
    if (auto attr = fnOp.getExtraAttrs().getElements().get(
            CUDAKernelNameAttr::getMnemonic())) {
      auto cudaBinaryAttr = dyn_cast<CUDAKernelNameAttr>(attr);
      std::string kernelName = cudaBinaryAttr.getKernelName();
      cudaKernelMap[kernelName] = fnOp;
    }
    if (std::optional<mlir::ArrayAttr> annotations = fnOp.getAnnotations())
      addGlobalAnnotations(fnOp, annotations.value());
  } else if (auto throwOp = dyn_cast<cir::ThrowOp>(op)) {
    lowerThrowOp(throwOp);
  } else if (auto callOp = dyn_cast<CallOp>(op)) {
    lowerTrivialConstructorCall(callOp);
  }
}

void LoweringPreparePass::runOnOperation() {
  assert(astCtx && "Missing ASTContext, please construct with the right ctor");
  auto *op = getOperation();
  if (isa<::mlir::ModuleOp>(op)) {
    theModule = cast<::mlir::ModuleOp>(op);
    datalayout.emplace(theModule);
  }

  llvm::SmallVector<Operation *> opsToTransform;

  op->walk([&](Operation *op) {
    if (isa<UnaryOp, BinOp, CastOp, ComplexBinOp, CmpThreeWayOp, VAArgOp,
            GlobalOp, DynamicCastOp, StdFindOp, IterEndOp, IterBeginOp,
            ArrayCtor, ArrayDtor, cir::FuncOp, StoreOp, ThrowOp, CallOp>(op))
      opsToTransform.push_back(op);
  });

  for (auto *o : opsToTransform)
    runOnOp(o);

  if (astCtx->getLangOpts().CUDA && !astCtx->getLangOpts().CUDAIsDevice) {
    buildCUDAModuleCtor();
  }

  buildCXXGlobalInitFunc();
  buildGlobalCtorDtorList();
  buildGlobalAnnotationValues();
}

std::unique_ptr<Pass> mlir::createLoweringPreparePass() {
  return std::make_unique<LoweringPreparePass>();
}

std::unique_ptr<Pass>
mlir::createLoweringPreparePass(clang::ASTContext *astCtx) {
  auto pass = std::make_unique<LoweringPreparePass>();
  pass->setASTContext(astCtx);
  return std::move(pass);
}<|MERGE_RESOLUTION|>--- conflicted
+++ resolved
@@ -522,13 +522,8 @@
   auto dstComplexElemTy =
       mlir::cast<cir::ComplexType>(op.getType()).getElementType();
 
-<<<<<<< HEAD
-  auto srcReal = builder.createComplexReal(op.getLoc(), src);
-  auto srcImag = builder.createComplexImag(op.getLoc(), src);
-=======
   mlir::Value srcReal = builder.createComplexReal(op.getLoc(), src);
   mlir::Value srcImag = builder.createComplexImag(op.getLoc(), src);
->>>>>>> b2a8ee96
 
   mlir::Value dstReal = builder.createCast(op.getLoc(), scalarCastKind, srcReal,
                                            dstComplexElemTy);
