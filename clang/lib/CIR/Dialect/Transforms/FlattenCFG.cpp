--- conflicted
+++ resolved
@@ -209,21 +209,13 @@
     rewriter.replaceOpWithNewOp<cir::CatchParamOp>(
         paramOp, catchType, exceptionPtr,
         cir::CatchParamKindAttr::get(rewriter.getContext(),
-<<<<<<< HEAD
-                                     cir::CatchParamKind::begin));
-=======
                                      cir::CatchParamKind::Begin));
->>>>>>> bfe865b9
 
     rewriter.setInsertionPoint(yieldOp);
     rewriter.create<cir::CatchParamOp>(
         catchLoc, mlir::Type{}, nullptr,
         cir::CatchParamKindAttr::get(rewriter.getContext(),
-<<<<<<< HEAD
-                                     cir::CatchParamKind::end));
-=======
                                      cir::CatchParamKind::End));
->>>>>>> bfe865b9
 
     rewriter.setInsertionPointToEnd(yieldOp->getBlock());
     rewriter.replaceOpWithNewOp<cir::BrOp>(yieldOp, afterTry);
@@ -272,21 +264,13 @@
     rewriter.replaceOpWithNewOp<cir::CatchParamOp>(
         paramOp, catchType, exceptionPtr,
         cir::CatchParamKindAttr::get(rewriter.getContext(),
-<<<<<<< HEAD
-                                     cir::CatchParamKind::begin));
-=======
                                      cir::CatchParamKind::Begin));
->>>>>>> bfe865b9
 
     rewriter.setInsertionPoint(yieldOp);
     rewriter.create<cir::CatchParamOp>(
         catchLoc, mlir::Type{}, nullptr,
         cir::CatchParamKindAttr::get(rewriter.getContext(),
-<<<<<<< HEAD
-                                     cir::CatchParamKind::end));
-=======
                                      cir::CatchParamKind::End));
->>>>>>> bfe865b9
 
     rewriter.setInsertionPointToEnd(yieldOp->getBlock());
     rewriter.replaceOpWithNewOp<cir::BrOp>(yieldOp, afterTry);
@@ -452,13 +436,10 @@
     if (auto tryBodyYield = dyn_cast<cir::YieldOp>(afterBody->getTerminator()))
       rewriter.replaceOpWithNewOp<cir::BrOp>(tryBodyYield, afterTry);
 
-<<<<<<< HEAD
-=======
     mlir::ArrayAttr catches = tryOp.getCatchTypesAttr();
     if (!catches || catches.empty())
       return;
 
->>>>>>> bfe865b9
     // Start the landing pad by getting the inflight exception information.
     mlir::Block *nextDispatcher =
         buildLandingPads(tryOp, rewriter, beforeCatch, afterTry, callsToRewrite,
@@ -888,17 +869,6 @@
     auto *condBlock = rewriter.getInsertionBlock();
     auto opPosition = rewriter.getInsertionPoint();
     auto *remainingOpsBlock = rewriter.splitBlock(condBlock, opPosition);
-<<<<<<< HEAD
-    llvm::SmallVector<mlir::Location, 2> locs;
-    // Ternary result is optional, make sure to populate the location only
-    // when relevant.
-    if (op->getResultTypes().size())
-      locs.push_back(loc);
-    auto *continueBlock =
-        rewriter.createBlock(remainingOpsBlock, op->getResultTypes(), locs);
-    rewriter.create<cir::BrOp>(loc, remainingOpsBlock);
-=======
->>>>>>> bfe865b9
 
     auto &trueRegion = op.getTrueRegion();
     auto *trueBlock = &trueRegion.front();
@@ -907,40 +877,22 @@
     auto trueYieldOp = dyn_cast<cir::YieldOp>(trueTerminator);
 
     rewriter.replaceOpWithNewOp<cir::BrOp>(trueYieldOp, trueYieldOp.getArgs(),
-<<<<<<< HEAD
-                                           continueBlock);
-    rewriter.inlineRegionBefore(trueRegion, continueBlock);
-
-    auto *falseBlock = continueBlock;
-    auto &falseRegion = op.getFalseRegion();
-
-    falseBlock = &falseRegion.front();
-=======
                                            remainingOpsBlock);
     rewriter.inlineRegionBefore(trueRegion, remainingOpsBlock);
 
     auto &falseRegion = op.getFalseRegion();
     auto *falseBlock = &falseRegion.front();
 
->>>>>>> bfe865b9
     mlir::Operation *falseTerminator = falseRegion.back().getTerminator();
     rewriter.setInsertionPointToEnd(&falseRegion.back());
     auto falseYieldOp = dyn_cast<cir::YieldOp>(falseTerminator);
     rewriter.replaceOpWithNewOp<cir::BrOp>(falseYieldOp, falseYieldOp.getArgs(),
-<<<<<<< HEAD
-                                           continueBlock);
-    rewriter.inlineRegionBefore(falseRegion, continueBlock);
-=======
                                            remainingOpsBlock);
     rewriter.inlineRegionBefore(falseRegion, remainingOpsBlock);
->>>>>>> bfe865b9
 
     rewriter.setInsertionPointToEnd(condBlock);
     rewriter.create<cir::BrCondOp>(loc, op.getCond(), trueBlock, falseBlock);
 
-<<<<<<< HEAD
-    rewriter.replaceOp(op, continueBlock->getArguments());
-=======
     if (auto rt = op.getResultTypes(); rt.size()) {
       auto args = remainingOpsBlock->addArguments(rt, op.getLoc());
       SmallVector<mlir::Value, 2> values;
@@ -948,7 +900,6 @@
       rewriter.replaceOpUsesWithinBlock(op, values, remainingOpsBlock);
     }
     rewriter.eraseOp(op);
->>>>>>> bfe865b9
 
     // Ok, we're done!
     return mlir::success();
