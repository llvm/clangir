//===--- LowerTypes.cpp - Type translation to target-specific types -------===//
//
// Part of the LLVM Project, under the Apache License v2.0 with LLVM Exceptions.
// See https://llvm.org/LICENSE.txt for license information.
// SPDX-License-Identifier: Apache-2.0 WITH LLVM-exception
//
//===----------------------------------------------------------------------===//
//
// This file partially mimics clang/lib/CodeGen/CodeGenTypes.cpp. The queries
// are adapted to operate on the CIR dialect, however.
//
//===----------------------------------------------------------------------===//

#include "LowerTypes.h"
#include "CIRToCIRArgMapping.h"
#include "LowerModule.h"
#include "mlir/IR/Types.h"
#include "mlir/Support/LLVM.h"
#include "clang/CIR/ABIArgInfo.h"
#include "clang/CIR/MissingFeatures.h"
#include "llvm/Support/ErrorHandling.h"

using namespace ::mlir::cir;

using ABIArgInfo = ::cir::ABIArgInfo;

unsigned LowerTypes::clangCallConvToLLVMCallConv(clang::CallingConv CC) {
  switch (CC) {
  case clang::CC_C:
    return llvm::CallingConv::C;
  default:
    llvm_unreachable("calling convention NYI");
  }
}

LowerTypes::LowerTypes(LowerModule &LM, StringRef DLString)
    : LM(LM), context(LM.getContext()), Target(LM.getTarget()),
      CXXABI(LM.getCXXABI()),
      TheABIInfo(LM.getTargetLoweringInfo().getABIInfo()),
      mlirContext(LM.getMLIRContext()), DL(DLString, LM.getModule()) {}

/// Return the ABI-specific function type for a CIR function type.
FuncType LowerTypes::getFunctionType(const LowerFunctionInfo &FI) {

  mlir::Type resultType = {};
  const ::cir::ABIArgInfo &retAI = FI.getReturnInfo();
  switch (retAI.getKind()) {
  case ABIArgInfo::Extend:
  case ABIArgInfo::Direct:
    resultType = retAI.getCoerceToType();
    break;
  case ::cir::ABIArgInfo::Ignore:
    resultType = VoidType::get(getMLIRContext());
    break;
  default:
    llvm_unreachable("Missing ABIArgInfo::Kind");
  }

  CIRToCIRArgMapping IRFunctionArgs(getContext(), FI, true);
  SmallVector<Type, 8> ArgTypes(IRFunctionArgs.totalIRArgs());

  // Add type for sret argument.
  assert(!::cir::MissingFeatures::sretArgs());

  // Add type for inalloca argument.
  assert(!::cir::MissingFeatures::inallocaArgs());

  // Add in all of the required arguments.
  unsigned ArgNo = 0;
  LowerFunctionInfo::const_arg_iterator it = FI.arg_begin(),
                                        ie = it + FI.getNumRequiredArgs();
  for (; it != ie; ++it, ++ArgNo) {
    const ABIArgInfo &ArgInfo = it->info;

    assert(!::cir::MissingFeatures::argumentPadding());

    unsigned FirstIRArg, NumIRArgs;
    std::tie(FirstIRArg, NumIRArgs) = IRFunctionArgs.getIRArgs(ArgNo);

    switch (ArgInfo.getKind()) {
    case ABIArgInfo::Extend:
    case ABIArgInfo::Direct: {
      // Fast-isel and the optimizer generally like scalar values better than
      // FCAs, so we flatten them if this is safe to do for this argument.
      Type argType = ArgInfo.getCoerceToType();
      StructType st = dyn_cast<StructType>(argType);
      if (st && ArgInfo.isDirect() && ArgInfo.getCanBeFlattened()) {
        assert(NumIRArgs == st.getNumElements());
        for (unsigned i = 0, e = st.getNumElements(); i != e; ++i)
          ArgTypes[FirstIRArg + i] = st.getMembers()[i];
      } else {
        assert(NumIRArgs == 1);
        ArgTypes[FirstIRArg] = argType;
      }
      break;
    }
    default:
      llvm_unreachable("Missing ABIArgInfo::Kind");
    }
  }

  return FuncType::get(getMLIRContext(), ArgTypes, resultType, FI.isVariadic());
}

/// Convert a CIR type to its ABI-specific default form.
mlir::Type LowerTypes::convertType(Type T) {
  /// NOTE(cir): It the original codegen this method is used to get the default
  /// LLVM IR representation for a given AST type. When a the ABI-specific
  /// function info sets a nullptr for a return or argument type, the default
  /// type given by this method is used. In CIR's case, its types are already
  /// supposed to be ABI-specific, so this method is not really useful here. I'm
  /// keeping it here for parity's sake.

  // Certain CIR types are already ABI-specific, so we just return them.
<<<<<<< HEAD
  if (isa<IntType, SingleType, DoubleType>(T)) {
=======
  if (isa<BoolType, IntType>(T)) {
>>>>>>> b8281ef0
    return T;
  }

  llvm::outs() << "Missing default ABI-specific type for " << T << "\n";
  llvm_unreachable("NYI");
}<|MERGE_RESOLUTION|>--- conflicted
+++ resolved
@@ -112,11 +112,7 @@
   /// keeping it here for parity's sake.
 
   // Certain CIR types are already ABI-specific, so we just return them.
-<<<<<<< HEAD
-  if (isa<IntType, SingleType, DoubleType>(T)) {
-=======
-  if (isa<BoolType, IntType>(T)) {
->>>>>>> b8281ef0
+  if (isa<BoolType, IntType, SingleType, DoubleType>(T)) {
     return T;
   }
 
