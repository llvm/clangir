//===- NVPTX.cpp - TargetInfo for NVPTX -----------------------------------===//
//
// Part of the LLVM Project, under the Apache License v2.0 with LLVM Exceptions.
// See https://llvm.org/LICENSE.txt for license information.
// SPDX-License-Identifier: Apache-2.0 WITH LLVM-exception
//
//===----------------------------------------------------------------------===//

#include "ABIInfoImpl.h"
#include "LowerFunctionInfo.h"
#include "LowerTypes.h"
#include "TargetInfo.h"
#include "TargetLoweringInfo.h"
#include "clang/CIR/ABIArgInfo.h"
#include "clang/CIR/MissingFeatures.h"
#include "llvm/Support/ErrorHandling.h"

using ABIArgInfo = cir::ABIArgInfo;
using MissingFeature = cir::MissingFeatures;

namespace cir {

//===----------------------------------------------------------------------===//
// NVPTX ABI Implementation
//===----------------------------------------------------------------------===//

namespace {

class NVPTXABIInfo : public ABIInfo {
public:
  NVPTXABIInfo(LowerTypes &lt) : ABIInfo(lt) {}

private:
  void computeInfo(LowerFunctionInfo &fi) const override {
    llvm_unreachable("NYI");
  }
};

class NVPTXTargetLoweringInfo : public TargetLoweringInfo {
public:
  NVPTXTargetLoweringInfo(LowerTypes &lt)
      : TargetLoweringInfo(std::make_unique<NVPTXABIInfo>(lt)) {}

  unsigned getTargetAddrSpaceFromCIRAddrSpace(
      cir::AddressSpaceAttr addressSpaceAttr) const override {
    using Kind = cir::AddressSpaceAttr::Kind;
    switch (addressSpaceAttr.getValue()) {
    case Kind::offload_private:
      return 0;
    case Kind::offload_local:
      return 3;
    case Kind::offload_global:
      return 1;
    case Kind::offload_constant:
<<<<<<< HEAD
      return 4;
    case Kind::offload_generic:
=======
>>>>>>> 92cc36e4
      return 4;
    case Kind::offload_generic:
      return 0;
    default:
      cir_cconv_unreachable("Unknown CIR address space for this target");
    }
  }
};

} // namespace

std::unique_ptr<TargetLoweringInfo>
createNVPTXTargetLoweringInfo(LowerModule &lowerModule) {
  return std::make_unique<NVPTXTargetLoweringInfo>(lowerModule.getTypes());
}

} // namespace cir<|MERGE_RESOLUTION|>--- conflicted
+++ resolved
@@ -52,11 +52,6 @@
     case Kind::offload_global:
       return 1;
     case Kind::offload_constant:
-<<<<<<< HEAD
-      return 4;
-    case Kind::offload_generic:
-=======
->>>>>>> 92cc36e4
       return 4;
     case Kind::offload_generic:
       return 0;
