--- conflicted
+++ resolved
@@ -328,54 +328,24 @@
   return addr;
 }
 
-<<<<<<< HEAD
-cir::AllocaOp findAlloca(mlir::Operation *op) {
-  if (!op)
-    return {};
-
-  if (auto al = mlir::dyn_cast<cir::AllocaOp>(op)) {
-    return al;
-  } else if (auto ret = mlir::dyn_cast<cir::ReturnOp>(op)) {
-    auto vals = ret.getInput();
-    if (vals.size() == 1)
-      return findAlloca(vals[0].getDefiningOp());
-  } else if (auto load = mlir::dyn_cast<cir::LoadOp>(op)) {
-    return findAlloca(load.getAddr().getDefiningOp());
-  }
-
-  return {};
-}
-
 /// Creates a coerced value from \param Src having a type of \param Ty which is
 /// a non primitive type
 mlir::Value createCoercedNonPrimitive(mlir::Value Src, mlir::Type Ty,
                                       LowerFunction &LF) {
-  if (auto Load = mlir::dyn_cast<LoadOp>(Src.getDefiningOp())) {
+  if (auto load = mlir::dyn_cast<LoadOp>(Src.getDefiningOp())) {
     auto &bld = LF.getRewriter();
-    auto Addr = Load.getAddr();
-
-    auto oldAlloca = mlir::dyn_cast<AllocaOp>(Addr.getDefiningOp());
-    auto Alloca = bld.create<AllocaOp>(
+    auto addr = load.getAddr();
+
+    auto oldAlloca = mlir::dyn_cast<AllocaOp>(addr.getDefiningOp());
+    auto alloca = bld.create<AllocaOp>(
         Src.getLoc(), bld.getType<PointerType>(Ty), Ty,
         /*name=*/llvm::StringRef(""), oldAlloca.getAlignmentAttr());
 
-    auto Size = LF.LM.getDataLayout().getTypeStoreSize(Ty);
-    auto uInt64Ty = IntType::get(bld.getContext(), 64, false);
-    auto SizeVal = bld.create<ConstantOp>(Src.getLoc(), uInt64Ty,
-                                          IntAttr::get(uInt64Ty, Size));
-
-    auto VoidTy = VoidType::get(bld.getContext());
-    auto VoidPtrTy = PointerType::get(bld.getContext(), VoidTy);
-
-    auto SrcVoidPtr =
-        bld.create<CastOp>(Src.getLoc(), VoidPtrTy, CastKind::bitcast, Addr);
-    auto DestVoidPtr =
-        bld.create<CastOp>(Src.getLoc(), VoidPtrTy, CastKind::bitcast, Alloca);
-
-    bld.create<MemCpyOp>(Src.getLoc(), DestVoidPtr, SrcVoidPtr, SizeVal);
-
-    auto newLoad = bld.create<LoadOp>(Src.getLoc(), Alloca.getResult());
-    bld.replaceAllOpUsesWith(Load, newLoad);
+    auto tySize = LF.LM.getDataLayout().getTypeStoreSize(Ty);
+    createMemCpy(LF, alloca, addr, tySize.getFixedValue());
+
+    auto newLoad = bld.create<LoadOp>(Src.getLoc(), alloca.getResult());
+    bld.replaceAllOpUsesWith(load, newLoad);
 
     return newLoad;
   }
@@ -383,8 +353,6 @@
   cir_cconv_unreachable("NYI");
 }
 
-=======
->>>>>>> 16a027a0
 /// After the calling convention is lowered, an ABI-agnostic type might have to
 /// be loaded back to its ABI-aware couterpart so it may be returned. If they
 /// differ, we have to do a coerced load. A coerced load, which means to load a
