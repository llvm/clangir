--- conflicted
+++ resolved
@@ -227,7 +227,11 @@
     return false;
   }
 
-<<<<<<< HEAD
+  static bool bitXor(Integral A, Integral B, unsigned OpBits, Integral *R) {
+    *R = Integral(A.V ^ B.V);
+    return false;
+  }
+
   static bool neg(Integral A, Integral *R) {
     *R = -A;
     return false;
@@ -248,33 +252,6 @@
     }
   }
 
-=======
-  static bool bitXor(Integral A, Integral B, unsigned OpBits, Integral *R) {
-    *R = Integral(A.V ^ B.V);
-    return false;
-  }
-
-  static bool neg(Integral A, Integral *R) {
-    *R = -A;
-    return false;
-  }
-
-  static bool comp(Integral A, Integral *R) {
-    *R = Integral(~A.V);
-    return false;
-  }
-
-private:
-  template <typename T> static bool CheckAddUB(T A, T B, T &R) {
-    if constexpr (std::is_signed_v<T>) {
-      return llvm::AddOverflow<T>(A, B, R);
-    } else {
-      R = A + B;
-      return false;
-    }
-  }
-
->>>>>>> e7aa6127
   template <typename T> static bool CheckSubUB(T A, T B, T &R) {
     if constexpr (std::is_signed_v<T>) {
       return llvm::SubOverflow<T>(A, B, R);
