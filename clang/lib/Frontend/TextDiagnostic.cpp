//===--- TextDiagnostic.cpp - Text Diagnostic Pretty-Printing -------------===//
//
// Part of the LLVM Project, under the Apache License v2.0 with LLVM Exceptions.
// See https://llvm.org/LICENSE.txt for license information.
// SPDX-License-Identifier: Apache-2.0 WITH LLVM-exception
//
//===----------------------------------------------------------------------===//

#include "clang/Frontend/TextDiagnostic.h"
#include "clang/Basic/CharInfo.h"
#include "clang/Basic/DiagnosticOptions.h"
#include "clang/Basic/FileManager.h"
#include "clang/Basic/SourceManager.h"
#include "clang/Lex/Lexer.h"
#include "llvm/ADT/SmallString.h"
#include "llvm/ADT/StringExtras.h"
#include "llvm/Support/ConvertUTF.h"
#include "llvm/Support/ErrorHandling.h"
#include "llvm/Support/Locale.h"
#include "llvm/Support/Path.h"
#include "llvm/Support/raw_ostream.h"
#include <algorithm>
#include <optional>

using namespace clang;

static const enum raw_ostream::Colors noteColor =
  raw_ostream::BLACK;
static const enum raw_ostream::Colors remarkColor =
  raw_ostream::BLUE;
static const enum raw_ostream::Colors fixitColor =
  raw_ostream::GREEN;
static const enum raw_ostream::Colors caretColor =
  raw_ostream::GREEN;
static const enum raw_ostream::Colors warningColor =
  raw_ostream::MAGENTA;
static const enum raw_ostream::Colors templateColor =
  raw_ostream::CYAN;
static const enum raw_ostream::Colors errorColor = raw_ostream::RED;
static const enum raw_ostream::Colors fatalColor = raw_ostream::RED;
// Used for changing only the bold attribute.
static const enum raw_ostream::Colors savedColor =
  raw_ostream::SAVEDCOLOR;

/// Add highlights to differences in template strings.
static void applyTemplateHighlighting(raw_ostream &OS, StringRef Str,
                                      bool &Normal, bool Bold) {
  while (true) {
    size_t Pos = Str.find(ToggleHighlight);
    OS << Str.slice(0, Pos);
    if (Pos == StringRef::npos)
      break;

    Str = Str.substr(Pos + 1);
    if (Normal)
      OS.changeColor(templateColor, true);
    else {
      OS.resetColor();
      if (Bold)
        OS.changeColor(savedColor, true);
    }
    Normal = !Normal;
  }
}

/// Number of spaces to indent when word-wrapping.
const unsigned WordWrapIndentation = 6;

static int bytesSincePreviousTabOrLineBegin(StringRef SourceLine, size_t i) {
  int bytes = 0;
  while (0<i) {
    if (SourceLine[--i]=='\t')
      break;
    ++bytes;
  }
  return bytes;
}

/// returns a printable representation of first item from input range
///
/// This function returns a printable representation of the next item in a line
///  of source. If the next byte begins a valid and printable character, that
///  character is returned along with 'true'.
///
/// Otherwise, if the next byte begins a valid, but unprintable character, a
///  printable, escaped representation of the character is returned, along with
///  'false'. Otherwise a printable, escaped representation of the next byte
///  is returned along with 'false'.
///
/// \note The index is updated to be used with a subsequent call to
///        printableTextForNextCharacter.
///
/// \param SourceLine The line of source
/// \param i Pointer to byte index,
/// \param TabStop used to expand tabs
/// \return pair(printable text, 'true' iff original text was printable)
///
static std::pair<SmallString<16>, bool>
printableTextForNextCharacter(StringRef SourceLine, size_t *i,
                              unsigned TabStop) {
  assert(i && "i must not be null");
  assert(*i<SourceLine.size() && "must point to a valid index");

  if (SourceLine[*i]=='\t') {
    assert(0 < TabStop && TabStop <= DiagnosticOptions::MaxTabStop &&
           "Invalid -ftabstop value");
    unsigned col = bytesSincePreviousTabOrLineBegin(SourceLine, *i);
    unsigned NumSpaces = TabStop - col%TabStop;
    assert(0 < NumSpaces && NumSpaces <= TabStop
           && "Invalid computation of space amt");
    ++(*i);

    SmallString<16> expandedTab;
    expandedTab.assign(NumSpaces, ' ');
    return std::make_pair(expandedTab, true);
  }

  unsigned char const *begin, *end;
  begin = reinterpret_cast<unsigned char const *>(&*(SourceLine.begin() + *i));
  end = begin + (SourceLine.size() - *i);

  if (llvm::isLegalUTF8Sequence(begin, end)) {
    llvm::UTF32 c;
    llvm::UTF32 *cptr = &c;
    unsigned char const *original_begin = begin;
    unsigned char const *cp_end =
        begin + llvm::getNumBytesForUTF8(SourceLine[*i]);

    llvm::ConversionResult res = llvm::ConvertUTF8toUTF32(
        &begin, cp_end, &cptr, cptr + 1, llvm::strictConversion);
    (void)res;
    assert(llvm::conversionOK == res);
    assert(0 < begin-original_begin
           && "we must be further along in the string now");
    *i += begin-original_begin;

    if (!llvm::sys::locale::isPrint(c)) {
      // If next character is valid UTF-8, but not printable
      SmallString<16> expandedCP("<U+>");
      while (c) {
        expandedCP.insert(expandedCP.begin()+3, llvm::hexdigit(c%16));
        c/=16;
      }
      while (expandedCP.size() < 8)
        expandedCP.insert(expandedCP.begin()+3, llvm::hexdigit(0));
      return std::make_pair(expandedCP, false);
    }

    // If next character is valid UTF-8, and printable
    return std::make_pair(SmallString<16>(original_begin, cp_end), true);

  }

  // If next byte is not valid UTF-8 (and therefore not printable)
  SmallString<16> expandedByte("<XX>");
  unsigned char byte = SourceLine[*i];
  expandedByte[1] = llvm::hexdigit(byte / 16);
  expandedByte[2] = llvm::hexdigit(byte % 16);
  ++(*i);
  return std::make_pair(expandedByte, false);
}

static void expandTabs(std::string &SourceLine, unsigned TabStop) {
  size_t I = SourceLine.size();
  while (I > 0) {
    I--;
    if (SourceLine[I] != '\t')
      continue;
    size_t TmpI = I;
    auto [Str, Printable] =
        printableTextForNextCharacter(SourceLine, &TmpI, TabStop);
    SourceLine.replace(I, 1, Str.c_str());
  }
}

/// \p BytesOut:
///  A mapping from columns to the byte of the source line that produced the
///  character displaying at that column. This is the inverse of \p ColumnsOut.
///
/// The last element in the array is the number of bytes in the source string.
///
/// example: (given a tabstop of 8)
///
///    "a \t \u3042" -> {0,1,2,-1,-1,-1,-1,-1,3,4,-1,7}
///
///  (\\u3042 is represented in UTF-8 by three bytes and takes two columns to
///   display)
///
/// \p ColumnsOut:
///  A mapping from the bytes
///  of the printable representation of the line to the columns those printable
///  characters will appear at (numbering the first column as 0).
///
/// If a byte 'i' corresponds to multiple columns (e.g. the byte contains a tab
///  character) then the array will map that byte to the first column the
///  tab appears at and the next value in the map will have been incremented
///  more than once.
///
/// If a byte is the first in a sequence of bytes that together map to a single
///  entity in the output, then the array will map that byte to the appropriate
///  column while the subsequent bytes will be -1.
///
/// The last element in the array does not correspond to any byte in the input
///  and instead is the number of columns needed to display the source
///
/// example: (given a tabstop of 8)
///
///    "a \t \u3042" -> {0,1,2,8,9,-1,-1,11}
///
///  (\\u3042 is represented in UTF-8 by three bytes and takes two columns to
///   display)
static void genColumnByteMapping(StringRef SourceLine, unsigned TabStop,
                                 SmallVectorImpl<int> &BytesOut,
                                 SmallVectorImpl<int> &ColumnsOut) {
  assert(BytesOut.empty());
  assert(ColumnsOut.empty());

  if (SourceLine.empty()) {
    BytesOut.resize(1u, 0);
    ColumnsOut.resize(1u, 0);
    return;
  }

  ColumnsOut.resize(SourceLine.size() + 1, -1);

  int Columns = 0;
  size_t I = 0;
  while (I < SourceLine.size()) {
    ColumnsOut[I] = Columns;
    BytesOut.resize(Columns + 1, -1);
    BytesOut.back() = I;
    auto [Str, Printable] =
        printableTextForNextCharacter(SourceLine, &I, TabStop);
    Columns += llvm::sys::locale::columnWidth(Str);
  }

  ColumnsOut.back() = Columns;
  BytesOut.resize(Columns + 1, -1);
  BytesOut.back() = I;
}

namespace {
struct SourceColumnMap {
  SourceColumnMap(StringRef SourceLine, unsigned TabStop)
  : m_SourceLine(SourceLine) {

    genColumnByteMapping(SourceLine, TabStop, m_columnToByte, m_byteToColumn);

    assert(m_byteToColumn.size()==SourceLine.size()+1);
    assert(0 < m_byteToColumn.size() && 0 < m_columnToByte.size());
    assert(m_byteToColumn.size()
           == static_cast<unsigned>(m_columnToByte.back()+1));
    assert(static_cast<unsigned>(m_byteToColumn.back()+1)
           == m_columnToByte.size());
  }
  int columns() const { return m_byteToColumn.back(); }
  int bytes() const { return m_columnToByte.back(); }

  /// Map a byte to the column which it is at the start of, or return -1
  /// if it is not at the start of a column (for a UTF-8 trailing byte).
  int byteToColumn(int n) const {
    assert(0<=n && n<static_cast<int>(m_byteToColumn.size()));
    return m_byteToColumn[n];
  }

  /// Map a byte to the first column which contains it.
  int byteToContainingColumn(int N) const {
    assert(0 <= N && N < static_cast<int>(m_byteToColumn.size()));
    while (m_byteToColumn[N] == -1)
      --N;
    return m_byteToColumn[N];
  }

  /// Map a column to the byte which starts the column, or return -1 if
  /// the column the second or subsequent column of an expanded tab or similar
  /// multi-column entity.
  int columnToByte(int n) const {
    assert(0<=n && n<static_cast<int>(m_columnToByte.size()));
    return m_columnToByte[n];
  }

  /// Map from a byte index to the next byte which starts a column.
  int startOfNextColumn(int N) const {
    assert(0 <= N && N < static_cast<int>(m_byteToColumn.size() - 1));
    while (byteToColumn(++N) == -1) {}
    return N;
  }

  /// Map from a byte index to the previous byte which starts a column.
  int startOfPreviousColumn(int N) const {
    assert(0 < N && N < static_cast<int>(m_byteToColumn.size()));
    while (byteToColumn(--N) == -1) {}
    return N;
  }

  StringRef getSourceLine() const {
    return m_SourceLine;
  }

private:
  const std::string m_SourceLine;
  SmallVector<int,200> m_byteToColumn;
  SmallVector<int,200> m_columnToByte;
};
} // end anonymous namespace

/// When the source code line we want to print is too long for
/// the terminal, select the "interesting" region.
static void selectInterestingSourceRegion(std::string &SourceLine,
                                          std::string &CaretLine,
                                          std::string &FixItInsertionLine,
                                          unsigned Columns,
                                          const SourceColumnMap &map) {
  unsigned CaretColumns = CaretLine.size();
  unsigned FixItColumns = llvm::sys::locale::columnWidth(FixItInsertionLine);
  unsigned MaxColumns = std::max(static_cast<unsigned>(map.columns()),
                                 std::max(CaretColumns, FixItColumns));
  // if the number of columns is less than the desired number we're done
  if (MaxColumns <= Columns)
    return;

  // No special characters are allowed in CaretLine.
  assert(llvm::none_of(CaretLine, [](char c) { return c < ' ' || '~' < c; }));

  // Find the slice that we need to display the full caret line
  // correctly.
  unsigned CaretStart = 0, CaretEnd = CaretLine.size();
  for (; CaretStart != CaretEnd; ++CaretStart)
    if (!isWhitespace(CaretLine[CaretStart]))
      break;

  for (; CaretEnd != CaretStart; --CaretEnd)
    if (!isWhitespace(CaretLine[CaretEnd - 1]))
      break;

  // caret has already been inserted into CaretLine so the above whitespace
  // check is guaranteed to include the caret

  // If we have a fix-it line, make sure the slice includes all of the
  // fix-it information.
  if (!FixItInsertionLine.empty()) {
    unsigned FixItStart = 0, FixItEnd = FixItInsertionLine.size();
    for (; FixItStart != FixItEnd; ++FixItStart)
      if (!isWhitespace(FixItInsertionLine[FixItStart]))
        break;

    for (; FixItEnd != FixItStart; --FixItEnd)
      if (!isWhitespace(FixItInsertionLine[FixItEnd - 1]))
        break;

    // We can safely use the byte offset FixItStart as the column offset
    // because the characters up until FixItStart are all ASCII whitespace
    // characters.
    unsigned FixItStartCol = FixItStart;
    unsigned FixItEndCol
      = llvm::sys::locale::columnWidth(FixItInsertionLine.substr(0, FixItEnd));

    CaretStart = std::min(FixItStartCol, CaretStart);
    CaretEnd = std::max(FixItEndCol, CaretEnd);
  }

  // CaretEnd may have been set at the middle of a character
  // If it's not at a character's first column then advance it past the current
  //   character.
  while (static_cast<int>(CaretEnd) < map.columns() &&
         -1 == map.columnToByte(CaretEnd))
    ++CaretEnd;

  assert((static_cast<int>(CaretStart) > map.columns() ||
          -1!=map.columnToByte(CaretStart)) &&
         "CaretStart must not point to a column in the middle of a source"
         " line character");
  assert((static_cast<int>(CaretEnd) > map.columns() ||
          -1!=map.columnToByte(CaretEnd)) &&
         "CaretEnd must not point to a column in the middle of a source line"
         " character");

  // CaretLine[CaretStart, CaretEnd) contains all of the interesting
  // parts of the caret line. While this slice is smaller than the
  // number of columns we have, try to grow the slice to encompass
  // more context.

  unsigned SourceStart = map.columnToByte(std::min<unsigned>(CaretStart,
                                                             map.columns()));
  unsigned SourceEnd = map.columnToByte(std::min<unsigned>(CaretEnd,
                                                           map.columns()));

  unsigned CaretColumnsOutsideSource = CaretEnd-CaretStart
    - (map.byteToColumn(SourceEnd)-map.byteToColumn(SourceStart));

  char const *front_ellipse = "  ...";
  char const *front_space   = "     ";
  char const *back_ellipse = "...";
  unsigned ellipses_space = strlen(front_ellipse) + strlen(back_ellipse);

  unsigned TargetColumns = Columns;
  // Give us extra room for the ellipses
  //  and any of the caret line that extends past the source
  if (TargetColumns > ellipses_space+CaretColumnsOutsideSource)
    TargetColumns -= ellipses_space+CaretColumnsOutsideSource;

  while (SourceStart>0 || SourceEnd<SourceLine.size()) {
    bool ExpandedRegion = false;

    if (SourceStart>0) {
      unsigned NewStart = map.startOfPreviousColumn(SourceStart);

      // Skip over any whitespace we see here; we're looking for
      // another bit of interesting text.
      // FIXME: Detect non-ASCII whitespace characters too.
      while (NewStart && isWhitespace(SourceLine[NewStart]))
        NewStart = map.startOfPreviousColumn(NewStart);

      // Skip over this bit of "interesting" text.
      while (NewStart) {
        unsigned Prev = map.startOfPreviousColumn(NewStart);
        if (isWhitespace(SourceLine[Prev]))
          break;
        NewStart = Prev;
      }

      assert(map.byteToColumn(NewStart) != -1);
      unsigned NewColumns = map.byteToColumn(SourceEnd) -
                              map.byteToColumn(NewStart);
      if (NewColumns <= TargetColumns) {
        SourceStart = NewStart;
        ExpandedRegion = true;
      }
    }

    if (SourceEnd<SourceLine.size()) {
      unsigned NewEnd = map.startOfNextColumn(SourceEnd);

      // Skip over any whitespace we see here; we're looking for
      // another bit of interesting text.
      // FIXME: Detect non-ASCII whitespace characters too.
      while (NewEnd < SourceLine.size() && isWhitespace(SourceLine[NewEnd]))
        NewEnd = map.startOfNextColumn(NewEnd);

      // Skip over this bit of "interesting" text.
      while (NewEnd < SourceLine.size() && isWhitespace(SourceLine[NewEnd]))
        NewEnd = map.startOfNextColumn(NewEnd);

      assert(map.byteToColumn(NewEnd) != -1);
      unsigned NewColumns = map.byteToColumn(NewEnd) -
                              map.byteToColumn(SourceStart);
      if (NewColumns <= TargetColumns) {
        SourceEnd = NewEnd;
        ExpandedRegion = true;
      }
    }

    if (!ExpandedRegion)
      break;
  }

  CaretStart = map.byteToColumn(SourceStart);
  CaretEnd = map.byteToColumn(SourceEnd) + CaretColumnsOutsideSource;

  // [CaretStart, CaretEnd) is the slice we want. Update the various
  // output lines to show only this slice.
  assert(CaretStart!=(unsigned)-1 && CaretEnd!=(unsigned)-1 &&
         SourceStart!=(unsigned)-1 && SourceEnd!=(unsigned)-1);
  assert(SourceStart <= SourceEnd);
  assert(CaretStart <= CaretEnd);

  unsigned BackColumnsRemoved
    = map.byteToColumn(SourceLine.size())-map.byteToColumn(SourceEnd);
  unsigned FrontColumnsRemoved = CaretStart;
  unsigned ColumnsKept = CaretEnd-CaretStart;

  // We checked up front that the line needed truncation
  assert(FrontColumnsRemoved+ColumnsKept+BackColumnsRemoved > Columns);

  // The line needs some truncation, and we'd prefer to keep the front
  //  if possible, so remove the back
  if (BackColumnsRemoved > strlen(back_ellipse))
    SourceLine.replace(SourceEnd, std::string::npos, back_ellipse);

  // If that's enough then we're done
  if (FrontColumnsRemoved+ColumnsKept <= Columns)
    return;

  // Otherwise remove the front as well
  if (FrontColumnsRemoved > strlen(front_ellipse)) {
    SourceLine.replace(0, SourceStart, front_ellipse);
    CaretLine.replace(0, CaretStart, front_space);
    if (!FixItInsertionLine.empty())
      FixItInsertionLine.replace(0, CaretStart, front_space);
  }
}

/// Skip over whitespace in the string, starting at the given
/// index.
///
/// \returns The index of the first non-whitespace character that is
/// greater than or equal to Idx or, if no such character exists,
/// returns the end of the string.
static unsigned skipWhitespace(unsigned Idx, StringRef Str, unsigned Length) {
  while (Idx < Length && isWhitespace(Str[Idx]))
    ++Idx;
  return Idx;
}

/// If the given character is the start of some kind of
/// balanced punctuation (e.g., quotes or parentheses), return the
/// character that will terminate the punctuation.
///
/// \returns The ending punctuation character, if any, or the NULL
/// character if the input character does not start any punctuation.
static inline char findMatchingPunctuation(char c) {
  switch (c) {
  case '\'': return '\'';
  case '`': return '\'';
  case '"':  return '"';
  case '(':  return ')';
  case '[': return ']';
  case '{': return '}';
  default: break;
  }

  return 0;
}

/// Find the end of the word starting at the given offset
/// within a string.
///
/// \returns the index pointing one character past the end of the
/// word.
static unsigned findEndOfWord(unsigned Start, StringRef Str,
                              unsigned Length, unsigned Column,
                              unsigned Columns) {
  assert(Start < Str.size() && "Invalid start position!");
  unsigned End = Start + 1;

  // If we are already at the end of the string, take that as the word.
  if (End == Str.size())
    return End;

  // Determine if the start of the string is actually opening
  // punctuation, e.g., a quote or parentheses.
  char EndPunct = findMatchingPunctuation(Str[Start]);
  if (!EndPunct) {
    // This is a normal word. Just find the first space character.
    while (End < Length && !isWhitespace(Str[End]))
      ++End;
    return End;
  }

  // We have the start of a balanced punctuation sequence (quotes,
  // parentheses, etc.). Determine the full sequence is.
  SmallString<16> PunctuationEndStack;
  PunctuationEndStack.push_back(EndPunct);
  while (End < Length && !PunctuationEndStack.empty()) {
    if (Str[End] == PunctuationEndStack.back())
      PunctuationEndStack.pop_back();
    else if (char SubEndPunct = findMatchingPunctuation(Str[End]))
      PunctuationEndStack.push_back(SubEndPunct);

    ++End;
  }

  // Find the first space character after the punctuation ended.
  while (End < Length && !isWhitespace(Str[End]))
    ++End;

  unsigned PunctWordLength = End - Start;
  if (// If the word fits on this line
      Column + PunctWordLength <= Columns ||
      // ... or the word is "short enough" to take up the next line
      // without too much ugly white space
      PunctWordLength < Columns/3)
    return End; // Take the whole thing as a single "word".

  // The whole quoted/parenthesized string is too long to print as a
  // single "word". Instead, find the "word" that starts just after
  // the punctuation and use that end-point instead. This will recurse
  // until it finds something small enough to consider a word.
  return findEndOfWord(Start + 1, Str, Length, Column + 1, Columns);
}

/// Print the given string to a stream, word-wrapping it to
/// some number of columns in the process.
///
/// \param OS the stream to which the word-wrapping string will be
/// emitted.
/// \param Str the string to word-wrap and output.
/// \param Columns the number of columns to word-wrap to.
/// \param Column the column number at which the first character of \p
/// Str will be printed. This will be non-zero when part of the first
/// line has already been printed.
/// \param Bold if the current text should be bold
/// \returns true if word-wrapping was required, or false if the
/// string fit on the first line.
static bool printWordWrapped(raw_ostream &OS, StringRef Str, unsigned Columns,
                             unsigned Column, bool Bold) {
  const unsigned Length = std::min(Str.find('\n'), Str.size());
  bool TextNormal = true;

  bool Wrapped = false;
  for (unsigned WordStart = 0, WordEnd; WordStart < Length;
       WordStart = WordEnd) {
    // Find the beginning of the next word.
    WordStart = skipWhitespace(WordStart, Str, Length);
    if (WordStart == Length)
      break;

    // Find the end of this word.
    WordEnd = findEndOfWord(WordStart, Str, Length, Column, Columns);

    // Does this word fit on the current line?
    unsigned WordLength = WordEnd - WordStart;
    if (Column + WordLength < Columns) {
      // This word fits on the current line; print it there.
      if (WordStart) {
        OS << ' ';
        Column += 1;
      }
      applyTemplateHighlighting(OS, Str.substr(WordStart, WordLength),
                                TextNormal, Bold);
      Column += WordLength;
      continue;
    }

    // This word does not fit on the current line, so wrap to the next
    // line.
    OS << '\n';
    OS.indent(WordWrapIndentation);
    applyTemplateHighlighting(OS, Str.substr(WordStart, WordLength),
                              TextNormal, Bold);
    Column = WordWrapIndentation + WordLength;
    Wrapped = true;
  }

  // Append any remaning text from the message with its existing formatting.
  applyTemplateHighlighting(OS, Str.substr(Length), TextNormal, Bold);

  assert(TextNormal && "Text highlighted at end of diagnostic message.");

  return Wrapped;
}

TextDiagnostic::TextDiagnostic(raw_ostream &OS,
                               const LangOptions &LangOpts,
                               DiagnosticOptions *DiagOpts)
  : DiagnosticRenderer(LangOpts, DiagOpts), OS(OS) {}

TextDiagnostic::~TextDiagnostic() {}

void TextDiagnostic::emitDiagnosticMessage(
    FullSourceLoc Loc, PresumedLoc PLoc, DiagnosticsEngine::Level Level,
    StringRef Message, ArrayRef<clang::CharSourceRange> Ranges,
    DiagOrStoredDiag D) {
  uint64_t StartOfLocationInfo = OS.tell();

  // Emit the location of this particular diagnostic.
  if (Loc.isValid())
    emitDiagnosticLoc(Loc, PLoc, Level, Ranges);

  if (DiagOpts->ShowColors)
    OS.resetColor();

  if (DiagOpts->ShowLevel)
    printDiagnosticLevel(OS, Level, DiagOpts->ShowColors);
  printDiagnosticMessage(OS,
                         /*IsSupplemental*/ Level == DiagnosticsEngine::Note,
                         Message, OS.tell() - StartOfLocationInfo,
                         DiagOpts->MessageLength, DiagOpts->ShowColors);
}

/*static*/ void
TextDiagnostic::printDiagnosticLevel(raw_ostream &OS,
                                     DiagnosticsEngine::Level Level,
                                     bool ShowColors) {
  if (ShowColors) {
    // Print diagnostic category in bold and color
    switch (Level) {
    case DiagnosticsEngine::Ignored:
      llvm_unreachable("Invalid diagnostic type");
    case DiagnosticsEngine::Note:    OS.changeColor(noteColor, true); break;
    case DiagnosticsEngine::Remark:  OS.changeColor(remarkColor, true); break;
    case DiagnosticsEngine::Warning: OS.changeColor(warningColor, true); break;
    case DiagnosticsEngine::Error:   OS.changeColor(errorColor, true); break;
    case DiagnosticsEngine::Fatal:   OS.changeColor(fatalColor, true); break;
    }
  }

  switch (Level) {
  case DiagnosticsEngine::Ignored:
    llvm_unreachable("Invalid diagnostic type");
  case DiagnosticsEngine::Note:    OS << "note: "; break;
  case DiagnosticsEngine::Remark:  OS << "remark: "; break;
  case DiagnosticsEngine::Warning: OS << "warning: "; break;
  case DiagnosticsEngine::Error:   OS << "error: "; break;
  case DiagnosticsEngine::Fatal:   OS << "fatal error: "; break;
  }

  if (ShowColors)
    OS.resetColor();
}

/*static*/
void TextDiagnostic::printDiagnosticMessage(raw_ostream &OS,
                                            bool IsSupplemental,
                                            StringRef Message,
                                            unsigned CurrentColumn,
                                            unsigned Columns, bool ShowColors) {
  bool Bold = false;
  if (ShowColors && !IsSupplemental) {
    // Print primary diagnostic messages in bold and without color, to visually
    // indicate the transition from continuation notes and other output.
    OS.changeColor(savedColor, true);
    Bold = true;
  }

  if (Columns)
    printWordWrapped(OS, Message, Columns, CurrentColumn, Bold);
  else {
    bool Normal = true;
    applyTemplateHighlighting(OS, Message, Normal, Bold);
    assert(Normal && "Formatting should have returned to normal");
  }

  if (ShowColors)
    OS.resetColor();
  OS << '\n';
}

void TextDiagnostic::emitFilename(StringRef Filename, const SourceManager &SM) {
#ifdef _WIN32
  SmallString<4096> TmpFilename;
#endif
  if (DiagOpts->AbsolutePath) {
    auto File = SM.getFileManager().getFile(Filename);
    if (File) {
      // We want to print a simplified absolute path, i. e. without "dots".
      //
      // The hardest part here are the paths like "<part1>/<link>/../<part2>".
      // On Unix-like systems, we cannot just collapse "<link>/..", because
      // paths are resolved sequentially, and, thereby, the path
      // "<part1>/<part2>" may point to a different location. That is why
      // we use FileManager::getCanonicalName(), which expands all indirections
      // with llvm::sys::fs::real_path() and caches the result.
      //
      // On the other hand, it would be better to preserve as much of the
      // original path as possible, because that helps a user to recognize it.
      // real_path() expands all links, which sometimes too much. Luckily,
      // on Windows we can just use llvm::sys::path::remove_dots(), because,
      // on that system, both aforementioned paths point to the same place.
#ifdef _WIN32
      TmpFilename = (*File)->getName();
      llvm::sys::fs::make_absolute(TmpFilename);
      llvm::sys::path::native(TmpFilename);
      llvm::sys::path::remove_dots(TmpFilename, /* remove_dot_dot */ true);
      Filename = StringRef(TmpFilename.data(), TmpFilename.size());
#else
      Filename = SM.getFileManager().getCanonicalName(*File);
#endif
    }
  }

  OS << Filename;
}

/// Print out the file/line/column information and include trace.
///
/// This method handles the emission of the diagnostic location information.
/// This includes extracting as much location information as is present for
/// the diagnostic and printing it, as well as any include stack or source
/// ranges necessary.
void TextDiagnostic::emitDiagnosticLoc(FullSourceLoc Loc, PresumedLoc PLoc,
                                       DiagnosticsEngine::Level Level,
                                       ArrayRef<CharSourceRange> Ranges) {
  if (PLoc.isInvalid()) {
    // At least print the file name if available:
    if (FileID FID = Loc.getFileID(); FID.isValid()) {
      if (const FileEntry *FE = Loc.getFileEntry()) {
        emitFilename(FE->getName(), Loc.getManager());
        OS << ": ";
      }
    }
    return;
  }
  unsigned LineNo = PLoc.getLine();

  if (!DiagOpts->ShowLocation)
    return;

  if (DiagOpts->ShowColors)
    OS.changeColor(savedColor, true);

  emitFilename(PLoc.getFilename(), Loc.getManager());
  switch (DiagOpts->getFormat()) {
  case DiagnosticOptions::SARIF:
  case DiagnosticOptions::Clang:
    if (DiagOpts->ShowLine)
      OS << ':' << LineNo;
    break;
  case DiagnosticOptions::MSVC:  OS << '('  << LineNo; break;
  case DiagnosticOptions::Vi:    OS << " +" << LineNo; break;
  }

  if (DiagOpts->ShowColumn)
    // Compute the column number.
    if (unsigned ColNo = PLoc.getColumn()) {
      if (DiagOpts->getFormat() == DiagnosticOptions::MSVC) {
        OS << ',';
        // Visual Studio 2010 or earlier expects column number to be off by one
        if (LangOpts.MSCompatibilityVersion &&
            !LangOpts.isCompatibleWithMSVC(LangOptions::MSVC2012))
          ColNo--;
      } else
        OS << ':';
      OS << ColNo;
    }
  switch (DiagOpts->getFormat()) {
  case DiagnosticOptions::SARIF:
  case DiagnosticOptions::Clang:
  case DiagnosticOptions::Vi:    OS << ':';    break;
  case DiagnosticOptions::MSVC:
    // MSVC2013 and before print 'file(4) : error'. MSVC2015 gets rid of the
    // space and prints 'file(4): error'.
    OS << ')';
    if (LangOpts.MSCompatibilityVersion &&
        !LangOpts.isCompatibleWithMSVC(LangOptions::MSVC2015))
      OS << ' ';
    OS << ':';
    break;
  }

  if (DiagOpts->ShowSourceRanges && !Ranges.empty()) {
    FileID CaretFileID = Loc.getExpansionLoc().getFileID();
    bool PrintedRange = false;
    const SourceManager &SM = Loc.getManager();

    for (const auto &R : Ranges) {
      // Ignore invalid ranges.
      if (!R.isValid())
        continue;

      SourceLocation B = SM.getExpansionLoc(R.getBegin());
      CharSourceRange ERange = SM.getExpansionRange(R.getEnd());
      SourceLocation E = ERange.getEnd();

      // If the start or end of the range is in another file, just
      // discard it.
      if (SM.getFileID(B) != CaretFileID || SM.getFileID(E) != CaretFileID)
        continue;

      // Add in the length of the token, so that we cover multi-char
      // tokens.
      unsigned TokSize = 0;
      if (ERange.isTokenRange())
        TokSize = Lexer::MeasureTokenLength(E, SM, LangOpts);

      FullSourceLoc BF(B, SM), EF(E, SM);
      OS << '{'
         << BF.getLineNumber() << ':' << BF.getColumnNumber() << '-'
         << EF.getLineNumber() << ':' << (EF.getColumnNumber() + TokSize)
         << '}';
      PrintedRange = true;
    }

    if (PrintedRange)
      OS << ':';
  }
  OS << ' ';
}

void TextDiagnostic::emitIncludeLocation(FullSourceLoc Loc, PresumedLoc PLoc) {
  if (DiagOpts->ShowLocation && PLoc.isValid()) {
    OS << "In file included from ";
    emitFilename(PLoc.getFilename(), Loc.getManager());
    OS << ':' << PLoc.getLine() << ":\n";
  } else
    OS << "In included file:\n";
}

void TextDiagnostic::emitImportLocation(FullSourceLoc Loc, PresumedLoc PLoc,
                                        StringRef ModuleName) {
  if (DiagOpts->ShowLocation && PLoc.isValid())
    OS << "In module '" << ModuleName << "' imported from "
       << PLoc.getFilename() << ':' << PLoc.getLine() << ":\n";
  else
    OS << "In module '" << ModuleName << "':\n";
}

void TextDiagnostic::emitBuildingModuleLocation(FullSourceLoc Loc,
                                                PresumedLoc PLoc,
                                                StringRef ModuleName) {
  if (DiagOpts->ShowLocation && PLoc.isValid())
    OS << "While building module '" << ModuleName << "' imported from "
      << PLoc.getFilename() << ':' << PLoc.getLine() << ":\n";
  else
    OS << "While building module '" << ModuleName << "':\n";
}

/// Find the suitable set of lines to show to include a set of ranges.
static std::optional<std::pair<unsigned, unsigned>>
findLinesForRange(const CharSourceRange &R, FileID FID,
                  const SourceManager &SM) {
  if (!R.isValid())
    return std::nullopt;

  SourceLocation Begin = R.getBegin();
  SourceLocation End = R.getEnd();
  if (SM.getFileID(Begin) != FID || SM.getFileID(End) != FID)
    return std::nullopt;

  return std::make_pair(SM.getExpansionLineNumber(Begin),
                        SM.getExpansionLineNumber(End));
}

/// Add as much of range B into range A as possible without exceeding a maximum
/// size of MaxRange. Ranges are inclusive.
static std::pair<unsigned, unsigned>
maybeAddRange(std::pair<unsigned, unsigned> A, std::pair<unsigned, unsigned> B,
              unsigned MaxRange) {
  // If A is already the maximum size, we're done.
  unsigned Slack = MaxRange - (A.second - A.first + 1);
  if (Slack == 0)
    return A;

  // Easy case: merge succeeds within MaxRange.
  unsigned Min = std::min(A.first, B.first);
  unsigned Max = std::max(A.second, B.second);
  if (Max - Min + 1 <= MaxRange)
    return {Min, Max};

  // If we can't reach B from A within MaxRange, there's nothing to do.
  // Don't add lines to the range that contain nothing interesting.
  if ((B.first > A.first && B.first - A.first + 1 > MaxRange) ||
      (B.second < A.second && A.second - B.second + 1 > MaxRange))
    return A;

  // Otherwise, expand A towards B to produce a range of size MaxRange. We
  // attempt to expand by the same amount in both directions if B strictly
  // contains A.

  // Expand downwards by up to half the available amount, then upwards as
  // much as possible, then downwards as much as possible.
  A.second = std::min(A.second + (Slack + 1) / 2, Max);
  Slack = MaxRange - (A.second - A.first + 1);
  A.first = std::max(Min + Slack, A.first) - Slack;
  A.second = std::min(A.first + MaxRange - 1, Max);
  return A;
}

struct LineRange {
  unsigned LineNo;
  unsigned StartCol;
  unsigned EndCol;
};

/// Highlight \p R (with ~'s) on the current source line.
static void highlightRange(const LineRange &R, const SourceColumnMap &Map,
                           std::string &CaretLine) {
  // Pick the first non-whitespace column.
  unsigned StartColNo = R.StartCol;
  while (StartColNo < Map.getSourceLine().size() &&
         (Map.getSourceLine()[StartColNo] == ' ' ||
          Map.getSourceLine()[StartColNo] == '\t'))
    StartColNo = Map.startOfNextColumn(StartColNo);

  // Pick the last non-whitespace column.
  unsigned EndColNo =
      std::min(static_cast<size_t>(R.EndCol), Map.getSourceLine().size());
  while (EndColNo && (Map.getSourceLine()[EndColNo - 1] == ' ' ||
                      Map.getSourceLine()[EndColNo - 1] == '\t'))
    EndColNo = Map.startOfPreviousColumn(EndColNo);

  // If the start/end passed each other, then we are trying to highlight a
  // range that just exists in whitespace. That most likely means we have
  // a multi-line highlighting range that covers a blank line.
  if (StartColNo > EndColNo)
    return;

  // Fill the range with ~'s.
  StartColNo = Map.byteToContainingColumn(StartColNo);
  EndColNo = Map.byteToContainingColumn(EndColNo);

  assert(StartColNo <= EndColNo && "Invalid range!");
  if (CaretLine.size() < EndColNo)
    CaretLine.resize(EndColNo, ' ');
  std::fill(CaretLine.begin() + StartColNo, CaretLine.begin() + EndColNo, '~');
}

static std::string buildFixItInsertionLine(FileID FID,
                                           unsigned LineNo,
                                           const SourceColumnMap &map,
                                           ArrayRef<FixItHint> Hints,
                                           const SourceManager &SM,
                                           const DiagnosticOptions *DiagOpts) {
  std::string FixItInsertionLine;
  if (Hints.empty() || !DiagOpts->ShowFixits)
    return FixItInsertionLine;
  unsigned PrevHintEndCol = 0;

  for (const auto &H : Hints) {
    if (H.CodeToInsert.empty())
      continue;

    // We have an insertion hint. Determine whether the inserted
    // code contains no newlines and is on the same line as the caret.
    std::pair<FileID, unsigned> HintLocInfo =
        SM.getDecomposedExpansionLoc(H.RemoveRange.getBegin());
    if (FID == HintLocInfo.first &&
        LineNo == SM.getLineNumber(HintLocInfo.first, HintLocInfo.second) &&
        StringRef(H.CodeToInsert).find_first_of("\n\r") == StringRef::npos) {
      // Insert the new code into the line just below the code
      // that the user wrote.
      // Note: When modifying this function, be very careful about what is a
      // "column" (printed width, platform-dependent) and what is a
      // "byte offset" (SourceManager "column").
      unsigned HintByteOffset =
          SM.getColumnNumber(HintLocInfo.first, HintLocInfo.second) - 1;

      // The hint must start inside the source or right at the end
      assert(HintByteOffset < static_cast<unsigned>(map.bytes()) + 1);
      unsigned HintCol = map.byteToContainingColumn(HintByteOffset);

      // If we inserted a long previous hint, push this one forwards, and add
      // an extra space to show that this is not part of the previous
      // completion. This is sort of the best we can do when two hints appear
      // to overlap.
      //
      // Note that if this hint is located immediately after the previous
      // hint, no space will be added, since the location is more important.
      if (HintCol < PrevHintEndCol)
        HintCol = PrevHintEndCol + 1;

      // This should NOT use HintByteOffset, because the source might have
      // Unicode characters in earlier columns.
      unsigned NewFixItLineSize = FixItInsertionLine.size() +
                                  (HintCol - PrevHintEndCol) +
                                  H.CodeToInsert.size();
      if (NewFixItLineSize > FixItInsertionLine.size())
        FixItInsertionLine.resize(NewFixItLineSize, ' ');

      std::copy(H.CodeToInsert.begin(), H.CodeToInsert.end(),
                FixItInsertionLine.end() - H.CodeToInsert.size());

      PrevHintEndCol = HintCol + llvm::sys::locale::columnWidth(H.CodeToInsert);
    }
  }

  expandTabs(FixItInsertionLine, DiagOpts->TabStop);

  return FixItInsertionLine;
}

static unsigned getNumDisplayWidth(unsigned N) {
  unsigned L = 1u, M = 10u;
  while (M <= N && ++L != std::numeric_limits<unsigned>::digits10 + 1)
    M *= 10u;

  return L;
}

<<<<<<< HEAD
=======
/// Filter out invalid ranges, ranges that don't fit into the window of
/// source lines we will print, and ranges from other files.
///
/// For the remaining ranges, convert them to simple LineRange structs,
/// which only cover one line at a time.
static SmallVector<LineRange>
prepareAndFilterRanges(const SmallVectorImpl<CharSourceRange> &Ranges,
                       const SourceManager &SM,
                       const std::pair<unsigned, unsigned> &Lines, FileID FID,
                       const LangOptions &LangOpts) {
  SmallVector<LineRange> LineRanges;

  for (const CharSourceRange &R : Ranges) {
    if (R.isInvalid())
      continue;
    SourceLocation Begin = R.getBegin();
    SourceLocation End = R.getEnd();

    unsigned StartLineNo = SM.getExpansionLineNumber(Begin);
    if (StartLineNo > Lines.second || SM.getFileID(Begin) != FID)
      continue;

    unsigned EndLineNo = SM.getExpansionLineNumber(End);
    if (EndLineNo < Lines.first || SM.getFileID(End) != FID)
      continue;

    unsigned StartColumn = SM.getExpansionColumnNumber(Begin);
    unsigned EndColumn = SM.getExpansionColumnNumber(End);
    if (R.isTokenRange())
      EndColumn += Lexer::MeasureTokenLength(End, SM, LangOpts);

    // Only a single line.
    if (StartLineNo == EndLineNo) {
      LineRanges.push_back({StartLineNo, StartColumn - 1, EndColumn - 1});
      continue;
    }

    // Start line.
    LineRanges.push_back({StartLineNo, StartColumn - 1, ~0u});

    // Middle lines.
    for (unsigned S = StartLineNo + 1; S != EndLineNo; ++S)
      LineRanges.push_back({S, 0, ~0u});

    // End line.
    LineRanges.push_back({EndLineNo, 0, EndColumn - 1});
  }

  return LineRanges;
}

>>>>>>> cd92bbcb
/// Emit a code snippet and caret line.
///
/// This routine emits a single line's code snippet and caret line..
///
/// \param Loc The location for the caret.
/// \param Ranges The underlined ranges for this code snippet.
/// \param Hints The FixIt hints active for this diagnostic.
void TextDiagnostic::emitSnippetAndCaret(
    FullSourceLoc Loc, DiagnosticsEngine::Level Level,
    SmallVectorImpl<CharSourceRange> &Ranges, ArrayRef<FixItHint> Hints) {
  assert(Loc.isValid() && "must have a valid source location here");
  assert(Loc.isFileID() && "must have a file location here");

  // If caret diagnostics are enabled and we have location, we want to
  // emit the caret.  However, we only do this if the location moved
  // from the last diagnostic, if the last diagnostic was a note that
  // was part of a different warning or error diagnostic, or if the
  // diagnostic has ranges.  We don't want to emit the same caret
  // multiple times if one loc has multiple diagnostics.
  if (!DiagOpts->ShowCarets)
    return;
  if (Loc == LastLoc && Ranges.empty() && Hints.empty() &&
      (LastLevel != DiagnosticsEngine::Note || Level == LastLevel))
    return;

  FileID FID = Loc.getFileID();
  const SourceManager &SM = Loc.getManager();

  // Get information about the buffer it points into.
  bool Invalid = false;
  StringRef BufData = Loc.getBufferData(&Invalid);
  if (Invalid)
    return;
  const char *BufStart = BufData.data();
  const char *BufEnd = BufStart + BufData.size();

  unsigned CaretLineNo = Loc.getLineNumber();
  unsigned CaretColNo = Loc.getColumnNumber();

  // Arbitrarily stop showing snippets when the line is too long.
  static const size_t MaxLineLengthToPrint = 4096;
  if (CaretColNo > MaxLineLengthToPrint)
    return;

  // Find the set of lines to include.
  const unsigned MaxLines = DiagOpts->SnippetLineLimit;
  std::pair<unsigned, unsigned> Lines = {CaretLineNo, CaretLineNo};
  for (const auto &I : Ranges) {
    if (auto OptionalRange = findLinesForRange(I, FID, SM))
      Lines = maybeAddRange(Lines, *OptionalRange, MaxLines);
  }

  // Our line numbers look like:
  // " [number] | "
  // Where [number] is MaxLineNoDisplayWidth columns
  // and the full thing is therefore MaxLineNoDisplayWidth + 4 columns.
  unsigned DisplayLineNo = Loc.getPresumedLoc().getLine();
  unsigned MaxLineNoDisplayWidth =
      DiagOpts->ShowLineNumbers
          ? std::max(4u, getNumDisplayWidth(DisplayLineNo + MaxLines))
          : 0;
  auto indentForLineNumbers = [&] {
    if (MaxLineNoDisplayWidth > 0)
      OS.indent(MaxLineNoDisplayWidth + 2) << "| ";
  };

<<<<<<< HEAD
=======
  SmallVector<LineRange> LineRanges =
      prepareAndFilterRanges(Ranges, SM, Lines, FID, LangOpts);

>>>>>>> cd92bbcb
  for (unsigned LineNo = Lines.first; LineNo != Lines.second + 1;
       ++LineNo, ++DisplayLineNo) {
    // Rewind from the current position to the start of the line.
    const char *LineStart =
        BufStart +
        SM.getDecomposedLoc(SM.translateLineCol(FID, LineNo, 1)).second;
    if (LineStart == BufEnd)
      break;

    // Compute the line end.
    const char *LineEnd = LineStart;
    while (*LineEnd != '\n' && *LineEnd != '\r' && LineEnd != BufEnd)
      ++LineEnd;

    // Arbitrarily stop showing snippets when the line is too long.
    // FIXME: Don't print any lines in this case.
    if (size_t(LineEnd - LineStart) > MaxLineLengthToPrint)
      return;

    // Copy the line of code into an std::string for ease of manipulation.
    std::string SourceLine(LineStart, LineEnd);
    // Remove trailing null bytes.
    while (!SourceLine.empty() && SourceLine.back() == '\0' &&
           (LineNo != CaretLineNo || SourceLine.size() > CaretColNo))
      SourceLine.pop_back();

    // Build the byte to column map.
    const SourceColumnMap sourceColMap(SourceLine, DiagOpts->TabStop);

    std::string CaretLine;
    // Highlight all of the characters covered by Ranges with ~ characters.
    for (const auto &LR : LineRanges) {
      if (LR.LineNo == LineNo)
        highlightRange(LR, sourceColMap, CaretLine);
    }

    // Next, insert the caret itself.
    if (CaretLineNo == LineNo) {
      size_t Col = sourceColMap.byteToContainingColumn(CaretColNo - 1);
      CaretLine.resize(std::max(Col + 1, CaretLine.size()), ' ');
      CaretLine[Col] = '^';
    }

    std::string FixItInsertionLine = buildFixItInsertionLine(
        FID, LineNo, sourceColMap, Hints, SM, DiagOpts.get());

    // If the source line is too long for our terminal, select only the
    // "interesting" source region within that line.
    unsigned Columns = DiagOpts->MessageLength;
    if (Columns)
      selectInterestingSourceRegion(SourceLine, CaretLine, FixItInsertionLine,
                                    Columns, sourceColMap);

    // If we are in -fdiagnostics-print-source-range-info mode, we are trying
    // to produce easily machine parsable output.  Add a space before the
    // source line and the caret to make it trivial to tell the main diagnostic
    // line from what the user is intended to see.
    if (DiagOpts->ShowSourceRanges && !SourceLine.empty()) {
      SourceLine = ' ' + SourceLine;
      CaretLine = ' ' + CaretLine;
    }

    // Emit what we have computed.
    emitSnippet(SourceLine, MaxLineNoDisplayWidth, DisplayLineNo);

    if (!CaretLine.empty()) {
      indentForLineNumbers();
      if (DiagOpts->ShowColors)
        OS.changeColor(caretColor, true);
      OS << CaretLine << '\n';
      if (DiagOpts->ShowColors)
        OS.resetColor();
    }

    if (!FixItInsertionLine.empty()) {
      indentForLineNumbers();
      if (DiagOpts->ShowColors)
        // Print fixit line in color
        OS.changeColor(fixitColor, false);
      if (DiagOpts->ShowSourceRanges)
        OS << ' ';
      OS << FixItInsertionLine << '\n';
      if (DiagOpts->ShowColors)
        OS.resetColor();
    }
  }

  // Print out any parseable fixit information requested by the options.
  emitParseableFixits(Hints, SM);
}

void TextDiagnostic::emitSnippet(StringRef SourceLine,
                                 unsigned MaxLineNoDisplayWidth,
                                 unsigned LineNo) {
  // Emit line number.
  if (MaxLineNoDisplayWidth > 0) {
    unsigned LineNoDisplayWidth = getNumDisplayWidth(LineNo);
    OS.indent(MaxLineNoDisplayWidth - LineNoDisplayWidth + 1)
        << LineNo << " | ";
  }

  // Print the source line one character at a time.
  bool PrintReversed = false;
  size_t I = 0;
  while (I < SourceLine.size()) {
    auto [Str, WasPrintable] =
        printableTextForNextCharacter(SourceLine, &I, DiagOpts->TabStop);

    // Toggle inverted colors on or off for this character.
    if (DiagOpts->ShowColors) {
      if (WasPrintable == PrintReversed) {
        PrintReversed = !PrintReversed;
        if (PrintReversed)
          OS.reverseColor();
        else
          OS.resetColor();
      }
    }
    OS << Str;
  }

  if (DiagOpts->ShowColors)
    OS.resetColor();

  OS << '\n';
}

void TextDiagnostic::emitParseableFixits(ArrayRef<FixItHint> Hints,
                                         const SourceManager &SM) {
  if (!DiagOpts->ShowParseableFixits)
    return;

  // We follow FixItRewriter's example in not (yet) handling
  // fix-its in macros.
  for (const auto &H : Hints) {
    if (H.RemoveRange.isInvalid() || H.RemoveRange.getBegin().isMacroID() ||
        H.RemoveRange.getEnd().isMacroID())
      return;
  }

  for (const auto &H : Hints) {
    SourceLocation BLoc = H.RemoveRange.getBegin();
    SourceLocation ELoc = H.RemoveRange.getEnd();

    std::pair<FileID, unsigned> BInfo = SM.getDecomposedLoc(BLoc);
    std::pair<FileID, unsigned> EInfo = SM.getDecomposedLoc(ELoc);

    // Adjust for token ranges.
    if (H.RemoveRange.isTokenRange())
      EInfo.second += Lexer::MeasureTokenLength(ELoc, SM, LangOpts);

    // We specifically do not do word-wrapping or tab-expansion here,
    // because this is supposed to be easy to parse.
    PresumedLoc PLoc = SM.getPresumedLoc(BLoc);
    if (PLoc.isInvalid())
      break;

    OS << "fix-it:\"";
    OS.write_escaped(PLoc.getFilename());
    OS << "\":{" << SM.getLineNumber(BInfo.first, BInfo.second)
      << ':' << SM.getColumnNumber(BInfo.first, BInfo.second)
      << '-' << SM.getLineNumber(EInfo.first, EInfo.second)
      << ':' << SM.getColumnNumber(EInfo.first, EInfo.second)
      << "}:\"";
    OS.write_escaped(H.CodeToInsert);
    OS << "\"\n";
  }
}<|MERGE_RESOLUTION|>--- conflicted
+++ resolved
@@ -1057,8 +1057,6 @@
   return L;
 }
 
-<<<<<<< HEAD
-=======
 /// Filter out invalid ranges, ranges that don't fit into the window of
 /// source lines we will print, and ranges from other files.
 ///
@@ -1110,7 +1108,6 @@
   return LineRanges;
 }
 
->>>>>>> cd92bbcb
 /// Emit a code snippet and caret line.
 ///
 /// This routine emits a single line's code snippet and caret line..
@@ -1177,12 +1174,9 @@
       OS.indent(MaxLineNoDisplayWidth + 2) << "| ";
   };
 
-<<<<<<< HEAD
-=======
   SmallVector<LineRange> LineRanges =
       prepareAndFilterRanges(Ranges, SM, Lines, FID, LangOpts);
 
->>>>>>> cd92bbcb
   for (unsigned LineNo = Lines.first; LineNo != Lines.second + 1;
        ++LineNo, ++DisplayLineNo) {
     // Rewind from the current position to the start of the line.
