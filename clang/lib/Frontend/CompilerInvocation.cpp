--- conflicted
+++ resolved
@@ -2939,8 +2939,6 @@
     Opts.ClangIRLifetimeCheck = true;
     Opts.ClangIRLifetimeCheckOpts = A->getValue();
   }
-<<<<<<< HEAD
-=======
 
   if (const Arg *A = Args.getLastArg(OPT_fclangir_idiom_recognizer,
                                      OPT_fclangir_idiom_recognizer_EQ)) {
@@ -2953,7 +2951,6 @@
     Opts.ClangIRLibOpt = true;
     Opts.ClangIRLibOptOpts = A->getValue();
   }
->>>>>>> 7cf31198
 
   if (Args.hasArg(OPT_aux_target_cpu))
     Opts.AuxTargetCPU = std::string(Args.getLastArgValue(OPT_aux_target_cpu));
