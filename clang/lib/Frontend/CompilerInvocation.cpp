//===- CompilerInvocation.cpp ---------------------------------------------===//
//
// Part of the LLVM Project, under the Apache License v2.0 with LLVM Exceptions.
// See https://llvm.org/LICENSE.txt for license information.
// SPDX-License-Identifier: Apache-2.0 WITH LLVM-exception
//
//===----------------------------------------------------------------------===//

#include "clang/Frontend/CompilerInvocation.h"
#include "TestModuleFileExtension.h"
#include "clang/Basic/Builtins.h"
#include "clang/Basic/CharInfo.h"
#include "clang/Basic/CodeGenOptions.h"
#include "clang/Basic/CommentOptions.h"
#include "clang/Basic/Diagnostic.h"
#include "clang/Basic/DiagnosticDriver.h"
#include "clang/Basic/DiagnosticOptions.h"
#include "clang/Basic/FileSystemOptions.h"
#include "clang/Basic/LLVM.h"
#include "clang/Basic/LangOptions.h"
#include "clang/Basic/LangStandard.h"
#include "clang/Basic/ObjCRuntime.h"
#include "clang/Basic/Sanitizers.h"
#include "clang/Basic/SourceLocation.h"
#include "clang/Basic/TargetOptions.h"
#include "clang/Basic/Version.h"
#include "clang/Basic/XRayInstr.h"
#include "clang/Config/config.h"
#include "clang/Driver/Driver.h"
#include "clang/Driver/Options.h"
#include "clang/Frontend/CommandLineSourceLoc.h"
#include "clang/Frontend/DependencyOutputOptions.h"
#include "clang/Frontend/FrontendDiagnostic.h"
#include "clang/Frontend/FrontendOptions.h"
#include "clang/Frontend/MigratorOptions.h"
#include "clang/Frontend/PreprocessorOutputOptions.h"
#include "clang/Frontend/TextDiagnosticBuffer.h"
#include "clang/Frontend/Utils.h"
#include "clang/Lex/HeaderSearchOptions.h"
#include "clang/Lex/PreprocessorOptions.h"
#include "clang/Serialization/ASTBitCodes.h"
#include "clang/Serialization/ModuleFileExtension.h"
#include "clang/StaticAnalyzer/Core/AnalyzerOptions.h"
#include "llvm/ADT/APInt.h"
#include "llvm/ADT/ArrayRef.h"
#include "llvm/ADT/CachedHashString.h"
#include "llvm/ADT/FloatingPointMode.h"
#include "llvm/ADT/STLExtras.h"
#include "llvm/ADT/SmallVector.h"
#include "llvm/ADT/StringRef.h"
#include "llvm/ADT/StringSwitch.h"
#include "llvm/ADT/Twine.h"
#include "llvm/Config/llvm-config.h"
#include "llvm/Frontend/Debug/Options.h"
#include "llvm/IR/DebugInfoMetadata.h"
#include "llvm/Linker/Linker.h"
#include "llvm/MC/MCTargetOptions.h"
#include "llvm/Option/Arg.h"
#include "llvm/Option/ArgList.h"
#include "llvm/Option/OptSpecifier.h"
#include "llvm/Option/OptTable.h"
#include "llvm/Option/Option.h"
#include "llvm/ProfileData/InstrProfReader.h"
#include "llvm/Remarks/HotnessThresholdParser.h"
#include "llvm/Support/CodeGen.h"
#include "llvm/Support/Compiler.h"
#include "llvm/Support/Error.h"
#include "llvm/Support/ErrorHandling.h"
#include "llvm/Support/ErrorOr.h"
#include "llvm/Support/FileSystem.h"
#include "llvm/Support/HashBuilder.h"
#include "llvm/Support/MathExtras.h"
#include "llvm/Support/MemoryBuffer.h"
#include "llvm/Support/Path.h"
#include "llvm/Support/Process.h"
#include "llvm/Support/Regex.h"
#include "llvm/Support/VersionTuple.h"
#include "llvm/Support/VirtualFileSystem.h"
#include "llvm/Support/raw_ostream.h"
#include "llvm/Target/TargetOptions.h"
#include "llvm/TargetParser/Host.h"
#include "llvm/TargetParser/Triple.h"
#include <algorithm>
#include <cassert>
#include <cstddef>
#include <cstring>
#include <ctime>
#include <fstream>
#include <limits>
#include <memory>
#include <optional>
#include <string>
#include <tuple>
#include <type_traits>
#include <utility>
#include <vector>

using namespace clang;
using namespace driver;
using namespace options;
using namespace llvm::opt;

//===----------------------------------------------------------------------===//
// Helpers.
//===----------------------------------------------------------------------===//

// Parse misexpect tolerance argument value.
// Valid option values are integers in the range [0, 100)
static Expected<std::optional<uint32_t>> parseToleranceOption(StringRef Arg) {
  uint32_t Val;
  if (Arg.getAsInteger(10, Val))
    return llvm::createStringError(llvm::inconvertibleErrorCode(),
                                   "Not an integer: %s", Arg.data());
  return Val;
}

//===----------------------------------------------------------------------===//
// Initialization.
//===----------------------------------------------------------------------===//

template <class T> std::shared_ptr<T> make_shared_copy(const T &X) {
  return std::make_shared<T>(X);
}

CompilerInvocationBase::CompilerInvocationBase()
    : LangOpts(std::make_shared<LangOptions>()),
      TargetOpts(std::make_shared<TargetOptions>()),
      DiagnosticOpts(std::make_shared<DiagnosticOptions>()),
      HSOpts(std::make_shared<HeaderSearchOptions>()),
      PPOpts(std::make_shared<PreprocessorOptions>()),
      AnalyzerOpts(std::make_shared<AnalyzerOptions>()),
      MigratorOpts(std::make_shared<MigratorOptions>()),
      APINotesOpts(std::make_shared<APINotesOptions>()),
      CodeGenOpts(std::make_shared<CodeGenOptions>()),
      FSOpts(std::make_shared<FileSystemOptions>()),
      FrontendOpts(std::make_shared<FrontendOptions>()),
      DependencyOutputOpts(std::make_shared<DependencyOutputOptions>()),
      PreprocessorOutputOpts(std::make_shared<PreprocessorOutputOptions>()) {}

CompilerInvocationBase &
CompilerInvocationBase::deep_copy_assign(const CompilerInvocationBase &X) {
  if (this != &X) {
    LangOpts = make_shared_copy(X.getLangOpts());
    TargetOpts = make_shared_copy(X.getTargetOpts());
    DiagnosticOpts = make_shared_copy(X.getDiagnosticOpts());
    HSOpts = make_shared_copy(X.getHeaderSearchOpts());
    PPOpts = make_shared_copy(X.getPreprocessorOpts());
    AnalyzerOpts = make_shared_copy(X.getAnalyzerOpts());
    MigratorOpts = make_shared_copy(X.getMigratorOpts());
    APINotesOpts = make_shared_copy(X.getAPINotesOpts());
    CodeGenOpts = make_shared_copy(X.getCodeGenOpts());
    FSOpts = make_shared_copy(X.getFileSystemOpts());
    FrontendOpts = make_shared_copy(X.getFrontendOpts());
    DependencyOutputOpts = make_shared_copy(X.getDependencyOutputOpts());
    PreprocessorOutputOpts = make_shared_copy(X.getPreprocessorOutputOpts());
  }
  return *this;
}

CompilerInvocationBase &
CompilerInvocationBase::shallow_copy_assign(const CompilerInvocationBase &X) {
  if (this != &X) {
    LangOpts = X.LangOpts;
    TargetOpts = X.TargetOpts;
    DiagnosticOpts = X.DiagnosticOpts;
    HSOpts = X.HSOpts;
    PPOpts = X.PPOpts;
    AnalyzerOpts = X.AnalyzerOpts;
    MigratorOpts = X.MigratorOpts;
    APINotesOpts = X.APINotesOpts;
    CodeGenOpts = X.CodeGenOpts;
    FSOpts = X.FSOpts;
    FrontendOpts = X.FrontendOpts;
    DependencyOutputOpts = X.DependencyOutputOpts;
    PreprocessorOutputOpts = X.PreprocessorOutputOpts;
  }
  return *this;
}

CompilerInvocation::CompilerInvocation(const CowCompilerInvocation &X)
    : CompilerInvocationBase(EmptyConstructor{}) {
  CompilerInvocationBase::deep_copy_assign(X);
}

CompilerInvocation &
CompilerInvocation::operator=(const CowCompilerInvocation &X) {
  CompilerInvocationBase::deep_copy_assign(X);
  return *this;
}

template <typename T>
T &ensureOwned(std::shared_ptr<T> &Storage) {
  if (Storage.use_count() > 1)
    Storage = std::make_shared<T>(*Storage);
  return *Storage;
}

LangOptions &CowCompilerInvocation::getMutLangOpts() {
  return ensureOwned(LangOpts);
}

TargetOptions &CowCompilerInvocation::getMutTargetOpts() {
  return ensureOwned(TargetOpts);
}

DiagnosticOptions &CowCompilerInvocation::getMutDiagnosticOpts() {
  return ensureOwned(DiagnosticOpts);
}

HeaderSearchOptions &CowCompilerInvocation::getMutHeaderSearchOpts() {
  return ensureOwned(HSOpts);
}

PreprocessorOptions &CowCompilerInvocation::getMutPreprocessorOpts() {
  return ensureOwned(PPOpts);
}

AnalyzerOptions &CowCompilerInvocation::getMutAnalyzerOpts() {
  return ensureOwned(AnalyzerOpts);
}

MigratorOptions &CowCompilerInvocation::getMutMigratorOpts() {
  return ensureOwned(MigratorOpts);
}

APINotesOptions &CowCompilerInvocation::getMutAPINotesOpts() {
  return ensureOwned(APINotesOpts);
}

CodeGenOptions &CowCompilerInvocation::getMutCodeGenOpts() {
  return ensureOwned(CodeGenOpts);
}

FileSystemOptions &CowCompilerInvocation::getMutFileSystemOpts() {
  return ensureOwned(FSOpts);
}

FrontendOptions &CowCompilerInvocation::getMutFrontendOpts() {
  return ensureOwned(FrontendOpts);
}

DependencyOutputOptions &CowCompilerInvocation::getMutDependencyOutputOpts() {
  return ensureOwned(DependencyOutputOpts);
}

PreprocessorOutputOptions &
CowCompilerInvocation::getMutPreprocessorOutputOpts() {
  return ensureOwned(PreprocessorOutputOpts);
}

//===----------------------------------------------------------------------===//
// Normalizers
//===----------------------------------------------------------------------===//

using ArgumentConsumer = CompilerInvocation::ArgumentConsumer;

#define OPTTABLE_STR_TABLE_CODE
#include "clang/Driver/Options.inc"
#undef OPTTABLE_STR_TABLE_CODE

static llvm::StringRef lookupStrInTable(unsigned Offset) {
  return OptionStrTable[Offset];
}

#define SIMPLE_ENUM_VALUE_TABLE
#include "clang/Driver/Options.inc"
#undef SIMPLE_ENUM_VALUE_TABLE

static std::optional<bool> normalizeSimpleFlag(OptSpecifier Opt,
                                               unsigned TableIndex,
                                               const ArgList &Args,
                                               DiagnosticsEngine &Diags) {
  if (Args.hasArg(Opt))
    return true;
  return std::nullopt;
}

static std::optional<bool> normalizeSimpleNegativeFlag(OptSpecifier Opt,
                                                       unsigned,
                                                       const ArgList &Args,
                                                       DiagnosticsEngine &) {
  if (Args.hasArg(Opt))
    return false;
  return std::nullopt;
}

/// The tblgen-erated code passes in a fifth parameter of an arbitrary type, but
/// denormalizeSimpleFlags never looks at it. Avoid bloating compile-time with
/// unnecessary template instantiations and just ignore it with a variadic
/// argument.
static void denormalizeSimpleFlag(ArgumentConsumer Consumer,
                                  unsigned SpellingOffset, Option::OptionClass,
                                  unsigned, /*T*/...) {
  Consumer(lookupStrInTable(SpellingOffset));
}
static void denormalizeSimpleFlag(ArgumentConsumer Consumer,
                                  const Twine &Spelling, Option::OptionClass,
                                  unsigned, /*T*/...) {
  Consumer(Spelling);
}

template <typename T> static constexpr bool is_uint64_t_convertible() {
  return !std::is_same_v<T, uint64_t> && llvm::is_integral_or_enum<T>::value;
}

template <typename T,
          std::enable_if_t<!is_uint64_t_convertible<T>(), bool> = false>
static auto makeFlagToValueNormalizer(T Value) {
  return [Value](OptSpecifier Opt, unsigned, const ArgList &Args,
                 DiagnosticsEngine &) -> std::optional<T> {
    if (Args.hasArg(Opt))
      return Value;
    return std::nullopt;
  };
}

template <typename T,
          std::enable_if_t<is_uint64_t_convertible<T>(), bool> = false>
static auto makeFlagToValueNormalizer(T Value) {
  return makeFlagToValueNormalizer(uint64_t(Value));
}

static auto makeBooleanOptionNormalizer(bool Value, bool OtherValue,
                                        OptSpecifier OtherOpt) {
  return [Value, OtherValue,
          OtherOpt](OptSpecifier Opt, unsigned, const ArgList &Args,
                    DiagnosticsEngine &) -> std::optional<bool> {
    if (const Arg *A = Args.getLastArg(Opt, OtherOpt)) {
      return A->getOption().matches(Opt) ? Value : OtherValue;
    }
    return std::nullopt;
  };
}

static auto makeBooleanOptionDenormalizer(bool Value) {
  return [Value](ArgumentConsumer Consumer, unsigned SpellingOffset,
                 Option::OptionClass, unsigned, bool KeyPath) {
    if (KeyPath == Value)
      Consumer(lookupStrInTable(SpellingOffset));
  };
}

static void denormalizeStringImpl(ArgumentConsumer Consumer,
                                  const Twine &Spelling,
                                  Option::OptionClass OptClass, unsigned,
                                  const Twine &Value) {
  switch (OptClass) {
  case Option::SeparateClass:
  case Option::JoinedOrSeparateClass:
  case Option::JoinedAndSeparateClass:
    Consumer(Spelling);
    Consumer(Value);
    break;
  case Option::JoinedClass:
  case Option::CommaJoinedClass:
    Consumer(Spelling + Value);
    break;
  default:
    llvm_unreachable("Cannot denormalize an option with option class "
                     "incompatible with string denormalization.");
  }
}

template <typename T>
static void
denormalizeString(ArgumentConsumer Consumer, unsigned SpellingOffset,
                  Option::OptionClass OptClass, unsigned TableIndex, T Value) {
  denormalizeStringImpl(Consumer, lookupStrInTable(SpellingOffset), OptClass,
                        TableIndex, Twine(Value));
}

template <typename T>
static void denormalizeString(ArgumentConsumer Consumer, const Twine &Spelling,
                              Option::OptionClass OptClass, unsigned TableIndex,
                              T Value) {
  denormalizeStringImpl(Consumer, Spelling, OptClass, TableIndex, Twine(Value));
}

static std::optional<SimpleEnumValue>
findValueTableByName(const SimpleEnumValueTable &Table, StringRef Name) {
  for (int I = 0, E = Table.Size; I != E; ++I)
    if (Name == Table.Table[I].Name)
      return Table.Table[I];

  return std::nullopt;
}

static std::optional<SimpleEnumValue>
findValueTableByValue(const SimpleEnumValueTable &Table, unsigned Value) {
  for (int I = 0, E = Table.Size; I != E; ++I)
    if (Value == Table.Table[I].Value)
      return Table.Table[I];

  return std::nullopt;
}

static std::optional<unsigned> normalizeSimpleEnum(OptSpecifier Opt,
                                                   unsigned TableIndex,
                                                   const ArgList &Args,
                                                   DiagnosticsEngine &Diags) {
  assert(TableIndex < SimpleEnumValueTablesSize);
  const SimpleEnumValueTable &Table = SimpleEnumValueTables[TableIndex];

  auto *Arg = Args.getLastArg(Opt);
  if (!Arg)
    return std::nullopt;

  StringRef ArgValue = Arg->getValue();
  if (auto MaybeEnumVal = findValueTableByName(Table, ArgValue))
    return MaybeEnumVal->Value;

  Diags.Report(diag::err_drv_invalid_value)
      << Arg->getAsString(Args) << ArgValue;
  return std::nullopt;
}

static void denormalizeSimpleEnumImpl(ArgumentConsumer Consumer,
                                      unsigned SpellingOffset,
                                      Option::OptionClass OptClass,
                                      unsigned TableIndex, unsigned Value) {
  assert(TableIndex < SimpleEnumValueTablesSize);
  const SimpleEnumValueTable &Table = SimpleEnumValueTables[TableIndex];
  if (auto MaybeEnumVal = findValueTableByValue(Table, Value)) {
    denormalizeString(Consumer, lookupStrInTable(SpellingOffset), OptClass,
                      TableIndex, MaybeEnumVal->Name);
  } else {
    llvm_unreachable("The simple enum value was not correctly defined in "
                     "the tablegen option description");
  }
}

template <typename T>
static void denormalizeSimpleEnum(ArgumentConsumer Consumer,
                                  unsigned SpellingOffset,
                                  Option::OptionClass OptClass,
                                  unsigned TableIndex, T Value) {
  return denormalizeSimpleEnumImpl(Consumer, SpellingOffset, OptClass,
                                   TableIndex, static_cast<unsigned>(Value));
}

static std::optional<std::string> normalizeString(OptSpecifier Opt,
                                                  int TableIndex,
                                                  const ArgList &Args,
                                                  DiagnosticsEngine &Diags) {
  auto *Arg = Args.getLastArg(Opt);
  if (!Arg)
    return std::nullopt;
  return std::string(Arg->getValue());
}

template <typename IntTy>
static std::optional<IntTy> normalizeStringIntegral(OptSpecifier Opt, int,
                                                    const ArgList &Args,
                                                    DiagnosticsEngine &Diags) {
  auto *Arg = Args.getLastArg(Opt);
  if (!Arg)
    return std::nullopt;
  IntTy Res;
  if (StringRef(Arg->getValue()).getAsInteger(0, Res)) {
    Diags.Report(diag::err_drv_invalid_int_value)
        << Arg->getAsString(Args) << Arg->getValue();
    return std::nullopt;
  }
  return Res;
}

static std::optional<std::vector<std::string>>
normalizeStringVector(OptSpecifier Opt, int, const ArgList &Args,
                      DiagnosticsEngine &) {
  return Args.getAllArgValues(Opt);
}

static void denormalizeStringVector(ArgumentConsumer Consumer,
                                    unsigned SpellingOffset,
                                    Option::OptionClass OptClass,
                                    unsigned TableIndex,
                                    const std::vector<std::string> &Values) {
  switch (OptClass) {
  case Option::CommaJoinedClass: {
    std::string CommaJoinedValue;
    if (!Values.empty()) {
      CommaJoinedValue.append(Values.front());
      for (const std::string &Value : llvm::drop_begin(Values, 1)) {
        CommaJoinedValue.append(",");
        CommaJoinedValue.append(Value);
      }
    }
    denormalizeString(Consumer, SpellingOffset,
                      Option::OptionClass::JoinedClass, TableIndex,
                      CommaJoinedValue);
    break;
  }
  case Option::JoinedClass:
  case Option::SeparateClass:
  case Option::JoinedOrSeparateClass:
    for (const std::string &Value : Values)
      denormalizeString(Consumer, SpellingOffset, OptClass, TableIndex, Value);
    break;
  default:
    llvm_unreachable("Cannot denormalize an option with option class "
                     "incompatible with string vector denormalization.");
  }
}

static std::optional<std::string> normalizeTriple(OptSpecifier Opt,
                                                  int TableIndex,
                                                  const ArgList &Args,
                                                  DiagnosticsEngine &Diags) {
  auto *Arg = Args.getLastArg(Opt);
  if (!Arg)
    return std::nullopt;
  return llvm::Triple::normalize(Arg->getValue());
}

template <typename T, typename U>
static T mergeForwardValue(T KeyPath, U Value) {
  return static_cast<T>(Value);
}

template <typename T, typename U> static T mergeMaskValue(T KeyPath, U Value) {
  return KeyPath | Value;
}

template <typename T> static T extractForwardValue(T KeyPath) {
  return KeyPath;
}

template <typename T, typename U, U Value>
static T extractMaskValue(T KeyPath) {
  return ((KeyPath & Value) == Value) ? static_cast<T>(Value) : T();
}

#define PARSE_OPTION_WITH_MARSHALLING(                                         \
    ARGS, DIAGS, PREFIX_TYPE, SPELLING_OFFSET, ID, KIND, GROUP, ALIAS,         \
    ALIASARGS, FLAGS, VISIBILITY, PARAM, HELPTEXT, HELPTEXTSFORVARIANTS,       \
    METAVAR, VALUES, SHOULD_PARSE, ALWAYS_EMIT, KEYPATH, DEFAULT_VALUE,        \
    IMPLIED_CHECK, IMPLIED_VALUE, NORMALIZER, DENORMALIZER, MERGER, EXTRACTOR, \
    TABLE_INDEX)                                                               \
  if ((VISIBILITY) & options::CC1Option) {                                     \
    KEYPATH = MERGER(KEYPATH, DEFAULT_VALUE);                                  \
    if (IMPLIED_CHECK)                                                         \
      KEYPATH = MERGER(KEYPATH, IMPLIED_VALUE);                                \
    if (SHOULD_PARSE)                                                          \
      if (auto MaybeValue = NORMALIZER(OPT_##ID, TABLE_INDEX, ARGS, DIAGS))    \
        KEYPATH =                                                              \
            MERGER(KEYPATH, static_cast<decltype(KEYPATH)>(*MaybeValue));      \
  }

// Capture the extracted value as a lambda argument to avoid potential issues
// with lifetime extension of the reference.
#define GENERATE_OPTION_WITH_MARSHALLING(                                      \
    CONSUMER, PREFIX_TYPE, SPELLING_OFFSET, ID, KIND, GROUP, ALIAS, ALIASARGS, \
    FLAGS, VISIBILITY, PARAM, HELPTEXT, HELPTEXTSFORVARIANTS, METAVAR, VALUES, \
    SHOULD_PARSE, ALWAYS_EMIT, KEYPATH, DEFAULT_VALUE, IMPLIED_CHECK,          \
    IMPLIED_VALUE, NORMALIZER, DENORMALIZER, MERGER, EXTRACTOR, TABLE_INDEX)   \
  if ((VISIBILITY) & options::CC1Option) {                                     \
    [&](const auto &Extracted) {                                               \
      if (ALWAYS_EMIT ||                                                       \
          (Extracted !=                                                        \
           static_cast<decltype(KEYPATH)>((IMPLIED_CHECK) ? (IMPLIED_VALUE)    \
                                                          : (DEFAULT_VALUE)))) \
        DENORMALIZER(CONSUMER, SPELLING_OFFSET, Option::KIND##Class,           \
                     TABLE_INDEX, Extracted);                                  \
    }(EXTRACTOR(KEYPATH));                                                     \
  }

static StringRef GetInputKindName(InputKind IK);

static bool FixupInvocation(CompilerInvocation &Invocation,
                            DiagnosticsEngine &Diags, const ArgList &Args,
                            InputKind IK) {
  unsigned NumErrorsBefore = Diags.getNumErrors();

  LangOptions &LangOpts = Invocation.getLangOpts();
  CodeGenOptions &CodeGenOpts = Invocation.getCodeGenOpts();
  TargetOptions &TargetOpts = Invocation.getTargetOpts();
  FrontendOptions &FrontendOpts = Invocation.getFrontendOpts();
  CodeGenOpts.XRayInstrumentFunctions = LangOpts.XRayInstrument;
  CodeGenOpts.XRayAlwaysEmitCustomEvents = LangOpts.XRayAlwaysEmitCustomEvents;
  CodeGenOpts.XRayAlwaysEmitTypedEvents = LangOpts.XRayAlwaysEmitTypedEvents;
  CodeGenOpts.DisableFree = FrontendOpts.DisableFree;
  FrontendOpts.GenerateGlobalModuleIndex = FrontendOpts.UseGlobalModuleIndex;
  if (FrontendOpts.ShowStats)
    CodeGenOpts.ClearASTBeforeBackend = false;
  LangOpts.SanitizeCoverage = CodeGenOpts.hasSanitizeCoverage();
  LangOpts.ForceEmitVTables = CodeGenOpts.ForceEmitVTables;
  LangOpts.SpeculativeLoadHardening = CodeGenOpts.SpeculativeLoadHardening;
  LangOpts.CurrentModule = LangOpts.ModuleName;

  llvm::Triple T(TargetOpts.Triple);
  llvm::Triple::ArchType Arch = T.getArch();

  CodeGenOpts.CodeModel = TargetOpts.CodeModel;
  CodeGenOpts.LargeDataThreshold = TargetOpts.LargeDataThreshold;

  if (CodeGenOpts.getExceptionHandling() !=
          CodeGenOptions::ExceptionHandlingKind::None &&
      T.isWindowsMSVCEnvironment())
    Diags.Report(diag::err_fe_invalid_exception_model)
        << static_cast<unsigned>(CodeGenOpts.getExceptionHandling()) << T.str();

  if (LangOpts.AppleKext && !LangOpts.CPlusPlus)
    Diags.Report(diag::warn_c_kext);

  if (LangOpts.NewAlignOverride &&
      !llvm::isPowerOf2_32(LangOpts.NewAlignOverride)) {
    Arg *A = Args.getLastArg(OPT_fnew_alignment_EQ);
    Diags.Report(diag::err_fe_invalid_alignment)
        << A->getAsString(Args) << A->getValue();
    LangOpts.NewAlignOverride = 0;
  }

  // The -f[no-]raw-string-literals option is only valid in C and in C++
  // standards before C++11.
  if (LangOpts.CPlusPlus11) {
    if (Args.hasArg(OPT_fraw_string_literals, OPT_fno_raw_string_literals)) {
      Args.claimAllArgs(OPT_fraw_string_literals, OPT_fno_raw_string_literals);
      Diags.Report(diag::warn_drv_fraw_string_literals_in_cxx11)
          << bool(LangOpts.RawStringLiterals);
    }

    // Do not allow disabling raw string literals in C++11 or later.
    LangOpts.RawStringLiterals = true;
  }

  // Prevent the user from specifying both -fsycl-is-device and -fsycl-is-host.
  if (LangOpts.SYCLIsDevice && LangOpts.SYCLIsHost)
    Diags.Report(diag::err_drv_argument_not_allowed_with) << "-fsycl-is-device"
                                                          << "-fsycl-is-host";

  if (Args.hasArg(OPT_fgnu89_inline) && LangOpts.CPlusPlus)
    Diags.Report(diag::err_drv_argument_not_allowed_with)
        << "-fgnu89-inline" << GetInputKindName(IK);

  if (Args.hasArg(OPT_hlsl_entrypoint) && !LangOpts.HLSL)
    Diags.Report(diag::err_drv_argument_not_allowed_with)
        << "-hlsl-entry" << GetInputKindName(IK);

  if (Args.hasArg(OPT_fdx_rootsignature_version) && !LangOpts.HLSL)
    Diags.Report(diag::err_drv_argument_not_allowed_with)
        << "-fdx-rootsignature-version" << GetInputKindName(IK);

  if (Args.hasArg(OPT_fgpu_allow_device_init) && !LangOpts.HIP)
    Diags.Report(diag::warn_ignored_hip_only_option)
        << Args.getLastArg(OPT_fgpu_allow_device_init)->getAsString(Args);

  if (Args.hasArg(OPT_gpu_max_threads_per_block_EQ) && !LangOpts.HIP)
    Diags.Report(diag::warn_ignored_hip_only_option)
        << Args.getLastArg(OPT_gpu_max_threads_per_block_EQ)->getAsString(Args);

  // When these options are used, the compiler is allowed to apply
  // optimizations that may affect the final result. For example
  // (x+y)+z is transformed to x+(y+z) but may not give the same
  // final result; it's not value safe.
  // Another example can be to simplify x/x to 1.0 but x could be 0.0, INF
  // or NaN. Final result may then differ. An error is issued when the eval
  // method is set with one of these options.
  if (Args.hasArg(OPT_ffp_eval_method_EQ)) {
    if (LangOpts.ApproxFunc)
      Diags.Report(diag::err_incompatible_fp_eval_method_options) << 0;
    if (LangOpts.AllowFPReassoc)
      Diags.Report(diag::err_incompatible_fp_eval_method_options) << 1;
    if (LangOpts.AllowRecip)
      Diags.Report(diag::err_incompatible_fp_eval_method_options) << 2;
  }

  // -cl-strict-aliasing needs to emit diagnostic in the case where CL > 1.0.
  // This option should be deprecated for CL > 1.0 because
  // this option was added for compatibility with OpenCL 1.0.
  if (Args.getLastArg(OPT_cl_strict_aliasing) &&
      (LangOpts.getOpenCLCompatibleVersion() > 100))
    Diags.Report(diag::warn_option_invalid_ocl_version)
        << LangOpts.getOpenCLVersionString()
        << Args.getLastArg(OPT_cl_strict_aliasing)->getAsString(Args);

  if (Arg *A = Args.getLastArg(OPT_fdefault_calling_conv_EQ)) {
    auto DefaultCC = LangOpts.getDefaultCallingConv();

    bool emitError = (DefaultCC == LangOptions::DCC_FastCall ||
                      DefaultCC == LangOptions::DCC_StdCall) &&
                     Arch != llvm::Triple::x86;
    emitError |= (DefaultCC == LangOptions::DCC_VectorCall ||
                  DefaultCC == LangOptions::DCC_RegCall) &&
                 !T.isX86();
    emitError |= DefaultCC == LangOptions::DCC_RtdCall && Arch != llvm::Triple::m68k;
    if (emitError)
      Diags.Report(diag::err_drv_argument_not_allowed_with)
          << A->getSpelling() << T.getTriple();
  }

  return Diags.getNumErrors() == NumErrorsBefore;
}

//===----------------------------------------------------------------------===//
// Deserialization (from args)
//===----------------------------------------------------------------------===//

static unsigned getOptimizationLevel(ArgList &Args, InputKind IK,
                                     DiagnosticsEngine &Diags) {
  unsigned DefaultOpt = 0;
  if ((IK.getLanguage() == Language::OpenCL ||
       IK.getLanguage() == Language::OpenCLCXX) &&
      !Args.hasArg(OPT_cl_opt_disable))
    DefaultOpt = 2;

  if (Arg *A = Args.getLastArg(options::OPT_O_Group)) {
    if (A->getOption().matches(options::OPT_O0))
      return 0;

    if (A->getOption().matches(options::OPT_Ofast))
      return 3;

    assert(A->getOption().matches(options::OPT_O));

    StringRef S(A->getValue());
    if (S == "s" || S == "z")
      return 2;

    if (S == "g")
      return 1;

    return getLastArgIntValue(Args, OPT_O, DefaultOpt, Diags);
  }

  return DefaultOpt;
}

static unsigned getOptimizationLevelSize(ArgList &Args) {
  if (Arg *A = Args.getLastArg(options::OPT_O_Group)) {
    if (A->getOption().matches(options::OPT_O)) {
      switch (A->getValue()[0]) {
      default:
        return 0;
      case 's':
        return 1;
      case 'z':
        return 2;
      }
    }
  }
  return 0;
}

static void GenerateArg(ArgumentConsumer Consumer,
                        llvm::opt::OptSpecifier OptSpecifier) {
  Option Opt = getDriverOptTable().getOption(OptSpecifier);
  denormalizeSimpleFlag(Consumer, Opt.getPrefixedName(),
                        Option::OptionClass::FlagClass, 0);
}

static void GenerateArg(ArgumentConsumer Consumer,
                        llvm::opt::OptSpecifier OptSpecifier,
                        const Twine &Value) {
  Option Opt = getDriverOptTable().getOption(OptSpecifier);
  denormalizeString(Consumer, Opt.getPrefixedName(), Opt.getKind(), 0, Value);
}

// Parse command line arguments into CompilerInvocation.
using ParseFn =
    llvm::function_ref<bool(CompilerInvocation &, ArrayRef<const char *>,
                            DiagnosticsEngine &, const char *)>;

// Generate command line arguments from CompilerInvocation.
using GenerateFn = llvm::function_ref<void(
    CompilerInvocation &, SmallVectorImpl<const char *> &,
    CompilerInvocation::StringAllocator)>;

/// May perform round-trip of command line arguments. By default, the round-trip
/// is enabled in assert builds. This can be overwritten at run-time via the
/// "-round-trip-args" and "-no-round-trip-args" command line flags, or via the
/// ForceRoundTrip parameter.
///
/// During round-trip, the command line arguments are parsed into a dummy
/// CompilerInvocation, which is used to generate the command line arguments
/// again. The real CompilerInvocation is then created by parsing the generated
/// arguments, not the original ones. This (in combination with tests covering
/// argument behavior) ensures the generated command line is complete (doesn't
/// drop/mangle any arguments).
///
/// Finally, we check the command line that was used to create the real
/// CompilerInvocation instance. By default, we compare it to the command line
/// the real CompilerInvocation generates. This checks whether the generator is
/// deterministic. If \p CheckAgainstOriginalInvocation is enabled, we instead
/// compare it to the original command line to verify the original command-line
/// was canonical and can round-trip exactly.
static bool RoundTrip(ParseFn Parse, GenerateFn Generate,
                      CompilerInvocation &RealInvocation,
                      CompilerInvocation &DummyInvocation,
                      ArrayRef<const char *> CommandLineArgs,
                      DiagnosticsEngine &Diags, const char *Argv0,
                      bool CheckAgainstOriginalInvocation = false,
                      bool ForceRoundTrip = false) {
#ifndef NDEBUG
  bool DoRoundTripDefault = true;
#else
  bool DoRoundTripDefault = false;
#endif

  bool DoRoundTrip = DoRoundTripDefault;
  if (ForceRoundTrip) {
    DoRoundTrip = true;
  } else {
    for (const auto *Arg : CommandLineArgs) {
      if (Arg == StringRef("-round-trip-args"))
        DoRoundTrip = true;
      if (Arg == StringRef("-no-round-trip-args"))
        DoRoundTrip = false;
    }
  }

  // If round-trip was not requested, simply run the parser with the real
  // invocation diagnostics.
  if (!DoRoundTrip)
    return Parse(RealInvocation, CommandLineArgs, Diags, Argv0);

  // Serializes quoted (and potentially escaped) arguments.
  auto SerializeArgs = [](ArrayRef<const char *> Args) {
    std::string Buffer;
    llvm::raw_string_ostream OS(Buffer);
    for (const char *Arg : Args) {
      llvm::sys::printArg(OS, Arg, /*Quote=*/true);
      OS << ' ';
    }
    return Buffer;
  };

  // Setup a dummy DiagnosticsEngine.
  DiagnosticOptions DummyDiagOpts;
  DiagnosticsEngine DummyDiags(new DiagnosticIDs(), DummyDiagOpts);
  DummyDiags.setClient(new TextDiagnosticBuffer());

  // Run the first parse on the original arguments with the dummy invocation and
  // diagnostics.
  if (!Parse(DummyInvocation, CommandLineArgs, DummyDiags, Argv0) ||
      DummyDiags.getNumWarnings() != 0) {
    // If the first parse did not succeed, it must be user mistake (invalid
    // command line arguments). We won't be able to generate arguments that
    // would reproduce the same result. Let's fail again with the real
    // invocation and diagnostics, so all side-effects of parsing are visible.
    unsigned NumWarningsBefore = Diags.getNumWarnings();
    auto Success = Parse(RealInvocation, CommandLineArgs, Diags, Argv0);
    if (!Success || Diags.getNumWarnings() != NumWarningsBefore)
      return Success;

    // Parse with original options and diagnostics succeeded even though it
    // shouldn't have. Something is off.
    Diags.Report(diag::err_cc1_round_trip_fail_then_ok);
    Diags.Report(diag::note_cc1_round_trip_original)
        << SerializeArgs(CommandLineArgs);
    return false;
  }

  // Setup string allocator.
  llvm::BumpPtrAllocator Alloc;
  llvm::StringSaver StringPool(Alloc);
  auto SA = [&StringPool](const Twine &Arg) {
    return StringPool.save(Arg).data();
  };

  // Generate arguments from the dummy invocation. If Generate is the
  // inverse of Parse, the newly generated arguments must have the same
  // semantics as the original.
  SmallVector<const char *> GeneratedArgs;
  Generate(DummyInvocation, GeneratedArgs, SA);

  // Run the second parse, now on the generated arguments, and with the real
  // invocation and diagnostics. The result is what we will end up using for the
  // rest of compilation, so if Generate is not inverse of Parse, something down
  // the line will break.
  bool Success2 = Parse(RealInvocation, GeneratedArgs, Diags, Argv0);

  // The first parse on original arguments succeeded, but second parse of
  // generated arguments failed. Something must be wrong with the generator.
  if (!Success2) {
    Diags.Report(diag::err_cc1_round_trip_ok_then_fail);
    Diags.Report(diag::note_cc1_round_trip_generated)
        << 1 << SerializeArgs(GeneratedArgs);
    return false;
  }

  SmallVector<const char *> ComparisonArgs;
  if (CheckAgainstOriginalInvocation)
    // Compare against original arguments.
    ComparisonArgs.assign(CommandLineArgs.begin(), CommandLineArgs.end());
  else
    // Generate arguments again, this time from the options we will end up using
    // for the rest of the compilation.
    Generate(RealInvocation, ComparisonArgs, SA);

  // Compares two lists of arguments.
  auto Equal = [](const ArrayRef<const char *> A,
                  const ArrayRef<const char *> B) {
    return std::equal(A.begin(), A.end(), B.begin(), B.end(),
                      [](const char *AElem, const char *BElem) {
                        return StringRef(AElem) == StringRef(BElem);
                      });
  };

  // If we generated different arguments from what we assume are two
  // semantically equivalent CompilerInvocations, the Generate function may
  // be non-deterministic.
  if (!Equal(GeneratedArgs, ComparisonArgs)) {
    Diags.Report(diag::err_cc1_round_trip_mismatch);
    Diags.Report(diag::note_cc1_round_trip_generated)
        << 1 << SerializeArgs(GeneratedArgs);
    Diags.Report(diag::note_cc1_round_trip_generated)
        << 2 << SerializeArgs(ComparisonArgs);
    return false;
  }

  Diags.Report(diag::remark_cc1_round_trip_generated)
      << 1 << SerializeArgs(GeneratedArgs);
  Diags.Report(diag::remark_cc1_round_trip_generated)
      << 2 << SerializeArgs(ComparisonArgs);

  return Success2;
}

bool CompilerInvocation::checkCC1RoundTrip(ArrayRef<const char *> Args,
                                           DiagnosticsEngine &Diags,
                                           const char *Argv0) {
  CompilerInvocation DummyInvocation1, DummyInvocation2;
  return RoundTrip(
      [](CompilerInvocation &Invocation, ArrayRef<const char *> CommandLineArgs,
         DiagnosticsEngine &Diags, const char *Argv0) {
        return CreateFromArgsImpl(Invocation, CommandLineArgs, Diags, Argv0);
      },
      [](CompilerInvocation &Invocation, SmallVectorImpl<const char *> &Args,
         StringAllocator SA) {
        Args.push_back("-cc1");
        Invocation.generateCC1CommandLine(Args, SA);
      },
      DummyInvocation1, DummyInvocation2, Args, Diags, Argv0,
      /*CheckAgainstOriginalInvocation=*/true, /*ForceRoundTrip=*/true);
}

static void addDiagnosticArgs(ArgList &Args, OptSpecifier Group,
                              OptSpecifier GroupWithValue,
                              std::vector<std::string> &Diagnostics) {
  for (auto *A : Args.filtered(Group)) {
    if (A->getOption().getKind() == Option::FlagClass) {
      // The argument is a pure flag (such as OPT_Wall or OPT_Wdeprecated). Add
      // its name (minus the "W" or "R" at the beginning) to the diagnostics.
      Diagnostics.push_back(
          std::string(A->getOption().getName().drop_front(1)));
    } else if (A->getOption().matches(GroupWithValue)) {
      // This is -Wfoo= or -Rfoo=, where foo is the name of the diagnostic
      // group. Add only the group name to the diagnostics.
      Diagnostics.push_back(
          std::string(A->getOption().getName().drop_front(1).rtrim("=-")));
    } else {
      // Otherwise, add its value (for OPT_W_Joined and similar).
      Diagnostics.push_back(A->getValue());
    }
  }
}

// Parse the Static Analyzer configuration. If \p Diags is set to nullptr,
// it won't verify the input.
static void parseAnalyzerConfigs(AnalyzerOptions &AnOpts,
                                 DiagnosticsEngine *Diags);

static void getAllNoBuiltinFuncValues(ArgList &Args,
                                      std::vector<std::string> &Funcs) {
  std::vector<std::string> Values = Args.getAllArgValues(OPT_fno_builtin_);
  auto BuiltinEnd = llvm::partition(Values, Builtin::Context::isBuiltinFunc);
  Funcs.insert(Funcs.end(), Values.begin(), BuiltinEnd);
}

static void GenerateAnalyzerArgs(const AnalyzerOptions &Opts,
                                 ArgumentConsumer Consumer) {
  const AnalyzerOptions *AnalyzerOpts = &Opts;

#define ANALYZER_OPTION_WITH_MARSHALLING(...)                                  \
  GENERATE_OPTION_WITH_MARSHALLING(Consumer, __VA_ARGS__)
#include "clang/Driver/Options.inc"
#undef ANALYZER_OPTION_WITH_MARSHALLING

  if (Opts.AnalysisConstraintsOpt != RangeConstraintsModel) {
    switch (Opts.AnalysisConstraintsOpt) {
#define ANALYSIS_CONSTRAINTS(NAME, CMDFLAG, DESC, CREATFN)                     \
  case NAME##Model:                                                            \
    GenerateArg(Consumer, OPT_analyzer_constraints, CMDFLAG);                  \
    break;
#include "clang/StaticAnalyzer/Core/Analyses.def"
    default:
      llvm_unreachable("Tried to generate unknown analysis constraint.");
    }
  }

  if (Opts.AnalysisDiagOpt != PD_HTML) {
    switch (Opts.AnalysisDiagOpt) {
#define ANALYSIS_DIAGNOSTICS(NAME, CMDFLAG, DESC, CREATFN)                     \
  case PD_##NAME:                                                              \
    GenerateArg(Consumer, OPT_analyzer_output, CMDFLAG);                       \
    break;
#include "clang/StaticAnalyzer/Core/Analyses.def"
    default:
      llvm_unreachable("Tried to generate unknown analysis diagnostic client.");
    }
  }

  if (Opts.AnalysisPurgeOpt != PurgeStmt) {
    switch (Opts.AnalysisPurgeOpt) {
#define ANALYSIS_PURGE(NAME, CMDFLAG, DESC)                                    \
  case NAME:                                                                   \
    GenerateArg(Consumer, OPT_analyzer_purge, CMDFLAG);                        \
    break;
#include "clang/StaticAnalyzer/Core/Analyses.def"
    default:
      llvm_unreachable("Tried to generate unknown analysis purge mode.");
    }
  }

  if (Opts.InliningMode != NoRedundancy) {
    switch (Opts.InliningMode) {
#define ANALYSIS_INLINING_MODE(NAME, CMDFLAG, DESC)                            \
  case NAME:                                                                   \
    GenerateArg(Consumer, OPT_analyzer_inlining_mode, CMDFLAG);                \
    break;
#include "clang/StaticAnalyzer/Core/Analyses.def"
    default:
      llvm_unreachable("Tried to generate unknown analysis inlining mode.");
    }
  }

  for (const auto &CP : Opts.CheckersAndPackages) {
    OptSpecifier Opt =
        CP.second ? OPT_analyzer_checker : OPT_analyzer_disable_checker;
    GenerateArg(Consumer, Opt, CP.first);
  }

  AnalyzerOptions ConfigOpts;
  parseAnalyzerConfigs(ConfigOpts, nullptr);

  // Sort options by key to avoid relying on StringMap iteration order.
  SmallVector<std::pair<StringRef, StringRef>, 4> SortedConfigOpts;
  for (const auto &C : Opts.Config)
    SortedConfigOpts.emplace_back(C.getKey(), C.getValue());
  llvm::sort(SortedConfigOpts, llvm::less_first());

  for (const auto &[Key, Value] : SortedConfigOpts) {
    // Don't generate anything that came from parseAnalyzerConfigs. It would be
    // redundant and may not be valid on the command line.
    auto Entry = ConfigOpts.Config.find(Key);
    if (Entry != ConfigOpts.Config.end() && Entry->getValue() == Value)
      continue;

    GenerateArg(Consumer, OPT_analyzer_config, Key + "=" + Value);
  }

  // Nothing to generate for FullCompilerInvocation.
}

static bool ParseAnalyzerArgs(AnalyzerOptions &Opts, ArgList &Args,
                              DiagnosticsEngine &Diags) {
  unsigned NumErrorsBefore = Diags.getNumErrors();

  AnalyzerOptions *AnalyzerOpts = &Opts;

#define ANALYZER_OPTION_WITH_MARSHALLING(...)                                  \
  PARSE_OPTION_WITH_MARSHALLING(Args, Diags, __VA_ARGS__)
#include "clang/Driver/Options.inc"
#undef ANALYZER_OPTION_WITH_MARSHALLING

  if (Arg *A = Args.getLastArg(OPT_analyzer_constraints)) {
    StringRef Name = A->getValue();
    AnalysisConstraints Value = llvm::StringSwitch<AnalysisConstraints>(Name)
#define ANALYSIS_CONSTRAINTS(NAME, CMDFLAG, DESC, CREATFN) \
      .Case(CMDFLAG, NAME##Model)
#include "clang/StaticAnalyzer/Core/Analyses.def"
      .Default(NumConstraints);
    if (Value == NumConstraints) {
      Diags.Report(diag::err_drv_invalid_value)
        << A->getAsString(Args) << Name;
    } else {
#ifndef LLVM_WITH_Z3
      if (Value == AnalysisConstraints::Z3ConstraintsModel) {
        Diags.Report(diag::err_analyzer_not_built_with_z3);
      }
#endif // LLVM_WITH_Z3
      Opts.AnalysisConstraintsOpt = Value;
    }
  }

  if (Arg *A = Args.getLastArg(OPT_analyzer_output)) {
    StringRef Name = A->getValue();
    AnalysisDiagClients Value = llvm::StringSwitch<AnalysisDiagClients>(Name)
#define ANALYSIS_DIAGNOSTICS(NAME, CMDFLAG, DESC, CREATFN) \
      .Case(CMDFLAG, PD_##NAME)
#include "clang/StaticAnalyzer/Core/Analyses.def"
      .Default(NUM_ANALYSIS_DIAG_CLIENTS);
    if (Value == NUM_ANALYSIS_DIAG_CLIENTS) {
      Diags.Report(diag::err_drv_invalid_value)
        << A->getAsString(Args) << Name;
    } else {
      Opts.AnalysisDiagOpt = Value;
    }
  }

  if (Arg *A = Args.getLastArg(OPT_analyzer_purge)) {
    StringRef Name = A->getValue();
    AnalysisPurgeMode Value = llvm::StringSwitch<AnalysisPurgeMode>(Name)
#define ANALYSIS_PURGE(NAME, CMDFLAG, DESC) \
      .Case(CMDFLAG, NAME)
#include "clang/StaticAnalyzer/Core/Analyses.def"
      .Default(NumPurgeModes);
    if (Value == NumPurgeModes) {
      Diags.Report(diag::err_drv_invalid_value)
        << A->getAsString(Args) << Name;
    } else {
      Opts.AnalysisPurgeOpt = Value;
    }
  }

  if (Arg *A = Args.getLastArg(OPT_analyzer_inlining_mode)) {
    StringRef Name = A->getValue();
    AnalysisInliningMode Value = llvm::StringSwitch<AnalysisInliningMode>(Name)
#define ANALYSIS_INLINING_MODE(NAME, CMDFLAG, DESC) \
      .Case(CMDFLAG, NAME)
#include "clang/StaticAnalyzer/Core/Analyses.def"
      .Default(NumInliningModes);
    if (Value == NumInliningModes) {
      Diags.Report(diag::err_drv_invalid_value)
        << A->getAsString(Args) << Name;
    } else {
      Opts.InliningMode = Value;
    }
  }

  Opts.CheckersAndPackages.clear();
  for (const Arg *A :
       Args.filtered(OPT_analyzer_checker, OPT_analyzer_disable_checker)) {
    A->claim();
    bool IsEnabled = A->getOption().getID() == OPT_analyzer_checker;
    // We can have a list of comma separated checker names, e.g:
    // '-analyzer-checker=cocoa,unix'
    StringRef CheckerAndPackageList = A->getValue();
    SmallVector<StringRef, 16> CheckersAndPackages;
    CheckerAndPackageList.split(CheckersAndPackages, ",");
    for (const StringRef &CheckerOrPackage : CheckersAndPackages)
      Opts.CheckersAndPackages.emplace_back(std::string(CheckerOrPackage),
                                            IsEnabled);
  }

  // Go through the analyzer configuration options.
  for (const auto *A : Args.filtered(OPT_analyzer_config)) {

    // We can have a list of comma separated config names, e.g:
    // '-analyzer-config key1=val1,key2=val2'
    StringRef configList = A->getValue();
    SmallVector<StringRef, 4> configVals;
    configList.split(configVals, ",");
    for (const auto &configVal : configVals) {
      StringRef key, val;
      std::tie(key, val) = configVal.split("=");
      if (val.empty()) {
        Diags.Report(SourceLocation(),
                     diag::err_analyzer_config_no_value) << configVal;
        break;
      }
      if (val.contains('=')) {
        Diags.Report(SourceLocation(),
                     diag::err_analyzer_config_multiple_values)
          << configVal;
        break;
      }

      // TODO: Check checker options too, possibly in CheckerRegistry.
      // Leave unknown non-checker configs unclaimed.
      if (!key.contains(":") && Opts.isUnknownAnalyzerConfig(key)) {
        if (Opts.ShouldEmitErrorsOnInvalidConfigValue)
          Diags.Report(diag::err_analyzer_config_unknown) << key;
        continue;
      }

      A->claim();
      Opts.Config[key] = std::string(val);
    }
  }

  if (Opts.ShouldEmitErrorsOnInvalidConfigValue)
    parseAnalyzerConfigs(Opts, &Diags);
  else
    parseAnalyzerConfigs(Opts, nullptr);

  llvm::raw_string_ostream os(Opts.FullCompilerInvocation);
  for (unsigned i = 0; i < Args.getNumInputArgStrings(); ++i) {
    if (i != 0)
      os << " ";
    os << Args.getArgString(i);
  }

  return Diags.getNumErrors() == NumErrorsBefore;
}

static StringRef getStringOption(AnalyzerOptions::ConfigTable &Config,
                                 StringRef OptionName, StringRef DefaultVal) {
  return Config.insert({OptionName, std::string(DefaultVal)}).first->second;
}

static void initOption(AnalyzerOptions::ConfigTable &Config,
                       DiagnosticsEngine *Diags,
                       StringRef &OptionField, StringRef Name,
                       StringRef DefaultVal) {
  // String options may be known to invalid (e.g. if the expected string is a
  // file name, but the file does not exist), those will have to be checked in
  // parseConfigs.
  OptionField = getStringOption(Config, Name, DefaultVal);
}

static void initOption(AnalyzerOptions::ConfigTable &Config,
                       DiagnosticsEngine *Diags,
                       bool &OptionField, StringRef Name, bool DefaultVal) {
  auto PossiblyInvalidVal =
      llvm::StringSwitch<std::optional<bool>>(
          getStringOption(Config, Name, (DefaultVal ? "true" : "false")))
          .Case("true", true)
          .Case("false", false)
          .Default(std::nullopt);

  if (!PossiblyInvalidVal) {
    if (Diags)
      Diags->Report(diag::err_analyzer_config_invalid_input)
        << Name << "a boolean";
    else
      OptionField = DefaultVal;
  } else
    OptionField = *PossiblyInvalidVal;
}

static void initOption(AnalyzerOptions::ConfigTable &Config,
                       DiagnosticsEngine *Diags,
                       unsigned &OptionField, StringRef Name,
                       unsigned DefaultVal) {

  OptionField = DefaultVal;
  bool HasFailed = getStringOption(Config, Name, std::to_string(DefaultVal))
                     .getAsInteger(0, OptionField);
  if (Diags && HasFailed)
    Diags->Report(diag::err_analyzer_config_invalid_input)
      << Name << "an unsigned";
}

static void initOption(AnalyzerOptions::ConfigTable &Config,
                       DiagnosticsEngine *Diags,
                       PositiveAnalyzerOption &OptionField, StringRef Name,
                       unsigned DefaultVal) {
  auto Parsed = PositiveAnalyzerOption::create(
      getStringOption(Config, Name, std::to_string(DefaultVal)));
  if (Parsed.has_value()) {
    OptionField = Parsed.value();
    return;
  }
  if (Diags && !Parsed.has_value())
    Diags->Report(diag::err_analyzer_config_invalid_input)
        << Name << "a positive";

  OptionField = DefaultVal;
}

static void parseAnalyzerConfigs(AnalyzerOptions &AnOpts,
                                 DiagnosticsEngine *Diags) {
  // TODO: There's no need to store the entire configtable, it'd be plenty
  // enough to store checker options.

#define ANALYZER_OPTION(TYPE, NAME, CMDFLAG, DESC, DEFAULT_VAL)                \
  initOption(AnOpts.Config, Diags, AnOpts.NAME, CMDFLAG, DEFAULT_VAL);
#define ANALYZER_OPTION_DEPENDS_ON_USER_MODE(...)
#include "clang/StaticAnalyzer/Core/AnalyzerOptions.def"

  assert(AnOpts.UserMode == "shallow" || AnOpts.UserMode == "deep");
  const bool InShallowMode = AnOpts.UserMode == "shallow";

#define ANALYZER_OPTION(...)
#define ANALYZER_OPTION_DEPENDS_ON_USER_MODE(TYPE, NAME, CMDFLAG, DESC,        \
                                             SHALLOW_VAL, DEEP_VAL)            \
  initOption(AnOpts.Config, Diags, AnOpts.NAME, CMDFLAG,                       \
             InShallowMode ? SHALLOW_VAL : DEEP_VAL);
#include "clang/StaticAnalyzer/Core/AnalyzerOptions.def"

  // At this point, AnalyzerOptions is configured. Let's validate some options.

  // FIXME: Here we try to validate the silenced checkers or packages are valid.
  // The current approach only validates the registered checkers which does not
  // contain the runtime enabled checkers and optimally we would validate both.
  if (!AnOpts.RawSilencedCheckersAndPackages.empty()) {
    std::vector<StringRef> Checkers =
        AnOpts.getRegisteredCheckers(/*IncludeExperimental=*/true);
    std::vector<StringRef> Packages =
        AnOpts.getRegisteredPackages(/*IncludeExperimental=*/true);

    SmallVector<StringRef, 16> CheckersAndPackages;
    AnOpts.RawSilencedCheckersAndPackages.split(CheckersAndPackages, ";");

    for (const StringRef &CheckerOrPackage : CheckersAndPackages) {
      if (Diags) {
        bool IsChecker = CheckerOrPackage.contains('.');
        bool IsValidName = IsChecker
                               ? llvm::is_contained(Checkers, CheckerOrPackage)
                               : llvm::is_contained(Packages, CheckerOrPackage);

        if (!IsValidName)
          Diags->Report(diag::err_unknown_analyzer_checker_or_package)
              << CheckerOrPackage;
      }

      AnOpts.SilencedCheckersAndPackages.emplace_back(CheckerOrPackage);
    }
  }

  if (!Diags)
    return;

  if (AnOpts.ShouldTrackConditionsDebug && !AnOpts.ShouldTrackConditions)
    Diags->Report(diag::err_analyzer_config_invalid_input)
        << "track-conditions-debug" << "'track-conditions' to also be enabled";

  if (!AnOpts.CTUDir.empty() && !llvm::sys::fs::is_directory(AnOpts.CTUDir))
    Diags->Report(diag::err_analyzer_config_invalid_input) << "ctu-dir"
                                                           << "a filename";

  if (!AnOpts.ModelPath.empty() &&
      !llvm::sys::fs::is_directory(AnOpts.ModelPath))
    Diags->Report(diag::err_analyzer_config_invalid_input) << "model-path"
                                                           << "a filename";
}

/// Generate a remark argument. This is an inverse of `ParseOptimizationRemark`.
static void
GenerateOptimizationRemark(ArgumentConsumer Consumer, OptSpecifier OptEQ,
                           StringRef Name,
                           const CodeGenOptions::OptRemark &Remark) {
  if (Remark.hasValidPattern()) {
    GenerateArg(Consumer, OptEQ, Remark.Pattern);
  } else if (Remark.Kind == CodeGenOptions::RK_Enabled) {
    GenerateArg(Consumer, OPT_R_Joined, Name);
  } else if (Remark.Kind == CodeGenOptions::RK_Disabled) {
    GenerateArg(Consumer, OPT_R_Joined, StringRef("no-") + Name);
  }
}

/// Parse a remark command line argument. It may be missing, disabled/enabled by
/// '-R[no-]group' or specified with a regular expression by '-Rgroup=regexp'.
/// On top of that, it can be disabled/enabled globally by '-R[no-]everything'.
static CodeGenOptions::OptRemark
ParseOptimizationRemark(DiagnosticsEngine &Diags, ArgList &Args,
                        OptSpecifier OptEQ, StringRef Name) {
  CodeGenOptions::OptRemark Result;

  auto InitializeResultPattern = [&Diags, &Args, &Result](const Arg *A,
                                                          StringRef Pattern) {
    Result.Pattern = Pattern.str();

    std::string RegexError;
    Result.Regex = std::make_shared<llvm::Regex>(Result.Pattern);
    if (!Result.Regex->isValid(RegexError)) {
      Diags.Report(diag::err_drv_optimization_remark_pattern)
          << RegexError << A->getAsString(Args);
      return false;
    }

    return true;
  };

  for (Arg *A : Args) {
    if (A->getOption().matches(OPT_R_Joined)) {
      StringRef Value = A->getValue();

      if (Value == Name)
        Result.Kind = CodeGenOptions::RK_Enabled;
      else if (Value == "everything")
        Result.Kind = CodeGenOptions::RK_EnabledEverything;
      else if (Value.split('-') == std::make_pair(StringRef("no"), Name))
        Result.Kind = CodeGenOptions::RK_Disabled;
      else if (Value == "no-everything")
        Result.Kind = CodeGenOptions::RK_DisabledEverything;
      else
        continue;

      if (Result.Kind == CodeGenOptions::RK_Disabled ||
          Result.Kind == CodeGenOptions::RK_DisabledEverything) {
        Result.Pattern = "";
        Result.Regex = nullptr;
      } else {
        InitializeResultPattern(A, ".*");
      }
    } else if (A->getOption().matches(OptEQ)) {
      Result.Kind = CodeGenOptions::RK_WithPattern;
      if (!InitializeResultPattern(A, A->getValue()))
        return CodeGenOptions::OptRemark();
    }
  }

  return Result;
}

static bool parseDiagnosticLevelMask(StringRef FlagName,
                                     const std::vector<std::string> &Levels,
                                     DiagnosticsEngine &Diags,
                                     DiagnosticLevelMask &M) {
  bool Success = true;
  for (const auto &Level : Levels) {
    DiagnosticLevelMask const PM =
      llvm::StringSwitch<DiagnosticLevelMask>(Level)
        .Case("note",    DiagnosticLevelMask::Note)
        .Case("remark",  DiagnosticLevelMask::Remark)
        .Case("warning", DiagnosticLevelMask::Warning)
        .Case("error",   DiagnosticLevelMask::Error)
        .Default(DiagnosticLevelMask::None);
    if (PM == DiagnosticLevelMask::None) {
      Success = false;
      Diags.Report(diag::err_drv_invalid_value) << FlagName << Level;
    }
    M = M | PM;
  }
  return Success;
}

static void parseSanitizerKinds(StringRef FlagName,
                                const std::vector<std::string> &Sanitizers,
                                DiagnosticsEngine &Diags, SanitizerSet &S) {
  for (const auto &Sanitizer : Sanitizers) {
    SanitizerMask K = parseSanitizerValue(Sanitizer, /*AllowGroups=*/false);
    if (K == SanitizerMask())
      Diags.Report(diag::err_drv_invalid_value) << FlagName << Sanitizer;
    else
      S.set(K, true);
  }
}

static SmallVector<StringRef, 4> serializeSanitizerKinds(SanitizerSet S) {
  SmallVector<StringRef, 4> Values;
  serializeSanitizerSet(S, Values);
  return Values;
}

static SanitizerMaskCutoffs
parseSanitizerWeightedKinds(StringRef FlagName,
                            const std::vector<std::string> &Sanitizers,
                            DiagnosticsEngine &Diags) {
  SanitizerMaskCutoffs Cutoffs;
  for (const auto &Sanitizer : Sanitizers) {
    if (!parseSanitizerWeightedValue(Sanitizer, /*AllowGroups=*/false, Cutoffs))
      Diags.Report(diag::err_drv_invalid_value) << FlagName << Sanitizer;
  }
  return Cutoffs;
}

static void parseXRayInstrumentationBundle(StringRef FlagName, StringRef Bundle,
                                           ArgList &Args, DiagnosticsEngine &D,
                                           XRayInstrSet &S) {
  llvm::SmallVector<StringRef, 2> BundleParts;
  llvm::SplitString(Bundle, BundleParts, ",");
  for (const auto &B : BundleParts) {
    auto Mask = parseXRayInstrValue(B);
    if (Mask == XRayInstrKind::None)
      if (B != "none")
        D.Report(diag::err_drv_invalid_value) << FlagName << Bundle;
      else
        S.Mask = Mask;
    else if (Mask == XRayInstrKind::All)
      S.Mask = Mask;
    else
      S.set(Mask, true);
  }
}

static std::string serializeXRayInstrumentationBundle(const XRayInstrSet &S) {
  llvm::SmallVector<StringRef, 2> BundleParts;
  serializeXRayInstrValue(S, BundleParts);
  std::string Buffer;
  llvm::raw_string_ostream OS(Buffer);
  llvm::interleave(BundleParts, OS, [&OS](StringRef Part) { OS << Part; }, ",");
  return Buffer;
}

// Set the profile kind using fprofile-instrument-use-path.
static void setPGOUseInstrumentor(CodeGenOptions &Opts,
                                  const Twine &ProfileName,
                                  llvm::vfs::FileSystem &FS,
                                  DiagnosticsEngine &Diags) {
  auto ReaderOrErr = llvm::IndexedInstrProfReader::create(ProfileName, FS);
  if (auto E = ReaderOrErr.takeError()) {
    unsigned DiagID = Diags.getCustomDiagID(DiagnosticsEngine::Error,
                                            "Error in reading profile %0: %1");
    llvm::handleAllErrors(std::move(E), [&](const llvm::ErrorInfoBase &EI) {
      Diags.Report(DiagID) << ProfileName.str() << EI.message();
    });
    return;
  }
  std::unique_ptr<llvm::IndexedInstrProfReader> PGOReader =
    std::move(ReaderOrErr.get());
  // Currently memprof profiles are only added at the IR level. Mark the profile
  // type as IR in that case as well and the subsequent matching needs to detect
  // which is available (might be one or both).
  if (PGOReader->isIRLevelProfile() || PGOReader->hasMemoryProfile()) {
    if (PGOReader->hasCSIRLevelProfile())
      Opts.setProfileUse(llvm::driver::ProfileInstrKind::ProfileCSIRInstr);
    else
      Opts.setProfileUse(llvm::driver::ProfileInstrKind::ProfileIRInstr);
  } else
    Opts.setProfileUse(llvm::driver::ProfileInstrKind::ProfileClangInstr);
}

void CompilerInvocation::setDefaultPointerAuthOptions(
    PointerAuthOptions &Opts, const LangOptions &LangOpts,
    const llvm::Triple &Triple) {
  assert(Triple.getArch() == llvm::Triple::aarch64);
  if (LangOpts.PointerAuthCalls) {
    using Key = PointerAuthSchema::ARM8_3Key;
    using Discrimination = PointerAuthSchema::Discrimination;
    // If you change anything here, be sure to update <ptrauth.h>.
    Opts.FunctionPointers = PointerAuthSchema(
        Key::ASIA, false,
        LangOpts.PointerAuthFunctionTypeDiscrimination ? Discrimination::Type
                                                       : Discrimination::None);

    Opts.CXXVTablePointers = PointerAuthSchema(
        Key::ASDA, LangOpts.PointerAuthVTPtrAddressDiscrimination,
        LangOpts.PointerAuthVTPtrTypeDiscrimination ? Discrimination::Type
                                                    : Discrimination::None);

    if (LangOpts.PointerAuthTypeInfoVTPtrDiscrimination)
      Opts.CXXTypeInfoVTablePointer =
          PointerAuthSchema(Key::ASDA, true, Discrimination::Constant,
                            StdTypeInfoVTablePointerConstantDiscrimination);
    else
      Opts.CXXTypeInfoVTablePointer =
          PointerAuthSchema(Key::ASDA, false, Discrimination::None);

    Opts.CXXVTTVTablePointers =
        PointerAuthSchema(Key::ASDA, false, Discrimination::None);
    Opts.CXXVirtualFunctionPointers = Opts.CXXVirtualVariadicFunctionPointers =
        PointerAuthSchema(Key::ASIA, true, Discrimination::Decl);
    Opts.CXXMemberFunctionPointers =
        PointerAuthSchema(Key::ASIA, false, Discrimination::Type);

    if (LangOpts.PointerAuthInitFini) {
      Opts.InitFiniPointers = PointerAuthSchema(
          Key::ASIA, LangOpts.PointerAuthInitFiniAddressDiscrimination,
          Discrimination::Constant, InitFiniPointerConstantDiscriminator);
    }

    Opts.ObjCMethodListFunctionPointers =
        PointerAuthSchema(Key::ASIA, true, Discrimination::None);
    Opts.ObjCMethodListPointer =
        PointerAuthSchema(Key::ASDA, true, Discrimination::Constant,
                          MethodListPointerConstantDiscriminator);
    if (LangOpts.PointerAuthObjcIsa) {
      Opts.ObjCIsaPointers =
          PointerAuthSchema(Key::ASDA, true, Discrimination::Constant,
                            IsaPointerConstantDiscriminator);
      Opts.ObjCSuperPointers =
          PointerAuthSchema(Key::ASDA, true, Discrimination::Constant,
                            SuperPointerConstantDiscriminator);
    }

    if (LangOpts.PointerAuthObjcClassROPointers)
      Opts.ObjCClassROPointers =
          PointerAuthSchema(Key::ASDA, true, Discrimination::Constant,
                            ClassROConstantDiscriminator);
  }
  Opts.ReturnAddresses = LangOpts.PointerAuthReturns;
  Opts.AuthTraps = LangOpts.PointerAuthAuthTraps;
  Opts.IndirectGotos = LangOpts.PointerAuthIndirectGotos;
  Opts.AArch64JumpTableHardening = LangOpts.AArch64JumpTableHardening;
}

static void parsePointerAuthOptions(PointerAuthOptions &Opts,
                                    const LangOptions &LangOpts,
                                    const llvm::Triple &Triple,
                                    DiagnosticsEngine &Diags) {
  if (!LangOpts.PointerAuthCalls && !LangOpts.PointerAuthReturns &&
      !LangOpts.PointerAuthAuthTraps && !LangOpts.PointerAuthIndirectGotos &&
      !LangOpts.AArch64JumpTableHardening)
    return;

  CompilerInvocation::setDefaultPointerAuthOptions(Opts, LangOpts, Triple);
}

void CompilerInvocationBase::GenerateCodeGenArgs(const CodeGenOptions &Opts,
                                                 ArgumentConsumer Consumer,
                                                 const llvm::Triple &T,
                                                 const std::string &OutputFile,
                                                 const LangOptions *LangOpts) {
  const CodeGenOptions &CodeGenOpts = Opts;

  if (Opts.OptimizationLevel == 0)
    GenerateArg(Consumer, OPT_O0);
  else
    GenerateArg(Consumer, OPT_O, Twine(Opts.OptimizationLevel));

#define CODEGEN_OPTION_WITH_MARSHALLING(...)                                   \
  GENERATE_OPTION_WITH_MARSHALLING(Consumer, __VA_ARGS__)
#include "clang/Driver/Options.inc"
#undef CODEGEN_OPTION_WITH_MARSHALLING

  if (Opts.OptimizationLevel > 0) {
    if (Opts.Inlining == CodeGenOptions::NormalInlining)
      GenerateArg(Consumer, OPT_finline_functions);
    else if (Opts.Inlining == CodeGenOptions::OnlyHintInlining)
      GenerateArg(Consumer, OPT_finline_hint_functions);
    else if (Opts.Inlining == CodeGenOptions::OnlyAlwaysInlining)
      GenerateArg(Consumer, OPT_fno_inline);
  }

  if (Opts.DirectAccessExternalData && LangOpts->PICLevel != 0)
    GenerateArg(Consumer, OPT_fdirect_access_external_data);
  else if (!Opts.DirectAccessExternalData && LangOpts->PICLevel == 0)
    GenerateArg(Consumer, OPT_fno_direct_access_external_data);

  std::optional<StringRef> DebugInfoVal;
  switch (Opts.DebugInfo) {
  case llvm::codegenoptions::DebugLineTablesOnly:
    DebugInfoVal = "line-tables-only";
    break;
  case llvm::codegenoptions::DebugDirectivesOnly:
    DebugInfoVal = "line-directives-only";
    break;
  case llvm::codegenoptions::DebugInfoConstructor:
    DebugInfoVal = "constructor";
    break;
  case llvm::codegenoptions::LimitedDebugInfo:
    DebugInfoVal = "limited";
    break;
  case llvm::codegenoptions::FullDebugInfo:
    DebugInfoVal = "standalone";
    break;
  case llvm::codegenoptions::UnusedTypeInfo:
    DebugInfoVal = "unused-types";
    break;
  case llvm::codegenoptions::NoDebugInfo: // default value
    DebugInfoVal = std::nullopt;
    break;
  case llvm::codegenoptions::LocTrackingOnly: // implied value
    DebugInfoVal = std::nullopt;
    break;
  }
  if (DebugInfoVal)
    GenerateArg(Consumer, OPT_debug_info_kind_EQ, *DebugInfoVal);

  for (const auto &Prefix : Opts.DebugPrefixMap)
    GenerateArg(Consumer, OPT_fdebug_prefix_map_EQ,
                Prefix.first + "=" + Prefix.second);

  for (const auto &Prefix : Opts.CoveragePrefixMap)
    GenerateArg(Consumer, OPT_fcoverage_prefix_map_EQ,
                Prefix.first + "=" + Prefix.second);

  if (Opts.NewStructPathTBAA)
    GenerateArg(Consumer, OPT_new_struct_path_tbaa);

  if (Opts.ClangIRBuildDeferredThreshold)
    GenerateArg(Consumer, OPT_fclangir_disable_deferred_EQ,
                Twine(Opts.ClangIRBuildDeferredThreshold));

  if (Opts.ClangIRSkipFunctionsFromSystemHeaders)
    GenerateArg(Consumer, OPT_fclangir_skip_system_headers);

  if (Opts.OptimizeSize == 1)
    GenerateArg(Consumer, OPT_O, "s");
  else if (Opts.OptimizeSize == 2)
    GenerateArg(Consumer, OPT_O, "z");

  // SimplifyLibCalls is set only in the absence of -fno-builtin and
  // -ffreestanding. We'll consider that when generating them.

  // NoBuiltinFuncs are generated by LangOptions.

  if (Opts.UnrollLoops && Opts.OptimizationLevel <= 1)
    GenerateArg(Consumer, OPT_funroll_loops);
  else if (!Opts.UnrollLoops && Opts.OptimizationLevel > 1)
    GenerateArg(Consumer, OPT_fno_unroll_loops);

  if (Opts.InterchangeLoops)
    GenerateArg(Consumer, OPT_floop_interchange);
  else
    GenerateArg(Consumer, OPT_fno_loop_interchange);

  if (!Opts.BinutilsVersion.empty())
    GenerateArg(Consumer, OPT_fbinutils_version_EQ, Opts.BinutilsVersion);

  if (Opts.DebugNameTable ==
      static_cast<unsigned>(llvm::DICompileUnit::DebugNameTableKind::GNU))
    GenerateArg(Consumer, OPT_ggnu_pubnames);
  else if (Opts.DebugNameTable ==
           static_cast<unsigned>(
               llvm::DICompileUnit::DebugNameTableKind::Default))
    GenerateArg(Consumer, OPT_gpubnames);

  if (Opts.DebugTemplateAlias)
    GenerateArg(Consumer, OPT_gtemplate_alias);

  auto TNK = Opts.getDebugSimpleTemplateNames();
  if (TNK != llvm::codegenoptions::DebugTemplateNamesKind::Full) {
    if (TNK == llvm::codegenoptions::DebugTemplateNamesKind::Simple)
      GenerateArg(Consumer, OPT_gsimple_template_names_EQ, "simple");
    else if (TNK == llvm::codegenoptions::DebugTemplateNamesKind::Mangled)
      GenerateArg(Consumer, OPT_gsimple_template_names_EQ, "mangled");
  }
  // ProfileInstrumentUsePath is marshalled automatically, no need to generate
  // it or PGOUseInstrumentor.

  if (Opts.TimePasses) {
    if (Opts.TimePassesPerRun)
      GenerateArg(Consumer, OPT_ftime_report_EQ, "per-pass-run");
    else
      GenerateArg(Consumer, OPT_ftime_report);

    if (Opts.TimePassesJson)
      GenerateArg(Consumer, OPT_ftime_report_json);
  }

  if (Opts.PrepareForLTO && !Opts.PrepareForThinLTO)
    GenerateArg(Consumer, OPT_flto_EQ, "full");

  if (Opts.PrepareForThinLTO)
    GenerateArg(Consumer, OPT_flto_EQ, "thin");

  if (!Opts.ThinLTOIndexFile.empty())
    GenerateArg(Consumer, OPT_fthinlto_index_EQ, Opts.ThinLTOIndexFile);

  if (Opts.SaveTempsFilePrefix == OutputFile)
    GenerateArg(Consumer, OPT_save_temps_EQ, "obj");

  StringRef MemProfileBasename("memprof.profraw");
  if (!Opts.MemoryProfileOutput.empty()) {
    if (Opts.MemoryProfileOutput == MemProfileBasename) {
      GenerateArg(Consumer, OPT_fmemory_profile);
    } else {
      size_t ArgLength =
          Opts.MemoryProfileOutput.size() - MemProfileBasename.size();
      GenerateArg(Consumer, OPT_fmemory_profile_EQ,
                  Opts.MemoryProfileOutput.substr(0, ArgLength));
    }
  }

  if (memcmp(Opts.CoverageVersion, "0000", 4))
    GenerateArg(Consumer, OPT_coverage_version_EQ,
                StringRef(Opts.CoverageVersion, 4));

  // TODO: Check if we need to generate arguments stored in CmdArgs. (Namely
  //  '-fembed_bitcode', which does not map to any CompilerInvocation field and
  //  won't be generated.)

  if (Opts.XRayInstrumentationBundle.Mask != XRayInstrKind::All) {
    std::string InstrBundle =
        serializeXRayInstrumentationBundle(Opts.XRayInstrumentationBundle);
    if (!InstrBundle.empty())
      GenerateArg(Consumer, OPT_fxray_instrumentation_bundle, InstrBundle);
  }

  if (Opts.CFProtectionReturn && Opts.CFProtectionBranch)
    GenerateArg(Consumer, OPT_fcf_protection_EQ, "full");
  else if (Opts.CFProtectionReturn)
    GenerateArg(Consumer, OPT_fcf_protection_EQ, "return");
  else if (Opts.CFProtectionBranch)
    GenerateArg(Consumer, OPT_fcf_protection_EQ, "branch");

  if (Opts.CFProtectionBranch) {
    switch (Opts.getCFBranchLabelScheme()) {
    case CFBranchLabelSchemeKind::Default:
      break;
#define CF_BRANCH_LABEL_SCHEME(Kind, FlagVal)                                  \
  case CFBranchLabelSchemeKind::Kind:                                          \
    GenerateArg(Consumer, OPT_mcf_branch_label_scheme_EQ, #FlagVal);           \
    break;
#include "clang/Basic/CFProtectionOptions.def"
    }
  }

  if (Opts.FunctionReturnThunks)
    GenerateArg(Consumer, OPT_mfunction_return_EQ, "thunk-extern");

  for (const auto &F : Opts.LinkBitcodeFiles) {
    bool Builtint = F.LinkFlags == llvm::Linker::Flags::LinkOnlyNeeded &&
                    F.PropagateAttrs && F.Internalize;
    GenerateArg(Consumer,
                Builtint ? OPT_mlink_builtin_bitcode : OPT_mlink_bitcode_file,
                F.Filename);
  }

  if (Opts.EmulatedTLS)
    GenerateArg(Consumer, OPT_femulated_tls);

  if (Opts.FPDenormalMode != llvm::DenormalMode::getIEEE())
    GenerateArg(Consumer, OPT_fdenormal_fp_math_EQ, Opts.FPDenormalMode.str());

  if ((Opts.FPDenormalMode != Opts.FP32DenormalMode) ||
      (Opts.FP32DenormalMode != llvm::DenormalMode::getIEEE()))
    GenerateArg(Consumer, OPT_fdenormal_fp_math_f32_EQ,
                Opts.FP32DenormalMode.str());

  if (Opts.StructReturnConvention == CodeGenOptions::SRCK_OnStack) {
    OptSpecifier Opt =
        T.isPPC32() ? OPT_maix_struct_return : OPT_fpcc_struct_return;
    GenerateArg(Consumer, Opt);
  } else if (Opts.StructReturnConvention == CodeGenOptions::SRCK_InRegs) {
    OptSpecifier Opt =
        T.isPPC32() ? OPT_msvr4_struct_return : OPT_freg_struct_return;
    GenerateArg(Consumer, Opt);
  }

  if (Opts.EnableAIXExtendedAltivecABI)
    GenerateArg(Consumer, OPT_mabi_EQ_vec_extabi);

  if (Opts.XCOFFReadOnlyPointers)
    GenerateArg(Consumer, OPT_mxcoff_roptr);

  if (!Opts.OptRecordPasses.empty())
    GenerateArg(Consumer, OPT_opt_record_passes, Opts.OptRecordPasses);

  if (!Opts.OptRecordFormat.empty())
    GenerateArg(Consumer, OPT_opt_record_format, Opts.OptRecordFormat);

  GenerateOptimizationRemark(Consumer, OPT_Rpass_EQ, "pass",
                             Opts.OptimizationRemark);

  GenerateOptimizationRemark(Consumer, OPT_Rpass_missed_EQ, "pass-missed",
                             Opts.OptimizationRemarkMissed);

  GenerateOptimizationRemark(Consumer, OPT_Rpass_analysis_EQ, "pass-analysis",
                             Opts.OptimizationRemarkAnalysis);

  GenerateArg(Consumer, OPT_fdiagnostics_hotness_threshold_EQ,
              Opts.DiagnosticsHotnessThreshold
                  ? Twine(*Opts.DiagnosticsHotnessThreshold)
                  : "auto");

  GenerateArg(Consumer, OPT_fdiagnostics_misexpect_tolerance_EQ,
              Twine(*Opts.DiagnosticsMisExpectTolerance));

  for (StringRef Sanitizer : serializeSanitizerKinds(Opts.SanitizeRecover))
    GenerateArg(Consumer, OPT_fsanitize_recover_EQ, Sanitizer);

  for (StringRef Sanitizer : serializeSanitizerKinds(Opts.SanitizeTrap))
    GenerateArg(Consumer, OPT_fsanitize_trap_EQ, Sanitizer);

  for (StringRef Sanitizer :
       serializeSanitizerKinds(Opts.SanitizeMergeHandlers))
    GenerateArg(Consumer, OPT_fsanitize_merge_handlers_EQ, Sanitizer);

  SmallVector<std::string, 4> Values;
  serializeSanitizerMaskCutoffs(Opts.SanitizeSkipHotCutoffs, Values);
  for (std::string Sanitizer : Values)
    GenerateArg(Consumer, OPT_fsanitize_skip_hot_cutoff_EQ, Sanitizer);

  if (Opts.AllowRuntimeCheckSkipHotCutoff) {
    GenerateArg(Consumer, OPT_fallow_runtime_check_skip_hot_cutoff_EQ,
                std::to_string(*Opts.AllowRuntimeCheckSkipHotCutoff));
  }

  for (StringRef Sanitizer :
       serializeSanitizerKinds(Opts.SanitizeAnnotateDebugInfo))
    GenerateArg(Consumer, OPT_fsanitize_annotate_debug_info_EQ, Sanitizer);

  if (!Opts.EmitVersionIdentMetadata)
    GenerateArg(Consumer, OPT_Qn);

  switch (Opts.FiniteLoops) {
  case CodeGenOptions::FiniteLoopsKind::Language:
    break;
  case CodeGenOptions::FiniteLoopsKind::Always:
    GenerateArg(Consumer, OPT_ffinite_loops);
    break;
  case CodeGenOptions::FiniteLoopsKind::Never:
    GenerateArg(Consumer, OPT_fno_finite_loops);
    break;
  }

  if (Opts.StaticClosure)
    GenerateArg(Consumer, OPT_static_libclosure);
}

bool CompilerInvocation::ParseCodeGenArgs(CodeGenOptions &Opts, ArgList &Args,
                                          InputKind IK,
                                          DiagnosticsEngine &Diags,
                                          const llvm::Triple &T,
                                          const std::string &OutputFile,
                                          const LangOptions &LangOptsRef) {
  unsigned NumErrorsBefore = Diags.getNumErrors();

  unsigned OptimizationLevel = getOptimizationLevel(Args, IK, Diags);
  // TODO: This could be done in Driver
  unsigned MaxOptLevel = 3;
  if (OptimizationLevel > MaxOptLevel) {
    // If the optimization level is not supported, fall back on the default
    // optimization
    Diags.Report(diag::warn_drv_optimization_value)
        << Args.getLastArg(OPT_O)->getAsString(Args) << "-O" << MaxOptLevel;
    OptimizationLevel = MaxOptLevel;
  }
  Opts.OptimizationLevel = OptimizationLevel;

  // The key paths of codegen options defined in Options.td start with
  // "CodeGenOpts.". Let's provide the expected variable name and type.
  CodeGenOptions &CodeGenOpts = Opts;
  // Some codegen options depend on language options. Let's provide the expected
  // variable name and type.
  const LangOptions *LangOpts = &LangOptsRef;

#define CODEGEN_OPTION_WITH_MARSHALLING(...)                                   \
  PARSE_OPTION_WITH_MARSHALLING(Args, Diags, __VA_ARGS__)
#include "clang/Driver/Options.inc"
#undef CODEGEN_OPTION_WITH_MARSHALLING

  // At O0 we want to fully disable inlining outside of cases marked with
  // 'alwaysinline' that are required for correctness.
  if (Opts.OptimizationLevel == 0) {
    Opts.setInlining(CodeGenOptions::OnlyAlwaysInlining);
  } else if (const Arg *A = Args.getLastArg(options::OPT_finline_functions,
                                            options::OPT_finline_hint_functions,
                                            options::OPT_fno_inline_functions,
                                            options::OPT_fno_inline)) {
    // Explicit inlining flags can disable some or all inlining even at
    // optimization levels above zero.
    if (A->getOption().matches(options::OPT_finline_functions))
      Opts.setInlining(CodeGenOptions::NormalInlining);
    else if (A->getOption().matches(options::OPT_finline_hint_functions))
      Opts.setInlining(CodeGenOptions::OnlyHintInlining);
    else
      Opts.setInlining(CodeGenOptions::OnlyAlwaysInlining);
  } else {
    Opts.setInlining(CodeGenOptions::NormalInlining);
  }

  // PIC defaults to -fno-direct-access-external-data while non-PIC defaults to
  // -fdirect-access-external-data.
  Opts.DirectAccessExternalData =
      Args.hasArg(OPT_fdirect_access_external_data) ||
      (!Args.hasArg(OPT_fno_direct_access_external_data) &&
       LangOpts->PICLevel == 0);

  if (Arg *A = Args.getLastArg(OPT_debug_info_kind_EQ)) {
    unsigned Val =
        llvm::StringSwitch<unsigned>(A->getValue())
            .Case("line-tables-only", llvm::codegenoptions::DebugLineTablesOnly)
            .Case("line-directives-only",
                  llvm::codegenoptions::DebugDirectivesOnly)
            .Case("constructor", llvm::codegenoptions::DebugInfoConstructor)
            .Case("limited", llvm::codegenoptions::LimitedDebugInfo)
            .Case("standalone", llvm::codegenoptions::FullDebugInfo)
            .Case("unused-types", llvm::codegenoptions::UnusedTypeInfo)
            .Default(~0U);
    if (Val == ~0U)
      Diags.Report(diag::err_drv_invalid_value) << A->getAsString(Args)
                                                << A->getValue();
    else
      Opts.setDebugInfo(static_cast<llvm::codegenoptions::DebugInfoKind>(Val));
  }

  // If -fuse-ctor-homing is set and limited debug info is already on, then use
  // constructor homing, and vice versa for -fno-use-ctor-homing.
  if (const Arg *A =
          Args.getLastArg(OPT_fuse_ctor_homing, OPT_fno_use_ctor_homing)) {
    if (A->getOption().matches(OPT_fuse_ctor_homing) &&
        Opts.getDebugInfo() == llvm::codegenoptions::LimitedDebugInfo)
      Opts.setDebugInfo(llvm::codegenoptions::DebugInfoConstructor);
    if (A->getOption().matches(OPT_fno_use_ctor_homing) &&
        Opts.getDebugInfo() == llvm::codegenoptions::DebugInfoConstructor)
      Opts.setDebugInfo(llvm::codegenoptions::LimitedDebugInfo);
  }

  for (const auto &Arg : Args.getAllArgValues(OPT_fdebug_prefix_map_EQ)) {
    auto Split = StringRef(Arg).split('=');
    Opts.DebugPrefixMap.emplace_back(Split.first, Split.second);
  }

  for (const auto &Arg : Args.getAllArgValues(OPT_fcoverage_prefix_map_EQ)) {
    auto Split = StringRef(Arg).split('=');
    Opts.CoveragePrefixMap.emplace_back(Split.first, Split.second);
  }

  const llvm::Triple::ArchType DebugEntryValueArchs[] = {
      llvm::Triple::x86, llvm::Triple::x86_64, llvm::Triple::aarch64,
      llvm::Triple::arm, llvm::Triple::armeb, llvm::Triple::mips,
      llvm::Triple::mipsel, llvm::Triple::mips64, llvm::Triple::mips64el};

  if (Opts.OptimizationLevel > 0 && Opts.hasReducedDebugInfo() &&
      llvm::is_contained(DebugEntryValueArchs, T.getArch()))
    Opts.EmitCallSiteInfo = true;

  if (!Opts.EnableDIPreservationVerify && Opts.DIBugsReportFilePath.size()) {
    Diags.Report(diag::warn_ignoring_verify_debuginfo_preserve_export)
        << Opts.DIBugsReportFilePath;
    Opts.DIBugsReportFilePath = "";
  }

  Opts.NewStructPathTBAA = !Args.hasArg(OPT_no_struct_path_tbaa) &&
                           Args.hasArg(OPT_new_struct_path_tbaa);
  Opts.OptimizeSize = getOptimizationLevelSize(Args);
  Opts.SimplifyLibCalls = !LangOpts->NoBuiltin;
  if (Opts.SimplifyLibCalls)
    Opts.NoBuiltinFuncs = LangOpts->NoBuiltinFuncs;
  Opts.UnrollLoops =
      Args.hasFlag(OPT_funroll_loops, OPT_fno_unroll_loops,
                   (Opts.OptimizationLevel > 1));
  Opts.InterchangeLoops =
      Args.hasFlag(OPT_floop_interchange, OPT_fno_loop_interchange, false);
  Opts.BinutilsVersion =
      std::string(Args.getLastArgValue(OPT_fbinutils_version_EQ));

  Opts.DebugTemplateAlias = Args.hasArg(OPT_gtemplate_alias);

  Opts.DebugNameTable = static_cast<unsigned>(
      Args.hasArg(OPT_ggnu_pubnames)
          ? llvm::DICompileUnit::DebugNameTableKind::GNU
          : Args.hasArg(OPT_gpubnames)
                ? llvm::DICompileUnit::DebugNameTableKind::Default
                : llvm::DICompileUnit::DebugNameTableKind::None);
  if (const Arg *A = Args.getLastArg(OPT_gsimple_template_names_EQ)) {
    StringRef Value = A->getValue();
    if (Value != "simple" && Value != "mangled")
      Diags.Report(diag::err_drv_unsupported_option_argument)
          << A->getSpelling() << A->getValue();
    Opts.setDebugSimpleTemplateNames(
        StringRef(A->getValue()) == "simple"
            ? llvm::codegenoptions::DebugTemplateNamesKind::Simple
            : llvm::codegenoptions::DebugTemplateNamesKind::Mangled);
  }

  if (const Arg *A = Args.getLastArg(OPT_ftime_report, OPT_ftime_report_EQ,
                                     OPT_ftime_report_json)) {
    Opts.TimePasses = true;

    // -ftime-report= is only for new pass manager.
    if (const Arg *EQ = Args.getLastArg(OPT_ftime_report_EQ)) {
      StringRef Val = EQ->getValue();
      if (Val == "per-pass")
        Opts.TimePassesPerRun = false;
      else if (Val == "per-pass-run")
        Opts.TimePassesPerRun = true;
      else
        Diags.Report(diag::err_drv_invalid_value)
            << A->getAsString(Args) << A->getValue();
    }

    if (Args.getLastArg(OPT_ftime_report_json))
      Opts.TimePassesJson = true;
  }

  Opts.PrepareForLTO = false;
  Opts.PrepareForThinLTO = false;
  if (Arg *A = Args.getLastArg(OPT_flto_EQ)) {
    Opts.PrepareForLTO = true;
    StringRef S = A->getValue();
    if (S == "thin")
      Opts.PrepareForThinLTO = true;
    else if (S != "full")
      Diags.Report(diag::err_drv_invalid_value) << A->getAsString(Args) << S;
    if (Args.hasArg(OPT_funified_lto))
      Opts.PrepareForThinLTO = true;
  }
  if (Arg *A = Args.getLastArg(OPT_fthinlto_index_EQ)) {
    if (IK.getLanguage() != Language::LLVM_IR)
      Diags.Report(diag::err_drv_argument_only_allowed_with)
          << A->getAsString(Args) << "-x ir";
    Opts.ThinLTOIndexFile =
        std::string(Args.getLastArgValue(OPT_fthinlto_index_EQ));
  }
  if (Arg *A = Args.getLastArg(OPT_save_temps_EQ))
    Opts.SaveTempsFilePrefix =
        llvm::StringSwitch<std::string>(A->getValue())
            .Case("obj", OutputFile)
            .Default(llvm::sys::path::filename(OutputFile).str());

  // The memory profile runtime appends the pid to make this name more unique.
  const char *MemProfileBasename = "memprof.profraw";
  if (Args.hasArg(OPT_fmemory_profile_EQ)) {
    SmallString<128> Path(Args.getLastArgValue(OPT_fmemory_profile_EQ));
    llvm::sys::path::append(Path, MemProfileBasename);
    Opts.MemoryProfileOutput = std::string(Path);
  } else if (Args.hasArg(OPT_fmemory_profile))
    Opts.MemoryProfileOutput = MemProfileBasename;

  if (Opts.CoverageNotesFile.size() || Opts.CoverageDataFile.size()) {
    if (Args.hasArg(OPT_coverage_version_EQ)) {
      StringRef CoverageVersion = Args.getLastArgValue(OPT_coverage_version_EQ);
      if (CoverageVersion.size() != 4) {
        Diags.Report(diag::err_drv_invalid_value)
            << Args.getLastArg(OPT_coverage_version_EQ)->getAsString(Args)
            << CoverageVersion;
      } else {
        memcpy(Opts.CoverageVersion, CoverageVersion.data(), 4);
      }
    }
  }
  // FIXME: For backend options that are not yet recorded as function
  // attributes in the IR, keep track of them so we can embed them in a
  // separate data section and use them when building the bitcode.
  for (const auto &A : Args) {
    // Do not encode output and input.
    if (A->getOption().getID() == options::OPT_o ||
        A->getOption().getID() == options::OPT_INPUT ||
        A->getOption().getID() == options::OPT_x ||
        A->getOption().getID() == options::OPT_fembed_bitcode ||
        A->getOption().matches(options::OPT_W_Group))
      continue;
    ArgStringList ASL;
    A->render(Args, ASL);
    for (const auto &arg : ASL) {
      StringRef ArgStr(arg);
      llvm::append_range(Opts.CmdArgs, ArgStr);
      // using \00 to separate each commandline options.
      Opts.CmdArgs.push_back('\0');
    }
  }

  auto XRayInstrBundles =
      Args.getAllArgValues(OPT_fxray_instrumentation_bundle);
  if (XRayInstrBundles.empty())
    Opts.XRayInstrumentationBundle.Mask = XRayInstrKind::All;
  else
    for (const auto &A : XRayInstrBundles)
      parseXRayInstrumentationBundle("-fxray-instrumentation-bundle=", A, Args,
                                     Diags, Opts.XRayInstrumentationBundle);

  if (const Arg *A = Args.getLastArg(OPT_fcf_protection_EQ)) {
    StringRef Name = A->getValue();
    if (Name == "full") {
      Opts.CFProtectionReturn = 1;
      Opts.CFProtectionBranch = 1;
    } else if (Name == "return")
      Opts.CFProtectionReturn = 1;
    else if (Name == "branch")
      Opts.CFProtectionBranch = 1;
    else if (Name != "none")
      Diags.Report(diag::err_drv_invalid_value) << A->getAsString(Args) << Name;
  }

  if (Opts.CFProtectionBranch && T.isRISCV()) {
    if (const Arg *A = Args.getLastArg(OPT_mcf_branch_label_scheme_EQ)) {
      const auto Scheme =
          llvm::StringSwitch<CFBranchLabelSchemeKind>(A->getValue())
#define CF_BRANCH_LABEL_SCHEME(Kind, FlagVal)                                  \
  .Case(#FlagVal, CFBranchLabelSchemeKind::Kind)
#include "clang/Basic/CFProtectionOptions.def"
              .Default(CFBranchLabelSchemeKind::Default);
      if (Scheme != CFBranchLabelSchemeKind::Default)
        Opts.setCFBranchLabelScheme(Scheme);
      else
        Diags.Report(diag::err_drv_invalid_value)
            << A->getAsString(Args) << A->getValue();
    }
  }

  if (const Arg *A = Args.getLastArg(OPT_mfunction_return_EQ)) {
    auto Val = llvm::StringSwitch<llvm::FunctionReturnThunksKind>(A->getValue())
                   .Case("keep", llvm::FunctionReturnThunksKind::Keep)
                   .Case("thunk-extern", llvm::FunctionReturnThunksKind::Extern)
                   .Default(llvm::FunctionReturnThunksKind::Invalid);
    // SystemZ might want to add support for "expolines."
    if (!T.isX86())
      Diags.Report(diag::err_drv_argument_not_allowed_with)
          << A->getSpelling() << T.getTriple();
    else if (Val == llvm::FunctionReturnThunksKind::Invalid)
      Diags.Report(diag::err_drv_invalid_value)
          << A->getAsString(Args) << A->getValue();
    else if (Val == llvm::FunctionReturnThunksKind::Extern &&
             Args.getLastArgValue(OPT_mcmodel_EQ) == "large")
      Diags.Report(diag::err_drv_argument_not_allowed_with)
          << A->getAsString(Args)
          << Args.getLastArg(OPT_mcmodel_EQ)->getAsString(Args);
    else
      Opts.FunctionReturnThunks = static_cast<unsigned>(Val);
  }

  for (auto *A :
       Args.filtered(OPT_mlink_bitcode_file, OPT_mlink_builtin_bitcode)) {
    CodeGenOptions::BitcodeFileToLink F;
    F.Filename = A->getValue();
    if (A->getOption().matches(OPT_mlink_builtin_bitcode)) {
      F.LinkFlags = llvm::Linker::Flags::LinkOnlyNeeded;
      // When linking CUDA bitcode, propagate function attributes so that
      // e.g. libdevice gets fast-math attrs if we're building with fast-math.
      F.PropagateAttrs = true;
      F.Internalize = true;
    }
    Opts.LinkBitcodeFiles.push_back(F);
  }

  if (Arg *A = Args.getLastArg(OPT_fdenormal_fp_math_EQ)) {
    StringRef Val = A->getValue();
    Opts.FPDenormalMode = llvm::parseDenormalFPAttribute(Val);
    Opts.FP32DenormalMode = Opts.FPDenormalMode;
    if (!Opts.FPDenormalMode.isValid())
      Diags.Report(diag::err_drv_invalid_value) << A->getAsString(Args) << Val;
  }

  if (Arg *A = Args.getLastArg(OPT_fdenormal_fp_math_f32_EQ)) {
    StringRef Val = A->getValue();
    Opts.FP32DenormalMode = llvm::parseDenormalFPAttribute(Val);
    if (!Opts.FP32DenormalMode.isValid())
      Diags.Report(diag::err_drv_invalid_value) << A->getAsString(Args) << Val;
  }

  // X86_32 has -fppc-struct-return and -freg-struct-return.
  // PPC32 has -maix-struct-return and -msvr4-struct-return.
  if (Arg *A =
          Args.getLastArg(OPT_fpcc_struct_return, OPT_freg_struct_return,
                          OPT_maix_struct_return, OPT_msvr4_struct_return)) {
    // TODO: We might want to consider enabling these options on AIX in the
    // future.
    if (T.isOSAIX())
      Diags.Report(diag::err_drv_unsupported_opt_for_target)
          << A->getSpelling() << T.str();

    const Option &O = A->getOption();
    if (O.matches(OPT_fpcc_struct_return) ||
        O.matches(OPT_maix_struct_return)) {
      Opts.setStructReturnConvention(CodeGenOptions::SRCK_OnStack);
    } else {
      assert(O.matches(OPT_freg_struct_return) ||
             O.matches(OPT_msvr4_struct_return));
      Opts.setStructReturnConvention(CodeGenOptions::SRCK_InRegs);
    }
  }

  if (Arg *A = Args.getLastArg(OPT_mxcoff_roptr)) {
    if (!T.isOSAIX())
      Diags.Report(diag::err_drv_unsupported_opt_for_target)
          << A->getSpelling() << T.str();

    // Since the storage mapping class is specified per csect,
    // without using data sections, it is less effective to use read-only
    // pointers. Using read-only pointers may cause other RO variables in the
    // same csect to become RW when the linker acts upon `-bforceimprw`;
    // therefore, we require that separate data sections
    // are used when `-mxcoff-roptr` is in effect. We respect the setting of
    // data-sections since we have not found reasons to do otherwise that
    // overcome the user surprise of not respecting the setting.
    if (!Args.hasFlag(OPT_fdata_sections, OPT_fno_data_sections, false))
      Diags.Report(diag::err_roptr_requires_data_sections);

    Opts.XCOFFReadOnlyPointers = true;
  }

  if (Arg *A = Args.getLastArg(OPT_mabi_EQ_quadword_atomics)) {
    if (!T.isOSAIX() || T.isPPC32())
      Diags.Report(diag::err_drv_unsupported_opt_for_target)
        << A->getSpelling() << T.str();
  }

  bool NeedLocTracking = false;

  if (!Opts.OptRecordFile.empty())
    NeedLocTracking = true;

  if (Arg *A = Args.getLastArg(OPT_opt_record_passes)) {
    Opts.OptRecordPasses = A->getValue();
    NeedLocTracking = true;
  }

  if (Arg *A = Args.getLastArg(OPT_opt_record_format)) {
    Opts.OptRecordFormat = A->getValue();
    NeedLocTracking = true;
  }

  Opts.OptimizationRemark =
      ParseOptimizationRemark(Diags, Args, OPT_Rpass_EQ, "pass");

  Opts.OptimizationRemarkMissed =
      ParseOptimizationRemark(Diags, Args, OPT_Rpass_missed_EQ, "pass-missed");

  Opts.OptimizationRemarkAnalysis = ParseOptimizationRemark(
      Diags, Args, OPT_Rpass_analysis_EQ, "pass-analysis");

  NeedLocTracking |= Opts.OptimizationRemark.hasValidPattern() ||
                     Opts.OptimizationRemarkMissed.hasValidPattern() ||
                     Opts.OptimizationRemarkAnalysis.hasValidPattern();

  bool UsingSampleProfile = !Opts.SampleProfileFile.empty();
  bool UsingProfile =
      UsingSampleProfile || !Opts.ProfileInstrumentUsePath.empty();

  if (Opts.DiagnosticsWithHotness && !UsingProfile &&
      // An IR file will contain PGO as metadata
      IK.getLanguage() != Language::LLVM_IR)
    Diags.Report(diag::warn_drv_diagnostics_hotness_requires_pgo)
        << "-fdiagnostics-show-hotness";

  // Parse remarks hotness threshold. Valid value is either integer or 'auto'.
  if (auto *arg =
          Args.getLastArg(options::OPT_fdiagnostics_hotness_threshold_EQ)) {
    auto ResultOrErr =
        llvm::remarks::parseHotnessThresholdOption(arg->getValue());

    if (!ResultOrErr) {
      Diags.Report(diag::err_drv_invalid_diagnotics_hotness_threshold)
          << "-fdiagnostics-hotness-threshold=";
    } else {
      Opts.DiagnosticsHotnessThreshold = *ResultOrErr;
      if ((!Opts.DiagnosticsHotnessThreshold ||
           *Opts.DiagnosticsHotnessThreshold > 0) &&
          !UsingProfile)
        Diags.Report(diag::warn_drv_diagnostics_hotness_requires_pgo)
            << "-fdiagnostics-hotness-threshold=";
    }
  }

  if (auto *arg =
          Args.getLastArg(options::OPT_fdiagnostics_misexpect_tolerance_EQ)) {
    auto ResultOrErr = parseToleranceOption(arg->getValue());

    if (!ResultOrErr) {
      Diags.Report(diag::err_drv_invalid_diagnotics_misexpect_tolerance)
          << "-fdiagnostics-misexpect-tolerance=";
    } else {
      Opts.DiagnosticsMisExpectTolerance = *ResultOrErr;
      if ((!Opts.DiagnosticsMisExpectTolerance ||
           *Opts.DiagnosticsMisExpectTolerance > 0) &&
          !UsingProfile)
        Diags.Report(diag::warn_drv_diagnostics_misexpect_requires_pgo)
            << "-fdiagnostics-misexpect-tolerance=";
    }
  }

  // If the user requested to use a sample profile for PGO, then the
  // backend will need to track source location information so the profile
  // can be incorporated into the IR.
  if (UsingSampleProfile)
    NeedLocTracking = true;

  if (!Opts.StackUsageOutput.empty())
    NeedLocTracking = true;

  // If the user requested a flag that requires source locations available in
  // the backend, make sure that the backend tracks source location information.
  if (NeedLocTracking &&
      Opts.getDebugInfo() == llvm::codegenoptions::NoDebugInfo)
    Opts.setDebugInfo(llvm::codegenoptions::LocTrackingOnly);

  // Parse -fsanitize-recover= arguments.
  // FIXME: Report unrecoverable sanitizers incorrectly specified here.
  parseSanitizerKinds("-fsanitize-recover=",
                      Args.getAllArgValues(OPT_fsanitize_recover_EQ), Diags,
                      Opts.SanitizeRecover);
  parseSanitizerKinds("-fsanitize-trap=",
                      Args.getAllArgValues(OPT_fsanitize_trap_EQ), Diags,
                      Opts.SanitizeTrap);
  parseSanitizerKinds("-fsanitize-merge=",
                      Args.getAllArgValues(OPT_fsanitize_merge_handlers_EQ),
                      Diags, Opts.SanitizeMergeHandlers);

  // Parse -fsanitize-skip-hot-cutoff= arguments.
  Opts.SanitizeSkipHotCutoffs = parseSanitizerWeightedKinds(
      "-fsanitize-skip-hot-cutoff=",
      Args.getAllArgValues(OPT_fsanitize_skip_hot_cutoff_EQ), Diags);

  parseSanitizerKinds(
      "-fsanitize-annotate-debug-info=",
      Args.getAllArgValues(OPT_fsanitize_annotate_debug_info_EQ), Diags,
      Opts.SanitizeAnnotateDebugInfo);

  if (StringRef V =
          Args.getLastArgValue(OPT_fallow_runtime_check_skip_hot_cutoff_EQ);
      !V.empty()) {
    double A;
    if (V.getAsDouble(A) || A < 0.0 || A > 1.0) {
      Diags.Report(diag::err_drv_invalid_value)
          << "-fallow-runtime-check-skip-hot-cutoff=" << V;
    } else {
      Opts.AllowRuntimeCheckSkipHotCutoff = A;
    }
  }

  Opts.EmitVersionIdentMetadata = Args.hasFlag(OPT_Qy, OPT_Qn, true);

  if (!LangOpts->CUDAIsDevice)
    parsePointerAuthOptions(Opts.PointerAuth, *LangOpts, T, Diags);

  if (Args.hasArg(options::OPT_ffinite_loops))
    Opts.FiniteLoops = CodeGenOptions::FiniteLoopsKind::Always;
  else if (Args.hasArg(options::OPT_fno_finite_loops))
    Opts.FiniteLoops = CodeGenOptions::FiniteLoopsKind::Never;

  Opts.EmitIEEENaNCompliantInsts = Args.hasFlag(
      options::OPT_mamdgpu_ieee, options::OPT_mno_amdgpu_ieee, true);
  if (!Opts.EmitIEEENaNCompliantInsts && !LangOptsRef.NoHonorNaNs)
    Diags.Report(diag::err_drv_amdgpu_ieee_without_no_honor_nans);

  Opts.StaticClosure = Args.hasArg(options::OPT_static_libclosure);

  return Diags.getNumErrors() == NumErrorsBefore;
}

static void GenerateDependencyOutputArgs(const DependencyOutputOptions &Opts,
                                         ArgumentConsumer Consumer) {
  const DependencyOutputOptions &DependencyOutputOpts = Opts;
#define DEPENDENCY_OUTPUT_OPTION_WITH_MARSHALLING(...)                         \
  GENERATE_OPTION_WITH_MARSHALLING(Consumer, __VA_ARGS__)
#include "clang/Driver/Options.inc"
#undef DEPENDENCY_OUTPUT_OPTION_WITH_MARSHALLING

  if (Opts.ShowIncludesDest != ShowIncludesDestination::None)
    GenerateArg(Consumer, OPT_show_includes);

  for (const auto &Dep : Opts.ExtraDeps) {
    switch (Dep.second) {
    case EDK_SanitizeIgnorelist:
      // Sanitizer ignorelist arguments are generated from LanguageOptions.
      continue;
    case EDK_ModuleFile:
      // Module file arguments are generated from FrontendOptions and
      // HeaderSearchOptions.
      continue;
    case EDK_ProfileList:
      // Profile list arguments are generated from LanguageOptions via the
      // marshalling infrastructure.
      continue;
    case EDK_DepFileEntry:
      GenerateArg(Consumer, OPT_fdepfile_entry, Dep.first);
      break;
    }
  }
}

static bool ParseDependencyOutputArgs(DependencyOutputOptions &Opts,
                                      ArgList &Args, DiagnosticsEngine &Diags,
                                      frontend::ActionKind Action,
                                      bool ShowLineMarkers) {
  unsigned NumErrorsBefore = Diags.getNumErrors();

  DependencyOutputOptions &DependencyOutputOpts = Opts;
#define DEPENDENCY_OUTPUT_OPTION_WITH_MARSHALLING(...)                         \
  PARSE_OPTION_WITH_MARSHALLING(Args, Diags, __VA_ARGS__)
#include "clang/Driver/Options.inc"
#undef DEPENDENCY_OUTPUT_OPTION_WITH_MARSHALLING

  if (Args.hasArg(OPT_show_includes)) {
    // Writing both /showIncludes and preprocessor output to stdout
    // would produce interleaved output, so use stderr for /showIncludes.
    // This behaves the same as cl.exe, when /E, /EP or /P are passed.
    if (Action == frontend::PrintPreprocessedInput || !ShowLineMarkers)
      Opts.ShowIncludesDest = ShowIncludesDestination::Stderr;
    else
      Opts.ShowIncludesDest = ShowIncludesDestination::Stdout;
  } else {
    Opts.ShowIncludesDest = ShowIncludesDestination::None;
  }

  // Add sanitizer ignorelists as extra dependencies.
  // They won't be discovered by the regular preprocessor, so
  // we let make / ninja to know about this implicit dependency.
  if (!Args.hasArg(OPT_fno_sanitize_ignorelist)) {
    for (const auto *A : Args.filtered(OPT_fsanitize_ignorelist_EQ)) {
      StringRef Val = A->getValue();
      if (!Val.contains('='))
        Opts.ExtraDeps.emplace_back(std::string(Val), EDK_SanitizeIgnorelist);
    }
    if (Opts.IncludeSystemHeaders) {
      for (const auto *A : Args.filtered(OPT_fsanitize_system_ignorelist_EQ)) {
        StringRef Val = A->getValue();
        if (!Val.contains('='))
          Opts.ExtraDeps.emplace_back(std::string(Val), EDK_SanitizeIgnorelist);
      }
    }
  }

  // -fprofile-list= dependencies.
  for (const auto &Filename : Args.getAllArgValues(OPT_fprofile_list_EQ))
    Opts.ExtraDeps.emplace_back(Filename, EDK_ProfileList);

  // Propagate the extra dependencies.
  for (const auto *A : Args.filtered(OPT_fdepfile_entry))
    Opts.ExtraDeps.emplace_back(A->getValue(), EDK_DepFileEntry);

  // Only the -fmodule-file=<file> form.
  for (const auto *A : Args.filtered(OPT_fmodule_file)) {
    StringRef Val = A->getValue();
    if (!Val.contains('='))
      Opts.ExtraDeps.emplace_back(std::string(Val), EDK_ModuleFile);
  }

  // Check for invalid combinations of header-include-format
  // and header-include-filtering.
  if (Opts.HeaderIncludeFormat == HIFMT_Textual &&
      Opts.HeaderIncludeFiltering != HIFIL_None) {
    if (Args.hasArg(OPT_header_include_format_EQ))
      Diags.Report(diag::err_drv_print_header_cc1_invalid_combination)
          << headerIncludeFormatKindToString(Opts.HeaderIncludeFormat)
          << headerIncludeFilteringKindToString(Opts.HeaderIncludeFiltering);
    else
      Diags.Report(diag::err_drv_print_header_cc1_invalid_filtering)
          << headerIncludeFilteringKindToString(Opts.HeaderIncludeFiltering);
  } else if (Opts.HeaderIncludeFormat == HIFMT_JSON &&
             Opts.HeaderIncludeFiltering == HIFIL_None) {
    if (Args.hasArg(OPT_header_include_filtering_EQ))
      Diags.Report(diag::err_drv_print_header_cc1_invalid_combination)
          << headerIncludeFormatKindToString(Opts.HeaderIncludeFormat)
          << headerIncludeFilteringKindToString(Opts.HeaderIncludeFiltering);
    else
      Diags.Report(diag::err_drv_print_header_cc1_invalid_format)
          << headerIncludeFormatKindToString(Opts.HeaderIncludeFormat);
  }

  return Diags.getNumErrors() == NumErrorsBefore;
}

static bool parseShowColorsArgs(const ArgList &Args, bool DefaultColor) {
  // Color diagnostics default to auto ("on" if terminal supports) in the driver
  // but default to off in cc1, needing an explicit OPT_fdiagnostics_color.
  // Support both clang's -f[no-]color-diagnostics and gcc's
  // -f[no-]diagnostics-colors[=never|always|auto].
  enum {
    Colors_On,
    Colors_Off,
    Colors_Auto
  } ShowColors = DefaultColor ? Colors_Auto : Colors_Off;
  for (auto *A : Args) {
    const Option &O = A->getOption();
    if (O.matches(options::OPT_fcolor_diagnostics)) {
      ShowColors = Colors_On;
    } else if (O.matches(options::OPT_fno_color_diagnostics)) {
      ShowColors = Colors_Off;
    } else if (O.matches(options::OPT_fdiagnostics_color_EQ)) {
      StringRef Value(A->getValue());
      if (Value == "always")
        ShowColors = Colors_On;
      else if (Value == "never")
        ShowColors = Colors_Off;
      else if (Value == "auto")
        ShowColors = Colors_Auto;
    }
  }
  return ShowColors == Colors_On ||
         (ShowColors == Colors_Auto &&
          llvm::sys::Process::StandardErrHasColors());
}

static bool checkVerifyPrefixes(const std::vector<std::string> &VerifyPrefixes,
                                DiagnosticsEngine &Diags) {
  bool Success = true;
  for (const auto &Prefix : VerifyPrefixes) {
    // Every prefix must start with a letter and contain only alphanumeric
    // characters, hyphens, and underscores.
    auto BadChar = llvm::find_if(Prefix, [](char C) {
      return !isAlphanumeric(C) && C != '-' && C != '_';
    });
    if (BadChar != Prefix.end() || !isLetter(Prefix[0])) {
      Success = false;
      Diags.Report(diag::err_drv_invalid_value) << "-verify=" << Prefix;
      Diags.Report(diag::note_drv_verify_prefix_spelling);
    }
  }
  return Success;
}

static void GenerateFileSystemArgs(const FileSystemOptions &Opts,
                                   ArgumentConsumer Consumer) {
  const FileSystemOptions &FileSystemOpts = Opts;

#define FILE_SYSTEM_OPTION_WITH_MARSHALLING(...)                               \
  GENERATE_OPTION_WITH_MARSHALLING(Consumer, __VA_ARGS__)
#include "clang/Driver/Options.inc"
#undef FILE_SYSTEM_OPTION_WITH_MARSHALLING
}

static bool ParseFileSystemArgs(FileSystemOptions &Opts, const ArgList &Args,
                                DiagnosticsEngine &Diags) {
  unsigned NumErrorsBefore = Diags.getNumErrors();

  FileSystemOptions &FileSystemOpts = Opts;

#define FILE_SYSTEM_OPTION_WITH_MARSHALLING(...)                               \
  PARSE_OPTION_WITH_MARSHALLING(Args, Diags, __VA_ARGS__)
#include "clang/Driver/Options.inc"
#undef FILE_SYSTEM_OPTION_WITH_MARSHALLING

  return Diags.getNumErrors() == NumErrorsBefore;
}

static void GenerateMigratorArgs(const MigratorOptions &Opts,
                                 ArgumentConsumer Consumer) {
  const MigratorOptions &MigratorOpts = Opts;
#define MIGRATOR_OPTION_WITH_MARSHALLING(...)                                  \
  GENERATE_OPTION_WITH_MARSHALLING(Consumer, __VA_ARGS__)
#include "clang/Driver/Options.inc"
#undef MIGRATOR_OPTION_WITH_MARSHALLING
}

static bool ParseMigratorArgs(MigratorOptions &Opts, const ArgList &Args,
                              DiagnosticsEngine &Diags) {
  unsigned NumErrorsBefore = Diags.getNumErrors();

  MigratorOptions &MigratorOpts = Opts;

#define MIGRATOR_OPTION_WITH_MARSHALLING(...)                                  \
  PARSE_OPTION_WITH_MARSHALLING(Args, Diags, __VA_ARGS__)
#include "clang/Driver/Options.inc"
#undef MIGRATOR_OPTION_WITH_MARSHALLING

  return Diags.getNumErrors() == NumErrorsBefore;
}

void CompilerInvocationBase::GenerateDiagnosticArgs(
    const DiagnosticOptions &Opts, ArgumentConsumer Consumer,
    bool DefaultDiagColor) {
  const DiagnosticOptions *DiagnosticOpts = &Opts;
#define DIAG_OPTION_WITH_MARSHALLING(...)                                      \
  GENERATE_OPTION_WITH_MARSHALLING(Consumer, __VA_ARGS__)
#include "clang/Driver/Options.inc"
#undef DIAG_OPTION_WITH_MARSHALLING

  if (!Opts.DiagnosticSerializationFile.empty())
    GenerateArg(Consumer, OPT_diagnostic_serialized_file,
                Opts.DiagnosticSerializationFile);

  if (Opts.ShowColors)
    GenerateArg(Consumer, OPT_fcolor_diagnostics);

  if (Opts.VerifyDiagnostics &&
      llvm::is_contained(Opts.VerifyPrefixes, "expected"))
    GenerateArg(Consumer, OPT_verify);

  for (const auto &Prefix : Opts.VerifyPrefixes)
    if (Prefix != "expected")
      GenerateArg(Consumer, OPT_verify_EQ, Prefix);

  DiagnosticLevelMask VIU = Opts.getVerifyIgnoreUnexpected();
  if (VIU == DiagnosticLevelMask::None) {
    // This is the default, don't generate anything.
  } else if (VIU == DiagnosticLevelMask::All) {
    GenerateArg(Consumer, OPT_verify_ignore_unexpected);
  } else {
    if (static_cast<unsigned>(VIU & DiagnosticLevelMask::Note) != 0)
      GenerateArg(Consumer, OPT_verify_ignore_unexpected_EQ, "note");
    if (static_cast<unsigned>(VIU & DiagnosticLevelMask::Remark) != 0)
      GenerateArg(Consumer, OPT_verify_ignore_unexpected_EQ, "remark");
    if (static_cast<unsigned>(VIU & DiagnosticLevelMask::Warning) != 0)
      GenerateArg(Consumer, OPT_verify_ignore_unexpected_EQ, "warning");
    if (static_cast<unsigned>(VIU & DiagnosticLevelMask::Error) != 0)
      GenerateArg(Consumer, OPT_verify_ignore_unexpected_EQ, "error");
  }

  for (const auto &Warning : Opts.Warnings) {
    // This option is automatically generated from UndefPrefixes.
    if (Warning == "undef-prefix")
      continue;
    // This option is automatically generated from CheckConstexprFunctionBodies.
    if (Warning == "invalid-constexpr" || Warning == "no-invalid-constexpr")
      continue;
    Consumer(StringRef("-W") + Warning);
  }

  for (const auto &Remark : Opts.Remarks) {
    // These arguments are generated from OptimizationRemark fields of
    // CodeGenOptions.
    StringRef IgnoredRemarks[] = {"pass",          "no-pass",
                                  "pass-analysis", "no-pass-analysis",
                                  "pass-missed",   "no-pass-missed"};
    if (llvm::is_contained(IgnoredRemarks, Remark))
      continue;

    Consumer(StringRef("-R") + Remark);
  }

  if (!Opts.DiagnosticSuppressionMappingsFile.empty()) {
    GenerateArg(Consumer, OPT_warning_suppression_mappings_EQ,
                Opts.DiagnosticSuppressionMappingsFile);
  }
}

std::unique_ptr<DiagnosticOptions>
clang::CreateAndPopulateDiagOpts(ArrayRef<const char *> Argv) {
  auto DiagOpts = std::make_unique<DiagnosticOptions>();
  unsigned MissingArgIndex, MissingArgCount;
  InputArgList Args = getDriverOptTable().ParseArgs(
      Argv.slice(1), MissingArgIndex, MissingArgCount);

  bool ShowColors = true;
  if (std::optional<std::string> NoColor =
          llvm::sys::Process::GetEnv("NO_COLOR");
      NoColor && !NoColor->empty()) {
    // If the user set the NO_COLOR environment variable, we'll honor that
    // unless the command line overrides it.
    ShowColors = false;
  }

  // We ignore MissingArgCount and the return value of ParseDiagnosticArgs.
  // Any errors that would be diagnosed here will also be diagnosed later,
  // when the DiagnosticsEngine actually exists.
  (void)ParseDiagnosticArgs(*DiagOpts, Args, /*Diags=*/nullptr, ShowColors);
  return DiagOpts;
}

bool clang::ParseDiagnosticArgs(DiagnosticOptions &Opts, ArgList &Args,
                                DiagnosticsEngine *Diags,
                                bool DefaultDiagColor) {
  std::optional<DiagnosticOptions> IgnoringDiagOpts;
  std::optional<DiagnosticsEngine> IgnoringDiags;
  if (!Diags) {
    IgnoringDiagOpts.emplace();
    IgnoringDiags.emplace(new DiagnosticIDs(), *IgnoringDiagOpts,
                          new IgnoringDiagConsumer());
    Diags = &*IgnoringDiags;
  }

  unsigned NumErrorsBefore = Diags->getNumErrors();

  // The key paths of diagnostic options defined in Options.td start with
  // "DiagnosticOpts->". Let's provide the expected variable name and type.
  DiagnosticOptions *DiagnosticOpts = &Opts;

#define DIAG_OPTION_WITH_MARSHALLING(...)                                      \
  PARSE_OPTION_WITH_MARSHALLING(Args, *Diags, __VA_ARGS__)
#include "clang/Driver/Options.inc"
#undef DIAG_OPTION_WITH_MARSHALLING

  llvm::sys::Process::UseANSIEscapeCodes(Opts.UseANSIEscapeCodes);

  if (Arg *A =
          Args.getLastArg(OPT_diagnostic_serialized_file, OPT__serialize_diags))
    Opts.DiagnosticSerializationFile = A->getValue();
  Opts.ShowColors = parseShowColorsArgs(Args, DefaultDiagColor);

  Opts.VerifyDiagnostics = Args.hasArg(OPT_verify) || Args.hasArg(OPT_verify_EQ);
  Opts.VerifyPrefixes = Args.getAllArgValues(OPT_verify_EQ);
  if (Args.hasArg(OPT_verify))
    Opts.VerifyPrefixes.push_back("expected");
  // Keep VerifyPrefixes in its original order for the sake of diagnostics, and
  // then sort it to prepare for fast lookup using std::binary_search.
  if (!checkVerifyPrefixes(Opts.VerifyPrefixes, *Diags))
    Opts.VerifyDiagnostics = false;
  else
    llvm::sort(Opts.VerifyPrefixes);
  DiagnosticLevelMask DiagMask = DiagnosticLevelMask::None;
  parseDiagnosticLevelMask(
      "-verify-ignore-unexpected=",
      Args.getAllArgValues(OPT_verify_ignore_unexpected_EQ), *Diags, DiagMask);
  if (Args.hasArg(OPT_verify_ignore_unexpected))
    DiagMask = DiagnosticLevelMask::All;
  Opts.setVerifyIgnoreUnexpected(DiagMask);
  if (Opts.TabStop == 0 || Opts.TabStop > DiagnosticOptions::MaxTabStop) {
    Diags->Report(diag::warn_ignoring_ftabstop_value)
        << Opts.TabStop << DiagnosticOptions::DefaultTabStop;
    Opts.TabStop = DiagnosticOptions::DefaultTabStop;
  }

  if (const Arg *A = Args.getLastArg(OPT_warning_suppression_mappings_EQ))
    Opts.DiagnosticSuppressionMappingsFile = A->getValue();

  addDiagnosticArgs(Args, OPT_W_Group, OPT_W_value_Group, Opts.Warnings);
  addDiagnosticArgs(Args, OPT_R_Group, OPT_R_value_Group, Opts.Remarks);

  return Diags->getNumErrors() == NumErrorsBefore;
}

/// Parse the argument to the -ftest-module-file-extension
/// command-line argument.
///
/// \returns true on error, false on success.
static bool parseTestModuleFileExtensionArg(StringRef Arg,
                                            std::string &BlockName,
                                            unsigned &MajorVersion,
                                            unsigned &MinorVersion,
                                            bool &Hashed,
                                            std::string &UserInfo) {
  SmallVector<StringRef, 5> Args;
  Arg.split(Args, ':', 5);
  if (Args.size() < 5)
    return true;

  BlockName = std::string(Args[0]);
  if (Args[1].getAsInteger(10, MajorVersion)) return true;
  if (Args[2].getAsInteger(10, MinorVersion)) return true;
  if (Args[3].getAsInteger(2, Hashed)) return true;
  if (Args.size() > 4)
    UserInfo = std::string(Args[4]);
  return false;
}

/// Return a table that associates command line option specifiers with the
/// frontend action. Note: The pair {frontend::PluginAction, OPT_plugin} is
/// intentionally missing, as this case is handled separately from other
/// frontend options.
static const auto &getFrontendActionTable() {
  static const std::pair<frontend::ActionKind, unsigned> Table[] = {
      {frontend::ASTDeclList, OPT_ast_list},

      {frontend::ASTDump, OPT_ast_dump_all_EQ},
      {frontend::ASTDump, OPT_ast_dump_all},
      {frontend::ASTDump, OPT_ast_dump_EQ},
      {frontend::ASTDump, OPT_ast_dump},
      {frontend::ASTDump, OPT_ast_dump_lookups},
      {frontend::ASTDump, OPT_ast_dump_decl_types},

      {frontend::ASTPrint, OPT_ast_print},
      {frontend::ASTView, OPT_ast_view},
      {frontend::DumpCompilerOptions, OPT_compiler_options_dump},
      {frontend::DumpRawTokens, OPT_dump_raw_tokens},
      {frontend::DumpTokens, OPT_dump_tokens},
      {frontend::EmitAssembly, OPT_S},
      {frontend::EmitBC, OPT_emit_llvm_bc},
      {frontend::EmitCIROnly, OPT_emit_cir_only},
      {frontend::EmitMLIR, OPT_emit_mlir},
      {frontend::EmitMLIR, OPT_emit_mlir_EQ},
      {frontend::EmitHTML, OPT_emit_html},
      {frontend::EmitLLVM, OPT_emit_llvm},
      {frontend::EmitLLVMOnly, OPT_emit_llvm_only},
      {frontend::EmitCodeGenOnly, OPT_emit_codegen_only},
      {frontend::EmitObj, OPT_emit_obj},
      {frontend::ExtractAPI, OPT_extract_api},

      {frontend::FixIt, OPT_fixit_EQ},
      {frontend::FixIt, OPT_fixit},

      {frontend::GenerateModule, OPT_emit_module},
      {frontend::GenerateModuleInterface, OPT_emit_module_interface},
      {frontend::GenerateReducedModuleInterface,
       OPT_emit_reduced_module_interface},
      {frontend::GenerateHeaderUnit, OPT_emit_header_unit},
      {frontend::GeneratePCH, OPT_emit_pch},
      {frontend::GenerateInterfaceStubs, OPT_emit_interface_stubs},
      {frontend::InitOnly, OPT_init_only},
      {frontend::ParseSyntaxOnly, OPT_fsyntax_only},
      {frontend::ModuleFileInfo, OPT_module_file_info},
      {frontend::VerifyPCH, OPT_verify_pch},
      {frontend::PrintPreamble, OPT_print_preamble},
      {frontend::PrintPreprocessedInput, OPT_E},
      {frontend::TemplightDump, OPT_templight_dump},
      {frontend::RewriteMacros, OPT_rewrite_macros},
      {frontend::RewriteObjC, OPT_rewrite_objc},
      {frontend::RewriteTest, OPT_rewrite_test},
      {frontend::RunAnalysis, OPT_analyze},
      {frontend::RunPreprocessorOnly, OPT_Eonly},
      {frontend::PrintDependencyDirectivesSourceMinimizerOutput,
       OPT_print_dependency_directives_minimized_source},
  };

  return Table;
}

/// Maps command line option to frontend action.
static std::optional<frontend::ActionKind>
getFrontendAction(OptSpecifier &Opt) {
  for (const auto &ActionOpt : getFrontendActionTable())
    if (ActionOpt.second == Opt.getID())
      return ActionOpt.first;

  return std::nullopt;
}

/// Maps frontend action to command line option.
static std::optional<OptSpecifier>
getProgramActionOpt(frontend::ActionKind ProgramAction) {
  for (const auto &ActionOpt : getFrontendActionTable())
    if (ActionOpt.first == ProgramAction)
      return OptSpecifier(ActionOpt.second);

  return std::nullopt;
}

static void GenerateFrontendArgs(const FrontendOptions &Opts,
                                 ArgumentConsumer Consumer, bool IsHeader) {
  const FrontendOptions &FrontendOpts = Opts;
#define FRONTEND_OPTION_WITH_MARSHALLING(...)                                  \
  GENERATE_OPTION_WITH_MARSHALLING(Consumer, __VA_ARGS__)
#include "clang/Driver/Options.inc"
#undef FRONTEND_OPTION_WITH_MARSHALLING

  std::optional<OptSpecifier> ProgramActionOpt =
      getProgramActionOpt(Opts.ProgramAction);

  // Generating a simple flag covers most frontend actions.
  std::function<void()> GenerateProgramAction = [&]() {
    GenerateArg(Consumer, *ProgramActionOpt);
  };

  if (!ProgramActionOpt) {
    // PluginAction is the only program action handled separately.
    assert(Opts.ProgramAction == frontend::PluginAction &&
           "Frontend action without option.");
    GenerateProgramAction = [&]() {
      GenerateArg(Consumer, OPT_plugin, Opts.ActionName);
    };
  }

  // FIXME: Simplify the complex 'AST dump' command line.
  if (Opts.ProgramAction == frontend::ASTDump) {
    GenerateProgramAction = [&]() {
      // ASTDumpLookups, ASTDumpDeclTypes and ASTDumpFilter are generated via
      // marshalling infrastructure.

      if (Opts.ASTDumpFormat != ADOF_Default) {
        StringRef Format;
        switch (Opts.ASTDumpFormat) {
        case ADOF_Default:
          llvm_unreachable("Default AST dump format.");
        case ADOF_JSON:
          Format = "json";
          break;
        }

        if (Opts.ASTDumpAll)
          GenerateArg(Consumer, OPT_ast_dump_all_EQ, Format);
        if (Opts.ASTDumpDecls)
          GenerateArg(Consumer, OPT_ast_dump_EQ, Format);
      } else {
        if (Opts.ASTDumpAll)
          GenerateArg(Consumer, OPT_ast_dump_all);
        if (Opts.ASTDumpDecls)
          GenerateArg(Consumer, OPT_ast_dump);
      }
    };
  }

  if (Opts.ProgramAction == frontend::EmitMLIR) {
    GenerateProgramAction = [&]() {
      if (Opts.MLIRTargetDialect == clang::frontend::MLIR_CORE)
        GenerateArg(Consumer, OPT_emit_mlir_EQ, "core");
    };
  }

  if (Opts.ProgramAction == frontend::FixIt && !Opts.FixItSuffix.empty()) {
    GenerateProgramAction = [&]() {
      GenerateArg(Consumer, OPT_fixit_EQ, Opts.FixItSuffix);
    };
  }

  GenerateProgramAction();

  for (const auto &PluginArgs : Opts.PluginArgs) {
    Option Opt = getDriverOptTable().getOption(OPT_plugin_arg);
    for (const auto &PluginArg : PluginArgs.second)
      denormalizeString(Consumer,
                        Opt.getPrefix() + Opt.getName() + PluginArgs.first,
                        Opt.getKind(), 0, PluginArg);
  }

  for (const auto &Ext : Opts.ModuleFileExtensions)
    if (auto *TestExt = dyn_cast_or_null<TestModuleFileExtension>(Ext.get()))
      GenerateArg(Consumer, OPT_ftest_module_file_extension_EQ, TestExt->str());

  if (!Opts.CodeCompletionAt.FileName.empty())
    GenerateArg(Consumer, OPT_code_completion_at,
                Opts.CodeCompletionAt.ToString());

  for (const auto &Plugin : Opts.Plugins)
    GenerateArg(Consumer, OPT_load, Plugin);

  // ASTDumpDecls and ASTDumpAll already handled with ProgramAction.

  for (const auto &ModuleFile : Opts.ModuleFiles)
    GenerateArg(Consumer, OPT_fmodule_file, ModuleFile);

  if (Opts.ClangIRLifetimeCheck)
    GenerateArg(Consumer, OPT_fclangir_lifetime_check_EQ,
                Opts.ClangIRLifetimeCheckOpts);

  if (Opts.ClangIRIdiomRecognizer)
    GenerateArg(Consumer, OPT_fclangir_idiom_recognizer_EQ,
                Opts.ClangIRIdiomRecognizerOpts);

  if (Opts.ClangIRLibOpt)
    GenerateArg(Consumer, OPT_fclangir_lib_opt_EQ, Opts.ClangIRLibOptOpts);

  if (Opts.AuxTargetCPU)
    GenerateArg(Consumer, OPT_aux_target_cpu, *Opts.AuxTargetCPU);

  if (Opts.AuxTargetFeatures)
    for (const auto &Feature : *Opts.AuxTargetFeatures)
      GenerateArg(Consumer, OPT_aux_target_feature, Feature);

  {
    StringRef Preprocessed = Opts.DashX.isPreprocessed() ? "-cpp-output" : "";
    StringRef ModuleMap =
        Opts.DashX.getFormat() == InputKind::ModuleMap ? "-module-map" : "";
    StringRef HeaderUnit = "";
    switch (Opts.DashX.getHeaderUnitKind()) {
    case InputKind::HeaderUnit_None:
      break;
    case InputKind::HeaderUnit_User:
      HeaderUnit = "-user";
      break;
    case InputKind::HeaderUnit_System:
      HeaderUnit = "-system";
      break;
    case InputKind::HeaderUnit_Abs:
      HeaderUnit = "-header-unit";
      break;
    }
    StringRef Header = IsHeader ? "-header" : "";

    StringRef Lang;
    switch (Opts.DashX.getLanguage()) {
    case Language::C:
      Lang = "c";
      break;
    case Language::OpenCL:
      Lang = "cl";
      break;
    case Language::OpenCLCXX:
      Lang = "clcpp";
      break;
    case Language::CUDA:
      Lang = "cuda";
      break;
    case Language::HIP:
      Lang = "hip";
      break;
    case Language::CXX:
      Lang = "c++";
      break;
    case Language::ObjC:
      Lang = "objective-c";
      break;
    case Language::ObjCXX:
      Lang = "objective-c++";
      break;
    case Language::Asm:
      Lang = "assembler-with-cpp";
      break;
    case Language::Unknown:
      assert(Opts.DashX.getFormat() == InputKind::Precompiled &&
             "Generating -x argument for unknown language (not precompiled).");
      Lang = "ast";
      break;
    case Language::LLVM_IR:
      Lang = "ir";
      break;
    case Language::CIR:
      Lang = "cir";
      break;
    case Language::HLSL:
      Lang = "hlsl";
      break;
    }

    GenerateArg(Consumer, OPT_x,
                Lang + HeaderUnit + Header + ModuleMap + Preprocessed);
  }

  // OPT_INPUT has a unique class, generate it directly.
  for (const auto &Input : Opts.Inputs)
    Consumer(Input.getFile());
}

static bool ParseFrontendArgs(FrontendOptions &Opts, ArgList &Args,
                              DiagnosticsEngine &Diags, bool &IsHeaderFile) {
  unsigned NumErrorsBefore = Diags.getNumErrors();

  FrontendOptions &FrontendOpts = Opts;

#define FRONTEND_OPTION_WITH_MARSHALLING(...)                                  \
  PARSE_OPTION_WITH_MARSHALLING(Args, Diags, __VA_ARGS__)
#include "clang/Driver/Options.inc"
#undef FRONTEND_OPTION_WITH_MARSHALLING

  Opts.ProgramAction = frontend::ParseSyntaxOnly;
  if (const Arg *A = Args.getLastArg(OPT_Action_Group)) {
    OptSpecifier Opt = OptSpecifier(A->getOption().getID());
    std::optional<frontend::ActionKind> ProgramAction = getFrontendAction(Opt);
    assert(ProgramAction && "Option specifier not in Action_Group.");

    if (ProgramAction == frontend::ASTDump &&
        (Opt == OPT_ast_dump_all_EQ || Opt == OPT_ast_dump_EQ)) {
      unsigned Val = llvm::StringSwitch<unsigned>(A->getValue())
                         .CaseLower("default", ADOF_Default)
                         .CaseLower("json", ADOF_JSON)
                         .Default(std::numeric_limits<unsigned>::max());

      if (Val != std::numeric_limits<unsigned>::max())
        Opts.ASTDumpFormat = static_cast<ASTDumpOutputFormat>(Val);
      else {
        Diags.Report(diag::err_drv_invalid_value)
            << A->getAsString(Args) << A->getValue();
        Opts.ASTDumpFormat = ADOF_Default;
      }
    }

    if (ProgramAction == frontend::FixIt && Opt == OPT_fixit_EQ)
      Opts.FixItSuffix = A->getValue();

    if (ProgramAction == frontend::GenerateInterfaceStubs) {
      StringRef ArgStr =
          Args.hasArg(OPT_interface_stub_version_EQ)
              ? Args.getLastArgValue(OPT_interface_stub_version_EQ)
              : "ifs-v1";
      if (ArgStr == "experimental-yaml-elf-v1" ||
          ArgStr == "experimental-ifs-v1" || ArgStr == "experimental-ifs-v2" ||
          ArgStr == "experimental-tapi-elf-v1") {
        std::string ErrorMessage =
            "Invalid interface stub format: " + ArgStr.str() +
            " is deprecated.";
        Diags.Report(diag::err_drv_invalid_value)
            << "Must specify a valid interface stub format type, ie: "
               "-interface-stub-version=ifs-v1"
            << ErrorMessage;
        ProgramAction = frontend::ParseSyntaxOnly;
      } else if (!ArgStr.starts_with("ifs-")) {
        std::string ErrorMessage =
            "Invalid interface stub format: " + ArgStr.str() + ".";
        Diags.Report(diag::err_drv_invalid_value)
            << "Must specify a valid interface stub format type, ie: "
               "-interface-stub-version=ifs-v1"
            << ErrorMessage;
        ProgramAction = frontend::ParseSyntaxOnly;
      }
    }

    Opts.ProgramAction = *ProgramAction;

    // Catch common mistakes when multiple actions are specified for cc1 (e.g.
    // -S -emit-llvm means -emit-llvm while -emit-llvm -S means -S). However, to
    // support driver `-c -Xclang ACTION` (-cc1 -emit-llvm file -main-file-name
    // X ACTION), we suppress the error when the two actions are separated by
    // -main-file-name.
    //
    // As an exception, accept composable -ast-dump*.
    if (!A->getSpelling().starts_with("-ast-dump")) {
      const Arg *SavedAction = nullptr;
      for (const Arg *AA :
           Args.filtered(OPT_Action_Group, OPT_main_file_name)) {
        if (AA->getOption().matches(OPT_main_file_name)) {
          SavedAction = nullptr;
        } else if (!SavedAction) {
          SavedAction = AA;
        } else {
          if (!A->getOption().matches(OPT_ast_dump_EQ))
            Diags.Report(diag::err_fe_invalid_multiple_actions)
                << SavedAction->getSpelling() << A->getSpelling();
          break;
        }
      }
    }
  }

  if (const Arg* A = Args.getLastArg(OPT_plugin)) {
    Opts.Plugins.emplace_back(A->getValue(0));
    Opts.ProgramAction = frontend::PluginAction;
    Opts.ActionName = A->getValue();
  }
  for (const auto *AA : Args.filtered(OPT_plugin_arg))
    Opts.PluginArgs[AA->getValue(0)].emplace_back(AA->getValue(1));

  for (const std::string &Arg :
         Args.getAllArgValues(OPT_ftest_module_file_extension_EQ)) {
    std::string BlockName;
    unsigned MajorVersion;
    unsigned MinorVersion;
    bool Hashed;
    std::string UserInfo;
    if (parseTestModuleFileExtensionArg(Arg, BlockName, MajorVersion,
                                        MinorVersion, Hashed, UserInfo)) {
      Diags.Report(diag::err_test_module_file_extension_format) << Arg;

      continue;
    }

    // Add the testing module file extension.
    Opts.ModuleFileExtensions.push_back(
        std::make_shared<TestModuleFileExtension>(
            BlockName, MajorVersion, MinorVersion, Hashed, UserInfo));
  }

  if (const Arg *A = Args.getLastArg(OPT_code_completion_at)) {
    Opts.CodeCompletionAt =
      ParsedSourceLocation::FromString(A->getValue());
    if (Opts.CodeCompletionAt.FileName.empty()) {
      Diags.Report(diag::err_drv_invalid_value)
          << A->getAsString(Args) << A->getValue();
      Diags.Report(diag::note_command_line_code_loc_requirement);
    }
  }

  Opts.Plugins = Args.getAllArgValues(OPT_load);
  Opts.ASTDumpDecls = Args.hasArg(OPT_ast_dump, OPT_ast_dump_EQ);
  Opts.ASTDumpAll = Args.hasArg(OPT_ast_dump_all, OPT_ast_dump_all_EQ);
  // Only the -fmodule-file=<file> form.
  for (const auto *A : Args.filtered(OPT_fmodule_file)) {
    StringRef Val = A->getValue();
    if (!Val.contains('='))
      Opts.ModuleFiles.push_back(std::string(Val));
  }

  if (Opts.ProgramAction != frontend::GenerateModule && Opts.IsSystemModule)
    Diags.Report(diag::err_drv_argument_only_allowed_with) << "-fsystem-module"
                                                           << "-emit-module";
  if (Args.hasArg(OPT_fclangir) || Args.hasArg(OPT_emit_mlir) ||
      Args.hasArg(OPT_emit_mlir_EQ))
    Opts.UseClangIRPipeline = true;

  if (Args.hasArg(OPT_fclangir_direct_lowering))
    Opts.ClangIRDirectLowering = true;

  if (Args.hasArg(OPT_clangir_disable_passes))
    Opts.ClangIRDisablePasses = true;

  if (Args.hasArg(OPT_clangir_disable_verifier))
    Opts.ClangIRDisableCIRVerifier = true;

  if (Args.hasArg(OPT_clangir_verify_diagnostics))
    Opts.ClangIRVerifyDiags = true;

  if (Args.hasArg(OPT_fclangir_call_conv_lowering))
    Opts.ClangIRCallConvLowering = true;

  if (Args.hasArg(OPT_fclangir_analysis_only))
    Opts.ClangIRAnalysisOnly = true;

  if (const Arg *A = Args.getLastArg(OPT_fclangir_lifetime_check,
                                     OPT_fclangir_lifetime_check_EQ)) {
    Opts.ClangIRLifetimeCheck = true;
    Opts.ClangIRLifetimeCheckOpts = A->getValue();
  }
<<<<<<< HEAD

=======
>>>>>>> 6ce3969b
  if (const Arg *A = Args.getLastArg(OPT_fclangir_idiom_recognizer,
                                     OPT_fclangir_idiom_recognizer_EQ)) {
    Opts.ClangIRIdiomRecognizer = true;
    Opts.ClangIRIdiomRecognizerOpts = A->getValue();
  }

  if (const Arg *A =
          Args.getLastArg(OPT_fclangir_lib_opt, OPT_fclangir_lib_opt_EQ)) {
    Opts.ClangIRLibOpt = true;
    Opts.ClangIRLibOptOpts = A->getValue();
  }

  if (Args.hasArg(OPT_fclangir_mem2reg))
    Opts.ClangIREnableMem2Reg = true;
<<<<<<< HEAD

=======
>>>>>>> 6ce3969b
  if (Args.hasArg(OPT_aux_target_cpu))
    Opts.AuxTargetCPU = std::string(Args.getLastArgValue(OPT_aux_target_cpu));
  if (Args.hasArg(OPT_aux_target_feature))
    Opts.AuxTargetFeatures = Args.getAllArgValues(OPT_aux_target_feature);

  InputKind DashX(Language::Unknown);
  if (const Arg *A = Args.getLastArg(OPT_x)) {
    StringRef XValue = A->getValue();

    // Parse suffixes:
    // '<lang>(-[{header-unit,user,system}-]header|[-module-map][-cpp-output])'.
    // FIXME: Supporting '<lang>-header-cpp-output' would be useful.
    bool Preprocessed = XValue.consume_back("-cpp-output");
    bool ModuleMap = XValue.consume_back("-module-map");
    // Detect and consume the header indicator.
    bool IsHeader =
        XValue != "precompiled-header" && XValue.consume_back("-header");

    // If we have c++-{user,system}-header, that indicates a header unit input
    // likewise, if the user put -fmodule-header together with a header with an
    // absolute path (header-unit-header).
    InputKind::HeaderUnitKind HUK = InputKind::HeaderUnit_None;
    if (IsHeader || Preprocessed) {
      if (XValue.consume_back("-header-unit"))
        HUK = InputKind::HeaderUnit_Abs;
      else if (XValue.consume_back("-system"))
        HUK = InputKind::HeaderUnit_System;
      else if (XValue.consume_back("-user"))
        HUK = InputKind::HeaderUnit_User;
    }

    // The value set by this processing is an un-preprocessed source which is
    // not intended to be a module map or header unit.
    IsHeaderFile = IsHeader && !Preprocessed && !ModuleMap &&
                   HUK == InputKind::HeaderUnit_None;

    // Principal languages.
    DashX = llvm::StringSwitch<InputKind>(XValue)
                .Case("c", Language::C)
                .Case("cl", Language::OpenCL)
                .Case("clcpp", Language::OpenCLCXX)
                .Case("cuda", Language::CUDA)
                .Case("hip", Language::HIP)
                .Case("c++", Language::CXX)
                .Case("objective-c", Language::ObjC)
                .Case("objective-c++", Language::ObjCXX)
                .Case("hlsl", Language::HLSL)
                .Default(Language::Unknown);

    // "objc[++]-cpp-output" is an acceptable synonym for
    // "objective-c[++]-cpp-output".
    if (DashX.isUnknown() && Preprocessed && !IsHeaderFile && !ModuleMap &&
        HUK == InputKind::HeaderUnit_None)
      DashX = llvm::StringSwitch<InputKind>(XValue)
                  .Case("objc", Language::ObjC)
                  .Case("objc++", Language::ObjCXX)
                  .Default(Language::Unknown);

    // Some special cases cannot be combined with suffixes.
    if (DashX.isUnknown() && !Preprocessed && !IsHeaderFile && !ModuleMap &&
        HUK == InputKind::HeaderUnit_None)
      DashX = llvm::StringSwitch<InputKind>(XValue)
                  .Case("cpp-output", InputKind(Language::C).getPreprocessed())
                  .Case("assembler-with-cpp", Language::Asm)
                  .Cases("ast", "pcm", "precompiled-header",
                         InputKind(Language::Unknown, InputKind::Precompiled))
                  .Case("ir", Language::LLVM_IR)
                  .Case("cir", Language::CIR)
                  .Default(Language::Unknown);

    if (DashX.isUnknown())
      Diags.Report(diag::err_drv_invalid_value)
        << A->getAsString(Args) << A->getValue();

    if (Preprocessed)
      DashX = DashX.getPreprocessed();
    // A regular header is considered mutually exclusive with a header unit.
    if (HUK != InputKind::HeaderUnit_None) {
      DashX = DashX.withHeaderUnit(HUK);
      IsHeaderFile = true;
    } else if (IsHeaderFile)
      DashX = DashX.getHeader();
    if (ModuleMap)
      DashX = DashX.withFormat(InputKind::ModuleMap);
  }

  // '-' is the default input if none is given.
  std::vector<std::string> Inputs = Args.getAllArgValues(OPT_INPUT);
  Opts.Inputs.clear();
  if (Inputs.empty())
    Inputs.push_back("-");

  if (DashX.getHeaderUnitKind() != InputKind::HeaderUnit_None &&
      Inputs.size() > 1)
    Diags.Report(diag::err_drv_header_unit_extra_inputs) << Inputs[1];

  for (unsigned i = 0, e = Inputs.size(); i != e; ++i) {
    InputKind IK = DashX;
    if (IK.isUnknown()) {
      IK = FrontendOptions::getInputKindForExtension(
        StringRef(Inputs[i]).rsplit('.').second);
      // FIXME: Warn on this?
      if (IK.isUnknown())
        IK = Language::C;
      // FIXME: Remove this hack.
      if (i == 0)
        DashX = IK;
    }

    bool IsSystem = false;

    // The -emit-module action implicitly takes a module map.
    if (Opts.ProgramAction == frontend::GenerateModule &&
        IK.getFormat() == InputKind::Source) {
      IK = IK.withFormat(InputKind::ModuleMap);
      IsSystem = Opts.IsSystemModule;
    }

    Opts.Inputs.emplace_back(std::move(Inputs[i]), IK, IsSystem);
  }

  Opts.DashX = DashX;

  return Diags.getNumErrors() == NumErrorsBefore;
}

std::string CompilerInvocation::GetResourcesPath(const char *Argv0,
                                                 void *MainAddr) {
  std::string ClangExecutable =
      llvm::sys::fs::getMainExecutable(Argv0, MainAddr);
  return Driver::GetResourcesPath(ClangExecutable);
}

static void GenerateHeaderSearchArgs(const HeaderSearchOptions &Opts,
                                     ArgumentConsumer Consumer) {
  const HeaderSearchOptions *HeaderSearchOpts = &Opts;
#define HEADER_SEARCH_OPTION_WITH_MARSHALLING(...)                             \
  GENERATE_OPTION_WITH_MARSHALLING(Consumer, __VA_ARGS__)
#include "clang/Driver/Options.inc"
#undef HEADER_SEARCH_OPTION_WITH_MARSHALLING

  if (Opts.UseLibcxx)
    GenerateArg(Consumer, OPT_stdlib_EQ, "libc++");

  if (!Opts.ModuleCachePath.empty())
    GenerateArg(Consumer, OPT_fmodules_cache_path, Opts.ModuleCachePath);

  for (const auto &File : Opts.PrebuiltModuleFiles)
    GenerateArg(Consumer, OPT_fmodule_file, File.first + "=" + File.second);

  for (const auto &Path : Opts.PrebuiltModulePaths)
    GenerateArg(Consumer, OPT_fprebuilt_module_path, Path);

  for (const auto &Macro : Opts.ModulesIgnoreMacros)
    GenerateArg(Consumer, OPT_fmodules_ignore_macro, Macro.val());

  auto Matches = [](const HeaderSearchOptions::Entry &Entry,
                    llvm::ArrayRef<frontend::IncludeDirGroup> Groups,
                    std::optional<bool> IsFramework,
                    std::optional<bool> IgnoreSysRoot) {
    return llvm::is_contained(Groups, Entry.Group) &&
           (!IsFramework || (Entry.IsFramework == *IsFramework)) &&
           (!IgnoreSysRoot || (Entry.IgnoreSysRoot == *IgnoreSysRoot));
  };

  auto It = Opts.UserEntries.begin();
  auto End = Opts.UserEntries.end();

  // Add -I... and -F... options in order.
  for (; It < End && Matches(*It, {frontend::Angled}, std::nullopt, true);
       ++It) {
    OptSpecifier Opt = [It, Matches]() {
      if (Matches(*It, frontend::Angled, true, true))
        return OPT_F;
      if (Matches(*It, frontend::Angled, false, true))
        return OPT_I;
      llvm_unreachable("Unexpected HeaderSearchOptions::Entry.");
    }();

    GenerateArg(Consumer, Opt, It->Path);
  }

  // Note: some paths that came from "[-iprefix=xx] -iwithprefixbefore=yy" may
  // have already been generated as "-I[xx]yy". If that's the case, their
  // position on command line was such that this has no semantic impact on
  // include paths.
  for (; It < End &&
         Matches(*It, {frontend::After, frontend::Angled}, false, true);
       ++It) {
    OptSpecifier Opt =
        It->Group == frontend::After ? OPT_iwithprefix : OPT_iwithprefixbefore;
    GenerateArg(Consumer, Opt, It->Path);
  }

  // Note: Some paths that came from "-idirafter=xxyy" may have already been
  // generated as "-iwithprefix=xxyy". If that's the case, their position on
  // command line was such that this has no semantic impact on include paths.
  for (; It < End && Matches(*It, {frontend::After}, false, true); ++It)
    GenerateArg(Consumer, OPT_idirafter, It->Path);
  for (; It < End && Matches(*It, {frontend::Quoted}, false, true); ++It)
    GenerateArg(Consumer, OPT_iquote, It->Path);
  for (; It < End && Matches(*It, {frontend::System}, false, std::nullopt);
       ++It)
    GenerateArg(Consumer, It->IgnoreSysRoot ? OPT_isystem : OPT_iwithsysroot,
                It->Path);
  for (; It < End && Matches(*It, {frontend::System}, true, true); ++It)
    GenerateArg(Consumer, OPT_iframework, It->Path);
  for (; It < End && Matches(*It, {frontend::System}, true, false); ++It)
    GenerateArg(Consumer, OPT_iframeworkwithsysroot, It->Path);

  // Add the paths for the various language specific isystem flags.
  for (; It < End && Matches(*It, {frontend::CSystem}, false, true); ++It)
    GenerateArg(Consumer, OPT_c_isystem, It->Path);
  for (; It < End && Matches(*It, {frontend::CXXSystem}, false, true); ++It)
    GenerateArg(Consumer, OPT_cxx_isystem, It->Path);
  for (; It < End && Matches(*It, {frontend::ObjCSystem}, false, true); ++It)
    GenerateArg(Consumer, OPT_objc_isystem, It->Path);
  for (; It < End && Matches(*It, {frontend::ObjCXXSystem}, false, true); ++It)
    GenerateArg(Consumer, OPT_objcxx_isystem, It->Path);

  // Add the internal paths from a driver that detects standard include paths.
  // Note: Some paths that came from "-internal-isystem" arguments may have
  // already been generated as "-isystem". If that's the case, their position on
  // command line was such that this has no semantic impact on include paths.
  for (; It < End &&
         Matches(*It, {frontend::System, frontend::ExternCSystem}, false, true);
       ++It) {
    OptSpecifier Opt = It->Group == frontend::System
                           ? OPT_internal_isystem
                           : OPT_internal_externc_isystem;
    GenerateArg(Consumer, Opt, It->Path);
  }
  for (; It < End && Matches(*It, {frontend::System}, true, true); ++It)
    GenerateArg(Consumer, OPT_internal_iframework, It->Path);

  assert(It == End && "Unhandled HeaderSearchOption::Entry.");

  // Add the path prefixes which are implicitly treated as being system headers.
  for (const auto &P : Opts.SystemHeaderPrefixes) {
    OptSpecifier Opt = P.IsSystemHeader ? OPT_system_header_prefix
                                        : OPT_no_system_header_prefix;
    GenerateArg(Consumer, Opt, P.Prefix);
  }

  for (const std::string &F : Opts.VFSOverlayFiles)
    GenerateArg(Consumer, OPT_ivfsoverlay, F);
}

static bool ParseHeaderSearchArgs(HeaderSearchOptions &Opts, ArgList &Args,
                                  DiagnosticsEngine &Diags,
                                  const std::string &WorkingDir) {
  unsigned NumErrorsBefore = Diags.getNumErrors();

  HeaderSearchOptions *HeaderSearchOpts = &Opts;

#define HEADER_SEARCH_OPTION_WITH_MARSHALLING(...)                             \
  PARSE_OPTION_WITH_MARSHALLING(Args, Diags, __VA_ARGS__)
#include "clang/Driver/Options.inc"
#undef HEADER_SEARCH_OPTION_WITH_MARSHALLING

  if (const Arg *A = Args.getLastArg(OPT_stdlib_EQ))
    Opts.UseLibcxx = (strcmp(A->getValue(), "libc++") == 0);

  // Canonicalize -fmodules-cache-path before storing it.
  SmallString<128> P(Args.getLastArgValue(OPT_fmodules_cache_path));
  if (!(P.empty() || llvm::sys::path::is_absolute(P))) {
    if (WorkingDir.empty())
      llvm::sys::fs::make_absolute(P);
    else
      llvm::sys::fs::make_absolute(WorkingDir, P);
  }
  llvm::sys::path::remove_dots(P);
  Opts.ModuleCachePath = std::string(P);

  // Only the -fmodule-file=<name>=<file> form.
  for (const auto *A : Args.filtered(OPT_fmodule_file)) {
    StringRef Val = A->getValue();
    if (Val.contains('=')) {
      auto Split = Val.split('=');
      Opts.PrebuiltModuleFiles.insert_or_assign(
          std::string(Split.first), std::string(Split.second));
    }
  }
  for (const auto *A : Args.filtered(OPT_fprebuilt_module_path))
    Opts.AddPrebuiltModulePath(A->getValue());

  for (const auto *A : Args.filtered(OPT_fmodules_ignore_macro)) {
    StringRef MacroDef = A->getValue();
    Opts.ModulesIgnoreMacros.insert(
        llvm::CachedHashString(MacroDef.split('=').first));
  }

  // Add -I... and -F... options in order.
  bool IsSysrootSpecified =
      Args.hasArg(OPT__sysroot_EQ) || Args.hasArg(OPT_isysroot);

  // Expand a leading `=` to the sysroot if one was passed (and it's not a
  // framework flag).
  auto PrefixHeaderPath = [IsSysrootSpecified,
                           &Opts](const llvm::opt::Arg *A,
                                  bool IsFramework = false) -> std::string {
    assert(A->getNumValues() && "Unexpected empty search path flag!");
    if (IsSysrootSpecified && !IsFramework && A->getValue()[0] == '=') {
      SmallString<32> Buffer;
      llvm::sys::path::append(Buffer, Opts.Sysroot,
                              llvm::StringRef(A->getValue()).substr(1));
      return std::string(Buffer);
    }
    return A->getValue();
  };

  for (const auto *A : Args.filtered(OPT_I, OPT_F)) {
    bool IsFramework = A->getOption().matches(OPT_F);
    Opts.AddPath(PrefixHeaderPath(A, IsFramework), frontend::Angled,
                 IsFramework, /*IgnoreSysroot=*/true);
  }

  // Add -iprefix/-iwithprefix/-iwithprefixbefore options.
  StringRef Prefix = ""; // FIXME: This isn't the correct default prefix.
  for (const auto *A :
       Args.filtered(OPT_iprefix, OPT_iwithprefix, OPT_iwithprefixbefore)) {
    if (A->getOption().matches(OPT_iprefix))
      Prefix = A->getValue();
    else if (A->getOption().matches(OPT_iwithprefix))
      Opts.AddPath(Prefix.str() + A->getValue(), frontend::After, false, true);
    else
      Opts.AddPath(Prefix.str() + A->getValue(), frontend::Angled, false, true);
  }

  for (const auto *A : Args.filtered(OPT_idirafter))
    Opts.AddPath(PrefixHeaderPath(A), frontend::After, false, true);
  for (const auto *A : Args.filtered(OPT_iquote))
    Opts.AddPath(PrefixHeaderPath(A), frontend::Quoted, false, true);

  for (const auto *A : Args.filtered(OPT_isystem, OPT_iwithsysroot)) {
    if (A->getOption().matches(OPT_iwithsysroot)) {
      Opts.AddPath(A->getValue(), frontend::System, false,
                   /*IgnoreSysRoot=*/false);
      continue;
    }
    Opts.AddPath(PrefixHeaderPath(A), frontend::System, false, true);
  }
  for (const auto *A : Args.filtered(OPT_iframework))
    Opts.AddPath(A->getValue(), frontend::System, true, true);
  for (const auto *A : Args.filtered(OPT_iframeworkwithsysroot))
    Opts.AddPath(A->getValue(), frontend::System, /*IsFramework=*/true,
                 /*IgnoreSysRoot=*/false);

  // Add the paths for the various language specific isystem flags.
  for (const auto *A : Args.filtered(OPT_c_isystem))
    Opts.AddPath(A->getValue(), frontend::CSystem, false, true);
  for (const auto *A : Args.filtered(OPT_cxx_isystem))
    Opts.AddPath(A->getValue(), frontend::CXXSystem, false, true);
  for (const auto *A : Args.filtered(OPT_objc_isystem))
    Opts.AddPath(A->getValue(), frontend::ObjCSystem, false,true);
  for (const auto *A : Args.filtered(OPT_objcxx_isystem))
    Opts.AddPath(A->getValue(), frontend::ObjCXXSystem, false, true);

  // Add the internal paths from a driver that detects standard include paths.
  for (const auto *A :
       Args.filtered(OPT_internal_isystem, OPT_internal_externc_isystem)) {
    frontend::IncludeDirGroup Group = frontend::System;
    if (A->getOption().matches(OPT_internal_externc_isystem))
      Group = frontend::ExternCSystem;
    Opts.AddPath(A->getValue(), Group, false, true);
  }
  for (const auto *A : Args.filtered(OPT_internal_iframework))
    Opts.AddPath(A->getValue(), frontend::System, true, true);

  // Add the path prefixes which are implicitly treated as being system headers.
  for (const auto *A :
       Args.filtered(OPT_system_header_prefix, OPT_no_system_header_prefix))
    Opts.AddSystemHeaderPrefix(
        A->getValue(), A->getOption().matches(OPT_system_header_prefix));

  for (const auto *A : Args.filtered(OPT_ivfsoverlay, OPT_vfsoverlay))
    Opts.AddVFSOverlayFile(A->getValue());

  return Diags.getNumErrors() == NumErrorsBefore;
}

static void GenerateAPINotesArgs(const APINotesOptions &Opts,
                                 ArgumentConsumer Consumer) {
  if (!Opts.SwiftVersion.empty())
    GenerateArg(Consumer, OPT_fapinotes_swift_version,
                Opts.SwiftVersion.getAsString());

  for (const auto &Path : Opts.ModuleSearchPaths)
    GenerateArg(Consumer, OPT_iapinotes_modules, Path);
}

static void ParseAPINotesArgs(APINotesOptions &Opts, ArgList &Args,
                              DiagnosticsEngine &diags) {
  if (const Arg *A = Args.getLastArg(OPT_fapinotes_swift_version)) {
    if (Opts.SwiftVersion.tryParse(A->getValue()))
      diags.Report(diag::err_drv_invalid_value)
          << A->getAsString(Args) << A->getValue();
  }
  for (const Arg *A : Args.filtered(OPT_iapinotes_modules))
    Opts.ModuleSearchPaths.push_back(A->getValue());
}

static void GeneratePointerAuthArgs(const LangOptions &Opts,
                                    ArgumentConsumer Consumer) {
  if (Opts.PointerAuthIntrinsics)
    GenerateArg(Consumer, OPT_fptrauth_intrinsics);
  if (Opts.PointerAuthCalls)
    GenerateArg(Consumer, OPT_fptrauth_calls);
  if (Opts.PointerAuthReturns)
    GenerateArg(Consumer, OPT_fptrauth_returns);
  if (Opts.PointerAuthIndirectGotos)
    GenerateArg(Consumer, OPT_fptrauth_indirect_gotos);
  if (Opts.PointerAuthAuthTraps)
    GenerateArg(Consumer, OPT_fptrauth_auth_traps);
  if (Opts.PointerAuthVTPtrAddressDiscrimination)
    GenerateArg(Consumer, OPT_fptrauth_vtable_pointer_address_discrimination);
  if (Opts.PointerAuthVTPtrTypeDiscrimination)
    GenerateArg(Consumer, OPT_fptrauth_vtable_pointer_type_discrimination);
  if (Opts.PointerAuthTypeInfoVTPtrDiscrimination)
    GenerateArg(Consumer, OPT_fptrauth_type_info_vtable_pointer_discrimination);
  if (Opts.PointerAuthFunctionTypeDiscrimination)
    GenerateArg(Consumer, OPT_fptrauth_function_pointer_type_discrimination);
  if (Opts.PointerAuthInitFini)
    GenerateArg(Consumer, OPT_fptrauth_init_fini);
  if (Opts.PointerAuthInitFiniAddressDiscrimination)
    GenerateArg(Consumer, OPT_fptrauth_init_fini_address_discrimination);
  if (Opts.PointerAuthELFGOT)
    GenerateArg(Consumer, OPT_fptrauth_elf_got);
  if (Opts.AArch64JumpTableHardening)
    GenerateArg(Consumer, OPT_faarch64_jump_table_hardening);
  if (Opts.PointerAuthObjcIsa)
    GenerateArg(Consumer, OPT_fptrauth_objc_isa);
  if (Opts.PointerAuthObjcInterfaceSel)
    GenerateArg(Consumer, OPT_fptrauth_objc_interface_sel);
  if (Opts.PointerAuthObjcClassROPointers)
    GenerateArg(Consumer, OPT_fptrauth_objc_class_ro);
}

static void ParsePointerAuthArgs(LangOptions &Opts, ArgList &Args,
                                 DiagnosticsEngine &Diags) {
  Opts.PointerAuthIntrinsics = Args.hasArg(OPT_fptrauth_intrinsics);
  Opts.PointerAuthCalls = Args.hasArg(OPT_fptrauth_calls);
  Opts.PointerAuthReturns = Args.hasArg(OPT_fptrauth_returns);
  Opts.PointerAuthIndirectGotos = Args.hasArg(OPT_fptrauth_indirect_gotos);
  Opts.PointerAuthAuthTraps = Args.hasArg(OPT_fptrauth_auth_traps);
  Opts.PointerAuthVTPtrAddressDiscrimination =
      Args.hasArg(OPT_fptrauth_vtable_pointer_address_discrimination);
  Opts.PointerAuthVTPtrTypeDiscrimination =
      Args.hasArg(OPT_fptrauth_vtable_pointer_type_discrimination);
  Opts.PointerAuthTypeInfoVTPtrDiscrimination =
      Args.hasArg(OPT_fptrauth_type_info_vtable_pointer_discrimination);
  Opts.PointerAuthFunctionTypeDiscrimination =
      Args.hasArg(OPT_fptrauth_function_pointer_type_discrimination);
  Opts.PointerAuthInitFini = Args.hasArg(OPT_fptrauth_init_fini);
  Opts.PointerAuthInitFiniAddressDiscrimination =
      Args.hasArg(OPT_fptrauth_init_fini_address_discrimination);
  Opts.PointerAuthELFGOT = Args.hasArg(OPT_fptrauth_elf_got);
  Opts.AArch64JumpTableHardening =
      Args.hasArg(OPT_faarch64_jump_table_hardening);

  Opts.PointerAuthObjcIsa = Args.hasArg(OPT_fptrauth_objc_isa);
  Opts.PointerAuthObjcClassROPointers = Args.hasArg(OPT_fptrauth_objc_class_ro);
  Opts.PointerAuthObjcInterfaceSel =
      Args.hasArg(OPT_fptrauth_objc_interface_sel);

  if (Opts.PointerAuthObjcInterfaceSel)
    Opts.PointerAuthObjcInterfaceSelKey =
        static_cast<unsigned>(PointerAuthSchema::ARM8_3Key::ASDB);
}

/// Check if input file kind and language standard are compatible.
static bool IsInputCompatibleWithStandard(InputKind IK,
                                          const LangStandard &S) {
  switch (IK.getLanguage()) {
  case Language::Unknown:
  case Language::LLVM_IR:
  case Language::CIR:
    llvm_unreachable("should not parse language flags for this input");

  case Language::C:
  case Language::ObjC:
    return S.getLanguage() == Language::C;

  case Language::OpenCL:
    return S.getLanguage() == Language::OpenCL ||
           S.getLanguage() == Language::OpenCLCXX;

  case Language::OpenCLCXX:
    return S.getLanguage() == Language::OpenCLCXX;

  case Language::CXX:
  case Language::ObjCXX:
    return S.getLanguage() == Language::CXX;

  case Language::CUDA:
    // FIXME: What -std= values should be permitted for CUDA compilations?
    return S.getLanguage() == Language::CUDA ||
           S.getLanguage() == Language::CXX;

  case Language::HIP:
    return S.getLanguage() == Language::CXX || S.getLanguage() == Language::HIP;

  case Language::Asm:
    // Accept (and ignore) all -std= values.
    // FIXME: The -std= value is not ignored; it affects the tokenization
    // and preprocessing rules if we're preprocessing this asm input.
    return true;

  case Language::HLSL:
    return S.getLanguage() == Language::HLSL;
  }

  llvm_unreachable("unexpected input language");
}

/// Get language name for given input kind.
static StringRef GetInputKindName(InputKind IK) {
  switch (IK.getLanguage()) {
  case Language::C:
    return "C";
  case Language::ObjC:
    return "Objective-C";
  case Language::CXX:
    return "C++";
  case Language::ObjCXX:
    return "Objective-C++";
  case Language::OpenCL:
    return "OpenCL";
  case Language::OpenCLCXX:
    return "C++ for OpenCL";
  case Language::CUDA:
    return "CUDA";
  case Language::HIP:
    return "HIP";

  case Language::Asm:
    return "Asm";
  case Language::LLVM_IR:
    return "LLVM IR";
  case Language::CIR:
    return "CIR";

  case Language::HLSL:
    return "HLSL";

  case Language::Unknown:
    break;
  }
  llvm_unreachable("unknown input language");
}

void CompilerInvocationBase::GenerateLangArgs(const LangOptions &Opts,
                                              ArgumentConsumer Consumer,
                                              const llvm::Triple &T,
                                              InputKind IK) {
  if (IK.getFormat() == InputKind::Precompiled ||
      IK.getLanguage() == Language::LLVM_IR ||
      IK.getLanguage() == Language::CIR) {
    if (Opts.ObjCAutoRefCount)
      GenerateArg(Consumer, OPT_fobjc_arc);
    if (Opts.PICLevel != 0)
      GenerateArg(Consumer, OPT_pic_level, Twine(Opts.PICLevel));
    if (Opts.PIE)
      GenerateArg(Consumer, OPT_pic_is_pie);
    for (StringRef Sanitizer : serializeSanitizerKinds(Opts.Sanitize))
      GenerateArg(Consumer, OPT_fsanitize_EQ, Sanitizer);

    return;
  }

  OptSpecifier StdOpt;
  switch (Opts.LangStd) {
  case LangStandard::lang_opencl10:
  case LangStandard::lang_opencl11:
  case LangStandard::lang_opencl12:
  case LangStandard::lang_opencl20:
  case LangStandard::lang_opencl30:
  case LangStandard::lang_openclcpp10:
  case LangStandard::lang_openclcpp2021:
    StdOpt = OPT_cl_std_EQ;
    break;
  default:
    StdOpt = OPT_std_EQ;
    break;
  }

  auto LangStandard = LangStandard::getLangStandardForKind(Opts.LangStd);
  GenerateArg(Consumer, StdOpt, LangStandard.getName());

  if (Opts.IncludeDefaultHeader)
    GenerateArg(Consumer, OPT_finclude_default_header);
  if (Opts.DeclareOpenCLBuiltins)
    GenerateArg(Consumer, OPT_fdeclare_opencl_builtins);

  const LangOptions *LangOpts = &Opts;

#define LANG_OPTION_WITH_MARSHALLING(...)                                      \
  GENERATE_OPTION_WITH_MARSHALLING(Consumer, __VA_ARGS__)
#include "clang/Driver/Options.inc"
#undef LANG_OPTION_WITH_MARSHALLING

  // The '-fcf-protection=' option is generated by CodeGenOpts generator.

  if (Opts.ObjC) {
    GenerateArg(Consumer, OPT_fobjc_runtime_EQ, Opts.ObjCRuntime.getAsString());

    if (Opts.GC == LangOptions::GCOnly)
      GenerateArg(Consumer, OPT_fobjc_gc_only);
    else if (Opts.GC == LangOptions::HybridGC)
      GenerateArg(Consumer, OPT_fobjc_gc);
    else if (Opts.ObjCAutoRefCount == 1)
      GenerateArg(Consumer, OPT_fobjc_arc);

    if (Opts.ObjCWeakRuntime)
      GenerateArg(Consumer, OPT_fobjc_runtime_has_weak);

    if (Opts.ObjCWeak)
      GenerateArg(Consumer, OPT_fobjc_weak);

    if (Opts.ObjCSubscriptingLegacyRuntime)
      GenerateArg(Consumer, OPT_fobjc_subscripting_legacy_runtime);
  }

  if (Opts.GNUCVersion != 0) {
    unsigned Major = Opts.GNUCVersion / 100 / 100;
    unsigned Minor = (Opts.GNUCVersion / 100) % 100;
    unsigned Patch = Opts.GNUCVersion % 100;
    GenerateArg(Consumer, OPT_fgnuc_version_EQ,
                Twine(Major) + "." + Twine(Minor) + "." + Twine(Patch));
  }

  if (Opts.IgnoreXCOFFVisibility)
    GenerateArg(Consumer, OPT_mignore_xcoff_visibility);

  if (Opts.SignedOverflowBehavior == LangOptions::SOB_Trapping) {
    GenerateArg(Consumer, OPT_ftrapv);
    GenerateArg(Consumer, OPT_ftrapv_handler, Opts.OverflowHandler);
  } else if (Opts.SignedOverflowBehavior == LangOptions::SOB_Defined) {
    GenerateArg(Consumer, OPT_fwrapv);
  }
  if (Opts.PointerOverflowDefined)
    GenerateArg(Consumer, OPT_fwrapv_pointer);

  if (Opts.MSCompatibilityVersion != 0) {
    unsigned Major = Opts.MSCompatibilityVersion / 10000000;
    unsigned Minor = (Opts.MSCompatibilityVersion / 100000) % 100;
    unsigned Subminor = Opts.MSCompatibilityVersion % 100000;
    GenerateArg(Consumer, OPT_fms_compatibility_version,
                Twine(Major) + "." + Twine(Minor) + "." + Twine(Subminor));
  }

  if ((!Opts.GNUMode && !Opts.MSVCCompat && !Opts.CPlusPlus17 && !Opts.C23) ||
      T.isOSzOS()) {
    if (!Opts.Trigraphs)
      GenerateArg(Consumer, OPT_fno_trigraphs);
  } else {
    if (Opts.Trigraphs)
      GenerateArg(Consumer, OPT_ftrigraphs);
  }

  if (T.isOSzOS() && !Opts.ZOSExt)
    GenerateArg(Consumer, OPT_fno_zos_extensions);
  else if (Opts.ZOSExt)
    GenerateArg(Consumer, OPT_fzos_extensions);

  if (Opts.Blocks && !(Opts.OpenCL && Opts.OpenCLVersion == 200))
    GenerateArg(Consumer, OPT_fblocks);

  if (Opts.ConvergentFunctions)
    GenerateArg(Consumer, OPT_fconvergent_functions);
  else
    GenerateArg(Consumer, OPT_fno_convergent_functions);

  if (Opts.NoBuiltin && !Opts.Freestanding)
    GenerateArg(Consumer, OPT_fno_builtin);

  if (!Opts.NoBuiltin)
    for (const auto &Func : Opts.NoBuiltinFuncs)
      GenerateArg(Consumer, OPT_fno_builtin_, Func);

  if (Opts.LongDoubleSize == 128)
    GenerateArg(Consumer, OPT_mlong_double_128);
  else if (Opts.LongDoubleSize == 64)
    GenerateArg(Consumer, OPT_mlong_double_64);
  else if (Opts.LongDoubleSize == 80)
    GenerateArg(Consumer, OPT_mlong_double_80);

  // Not generating '-mrtd', it's just an alias for '-fdefault-calling-conv='.

  // OpenMP was requested via '-fopenmp', not implied by '-fopenmp-simd' or
  // '-fopenmp-targets='.
  if (Opts.OpenMP && !Opts.OpenMPSimd) {
    GenerateArg(Consumer, OPT_fopenmp);

    if (Opts.OpenMP != 51)
      GenerateArg(Consumer, OPT_fopenmp_version_EQ, Twine(Opts.OpenMP));

    if (!Opts.OpenMPUseTLS)
      GenerateArg(Consumer, OPT_fnoopenmp_use_tls);

    if (Opts.OpenMPIsTargetDevice)
      GenerateArg(Consumer, OPT_fopenmp_is_target_device);

    if (Opts.OpenMPIRBuilder)
      GenerateArg(Consumer, OPT_fopenmp_enable_irbuilder);
  }

  if (Opts.OpenMPSimd) {
    GenerateArg(Consumer, OPT_fopenmp_simd);

    if (Opts.OpenMP != 51)
      GenerateArg(Consumer, OPT_fopenmp_version_EQ, Twine(Opts.OpenMP));
  }

  if (Opts.OpenMPThreadSubscription)
    GenerateArg(Consumer, OPT_fopenmp_assume_threads_oversubscription);

  if (Opts.OpenMPTeamSubscription)
    GenerateArg(Consumer, OPT_fopenmp_assume_teams_oversubscription);

  if (Opts.OpenMPTargetDebug != 0)
    GenerateArg(Consumer, OPT_fopenmp_target_debug_EQ,
                Twine(Opts.OpenMPTargetDebug));

  if (Opts.OpenMPCUDANumSMs != 0)
    GenerateArg(Consumer, OPT_fopenmp_cuda_number_of_sm_EQ,
                Twine(Opts.OpenMPCUDANumSMs));

  if (Opts.OpenMPCUDABlocksPerSM != 0)
    GenerateArg(Consumer, OPT_fopenmp_cuda_blocks_per_sm_EQ,
                Twine(Opts.OpenMPCUDABlocksPerSM));

  if (Opts.OpenMPCUDAReductionBufNum != 1024)
    GenerateArg(Consumer, OPT_fopenmp_cuda_teams_reduction_recs_num_EQ,
                Twine(Opts.OpenMPCUDAReductionBufNum));

  if (!Opts.OMPTargetTriples.empty()) {
    std::string Targets;
    llvm::raw_string_ostream OS(Targets);
    llvm::interleave(
        Opts.OMPTargetTriples, OS,
        [&OS](const llvm::Triple &T) { OS << T.str(); }, ",");
    GenerateArg(Consumer, OPT_offload_targets_EQ, Targets);
  }

  if (!Opts.OMPHostIRFile.empty())
    GenerateArg(Consumer, OPT_fopenmp_host_ir_file_path, Opts.OMPHostIRFile);

  if (Opts.OpenMPCUDAMode)
    GenerateArg(Consumer, OPT_fopenmp_cuda_mode);

  if (Opts.OpenACC)
    GenerateArg(Consumer, OPT_fopenacc);

  // The arguments used to set Optimize, OptimizeSize and NoInlineDefine are
  // generated from CodeGenOptions.

  if (Opts.DefaultFPContractMode == LangOptions::FPM_Fast)
    GenerateArg(Consumer, OPT_ffp_contract, "fast");
  else if (Opts.DefaultFPContractMode == LangOptions::FPM_On)
    GenerateArg(Consumer, OPT_ffp_contract, "on");
  else if (Opts.DefaultFPContractMode == LangOptions::FPM_Off)
    GenerateArg(Consumer, OPT_ffp_contract, "off");
  else if (Opts.DefaultFPContractMode == LangOptions::FPM_FastHonorPragmas)
    GenerateArg(Consumer, OPT_ffp_contract, "fast-honor-pragmas");

  for (StringRef Sanitizer : serializeSanitizerKinds(Opts.Sanitize))
    GenerateArg(Consumer, OPT_fsanitize_EQ, Sanitizer);

  // Conflating '-fsanitize-system-ignorelist' and '-fsanitize-ignorelist'.
  for (const std::string &F : Opts.NoSanitizeFiles)
    GenerateArg(Consumer, OPT_fsanitize_ignorelist_EQ, F);

  switch (Opts.getClangABICompat()) {
  case LangOptions::ClangABI::Ver3_8:
    GenerateArg(Consumer, OPT_fclang_abi_compat_EQ, "3.8");
    break;
  case LangOptions::ClangABI::Ver4:
    GenerateArg(Consumer, OPT_fclang_abi_compat_EQ, "4.0");
    break;
  case LangOptions::ClangABI::Ver6:
    GenerateArg(Consumer, OPT_fclang_abi_compat_EQ, "6.0");
    break;
  case LangOptions::ClangABI::Ver7:
    GenerateArg(Consumer, OPT_fclang_abi_compat_EQ, "7.0");
    break;
  case LangOptions::ClangABI::Ver9:
    GenerateArg(Consumer, OPT_fclang_abi_compat_EQ, "9.0");
    break;
  case LangOptions::ClangABI::Ver11:
    GenerateArg(Consumer, OPT_fclang_abi_compat_EQ, "11.0");
    break;
  case LangOptions::ClangABI::Ver12:
    GenerateArg(Consumer, OPT_fclang_abi_compat_EQ, "12.0");
    break;
  case LangOptions::ClangABI::Ver14:
    GenerateArg(Consumer, OPT_fclang_abi_compat_EQ, "14.0");
    break;
  case LangOptions::ClangABI::Ver15:
    GenerateArg(Consumer, OPT_fclang_abi_compat_EQ, "15.0");
    break;
  case LangOptions::ClangABI::Ver17:
    GenerateArg(Consumer, OPT_fclang_abi_compat_EQ, "17.0");
    break;
  case LangOptions::ClangABI::Ver18:
    GenerateArg(Consumer, OPT_fclang_abi_compat_EQ, "18.0");
    break;
  case LangOptions::ClangABI::Ver19:
    GenerateArg(Consumer, OPT_fclang_abi_compat_EQ, "19.0");
    break;
  case LangOptions::ClangABI::Ver20:
    GenerateArg(Consumer, OPT_fclang_abi_compat_EQ, "20.0");
    break;
  case LangOptions::ClangABI::Latest:
    break;
  }

  if (Opts.getSignReturnAddressScope() ==
      LangOptions::SignReturnAddressScopeKind::All)
    GenerateArg(Consumer, OPT_msign_return_address_EQ, "all");
  else if (Opts.getSignReturnAddressScope() ==
           LangOptions::SignReturnAddressScopeKind::NonLeaf)
    GenerateArg(Consumer, OPT_msign_return_address_EQ, "non-leaf");

  if (Opts.getSignReturnAddressKey() ==
      LangOptions::SignReturnAddressKeyKind::BKey)
    GenerateArg(Consumer, OPT_msign_return_address_key_EQ, "b_key");

  if (Opts.CXXABI)
    GenerateArg(Consumer, OPT_fcxx_abi_EQ,
                TargetCXXABI::getSpelling(*Opts.CXXABI));

  if (Opts.RelativeCXXABIVTables)
    GenerateArg(Consumer, OPT_fexperimental_relative_cxx_abi_vtables);
  else
    GenerateArg(Consumer, OPT_fno_experimental_relative_cxx_abi_vtables);

  if (Opts.UseTargetPathSeparator)
    GenerateArg(Consumer, OPT_ffile_reproducible);
  else
    GenerateArg(Consumer, OPT_fno_file_reproducible);

  for (const auto &MP : Opts.MacroPrefixMap)
    GenerateArg(Consumer, OPT_fmacro_prefix_map_EQ, MP.first + "=" + MP.second);

  if (!Opts.RandstructSeed.empty())
    GenerateArg(Consumer, OPT_frandomize_layout_seed_EQ, Opts.RandstructSeed);
}

bool CompilerInvocation::ParseLangArgs(LangOptions &Opts, ArgList &Args,
                                       InputKind IK, const llvm::Triple &T,
                                       std::vector<std::string> &Includes,
                                       DiagnosticsEngine &Diags) {
  unsigned NumErrorsBefore = Diags.getNumErrors();

  if (IK.getFormat() == InputKind::Precompiled ||
      IK.getLanguage() == Language::LLVM_IR ||
      IK.getLanguage() == Language::CIR) {
    // ObjCAAutoRefCount and Sanitize LangOpts are used to setup the
    // PassManager in BackendUtil.cpp. They need to be initialized no matter
    // what the input type is.
    if (Args.hasArg(OPT_fobjc_arc))
      Opts.ObjCAutoRefCount = 1;
    // PICLevel and PIELevel are needed during code generation and this should
    // be set regardless of the input type.
    Opts.PICLevel = getLastArgIntValue(Args, OPT_pic_level, 0, Diags);
    Opts.PIE = Args.hasArg(OPT_pic_is_pie);
    parseSanitizerKinds("-fsanitize=", Args.getAllArgValues(OPT_fsanitize_EQ),
                        Diags, Opts.Sanitize);

    return Diags.getNumErrors() == NumErrorsBefore;
  }

  // Other LangOpts are only initialized when the input is not AST or LLVM IR.
  // FIXME: Should we really be parsing this for an Language::Asm input?

  // FIXME: Cleanup per-file based stuff.
  LangStandard::Kind LangStd = LangStandard::lang_unspecified;
  if (const Arg *A = Args.getLastArg(OPT_std_EQ)) {
    LangStd = LangStandard::getLangKind(A->getValue());
    if (LangStd == LangStandard::lang_unspecified) {
      Diags.Report(diag::err_drv_invalid_value)
        << A->getAsString(Args) << A->getValue();
      // Report supported standards with short description.
      for (unsigned KindValue = 0;
           KindValue != LangStandard::lang_unspecified;
           ++KindValue) {
        const LangStandard &Std = LangStandard::getLangStandardForKind(
          static_cast<LangStandard::Kind>(KindValue));
        if (IsInputCompatibleWithStandard(IK, Std)) {
          auto Diag = Diags.Report(diag::note_drv_use_standard);
          Diag << Std.getName() << Std.getDescription();
          unsigned NumAliases = 0;
#define LANGSTANDARD(id, name, lang, desc, features)
#define LANGSTANDARD_ALIAS(id, alias) \
          if (KindValue == LangStandard::lang_##id) ++NumAliases;
#define LANGSTANDARD_ALIAS_DEPR(id, alias)
#include "clang/Basic/LangStandards.def"
          Diag << NumAliases;
#define LANGSTANDARD(id, name, lang, desc, features)
#define LANGSTANDARD_ALIAS(id, alias) \
          if (KindValue == LangStandard::lang_##id) Diag << alias;
#define LANGSTANDARD_ALIAS_DEPR(id, alias)
#include "clang/Basic/LangStandards.def"
        }
      }
    } else {
      // Valid standard, check to make sure language and standard are
      // compatible.
      const LangStandard &Std = LangStandard::getLangStandardForKind(LangStd);
      if (!IsInputCompatibleWithStandard(IK, Std)) {
        Diags.Report(diag::err_drv_argument_not_allowed_with)
          << A->getAsString(Args) << GetInputKindName(IK);
      }
    }
  }

  // -cl-std only applies for OpenCL language standards.
  // Override the -std option in this case.
  if (const Arg *A = Args.getLastArg(OPT_cl_std_EQ)) {
    LangStandard::Kind OpenCLLangStd
      = llvm::StringSwitch<LangStandard::Kind>(A->getValue())
        .Cases("cl", "CL", LangStandard::lang_opencl10)
        .Cases("cl1.0", "CL1.0", LangStandard::lang_opencl10)
        .Cases("cl1.1", "CL1.1", LangStandard::lang_opencl11)
        .Cases("cl1.2", "CL1.2", LangStandard::lang_opencl12)
        .Cases("cl2.0", "CL2.0", LangStandard::lang_opencl20)
        .Cases("cl3.0", "CL3.0", LangStandard::lang_opencl30)
        .Cases("clc++", "CLC++", LangStandard::lang_openclcpp10)
        .Cases("clc++1.0", "CLC++1.0", LangStandard::lang_openclcpp10)
        .Cases("clc++2021", "CLC++2021", LangStandard::lang_openclcpp2021)
        .Default(LangStandard::lang_unspecified);

    if (OpenCLLangStd == LangStandard::lang_unspecified) {
      Diags.Report(diag::err_drv_invalid_value)
        << A->getAsString(Args) << A->getValue();
    }
    else
      LangStd = OpenCLLangStd;
  }

  // These need to be parsed now. They are used to set OpenCL defaults.
  Opts.IncludeDefaultHeader = Args.hasArg(OPT_finclude_default_header);
  Opts.DeclareOpenCLBuiltins = Args.hasArg(OPT_fdeclare_opencl_builtins);

  LangOptions::setLangDefaults(Opts, IK.getLanguage(), T, Includes, LangStd);

  // The key paths of codegen options defined in Options.td start with
  // "LangOpts->". Let's provide the expected variable name and type.
  LangOptions *LangOpts = &Opts;

#define LANG_OPTION_WITH_MARSHALLING(...)                                      \
  PARSE_OPTION_WITH_MARSHALLING(Args, Diags, __VA_ARGS__)
#include "clang/Driver/Options.inc"
#undef LANG_OPTION_WITH_MARSHALLING

  if (const Arg *A = Args.getLastArg(OPT_fcf_protection_EQ)) {
    StringRef Name = A->getValue();
    if (Name == "full") {
      Opts.CFProtectionBranch = 1;
      Opts.CFProtectionReturn = 1;
    } else if (Name == "branch") {
      Opts.CFProtectionBranch = 1;
    } else if (Name == "return") {
      Opts.CFProtectionReturn = 1;
    }
  }

  if (Opts.CFProtectionBranch) {
    if (const Arg *A = Args.getLastArg(OPT_mcf_branch_label_scheme_EQ)) {
      const auto Scheme =
          llvm::StringSwitch<CFBranchLabelSchemeKind>(A->getValue())
#define CF_BRANCH_LABEL_SCHEME(Kind, FlagVal)                                  \
  .Case(#FlagVal, CFBranchLabelSchemeKind::Kind)
#include "clang/Basic/CFProtectionOptions.def"
              .Default(CFBranchLabelSchemeKind::Default);
      Opts.setCFBranchLabelScheme(Scheme);
    }
  }

  if ((Args.hasArg(OPT_fsycl_is_device) || Args.hasArg(OPT_fsycl_is_host)) &&
      !Args.hasArg(OPT_sycl_std_EQ)) {
    // If the user supplied -fsycl-is-device or -fsycl-is-host, but failed to
    // provide -sycl-std=, we want to default it to whatever the default SYCL
    // version is. I could not find a way to express this with the options
    // tablegen because we still want this value to be SYCL_None when the user
    // is not in device or host mode.
    Opts.setSYCLVersion(LangOptions::SYCL_Default);
  }

  if (Opts.ObjC) {
    if (Arg *arg = Args.getLastArg(OPT_fobjc_runtime_EQ)) {
      StringRef value = arg->getValue();
      if (Opts.ObjCRuntime.tryParse(value))
        Diags.Report(diag::err_drv_unknown_objc_runtime) << value;
    }

    if (Args.hasArg(OPT_fobjc_gc_only))
      Opts.setGC(LangOptions::GCOnly);
    else if (Args.hasArg(OPT_fobjc_gc))
      Opts.setGC(LangOptions::HybridGC);
    else if (Args.hasArg(OPT_fobjc_arc)) {
      Opts.ObjCAutoRefCount = 1;
      if (!Opts.ObjCRuntime.allowsARC())
        Diags.Report(diag::err_arc_unsupported_on_runtime);
    }

    // ObjCWeakRuntime tracks whether the runtime supports __weak, not
    // whether the feature is actually enabled.  This is predominantly
    // determined by -fobjc-runtime, but we allow it to be overridden
    // from the command line for testing purposes.
    if (Args.hasArg(OPT_fobjc_runtime_has_weak))
      Opts.ObjCWeakRuntime = 1;
    else
      Opts.ObjCWeakRuntime = Opts.ObjCRuntime.allowsWeak();

    // ObjCWeak determines whether __weak is actually enabled.
    // Note that we allow -fno-objc-weak to disable this even in ARC mode.
    if (auto weakArg = Args.getLastArg(OPT_fobjc_weak, OPT_fno_objc_weak)) {
      if (!weakArg->getOption().matches(OPT_fobjc_weak)) {
        assert(!Opts.ObjCWeak);
      } else if (Opts.getGC() != LangOptions::NonGC) {
        Diags.Report(diag::err_objc_weak_with_gc);
      } else if (!Opts.ObjCWeakRuntime) {
        Diags.Report(diag::err_objc_weak_unsupported);
      } else {
        Opts.ObjCWeak = 1;
      }
    } else if (Opts.ObjCAutoRefCount) {
      Opts.ObjCWeak = Opts.ObjCWeakRuntime;
    }

    if (Args.hasArg(OPT_fobjc_subscripting_legacy_runtime))
      Opts.ObjCSubscriptingLegacyRuntime =
        (Opts.ObjCRuntime.getKind() == ObjCRuntime::FragileMacOSX);
  }

  if (Arg *A = Args.getLastArg(options::OPT_fgnuc_version_EQ)) {
    // Check that the version has 1 to 3 components and the minor and patch
    // versions fit in two decimal digits.
    VersionTuple GNUCVer;
    bool Invalid = GNUCVer.tryParse(A->getValue());
    unsigned Major = GNUCVer.getMajor();
    unsigned Minor = GNUCVer.getMinor().value_or(0);
    unsigned Patch = GNUCVer.getSubminor().value_or(0);
    if (Invalid || GNUCVer.getBuild() || Minor >= 100 || Patch >= 100) {
      Diags.Report(diag::err_drv_invalid_value)
          << A->getAsString(Args) << A->getValue();
    }
    Opts.GNUCVersion = Major * 100 * 100 + Minor * 100 + Patch;
  }

  if (T.isOSAIX() && (Args.hasArg(OPT_mignore_xcoff_visibility)))
    Opts.IgnoreXCOFFVisibility = 1;

  if (Args.hasArg(OPT_ftrapv)) {
    Opts.setSignedOverflowBehavior(LangOptions::SOB_Trapping);
    // Set the handler, if one is specified.
    Opts.OverflowHandler =
        std::string(Args.getLastArgValue(OPT_ftrapv_handler));
  }
  else if (Args.hasArg(OPT_fwrapv))
    Opts.setSignedOverflowBehavior(LangOptions::SOB_Defined);
  if (Args.hasArg(OPT_fwrapv_pointer))
    Opts.PointerOverflowDefined = true;

  Opts.MSCompatibilityVersion = 0;
  if (const Arg *A = Args.getLastArg(OPT_fms_compatibility_version)) {
    VersionTuple VT;
    if (VT.tryParse(A->getValue()))
      Diags.Report(diag::err_drv_invalid_value) << A->getAsString(Args)
                                                << A->getValue();
    Opts.MSCompatibilityVersion = VT.getMajor() * 10000000 +
                                  VT.getMinor().value_or(0) * 100000 +
                                  VT.getSubminor().value_or(0);
  }

  // Mimicking gcc's behavior, trigraphs are only enabled if -trigraphs
  // is specified, or -std is set to a conforming mode.
  // Trigraphs are disabled by default in C++17 and C23 onwards.
  // For z/OS, trigraphs are enabled by default (without regard to the above).
  Opts.Trigraphs =
      (!Opts.GNUMode && !Opts.MSVCCompat && !Opts.CPlusPlus17 && !Opts.C23) ||
      T.isOSzOS();
  Opts.Trigraphs =
      Args.hasFlag(OPT_ftrigraphs, OPT_fno_trigraphs, Opts.Trigraphs);

  Opts.ZOSExt =
      Args.hasFlag(OPT_fzos_extensions, OPT_fno_zos_extensions, T.isOSzOS());

  Opts.Blocks = Args.hasArg(OPT_fblocks) || (Opts.OpenCL
    && Opts.OpenCLVersion == 200);

  bool HasConvergentOperations = Opts.isTargetDevice() || Opts.OpenCL ||
                                 Opts.HLSL || T.isAMDGPU() || T.isNVPTX();
  Opts.ConvergentFunctions =
      Args.hasFlag(OPT_fconvergent_functions, OPT_fno_convergent_functions,
                   HasConvergentOperations);

  Opts.NoBuiltin = Args.hasArg(OPT_fno_builtin) || Opts.Freestanding;
  if (!Opts.NoBuiltin)
    getAllNoBuiltinFuncValues(Args, Opts.NoBuiltinFuncs);
  if (Arg *A = Args.getLastArg(options::OPT_LongDouble_Group)) {
    if (A->getOption().matches(options::OPT_mlong_double_64))
      Opts.LongDoubleSize = 64;
    else if (A->getOption().matches(options::OPT_mlong_double_80))
      Opts.LongDoubleSize = 80;
    else if (A->getOption().matches(options::OPT_mlong_double_128))
      Opts.LongDoubleSize = 128;
    else
      Opts.LongDoubleSize = 0;
  }
  if (Opts.FastRelaxedMath || Opts.CLUnsafeMath)
    Opts.setDefaultFPContractMode(LangOptions::FPM_Fast);

  llvm::sort(Opts.ModuleFeatures);

  // -mrtd option
  if (Arg *A = Args.getLastArg(OPT_mrtd)) {
    if (Opts.getDefaultCallingConv() != LangOptions::DCC_None)
      Diags.Report(diag::err_drv_argument_not_allowed_with)
          << A->getSpelling() << "-fdefault-calling-conv";
    else {
      switch (T.getArch()) {
      case llvm::Triple::x86:
        Opts.setDefaultCallingConv(LangOptions::DCC_StdCall);
        break;
      case llvm::Triple::m68k:
        Opts.setDefaultCallingConv(LangOptions::DCC_RtdCall);
        break;
      default:
        Diags.Report(diag::err_drv_argument_not_allowed_with)
            << A->getSpelling() << T.getTriple();
      }
    }
  }

  // Check if -fopenmp is specified and set default version to 5.1.
  Opts.OpenMP = Args.hasArg(OPT_fopenmp) ? 51 : 0;
  // Check if -fopenmp-simd is specified.
  bool IsSimdSpecified =
      Args.hasFlag(options::OPT_fopenmp_simd, options::OPT_fno_openmp_simd,
                   /*Default=*/false);
  Opts.OpenMPSimd = !Opts.OpenMP && IsSimdSpecified;
  Opts.OpenMPUseTLS =
      Opts.OpenMP && !Args.hasArg(options::OPT_fnoopenmp_use_tls);
  Opts.OpenMPIsTargetDevice =
      Opts.OpenMP && Args.hasArg(options::OPT_fopenmp_is_target_device);
  Opts.OpenMPIRBuilder =
      Opts.OpenMP && Args.hasArg(options::OPT_fopenmp_enable_irbuilder);
  bool IsTargetSpecified =
      Opts.OpenMPIsTargetDevice || Args.hasArg(options::OPT_offload_targets_EQ);

  if (Opts.OpenMP || Opts.OpenMPSimd) {
    if (int Version = getLastArgIntValue(
            Args, OPT_fopenmp_version_EQ,
            (IsSimdSpecified || IsTargetSpecified) ? 51 : Opts.OpenMP, Diags))
      Opts.OpenMP = Version;
    // Provide diagnostic when a given target is not expected to be an OpenMP
    // device or host.
    if (!Opts.OpenMPIsTargetDevice) {
      switch (T.getArch()) {
      default:
        break;
      // Add unsupported host targets here:
      case llvm::Triple::nvptx:
      case llvm::Triple::nvptx64:
        Diags.Report(diag::err_drv_omp_host_target_not_supported) << T.str();
        break;
      }
    }
  }

  // Set the flag to prevent the implementation from emitting device exception
  // handling code for those requiring so.
  if ((Opts.OpenMPIsTargetDevice && (T.isNVPTX() || T.isAMDGCN())) ||
      Opts.OpenCLCPlusPlus) {

    Opts.Exceptions = 0;
    Opts.CXXExceptions = 0;
  }
  if (Opts.OpenMPIsTargetDevice && T.isNVPTX()) {
    Opts.OpenMPCUDANumSMs =
        getLastArgIntValue(Args, options::OPT_fopenmp_cuda_number_of_sm_EQ,
                           Opts.OpenMPCUDANumSMs, Diags);
    Opts.OpenMPCUDABlocksPerSM =
        getLastArgIntValue(Args, options::OPT_fopenmp_cuda_blocks_per_sm_EQ,
                           Opts.OpenMPCUDABlocksPerSM, Diags);
    Opts.OpenMPCUDAReductionBufNum = getLastArgIntValue(
        Args, options::OPT_fopenmp_cuda_teams_reduction_recs_num_EQ,
        Opts.OpenMPCUDAReductionBufNum, Diags);
  }

  // Set the value of the debugging flag used in the new offloading device RTL.
  // Set either by a specific value or to a default if not specified.
  if (Opts.OpenMPIsTargetDevice && (Args.hasArg(OPT_fopenmp_target_debug) ||
                                    Args.hasArg(OPT_fopenmp_target_debug_EQ))) {
    Opts.OpenMPTargetDebug = getLastArgIntValue(
        Args, OPT_fopenmp_target_debug_EQ, Opts.OpenMPTargetDebug, Diags);
    if (!Opts.OpenMPTargetDebug && Args.hasArg(OPT_fopenmp_target_debug))
      Opts.OpenMPTargetDebug = 1;
  }

  if (Opts.OpenMPIsTargetDevice) {
    if (Args.hasArg(OPT_fopenmp_assume_teams_oversubscription))
      Opts.OpenMPTeamSubscription = true;
    if (Args.hasArg(OPT_fopenmp_assume_threads_oversubscription))
      Opts.OpenMPThreadSubscription = true;
  }

  // Get the OpenMP target triples if any.
  if (Arg *A = Args.getLastArg(options::OPT_offload_targets_EQ)) {
    enum ArchPtrSize { Arch16Bit, Arch32Bit, Arch64Bit };
    auto getArchPtrSize = [](const llvm::Triple &T) {
      if (T.isArch16Bit())
        return Arch16Bit;
      if (T.isArch32Bit())
        return Arch32Bit;
      assert(T.isArch64Bit() && "Expected 64-bit architecture");
      return Arch64Bit;
    };

    for (unsigned i = 0; i < A->getNumValues(); ++i) {
      llvm::Triple TT(A->getValue(i));

      if (TT.getArch() == llvm::Triple::UnknownArch ||
          !(TT.getArch() == llvm::Triple::aarch64 || TT.isPPC() ||
            TT.getArch() == llvm::Triple::spirv64 ||
            TT.getArch() == llvm::Triple::systemz ||
            TT.getArch() == llvm::Triple::loongarch64 ||
            TT.getArch() == llvm::Triple::nvptx ||
            TT.getArch() == llvm::Triple::nvptx64 || TT.isAMDGCN() ||
            TT.getArch() == llvm::Triple::x86 ||
            TT.getArch() == llvm::Triple::x86_64))
        Diags.Report(diag::err_drv_invalid_omp_target) << A->getValue(i);
      else if (getArchPtrSize(T) != getArchPtrSize(TT))
        Diags.Report(diag::err_drv_incompatible_omp_arch)
            << A->getValue(i) << T.str();
      else
        Opts.OMPTargetTriples.push_back(TT);
    }
  }

  // Get OpenMP host file path if any and report if a non existent file is
  // found
  if (Arg *A = Args.getLastArg(options::OPT_fopenmp_host_ir_file_path)) {
    Opts.OMPHostIRFile = A->getValue();
    if (!llvm::sys::fs::exists(Opts.OMPHostIRFile))
      Diags.Report(diag::err_drv_omp_host_ir_file_not_found)
          << Opts.OMPHostIRFile;
  }

  // Set CUDA mode for OpenMP target NVPTX/AMDGCN if specified in options
  Opts.OpenMPCUDAMode = Opts.OpenMPIsTargetDevice &&
                        (T.isNVPTX() || T.isAMDGCN()) &&
                        Args.hasArg(options::OPT_fopenmp_cuda_mode);

  // OpenACC Configuration.
  if (Args.hasArg(options::OPT_fopenacc))
    Opts.OpenACC = true;

  if (Arg *A = Args.getLastArg(OPT_ffp_contract)) {
    StringRef Val = A->getValue();
    if (Val == "fast")
      Opts.setDefaultFPContractMode(LangOptions::FPM_Fast);
    else if (Val == "on")
      Opts.setDefaultFPContractMode(LangOptions::FPM_On);
    else if (Val == "off")
      Opts.setDefaultFPContractMode(LangOptions::FPM_Off);
    else if (Val == "fast-honor-pragmas")
      Opts.setDefaultFPContractMode(LangOptions::FPM_FastHonorPragmas);
    else
      Diags.Report(diag::err_drv_invalid_value) << A->getAsString(Args) << Val;
  }

  if (auto *A =
          Args.getLastArg(OPT_fsanitize_undefined_ignore_overflow_pattern_EQ)) {
    for (int i = 0, n = A->getNumValues(); i != n; ++i) {
      Opts.OverflowPatternExclusionMask |=
          llvm::StringSwitch<unsigned>(A->getValue(i))
              .Case("none", LangOptionsBase::None)
              .Case("all", LangOptionsBase::All)
              .Case("add-unsigned-overflow-test",
                    LangOptionsBase::AddUnsignedOverflowTest)
              .Case("add-signed-overflow-test",
                    LangOptionsBase::AddSignedOverflowTest)
              .Case("negated-unsigned-const", LangOptionsBase::NegUnsignedConst)
              .Case("unsigned-post-decr-while",
                    LangOptionsBase::PostDecrInWhile)
              .Default(0);
    }
  }

  // Parse -fsanitize= arguments.
  parseSanitizerKinds("-fsanitize=", Args.getAllArgValues(OPT_fsanitize_EQ),
                      Diags, Opts.Sanitize);
  Opts.NoSanitizeFiles = Args.getAllArgValues(OPT_fsanitize_ignorelist_EQ);
  std::vector<std::string> systemIgnorelists =
      Args.getAllArgValues(OPT_fsanitize_system_ignorelist_EQ);
  Opts.NoSanitizeFiles.insert(Opts.NoSanitizeFiles.end(),
                              systemIgnorelists.begin(),
                              systemIgnorelists.end());

  if (Arg *A = Args.getLastArg(OPT_fclang_abi_compat_EQ)) {
    Opts.setClangABICompat(LangOptions::ClangABI::Latest);

    StringRef Ver = A->getValue();
    std::pair<StringRef, StringRef> VerParts = Ver.split('.');
    unsigned Major, Minor = 0;

    // Check the version number is valid: either 3.x (0 <= x <= 9) or
    // y or y.0 (4 <= y <= current version).
    if (!VerParts.first.starts_with("0") &&
        !VerParts.first.getAsInteger(10, Major) && 3 <= Major &&
        Major <= MAX_CLANG_ABI_COMPAT_VERSION &&
        (Major == 3
             ? VerParts.second.size() == 1 &&
                   !VerParts.second.getAsInteger(10, Minor)
             : VerParts.first.size() == Ver.size() || VerParts.second == "0")) {
      // Got a valid version number.
      if (Major == 3 && Minor <= 8)
        Opts.setClangABICompat(LangOptions::ClangABI::Ver3_8);
      else if (Major <= 4)
        Opts.setClangABICompat(LangOptions::ClangABI::Ver4);
      else if (Major <= 6)
        Opts.setClangABICompat(LangOptions::ClangABI::Ver6);
      else if (Major <= 7)
        Opts.setClangABICompat(LangOptions::ClangABI::Ver7);
      else if (Major <= 9)
        Opts.setClangABICompat(LangOptions::ClangABI::Ver9);
      else if (Major <= 11)
        Opts.setClangABICompat(LangOptions::ClangABI::Ver11);
      else if (Major <= 12)
        Opts.setClangABICompat(LangOptions::ClangABI::Ver12);
      else if (Major <= 14)
        Opts.setClangABICompat(LangOptions::ClangABI::Ver14);
      else if (Major <= 15)
        Opts.setClangABICompat(LangOptions::ClangABI::Ver15);
      else if (Major <= 17)
        Opts.setClangABICompat(LangOptions::ClangABI::Ver17);
      else if (Major <= 18)
        Opts.setClangABICompat(LangOptions::ClangABI::Ver18);
      else if (Major <= 19)
        Opts.setClangABICompat(LangOptions::ClangABI::Ver19);
      else if (Major <= 20)
        Opts.setClangABICompat(LangOptions::ClangABI::Ver20);
    } else if (Ver != "latest") {
      Diags.Report(diag::err_drv_invalid_value)
          << A->getAsString(Args) << A->getValue();
    }
  }

  if (Arg *A = Args.getLastArg(OPT_msign_return_address_EQ)) {
    StringRef SignScope = A->getValue();

    if (SignScope.equals_insensitive("none"))
      Opts.setSignReturnAddressScope(
          LangOptions::SignReturnAddressScopeKind::None);
    else if (SignScope.equals_insensitive("all"))
      Opts.setSignReturnAddressScope(
          LangOptions::SignReturnAddressScopeKind::All);
    else if (SignScope.equals_insensitive("non-leaf"))
      Opts.setSignReturnAddressScope(
          LangOptions::SignReturnAddressScopeKind::NonLeaf);
    else
      Diags.Report(diag::err_drv_invalid_value)
          << A->getAsString(Args) << SignScope;

    if (Arg *A = Args.getLastArg(OPT_msign_return_address_key_EQ)) {
      StringRef SignKey = A->getValue();
      if (!SignScope.empty() && !SignKey.empty()) {
        if (SignKey == "a_key")
          Opts.setSignReturnAddressKey(
              LangOptions::SignReturnAddressKeyKind::AKey);
        else if (SignKey == "b_key")
          Opts.setSignReturnAddressKey(
              LangOptions::SignReturnAddressKeyKind::BKey);
        else
          Diags.Report(diag::err_drv_invalid_value)
              << A->getAsString(Args) << SignKey;
      }
    }
  }

  // The value can be empty, which indicates the system default should be used.
  StringRef CXXABI = Args.getLastArgValue(OPT_fcxx_abi_EQ);
  if (!CXXABI.empty()) {
    if (!TargetCXXABI::isABI(CXXABI)) {
      Diags.Report(diag::err_invalid_cxx_abi) << CXXABI;
    } else {
      auto Kind = TargetCXXABI::getKind(CXXABI);
      if (!TargetCXXABI::isSupportedCXXABI(T, Kind))
        Diags.Report(diag::err_unsupported_cxx_abi) << CXXABI << T.str();
      else
        Opts.CXXABI = Kind;
    }
  }

  Opts.RelativeCXXABIVTables =
      Args.hasFlag(options::OPT_fexperimental_relative_cxx_abi_vtables,
                   options::OPT_fno_experimental_relative_cxx_abi_vtables,
                   TargetCXXABI::usesRelativeVTables(T));

  // RTTI is on by default.
  bool HasRTTI = !Args.hasArg(options::OPT_fno_rtti);
  Opts.OmitVTableRTTI =
      Args.hasFlag(options::OPT_fexperimental_omit_vtable_rtti,
                   options::OPT_fno_experimental_omit_vtable_rtti, false);
  if (Opts.OmitVTableRTTI && HasRTTI)
    Diags.Report(diag::err_drv_using_omit_rtti_component_without_no_rtti);

  for (const auto &A : Args.getAllArgValues(OPT_fmacro_prefix_map_EQ)) {
    auto Split = StringRef(A).split('=');
    Opts.MacroPrefixMap.insert(
        {std::string(Split.first), std::string(Split.second)});
  }

  Opts.UseTargetPathSeparator =
      !Args.getLastArg(OPT_fno_file_reproducible) &&
      (Args.getLastArg(OPT_ffile_compilation_dir_EQ) ||
       Args.getLastArg(OPT_fmacro_prefix_map_EQ) ||
       Args.getLastArg(OPT_ffile_reproducible));

  // Error if -mvscale-min is unbounded.
  if (Arg *A = Args.getLastArg(options::OPT_mvscale_min_EQ)) {
    unsigned VScaleMin;
    if (StringRef(A->getValue()).getAsInteger(10, VScaleMin) || VScaleMin == 0)
      Diags.Report(diag::err_cc1_unbounded_vscale_min);
  }
  if (Arg *A = Args.getLastArg(options::OPT_mvscale_streaming_min_EQ)) {
    unsigned VScaleMin;
    if (StringRef(A->getValue()).getAsInteger(10, VScaleMin) || VScaleMin == 0)
      Diags.Report(diag::err_cc1_unbounded_vscale_min);
  }

  if (const Arg *A = Args.getLastArg(OPT_frandomize_layout_seed_file_EQ)) {
    std::ifstream SeedFile(A->getValue(0));

    if (!SeedFile.is_open())
      Diags.Report(diag::err_drv_cannot_open_randomize_layout_seed_file)
          << A->getValue(0);

    std::getline(SeedFile, Opts.RandstructSeed);
  }

  if (const Arg *A = Args.getLastArg(OPT_frandomize_layout_seed_EQ))
    Opts.RandstructSeed = A->getValue(0);

  // Validate options for HLSL
  if (Opts.HLSL) {
    // TODO: Revisit restricting SPIR-V to logical once we've figured out how to
    // handle PhysicalStorageBuffer64 memory model
    if (T.isDXIL() || T.isSPIRVLogical()) {
      enum { ShaderModel, VulkanEnv, ShaderStage };
      enum { OS, Environment };

      int ExpectedOS = T.isSPIRVLogical() ? VulkanEnv : ShaderModel;

      if (T.getOSName().empty()) {
        Diags.Report(diag::err_drv_hlsl_bad_shader_required_in_target)
            << ExpectedOS << OS << T.str();
      } else if (T.getEnvironmentName().empty()) {
        Diags.Report(diag::err_drv_hlsl_bad_shader_required_in_target)
            << ShaderStage << Environment << T.str();
      } else if (!T.isShaderStageEnvironment()) {
        Diags.Report(diag::err_drv_hlsl_bad_shader_unsupported)
            << ShaderStage << T.getEnvironmentName() << T.str();
      }

      if (T.isDXIL()) {
        if (!T.isShaderModelOS() || T.getOSVersion() == VersionTuple(0)) {
          Diags.Report(diag::err_drv_hlsl_bad_shader_unsupported)
              << ShaderModel << T.getOSName() << T.str();
        }
        // Validate that if fnative-half-type is given, that
        // the language standard is at least hlsl2018, and that
        // the target shader model is at least 6.2.
        if (Args.getLastArg(OPT_fnative_half_type)) {
          const LangStandard &Std =
              LangStandard::getLangStandardForKind(Opts.LangStd);
          if (!(Opts.LangStd >= LangStandard::lang_hlsl2018 &&
                T.getOSVersion() >= VersionTuple(6, 2)))
            Diags.Report(diag::err_drv_hlsl_16bit_types_unsupported)
                << "-enable-16bit-types" << true << Std.getName()
                << T.getOSVersion().getAsString();
        }
      } else if (T.isSPIRVLogical()) {
        if (!T.isVulkanOS() || T.getVulkanVersion() == VersionTuple(0)) {
          Diags.Report(diag::err_drv_hlsl_bad_shader_unsupported)
              << VulkanEnv << T.getOSName() << T.str();
        }
        if (Args.getLastArg(OPT_fnative_half_type)) {
          const LangStandard &Std =
              LangStandard::getLangStandardForKind(Opts.LangStd);
          if (!(Opts.LangStd >= LangStandard::lang_hlsl2018))
            Diags.Report(diag::err_drv_hlsl_16bit_types_unsupported)
                << "-fnative-half-type" << false << Std.getName();
        }
      } else {
        llvm_unreachable("expected DXIL or SPIR-V target");
      }
    } else
      Diags.Report(diag::err_drv_hlsl_unsupported_target) << T.str();

    if (Opts.LangStd < LangStandard::lang_hlsl202x) {
      const LangStandard &Requested =
          LangStandard::getLangStandardForKind(Opts.LangStd);
      const LangStandard &Recommended =
          LangStandard::getLangStandardForKind(LangStandard::lang_hlsl202x);
      Diags.Report(diag::warn_hlsl_langstd_minimal)
          << Requested.getName() << Recommended.getName();
    }
  }

  return Diags.getNumErrors() == NumErrorsBefore;
}

static bool isStrictlyPreprocessorAction(frontend::ActionKind Action) {
  switch (Action) {
  case frontend::ASTDeclList:
  case frontend::ASTDump:
  case frontend::ASTPrint:
  case frontend::ASTView:
  case frontend::EmitAssembly:
  case frontend::EmitBC:
  case frontend::EmitCIROnly:
  case frontend::EmitMLIR:
  case frontend::EmitHTML:
  case frontend::EmitLLVM:
  case frontend::EmitLLVMOnly:
  case frontend::EmitCodeGenOnly:
  case frontend::EmitObj:
  case frontend::ExtractAPI:
  case frontend::FixIt:
  case frontend::GenerateModule:
  case frontend::GenerateModuleInterface:
  case frontend::GenerateReducedModuleInterface:
  case frontend::GenerateHeaderUnit:
  case frontend::GeneratePCH:
  case frontend::GenerateInterfaceStubs:
  case frontend::ParseSyntaxOnly:
  case frontend::ModuleFileInfo:
  case frontend::VerifyPCH:
  case frontend::PluginAction:
  case frontend::RewriteObjC:
  case frontend::RewriteTest:
  case frontend::RunAnalysis:
  case frontend::TemplightDump:
    return false;

  case frontend::DumpCompilerOptions:
  case frontend::DumpRawTokens:
  case frontend::DumpTokens:
  case frontend::InitOnly:
  case frontend::PrintPreamble:
  case frontend::PrintPreprocessedInput:
  case frontend::RewriteMacros:
  case frontend::RunPreprocessorOnly:
  case frontend::PrintDependencyDirectivesSourceMinimizerOutput:
    return true;
  }
  llvm_unreachable("invalid frontend action");
}

static void GeneratePreprocessorArgs(const PreprocessorOptions &Opts,
                                     ArgumentConsumer Consumer,
                                     const LangOptions &LangOpts,
                                     const FrontendOptions &FrontendOpts,
                                     const CodeGenOptions &CodeGenOpts) {
  const PreprocessorOptions *PreprocessorOpts = &Opts;

#define PREPROCESSOR_OPTION_WITH_MARSHALLING(...)                              \
  GENERATE_OPTION_WITH_MARSHALLING(Consumer, __VA_ARGS__)
#include "clang/Driver/Options.inc"
#undef PREPROCESSOR_OPTION_WITH_MARSHALLING

  if (Opts.PCHWithHdrStop && !Opts.PCHWithHdrStopCreate)
    GenerateArg(Consumer, OPT_pch_through_hdrstop_use);

  for (const auto &D : Opts.DeserializedPCHDeclsToErrorOn)
    GenerateArg(Consumer, OPT_error_on_deserialized_pch_decl, D);

  if (Opts.PrecompiledPreambleBytes != std::make_pair(0u, false))
    GenerateArg(Consumer, OPT_preamble_bytes_EQ,
                Twine(Opts.PrecompiledPreambleBytes.first) + "," +
                    (Opts.PrecompiledPreambleBytes.second ? "1" : "0"));

  for (const auto &M : Opts.Macros) {
    // Don't generate __CET__ macro definitions. They are implied by the
    // -fcf-protection option that is generated elsewhere.
    if (M.first == "__CET__=1" && !M.second &&
        !CodeGenOpts.CFProtectionReturn && CodeGenOpts.CFProtectionBranch)
      continue;
    if (M.first == "__CET__=2" && !M.second && CodeGenOpts.CFProtectionReturn &&
        !CodeGenOpts.CFProtectionBranch)
      continue;
    if (M.first == "__CET__=3" && !M.second && CodeGenOpts.CFProtectionReturn &&
        CodeGenOpts.CFProtectionBranch)
      continue;

    GenerateArg(Consumer, M.second ? OPT_U : OPT_D, M.first);
  }

  for (const auto &I : Opts.Includes) {
    // Don't generate OpenCL includes. They are implied by other flags that are
    // generated elsewhere.
    if (LangOpts.OpenCL && LangOpts.IncludeDefaultHeader &&
        ((LangOpts.DeclareOpenCLBuiltins && I == "opencl-c-base.h") ||
         I == "opencl-c.h"))
      continue;
    // Don't generate HLSL includes. They are implied by other flags that are
    // generated elsewhere.
    if (LangOpts.HLSL && I == "hlsl.h")
      continue;

    GenerateArg(Consumer, OPT_include, I);
  }

  for (const auto &CI : Opts.ChainedIncludes)
    GenerateArg(Consumer, OPT_chain_include, CI);

  for (const auto &RF : Opts.RemappedFiles)
    GenerateArg(Consumer, OPT_remap_file, RF.first + ";" + RF.second);

  if (Opts.SourceDateEpoch)
    GenerateArg(Consumer, OPT_source_date_epoch, Twine(*Opts.SourceDateEpoch));

  if (Opts.DefineTargetOSMacros)
    GenerateArg(Consumer, OPT_fdefine_target_os_macros);

  for (const auto &EmbedEntry : Opts.EmbedEntries)
    GenerateArg(Consumer, OPT_embed_dir_EQ, EmbedEntry);

  // Don't handle LexEditorPlaceholders. It is implied by the action that is
  // generated elsewhere.
}

static bool ParsePreprocessorArgs(PreprocessorOptions &Opts, ArgList &Args,
                                  DiagnosticsEngine &Diags,
                                  frontend::ActionKind Action,
                                  const FrontendOptions &FrontendOpts) {
  unsigned NumErrorsBefore = Diags.getNumErrors();

  PreprocessorOptions *PreprocessorOpts = &Opts;

#define PREPROCESSOR_OPTION_WITH_MARSHALLING(...)                              \
  PARSE_OPTION_WITH_MARSHALLING(Args, Diags, __VA_ARGS__)
#include "clang/Driver/Options.inc"
#undef PREPROCESSOR_OPTION_WITH_MARSHALLING

  Opts.PCHWithHdrStop = Args.hasArg(OPT_pch_through_hdrstop_create) ||
                        Args.hasArg(OPT_pch_through_hdrstop_use);

  for (const auto *A : Args.filtered(OPT_error_on_deserialized_pch_decl))
    Opts.DeserializedPCHDeclsToErrorOn.insert(A->getValue());

  if (const Arg *A = Args.getLastArg(OPT_preamble_bytes_EQ)) {
    StringRef Value(A->getValue());
    size_t Comma = Value.find(',');
    unsigned Bytes = 0;
    unsigned EndOfLine = 0;

    if (Comma == StringRef::npos ||
        Value.substr(0, Comma).getAsInteger(10, Bytes) ||
        Value.substr(Comma + 1).getAsInteger(10, EndOfLine))
      Diags.Report(diag::err_drv_preamble_format);
    else {
      Opts.PrecompiledPreambleBytes.first = Bytes;
      Opts.PrecompiledPreambleBytes.second = (EndOfLine != 0);
    }
  }

  // Add macros from the command line.
  for (const auto *A : Args.filtered(OPT_D, OPT_U)) {
    if (A->getOption().matches(OPT_D))
      Opts.addMacroDef(A->getValue());
    else
      Opts.addMacroUndef(A->getValue());
  }

  // Add the ordered list of -includes.
  for (const auto *A : Args.filtered(OPT_include))
    Opts.Includes.emplace_back(A->getValue());

  for (const auto *A : Args.filtered(OPT_chain_include))
    Opts.ChainedIncludes.emplace_back(A->getValue());

  for (const auto *A : Args.filtered(OPT_remap_file)) {
    std::pair<StringRef, StringRef> Split = StringRef(A->getValue()).split(';');

    if (Split.second.empty()) {
      Diags.Report(diag::err_drv_invalid_remap_file) << A->getAsString(Args);
      continue;
    }

    Opts.addRemappedFile(Split.first, Split.second);
  }

  if (const Arg *A = Args.getLastArg(OPT_source_date_epoch)) {
    StringRef Epoch = A->getValue();
    // SOURCE_DATE_EPOCH, if specified, must be a non-negative decimal integer.
    // On time64 systems, pick 253402300799 (the UNIX timestamp of
    // 9999-12-31T23:59:59Z) as the upper bound.
    const uint64_t MaxTimestamp =
        std::min<uint64_t>(std::numeric_limits<time_t>::max(), 253402300799);
    uint64_t V;
    if (Epoch.getAsInteger(10, V) || V > MaxTimestamp) {
      Diags.Report(diag::err_fe_invalid_source_date_epoch)
          << Epoch << MaxTimestamp;
    } else {
      Opts.SourceDateEpoch = V;
    }
  }

  for (const auto *A : Args.filtered(OPT_embed_dir_EQ)) {
    StringRef Val = A->getValue();
    Opts.EmbedEntries.push_back(std::string(Val));
  }

  // Always avoid lexing editor placeholders when we're just running the
  // preprocessor as we never want to emit the
  // "editor placeholder in source file" error in PP only mode.
  if (isStrictlyPreprocessorAction(Action))
    Opts.LexEditorPlaceholders = false;

  Opts.DefineTargetOSMacros =
      Args.hasFlag(OPT_fdefine_target_os_macros,
                   OPT_fno_define_target_os_macros, Opts.DefineTargetOSMacros);

  return Diags.getNumErrors() == NumErrorsBefore;
}

static void
GeneratePreprocessorOutputArgs(const PreprocessorOutputOptions &Opts,
                               ArgumentConsumer Consumer,
                               frontend::ActionKind Action) {
  const PreprocessorOutputOptions &PreprocessorOutputOpts = Opts;

#define PREPROCESSOR_OUTPUT_OPTION_WITH_MARSHALLING(...)                       \
  GENERATE_OPTION_WITH_MARSHALLING(Consumer, __VA_ARGS__)
#include "clang/Driver/Options.inc"
#undef PREPROCESSOR_OUTPUT_OPTION_WITH_MARSHALLING

  bool Generate_dM = isStrictlyPreprocessorAction(Action) && !Opts.ShowCPP;
  if (Generate_dM)
    GenerateArg(Consumer, OPT_dM);
  if (!Generate_dM && Opts.ShowMacros)
    GenerateArg(Consumer, OPT_dD);
  if (Opts.DirectivesOnly)
    GenerateArg(Consumer, OPT_fdirectives_only);
}

static bool ParsePreprocessorOutputArgs(PreprocessorOutputOptions &Opts,
                                        ArgList &Args, DiagnosticsEngine &Diags,
                                        frontend::ActionKind Action) {
  unsigned NumErrorsBefore = Diags.getNumErrors();

  PreprocessorOutputOptions &PreprocessorOutputOpts = Opts;

#define PREPROCESSOR_OUTPUT_OPTION_WITH_MARSHALLING(...)                       \
  PARSE_OPTION_WITH_MARSHALLING(Args, Diags, __VA_ARGS__)
#include "clang/Driver/Options.inc"
#undef PREPROCESSOR_OUTPUT_OPTION_WITH_MARSHALLING

  Opts.ShowCPP = isStrictlyPreprocessorAction(Action) && !Args.hasArg(OPT_dM);
  Opts.ShowMacros = Args.hasArg(OPT_dM) || Args.hasArg(OPT_dD);
  Opts.DirectivesOnly = Args.hasArg(OPT_fdirectives_only);

  return Diags.getNumErrors() == NumErrorsBefore;
}

static void GenerateTargetArgs(const TargetOptions &Opts,
                               ArgumentConsumer Consumer) {
  const TargetOptions *TargetOpts = &Opts;
#define TARGET_OPTION_WITH_MARSHALLING(...)                                    \
  GENERATE_OPTION_WITH_MARSHALLING(Consumer, __VA_ARGS__)
#include "clang/Driver/Options.inc"
#undef TARGET_OPTION_WITH_MARSHALLING

  if (!Opts.SDKVersion.empty())
    GenerateArg(Consumer, OPT_target_sdk_version_EQ,
                Opts.SDKVersion.getAsString());
  if (!Opts.DarwinTargetVariantSDKVersion.empty())
    GenerateArg(Consumer, OPT_darwin_target_variant_sdk_version_EQ,
                Opts.DarwinTargetVariantSDKVersion.getAsString());
}

static bool ParseTargetArgs(TargetOptions &Opts, ArgList &Args,
                            DiagnosticsEngine &Diags) {
  unsigned NumErrorsBefore = Diags.getNumErrors();

  TargetOptions *TargetOpts = &Opts;

#define TARGET_OPTION_WITH_MARSHALLING(...)                                    \
  PARSE_OPTION_WITH_MARSHALLING(Args, Diags, __VA_ARGS__)
#include "clang/Driver/Options.inc"
#undef TARGET_OPTION_WITH_MARSHALLING

  if (Arg *A = Args.getLastArg(options::OPT_target_sdk_version_EQ)) {
    llvm::VersionTuple Version;
    if (Version.tryParse(A->getValue()))
      Diags.Report(diag::err_drv_invalid_value)
          << A->getAsString(Args) << A->getValue();
    else
      Opts.SDKVersion = Version;
  }
  if (Arg *A =
          Args.getLastArg(options::OPT_darwin_target_variant_sdk_version_EQ)) {
    llvm::VersionTuple Version;
    if (Version.tryParse(A->getValue()))
      Diags.Report(diag::err_drv_invalid_value)
          << A->getAsString(Args) << A->getValue();
    else
      Opts.DarwinTargetVariantSDKVersion = Version;
  }

  return Diags.getNumErrors() == NumErrorsBefore;
}

bool CompilerInvocation::CreateFromArgsImpl(
    CompilerInvocation &Res, ArrayRef<const char *> CommandLineArgs,
    DiagnosticsEngine &Diags, const char *Argv0) {
  unsigned NumErrorsBefore = Diags.getNumErrors();

  // Parse the arguments.
  const OptTable &Opts = getDriverOptTable();
  llvm::opt::Visibility VisibilityMask(options::CC1Option);
  unsigned MissingArgIndex, MissingArgCount;
  InputArgList Args = Opts.ParseArgs(CommandLineArgs, MissingArgIndex,
                                     MissingArgCount, VisibilityMask);
  LangOptions &LangOpts = Res.getLangOpts();

  // Check for missing argument error.
  if (MissingArgCount)
    Diags.Report(diag::err_drv_missing_argument)
        << Args.getArgString(MissingArgIndex) << MissingArgCount;

  // Issue errors on unknown arguments.
  for (const auto *A : Args.filtered(OPT_UNKNOWN)) {
    auto ArgString = A->getAsString(Args);
    std::string Nearest;
    if (Opts.findNearest(ArgString, Nearest, VisibilityMask) > 1)
      Diags.Report(diag::err_drv_unknown_argument) << ArgString;
    else
      Diags.Report(diag::err_drv_unknown_argument_with_suggestion)
          << ArgString << Nearest;
  }

  ParseFileSystemArgs(Res.getFileSystemOpts(), Args, Diags);
  ParseMigratorArgs(Res.getMigratorOpts(), Args, Diags);
  ParseAnalyzerArgs(Res.getAnalyzerOpts(), Args, Diags);
  ParseDiagnosticArgs(Res.getDiagnosticOpts(), Args, &Diags,
                      /*DefaultDiagColor=*/false);
  ParseFrontendArgs(Res.getFrontendOpts(), Args, Diags, LangOpts.IsHeaderFile);
  // FIXME: We shouldn't have to pass the DashX option around here
  InputKind DashX = Res.getFrontendOpts().DashX;
  ParseTargetArgs(Res.getTargetOpts(), Args, Diags);
  llvm::Triple T(Res.getTargetOpts().Triple);
  ParseHeaderSearchArgs(Res.getHeaderSearchOpts(), Args, Diags,
                        Res.getFileSystemOpts().WorkingDir);
  if (Res.getFrontendOpts().GenReducedBMI ||
      Res.getFrontendOpts().ProgramAction ==
          frontend::GenerateReducedModuleInterface ||
      Res.getFrontendOpts().ProgramAction ==
          frontend::GenerateModuleInterface) {
    Res.getHeaderSearchOpts().ModulesSkipDiagnosticOptions = true;
    Res.getHeaderSearchOpts().ModulesSkipHeaderSearchPaths = true;
  }
  ParseAPINotesArgs(Res.getAPINotesOpts(), Args, Diags);

  ParsePointerAuthArgs(LangOpts, Args, Diags);

  ParseLangArgs(LangOpts, Args, DashX, T, Res.getPreprocessorOpts().Includes,
                Diags);
  if (Res.getFrontendOpts().ProgramAction == frontend::RewriteObjC)
    LangOpts.ObjCExceptions = 1;

  for (auto Warning : Res.getDiagnosticOpts().Warnings) {
    if (Warning == "misexpect" &&
        !Diags.isIgnored(diag::warn_profile_data_misexpect, SourceLocation())) {
      Res.getCodeGenOpts().MisExpect = true;
    }
  }

  if (LangOpts.CUDA) {
    // During CUDA device-side compilation, the aux triple is the
    // triple used for host compilation.
    if (LangOpts.CUDAIsDevice)
      Res.getTargetOpts().HostTriple = Res.getFrontendOpts().AuxTriple;
  }

  // Set the triple of the host for OpenMP device compile.
  if (LangOpts.OpenMPIsTargetDevice)
    Res.getTargetOpts().HostTriple = Res.getFrontendOpts().AuxTriple;

  ParseCodeGenArgs(Res.getCodeGenOpts(), Args, DashX, Diags, T,
                   Res.getFrontendOpts().OutputFile, LangOpts);

  // FIXME: Override value name discarding when asan or msan is used because the
  // backend passes depend on the name of the alloca in order to print out
  // names.
  Res.getCodeGenOpts().DiscardValueNames &=
      !LangOpts.Sanitize.has(SanitizerKind::Address) &&
      !LangOpts.Sanitize.has(SanitizerKind::KernelAddress) &&
      !LangOpts.Sanitize.has(SanitizerKind::Memory) &&
      !LangOpts.Sanitize.has(SanitizerKind::KernelMemory);

  ParsePreprocessorArgs(Res.getPreprocessorOpts(), Args, Diags,
                        Res.getFrontendOpts().ProgramAction,
                        Res.getFrontendOpts());
  ParsePreprocessorOutputArgs(Res.getPreprocessorOutputOpts(), Args, Diags,
                              Res.getFrontendOpts().ProgramAction);

  ParseDependencyOutputArgs(Res.getDependencyOutputOpts(), Args, Diags,
                            Res.getFrontendOpts().ProgramAction,
                            Res.getPreprocessorOutputOpts().ShowLineMarkers);
  if (!Res.getDependencyOutputOpts().OutputFile.empty() &&
      Res.getDependencyOutputOpts().Targets.empty())
    Diags.Report(diag::err_fe_dependency_file_requires_MT);

  // If sanitizer is enabled, disable OPT_ffine_grained_bitfield_accesses.
  if (Res.getCodeGenOpts().FineGrainedBitfieldAccesses &&
      !Res.getLangOpts().Sanitize.empty()) {
    Res.getCodeGenOpts().FineGrainedBitfieldAccesses = false;
    Diags.Report(diag::warn_drv_fine_grained_bitfield_accesses_ignored);
  }

  // Store the command-line for using in the CodeView backend.
  if (Res.getCodeGenOpts().CodeViewCommandLine) {
    Res.getCodeGenOpts().Argv0 = Argv0;
    append_range(Res.getCodeGenOpts().CommandLineArgs, CommandLineArgs);
  }

  // Set PGOOptions. Need to create a temporary VFS to read the profile
  // to determine the PGO type.
  if (!Res.getCodeGenOpts().ProfileInstrumentUsePath.empty()) {
    auto FS =
        createVFSFromOverlayFiles(Res.getHeaderSearchOpts().VFSOverlayFiles,
                                  Diags, llvm::vfs::getRealFileSystem());
    setPGOUseInstrumentor(Res.getCodeGenOpts(),
                          Res.getCodeGenOpts().ProfileInstrumentUsePath, *FS,
                          Diags);
  }

  FixupInvocation(Res, Diags, Args, DashX);

  return Diags.getNumErrors() == NumErrorsBefore;
}

bool CompilerInvocation::CreateFromArgs(CompilerInvocation &Invocation,
                                        ArrayRef<const char *> CommandLineArgs,
                                        DiagnosticsEngine &Diags,
                                        const char *Argv0) {
  CompilerInvocation DummyInvocation;

  return RoundTrip(
      [](CompilerInvocation &Invocation, ArrayRef<const char *> CommandLineArgs,
         DiagnosticsEngine &Diags, const char *Argv0) {
        return CreateFromArgsImpl(Invocation, CommandLineArgs, Diags, Argv0);
      },
      [](CompilerInvocation &Invocation, SmallVectorImpl<const char *> &Args,
         StringAllocator SA) {
        Args.push_back("-cc1");
        Invocation.generateCC1CommandLine(Args, SA);
      },
      Invocation, DummyInvocation, CommandLineArgs, Diags, Argv0);
}

std::string CompilerInvocation::getModuleHash() const {
  // FIXME: Consider using SHA1 instead of MD5.
  llvm::HashBuilder<llvm::MD5, llvm::endianness::native> HBuilder;

  // Note: For QoI reasons, the things we use as a hash here should all be
  // dumped via the -module-info flag.

  // Start the signature with the compiler version.
  HBuilder.add(getClangFullRepositoryVersion());

  // Also include the serialization version, in case LLVM_APPEND_VC_REV is off
  // and getClangFullRepositoryVersion() doesn't include git revision.
  HBuilder.add(serialization::VERSION_MAJOR, serialization::VERSION_MINOR);

  // Extend the signature with the language options
  // FIXME: Replace with C++20 `using enum LangOptions::CompatibilityKind`.
  using CK = LangOptions::CompatibilityKind;
#define LANGOPT(Name, Bits, Default, Compatibility, Description)               \
  if constexpr (CK::Compatibility != CK::Benign)                               \
    HBuilder.add(LangOpts->Name);
#define ENUM_LANGOPT(Name, Type, Bits, Default, Compatibility, Description)    \
  if constexpr (CK::Compatibility != CK::Benign)                               \
    HBuilder.add(static_cast<unsigned>(LangOpts->get##Name()));
#include "clang/Basic/LangOptions.def"

  HBuilder.addRange(getLangOpts().ModuleFeatures);

  HBuilder.add(getLangOpts().ObjCRuntime);
  HBuilder.addRange(getLangOpts().CommentOpts.BlockCommandNames);

  // Extend the signature with the target options.
  HBuilder.add(getTargetOpts().Triple, getTargetOpts().CPU,
               getTargetOpts().TuneCPU, getTargetOpts().ABI);
  HBuilder.addRange(getTargetOpts().FeaturesAsWritten);

  // Extend the signature with preprocessor options.
  const PreprocessorOptions &ppOpts = getPreprocessorOpts();
  HBuilder.add(ppOpts.UsePredefines, ppOpts.DetailedRecord);

  const HeaderSearchOptions &hsOpts = getHeaderSearchOpts();
  for (const auto &Macro : getPreprocessorOpts().Macros) {
    // If we're supposed to ignore this macro for the purposes of modules,
    // don't put it into the hash.
    if (!hsOpts.ModulesIgnoreMacros.empty()) {
      // Check whether we're ignoring this macro.
      StringRef MacroDef = Macro.first;
      if (hsOpts.ModulesIgnoreMacros.count(
              llvm::CachedHashString(MacroDef.split('=').first)))
        continue;
    }

    HBuilder.add(Macro);
  }

  // Extend the signature with the sysroot and other header search options.
  HBuilder.add(hsOpts.Sysroot, hsOpts.ModuleFormat, hsOpts.UseDebugInfo,
               hsOpts.UseBuiltinIncludes, hsOpts.UseStandardSystemIncludes,
               hsOpts.UseStandardCXXIncludes, hsOpts.UseLibcxx,
               hsOpts.ModulesValidateDiagnosticOptions);
  HBuilder.add(hsOpts.ResourceDir);

  if (hsOpts.ModulesStrictContextHash) {
    HBuilder.addRange(hsOpts.SystemHeaderPrefixes);
    HBuilder.addRange(hsOpts.UserEntries);
    HBuilder.addRange(hsOpts.VFSOverlayFiles);

    const DiagnosticOptions &diagOpts = getDiagnosticOpts();
#define DIAGOPT(Name, Bits, Default) HBuilder.add(diagOpts.Name);
#define ENUM_DIAGOPT(Name, Type, Bits, Default)                                \
  HBuilder.add(diagOpts.get##Name());
#include "clang/Basic/DiagnosticOptions.def"
#undef DIAGOPT
#undef ENUM_DIAGOPT
  }

  // Extend the signature with the user build path.
  HBuilder.add(hsOpts.ModuleUserBuildPath);

  // Extend the signature with the module file extensions.
  for (const auto &ext : getFrontendOpts().ModuleFileExtensions)
    ext->hashExtension(HBuilder);

  // Extend the signature with the Swift version for API notes.
  const APINotesOptions &APINotesOpts = getAPINotesOpts();
  if (!APINotesOpts.SwiftVersion.empty()) {
    HBuilder.add(APINotesOpts.SwiftVersion.getMajor());
    if (auto Minor = APINotesOpts.SwiftVersion.getMinor())
      HBuilder.add(*Minor);
    if (auto Subminor = APINotesOpts.SwiftVersion.getSubminor())
      HBuilder.add(*Subminor);
    if (auto Build = APINotesOpts.SwiftVersion.getBuild())
      HBuilder.add(*Build);
  }

  // Extend the signature with affecting codegen options.
  {
    using CK = CodeGenOptions::CompatibilityKind;
#define CODEGENOPT(Name, Bits, Default, Compatibility)                         \
  if constexpr (CK::Compatibility != CK::Benign)                               \
    HBuilder.add(CodeGenOpts->Name);
#define ENUM_CODEGENOPT(Name, Type, Bits, Default, Compatibility)              \
  if constexpr (CK::Compatibility != CK::Benign)                               \
    HBuilder.add(static_cast<unsigned>(CodeGenOpts->get##Name()));
#define DEBUGOPT(Name, Bits, Default, Compatibility)
#define VALUE_DEBUGOPT(Name, Bits, Default, Compatibility)
#define ENUM_DEBUGOPT(Name, Type, Bits, Default, Compatibility)
#include "clang/Basic/CodeGenOptions.def"
  }

  // When compiling with -gmodules, also hash -fdebug-prefix-map as it
  // affects the debug info in the PCM.
  if (getCodeGenOpts().DebugTypeExtRefs)
    HBuilder.addRange(getCodeGenOpts().DebugPrefixMap);

  // Extend the signature with the affecting debug options.
  if (getHeaderSearchOpts().ModuleFormat == "obj") {
    // FIXME: Replace with C++20 `using enum CodeGenOptions::CompatibilityKind`.
    using CK = CodeGenOptions::CompatibilityKind;
#define DEBUGOPT(Name, Bits, Default, Compatibility)                           \
  if constexpr (CK::Compatibility != CK::Benign)                               \
    HBuilder.add(CodeGenOpts->Name);
#define VALUE_DEBUGOPT(Name, Bits, Default, Compatibility)                     \
  if constexpr (CK::Compatibility != CK::Benign)                               \
    HBuilder.add(CodeGenOpts->Name);
#define ENUM_DEBUGOPT(Name, Type, Bits, Default, Compatibility)                \
  if constexpr (CK::Compatibility != CK::Benign)                               \
    HBuilder.add(static_cast<unsigned>(CodeGenOpts->get##Name()));
#include "clang/Basic/DebugOptions.def"
  }

  // Extend the signature with the enabled sanitizers, if at least one is
  // enabled. Sanitizers which cannot affect AST generation aren't hashed.
  SanitizerSet SanHash = getLangOpts().Sanitize;
  SanHash.clear(getPPTransparentSanitizers());
  if (!SanHash.empty())
    HBuilder.add(SanHash.Mask);

  llvm::MD5::MD5Result Result;
  HBuilder.getHasher().final(Result);
  uint64_t Hash = Result.high() ^ Result.low();
  return toString(llvm::APInt(64, Hash), 36, /*Signed=*/false);
}

void CompilerInvocationBase::generateCC1CommandLine(
    ArgumentConsumer Consumer) const {
  llvm::Triple T(getTargetOpts().Triple);

  GenerateFileSystemArgs(getFileSystemOpts(), Consumer);
  GenerateMigratorArgs(getMigratorOpts(), Consumer);
  GenerateAnalyzerArgs(getAnalyzerOpts(), Consumer);
  GenerateDiagnosticArgs(getDiagnosticOpts(), Consumer,
                         /*DefaultDiagColor=*/false);
  GenerateFrontendArgs(getFrontendOpts(), Consumer, getLangOpts().IsHeaderFile);
  GenerateTargetArgs(getTargetOpts(), Consumer);
  GenerateHeaderSearchArgs(getHeaderSearchOpts(), Consumer);
  GenerateAPINotesArgs(getAPINotesOpts(), Consumer);
  GeneratePointerAuthArgs(getLangOpts(), Consumer);
  GenerateLangArgs(getLangOpts(), Consumer, T, getFrontendOpts().DashX);
  GenerateCodeGenArgs(getCodeGenOpts(), Consumer, T,
                      getFrontendOpts().OutputFile, &getLangOpts());
  GeneratePreprocessorArgs(getPreprocessorOpts(), Consumer, getLangOpts(),
                           getFrontendOpts(), getCodeGenOpts());
  GeneratePreprocessorOutputArgs(getPreprocessorOutputOpts(), Consumer,
                                 getFrontendOpts().ProgramAction);
  GenerateDependencyOutputArgs(getDependencyOutputOpts(), Consumer);
}

std::vector<std::string> CompilerInvocationBase::getCC1CommandLine() const {
  std::vector<std::string> Args{"-cc1"};
  generateCC1CommandLine(
      [&Args](const Twine &Arg) { Args.push_back(Arg.str()); });
  return Args;
}

void CompilerInvocation::resetNonModularOptions() {
  getLangOpts().resetNonModularOptions();
  getPreprocessorOpts().resetNonModularOptions();
  getCodeGenOpts().resetNonModularOptions(getHeaderSearchOpts().ModuleFormat);
}

void CompilerInvocation::clearImplicitModuleBuildOptions() {
  getLangOpts().ImplicitModules = false;
  getHeaderSearchOpts().ImplicitModuleMaps = false;
  getHeaderSearchOpts().ModuleCachePath.clear();
  getHeaderSearchOpts().ModulesValidateOncePerBuildSession = false;
  getHeaderSearchOpts().BuildSessionTimestamp = 0;
  // The specific values we canonicalize to for pruning don't affect behaviour,
  /// so use the default values so they may be dropped from the command-line.
  getHeaderSearchOpts().ModuleCachePruneInterval = 7 * 24 * 60 * 60;
  getHeaderSearchOpts().ModuleCachePruneAfter = 31 * 24 * 60 * 60;
}

IntrusiveRefCntPtr<llvm::vfs::FileSystem>
clang::createVFSFromCompilerInvocation(const CompilerInvocation &CI,
                                       DiagnosticsEngine &Diags) {
  return createVFSFromCompilerInvocation(CI, Diags,
                                         llvm::vfs::getRealFileSystem());
}

IntrusiveRefCntPtr<llvm::vfs::FileSystem>
clang::createVFSFromCompilerInvocation(
    const CompilerInvocation &CI, DiagnosticsEngine &Diags,
    IntrusiveRefCntPtr<llvm::vfs::FileSystem> BaseFS) {
  return createVFSFromOverlayFiles(CI.getHeaderSearchOpts().VFSOverlayFiles,
                                   Diags, std::move(BaseFS));
}

IntrusiveRefCntPtr<llvm::vfs::FileSystem> clang::createVFSFromOverlayFiles(
    ArrayRef<std::string> VFSOverlayFiles, DiagnosticsEngine &Diags,
    IntrusiveRefCntPtr<llvm::vfs::FileSystem> BaseFS) {
  if (VFSOverlayFiles.empty())
    return BaseFS;

  IntrusiveRefCntPtr<llvm::vfs::FileSystem> Result = BaseFS;
  // earlier vfs files are on the bottom
  for (const auto &File : VFSOverlayFiles) {
    llvm::ErrorOr<std::unique_ptr<llvm::MemoryBuffer>> Buffer =
        Result->getBufferForFile(File);
    if (!Buffer) {
      Diags.Report(diag::err_missing_vfs_overlay_file) << File;
      continue;
    }

    IntrusiveRefCntPtr<llvm::vfs::FileSystem> FS = llvm::vfs::getVFSFromYAML(
        std::move(Buffer.get()), /*DiagHandler*/ nullptr, File,
        /*DiagContext*/ nullptr, Result);
    if (!FS) {
      Diags.Report(diag::err_invalid_vfs_overlay) << File;
      continue;
    }

    Result = FS;
  }
  return Result;
}<|MERGE_RESOLUTION|>--- conflicted
+++ resolved
@@ -3205,10 +3205,6 @@
     Opts.ClangIRLifetimeCheck = true;
     Opts.ClangIRLifetimeCheckOpts = A->getValue();
   }
-<<<<<<< HEAD
-
-=======
->>>>>>> 6ce3969b
   if (const Arg *A = Args.getLastArg(OPT_fclangir_idiom_recognizer,
                                      OPT_fclangir_idiom_recognizer_EQ)) {
     Opts.ClangIRIdiomRecognizer = true;
@@ -3223,10 +3219,6 @@
 
   if (Args.hasArg(OPT_fclangir_mem2reg))
     Opts.ClangIREnableMem2Reg = true;
-<<<<<<< HEAD
-
-=======
->>>>>>> 6ce3969b
   if (Args.hasArg(OPT_aux_target_cpu))
     Opts.AuxTargetCPU = std::string(Args.getLastArgValue(OPT_aux_target_cpu));
   if (Args.hasArg(OPT_aux_target_feature))
