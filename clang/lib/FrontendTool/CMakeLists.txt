set(LLVM_LINK_COMPONENTS
  Option
  Support
  )

set(link_libs
  clangBasic
  clangCodeGen
  clangDriver
  clangExtractAPI
  clangFrontend
  clangRewriteFrontend
  )

set(deps)

if(CLANG_ENABLE_CIR)
  list(APPEND link_libs
    clangCIRFrontendAction
    MLIRCIRTransforms
    MLIRIR
    MLIRPass
<<<<<<< HEAD
    )
  list(APPEND deps
    MLIRBuiltinLocationAttributesIncGen
    MLIRBuiltinTypeInterfacesIncGen
    )
=======
    )
  list(APPEND deps
    MLIRBuiltinLocationAttributesIncGen
    MLIRBuiltinTypeInterfacesIncGen
    )
>>>>>>> 6ce3969b

  include_directories(${LLVM_MAIN_SRC_DIR}/../mlir/include)
  include_directories(${CMAKE_BINARY_DIR}/tools/mlir/include)
endif()

set(deps)

if(CLANG_ENABLE_STATIC_ANALYZER)
  list(APPEND link_libs
    clangStaticAnalyzerFrontend
    )
endif()

add_clang_library(clangFrontendTool
  ExecuteCompilerInvocation.cpp

  DEPENDS
  ClangDriverOptions
  ${deps}

  LINK_LIBS
  ${link_libs}
  )<|MERGE_RESOLUTION|>--- conflicted
+++ resolved
@@ -20,19 +20,11 @@
     MLIRCIRTransforms
     MLIRIR
     MLIRPass
-<<<<<<< HEAD
     )
   list(APPEND deps
     MLIRBuiltinLocationAttributesIncGen
     MLIRBuiltinTypeInterfacesIncGen
     )
-=======
-    )
-  list(APPEND deps
-    MLIRBuiltinLocationAttributesIncGen
-    MLIRBuiltinTypeInterfacesIncGen
-    )
->>>>>>> 6ce3969b
 
   include_directories(${LLVM_MAIN_SRC_DIR}/../mlir/include)
   include_directories(${CMAKE_BINARY_DIR}/tools/mlir/include)
