//===-- SemaConcept.cpp - Semantic Analysis for Constraints and Concepts --===//
//
// Part of the LLVM Project, under the Apache License v2.0 with LLVM Exceptions.
// See https://llvm.org/LICENSE.txt for license information.
// SPDX-License-Identifier: Apache-2.0 WITH LLVM-exception
//
//===----------------------------------------------------------------------===//
//
//  This file implements semantic analysis for C++ constraints and concepts.
//
//===----------------------------------------------------------------------===//

#include "TreeTransform.h"
#include "clang/Sema/SemaConcept.h"
#include "clang/Sema/Sema.h"
#include "clang/Sema/SemaInternal.h"
#include "clang/Sema/SemaDiagnostic.h"
#include "clang/Sema/TemplateDeduction.h"
#include "clang/Sema/Template.h"
#include "clang/Sema/Overload.h"
#include "clang/Sema/Initialization.h"
#include "clang/AST/ASTLambda.h"
#include "clang/AST/ExprConcepts.h"
#include "clang/AST/RecursiveASTVisitor.h"
#include "clang/Basic/OperatorPrecedence.h"
#include "llvm/ADT/DenseMap.h"
#include "llvm/ADT/PointerUnion.h"
#include "llvm/ADT/StringExtras.h"

using namespace clang;
using namespace sema;

namespace {
class LogicalBinOp {
  SourceLocation Loc;
  OverloadedOperatorKind Op = OO_None;
  const Expr *LHS = nullptr;
  const Expr *RHS = nullptr;

public:
  LogicalBinOp(const Expr *E) {
    if (auto *BO = dyn_cast<BinaryOperator>(E)) {
      Op = BinaryOperator::getOverloadedOperator(BO->getOpcode());
      LHS = BO->getLHS();
      RHS = BO->getRHS();
      Loc = BO->getExprLoc();
    } else if (auto *OO = dyn_cast<CXXOperatorCallExpr>(E)) {
      // If OO is not || or && it might not have exactly 2 arguments.
      if (OO->getNumArgs() == 2) {
        Op = OO->getOperator();
        LHS = OO->getArg(0);
        RHS = OO->getArg(1);
        Loc = OO->getOperatorLoc();
      }
    }
  }

  bool isAnd() const { return Op == OO_AmpAmp; }
  bool isOr() const { return Op == OO_PipePipe; }
  explicit operator bool() const { return isAnd() || isOr(); }

  const Expr *getLHS() const { return LHS; }
  const Expr *getRHS() const { return RHS; }

  ExprResult recreateBinOp(Sema &SemaRef, ExprResult LHS) const {
    return recreateBinOp(SemaRef, LHS, const_cast<Expr *>(getRHS()));
  }

  ExprResult recreateBinOp(Sema &SemaRef, ExprResult LHS,
                           ExprResult RHS) const {
    assert((isAnd() || isOr()) && "Not the right kind of op?");
    assert((!LHS.isInvalid() && !RHS.isInvalid()) && "not good expressions?");

    if (!LHS.isUsable() || !RHS.isUsable())
      return ExprEmpty();

    // We should just be able to 'normalize' these to the builtin Binary
    // Operator, since that is how they are evaluated in constriant checks.
    return BinaryOperator::Create(SemaRef.Context, LHS.get(), RHS.get(),
                                  BinaryOperator::getOverloadedOpcode(Op),
                                  SemaRef.Context.BoolTy, VK_PRValue,
                                  OK_Ordinary, Loc, FPOptionsOverride{});
  }
};
}

bool Sema::CheckConstraintExpression(const Expr *ConstraintExpression,
                                     Token NextToken, bool *PossibleNonPrimary,
                                     bool IsTrailingRequiresClause) {
  // C++2a [temp.constr.atomic]p1
  // ..E shall be a constant expression of type bool.

  ConstraintExpression = ConstraintExpression->IgnoreParenImpCasts();

  if (LogicalBinOp BO = ConstraintExpression) {
    return CheckConstraintExpression(BO.getLHS(), NextToken,
                                     PossibleNonPrimary) &&
           CheckConstraintExpression(BO.getRHS(), NextToken,
                                     PossibleNonPrimary);
  } else if (auto *C = dyn_cast<ExprWithCleanups>(ConstraintExpression))
    return CheckConstraintExpression(C->getSubExpr(), NextToken,
                                     PossibleNonPrimary);

  QualType Type = ConstraintExpression->getType();

  auto CheckForNonPrimary = [&] {
    if (PossibleNonPrimary)
      *PossibleNonPrimary =
          // We have the following case:
          // template<typename> requires func(0) struct S { };
          // The user probably isn't aware of the parentheses required around
          // the function call, and we're only going to parse 'func' as the
          // primary-expression, and complain that it is of non-bool type.
          (NextToken.is(tok::l_paren) &&
           (IsTrailingRequiresClause ||
            (Type->isDependentType() &&
             isa<UnresolvedLookupExpr>(ConstraintExpression)) ||
            Type->isFunctionType() ||
            Type->isSpecificBuiltinType(BuiltinType::Overload))) ||
          // We have the following case:
          // template<typename T> requires size_<T> == 0 struct S { };
          // The user probably isn't aware of the parentheses required around
          // the binary operator, and we're only going to parse 'func' as the
          // first operand, and complain that it is of non-bool type.
          getBinOpPrecedence(NextToken.getKind(),
                             /*GreaterThanIsOperator=*/true,
                             getLangOpts().CPlusPlus11) > prec::LogicalAnd;
  };

  // An atomic constraint!
  if (ConstraintExpression->isTypeDependent()) {
    CheckForNonPrimary();
    return true;
  }

  if (!Context.hasSameUnqualifiedType(Type, Context.BoolTy)) {
    Diag(ConstraintExpression->getExprLoc(),
         diag::err_non_bool_atomic_constraint) << Type
        << ConstraintExpression->getSourceRange();
    CheckForNonPrimary();
    return false;
  }

  if (PossibleNonPrimary)
      *PossibleNonPrimary = false;
  return true;
}

template <typename AtomicEvaluator>
static ExprResult
calculateConstraintSatisfaction(Sema &S, const Expr *ConstraintExpr,
                                ConstraintSatisfaction &Satisfaction,
                                AtomicEvaluator &&Evaluator) {
  ConstraintExpr = ConstraintExpr->IgnoreParenImpCasts();

  if (LogicalBinOp BO = ConstraintExpr) {
    ExprResult LHSRes = calculateConstraintSatisfaction(
        S, BO.getLHS(), Satisfaction, Evaluator);

    if (LHSRes.isInvalid())
      return ExprError();

    bool IsLHSSatisfied = Satisfaction.IsSatisfied;

    if (BO.isOr() && IsLHSSatisfied)
      // [temp.constr.op] p3
      //    A disjunction is a constraint taking two operands. To determine if
      //    a disjunction is satisfied, the satisfaction of the first operand
      //    is checked. If that is satisfied, the disjunction is satisfied.
      //    Otherwise, the disjunction is satisfied if and only if the second
      //    operand is satisfied.
      return BO.recreateBinOp(S, LHSRes);

    if (BO.isAnd() && !IsLHSSatisfied)
      // [temp.constr.op] p2
      //    A conjunction is a constraint taking two operands. To determine if
      //    a conjunction is satisfied, the satisfaction of the first operand
      //    is checked. If that is not satisfied, the conjunction is not
      //    satisfied. Otherwise, the conjunction is satisfied if and only if
      //    the second operand is satisfied.
      return BO.recreateBinOp(S, LHSRes);

    ExprResult RHSRes = calculateConstraintSatisfaction(
        S, BO.getRHS(), Satisfaction, std::forward<AtomicEvaluator>(Evaluator));
    if (RHSRes.isInvalid())
      return ExprError();

    return BO.recreateBinOp(S, LHSRes, RHSRes);
  }

  if (auto *C = dyn_cast<ExprWithCleanups>(ConstraintExpr)) {
    // These aren't evaluated, so we don't care about cleanups, so we can just
    // evaluate these as if the cleanups didn't exist.
    return calculateConstraintSatisfaction(
        S, C->getSubExpr(), Satisfaction,
        std::forward<AtomicEvaluator>(Evaluator));
  }

  // An atomic constraint expression
  ExprResult SubstitutedAtomicExpr = Evaluator(ConstraintExpr);

  if (SubstitutedAtomicExpr.isInvalid())
    return ExprError();

  if (!SubstitutedAtomicExpr.isUsable())
    // Evaluator has decided satisfaction without yielding an expression.
    return ExprEmpty();

  // We don't have the ability to evaluate this, since it contains a
  // RecoveryExpr, so we want to fail overload resolution.  Otherwise,
  // we'd potentially pick up a different overload, and cause confusing
  // diagnostics. SO, add a failure detail that will cause us to make this
  // overload set not viable.
  if (SubstitutedAtomicExpr.get()->containsErrors()) {
    Satisfaction.IsSatisfied = false;
    Satisfaction.ContainsErrors = true;

    PartialDiagnostic Msg = S.PDiag(diag::note_constraint_references_error);
    SmallString<128> DiagString;
    DiagString = ": ";
    Msg.EmitToString(S.getDiagnostics(), DiagString);
    unsigned MessageSize = DiagString.size();
    char *Mem = new (S.Context) char[MessageSize];
    memcpy(Mem, DiagString.c_str(), MessageSize);
    Satisfaction.Details.emplace_back(
        ConstraintExpr,
        new (S.Context) ConstraintSatisfaction::SubstitutionDiagnostic{
            SubstitutedAtomicExpr.get()->getBeginLoc(),
            StringRef(Mem, MessageSize)});
    return SubstitutedAtomicExpr;
  }

  EnterExpressionEvaluationContext ConstantEvaluated(
      S, Sema::ExpressionEvaluationContext::ConstantEvaluated);
  SmallVector<PartialDiagnosticAt, 2> EvaluationDiags;
  Expr::EvalResult EvalResult;
  EvalResult.Diag = &EvaluationDiags;
  if (!SubstitutedAtomicExpr.get()->EvaluateAsConstantExpr(EvalResult,
                                                           S.Context) ||
      !EvaluationDiags.empty()) {
    // C++2a [temp.constr.atomic]p1
    //   ...E shall be a constant expression of type bool.
    S.Diag(SubstitutedAtomicExpr.get()->getBeginLoc(),
           diag::err_non_constant_constraint_expression)
        << SubstitutedAtomicExpr.get()->getSourceRange();
    for (const PartialDiagnosticAt &PDiag : EvaluationDiags)
      S.Diag(PDiag.first, PDiag.second);
    return ExprError();
  }

  assert(EvalResult.Val.isInt() &&
         "evaluating bool expression didn't produce int");
  Satisfaction.IsSatisfied = EvalResult.Val.getInt().getBoolValue();
  if (!Satisfaction.IsSatisfied)
    Satisfaction.Details.emplace_back(ConstraintExpr,
                                      SubstitutedAtomicExpr.get());

  return SubstitutedAtomicExpr;
}

static ExprResult calculateConstraintSatisfaction(
    Sema &S, const NamedDecl *Template, SourceLocation TemplateNameLoc,
    const MultiLevelTemplateArgumentList &MLTAL, const Expr *ConstraintExpr,
    ConstraintSatisfaction &Satisfaction) {
  return calculateConstraintSatisfaction(
      S, ConstraintExpr, Satisfaction, [&](const Expr *AtomicExpr) {
        EnterExpressionEvaluationContext ConstantEvaluated(
            S, Sema::ExpressionEvaluationContext::ConstantEvaluated,
            Sema::ReuseLambdaContextDecl);

        // Atomic constraint - substitute arguments and check satisfaction.
        ExprResult SubstitutedExpression;
        {
          TemplateDeductionInfo Info(TemplateNameLoc);
          Sema::InstantiatingTemplate Inst(S, AtomicExpr->getBeginLoc(),
              Sema::InstantiatingTemplate::ConstraintSubstitution{},
              const_cast<NamedDecl *>(Template), Info,
              AtomicExpr->getSourceRange());
          if (Inst.isInvalid())
            return ExprError();
          // We do not want error diagnostics escaping here.
          Sema::SFINAETrap Trap(S);
          SubstitutedExpression =
              S.SubstConstraintExpr(const_cast<Expr *>(AtomicExpr), MLTAL);
          // Substitution might have stripped off a contextual conversion to
          // bool if this is the operand of an '&&' or '||'. For example, we
          // might lose an lvalue-to-rvalue conversion here. If so, put it back
          // before we try to evaluate.
          if (!SubstitutedExpression.isInvalid())
            SubstitutedExpression =
                S.PerformContextuallyConvertToBool(SubstitutedExpression.get());
          if (SubstitutedExpression.isInvalid() || Trap.hasErrorOccurred()) {
            // C++2a [temp.constr.atomic]p1
            //   ...If substitution results in an invalid type or expression, the
            //   constraint is not satisfied.
            if (!Trap.hasErrorOccurred())
              // A non-SFINAE error has occurred as a result of this
              // substitution.
              return ExprError();

            PartialDiagnosticAt SubstDiag{SourceLocation(),
                                          PartialDiagnostic::NullDiagnostic()};
            Info.takeSFINAEDiagnostic(SubstDiag);
            // FIXME: Concepts: This is an unfortunate consequence of there
            //  being no serialization code for PartialDiagnostics and the fact
            //  that serializing them would likely take a lot more storage than
            //  just storing them as strings. We would still like, in the
            //  future, to serialize the proper PartialDiagnostic as serializing
            //  it as a string defeats the purpose of the diagnostic mechanism.
            SmallString<128> DiagString;
            DiagString = ": ";
            SubstDiag.second.EmitToString(S.getDiagnostics(), DiagString);
            unsigned MessageSize = DiagString.size();
            char *Mem = new (S.Context) char[MessageSize];
            memcpy(Mem, DiagString.c_str(), MessageSize);
            Satisfaction.Details.emplace_back(
                AtomicExpr,
                new (S.Context) ConstraintSatisfaction::SubstitutionDiagnostic{
                        SubstDiag.first, StringRef(Mem, MessageSize)});
            Satisfaction.IsSatisfied = false;
            return ExprEmpty();
          }
        }

        if (!S.CheckConstraintExpression(SubstitutedExpression.get()))
          return ExprError();

        return SubstitutedExpression;
      });
}

static bool CheckConstraintSatisfaction(
    Sema &S, const NamedDecl *Template, ArrayRef<const Expr *> ConstraintExprs,
    llvm::SmallVectorImpl<Expr *> &Converted,
    const MultiLevelTemplateArgumentList &TemplateArgsLists,
    SourceRange TemplateIDRange, ConstraintSatisfaction &Satisfaction) {
  if (ConstraintExprs.empty()) {
    Satisfaction.IsSatisfied = true;
    return false;
  }

  if (TemplateArgsLists.isAnyArgInstantiationDependent()) {
    // No need to check satisfaction for dependent constraint expressions.
    Satisfaction.IsSatisfied = true;
    return false;
  }

  ArrayRef<TemplateArgument> TemplateArgs =
      TemplateArgsLists.getNumSubstitutedLevels() > 0
          ? TemplateArgsLists.getOutermost()
          : ArrayRef<TemplateArgument> {};
  Sema::InstantiatingTemplate Inst(S, TemplateIDRange.getBegin(),
      Sema::InstantiatingTemplate::ConstraintsCheck{},
      const_cast<NamedDecl *>(Template), TemplateArgs, TemplateIDRange);
  if (Inst.isInvalid())
    return true;

  for (const Expr *ConstraintExpr : ConstraintExprs) {
    ExprResult Res = calculateConstraintSatisfaction(
        S, Template, TemplateIDRange.getBegin(), TemplateArgsLists,
        ConstraintExpr, Satisfaction);
    if (Res.isInvalid())
      return true;

    Converted.push_back(Res.get());
    if (!Satisfaction.IsSatisfied) {
      // Backfill the 'converted' list with nulls so we can keep the Converted
      // and unconverted lists in sync.
      Converted.append(ConstraintExprs.size() - Converted.size(), nullptr);
      // [temp.constr.op] p2
      // [...] To determine if a conjunction is satisfied, the satisfaction
      // of the first operand is checked. If that is not satisfied, the
      // conjunction is not satisfied. [...]
      return false;
    }
  }
  return false;
}

bool Sema::CheckConstraintSatisfaction(
    const NamedDecl *Template, ArrayRef<const Expr *> ConstraintExprs,
    llvm::SmallVectorImpl<Expr *> &ConvertedConstraints,
    const MultiLevelTemplateArgumentList &TemplateArgsLists,
    SourceRange TemplateIDRange, ConstraintSatisfaction &OutSatisfaction) {
  if (ConstraintExprs.empty()) {
    OutSatisfaction.IsSatisfied = true;
    return false;
  }
  if (!Template) {
    return ::CheckConstraintSatisfaction(
        *this, nullptr, ConstraintExprs, ConvertedConstraints,
        TemplateArgsLists, TemplateIDRange, OutSatisfaction);
  }

  // A list of the template argument list flattened in a predictible manner for
  // the purposes of caching. The ConstraintSatisfaction type is in AST so it
  // has no access to the MultiLevelTemplateArgumentList, so this has to happen
  // here.
  llvm::SmallVector<TemplateArgument, 4> FlattenedArgs;
  for (auto List : TemplateArgsLists)
    FlattenedArgs.insert(FlattenedArgs.end(), List.Args.begin(),
                         List.Args.end());

  llvm::FoldingSetNodeID ID;
  ConstraintSatisfaction::Profile(ID, Context, Template, FlattenedArgs);
  void *InsertPos;
  if (auto *Cached = SatisfactionCache.FindNodeOrInsertPos(ID, InsertPos)) {
    OutSatisfaction = *Cached;
    return false;
  }

  auto Satisfaction =
      std::make_unique<ConstraintSatisfaction>(Template, FlattenedArgs);
  if (::CheckConstraintSatisfaction(*this, Template, ConstraintExprs,
                                    ConvertedConstraints, TemplateArgsLists,
                                    TemplateIDRange, *Satisfaction)) {
    return true;
  }

  if (auto *Cached = SatisfactionCache.FindNodeOrInsertPos(ID, InsertPos)) {
    // The evaluation of this constraint resulted in us trying to re-evaluate it
    // recursively. This isn't really possible, except we try to form a
    // RecoveryExpr as a part of the evaluation.  If this is the case, just
    // return the 'cached' version (which will have the same result), and save
    // ourselves the extra-insert. If it ever becomes possible to legitimately
    // recursively check a constraint, we should skip checking the 'inner' one
    // above, and replace the cached version with this one, as it would be more
    // specific.
    OutSatisfaction = *Cached;
    return false;
  }

  // Else we can simply add this satisfaction to the list.
  OutSatisfaction = *Satisfaction;
  // We cannot use InsertPos here because CheckConstraintSatisfaction might have
  // invalidated it.
  // Note that entries of SatisfactionCache are deleted in Sema's destructor.
  SatisfactionCache.InsertNode(Satisfaction.release());
  return false;
}

bool Sema::CheckConstraintSatisfaction(const Expr *ConstraintExpr,
                                       ConstraintSatisfaction &Satisfaction) {
  return calculateConstraintSatisfaction(
             *this, ConstraintExpr, Satisfaction,
             [this](const Expr *AtomicExpr) -> ExprResult {
               // We only do this to immitate lvalue-to-rvalue conversion.
               return PerformContextuallyConvertToBool(
                   const_cast<Expr *>(AtomicExpr));
             })
      .isInvalid();
}

bool Sema::SetupConstraintScope(
    FunctionDecl *FD, llvm::Optional<ArrayRef<TemplateArgument>> TemplateArgs,
    MultiLevelTemplateArgumentList MLTAL, LocalInstantiationScope &Scope) {
  if (FD->isTemplateInstantiation() && FD->getPrimaryTemplate()) {
    FunctionTemplateDecl *PrimaryTemplate = FD->getPrimaryTemplate();
    InstantiatingTemplate Inst(
        *this, FD->getPointOfInstantiation(),
        Sema::InstantiatingTemplate::ConstraintsCheck{}, PrimaryTemplate,
        TemplateArgs ? *TemplateArgs : ArrayRef<TemplateArgument>{},
        SourceRange());
    if (Inst.isInvalid())
      return true;

    // addInstantiatedParametersToScope creates a map of 'uninstantiated' to
    // 'instantiated' parameters and adds it to the context. For the case where
    // this function is a template being instantiated NOW, we also need to add
    // the list of current template arguments to the list so that they also can
    // be picked out of the map.
    if (auto *SpecArgs = FD->getTemplateSpecializationArgs()) {
<<<<<<< HEAD
      MultiLevelTemplateArgumentList JustTemplArgs(FD, SpecArgs->asArray());
=======
      MultiLevelTemplateArgumentList JustTemplArgs(FD, SpecArgs->asArray(),
                                                   /*Final=*/false);
>>>>>>> e7aa6127
      if (addInstantiatedParametersToScope(
              FD, PrimaryTemplate->getTemplatedDecl(), Scope, JustTemplArgs))
        return true;
    }

    // If this is a member function, make sure we get the parameters that
    // reference the original primary template.
    if (const auto *FromMemTempl =
            PrimaryTemplate->getInstantiatedFromMemberTemplate()) {
      if (addInstantiatedParametersToScope(FD, FromMemTempl->getTemplatedDecl(),
                                           Scope, MLTAL))
        return true;
    }

    return false;
  }

  if (FD->getTemplatedKind() == FunctionDecl::TK_MemberSpecialization ||
      FD->getTemplatedKind() == FunctionDecl::TK_DependentNonTemplate) {
    FunctionDecl *InstantiatedFrom =
        FD->getTemplatedKind() == FunctionDecl::TK_MemberSpecialization
            ? FD->getInstantiatedFromMemberFunction()
            : FD->getInstantiatedFromDecl();

    InstantiatingTemplate Inst(
        *this, FD->getPointOfInstantiation(),
        Sema::InstantiatingTemplate::ConstraintsCheck{}, InstantiatedFrom,
        TemplateArgs ? *TemplateArgs : ArrayRef<TemplateArgument>{},
        SourceRange());
    if (Inst.isInvalid())
      return true;

    // Case where this was not a template, but instantiated as a
    // child-function.
    if (addInstantiatedParametersToScope(FD, InstantiatedFrom, Scope, MLTAL))
      return true;
  }

  return false;
}

// This function collects all of the template arguments for the purposes of
// constraint-instantiation and checking.
llvm::Optional<MultiLevelTemplateArgumentList>
Sema::SetupConstraintCheckingTemplateArgumentsAndScope(
    FunctionDecl *FD, llvm::Optional<ArrayRef<TemplateArgument>> TemplateArgs,
    LocalInstantiationScope &Scope) {
  MultiLevelTemplateArgumentList MLTAL;

  // Collect the list of template arguments relative to the 'primary' template.
  // We need the entire list, since the constraint is completely uninstantiated
  // at this point.
  MLTAL =
      getTemplateInstantiationArgs(FD, /*Final=*/false, /*Innermost=*/nullptr,
                                   /*RelativeToPrimary=*/true,
                                   /*Pattern=*/nullptr,
                                   /*ForConstraintInstantiation=*/true);
  if (SetupConstraintScope(FD, TemplateArgs, MLTAL, Scope))
    return llvm::None;

  return MLTAL;
}

bool Sema::CheckFunctionConstraints(const FunctionDecl *FD,
                                    ConstraintSatisfaction &Satisfaction,
                                    SourceLocation UsageLoc,
                                    bool ForOverloadResolution) {
  // Don't check constraints if the function is dependent. Also don't check if
  // this is a function template specialization, as the call to
  // CheckinstantiatedFunctionTemplateConstraints after this will check it
  // better.
  if (FD->isDependentContext() ||
      FD->getTemplatedKind() ==
          FunctionDecl::TK_FunctionTemplateSpecialization) {
    Satisfaction.IsSatisfied = true;
    return false;
  }

  DeclContext *CtxToSave = const_cast<FunctionDecl *>(FD);

  while (isLambdaCallOperator(CtxToSave) || FD->isTransparentContext()) {
    if (isLambdaCallOperator(CtxToSave))
      CtxToSave = CtxToSave->getParent()->getParent();
    else
      CtxToSave = CtxToSave->getNonTransparentContext();
  }

  ContextRAII SavedContext{*this, CtxToSave};
  LocalInstantiationScope Scope(*this, !ForOverloadResolution ||
                                           isLambdaCallOperator(FD));
  llvm::Optional<MultiLevelTemplateArgumentList> MLTAL =
      SetupConstraintCheckingTemplateArgumentsAndScope(
          const_cast<FunctionDecl *>(FD), {}, Scope);

  if (!MLTAL)
    return true;

  Qualifiers ThisQuals;
  CXXRecordDecl *Record = nullptr;
  if (auto *Method = dyn_cast<CXXMethodDecl>(FD)) {
    ThisQuals = Method->getMethodQualifiers();
    Record = const_cast<CXXRecordDecl *>(Method->getParent());
  }
  CXXThisScopeRAII ThisScope(*this, Record, ThisQuals, Record != nullptr);
  // We substitute with empty arguments in order to rebuild the atomic
  // constraint in a constant-evaluated context.
  // FIXME: Should this be a dedicated TreeTransform?
  const Expr *RC = FD->getTrailingRequiresClause();
  llvm::SmallVector<Expr *, 1> Converted;

  if (CheckConstraintSatisfaction(
          FD, {RC}, Converted, *MLTAL,
          SourceRange(UsageLoc.isValid() ? UsageLoc : FD->getLocation()),
          Satisfaction))
    return true;

  // FIXME: we need to do this for the function constraints for
  // comparison of constraints to work, but do we also need to do it for
  // CheckInstantiatedFunctionConstraints?  That one is more difficult, but we
  // seem to always just pick up the constraints from the primary template.
  assert(Converted.size() <= 1 && "Got more expressions converted?");
  if (!Converted.empty() && Converted[0] != nullptr)
    const_cast<FunctionDecl *>(FD)->setTrailingRequiresClause(Converted[0]);
  return false;
}


// Figure out the to-translation-unit depth for this function declaration for
// the purpose of seeing if they differ by constraints. This isn't the same as
// getTemplateDepth, because it includes already instantiated parents.
static unsigned
CalculateTemplateDepthForConstraints(Sema &S, const NamedDecl *ND,
                                     bool SkipForSpecialization = false) {
  MultiLevelTemplateArgumentList MLTAL = S.getTemplateInstantiationArgs(
      ND, /*Final=*/false, /*Innermost=*/nullptr, /*RelativeToPrimary=*/true,
      /*Pattern=*/nullptr,
      /*ForConstraintInstantiation=*/true, SkipForSpecialization);
  return MLTAL.getNumSubstitutedLevels();
}

namespace {
  class AdjustConstraintDepth : public TreeTransform<AdjustConstraintDepth> {
  unsigned TemplateDepth = 0;
  public:
  using inherited = TreeTransform<AdjustConstraintDepth>;
  AdjustConstraintDepth(Sema &SemaRef, unsigned TemplateDepth)
      : inherited(SemaRef), TemplateDepth(TemplateDepth) {}

  using inherited::TransformTemplateTypeParmType;
  QualType TransformTemplateTypeParmType(TypeLocBuilder &TLB,
                                         TemplateTypeParmTypeLoc TL, bool) {
    const TemplateTypeParmType *T = TL.getTypePtr();

    TemplateTypeParmDecl *NewTTPDecl = nullptr;
    if (TemplateTypeParmDecl *OldTTPDecl = T->getDecl())
      NewTTPDecl = cast_or_null<TemplateTypeParmDecl>(
          TransformDecl(TL.getNameLoc(), OldTTPDecl));

    QualType Result = getSema().Context.getTemplateTypeParmType(
        T->getDepth() + TemplateDepth, T->getIndex(), T->isParameterPack(),
        NewTTPDecl);
    TemplateTypeParmTypeLoc NewTL = TLB.push<TemplateTypeParmTypeLoc>(Result);
    NewTL.setNameLoc(TL.getNameLoc());
    return Result;
  }
  };
} // namespace

bool Sema::AreConstraintExpressionsEqual(const NamedDecl *Old,
                                         const Expr *OldConstr,
                                         const NamedDecl *New,
                                         const Expr *NewConstr) {
  if (Old && New && Old != New) {
    unsigned Depth1 = CalculateTemplateDepthForConstraints(
        *this, Old);
    unsigned Depth2 = CalculateTemplateDepthForConstraints(
        *this, New);

    // Adjust the 'shallowest' verison of this to increase the depth to match
    // the 'other'.
    if (Depth2 > Depth1) {
      OldConstr = AdjustConstraintDepth(*this, Depth2 - Depth1)
                      .TransformExpr(const_cast<Expr *>(OldConstr))
                      .get();
    } else if (Depth1 > Depth2) {
      NewConstr = AdjustConstraintDepth(*this, Depth1 - Depth2)
                      .TransformExpr(const_cast<Expr *>(NewConstr))
                      .get();
    }
  }

  llvm::FoldingSetNodeID ID1, ID2;
  OldConstr->Profile(ID1, Context, /*Canonical=*/true);
  NewConstr->Profile(ID2, Context, /*Canonical=*/true);
  return ID1 == ID2;
}

bool Sema::FriendConstraintsDependOnEnclosingTemplate(const FunctionDecl *FD) {
  assert(FD->getFriendObjectKind() && "Must be a friend!");

  // The logic for non-templates is handled in ASTContext::isSameEntity, so we
  // don't have to bother checking 'DependsOnEnclosingTemplate' for a
  // non-function-template.
  assert(FD->getDescribedFunctionTemplate() &&
         "Non-function templates don't need to be checked");

  SmallVector<const Expr *, 3> ACs;
  FD->getDescribedFunctionTemplate()->getAssociatedConstraints(ACs);

  unsigned OldTemplateDepth = CalculateTemplateDepthForConstraints(*this, FD);
  for (const Expr *Constraint : ACs)
    if (ConstraintExpressionDependsOnEnclosingTemplate(FD, OldTemplateDepth,
                                                       Constraint))
      return true;

  return false;
}

bool Sema::EnsureTemplateArgumentListConstraints(
    TemplateDecl *TD, const MultiLevelTemplateArgumentList &TemplateArgsLists,
    SourceRange TemplateIDRange) {
  ConstraintSatisfaction Satisfaction;
  llvm::SmallVector<const Expr *, 3> AssociatedConstraints;
  TD->getAssociatedConstraints(AssociatedConstraints);
  if (CheckConstraintSatisfaction(TD, AssociatedConstraints, TemplateArgsLists,
                                  TemplateIDRange, Satisfaction))
    return true;

  if (!Satisfaction.IsSatisfied) {
    SmallString<128> TemplateArgString;
    TemplateArgString = " ";
    TemplateArgString += getTemplateArgumentBindingsText(
        TD->getTemplateParameters(), TemplateArgsLists.getInnermost().data(),
        TemplateArgsLists.getInnermost().size());

    Diag(TemplateIDRange.getBegin(),
         diag::err_template_arg_list_constraints_not_satisfied)
        << (int)getTemplateNameKindForDiagnostics(TemplateName(TD)) << TD
        << TemplateArgString << TemplateIDRange;
    DiagnoseUnsatisfiedConstraint(Satisfaction);
    return true;
  }
  return false;
}

bool Sema::CheckInstantiatedFunctionTemplateConstraints(
    SourceLocation PointOfInstantiation, FunctionDecl *Decl,
    ArrayRef<TemplateArgument> TemplateArgs,
    ConstraintSatisfaction &Satisfaction) {
  // In most cases we're not going to have constraints, so check for that first.
  FunctionTemplateDecl *Template = Decl->getPrimaryTemplate();
  // Note - code synthesis context for the constraints check is created
  // inside CheckConstraintsSatisfaction.
  SmallVector<const Expr *, 3> TemplateAC;
  Template->getAssociatedConstraints(TemplateAC);
  if (TemplateAC.empty()) {
    Satisfaction.IsSatisfied = true;
    return false;
  }

  // Enter the scope of this instantiation. We don't use
  // PushDeclContext because we don't have a scope.
  Sema::ContextRAII savedContext(*this, Decl);
  LocalInstantiationScope Scope(*this);

  Optional<MultiLevelTemplateArgumentList> MLTAL =
      SetupConstraintCheckingTemplateArgumentsAndScope(Decl, TemplateArgs,
                                                       Scope);

  if (!MLTAL)
    return true;

  Qualifiers ThisQuals;
  CXXRecordDecl *Record = nullptr;
  if (auto *Method = dyn_cast<CXXMethodDecl>(Decl)) {
    ThisQuals = Method->getMethodQualifiers();
    Record = Method->getParent();
  }
  CXXThisScopeRAII ThisScope(*this, Record, ThisQuals, Record != nullptr);
  FunctionScopeRAII FuncScope(*this);
  if (isLambdaCallOperator(Decl))
    PushLambdaScope();
  else
    FuncScope.disable();

  llvm::SmallVector<Expr *, 1> Converted;
  return CheckConstraintSatisfaction(Template, TemplateAC, Converted, *MLTAL,
                                     PointOfInstantiation, Satisfaction);
}

static void diagnoseUnsatisfiedRequirement(Sema &S,
                                           concepts::ExprRequirement *Req,
                                           bool First) {
  assert(!Req->isSatisfied()
         && "Diagnose() can only be used on an unsatisfied requirement");
  switch (Req->getSatisfactionStatus()) {
    case concepts::ExprRequirement::SS_Dependent:
      llvm_unreachable("Diagnosing a dependent requirement");
      break;
    case concepts::ExprRequirement::SS_ExprSubstitutionFailure: {
      auto *SubstDiag = Req->getExprSubstitutionDiagnostic();
      if (!SubstDiag->DiagMessage.empty())
        S.Diag(SubstDiag->DiagLoc,
               diag::note_expr_requirement_expr_substitution_error)
               << (int)First << SubstDiag->SubstitutedEntity
               << SubstDiag->DiagMessage;
      else
        S.Diag(SubstDiag->DiagLoc,
               diag::note_expr_requirement_expr_unknown_substitution_error)
            << (int)First << SubstDiag->SubstitutedEntity;
      break;
    }
    case concepts::ExprRequirement::SS_NoexceptNotMet:
      S.Diag(Req->getNoexceptLoc(),
             diag::note_expr_requirement_noexcept_not_met)
          << (int)First << Req->getExpr();
      break;
    case concepts::ExprRequirement::SS_TypeRequirementSubstitutionFailure: {
      auto *SubstDiag =
          Req->getReturnTypeRequirement().getSubstitutionDiagnostic();
      if (!SubstDiag->DiagMessage.empty())
        S.Diag(SubstDiag->DiagLoc,
               diag::note_expr_requirement_type_requirement_substitution_error)
            << (int)First << SubstDiag->SubstitutedEntity
            << SubstDiag->DiagMessage;
      else
        S.Diag(SubstDiag->DiagLoc,
               diag::note_expr_requirement_type_requirement_unknown_substitution_error)
            << (int)First << SubstDiag->SubstitutedEntity;
      break;
    }
    case concepts::ExprRequirement::SS_ConstraintsNotSatisfied: {
      ConceptSpecializationExpr *ConstraintExpr =
          Req->getReturnTypeRequirementSubstitutedConstraintExpr();
      if (ConstraintExpr->getTemplateArgsAsWritten()->NumTemplateArgs == 1) {
        // A simple case - expr type is the type being constrained and the concept
        // was not provided arguments.
        Expr *e = Req->getExpr();
        S.Diag(e->getBeginLoc(),
               diag::note_expr_requirement_constraints_not_satisfied_simple)
            << (int)First << S.Context.getReferenceQualifiedType(e)
            << ConstraintExpr->getNamedConcept();
      } else {
        S.Diag(ConstraintExpr->getBeginLoc(),
               diag::note_expr_requirement_constraints_not_satisfied)
            << (int)First << ConstraintExpr;
      }
      S.DiagnoseUnsatisfiedConstraint(ConstraintExpr->getSatisfaction());
      break;
    }
    case concepts::ExprRequirement::SS_Satisfied:
      llvm_unreachable("We checked this above");
  }
}

static void diagnoseUnsatisfiedRequirement(Sema &S,
                                           concepts::TypeRequirement *Req,
                                           bool First) {
  assert(!Req->isSatisfied()
         && "Diagnose() can only be used on an unsatisfied requirement");
  switch (Req->getSatisfactionStatus()) {
  case concepts::TypeRequirement::SS_Dependent:
    llvm_unreachable("Diagnosing a dependent requirement");
    return;
  case concepts::TypeRequirement::SS_SubstitutionFailure: {
    auto *SubstDiag = Req->getSubstitutionDiagnostic();
    if (!SubstDiag->DiagMessage.empty())
      S.Diag(SubstDiag->DiagLoc,
             diag::note_type_requirement_substitution_error) << (int)First
          << SubstDiag->SubstitutedEntity << SubstDiag->DiagMessage;
    else
      S.Diag(SubstDiag->DiagLoc,
             diag::note_type_requirement_unknown_substitution_error)
          << (int)First << SubstDiag->SubstitutedEntity;
    return;
  }
  default:
    llvm_unreachable("Unknown satisfaction status");
    return;
  }
}

static void diagnoseUnsatisfiedRequirement(Sema &S,
                                           concepts::NestedRequirement *Req,
                                           bool First) {
  if (Req->isSubstitutionFailure()) {
    concepts::Requirement::SubstitutionDiagnostic *SubstDiag =
        Req->getSubstitutionDiagnostic();
    if (!SubstDiag->DiagMessage.empty())
      S.Diag(SubstDiag->DiagLoc,
             diag::note_nested_requirement_substitution_error)
             << (int)First << SubstDiag->SubstitutedEntity
             << SubstDiag->DiagMessage;
    else
      S.Diag(SubstDiag->DiagLoc,
             diag::note_nested_requirement_unknown_substitution_error)
          << (int)First << SubstDiag->SubstitutedEntity;
    return;
  }
  S.DiagnoseUnsatisfiedConstraint(Req->getConstraintSatisfaction(), First);
}


static void diagnoseWellFormedUnsatisfiedConstraintExpr(Sema &S,
                                                        Expr *SubstExpr,
                                                        bool First = true) {
  SubstExpr = SubstExpr->IgnoreParenImpCasts();
  if (BinaryOperator *BO = dyn_cast<BinaryOperator>(SubstExpr)) {
    switch (BO->getOpcode()) {
    // These two cases will in practice only be reached when using fold
    // expressions with || and &&, since otherwise the || and && will have been
    // broken down into atomic constraints during satisfaction checking.
    case BO_LOr:
      // Or evaluated to false - meaning both RHS and LHS evaluated to false.
      diagnoseWellFormedUnsatisfiedConstraintExpr(S, BO->getLHS(), First);
      diagnoseWellFormedUnsatisfiedConstraintExpr(S, BO->getRHS(),
                                                  /*First=*/false);
      return;
    case BO_LAnd: {
      bool LHSSatisfied =
          BO->getLHS()->EvaluateKnownConstInt(S.Context).getBoolValue();
      if (LHSSatisfied) {
        // LHS is true, so RHS must be false.
        diagnoseWellFormedUnsatisfiedConstraintExpr(S, BO->getRHS(), First);
        return;
      }
      // LHS is false
      diagnoseWellFormedUnsatisfiedConstraintExpr(S, BO->getLHS(), First);

      // RHS might also be false
      bool RHSSatisfied =
          BO->getRHS()->EvaluateKnownConstInt(S.Context).getBoolValue();
      if (!RHSSatisfied)
        diagnoseWellFormedUnsatisfiedConstraintExpr(S, BO->getRHS(),
                                                    /*First=*/false);
      return;
    }
    case BO_GE:
    case BO_LE:
    case BO_GT:
    case BO_LT:
    case BO_EQ:
    case BO_NE:
      if (BO->getLHS()->getType()->isIntegerType() &&
          BO->getRHS()->getType()->isIntegerType()) {
        Expr::EvalResult SimplifiedLHS;
        Expr::EvalResult SimplifiedRHS;
        BO->getLHS()->EvaluateAsInt(SimplifiedLHS, S.Context,
                                    Expr::SE_NoSideEffects,
                                    /*InConstantContext=*/true);
        BO->getRHS()->EvaluateAsInt(SimplifiedRHS, S.Context,
                                    Expr::SE_NoSideEffects,
                                    /*InConstantContext=*/true);
        if (!SimplifiedLHS.Diag && ! SimplifiedRHS.Diag) {
          S.Diag(SubstExpr->getBeginLoc(),
                 diag::note_atomic_constraint_evaluated_to_false_elaborated)
              << (int)First << SubstExpr
              << toString(SimplifiedLHS.Val.getInt(), 10)
              << BinaryOperator::getOpcodeStr(BO->getOpcode())
              << toString(SimplifiedRHS.Val.getInt(), 10);
          return;
        }
      }
      break;

    default:
      break;
    }
  } else if (auto *CSE = dyn_cast<ConceptSpecializationExpr>(SubstExpr)) {
    if (CSE->getTemplateArgsAsWritten()->NumTemplateArgs == 1) {
      S.Diag(
          CSE->getSourceRange().getBegin(),
          diag::
          note_single_arg_concept_specialization_constraint_evaluated_to_false)
          << (int)First
          << CSE->getTemplateArgsAsWritten()->arguments()[0].getArgument()
          << CSE->getNamedConcept();
    } else {
      S.Diag(SubstExpr->getSourceRange().getBegin(),
             diag::note_concept_specialization_constraint_evaluated_to_false)
          << (int)First << CSE;
    }
    S.DiagnoseUnsatisfiedConstraint(CSE->getSatisfaction());
    return;
  } else if (auto *RE = dyn_cast<RequiresExpr>(SubstExpr)) {
    for (concepts::Requirement *Req : RE->getRequirements())
      if (!Req->isDependent() && !Req->isSatisfied()) {
        if (auto *E = dyn_cast<concepts::ExprRequirement>(Req))
          diagnoseUnsatisfiedRequirement(S, E, First);
        else if (auto *T = dyn_cast<concepts::TypeRequirement>(Req))
          diagnoseUnsatisfiedRequirement(S, T, First);
        else
          diagnoseUnsatisfiedRequirement(
              S, cast<concepts::NestedRequirement>(Req), First);
        break;
      }
    return;
  }

  S.Diag(SubstExpr->getSourceRange().getBegin(),
         diag::note_atomic_constraint_evaluated_to_false)
      << (int)First << SubstExpr;
}

template<typename SubstitutionDiagnostic>
static void diagnoseUnsatisfiedConstraintExpr(
    Sema &S, const Expr *E,
    const llvm::PointerUnion<Expr *, SubstitutionDiagnostic *> &Record,
    bool First = true) {
  if (auto *Diag = Record.template dyn_cast<SubstitutionDiagnostic *>()){
    S.Diag(Diag->first, diag::note_substituted_constraint_expr_is_ill_formed)
        << Diag->second;
    return;
  }

  diagnoseWellFormedUnsatisfiedConstraintExpr(S,
      Record.template get<Expr *>(), First);
}

void
Sema::DiagnoseUnsatisfiedConstraint(const ConstraintSatisfaction& Satisfaction,
                                    bool First) {
  assert(!Satisfaction.IsSatisfied &&
         "Attempted to diagnose a satisfied constraint");
  for (auto &Pair : Satisfaction.Details) {
    diagnoseUnsatisfiedConstraintExpr(*this, Pair.first, Pair.second, First);
    First = false;
  }
}

void Sema::DiagnoseUnsatisfiedConstraint(
    const ASTConstraintSatisfaction &Satisfaction,
    bool First) {
  assert(!Satisfaction.IsSatisfied &&
         "Attempted to diagnose a satisfied constraint");
  for (auto &Pair : Satisfaction) {
    diagnoseUnsatisfiedConstraintExpr(*this, Pair.first, Pair.second, First);
    First = false;
  }
}

const NormalizedConstraint *
Sema::getNormalizedAssociatedConstraints(
    NamedDecl *ConstrainedDecl, ArrayRef<const Expr *> AssociatedConstraints) {
  auto CacheEntry = NormalizationCache.find(ConstrainedDecl);
  if (CacheEntry == NormalizationCache.end()) {
    auto Normalized =
        NormalizedConstraint::fromConstraintExprs(*this, ConstrainedDecl,
                                                  AssociatedConstraints);
    CacheEntry =
        NormalizationCache
            .try_emplace(ConstrainedDecl,
                         Normalized
                             ? new (Context) NormalizedConstraint(
                                 std::move(*Normalized))
                             : nullptr)
            .first;
  }
  return CacheEntry->second;
}

static bool
substituteParameterMappings(Sema &S, NormalizedConstraint &N,
                            ConceptDecl *Concept,
                            const MultiLevelTemplateArgumentList &MLTAL,
                            const ASTTemplateArgumentListInfo *ArgsAsWritten) {
  if (!N.isAtomic()) {
    if (substituteParameterMappings(S, N.getLHS(), Concept, MLTAL,
                                    ArgsAsWritten))
      return true;
    return substituteParameterMappings(S, N.getRHS(), Concept, MLTAL,
                                       ArgsAsWritten);
  }
  TemplateParameterList *TemplateParams = Concept->getTemplateParameters();

  AtomicConstraint &Atomic = *N.getAtomicConstraint();
  TemplateArgumentListInfo SubstArgs;
  if (!Atomic.ParameterMapping) {
    llvm::SmallBitVector OccurringIndices(TemplateParams->size());
    S.MarkUsedTemplateParameters(Atomic.ConstraintExpr, /*OnlyDeduced=*/false,
                                 /*Depth=*/0, OccurringIndices);
    TemplateArgumentLoc *TempArgs =
        new (S.Context) TemplateArgumentLoc[OccurringIndices.count()];
    for (unsigned I = 0, J = 0, C = TemplateParams->size(); I != C; ++I)
      if (OccurringIndices[I])
        new (&(TempArgs)[J++])
            TemplateArgumentLoc(S.getIdentityTemplateArgumentLoc(
                TemplateParams->begin()[I],
                // Here we assume we do not support things like
                // template<typename A, typename B>
                // concept C = ...;
                //
                // template<typename... Ts> requires C<Ts...>
                // struct S { };
                // The above currently yields a diagnostic.
                // We still might have default arguments for concept parameters.
                ArgsAsWritten->NumTemplateArgs > I
                    ? ArgsAsWritten->arguments()[I].getLocation()
                    : SourceLocation()));
    Atomic.ParameterMapping.emplace(TempArgs,  OccurringIndices.count());
  }
  Sema::InstantiatingTemplate Inst(
      S, ArgsAsWritten->arguments().front().getSourceRange().getBegin(),
      Sema::InstantiatingTemplate::ParameterMappingSubstitution{}, Concept,
      SourceRange(ArgsAsWritten->arguments()[0].getSourceRange().getBegin(),
                  ArgsAsWritten->arguments().back().getSourceRange().getEnd()));
  if (S.SubstTemplateArguments(*Atomic.ParameterMapping, MLTAL, SubstArgs))
    return true;

  TemplateArgumentLoc *TempArgs =
      new (S.Context) TemplateArgumentLoc[SubstArgs.size()];
  std::copy(SubstArgs.arguments().begin(), SubstArgs.arguments().end(),
            TempArgs);
  Atomic.ParameterMapping.emplace(TempArgs, SubstArgs.size());
  return false;
}

static bool substituteParameterMappings(Sema &S, NormalizedConstraint &N,
                                        const ConceptSpecializationExpr *CSE) {
  TemplateArgumentList TAL{TemplateArgumentList::OnStack,
                           CSE->getTemplateArguments()};
  MultiLevelTemplateArgumentList MLTAL = S.getTemplateInstantiationArgs(
      CSE->getNamedConcept(), /*Final=*/true, &TAL,
      /*RelativeToPrimary=*/true,
      /*Pattern=*/nullptr,
      /*ForConstraintInstantiation=*/true);

  return substituteParameterMappings(S, N, CSE->getNamedConcept(), MLTAL,
                                     CSE->getTemplateArgsAsWritten());
}

Optional<NormalizedConstraint>
NormalizedConstraint::fromConstraintExprs(Sema &S, NamedDecl *D,
                                          ArrayRef<const Expr *> E) {
  assert(E.size() != 0);
  auto Conjunction = fromConstraintExpr(S, D, E[0]);
  if (!Conjunction)
    return None;
  for (unsigned I = 1; I < E.size(); ++I) {
    auto Next = fromConstraintExpr(S, D, E[I]);
    if (!Next)
      return None;
    *Conjunction = NormalizedConstraint(S.Context, std::move(*Conjunction),
                                        std::move(*Next), CCK_Conjunction);
  }
  return Conjunction;
}

llvm::Optional<NormalizedConstraint>
NormalizedConstraint::fromConstraintExpr(Sema &S, NamedDecl *D, const Expr *E) {
  assert(E != nullptr);

  // C++ [temp.constr.normal]p1.1
  // [...]
  // - The normal form of an expression (E) is the normal form of E.
  // [...]
  E = E->IgnoreParenImpCasts();

  // C++2a [temp.param]p4:
  //     [...] If T is not a pack, then E is E', otherwise E is (E' && ...).
  // Fold expression is considered atomic constraints per current wording.
  // See http://cplusplus.github.io/concepts-ts/ts-active.html#28

  if (LogicalBinOp BO = E) {
    auto LHS = fromConstraintExpr(S, D, BO.getLHS());
    if (!LHS)
      return None;
    auto RHS = fromConstraintExpr(S, D, BO.getRHS());
    if (!RHS)
      return None;

    return NormalizedConstraint(S.Context, std::move(*LHS), std::move(*RHS),
                                BO.isAnd() ? CCK_Conjunction : CCK_Disjunction);
  } else if (auto *CSE = dyn_cast<const ConceptSpecializationExpr>(E)) {
    const NormalizedConstraint *SubNF;
    {
      Sema::InstantiatingTemplate Inst(
          S, CSE->getExprLoc(),
          Sema::InstantiatingTemplate::ConstraintNormalization{}, D,
          CSE->getSourceRange());
      // C++ [temp.constr.normal]p1.1
      // [...]
      // The normal form of an id-expression of the form C<A1, A2, ..., AN>,
      // where C names a concept, is the normal form of the
      // constraint-expression of C, after substituting A1, A2, ..., AN for C’s
      // respective template parameters in the parameter mappings in each atomic
      // constraint. If any such substitution results in an invalid type or
      // expression, the program is ill-formed; no diagnostic is required.
      // [...]
      ConceptDecl *CD = CSE->getNamedConcept();
      SubNF = S.getNormalizedAssociatedConstraints(CD,
                                                   {CD->getConstraintExpr()});
      if (!SubNF)
        return None;
    }

    Optional<NormalizedConstraint> New;
    New.emplace(S.Context, *SubNF);

    if (substituteParameterMappings(S, *New, CSE))
      return None;

    return New;
  }
  return NormalizedConstraint{new (S.Context) AtomicConstraint(S, E)};
}

using NormalForm =
    llvm::SmallVector<llvm::SmallVector<AtomicConstraint *, 2>, 4>;

static NormalForm makeCNF(const NormalizedConstraint &Normalized) {
  if (Normalized.isAtomic())
    return {{Normalized.getAtomicConstraint()}};

  NormalForm LCNF = makeCNF(Normalized.getLHS());
  NormalForm RCNF = makeCNF(Normalized.getRHS());
  if (Normalized.getCompoundKind() == NormalizedConstraint::CCK_Conjunction) {
    LCNF.reserve(LCNF.size() + RCNF.size());
    while (!RCNF.empty())
      LCNF.push_back(RCNF.pop_back_val());
    return LCNF;
  }

  // Disjunction
  NormalForm Res;
  Res.reserve(LCNF.size() * RCNF.size());
  for (auto &LDisjunction : LCNF)
    for (auto &RDisjunction : RCNF) {
      NormalForm::value_type Combined;
      Combined.reserve(LDisjunction.size() + RDisjunction.size());
      std::copy(LDisjunction.begin(), LDisjunction.end(),
                std::back_inserter(Combined));
      std::copy(RDisjunction.begin(), RDisjunction.end(),
                std::back_inserter(Combined));
      Res.emplace_back(Combined);
    }
  return Res;
}

static NormalForm makeDNF(const NormalizedConstraint &Normalized) {
  if (Normalized.isAtomic())
    return {{Normalized.getAtomicConstraint()}};

  NormalForm LDNF = makeDNF(Normalized.getLHS());
  NormalForm RDNF = makeDNF(Normalized.getRHS());
  if (Normalized.getCompoundKind() == NormalizedConstraint::CCK_Disjunction) {
    LDNF.reserve(LDNF.size() + RDNF.size());
    while (!RDNF.empty())
      LDNF.push_back(RDNF.pop_back_val());
    return LDNF;
  }

  // Conjunction
  NormalForm Res;
  Res.reserve(LDNF.size() * RDNF.size());
  for (auto &LConjunction : LDNF) {
    for (auto &RConjunction : RDNF) {
      NormalForm::value_type Combined;
      Combined.reserve(LConjunction.size() + RConjunction.size());
      std::copy(LConjunction.begin(), LConjunction.end(),
                std::back_inserter(Combined));
      std::copy(RConjunction.begin(), RConjunction.end(),
                std::back_inserter(Combined));
      Res.emplace_back(Combined);
    }
  }
  return Res;
}

template<typename AtomicSubsumptionEvaluator>
static bool subsumes(NormalForm PDNF, NormalForm QCNF,
                     AtomicSubsumptionEvaluator E) {
  // C++ [temp.constr.order] p2
  //   Then, P subsumes Q if and only if, for every disjunctive clause Pi in the
  //   disjunctive normal form of P, Pi subsumes every conjunctive clause Qj in
  //   the conjuctive normal form of Q, where [...]
  for (const auto &Pi : PDNF) {
    for (const auto &Qj : QCNF) {
      // C++ [temp.constr.order] p2
      //   - [...] a disjunctive clause Pi subsumes a conjunctive clause Qj if
      //     and only if there exists an atomic constraint Pia in Pi for which
      //     there exists an atomic constraint, Qjb, in Qj such that Pia
      //     subsumes Qjb.
      bool Found = false;
      for (const AtomicConstraint *Pia : Pi) {
        for (const AtomicConstraint *Qjb : Qj) {
          if (E(*Pia, *Qjb)) {
            Found = true;
            break;
          }
        }
        if (Found)
          break;
      }
      if (!Found)
        return false;
    }
  }
  return true;
}

template<typename AtomicSubsumptionEvaluator>
static bool subsumes(Sema &S, NamedDecl *DP, ArrayRef<const Expr *> P,
                     NamedDecl *DQ, ArrayRef<const Expr *> Q, bool &Subsumes,
                     AtomicSubsumptionEvaluator E) {
  // C++ [temp.constr.order] p2
  //   In order to determine if a constraint P subsumes a constraint Q, P is
  //   transformed into disjunctive normal form, and Q is transformed into
  //   conjunctive normal form. [...]
  auto *PNormalized = S.getNormalizedAssociatedConstraints(DP, P);
  if (!PNormalized)
    return true;
  const NormalForm PDNF = makeDNF(*PNormalized);

  auto *QNormalized = S.getNormalizedAssociatedConstraints(DQ, Q);
  if (!QNormalized)
    return true;
  const NormalForm QCNF = makeCNF(*QNormalized);

  Subsumes = subsumes(PDNF, QCNF, E);
  return false;
}

bool Sema::IsAtLeastAsConstrained(NamedDecl *D1,
                                  MutableArrayRef<const Expr *> AC1,
                                  NamedDecl *D2,
                                  MutableArrayRef<const Expr *> AC2,
                                  bool &Result) {
  if (AC1.empty()) {
    Result = AC2.empty();
    return false;
  }
  if (AC2.empty()) {
    // TD1 has associated constraints and TD2 does not.
    Result = true;
    return false;
  }

  std::pair<NamedDecl *, NamedDecl *> Key{D1, D2};
  auto CacheEntry = SubsumptionCache.find(Key);
  if (CacheEntry != SubsumptionCache.end()) {
    Result = CacheEntry->second;
    return false;
  }

  unsigned Depth1 = CalculateTemplateDepthForConstraints(*this, D1, true);
  unsigned Depth2 = CalculateTemplateDepthForConstraints(*this, D2, true);

  for (size_t I = 0; I != AC1.size() && I != AC2.size(); ++I) {
    if (Depth2 > Depth1) {
      AC1[I] = AdjustConstraintDepth(*this, Depth2 - Depth1)
                   .TransformExpr(const_cast<Expr *>(AC1[I]))
                   .get();
    } else if (Depth1 > Depth2) {
      AC2[I] = AdjustConstraintDepth(*this, Depth1 - Depth2)
                   .TransformExpr(const_cast<Expr *>(AC2[I]))
                   .get();
    }
  }

  if (subsumes(*this, D1, AC1, D2, AC2, Result,
        [this] (const AtomicConstraint &A, const AtomicConstraint &B) {
          return A.subsumes(Context, B);
        }))
    return true;
  SubsumptionCache.try_emplace(Key, Result);
  return false;
}

bool Sema::MaybeEmitAmbiguousAtomicConstraintsDiagnostic(NamedDecl *D1,
    ArrayRef<const Expr *> AC1, NamedDecl *D2, ArrayRef<const Expr *> AC2) {
  if (isSFINAEContext())
    // No need to work here because our notes would be discarded.
    return false;

  if (AC1.empty() || AC2.empty())
    return false;

  auto NormalExprEvaluator =
      [this] (const AtomicConstraint &A, const AtomicConstraint &B) {
        return A.subsumes(Context, B);
      };

  const Expr *AmbiguousAtomic1 = nullptr, *AmbiguousAtomic2 = nullptr;
  auto IdenticalExprEvaluator =
      [&] (const AtomicConstraint &A, const AtomicConstraint &B) {
        if (!A.hasMatchingParameterMapping(Context, B))
          return false;
        const Expr *EA = A.ConstraintExpr, *EB = B.ConstraintExpr;
        if (EA == EB)
          return true;

        // Not the same source level expression - are the expressions
        // identical?
        llvm::FoldingSetNodeID IDA, IDB;
        EA->Profile(IDA, Context, /*Canonical=*/true);
        EB->Profile(IDB, Context, /*Canonical=*/true);
        if (IDA != IDB)
          return false;

        AmbiguousAtomic1 = EA;
        AmbiguousAtomic2 = EB;
        return true;
      };

  {
    // The subsumption checks might cause diagnostics
    SFINAETrap Trap(*this);
    auto *Normalized1 = getNormalizedAssociatedConstraints(D1, AC1);
    if (!Normalized1)
      return false;
    const NormalForm DNF1 = makeDNF(*Normalized1);
    const NormalForm CNF1 = makeCNF(*Normalized1);

    auto *Normalized2 = getNormalizedAssociatedConstraints(D2, AC2);
    if (!Normalized2)
      return false;
    const NormalForm DNF2 = makeDNF(*Normalized2);
    const NormalForm CNF2 = makeCNF(*Normalized2);

    bool Is1AtLeastAs2Normally = subsumes(DNF1, CNF2, NormalExprEvaluator);
    bool Is2AtLeastAs1Normally = subsumes(DNF2, CNF1, NormalExprEvaluator);
    bool Is1AtLeastAs2 = subsumes(DNF1, CNF2, IdenticalExprEvaluator);
    bool Is2AtLeastAs1 = subsumes(DNF2, CNF1, IdenticalExprEvaluator);
    if (Is1AtLeastAs2 == Is1AtLeastAs2Normally &&
        Is2AtLeastAs1 == Is2AtLeastAs1Normally)
      // Same result - no ambiguity was caused by identical atomic expressions.
      return false;
  }

  // A different result! Some ambiguous atomic constraint(s) caused a difference
  assert(AmbiguousAtomic1 && AmbiguousAtomic2);

  Diag(AmbiguousAtomic1->getBeginLoc(), diag::note_ambiguous_atomic_constraints)
      << AmbiguousAtomic1->getSourceRange();
  Diag(AmbiguousAtomic2->getBeginLoc(),
       diag::note_ambiguous_atomic_constraints_similar_expression)
      << AmbiguousAtomic2->getSourceRange();
  return true;
}

concepts::ExprRequirement::ExprRequirement(
    Expr *E, bool IsSimple, SourceLocation NoexceptLoc,
    ReturnTypeRequirement Req, SatisfactionStatus Status,
    ConceptSpecializationExpr *SubstitutedConstraintExpr) :
    Requirement(IsSimple ? RK_Simple : RK_Compound, Status == SS_Dependent,
                Status == SS_Dependent &&
                (E->containsUnexpandedParameterPack() ||
                 Req.containsUnexpandedParameterPack()),
                Status == SS_Satisfied), Value(E), NoexceptLoc(NoexceptLoc),
    TypeReq(Req), SubstitutedConstraintExpr(SubstitutedConstraintExpr),
    Status(Status) {
  assert((!IsSimple || (Req.isEmpty() && NoexceptLoc.isInvalid())) &&
         "Simple requirement must not have a return type requirement or a "
         "noexcept specification");
  assert((Status > SS_TypeRequirementSubstitutionFailure && Req.isTypeConstraint()) ==
         (SubstitutedConstraintExpr != nullptr));
}

concepts::ExprRequirement::ExprRequirement(
    SubstitutionDiagnostic *ExprSubstDiag, bool IsSimple,
    SourceLocation NoexceptLoc, ReturnTypeRequirement Req) :
    Requirement(IsSimple ? RK_Simple : RK_Compound, Req.isDependent(),
                Req.containsUnexpandedParameterPack(), /*IsSatisfied=*/false),
    Value(ExprSubstDiag), NoexceptLoc(NoexceptLoc), TypeReq(Req),
    Status(SS_ExprSubstitutionFailure) {
  assert((!IsSimple || (Req.isEmpty() && NoexceptLoc.isInvalid())) &&
         "Simple requirement must not have a return type requirement or a "
         "noexcept specification");
}

concepts::ExprRequirement::ReturnTypeRequirement::
ReturnTypeRequirement(TemplateParameterList *TPL) :
    TypeConstraintInfo(TPL, false) {
  assert(TPL->size() == 1);
  const TypeConstraint *TC =
      cast<TemplateTypeParmDecl>(TPL->getParam(0))->getTypeConstraint();
  assert(TC &&
         "TPL must have a template type parameter with a type constraint");
  auto *Constraint =
      cast<ConceptSpecializationExpr>(TC->getImmediatelyDeclaredConstraint());
  bool Dependent =
      Constraint->getTemplateArgsAsWritten() &&
      TemplateSpecializationType::anyInstantiationDependentTemplateArguments(
          Constraint->getTemplateArgsAsWritten()->arguments().drop_front(1));
  TypeConstraintInfo.setInt(Dependent ? true : false);
}

concepts::TypeRequirement::TypeRequirement(TypeSourceInfo *T) :
    Requirement(RK_Type, T->getType()->isInstantiationDependentType(),
                T->getType()->containsUnexpandedParameterPack(),
                // We reach this ctor with either dependent types (in which
                // IsSatisfied doesn't matter) or with non-dependent type in
                // which the existence of the type indicates satisfaction.
                /*IsSatisfied=*/true),
    Value(T),
    Status(T->getType()->isInstantiationDependentType() ? SS_Dependent
                                                        : SS_Satisfied) {}<|MERGE_RESOLUTION|>--- conflicted
+++ resolved
@@ -470,12 +470,8 @@
     // the list of current template arguments to the list so that they also can
     // be picked out of the map.
     if (auto *SpecArgs = FD->getTemplateSpecializationArgs()) {
-<<<<<<< HEAD
-      MultiLevelTemplateArgumentList JustTemplArgs(FD, SpecArgs->asArray());
-=======
       MultiLevelTemplateArgumentList JustTemplArgs(FD, SpecArgs->asArray(),
                                                    /*Final=*/false);
->>>>>>> e7aa6127
       if (addInstantiatedParametersToScope(
               FD, PrimaryTemplate->getTemplatedDecl(), Scope, JustTemplArgs))
         return true;
