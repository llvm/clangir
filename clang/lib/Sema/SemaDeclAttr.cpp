//===--- SemaDeclAttr.cpp - Declaration Attribute Handling ----------------===//
//
// Part of the LLVM Project, under the Apache License v2.0 with LLVM Exceptions.
// See https://llvm.org/LICENSE.txt for license information.
// SPDX-License-Identifier: Apache-2.0 WITH LLVM-exception
//
//===----------------------------------------------------------------------===//
//
//  This file implements decl-related attribute processing.
//
//===----------------------------------------------------------------------===//

#include "clang/AST/ASTConsumer.h"
#include "clang/AST/ASTContext.h"
#include "clang/AST/ASTMutationListener.h"
#include "clang/AST/CXXInheritance.h"
#include "clang/AST/DeclCXX.h"
#include "clang/AST/DeclObjC.h"
#include "clang/AST/DeclTemplate.h"
#include "clang/AST/Expr.h"
#include "clang/AST/ExprCXX.h"
#include "clang/AST/Mangle.h"
#include "clang/AST/RecursiveASTVisitor.h"
#include "clang/AST/Type.h"
#include "clang/Basic/CharInfo.h"
#include "clang/Basic/DarwinSDKInfo.h"
#include "clang/Basic/HLSLRuntime.h"
#include "clang/Basic/LangOptions.h"
#include "clang/Basic/SourceLocation.h"
#include "clang/Basic/SourceManager.h"
#include "clang/Basic/TargetBuiltins.h"
#include "clang/Basic/TargetInfo.h"
#include "clang/Lex/Preprocessor.h"
#include "clang/Sema/DeclSpec.h"
#include "clang/Sema/DelayedDiagnostic.h"
#include "clang/Sema/Initialization.h"
#include "clang/Sema/Lookup.h"
#include "clang/Sema/ParsedAttr.h"
#include "clang/Sema/Scope.h"
#include "clang/Sema/ScopeInfo.h"
#include "clang/Sema/SemaInternal.h"
#include "llvm/ADT/STLExtras.h"
#include "llvm/ADT/StringExtras.h"
#include "llvm/IR/Assumptions.h"
#include "llvm/MC/MCSectionMachO.h"
#include "llvm/Support/Error.h"
#include "llvm/Support/MathExtras.h"
#include "llvm/Support/raw_ostream.h"
#include <optional>

using namespace clang;
using namespace sema;

namespace AttributeLangSupport {
  enum LANG {
    C,
    Cpp,
    ObjC
  };
} // end namespace AttributeLangSupport

//===----------------------------------------------------------------------===//
//  Helper functions
//===----------------------------------------------------------------------===//

/// isFunctionOrMethod - Return true if the given decl has function
/// type (function or function-typed variable) or an Objective-C
/// method.
static bool isFunctionOrMethod(const Decl *D) {
  return (D->getFunctionType() != nullptr) || isa<ObjCMethodDecl>(D);
}

/// Return true if the given decl has function type (function or
/// function-typed variable) or an Objective-C method or a block.
static bool isFunctionOrMethodOrBlock(const Decl *D) {
  return isFunctionOrMethod(D) || isa<BlockDecl>(D);
}

/// Return true if the given decl has a declarator that should have
/// been processed by Sema::GetTypeForDeclarator.
static bool hasDeclarator(const Decl *D) {
  // In some sense, TypedefDecl really *ought* to be a DeclaratorDecl.
  return isa<DeclaratorDecl>(D) || isa<BlockDecl>(D) || isa<TypedefNameDecl>(D) ||
         isa<ObjCPropertyDecl>(D);
}

/// hasFunctionProto - Return true if the given decl has a argument
/// information. This decl should have already passed
/// isFunctionOrMethod or isFunctionOrMethodOrBlock.
static bool hasFunctionProto(const Decl *D) {
  if (const FunctionType *FnTy = D->getFunctionType())
    return isa<FunctionProtoType>(FnTy);
  return isa<ObjCMethodDecl>(D) || isa<BlockDecl>(D);
}

/// getFunctionOrMethodNumParams - Return number of function or method
/// parameters. It is an error to call this on a K&R function (use
/// hasFunctionProto first).
static unsigned getFunctionOrMethodNumParams(const Decl *D) {
  if (const FunctionType *FnTy = D->getFunctionType())
    return cast<FunctionProtoType>(FnTy)->getNumParams();
  if (const auto *BD = dyn_cast<BlockDecl>(D))
    return BD->getNumParams();
  return cast<ObjCMethodDecl>(D)->param_size();
}

static const ParmVarDecl *getFunctionOrMethodParam(const Decl *D,
                                                   unsigned Idx) {
  if (const auto *FD = dyn_cast<FunctionDecl>(D))
    return FD->getParamDecl(Idx);
  if (const auto *MD = dyn_cast<ObjCMethodDecl>(D))
    return MD->getParamDecl(Idx);
  if (const auto *BD = dyn_cast<BlockDecl>(D))
    return BD->getParamDecl(Idx);
  return nullptr;
}

static QualType getFunctionOrMethodParamType(const Decl *D, unsigned Idx) {
  if (const FunctionType *FnTy = D->getFunctionType())
    return cast<FunctionProtoType>(FnTy)->getParamType(Idx);
  if (const auto *BD = dyn_cast<BlockDecl>(D))
    return BD->getParamDecl(Idx)->getType();

  return cast<ObjCMethodDecl>(D)->parameters()[Idx]->getType();
}

static SourceRange getFunctionOrMethodParamRange(const Decl *D, unsigned Idx) {
  if (auto *PVD = getFunctionOrMethodParam(D, Idx))
    return PVD->getSourceRange();
  return SourceRange();
}

static QualType getFunctionOrMethodResultType(const Decl *D) {
  if (const FunctionType *FnTy = D->getFunctionType())
    return FnTy->getReturnType();
  return cast<ObjCMethodDecl>(D)->getReturnType();
}

static SourceRange getFunctionOrMethodResultSourceRange(const Decl *D) {
  if (const auto *FD = dyn_cast<FunctionDecl>(D))
    return FD->getReturnTypeSourceRange();
  if (const auto *MD = dyn_cast<ObjCMethodDecl>(D))
    return MD->getReturnTypeSourceRange();
  return SourceRange();
}

static bool isFunctionOrMethodVariadic(const Decl *D) {
  if (const FunctionType *FnTy = D->getFunctionType())
    return cast<FunctionProtoType>(FnTy)->isVariadic();
  if (const auto *BD = dyn_cast<BlockDecl>(D))
    return BD->isVariadic();
  return cast<ObjCMethodDecl>(D)->isVariadic();
}

static bool isInstanceMethod(const Decl *D) {
  if (const auto *MethodDecl = dyn_cast<CXXMethodDecl>(D))
    return MethodDecl->isInstance();
  return false;
}

static inline bool isNSStringType(QualType T, ASTContext &Ctx,
                                  bool AllowNSAttributedString = false) {
  const auto *PT = T->getAs<ObjCObjectPointerType>();
  if (!PT)
    return false;

  ObjCInterfaceDecl *Cls = PT->getObjectType()->getInterface();
  if (!Cls)
    return false;

  IdentifierInfo* ClsName = Cls->getIdentifier();

  if (AllowNSAttributedString &&
      ClsName == &Ctx.Idents.get("NSAttributedString"))
    return true;
  // FIXME: Should we walk the chain of classes?
  return ClsName == &Ctx.Idents.get("NSString") ||
         ClsName == &Ctx.Idents.get("NSMutableString");
}

static inline bool isCFStringType(QualType T, ASTContext &Ctx) {
  const auto *PT = T->getAs<PointerType>();
  if (!PT)
    return false;

  const auto *RT = PT->getPointeeType()->getAs<RecordType>();
  if (!RT)
    return false;

  const RecordDecl *RD = RT->getDecl();
  if (RD->getTagKind() != TTK_Struct)
    return false;

  return RD->getIdentifier() == &Ctx.Idents.get("__CFString");
}

static unsigned getNumAttributeArgs(const ParsedAttr &AL) {
  // FIXME: Include the type in the argument list.
  return AL.getNumArgs() + AL.hasParsedType();
}

/// A helper function to provide Attribute Location for the Attr types
/// AND the ParsedAttr.
template <typename AttrInfo>
static std::enable_if_t<std::is_base_of_v<Attr, AttrInfo>, SourceLocation>
getAttrLoc(const AttrInfo &AL) {
  return AL.getLocation();
}
static SourceLocation getAttrLoc(const ParsedAttr &AL) { return AL.getLoc(); }

/// If Expr is a valid integer constant, get the value of the integer
/// expression and return success or failure. May output an error.
///
/// Negative argument is implicitly converted to unsigned, unless
/// \p StrictlyUnsigned is true.
template <typename AttrInfo>
static bool checkUInt32Argument(Sema &S, const AttrInfo &AI, const Expr *Expr,
                                uint32_t &Val, unsigned Idx = UINT_MAX,
                                bool StrictlyUnsigned = false) {
  std::optional<llvm::APSInt> I = llvm::APSInt(32);
  if (Expr->isTypeDependent() ||
      !(I = Expr->getIntegerConstantExpr(S.Context))) {
    if (Idx != UINT_MAX)
      S.Diag(getAttrLoc(AI), diag::err_attribute_argument_n_type)
          << &AI << Idx << AANT_ArgumentIntegerConstant
          << Expr->getSourceRange();
    else
      S.Diag(getAttrLoc(AI), diag::err_attribute_argument_type)
          << &AI << AANT_ArgumentIntegerConstant << Expr->getSourceRange();
    return false;
  }

  if (!I->isIntN(32)) {
    S.Diag(Expr->getExprLoc(), diag::err_ice_too_large)
        << toString(*I, 10, false) << 32 << /* Unsigned */ 1;
    return false;
  }

  if (StrictlyUnsigned && I->isSigned() && I->isNegative()) {
    S.Diag(getAttrLoc(AI), diag::err_attribute_requires_positive_integer)
        << &AI << /*non-negative*/ 1;
    return false;
  }

  Val = (uint32_t)I->getZExtValue();
  return true;
}

/// Wrapper around checkUInt32Argument, with an extra check to be sure
/// that the result will fit into a regular (signed) int. All args have the same
/// purpose as they do in checkUInt32Argument.
template <typename AttrInfo>
static bool checkPositiveIntArgument(Sema &S, const AttrInfo &AI, const Expr *Expr,
                                     int &Val, unsigned Idx = UINT_MAX) {
  uint32_t UVal;
  if (!checkUInt32Argument(S, AI, Expr, UVal, Idx))
    return false;

  if (UVal > (uint32_t)std::numeric_limits<int>::max()) {
    llvm::APSInt I(32); // for toString
    I = UVal;
    S.Diag(Expr->getExprLoc(), diag::err_ice_too_large)
        << toString(I, 10, false) << 32 << /* Unsigned */ 0;
    return false;
  }

  Val = UVal;
  return true;
}

/// Diagnose mutually exclusive attributes when present on a given
/// declaration. Returns true if diagnosed.
template <typename AttrTy>
static bool checkAttrMutualExclusion(Sema &S, Decl *D,
                                     const AttributeCommonInfo &AL) {
  if (const auto *A = D->getAttr<AttrTy>()) {
    S.Diag(AL.getLoc(), diag::err_attributes_are_not_compatible)
        << AL << A
        << (AL.isRegularKeywordAttribute() || A->isRegularKeywordAttribute());
    S.Diag(A->getLocation(), diag::note_conflicting_attribute);
    return true;
  }
  return false;
}

template <typename AttrTy>
static bool checkAttrMutualExclusion(Sema &S, Decl *D, const Attr &AL) {
  if (const auto *A = D->getAttr<AttrTy>()) {
    S.Diag(AL.getLocation(), diag::err_attributes_are_not_compatible)
        << &AL << A
        << (AL.isRegularKeywordAttribute() || A->isRegularKeywordAttribute());
    S.Diag(A->getLocation(), diag::note_conflicting_attribute);
    return true;
  }
  return false;
}

void Sema::DiagnoseDeprecatedAttribute(const ParsedAttr &A, StringRef NewScope,
                                       StringRef NewName) {
  assert((!NewName.empty() || !NewScope.empty()) &&
         "Deprecated attribute with no new scope or name?");
  Diag(A.getLoc(), diag::warn_attribute_spelling_deprecated)
      << "'" + A.getNormalizedFullName() + "'";

  FixItHint Fix;
  std::string NewFullName;
  if (NewScope.empty() && !NewName.empty()) {
    // Only have a new name.
    Fix = FixItHint::CreateReplacement(A.getLoc(), NewName);
    NewFullName =
        ((A.hasScope() ? A.getScopeName()->getName() : StringRef("")) +
         "::" + NewName)
            .str();
  } else if (NewName.empty() && !NewScope.empty()) {
    // Only have a new scope.
    Fix = FixItHint::CreateReplacement(A.getScopeLoc(), NewScope);
    NewFullName = (NewScope + "::" + A.getAttrName()->getName()).str();
  } else {
    // Have both a new name and a new scope.
    NewFullName = (NewScope + "::" + NewName).str();
    Fix = FixItHint::CreateReplacement(A.getRange(), NewFullName);
  }

  Diag(A.getLoc(), diag::note_spelling_suggestion)
      << "'" + NewFullName + "'" << Fix;
}

void Sema::CheckDeprecatedSYCLAttributeSpelling(const ParsedAttr &A,
                                                StringRef NewName) {
  // Additionally, diagnose the old [[intel::ii]] spelling.
  if (A.getKind() == ParsedAttr::AT_SYCLIntelInitiationInterval &&
      A.getAttrName()->isStr("ii")) {
    DiagnoseDeprecatedAttribute(A, "intel", "initiation_interval");
    return;
  }

  // Diagnose SYCL 2017 spellings in later SYCL modes.
  if (LangOpts.getSYCLVersion() > LangOptions::SYCL_2017) {
    // All attributes in the cl vendor namespace are deprecated in favor of a
    // name in the sycl namespace as of SYCL 2020.
    if (A.hasScope() && A.getScopeName()->isStr("cl")) {
      DiagnoseDeprecatedAttribute(A, "sycl", NewName);
      return;
    }

    // All GNU-style spellings are deprecated in favor of a C++-style spelling.
    if (A.getSyntax() == ParsedAttr::AS_GNU) {
      // Note: we cannot suggest an automatic fix-it because GNU-style
      // spellings can appear in locations that are not valid for a C++-style
      // spelling, and the attribute could be part of an attribute list within
      // a single __attribute__ specifier. Just tell the user it's deprecated
      // manually.
      //
      // This currently assumes that the GNU-style spelling is the same as the
      // SYCL 2020 spelling (sans the vendor namespace).
      Diag(A.getLoc(), diag::warn_attribute_spelling_deprecated)
          << "'" + A.getNormalizedFullName() + "'";
      Diag(A.getLoc(), diag::note_spelling_suggestion)
          << "'[[sycl::" + A.getNormalizedFullName() + "]]'";
      return;
    }
  }

  // Diagnose SYCL 2020 spellings used in earlier SYCL modes as being an
  // extension.
  if (LangOpts.getSYCLVersion() == LangOptions::SYCL_2017 && A.hasScope() &&
      A.getScopeName()->isStr("sycl")) {
    Diag(A.getLoc(), diag::ext_sycl_2020_attr_spelling) << A;
    return;
  }
}

/// Check if IdxExpr is a valid parameter index for a function or
/// instance method D.  May output an error.
///
/// \returns true if IdxExpr is a valid index.
template <typename AttrInfo>
static bool checkFunctionOrMethodParameterIndex(
    Sema &S, const Decl *D, const AttrInfo &AI, unsigned AttrArgNum,
    const Expr *IdxExpr, ParamIdx &Idx, bool CanIndexImplicitThis = false) {
  assert(isFunctionOrMethodOrBlock(D));

  // In C++ the implicit 'this' function parameter also counts.
  // Parameters are counted from one.
  bool HP = hasFunctionProto(D);
  bool HasImplicitThisParam = isInstanceMethod(D);
  bool IV = HP && isFunctionOrMethodVariadic(D);
  unsigned NumParams =
      (HP ? getFunctionOrMethodNumParams(D) : 0) + HasImplicitThisParam;

  std::optional<llvm::APSInt> IdxInt;
  if (IdxExpr->isTypeDependent() ||
      !(IdxInt = IdxExpr->getIntegerConstantExpr(S.Context))) {
    S.Diag(getAttrLoc(AI), diag::err_attribute_argument_n_type)
        << &AI << AttrArgNum << AANT_ArgumentIntegerConstant
        << IdxExpr->getSourceRange();
    return false;
  }

  unsigned IdxSource = IdxInt->getLimitedValue(UINT_MAX);
  if (IdxSource < 1 || (!IV && IdxSource > NumParams)) {
    S.Diag(getAttrLoc(AI), diag::err_attribute_argument_out_of_bounds)
        << &AI << AttrArgNum << IdxExpr->getSourceRange();
    return false;
  }
  if (HasImplicitThisParam && !CanIndexImplicitThis) {
    if (IdxSource == 1) {
      S.Diag(getAttrLoc(AI), diag::err_attribute_invalid_implicit_this_argument)
          << &AI << IdxExpr->getSourceRange();
      return false;
    }
  }

  Idx = ParamIdx(IdxSource, D);
  return true;
}

/// Check if the argument \p E is a ASCII string literal. If not emit an error
/// and return false, otherwise set \p Str to the value of the string literal
/// and return true.
bool Sema::checkStringLiteralArgumentAttr(const AttributeCommonInfo &CI,
                                          const Expr *E, StringRef &Str,
                                          SourceLocation *ArgLocation) {
  const auto *Literal = dyn_cast<StringLiteral>(E->IgnoreParenCasts());
  if (ArgLocation)
    *ArgLocation = E->getBeginLoc();

  if (!Literal || !Literal->isOrdinary()) {
    Diag(E->getBeginLoc(), diag::err_attribute_argument_type)
        << CI << AANT_ArgumentString;
    return false;
  }

  Str = Literal->getString();
  return true;
}

/// Check if the argument \p ArgNum of \p Attr is a ASCII string literal.
/// If not emit an error and return false. If the argument is an identifier it
/// will emit an error with a fixit hint and treat it as if it was a string
/// literal.
bool Sema::checkStringLiteralArgumentAttr(const ParsedAttr &AL, unsigned ArgNum,
                                          StringRef &Str,
                                          SourceLocation *ArgLocation) {
  // Look for identifiers. If we have one emit a hint to fix it to a literal.
  if (AL.isArgIdent(ArgNum)) {
    IdentifierLoc *Loc = AL.getArgAsIdent(ArgNum);
    Diag(Loc->Loc, diag::err_attribute_argument_type)
        << AL << AANT_ArgumentString
        << FixItHint::CreateInsertion(Loc->Loc, "\"")
        << FixItHint::CreateInsertion(getLocForEndOfToken(Loc->Loc), "\"");
    Str = Loc->Ident->getName();
    if (ArgLocation)
      *ArgLocation = Loc->Loc;
    return true;
  }

  // Now check for an actual string literal.
  Expr *ArgExpr = AL.getArgAsExpr(ArgNum);
  return checkStringLiteralArgumentAttr(AL, ArgExpr, Str, ArgLocation);
}

/// Applies the given attribute to the Decl without performing any
/// additional semantic checking.
template <typename AttrType>
static void handleSimpleAttribute(Sema &S, Decl *D,
                                  const AttributeCommonInfo &CI) {
  D->addAttr(::new (S.Context) AttrType(S.Context, CI));
}

template <typename... DiagnosticArgs>
static const Sema::SemaDiagnosticBuilder&
appendDiagnostics(const Sema::SemaDiagnosticBuilder &Bldr) {
  return Bldr;
}

template <typename T, typename... DiagnosticArgs>
static const Sema::SemaDiagnosticBuilder&
appendDiagnostics(const Sema::SemaDiagnosticBuilder &Bldr, T &&ExtraArg,
                  DiagnosticArgs &&... ExtraArgs) {
  return appendDiagnostics(Bldr << std::forward<T>(ExtraArg),
                           std::forward<DiagnosticArgs>(ExtraArgs)...);
}

/// Add an attribute @c AttrType to declaration @c D, provided that
/// @c PassesCheck is true.
/// Otherwise, emit diagnostic @c DiagID, passing in all parameters
/// specified in @c ExtraArgs.
template <typename AttrType, typename... DiagnosticArgs>
static void handleSimpleAttributeOrDiagnose(Sema &S, Decl *D,
                                            const AttributeCommonInfo &CI,
                                            bool PassesCheck, unsigned DiagID,
                                            DiagnosticArgs &&... ExtraArgs) {
  if (!PassesCheck) {
    Sema::SemaDiagnosticBuilder DB = S.Diag(D->getBeginLoc(), DiagID);
    appendDiagnostics(DB, std::forward<DiagnosticArgs>(ExtraArgs)...);
    return;
  }
  handleSimpleAttribute<AttrType>(S, D, CI);
}

/// Check if the passed-in expression is of type int or bool.
static bool isIntOrBool(Expr *Exp) {
  QualType QT = Exp->getType();
  return QT->isBooleanType() || QT->isIntegerType();
}


// Check to see if the type is a smart pointer of some kind.  We assume
// it's a smart pointer if it defines both operator-> and operator*.
static bool threadSafetyCheckIsSmartPointer(Sema &S, const RecordType* RT) {
  auto IsOverloadedOperatorPresent = [&S](const RecordDecl *Record,
                                          OverloadedOperatorKind Op) {
    DeclContextLookupResult Result =
        Record->lookup(S.Context.DeclarationNames.getCXXOperatorName(Op));
    return !Result.empty();
  };

  const RecordDecl *Record = RT->getDecl();
  bool foundStarOperator = IsOverloadedOperatorPresent(Record, OO_Star);
  bool foundArrowOperator = IsOverloadedOperatorPresent(Record, OO_Arrow);
  if (foundStarOperator && foundArrowOperator)
    return true;

  const CXXRecordDecl *CXXRecord = dyn_cast<CXXRecordDecl>(Record);
  if (!CXXRecord)
    return false;

  for (const auto &BaseSpecifier : CXXRecord->bases()) {
    if (!foundStarOperator)
      foundStarOperator = IsOverloadedOperatorPresent(
          BaseSpecifier.getType()->getAsRecordDecl(), OO_Star);
    if (!foundArrowOperator)
      foundArrowOperator = IsOverloadedOperatorPresent(
          BaseSpecifier.getType()->getAsRecordDecl(), OO_Arrow);
  }

  if (foundStarOperator && foundArrowOperator)
    return true;

  return false;
}

/// Check if passed in Decl is a pointer type.
/// Note that this function may produce an error message.
/// \return true if the Decl is a pointer type; false otherwise
static bool threadSafetyCheckIsPointer(Sema &S, const Decl *D,
                                       const ParsedAttr &AL) {
  const auto *VD = cast<ValueDecl>(D);
  QualType QT = VD->getType();
  if (QT->isAnyPointerType())
    return true;

  if (const auto *RT = QT->getAs<RecordType>()) {
    // If it's an incomplete type, it could be a smart pointer; skip it.
    // (We don't want to force template instantiation if we can avoid it,
    // since that would alter the order in which templates are instantiated.)
    if (RT->isIncompleteType())
      return true;

    if (threadSafetyCheckIsSmartPointer(S, RT))
      return true;
  }

  S.Diag(AL.getLoc(), diag::warn_thread_attribute_decl_not_pointer) << AL << QT;
  return false;
}

/// Checks that the passed in QualType either is of RecordType or points
/// to RecordType. Returns the relevant RecordType, null if it does not exit.
static const RecordType *getRecordType(QualType QT) {
  if (const auto *RT = QT->getAs<RecordType>())
    return RT;

  // Now check if we point to record type.
  if (const auto *PT = QT->getAs<PointerType>())
    return PT->getPointeeType()->getAs<RecordType>();

  return nullptr;
}

template <typename AttrType>
static bool checkRecordDeclForAttr(const RecordDecl *RD) {
  // Check if the record itself has the attribute.
  if (RD->hasAttr<AttrType>())
    return true;

  // Else check if any base classes have the attribute.
  if (const auto *CRD = dyn_cast<CXXRecordDecl>(RD)) {
    if (!CRD->forallBases([](const CXXRecordDecl *Base) {
          return !Base->hasAttr<AttrType>();
        }))
      return true;
  }
  return false;
}

static bool checkRecordTypeForCapability(Sema &S, QualType Ty) {
  const RecordType *RT = getRecordType(Ty);

  if (!RT)
    return false;

  // Don't check for the capability if the class hasn't been defined yet.
  if (RT->isIncompleteType())
    return true;

  // Allow smart pointers to be used as capability objects.
  // FIXME -- Check the type that the smart pointer points to.
  if (threadSafetyCheckIsSmartPointer(S, RT))
    return true;

  return checkRecordDeclForAttr<CapabilityAttr>(RT->getDecl());
}

static bool checkTypedefTypeForCapability(QualType Ty) {
  const auto *TD = Ty->getAs<TypedefType>();
  if (!TD)
    return false;

  TypedefNameDecl *TN = TD->getDecl();
  if (!TN)
    return false;

  return TN->hasAttr<CapabilityAttr>();
}

static bool typeHasCapability(Sema &S, QualType Ty) {
  if (checkTypedefTypeForCapability(Ty))
    return true;

  if (checkRecordTypeForCapability(S, Ty))
    return true;

  return false;
}

static bool isCapabilityExpr(Sema &S, const Expr *Ex) {
  // Capability expressions are simple expressions involving the boolean logic
  // operators &&, || or !, a simple DeclRefExpr, CastExpr or a ParenExpr. Once
  // a DeclRefExpr is found, its type should be checked to determine whether it
  // is a capability or not.

  if (const auto *E = dyn_cast<CastExpr>(Ex))
    return isCapabilityExpr(S, E->getSubExpr());
  else if (const auto *E = dyn_cast<ParenExpr>(Ex))
    return isCapabilityExpr(S, E->getSubExpr());
  else if (const auto *E = dyn_cast<UnaryOperator>(Ex)) {
    if (E->getOpcode() == UO_LNot || E->getOpcode() == UO_AddrOf ||
        E->getOpcode() == UO_Deref)
      return isCapabilityExpr(S, E->getSubExpr());
    return false;
  } else if (const auto *E = dyn_cast<BinaryOperator>(Ex)) {
    if (E->getOpcode() == BO_LAnd || E->getOpcode() == BO_LOr)
      return isCapabilityExpr(S, E->getLHS()) &&
             isCapabilityExpr(S, E->getRHS());
    return false;
  }

  return typeHasCapability(S, Ex->getType());
}

/// Checks that all attribute arguments, starting from Sidx, resolve to
/// a capability object.
/// \param Sidx The attribute argument index to start checking with.
/// \param ParamIdxOk Whether an argument can be indexing into a function
/// parameter list.
static void checkAttrArgsAreCapabilityObjs(Sema &S, Decl *D,
                                           const ParsedAttr &AL,
                                           SmallVectorImpl<Expr *> &Args,
                                           unsigned Sidx = 0,
                                           bool ParamIdxOk = false) {
  if (Sidx == AL.getNumArgs()) {
    // If we don't have any capability arguments, the attribute implicitly
    // refers to 'this'. So we need to make sure that 'this' exists, i.e. we're
    // a non-static method, and that the class is a (scoped) capability.
    const auto *MD = dyn_cast<const CXXMethodDecl>(D);
    if (MD && !MD->isStatic()) {
      const CXXRecordDecl *RD = MD->getParent();
      // FIXME -- need to check this again on template instantiation
      if (!checkRecordDeclForAttr<CapabilityAttr>(RD) &&
          !checkRecordDeclForAttr<ScopedLockableAttr>(RD))
        S.Diag(AL.getLoc(),
               diag::warn_thread_attribute_not_on_capability_member)
            << AL << MD->getParent();
    } else {
      S.Diag(AL.getLoc(), diag::warn_thread_attribute_not_on_non_static_member)
          << AL;
    }
  }

  for (unsigned Idx = Sidx; Idx < AL.getNumArgs(); ++Idx) {
    Expr *ArgExp = AL.getArgAsExpr(Idx);

    if (ArgExp->isTypeDependent()) {
      // FIXME -- need to check this again on template instantiation
      Args.push_back(ArgExp);
      continue;
    }

    if (const auto *StrLit = dyn_cast<StringLiteral>(ArgExp)) {
      if (StrLit->getLength() == 0 ||
          (StrLit->isOrdinary() && StrLit->getString() == StringRef("*"))) {
        // Pass empty strings to the analyzer without warnings.
        // Treat "*" as the universal lock.
        Args.push_back(ArgExp);
        continue;
      }

      // We allow constant strings to be used as a placeholder for expressions
      // that are not valid C++ syntax, but warn that they are ignored.
      S.Diag(AL.getLoc(), diag::warn_thread_attribute_ignored) << AL;
      Args.push_back(ArgExp);
      continue;
    }

    QualType ArgTy = ArgExp->getType();

    // A pointer to member expression of the form  &MyClass::mu is treated
    // specially -- we need to look at the type of the member.
    if (const auto *UOp = dyn_cast<UnaryOperator>(ArgExp))
      if (UOp->getOpcode() == UO_AddrOf)
        if (const auto *DRE = dyn_cast<DeclRefExpr>(UOp->getSubExpr()))
          if (DRE->getDecl()->isCXXInstanceMember())
            ArgTy = DRE->getDecl()->getType();

    // First see if we can just cast to record type, or pointer to record type.
    const RecordType *RT = getRecordType(ArgTy);

    // Now check if we index into a record type function param.
    if(!RT && ParamIdxOk) {
      const auto *FD = dyn_cast<FunctionDecl>(D);
      const auto *IL = dyn_cast<IntegerLiteral>(ArgExp);
      if(FD && IL) {
        unsigned int NumParams = FD->getNumParams();
        llvm::APInt ArgValue = IL->getValue();
        uint64_t ParamIdxFromOne = ArgValue.getZExtValue();
        uint64_t ParamIdxFromZero = ParamIdxFromOne - 1;
        if (!ArgValue.isStrictlyPositive() || ParamIdxFromOne > NumParams) {
          S.Diag(AL.getLoc(),
                 diag::err_attribute_argument_out_of_bounds_extra_info)
              << AL << Idx + 1 << NumParams;
          continue;
        }
        ArgTy = FD->getParamDecl(ParamIdxFromZero)->getType();
      }
    }

    // If the type does not have a capability, see if the components of the
    // expression have capabilities. This allows for writing C code where the
    // capability may be on the type, and the expression is a capability
    // boolean logic expression. Eg) requires_capability(A || B && !C)
    if (!typeHasCapability(S, ArgTy) && !isCapabilityExpr(S, ArgExp))
      S.Diag(AL.getLoc(), diag::warn_thread_attribute_argument_not_lockable)
          << AL << ArgTy;

    Args.push_back(ArgExp);
  }
}

//===----------------------------------------------------------------------===//
// Attribute Implementations
//===----------------------------------------------------------------------===//

static void handlePtGuardedVarAttr(Sema &S, Decl *D, const ParsedAttr &AL) {
  if (!threadSafetyCheckIsPointer(S, D, AL))
    return;

  D->addAttr(::new (S.Context) PtGuardedVarAttr(S.Context, AL));
}

static bool checkGuardedByAttrCommon(Sema &S, Decl *D, const ParsedAttr &AL,
                                     Expr *&Arg) {
  SmallVector<Expr *, 1> Args;
  // check that all arguments are lockable objects
  checkAttrArgsAreCapabilityObjs(S, D, AL, Args);
  unsigned Size = Args.size();
  if (Size != 1)
    return false;

  Arg = Args[0];

  return true;
}

static void handleGuardedByAttr(Sema &S, Decl *D, const ParsedAttr &AL) {
  Expr *Arg = nullptr;
  if (!checkGuardedByAttrCommon(S, D, AL, Arg))
    return;

  D->addAttr(::new (S.Context) GuardedByAttr(S.Context, AL, Arg));
}

static void handlePtGuardedByAttr(Sema &S, Decl *D, const ParsedAttr &AL) {
  Expr *Arg = nullptr;
  if (!checkGuardedByAttrCommon(S, D, AL, Arg))
    return;

  if (!threadSafetyCheckIsPointer(S, D, AL))
    return;

  D->addAttr(::new (S.Context) PtGuardedByAttr(S.Context, AL, Arg));
}

static bool checkAcquireOrderAttrCommon(Sema &S, Decl *D, const ParsedAttr &AL,
                                        SmallVectorImpl<Expr *> &Args) {
  if (!AL.checkAtLeastNumArgs(S, 1))
    return false;

  // Check that this attribute only applies to lockable types.
  QualType QT = cast<ValueDecl>(D)->getType();
  if (!QT->isDependentType() && !typeHasCapability(S, QT)) {
    S.Diag(AL.getLoc(), diag::warn_thread_attribute_decl_not_lockable) << AL;
    return false;
  }

  // Check that all arguments are lockable objects.
  checkAttrArgsAreCapabilityObjs(S, D, AL, Args);
  if (Args.empty())
    return false;

  return true;
}

static void handleAcquiredAfterAttr(Sema &S, Decl *D, const ParsedAttr &AL) {
  SmallVector<Expr *, 1> Args;
  if (!checkAcquireOrderAttrCommon(S, D, AL, Args))
    return;

  Expr **StartArg = &Args[0];
  D->addAttr(::new (S.Context)
                 AcquiredAfterAttr(S.Context, AL, StartArg, Args.size()));
}

static void handleAcquiredBeforeAttr(Sema &S, Decl *D, const ParsedAttr &AL) {
  SmallVector<Expr *, 1> Args;
  if (!checkAcquireOrderAttrCommon(S, D, AL, Args))
    return;

  Expr **StartArg = &Args[0];
  D->addAttr(::new (S.Context)
                 AcquiredBeforeAttr(S.Context, AL, StartArg, Args.size()));
}

static bool checkLockFunAttrCommon(Sema &S, Decl *D, const ParsedAttr &AL,
                                   SmallVectorImpl<Expr *> &Args) {
  // zero or more arguments ok
  // check that all arguments are lockable objects
  checkAttrArgsAreCapabilityObjs(S, D, AL, Args, 0, /*ParamIdxOk=*/true);

  return true;
}

static void handleAssertSharedLockAttr(Sema &S, Decl *D, const ParsedAttr &AL) {
  SmallVector<Expr *, 1> Args;
  if (!checkLockFunAttrCommon(S, D, AL, Args))
    return;

  unsigned Size = Args.size();
  Expr **StartArg = Size == 0 ? nullptr : &Args[0];
  D->addAttr(::new (S.Context)
                 AssertSharedLockAttr(S.Context, AL, StartArg, Size));
}

static void handleAssertExclusiveLockAttr(Sema &S, Decl *D,
                                          const ParsedAttr &AL) {
  SmallVector<Expr *, 1> Args;
  if (!checkLockFunAttrCommon(S, D, AL, Args))
    return;

  unsigned Size = Args.size();
  Expr **StartArg = Size == 0 ? nullptr : &Args[0];
  D->addAttr(::new (S.Context)
                 AssertExclusiveLockAttr(S.Context, AL, StartArg, Size));
}

/// Checks to be sure that the given parameter number is in bounds, and
/// is an integral type. Will emit appropriate diagnostics if this returns
/// false.
///
/// AttrArgNo is used to actually retrieve the argument, so it's base-0.
template <typename AttrInfo>
static bool checkParamIsIntegerType(Sema &S, const Decl *D, const AttrInfo &AI,
                                    unsigned AttrArgNo) {
  assert(AI.isArgExpr(AttrArgNo) && "Expected expression argument");
  Expr *AttrArg = AI.getArgAsExpr(AttrArgNo);
  ParamIdx Idx;
  if (!checkFunctionOrMethodParameterIndex(S, D, AI, AttrArgNo + 1, AttrArg,
                                           Idx))
    return false;

  QualType ParamTy = getFunctionOrMethodParamType(D, Idx.getASTIndex());
  if (!ParamTy->isIntegerType() && !ParamTy->isCharType()) {
    SourceLocation SrcLoc = AttrArg->getBeginLoc();
    S.Diag(SrcLoc, diag::err_attribute_integers_only)
        << AI << getFunctionOrMethodParamRange(D, Idx.getASTIndex());
    return false;
  }
  return true;
}

static void handleAllocSizeAttr(Sema &S, Decl *D, const ParsedAttr &AL) {
  if (!AL.checkAtLeastNumArgs(S, 1) || !AL.checkAtMostNumArgs(S, 2))
    return;

  assert(isFunctionOrMethod(D) && hasFunctionProto(D));

  QualType RetTy = getFunctionOrMethodResultType(D);
  if (!RetTy->isPointerType()) {
    S.Diag(AL.getLoc(), diag::warn_attribute_return_pointers_only) << AL;
    return;
  }

  const Expr *SizeExpr = AL.getArgAsExpr(0);
  int SizeArgNoVal;
  // Parameter indices are 1-indexed, hence Index=1
  if (!checkPositiveIntArgument(S, AL, SizeExpr, SizeArgNoVal, /*Idx=*/1))
    return;
  if (!checkParamIsIntegerType(S, D, AL, /*AttrArgNo=*/0))
    return;
  ParamIdx SizeArgNo(SizeArgNoVal, D);

  ParamIdx NumberArgNo;
  if (AL.getNumArgs() == 2) {
    const Expr *NumberExpr = AL.getArgAsExpr(1);
    int Val;
    // Parameter indices are 1-based, hence Index=2
    if (!checkPositiveIntArgument(S, AL, NumberExpr, Val, /*Idx=*/2))
      return;
    if (!checkParamIsIntegerType(S, D, AL, /*AttrArgNo=*/1))
      return;
    NumberArgNo = ParamIdx(Val, D);
  }

  D->addAttr(::new (S.Context)
                 AllocSizeAttr(S.Context, AL, SizeArgNo, NumberArgNo));
}

static bool checkTryLockFunAttrCommon(Sema &S, Decl *D, const ParsedAttr &AL,
                                      SmallVectorImpl<Expr *> &Args) {
  if (!AL.checkAtLeastNumArgs(S, 1))
    return false;

  if (!isIntOrBool(AL.getArgAsExpr(0))) {
    S.Diag(AL.getLoc(), diag::err_attribute_argument_n_type)
        << AL << 1 << AANT_ArgumentIntOrBool;
    return false;
  }

  // check that all arguments are lockable objects
  checkAttrArgsAreCapabilityObjs(S, D, AL, Args, 1);

  return true;
}

static void handleSharedTrylockFunctionAttr(Sema &S, Decl *D,
                                            const ParsedAttr &AL) {
  SmallVector<Expr*, 2> Args;
  if (!checkTryLockFunAttrCommon(S, D, AL, Args))
    return;

  D->addAttr(::new (S.Context) SharedTrylockFunctionAttr(
      S.Context, AL, AL.getArgAsExpr(0), Args.data(), Args.size()));
}

static void handleExclusiveTrylockFunctionAttr(Sema &S, Decl *D,
                                               const ParsedAttr &AL) {
  SmallVector<Expr*, 2> Args;
  if (!checkTryLockFunAttrCommon(S, D, AL, Args))
    return;

  D->addAttr(::new (S.Context) ExclusiveTrylockFunctionAttr(
      S.Context, AL, AL.getArgAsExpr(0), Args.data(), Args.size()));
}

static void handleLockReturnedAttr(Sema &S, Decl *D, const ParsedAttr &AL) {
  // check that the argument is lockable object
  SmallVector<Expr*, 1> Args;
  checkAttrArgsAreCapabilityObjs(S, D, AL, Args);
  unsigned Size = Args.size();
  if (Size == 0)
    return;

  D->addAttr(::new (S.Context) LockReturnedAttr(S.Context, AL, Args[0]));
}

static void handleLocksExcludedAttr(Sema &S, Decl *D, const ParsedAttr &AL) {
  if (!AL.checkAtLeastNumArgs(S, 1))
    return;

  // check that all arguments are lockable objects
  SmallVector<Expr*, 1> Args;
  checkAttrArgsAreCapabilityObjs(S, D, AL, Args);
  unsigned Size = Args.size();
  if (Size == 0)
    return;
  Expr **StartArg = &Args[0];

  D->addAttr(::new (S.Context)
                 LocksExcludedAttr(S.Context, AL, StartArg, Size));
}

static bool checkFunctionConditionAttr(Sema &S, Decl *D, const ParsedAttr &AL,
                                       Expr *&Cond, StringRef &Msg) {
  Cond = AL.getArgAsExpr(0);
  if (!Cond->isTypeDependent()) {
    ExprResult Converted = S.PerformContextuallyConvertToBool(Cond);
    if (Converted.isInvalid())
      return false;
    Cond = Converted.get();
  }

  if (!S.checkStringLiteralArgumentAttr(AL, 1, Msg))
    return false;

  if (Msg.empty())
    Msg = "<no message provided>";

  SmallVector<PartialDiagnosticAt, 8> Diags;
  if (isa<FunctionDecl>(D) && !Cond->isValueDependent() &&
      !Expr::isPotentialConstantExprUnevaluated(Cond, cast<FunctionDecl>(D),
                                                Diags)) {
    S.Diag(AL.getLoc(), diag::err_attr_cond_never_constant_expr) << AL;
    for (const PartialDiagnosticAt &PDiag : Diags)
      S.Diag(PDiag.first, PDiag.second);
    return false;
  }
  return true;
}

static void handleEnableIfAttr(Sema &S, Decl *D, const ParsedAttr &AL) {
  S.Diag(AL.getLoc(), diag::ext_clang_enable_if);

  Expr *Cond;
  StringRef Msg;
  if (checkFunctionConditionAttr(S, D, AL, Cond, Msg))
    D->addAttr(::new (S.Context) EnableIfAttr(S.Context, AL, Cond, Msg));
}

static void handleErrorAttr(Sema &S, Decl *D, const ParsedAttr &AL) {
  StringRef NewUserDiagnostic;
  if (!S.checkStringLiteralArgumentAttr(AL, 0, NewUserDiagnostic))
    return;
  if (ErrorAttr *EA = S.mergeErrorAttr(D, AL, NewUserDiagnostic))
    D->addAttr(EA);
}

namespace {
/// Determines if a given Expr references any of the given function's
/// ParmVarDecls, or the function's implicit `this` parameter (if applicable).
class ArgumentDependenceChecker
    : public RecursiveASTVisitor<ArgumentDependenceChecker> {
#ifndef NDEBUG
  const CXXRecordDecl *ClassType;
#endif
  llvm::SmallPtrSet<const ParmVarDecl *, 16> Parms;
  bool Result;

public:
  ArgumentDependenceChecker(const FunctionDecl *FD) {
#ifndef NDEBUG
    if (const auto *MD = dyn_cast<CXXMethodDecl>(FD))
      ClassType = MD->getParent();
    else
      ClassType = nullptr;
#endif
    Parms.insert(FD->param_begin(), FD->param_end());
  }

  bool referencesArgs(Expr *E) {
    Result = false;
    TraverseStmt(E);
    return Result;
  }

  bool VisitCXXThisExpr(CXXThisExpr *E) {
    assert(E->getType()->getPointeeCXXRecordDecl() == ClassType &&
           "`this` doesn't refer to the enclosing class?");
    Result = true;
    return false;
  }

  bool VisitDeclRefExpr(DeclRefExpr *DRE) {
    if (const auto *PVD = dyn_cast<ParmVarDecl>(DRE->getDecl()))
      if (Parms.count(PVD)) {
        Result = true;
        return false;
      }
    return true;
  }
};
}

static void handleDiagnoseAsBuiltinAttr(Sema &S, Decl *D,
                                        const ParsedAttr &AL) {
  const auto *DeclFD = cast<FunctionDecl>(D);

  if (const auto *MethodDecl = dyn_cast<CXXMethodDecl>(DeclFD))
    if (!MethodDecl->isStatic()) {
      S.Diag(AL.getLoc(), diag::err_attribute_no_member_function) << AL;
      return;
    }

  auto DiagnoseType = [&](unsigned Index, AttributeArgumentNType T) {
    SourceLocation Loc = [&]() {
      auto Union = AL.getArg(Index - 1);
      if (Union.is<Expr *>())
        return Union.get<Expr *>()->getBeginLoc();
      return Union.get<IdentifierLoc *>()->Loc;
    }();

    S.Diag(Loc, diag::err_attribute_argument_n_type) << AL << Index << T;
  };

  FunctionDecl *AttrFD = [&]() -> FunctionDecl * {
    if (!AL.isArgExpr(0))
      return nullptr;
    auto *F = dyn_cast_or_null<DeclRefExpr>(AL.getArgAsExpr(0));
    if (!F)
      return nullptr;
    return dyn_cast_or_null<FunctionDecl>(F->getFoundDecl());
  }();

  if (!AttrFD || !AttrFD->getBuiltinID(true)) {
    DiagnoseType(1, AANT_ArgumentBuiltinFunction);
    return;
  }

  if (AttrFD->getNumParams() != AL.getNumArgs() - 1) {
    S.Diag(AL.getLoc(), diag::err_attribute_wrong_number_arguments_for)
        << AL << AttrFD << AttrFD->getNumParams();
    return;
  }

  SmallVector<unsigned, 8> Indices;

  for (unsigned I = 1; I < AL.getNumArgs(); ++I) {
    if (!AL.isArgExpr(I)) {
      DiagnoseType(I + 1, AANT_ArgumentIntegerConstant);
      return;
    }

    const Expr *IndexExpr = AL.getArgAsExpr(I);
    uint32_t Index;

    if (!checkUInt32Argument(S, AL, IndexExpr, Index, I + 1, false))
      return;

    if (Index > DeclFD->getNumParams()) {
      S.Diag(AL.getLoc(), diag::err_attribute_bounds_for_function)
          << AL << Index << DeclFD << DeclFD->getNumParams();
      return;
    }

    QualType T1 = AttrFD->getParamDecl(I - 1)->getType();
    QualType T2 = DeclFD->getParamDecl(Index - 1)->getType();

    if (T1.getCanonicalType().getUnqualifiedType() !=
        T2.getCanonicalType().getUnqualifiedType()) {
      S.Diag(IndexExpr->getBeginLoc(), diag::err_attribute_parameter_types)
          << AL << Index << DeclFD << T2 << I << AttrFD << T1;
      return;
    }

    Indices.push_back(Index - 1);
  }

  D->addAttr(::new (S.Context) DiagnoseAsBuiltinAttr(
      S.Context, AL, AttrFD, Indices.data(), Indices.size()));
}

static void handleDiagnoseIfAttr(Sema &S, Decl *D, const ParsedAttr &AL) {
  S.Diag(AL.getLoc(), diag::ext_clang_diagnose_if);

  Expr *Cond;
  StringRef Msg;
  if (!checkFunctionConditionAttr(S, D, AL, Cond, Msg))
    return;

  StringRef DiagTypeStr;
  if (!S.checkStringLiteralArgumentAttr(AL, 2, DiagTypeStr))
    return;

  DiagnoseIfAttr::DiagnosticType DiagType;
  if (!DiagnoseIfAttr::ConvertStrToDiagnosticType(DiagTypeStr, DiagType)) {
    S.Diag(AL.getArgAsExpr(2)->getBeginLoc(),
           diag::err_diagnose_if_invalid_diagnostic_type);
    return;
  }

  bool ArgDependent = false;
  if (const auto *FD = dyn_cast<FunctionDecl>(D))
    ArgDependent = ArgumentDependenceChecker(FD).referencesArgs(Cond);
  D->addAttr(::new (S.Context) DiagnoseIfAttr(
      S.Context, AL, Cond, Msg, DiagType, ArgDependent, cast<NamedDecl>(D)));
}

static void handleNoBuiltinAttr(Sema &S, Decl *D, const ParsedAttr &AL) {
  static constexpr const StringRef kWildcard = "*";

  llvm::SmallVector<StringRef, 16> Names;
  bool HasWildcard = false;

  const auto AddBuiltinName = [&Names, &HasWildcard](StringRef Name) {
    if (Name == kWildcard)
      HasWildcard = true;
    Names.push_back(Name);
  };

  // Add previously defined attributes.
  if (const auto *NBA = D->getAttr<NoBuiltinAttr>())
    for (StringRef BuiltinName : NBA->builtinNames())
      AddBuiltinName(BuiltinName);

  // Add current attributes.
  if (AL.getNumArgs() == 0)
    AddBuiltinName(kWildcard);
  else
    for (unsigned I = 0, E = AL.getNumArgs(); I != E; ++I) {
      StringRef BuiltinName;
      SourceLocation LiteralLoc;
      if (!S.checkStringLiteralArgumentAttr(AL, I, BuiltinName, &LiteralLoc))
        return;

      if (Builtin::Context::isBuiltinFunc(BuiltinName))
        AddBuiltinName(BuiltinName);
      else
        S.Diag(LiteralLoc, diag::warn_attribute_no_builtin_invalid_builtin_name)
            << BuiltinName << AL;
    }

  // Repeating the same attribute is fine.
  llvm::sort(Names);
  Names.erase(std::unique(Names.begin(), Names.end()), Names.end());

  // Empty no_builtin must be on its own.
  if (HasWildcard && Names.size() > 1)
    S.Diag(D->getLocation(),
           diag::err_attribute_no_builtin_wildcard_or_builtin_name)
        << AL;

  if (D->hasAttr<NoBuiltinAttr>())
    D->dropAttr<NoBuiltinAttr>();
  D->addAttr(::new (S.Context)
                 NoBuiltinAttr(S.Context, AL, Names.data(), Names.size()));
}

static void handlePassObjectSizeAttr(Sema &S, Decl *D, const ParsedAttr &AL) {
  if (D->hasAttr<PassObjectSizeAttr>()) {
    S.Diag(D->getBeginLoc(), diag::err_attribute_only_once_per_parameter) << AL;
    return;
  }

  Expr *E = AL.getArgAsExpr(0);
  uint32_t Type;
  if (!checkUInt32Argument(S, AL, E, Type, /*Idx=*/1))
    return;

  // pass_object_size's argument is passed in as the second argument of
  // __builtin_object_size. So, it has the same constraints as that second
  // argument; namely, it must be in the range [0, 3].
  if (Type > 3) {
    S.Diag(E->getBeginLoc(), diag::err_attribute_argument_out_of_range)
        << AL << 0 << 3 << E->getSourceRange();
    return;
  }

  // pass_object_size is only supported on constant pointer parameters; as a
  // kindness to users, we allow the parameter to be non-const for declarations.
  // At this point, we have no clue if `D` belongs to a function declaration or
  // definition, so we defer the constness check until later.
  if (!cast<ParmVarDecl>(D)->getType()->isPointerType()) {
    S.Diag(D->getBeginLoc(), diag::err_attribute_pointers_only) << AL << 1;
    return;
  }

  D->addAttr(::new (S.Context) PassObjectSizeAttr(S.Context, AL, (int)Type));
}

static void handleConsumableAttr(Sema &S, Decl *D, const ParsedAttr &AL) {
  ConsumableAttr::ConsumedState DefaultState;

  if (AL.isArgIdent(0)) {
    IdentifierLoc *IL = AL.getArgAsIdent(0);
    if (!ConsumableAttr::ConvertStrToConsumedState(IL->Ident->getName(),
                                                   DefaultState)) {
      S.Diag(IL->Loc, diag::warn_attribute_type_not_supported) << AL
                                                               << IL->Ident;
      return;
    }
  } else {
    S.Diag(AL.getLoc(), diag::err_attribute_argument_type)
        << AL << AANT_ArgumentIdentifier;
    return;
  }

  D->addAttr(::new (S.Context) ConsumableAttr(S.Context, AL, DefaultState));
}

static bool checkForConsumableClass(Sema &S, const CXXMethodDecl *MD,
                                    const ParsedAttr &AL) {
  QualType ThisType = MD->getThisType()->getPointeeType();

  if (const CXXRecordDecl *RD = ThisType->getAsCXXRecordDecl()) {
    if (!RD->hasAttr<ConsumableAttr>()) {
      S.Diag(AL.getLoc(), diag::warn_attr_on_unconsumable_class) << RD;

      return false;
    }
  }

  return true;
}

static void handleCallableWhenAttr(Sema &S, Decl *D, const ParsedAttr &AL) {
  if (!AL.checkAtLeastNumArgs(S, 1))
    return;

  if (!checkForConsumableClass(S, cast<CXXMethodDecl>(D), AL))
    return;

  SmallVector<CallableWhenAttr::ConsumedState, 3> States;
  for (unsigned ArgIndex = 0; ArgIndex < AL.getNumArgs(); ++ArgIndex) {
    CallableWhenAttr::ConsumedState CallableState;

    StringRef StateString;
    SourceLocation Loc;
    if (AL.isArgIdent(ArgIndex)) {
      IdentifierLoc *Ident = AL.getArgAsIdent(ArgIndex);
      StateString = Ident->Ident->getName();
      Loc = Ident->Loc;
    } else {
      if (!S.checkStringLiteralArgumentAttr(AL, ArgIndex, StateString, &Loc))
        return;
    }

    if (!CallableWhenAttr::ConvertStrToConsumedState(StateString,
                                                     CallableState)) {
      S.Diag(Loc, diag::warn_attribute_type_not_supported) << AL << StateString;
      return;
    }

    States.push_back(CallableState);
  }

  D->addAttr(::new (S.Context)
                 CallableWhenAttr(S.Context, AL, States.data(), States.size()));
}

static void handleParamTypestateAttr(Sema &S, Decl *D, const ParsedAttr &AL) {
  ParamTypestateAttr::ConsumedState ParamState;

  if (AL.isArgIdent(0)) {
    IdentifierLoc *Ident = AL.getArgAsIdent(0);
    StringRef StateString = Ident->Ident->getName();

    if (!ParamTypestateAttr::ConvertStrToConsumedState(StateString,
                                                       ParamState)) {
      S.Diag(Ident->Loc, diag::warn_attribute_type_not_supported)
          << AL << StateString;
      return;
    }
  } else {
    S.Diag(AL.getLoc(), diag::err_attribute_argument_type)
        << AL << AANT_ArgumentIdentifier;
    return;
  }

  // FIXME: This check is currently being done in the analysis.  It can be
  //        enabled here only after the parser propagates attributes at
  //        template specialization definition, not declaration.
  //QualType ReturnType = cast<ParmVarDecl>(D)->getType();
  //const CXXRecordDecl *RD = ReturnType->getAsCXXRecordDecl();
  //
  //if (!RD || !RD->hasAttr<ConsumableAttr>()) {
  //    S.Diag(AL.getLoc(), diag::warn_return_state_for_unconsumable_type) <<
  //      ReturnType.getAsString();
  //    return;
  //}

  D->addAttr(::new (S.Context) ParamTypestateAttr(S.Context, AL, ParamState));
}

static void handleReturnTypestateAttr(Sema &S, Decl *D, const ParsedAttr &AL) {
  ReturnTypestateAttr::ConsumedState ReturnState;

  if (AL.isArgIdent(0)) {
    IdentifierLoc *IL = AL.getArgAsIdent(0);
    if (!ReturnTypestateAttr::ConvertStrToConsumedState(IL->Ident->getName(),
                                                        ReturnState)) {
      S.Diag(IL->Loc, diag::warn_attribute_type_not_supported) << AL
                                                               << IL->Ident;
      return;
    }
  } else {
    S.Diag(AL.getLoc(), diag::err_attribute_argument_type)
        << AL << AANT_ArgumentIdentifier;
    return;
  }

  // FIXME: This check is currently being done in the analysis.  It can be
  //        enabled here only after the parser propagates attributes at
  //        template specialization definition, not declaration.
  //QualType ReturnType;
  //
  //if (const ParmVarDecl *Param = dyn_cast<ParmVarDecl>(D)) {
  //  ReturnType = Param->getType();
  //
  //} else if (const CXXConstructorDecl *Constructor =
  //             dyn_cast<CXXConstructorDecl>(D)) {
  //  ReturnType = Constructor->getThisType()->getPointeeType();
  //
  //} else {
  //
  //  ReturnType = cast<FunctionDecl>(D)->getCallResultType();
  //}
  //
  //const CXXRecordDecl *RD = ReturnType->getAsCXXRecordDecl();
  //
  //if (!RD || !RD->hasAttr<ConsumableAttr>()) {
  //    S.Diag(Attr.getLoc(), diag::warn_return_state_for_unconsumable_type) <<
  //      ReturnType.getAsString();
  //    return;
  //}

  D->addAttr(::new (S.Context) ReturnTypestateAttr(S.Context, AL, ReturnState));
}

static void handleSetTypestateAttr(Sema &S, Decl *D, const ParsedAttr &AL) {
  if (!checkForConsumableClass(S, cast<CXXMethodDecl>(D), AL))
    return;

  SetTypestateAttr::ConsumedState NewState;
  if (AL.isArgIdent(0)) {
    IdentifierLoc *Ident = AL.getArgAsIdent(0);
    StringRef Param = Ident->Ident->getName();
    if (!SetTypestateAttr::ConvertStrToConsumedState(Param, NewState)) {
      S.Diag(Ident->Loc, diag::warn_attribute_type_not_supported) << AL
                                                                  << Param;
      return;
    }
  } else {
    S.Diag(AL.getLoc(), diag::err_attribute_argument_type)
        << AL << AANT_ArgumentIdentifier;
    return;
  }

  D->addAttr(::new (S.Context) SetTypestateAttr(S.Context, AL, NewState));
}

static void handleTestTypestateAttr(Sema &S, Decl *D, const ParsedAttr &AL) {
  if (!checkForConsumableClass(S, cast<CXXMethodDecl>(D), AL))
    return;

  TestTypestateAttr::ConsumedState TestState;
  if (AL.isArgIdent(0)) {
    IdentifierLoc *Ident = AL.getArgAsIdent(0);
    StringRef Param = Ident->Ident->getName();
    if (!TestTypestateAttr::ConvertStrToConsumedState(Param, TestState)) {
      S.Diag(Ident->Loc, diag::warn_attribute_type_not_supported) << AL
                                                                  << Param;
      return;
    }
  } else {
    S.Diag(AL.getLoc(), diag::err_attribute_argument_type)
        << AL << AANT_ArgumentIdentifier;
    return;
  }

  D->addAttr(::new (S.Context) TestTypestateAttr(S.Context, AL, TestState));
}

static void handleExtVectorTypeAttr(Sema &S, Decl *D, const ParsedAttr &AL) {
  // Remember this typedef decl, we will need it later for diagnostics.
  S.ExtVectorDecls.push_back(cast<TypedefNameDecl>(D));
}

static void handlePackedAttr(Sema &S, Decl *D, const ParsedAttr &AL) {
  if (auto *TD = dyn_cast<TagDecl>(D))
    TD->addAttr(::new (S.Context) PackedAttr(S.Context, AL));
  else if (auto *FD = dyn_cast<FieldDecl>(D)) {
    bool BitfieldByteAligned = (!FD->getType()->isDependentType() &&
                                !FD->getType()->isIncompleteType() &&
                                FD->isBitField() &&
                                S.Context.getTypeAlign(FD->getType()) <= 8);

    if (S.getASTContext().getTargetInfo().getTriple().isPS()) {
      if (BitfieldByteAligned)
        // The PS4/PS5 targets need to maintain ABI backwards compatibility.
        S.Diag(AL.getLoc(), diag::warn_attribute_ignored_for_field_of_type)
            << AL << FD->getType();
      else
        FD->addAttr(::new (S.Context) PackedAttr(S.Context, AL));
    } else {
      // Report warning about changed offset in the newer compiler versions.
      if (BitfieldByteAligned)
        S.Diag(AL.getLoc(), diag::warn_attribute_packed_for_bitfield);

      FD->addAttr(::new (S.Context) PackedAttr(S.Context, AL));
    }

  } else
    S.Diag(AL.getLoc(), diag::warn_attribute_ignored) << AL;
}

static void handlePreferredName(Sema &S, Decl *D, const ParsedAttr &AL) {
  auto *RD = cast<CXXRecordDecl>(D);
  ClassTemplateDecl *CTD = RD->getDescribedClassTemplate();
  assert(CTD && "attribute does not appertain to this declaration");

  ParsedType PT = AL.getTypeArg();
  TypeSourceInfo *TSI = nullptr;
  QualType T = S.GetTypeFromParser(PT, &TSI);
  if (!TSI)
    TSI = S.Context.getTrivialTypeSourceInfo(T, AL.getLoc());

  if (!T.hasQualifiers() && T->isTypedefNameType()) {
    // Find the template name, if this type names a template specialization.
    const TemplateDecl *Template = nullptr;
    if (const auto *CTSD = dyn_cast_or_null<ClassTemplateSpecializationDecl>(
            T->getAsCXXRecordDecl())) {
      Template = CTSD->getSpecializedTemplate();
    } else if (const auto *TST = T->getAs<TemplateSpecializationType>()) {
      while (TST && TST->isTypeAlias())
        TST = TST->getAliasedType()->getAs<TemplateSpecializationType>();
      if (TST)
        Template = TST->getTemplateName().getAsTemplateDecl();
    }

    if (Template && declaresSameEntity(Template, CTD)) {
      D->addAttr(::new (S.Context) PreferredNameAttr(S.Context, AL, TSI));
      return;
    }
  }

  S.Diag(AL.getLoc(), diag::err_attribute_preferred_name_arg_invalid)
      << T << CTD;
  if (const auto *TT = T->getAs<TypedefType>())
    S.Diag(TT->getDecl()->getLocation(), diag::note_entity_declared_at)
        << TT->getDecl();
}

static bool checkIBOutletCommon(Sema &S, Decl *D, const ParsedAttr &AL) {
  // The IBOutlet/IBOutletCollection attributes only apply to instance
  // variables or properties of Objective-C classes.  The outlet must also
  // have an object reference type.
  if (const auto *VD = dyn_cast<ObjCIvarDecl>(D)) {
    if (!VD->getType()->getAs<ObjCObjectPointerType>()) {
      S.Diag(AL.getLoc(), diag::warn_iboutlet_object_type)
          << AL << VD->getType() << 0;
      return false;
    }
  }
  else if (const auto *PD = dyn_cast<ObjCPropertyDecl>(D)) {
    if (!PD->getType()->getAs<ObjCObjectPointerType>()) {
      S.Diag(AL.getLoc(), diag::warn_iboutlet_object_type)
          << AL << PD->getType() << 1;
      return false;
    }
  }
  else {
    S.Diag(AL.getLoc(), diag::warn_attribute_iboutlet) << AL;
    return false;
  }

  return true;
}

static void handleIBOutlet(Sema &S, Decl *D, const ParsedAttr &AL) {
  if (!checkIBOutletCommon(S, D, AL))
    return;

  D->addAttr(::new (S.Context) IBOutletAttr(S.Context, AL));
}

static void handleIBOutletCollection(Sema &S, Decl *D, const ParsedAttr &AL) {

  // The iboutletcollection attribute can have zero or one arguments.
  if (AL.getNumArgs() > 1) {
    S.Diag(AL.getLoc(), diag::err_attribute_wrong_number_arguments) << AL << 1;
    return;
  }

  if (!checkIBOutletCommon(S, D, AL))
    return;

  ParsedType PT;

  if (AL.hasParsedType())
    PT = AL.getTypeArg();
  else {
    PT = S.getTypeName(S.Context.Idents.get("NSObject"), AL.getLoc(),
                       S.getScopeForContext(D->getDeclContext()->getParent()));
    if (!PT) {
      S.Diag(AL.getLoc(), diag::err_iboutletcollection_type) << "NSObject";
      return;
    }
  }

  TypeSourceInfo *QTLoc = nullptr;
  QualType QT = S.GetTypeFromParser(PT, &QTLoc);
  if (!QTLoc)
    QTLoc = S.Context.getTrivialTypeSourceInfo(QT, AL.getLoc());

  // Diagnose use of non-object type in iboutletcollection attribute.
  // FIXME. Gnu attribute extension ignores use of builtin types in
  // attributes. So, __attribute__((iboutletcollection(char))) will be
  // treated as __attribute__((iboutletcollection())).
  if (!QT->isObjCIdType() && !QT->isObjCObjectType()) {
    S.Diag(AL.getLoc(),
           QT->isBuiltinType() ? diag::err_iboutletcollection_builtintype
                               : diag::err_iboutletcollection_type) << QT;
    return;
  }

  D->addAttr(::new (S.Context) IBOutletCollectionAttr(S.Context, AL, QTLoc));
}

bool Sema::isValidPointerAttrType(QualType T, bool RefOkay) {
  if (RefOkay) {
    if (T->isReferenceType())
      return true;
  } else {
    T = T.getNonReferenceType();
  }

  // The nonnull attribute, and other similar attributes, can be applied to a
  // transparent union that contains a pointer type.
  if (const RecordType *UT = T->getAsUnionType()) {
    if (UT && UT->getDecl()->hasAttr<TransparentUnionAttr>()) {
      RecordDecl *UD = UT->getDecl();
      for (const auto *I : UD->fields()) {
        QualType QT = I->getType();
        if (QT->isAnyPointerType() || QT->isBlockPointerType())
          return true;
      }
    }
  }

  return T->isAnyPointerType() || T->isBlockPointerType();
}

static bool attrNonNullArgCheck(Sema &S, QualType T, const ParsedAttr &AL,
                                SourceRange AttrParmRange,
                                SourceRange TypeRange,
                                bool isReturnValue = false) {
  if (!S.isValidPointerAttrType(T)) {
    if (isReturnValue)
      S.Diag(AL.getLoc(), diag::warn_attribute_return_pointers_only)
          << AL << AttrParmRange << TypeRange;
    else
      S.Diag(AL.getLoc(), diag::warn_attribute_pointers_only)
          << AL << AttrParmRange << TypeRange << 0;
    return false;
  }
  return true;
}

static void handleNonNullAttr(Sema &S, Decl *D, const ParsedAttr &AL) {
  SmallVector<ParamIdx, 8> NonNullArgs;
  for (unsigned I = 0; I < AL.getNumArgs(); ++I) {
    Expr *Ex = AL.getArgAsExpr(I);
    ParamIdx Idx;
    if (!checkFunctionOrMethodParameterIndex(S, D, AL, I + 1, Ex, Idx))
      return;

    // Is the function argument a pointer type?
    if (Idx.getASTIndex() < getFunctionOrMethodNumParams(D) &&
        !attrNonNullArgCheck(
            S, getFunctionOrMethodParamType(D, Idx.getASTIndex()), AL,
            Ex->getSourceRange(),
            getFunctionOrMethodParamRange(D, Idx.getASTIndex())))
      continue;

    NonNullArgs.push_back(Idx);
  }

  // If no arguments were specified to __attribute__((nonnull)) then all pointer
  // arguments have a nonnull attribute; warn if there aren't any. Skip this
  // check if the attribute came from a macro expansion or a template
  // instantiation.
  if (NonNullArgs.empty() && AL.getLoc().isFileID() &&
      !S.inTemplateInstantiation()) {
    bool AnyPointers = isFunctionOrMethodVariadic(D);
    for (unsigned I = 0, E = getFunctionOrMethodNumParams(D);
         I != E && !AnyPointers; ++I) {
      QualType T = getFunctionOrMethodParamType(D, I);
      if (T->isDependentType() || S.isValidPointerAttrType(T))
        AnyPointers = true;
    }

    if (!AnyPointers)
      S.Diag(AL.getLoc(), diag::warn_attribute_nonnull_no_pointers);
  }

  ParamIdx *Start = NonNullArgs.data();
  unsigned Size = NonNullArgs.size();
  llvm::array_pod_sort(Start, Start + Size);
  D->addAttr(::new (S.Context) NonNullAttr(S.Context, AL, Start, Size));
}

static void handleNonNullAttrParameter(Sema &S, ParmVarDecl *D,
                                       const ParsedAttr &AL) {
  if (AL.getNumArgs() > 0) {
    if (D->getFunctionType()) {
      handleNonNullAttr(S, D, AL);
    } else {
      S.Diag(AL.getLoc(), diag::warn_attribute_nonnull_parm_no_args)
        << D->getSourceRange();
    }
    return;
  }

  // Is the argument a pointer type?
  if (!attrNonNullArgCheck(S, D->getType(), AL, SourceRange(),
                           D->getSourceRange()))
    return;

  D->addAttr(::new (S.Context) NonNullAttr(S.Context, AL, nullptr, 0));
}

static void handleReturnsNonNullAttr(Sema &S, Decl *D, const ParsedAttr &AL) {
  QualType ResultType = getFunctionOrMethodResultType(D);
  SourceRange SR = getFunctionOrMethodResultSourceRange(D);
  if (!attrNonNullArgCheck(S, ResultType, AL, SourceRange(), SR,
                           /* isReturnValue */ true))
    return;

  D->addAttr(::new (S.Context) ReturnsNonNullAttr(S.Context, AL));
}

static void handleNoEscapeAttr(Sema &S, Decl *D, const ParsedAttr &AL) {
  if (D->isInvalidDecl())
    return;

  // noescape only applies to pointer types.
  QualType T = cast<ParmVarDecl>(D)->getType();
  if (!S.isValidPointerAttrType(T, /* RefOkay */ true)) {
    S.Diag(AL.getLoc(), diag::warn_attribute_pointers_only)
        << AL << AL.getRange() << 0;
    return;
  }

  D->addAttr(::new (S.Context) NoEscapeAttr(S.Context, AL));
}

static void handleAssumeAlignedAttr(Sema &S, Decl *D, const ParsedAttr &AL) {
  Expr *E = AL.getArgAsExpr(0),
       *OE = AL.getNumArgs() > 1 ? AL.getArgAsExpr(1) : nullptr;
  S.AddAssumeAlignedAttr(D, AL, E, OE);
}

static void handleAllocAlignAttr(Sema &S, Decl *D, const ParsedAttr &AL) {
  S.AddAllocAlignAttr(D, AL, AL.getArgAsExpr(0));
}

void Sema::AddAssumeAlignedAttr(Decl *D, const AttributeCommonInfo &CI, Expr *E,
                                Expr *OE) {
  QualType ResultType = getFunctionOrMethodResultType(D);
  SourceRange SR = getFunctionOrMethodResultSourceRange(D);

  AssumeAlignedAttr TmpAttr(Context, CI, E, OE);
  SourceLocation AttrLoc = TmpAttr.getLocation();

  if (!isValidPointerAttrType(ResultType, /* RefOkay */ true)) {
    Diag(AttrLoc, diag::warn_attribute_return_pointers_refs_only)
        << &TmpAttr << TmpAttr.getRange() << SR;
    return;
  }

  if (!E->isValueDependent()) {
    std::optional<llvm::APSInt> I = llvm::APSInt(64);
    if (!(I = E->getIntegerConstantExpr(Context))) {
      if (OE)
        Diag(AttrLoc, diag::err_attribute_argument_n_type)
          << &TmpAttr << 1 << AANT_ArgumentIntegerConstant
          << E->getSourceRange();
      else
        Diag(AttrLoc, diag::err_attribute_argument_type)
          << &TmpAttr << AANT_ArgumentIntegerConstant
          << E->getSourceRange();
      return;
    }

    if (!I->isPowerOf2()) {
      Diag(AttrLoc, diag::err_alignment_not_power_of_two)
        << E->getSourceRange();
      return;
    }

    if (*I > Sema::MaximumAlignment)
      Diag(CI.getLoc(), diag::warn_assume_aligned_too_great)
          << CI.getRange() << Sema::MaximumAlignment;
  }

  if (OE && !OE->isValueDependent() && !OE->isIntegerConstantExpr(Context)) {
    Diag(AttrLoc, diag::err_attribute_argument_n_type)
        << &TmpAttr << 2 << AANT_ArgumentIntegerConstant
        << OE->getSourceRange();
    return;
  }

  D->addAttr(::new (Context) AssumeAlignedAttr(Context, CI, E, OE));
}

void Sema::AddAllocAlignAttr(Decl *D, const AttributeCommonInfo &CI,
                             Expr *ParamExpr) {
  QualType ResultType = getFunctionOrMethodResultType(D);

  AllocAlignAttr TmpAttr(Context, CI, ParamIdx());
  SourceLocation AttrLoc = CI.getLoc();

  if (!ResultType->isDependentType() &&
      !isValidPointerAttrType(ResultType, /* RefOkay */ true)) {
    Diag(AttrLoc, diag::warn_attribute_return_pointers_refs_only)
        << &TmpAttr << CI.getRange() << getFunctionOrMethodResultSourceRange(D);
    return;
  }

  ParamIdx Idx;
  const auto *FuncDecl = cast<FunctionDecl>(D);
  if (!checkFunctionOrMethodParameterIndex(*this, FuncDecl, TmpAttr,
                                           /*AttrArgNum=*/1, ParamExpr, Idx))
    return;

  QualType Ty = getFunctionOrMethodParamType(D, Idx.getASTIndex());
  if (!Ty->isDependentType() && !Ty->isIntegralType(Context) &&
      !Ty->isAlignValT()) {
    Diag(ParamExpr->getBeginLoc(), diag::err_attribute_integers_only)
        << &TmpAttr
        << FuncDecl->getParamDecl(Idx.getASTIndex())->getSourceRange();
    return;
  }

  D->addAttr(::new (Context) AllocAlignAttr(Context, CI, Idx));
}

/// Check if \p AssumptionStr is a known assumption and warn if not.
static void checkAssumptionAttr(Sema &S, SourceLocation Loc,
                                StringRef AssumptionStr) {
  if (llvm::KnownAssumptionStrings.count(AssumptionStr))
    return;

  unsigned BestEditDistance = 3;
  StringRef Suggestion;
  for (const auto &KnownAssumptionIt : llvm::KnownAssumptionStrings) {
    unsigned EditDistance =
        AssumptionStr.edit_distance(KnownAssumptionIt.getKey());
    if (EditDistance < BestEditDistance) {
      Suggestion = KnownAssumptionIt.getKey();
      BestEditDistance = EditDistance;
    }
  }

  if (!Suggestion.empty())
    S.Diag(Loc, diag::warn_assume_attribute_string_unknown_suggested)
        << AssumptionStr << Suggestion;
  else
    S.Diag(Loc, diag::warn_assume_attribute_string_unknown) << AssumptionStr;
}

static void handleAssumumptionAttr(Sema &S, Decl *D, const ParsedAttr &AL) {
  // Handle the case where the attribute has a text message.
  StringRef Str;
  SourceLocation AttrStrLoc;
  if (!S.checkStringLiteralArgumentAttr(AL, 0, Str, &AttrStrLoc))
    return;

  checkAssumptionAttr(S, AttrStrLoc, Str);

  D->addAttr(::new (S.Context) AssumptionAttr(S.Context, AL, Str));
}

/// Normalize the attribute, __foo__ becomes foo.
/// Returns true if normalization was applied.
static bool normalizeName(StringRef &AttrName) {
  if (AttrName.size() > 4 && AttrName.startswith("__") &&
      AttrName.endswith("__")) {
    AttrName = AttrName.drop_front(2).drop_back(2);
    return true;
  }
  return false;
}

static void handleOwnershipAttr(Sema &S, Decl *D, const ParsedAttr &AL) {
  // This attribute must be applied to a function declaration. The first
  // argument to the attribute must be an identifier, the name of the resource,
  // for example: malloc. The following arguments must be argument indexes, the
  // arguments must be of integer type for Returns, otherwise of pointer type.
  // The difference between Holds and Takes is that a pointer may still be used
  // after being held. free() should be __attribute((ownership_takes)), whereas
  // a list append function may well be __attribute((ownership_holds)).

  if (!AL.isArgIdent(0)) {
    S.Diag(AL.getLoc(), diag::err_attribute_argument_n_type)
        << AL << 1 << AANT_ArgumentIdentifier;
    return;
  }

  // Figure out our Kind.
  OwnershipAttr::OwnershipKind K =
      OwnershipAttr(S.Context, AL, nullptr, nullptr, 0).getOwnKind();

  // Check arguments.
  switch (K) {
  case OwnershipAttr::Takes:
  case OwnershipAttr::Holds:
    if (AL.getNumArgs() < 2) {
      S.Diag(AL.getLoc(), diag::err_attribute_too_few_arguments) << AL << 2;
      return;
    }
    break;
  case OwnershipAttr::Returns:
    if (AL.getNumArgs() > 2) {
      S.Diag(AL.getLoc(), diag::err_attribute_too_many_arguments) << AL << 1;
      return;
    }
    break;
  }

  IdentifierInfo *Module = AL.getArgAsIdent(0)->Ident;

  StringRef ModuleName = Module->getName();
  if (normalizeName(ModuleName)) {
    Module = &S.PP.getIdentifierTable().get(ModuleName);
  }

  SmallVector<ParamIdx, 8> OwnershipArgs;
  for (unsigned i = 1; i < AL.getNumArgs(); ++i) {
    Expr *Ex = AL.getArgAsExpr(i);
    ParamIdx Idx;
    if (!checkFunctionOrMethodParameterIndex(S, D, AL, i, Ex, Idx))
      return;

    // Is the function argument a pointer type?
    QualType T = getFunctionOrMethodParamType(D, Idx.getASTIndex());
    int Err = -1;  // No error
    switch (K) {
      case OwnershipAttr::Takes:
      case OwnershipAttr::Holds:
        if (!T->isAnyPointerType() && !T->isBlockPointerType())
          Err = 0;
        break;
      case OwnershipAttr::Returns:
        if (!T->isIntegerType())
          Err = 1;
        break;
    }
    if (-1 != Err) {
      S.Diag(AL.getLoc(), diag::err_ownership_type) << AL << Err
                                                    << Ex->getSourceRange();
      return;
    }

    // Check we don't have a conflict with another ownership attribute.
    for (const auto *I : D->specific_attrs<OwnershipAttr>()) {
      // Cannot have two ownership attributes of different kinds for the same
      // index.
      if (I->getOwnKind() != K && llvm::is_contained(I->args(), Idx)) {
          S.Diag(AL.getLoc(), diag::err_attributes_are_not_compatible)
              << AL << I
              << (AL.isRegularKeywordAttribute() ||
                  I->isRegularKeywordAttribute());
          return;
      } else if (K == OwnershipAttr::Returns &&
                 I->getOwnKind() == OwnershipAttr::Returns) {
        // A returns attribute conflicts with any other returns attribute using
        // a different index.
        if (!llvm::is_contained(I->args(), Idx)) {
          S.Diag(I->getLocation(), diag::err_ownership_returns_index_mismatch)
              << I->args_begin()->getSourceIndex();
          if (I->args_size())
            S.Diag(AL.getLoc(), diag::note_ownership_returns_index_mismatch)
                << Idx.getSourceIndex() << Ex->getSourceRange();
          return;
        }
      }
    }
    OwnershipArgs.push_back(Idx);
  }

  ParamIdx *Start = OwnershipArgs.data();
  unsigned Size = OwnershipArgs.size();
  llvm::array_pod_sort(Start, Start + Size);
  D->addAttr(::new (S.Context)
                 OwnershipAttr(S.Context, AL, Module, Start, Size));
}

static void handleWeakRefAttr(Sema &S, Decl *D, const ParsedAttr &AL) {
  // Check the attribute arguments.
  if (AL.getNumArgs() > 1) {
    S.Diag(AL.getLoc(), diag::err_attribute_wrong_number_arguments) << AL << 1;
    return;
  }

  // gcc rejects
  // class c {
  //   static int a __attribute__((weakref ("v2")));
  //   static int b() __attribute__((weakref ("f3")));
  // };
  // and ignores the attributes of
  // void f(void) {
  //   static int a __attribute__((weakref ("v2")));
  // }
  // we reject them
  const DeclContext *Ctx = D->getDeclContext()->getRedeclContext();
  if (!Ctx->isFileContext()) {
    S.Diag(AL.getLoc(), diag::err_attribute_weakref_not_global_context)
        << cast<NamedDecl>(D);
    return;
  }

  // The GCC manual says
  //
  // At present, a declaration to which `weakref' is attached can only
  // be `static'.
  //
  // It also says
  //
  // Without a TARGET,
  // given as an argument to `weakref' or to `alias', `weakref' is
  // equivalent to `weak'.
  //
  // gcc 4.4.1 will accept
  // int a7 __attribute__((weakref));
  // as
  // int a7 __attribute__((weak));
  // This looks like a bug in gcc. We reject that for now. We should revisit
  // it if this behaviour is actually used.

  // GCC rejects
  // static ((alias ("y"), weakref)).
  // Should we? How to check that weakref is before or after alias?

  // FIXME: it would be good for us to keep the WeakRefAttr as-written instead
  // of transforming it into an AliasAttr.  The WeakRefAttr never uses the
  // StringRef parameter it was given anyway.
  StringRef Str;
  if (AL.getNumArgs() && S.checkStringLiteralArgumentAttr(AL, 0, Str))
    // GCC will accept anything as the argument of weakref. Should we
    // check for an existing decl?
    D->addAttr(::new (S.Context) AliasAttr(S.Context, AL, Str));

  D->addAttr(::new (S.Context) WeakRefAttr(S.Context, AL));
}

static void handleIFuncAttr(Sema &S, Decl *D, const ParsedAttr &AL) {
  StringRef Str;
  if (!S.checkStringLiteralArgumentAttr(AL, 0, Str))
    return;

  // Aliases should be on declarations, not definitions.
  const auto *FD = cast<FunctionDecl>(D);
  if (FD->isThisDeclarationADefinition()) {
    S.Diag(AL.getLoc(), diag::err_alias_is_definition) << FD << 1;
    return;
  }

  D->addAttr(::new (S.Context) IFuncAttr(S.Context, AL, Str));
}

static void handleAliasAttr(Sema &S, Decl *D, const ParsedAttr &AL) {
  StringRef Str;
  if (!S.checkStringLiteralArgumentAttr(AL, 0, Str))
    return;

  if (S.Context.getTargetInfo().getTriple().isOSDarwin()) {
    S.Diag(AL.getLoc(), diag::err_alias_not_supported_on_darwin);
    return;
  }
  if (S.Context.getTargetInfo().getTriple().isNVPTX()) {
    S.Diag(AL.getLoc(), diag::err_alias_not_supported_on_nvptx);
  }

  // Aliases should be on declarations, not definitions.
  if (const auto *FD = dyn_cast<FunctionDecl>(D)) {
    if (FD->isThisDeclarationADefinition()) {
      S.Diag(AL.getLoc(), diag::err_alias_is_definition) << FD << 0;
      return;
    }
  } else {
    const auto *VD = cast<VarDecl>(D);
    if (VD->isThisDeclarationADefinition() && VD->isExternallyVisible()) {
      S.Diag(AL.getLoc(), diag::err_alias_is_definition) << VD << 0;
      return;
    }
  }

  // Mark target used to prevent unneeded-internal-declaration warnings.
  if (!S.LangOpts.CPlusPlus) {
    // FIXME: demangle Str for C++, as the attribute refers to the mangled
    // linkage name, not the pre-mangled identifier.
    const DeclarationNameInfo target(&S.Context.Idents.get(Str), AL.getLoc());
    LookupResult LR(S, target, Sema::LookupOrdinaryName);
    if (S.LookupQualifiedName(LR, S.getCurLexicalContext()))
      for (NamedDecl *ND : LR)
        ND->markUsed(S.Context);
  }

  D->addAttr(::new (S.Context) AliasAttr(S.Context, AL, Str));
}

static void handleTLSModelAttr(Sema &S, Decl *D, const ParsedAttr &AL) {
  StringRef Model;
  SourceLocation LiteralLoc;
  // Check that it is a string.
  if (!S.checkStringLiteralArgumentAttr(AL, 0, Model, &LiteralLoc))
    return;

  // Check that the value.
  if (Model != "global-dynamic" && Model != "local-dynamic"
      && Model != "initial-exec" && Model != "local-exec") {
    S.Diag(LiteralLoc, diag::err_attr_tlsmodel_arg);
    return;
  }

  if (S.Context.getTargetInfo().getTriple().isOSAIX() &&
      Model != "global-dynamic") {
    S.Diag(LiteralLoc, diag::err_aix_attr_unsupported_tls_model) << Model;
    return;
  }

  D->addAttr(::new (S.Context) TLSModelAttr(S.Context, AL, Model));
}

static void handleRestrictAttr(Sema &S, Decl *D, const ParsedAttr &AL) {
  QualType ResultType = getFunctionOrMethodResultType(D);
  if (ResultType->isAnyPointerType() || ResultType->isBlockPointerType()) {
    D->addAttr(::new (S.Context) RestrictAttr(S.Context, AL));
    return;
  }

  S.Diag(AL.getLoc(), diag::warn_attribute_return_pointers_only)
      << AL << getFunctionOrMethodResultSourceRange(D);
}

static void handleCPUSpecificAttr(Sema &S, Decl *D, const ParsedAttr &AL) {
  // Ensure we don't combine these with themselves, since that causes some
  // confusing behavior.
  if (AL.getParsedKind() == ParsedAttr::AT_CPUDispatch) {
    if (checkAttrMutualExclusion<CPUSpecificAttr>(S, D, AL))
      return;

    if (const auto *Other = D->getAttr<CPUDispatchAttr>()) {
      S.Diag(AL.getLoc(), diag::err_disallowed_duplicate_attribute) << AL;
      S.Diag(Other->getLocation(), diag::note_conflicting_attribute);
      return;
    }
  } else if (AL.getParsedKind() == ParsedAttr::AT_CPUSpecific) {
    if (checkAttrMutualExclusion<CPUDispatchAttr>(S, D, AL))
      return;

    if (const auto *Other = D->getAttr<CPUSpecificAttr>()) {
      S.Diag(AL.getLoc(), diag::err_disallowed_duplicate_attribute) << AL;
      S.Diag(Other->getLocation(), diag::note_conflicting_attribute);
      return;
    }
  }

  FunctionDecl *FD = cast<FunctionDecl>(D);

  if (const auto *MD = dyn_cast<CXXMethodDecl>(D)) {
    if (MD->getParent()->isLambda()) {
      S.Diag(AL.getLoc(), diag::err_attribute_dll_lambda) << AL;
      return;
    }
  }

  if (!AL.checkAtLeastNumArgs(S, 1))
    return;

  SmallVector<IdentifierInfo *, 8> CPUs;
  for (unsigned ArgNo = 0; ArgNo < getNumAttributeArgs(AL); ++ArgNo) {
    if (!AL.isArgIdent(ArgNo)) {
      S.Diag(AL.getLoc(), diag::err_attribute_argument_type)
          << AL << AANT_ArgumentIdentifier;
      return;
    }

    IdentifierLoc *CPUArg = AL.getArgAsIdent(ArgNo);
    StringRef CPUName = CPUArg->Ident->getName().trim();

    if (!S.Context.getTargetInfo().validateCPUSpecificCPUDispatch(CPUName)) {
      S.Diag(CPUArg->Loc, diag::err_invalid_cpu_specific_dispatch_value)
          << CPUName << (AL.getKind() == ParsedAttr::AT_CPUDispatch);
      return;
    }

    const TargetInfo &Target = S.Context.getTargetInfo();
    if (llvm::any_of(CPUs, [CPUName, &Target](const IdentifierInfo *Cur) {
          return Target.CPUSpecificManglingCharacter(CPUName) ==
                 Target.CPUSpecificManglingCharacter(Cur->getName());
        })) {
      S.Diag(AL.getLoc(), diag::warn_multiversion_duplicate_entries);
      return;
    }
    CPUs.push_back(CPUArg->Ident);
  }

  FD->setIsMultiVersion(true);
  if (AL.getKind() == ParsedAttr::AT_CPUSpecific)
    D->addAttr(::new (S.Context)
                   CPUSpecificAttr(S.Context, AL, CPUs.data(), CPUs.size()));
  else
    D->addAttr(::new (S.Context)
                   CPUDispatchAttr(S.Context, AL, CPUs.data(), CPUs.size()));
}

static void handleCommonAttr(Sema &S, Decl *D, const ParsedAttr &AL) {
  if (S.LangOpts.CPlusPlus) {
    S.Diag(AL.getLoc(), diag::err_attribute_not_supported_in_lang)
        << AL << AttributeLangSupport::Cpp;
    return;
  }

  D->addAttr(::new (S.Context) CommonAttr(S.Context, AL));
}

static void handleCmseNSEntryAttr(Sema &S, Decl *D, const ParsedAttr &AL) {
  if (S.LangOpts.CPlusPlus && !D->getDeclContext()->isExternCContext()) {
    S.Diag(AL.getLoc(), diag::err_attribute_not_clinkage) << AL;
    return;
  }

  const auto *FD = cast<FunctionDecl>(D);
  if (!FD->isExternallyVisible()) {
    S.Diag(AL.getLoc(), diag::warn_attribute_cmse_entry_static);
    return;
  }

  D->addAttr(::new (S.Context) CmseNSEntryAttr(S.Context, AL));
}

static void handleNakedAttr(Sema &S, Decl *D, const ParsedAttr &AL) {
  if (AL.isDeclspecAttribute()) {
    const auto &Triple = S.getASTContext().getTargetInfo().getTriple();
    const auto &Arch = Triple.getArch();
    if (Arch != llvm::Triple::x86 &&
        (Arch != llvm::Triple::arm && Arch != llvm::Triple::thumb)) {
      S.Diag(AL.getLoc(), diag::err_attribute_not_supported_on_arch)
          << AL << Triple.getArchName();
      return;
    }

    // This form is not allowed to be written on a member function (static or
    // nonstatic) when in Microsoft compatibility mode.
    if (S.getLangOpts().MSVCCompat && isa<CXXMethodDecl>(D)) {
      S.Diag(AL.getLoc(), diag::err_attribute_wrong_decl_type_str)
          << AL << AL.isRegularKeywordAttribute() << "non-member functions";
      return;
    }
  }

  D->addAttr(::new (S.Context) NakedAttr(S.Context, AL));
}

static void handleNoReturnAttr(Sema &S, Decl *D, const ParsedAttr &Attrs) {
  if (hasDeclarator(D)) return;

  if (!isa<ObjCMethodDecl>(D)) {
    S.Diag(Attrs.getLoc(), diag::warn_attribute_wrong_decl_type)
        << Attrs << Attrs.isRegularKeywordAttribute()
        << ExpectedFunctionOrMethod;
    return;
  }

  D->addAttr(::new (S.Context) NoReturnAttr(S.Context, Attrs));
}

static void handleStandardNoReturnAttr(Sema &S, Decl *D, const ParsedAttr &A) {
  // The [[_Noreturn]] spelling is deprecated in C2x, so if that was used,
  // issue an appropriate diagnostic. However, don't issue a diagnostic if the
  // attribute name comes from a macro expansion. We don't want to punish users
  // who write [[noreturn]] after including <stdnoreturn.h> (where 'noreturn'
  // is defined as a macro which expands to '_Noreturn').
  if (!S.getLangOpts().CPlusPlus &&
      A.getSemanticSpelling() == CXX11NoReturnAttr::C2x_Noreturn &&
      !(A.getLoc().isMacroID() &&
        S.getSourceManager().isInSystemMacro(A.getLoc())))
    S.Diag(A.getLoc(), diag::warn_deprecated_noreturn_spelling) << A.getRange();

  D->addAttr(::new (S.Context) CXX11NoReturnAttr(S.Context, A));
}

static void handleNoCfCheckAttr(Sema &S, Decl *D, const ParsedAttr &Attrs) {
  if (!S.getLangOpts().CFProtectionBranch)
    S.Diag(Attrs.getLoc(), diag::warn_nocf_check_attribute_ignored);
  else
    handleSimpleAttribute<AnyX86NoCfCheckAttr>(S, D, Attrs);
}

bool Sema::CheckAttrNoArgs(const ParsedAttr &Attrs) {
  if (!Attrs.checkExactlyNumArgs(*this, 0)) {
    Attrs.setInvalid();
    return true;
  }

  return false;
}

bool Sema::CheckAttrTarget(const ParsedAttr &AL) {
  // Check whether the attribute is valid on the current target.
  const TargetInfo *Aux = Context.getAuxTargetInfo();
  if (!(AL.existsInTarget(Context.getTargetInfo()) ||
        (Context.getLangOpts().SYCLIsDevice &&
         Aux && AL.existsInTarget(*Aux)))) {
    Diag(AL.getLoc(), AL.isRegularKeywordAttribute()
                          ? diag::err_keyword_not_supported_on_target
                          : diag::warn_unknown_attribute_ignored)
        << AL << AL.getRange();
    AL.setInvalid();
    return true;
  }

  return false;
}

static void handleAnalyzerNoReturnAttr(Sema &S, Decl *D, const ParsedAttr &AL) {

  // The checking path for 'noreturn' and 'analyzer_noreturn' are different
  // because 'analyzer_noreturn' does not impact the type.
  if (!isFunctionOrMethodOrBlock(D)) {
    ValueDecl *VD = dyn_cast<ValueDecl>(D);
    if (!VD || (!VD->getType()->isBlockPointerType() &&
                !VD->getType()->isFunctionPointerType())) {
      S.Diag(AL.getLoc(), AL.isStandardAttributeSyntax()
                              ? diag::err_attribute_wrong_decl_type
                              : diag::warn_attribute_wrong_decl_type)
          << AL << AL.isRegularKeywordAttribute()
          << ExpectedFunctionMethodOrBlock;
      return;
    }
  }

  D->addAttr(::new (S.Context) AnalyzerNoReturnAttr(S.Context, AL));
}

// PS3 PPU-specific.
static void handleVecReturnAttr(Sema &S, Decl *D, const ParsedAttr &AL) {
  /*
    Returning a Vector Class in Registers

    According to the PPU ABI specifications, a class with a single member of
    vector type is returned in memory when used as the return value of a
    function.
    This results in inefficient code when implementing vector classes. To return
    the value in a single vector register, add the vecreturn attribute to the
    class definition. This attribute is also applicable to struct types.

    Example:

    struct Vector
    {
      __vector float xyzw;
    } __attribute__((vecreturn));

    Vector Add(Vector lhs, Vector rhs)
    {
      Vector result;
      result.xyzw = vec_add(lhs.xyzw, rhs.xyzw);
      return result; // This will be returned in a register
    }
  */
  if (VecReturnAttr *A = D->getAttr<VecReturnAttr>()) {
    S.Diag(AL.getLoc(), diag::err_repeat_attribute) << A;
    return;
  }

  const auto *R = cast<RecordDecl>(D);
  int count = 0;

  if (!isa<CXXRecordDecl>(R)) {
    S.Diag(AL.getLoc(), diag::err_attribute_vecreturn_only_vector_member);
    return;
  }

  if (!cast<CXXRecordDecl>(R)->isPOD()) {
    S.Diag(AL.getLoc(), diag::err_attribute_vecreturn_only_pod_record);
    return;
  }

  for (const auto *I : R->fields()) {
    if ((count == 1) || !I->getType()->isVectorType()) {
      S.Diag(AL.getLoc(), diag::err_attribute_vecreturn_only_vector_member);
      return;
    }
    count++;
  }

  D->addAttr(::new (S.Context) VecReturnAttr(S.Context, AL));
}

static void handleDependencyAttr(Sema &S, Scope *Scope, Decl *D,
                                 const ParsedAttr &AL) {
  if (isa<ParmVarDecl>(D)) {
    // [[carries_dependency]] can only be applied to a parameter if it is a
    // parameter of a function declaration or lambda.
    if (!(Scope->getFlags() & clang::Scope::FunctionDeclarationScope)) {
      S.Diag(AL.getLoc(),
             diag::err_carries_dependency_param_not_function_decl);
      return;
    }
  }

  D->addAttr(::new (S.Context) CarriesDependencyAttr(S.Context, AL));
}

static void handleUnusedAttr(Sema &S, Decl *D, const ParsedAttr &AL) {
  bool IsCXX17Attr = AL.isCXX11Attribute() && !AL.getScopeName();

  // If this is spelled as the standard C++17 attribute, but not in C++17, warn
  // about using it as an extension.
  if (!S.getLangOpts().CPlusPlus17 && IsCXX17Attr)
    S.Diag(AL.getLoc(), diag::ext_cxx17_attr) << AL;

  D->addAttr(::new (S.Context) UnusedAttr(S.Context, AL));
}

static void handleConstructorAttr(Sema &S, Decl *D, const ParsedAttr &AL) {
  uint32_t priority = ConstructorAttr::DefaultPriority;
  if (S.getLangOpts().HLSL && AL.getNumArgs()) {
    S.Diag(AL.getLoc(), diag::err_hlsl_init_priority_unsupported);
    return;
  }
  if (AL.getNumArgs() &&
      !checkUInt32Argument(S, AL, AL.getArgAsExpr(0), priority))
    return;

  D->addAttr(::new (S.Context) ConstructorAttr(S.Context, AL, priority));
}

static void handleDestructorAttr(Sema &S, Decl *D, const ParsedAttr &AL) {
  uint32_t priority = DestructorAttr::DefaultPriority;
  if (AL.getNumArgs() &&
      !checkUInt32Argument(S, AL, AL.getArgAsExpr(0), priority))
    return;

  D->addAttr(::new (S.Context) DestructorAttr(S.Context, AL, priority));
}

template <typename AttrTy>
static void handleAttrWithMessage(Sema &S, Decl *D, const ParsedAttr &AL) {
  // Handle the case where the attribute has a text message.
  StringRef Str;
  if (AL.getNumArgs() == 1 && !S.checkStringLiteralArgumentAttr(AL, 0, Str))
    return;

  D->addAttr(::new (S.Context) AttrTy(S.Context, AL, Str));
}

static void handleObjCSuppresProtocolAttr(Sema &S, Decl *D,
                                          const ParsedAttr &AL) {
  if (!cast<ObjCProtocolDecl>(D)->isThisDeclarationADefinition()) {
    S.Diag(AL.getLoc(), diag::err_objc_attr_protocol_requires_definition)
        << AL << AL.getRange();
    return;
  }

  D->addAttr(::new (S.Context) ObjCExplicitProtocolImplAttr(S.Context, AL));
}

static bool checkAvailabilityAttr(Sema &S, SourceRange Range,
                                  IdentifierInfo *Platform,
                                  VersionTuple Introduced,
                                  VersionTuple Deprecated,
                                  VersionTuple Obsoleted) {
  StringRef PlatformName
    = AvailabilityAttr::getPrettyPlatformName(Platform->getName());
  if (PlatformName.empty())
    PlatformName = Platform->getName();

  // Ensure that Introduced <= Deprecated <= Obsoleted (although not all
  // of these steps are needed).
  if (!Introduced.empty() && !Deprecated.empty() &&
      !(Introduced <= Deprecated)) {
    S.Diag(Range.getBegin(), diag::warn_availability_version_ordering)
      << 1 << PlatformName << Deprecated.getAsString()
      << 0 << Introduced.getAsString();
    return true;
  }

  if (!Introduced.empty() && !Obsoleted.empty() &&
      !(Introduced <= Obsoleted)) {
    S.Diag(Range.getBegin(), diag::warn_availability_version_ordering)
      << 2 << PlatformName << Obsoleted.getAsString()
      << 0 << Introduced.getAsString();
    return true;
  }

  if (!Deprecated.empty() && !Obsoleted.empty() &&
      !(Deprecated <= Obsoleted)) {
    S.Diag(Range.getBegin(), diag::warn_availability_version_ordering)
      << 2 << PlatformName << Obsoleted.getAsString()
      << 1 << Deprecated.getAsString();
    return true;
  }

  return false;
}

/// Check whether the two versions match.
///
/// If either version tuple is empty, then they are assumed to match. If
/// \p BeforeIsOkay is true, then \p X can be less than or equal to \p Y.
static bool versionsMatch(const VersionTuple &X, const VersionTuple &Y,
                          bool BeforeIsOkay) {
  if (X.empty() || Y.empty())
    return true;

  if (X == Y)
    return true;

  if (BeforeIsOkay && X < Y)
    return true;

  return false;
}

AvailabilityAttr *Sema::mergeAvailabilityAttr(
    NamedDecl *D, const AttributeCommonInfo &CI, IdentifierInfo *Platform,
    bool Implicit, VersionTuple Introduced, VersionTuple Deprecated,
    VersionTuple Obsoleted, bool IsUnavailable, StringRef Message,
    bool IsStrict, StringRef Replacement, AvailabilityMergeKind AMK,
    int Priority) {
  VersionTuple MergedIntroduced = Introduced;
  VersionTuple MergedDeprecated = Deprecated;
  VersionTuple MergedObsoleted = Obsoleted;
  bool FoundAny = false;
  bool OverrideOrImpl = false;
  switch (AMK) {
  case AMK_None:
  case AMK_Redeclaration:
    OverrideOrImpl = false;
    break;

  case AMK_Override:
  case AMK_ProtocolImplementation:
  case AMK_OptionalProtocolImplementation:
    OverrideOrImpl = true;
    break;
  }

  if (D->hasAttrs()) {
    AttrVec &Attrs = D->getAttrs();
    for (unsigned i = 0, e = Attrs.size(); i != e;) {
      const auto *OldAA = dyn_cast<AvailabilityAttr>(Attrs[i]);
      if (!OldAA) {
        ++i;
        continue;
      }

      IdentifierInfo *OldPlatform = OldAA->getPlatform();
      if (OldPlatform != Platform) {
        ++i;
        continue;
      }

      // If there is an existing availability attribute for this platform that
      // has a lower priority use the existing one and discard the new
      // attribute.
      if (OldAA->getPriority() < Priority)
        return nullptr;

      // If there is an existing attribute for this platform that has a higher
      // priority than the new attribute then erase the old one and continue
      // processing the attributes.
      if (OldAA->getPriority() > Priority) {
        Attrs.erase(Attrs.begin() + i);
        --e;
        continue;
      }

      FoundAny = true;
      VersionTuple OldIntroduced = OldAA->getIntroduced();
      VersionTuple OldDeprecated = OldAA->getDeprecated();
      VersionTuple OldObsoleted = OldAA->getObsoleted();
      bool OldIsUnavailable = OldAA->getUnavailable();

      if (!versionsMatch(OldIntroduced, Introduced, OverrideOrImpl) ||
          !versionsMatch(Deprecated, OldDeprecated, OverrideOrImpl) ||
          !versionsMatch(Obsoleted, OldObsoleted, OverrideOrImpl) ||
          !(OldIsUnavailable == IsUnavailable ||
            (OverrideOrImpl && !OldIsUnavailable && IsUnavailable))) {
        if (OverrideOrImpl) {
          int Which = -1;
          VersionTuple FirstVersion;
          VersionTuple SecondVersion;
          if (!versionsMatch(OldIntroduced, Introduced, OverrideOrImpl)) {
            Which = 0;
            FirstVersion = OldIntroduced;
            SecondVersion = Introduced;
          } else if (!versionsMatch(Deprecated, OldDeprecated, OverrideOrImpl)) {
            Which = 1;
            FirstVersion = Deprecated;
            SecondVersion = OldDeprecated;
          } else if (!versionsMatch(Obsoleted, OldObsoleted, OverrideOrImpl)) {
            Which = 2;
            FirstVersion = Obsoleted;
            SecondVersion = OldObsoleted;
          }

          if (Which == -1) {
            Diag(OldAA->getLocation(),
                 diag::warn_mismatched_availability_override_unavail)
              << AvailabilityAttr::getPrettyPlatformName(Platform->getName())
              << (AMK == AMK_Override);
          } else if (Which != 1 && AMK == AMK_OptionalProtocolImplementation) {
            // Allow different 'introduced' / 'obsoleted' availability versions
            // on a method that implements an optional protocol requirement. It
            // makes less sense to allow this for 'deprecated' as the user can't
            // see if the method is 'deprecated' as 'respondsToSelector' will
            // still return true when the method is deprecated.
            ++i;
            continue;
          } else {
            Diag(OldAA->getLocation(),
                 diag::warn_mismatched_availability_override)
              << Which
              << AvailabilityAttr::getPrettyPlatformName(Platform->getName())
              << FirstVersion.getAsString() << SecondVersion.getAsString()
              << (AMK == AMK_Override);
          }
          if (AMK == AMK_Override)
            Diag(CI.getLoc(), diag::note_overridden_method);
          else
            Diag(CI.getLoc(), diag::note_protocol_method);
        } else {
          Diag(OldAA->getLocation(), diag::warn_mismatched_availability);
          Diag(CI.getLoc(), diag::note_previous_attribute);
        }

        Attrs.erase(Attrs.begin() + i);
        --e;
        continue;
      }

      VersionTuple MergedIntroduced2 = MergedIntroduced;
      VersionTuple MergedDeprecated2 = MergedDeprecated;
      VersionTuple MergedObsoleted2 = MergedObsoleted;

      if (MergedIntroduced2.empty())
        MergedIntroduced2 = OldIntroduced;
      if (MergedDeprecated2.empty())
        MergedDeprecated2 = OldDeprecated;
      if (MergedObsoleted2.empty())
        MergedObsoleted2 = OldObsoleted;

      if (checkAvailabilityAttr(*this, OldAA->getRange(), Platform,
                                MergedIntroduced2, MergedDeprecated2,
                                MergedObsoleted2)) {
        Attrs.erase(Attrs.begin() + i);
        --e;
        continue;
      }

      MergedIntroduced = MergedIntroduced2;
      MergedDeprecated = MergedDeprecated2;
      MergedObsoleted = MergedObsoleted2;
      ++i;
    }
  }

  if (FoundAny &&
      MergedIntroduced == Introduced &&
      MergedDeprecated == Deprecated &&
      MergedObsoleted == Obsoleted)
    return nullptr;

  // Only create a new attribute if !OverrideOrImpl, but we want to do
  // the checking.
  if (!checkAvailabilityAttr(*this, CI.getRange(), Platform, MergedIntroduced,
                             MergedDeprecated, MergedObsoleted) &&
      !OverrideOrImpl) {
    auto *Avail = ::new (Context) AvailabilityAttr(
        Context, CI, Platform, Introduced, Deprecated, Obsoleted, IsUnavailable,
        Message, IsStrict, Replacement, Priority);
    Avail->setImplicit(Implicit);
    return Avail;
  }
  return nullptr;
}

static void handleAvailabilityAttr(Sema &S, Decl *D, const ParsedAttr &AL) {
  if (isa<UsingDecl, UnresolvedUsingTypenameDecl, UnresolvedUsingValueDecl>(
          D)) {
    S.Diag(AL.getRange().getBegin(), diag::warn_deprecated_ignored_on_using)
        << AL;
    return;
  }

  if (!AL.checkExactlyNumArgs(S, 1))
    return;
  IdentifierLoc *Platform = AL.getArgAsIdent(0);

  IdentifierInfo *II = Platform->Ident;
  if (AvailabilityAttr::getPrettyPlatformName(II->getName()).empty())
    S.Diag(Platform->Loc, diag::warn_availability_unknown_platform)
      << Platform->Ident;

  auto *ND = dyn_cast<NamedDecl>(D);
  if (!ND) // We warned about this already, so just return.
    return;

  AvailabilityChange Introduced = AL.getAvailabilityIntroduced();
  AvailabilityChange Deprecated = AL.getAvailabilityDeprecated();
  AvailabilityChange Obsoleted = AL.getAvailabilityObsoleted();
  bool IsUnavailable = AL.getUnavailableLoc().isValid();
  bool IsStrict = AL.getStrictLoc().isValid();
  StringRef Str;
  if (const auto *SE = dyn_cast_or_null<StringLiteral>(AL.getMessageExpr()))
    Str = SE->getString();
  StringRef Replacement;
  if (const auto *SE = dyn_cast_or_null<StringLiteral>(AL.getReplacementExpr()))
    Replacement = SE->getString();

  if (II->isStr("swift")) {
    if (Introduced.isValid() || Obsoleted.isValid() ||
        (!IsUnavailable && !Deprecated.isValid())) {
      S.Diag(AL.getLoc(),
             diag::warn_availability_swift_unavailable_deprecated_only);
      return;
    }
  }

  if (II->isStr("fuchsia")) {
    std::optional<unsigned> Min, Sub;
    if ((Min = Introduced.Version.getMinor()) ||
        (Sub = Introduced.Version.getSubminor())) {
      S.Diag(AL.getLoc(), diag::warn_availability_fuchsia_unavailable_minor);
      return;
    }
  }

  int PriorityModifier = AL.isPragmaClangAttribute()
                             ? Sema::AP_PragmaClangAttribute
                             : Sema::AP_Explicit;
  AvailabilityAttr *NewAttr = S.mergeAvailabilityAttr(
      ND, AL, II, false /*Implicit*/, Introduced.Version, Deprecated.Version,
      Obsoleted.Version, IsUnavailable, Str, IsStrict, Replacement,
      Sema::AMK_None, PriorityModifier);
  if (NewAttr)
    D->addAttr(NewAttr);

  // Transcribe "ios" to "watchos" (and add a new attribute) if the versioning
  // matches before the start of the watchOS platform.
  if (S.Context.getTargetInfo().getTriple().isWatchOS()) {
    IdentifierInfo *NewII = nullptr;
    if (II->getName() == "ios")
      NewII = &S.Context.Idents.get("watchos");
    else if (II->getName() == "ios_app_extension")
      NewII = &S.Context.Idents.get("watchos_app_extension");

    if (NewII) {
      const auto *SDKInfo = S.getDarwinSDKInfoForAvailabilityChecking();
      const auto *IOSToWatchOSMapping =
          SDKInfo ? SDKInfo->getVersionMapping(
                        DarwinSDKInfo::OSEnvPair::iOStoWatchOSPair())
                  : nullptr;

      auto adjustWatchOSVersion =
          [IOSToWatchOSMapping](VersionTuple Version) -> VersionTuple {
        if (Version.empty())
          return Version;
        auto MinimumWatchOSVersion = VersionTuple(2, 0);

        if (IOSToWatchOSMapping) {
          if (auto MappedVersion = IOSToWatchOSMapping->map(
                  Version, MinimumWatchOSVersion, std::nullopt)) {
            return *MappedVersion;
          }
        }

        auto Major = Version.getMajor();
        auto NewMajor = Major >= 9 ? Major - 7 : 0;
        if (NewMajor >= 2) {
          if (Version.getMinor()) {
            if (Version.getSubminor())
              return VersionTuple(NewMajor, *Version.getMinor(),
                                  *Version.getSubminor());
            else
              return VersionTuple(NewMajor, *Version.getMinor());
          }
          return VersionTuple(NewMajor);
        }

        return MinimumWatchOSVersion;
      };

      auto NewIntroduced = adjustWatchOSVersion(Introduced.Version);
      auto NewDeprecated = adjustWatchOSVersion(Deprecated.Version);
      auto NewObsoleted = adjustWatchOSVersion(Obsoleted.Version);

      AvailabilityAttr *NewAttr = S.mergeAvailabilityAttr(
          ND, AL, NewII, true /*Implicit*/, NewIntroduced, NewDeprecated,
          NewObsoleted, IsUnavailable, Str, IsStrict, Replacement,
          Sema::AMK_None,
          PriorityModifier + Sema::AP_InferredFromOtherPlatform);
      if (NewAttr)
        D->addAttr(NewAttr);
    }
  } else if (S.Context.getTargetInfo().getTriple().isTvOS()) {
    // Transcribe "ios" to "tvos" (and add a new attribute) if the versioning
    // matches before the start of the tvOS platform.
    IdentifierInfo *NewII = nullptr;
    if (II->getName() == "ios")
      NewII = &S.Context.Idents.get("tvos");
    else if (II->getName() == "ios_app_extension")
      NewII = &S.Context.Idents.get("tvos_app_extension");

    if (NewII) {
      const auto *SDKInfo = S.getDarwinSDKInfoForAvailabilityChecking();
      const auto *IOSToTvOSMapping =
          SDKInfo ? SDKInfo->getVersionMapping(
                        DarwinSDKInfo::OSEnvPair::iOStoTvOSPair())
                  : nullptr;

      auto AdjustTvOSVersion =
          [IOSToTvOSMapping](VersionTuple Version) -> VersionTuple {
        if (Version.empty())
          return Version;

        if (IOSToTvOSMapping) {
          if (auto MappedVersion = IOSToTvOSMapping->map(
                  Version, VersionTuple(0, 0), std::nullopt)) {
            return *MappedVersion;
          }
        }
        return Version;
      };

      auto NewIntroduced = AdjustTvOSVersion(Introduced.Version);
      auto NewDeprecated = AdjustTvOSVersion(Deprecated.Version);
      auto NewObsoleted = AdjustTvOSVersion(Obsoleted.Version);

      AvailabilityAttr *NewAttr = S.mergeAvailabilityAttr(
          ND, AL, NewII, true /*Implicit*/, NewIntroduced, NewDeprecated,
          NewObsoleted, IsUnavailable, Str, IsStrict, Replacement,
          Sema::AMK_None,
          PriorityModifier + Sema::AP_InferredFromOtherPlatform);
      if (NewAttr)
        D->addAttr(NewAttr);
    }
  } else if (S.Context.getTargetInfo().getTriple().getOS() ==
                 llvm::Triple::IOS &&
             S.Context.getTargetInfo().getTriple().isMacCatalystEnvironment()) {
    auto GetSDKInfo = [&]() {
      return S.getDarwinSDKInfoForAvailabilityChecking(AL.getRange().getBegin(),
                                                       "macOS");
    };

    // Transcribe "ios" to "maccatalyst" (and add a new attribute).
    IdentifierInfo *NewII = nullptr;
    if (II->getName() == "ios")
      NewII = &S.Context.Idents.get("maccatalyst");
    else if (II->getName() == "ios_app_extension")
      NewII = &S.Context.Idents.get("maccatalyst_app_extension");
    if (NewII) {
      auto MinMacCatalystVersion = [](const VersionTuple &V) {
        if (V.empty())
          return V;
        if (V.getMajor() < 13 ||
            (V.getMajor() == 13 && V.getMinor() && *V.getMinor() < 1))
          return VersionTuple(13, 1); // The min Mac Catalyst version is 13.1.
        return V;
      };
      AvailabilityAttr *NewAttr = S.mergeAvailabilityAttr(
          ND, AL, NewII, true /*Implicit*/,
          MinMacCatalystVersion(Introduced.Version),
          MinMacCatalystVersion(Deprecated.Version),
          MinMacCatalystVersion(Obsoleted.Version), IsUnavailable, Str,
          IsStrict, Replacement, Sema::AMK_None,
          PriorityModifier + Sema::AP_InferredFromOtherPlatform);
      if (NewAttr)
        D->addAttr(NewAttr);
    } else if (II->getName() == "macos" && GetSDKInfo() &&
               (!Introduced.Version.empty() || !Deprecated.Version.empty() ||
                !Obsoleted.Version.empty())) {
      if (const auto *MacOStoMacCatalystMapping =
              GetSDKInfo()->getVersionMapping(
                  DarwinSDKInfo::OSEnvPair::macOStoMacCatalystPair())) {
        // Infer Mac Catalyst availability from the macOS availability attribute
        // if it has versioned availability. Don't infer 'unavailable'. This
        // inferred availability has lower priority than the other availability
        // attributes that are inferred from 'ios'.
        NewII = &S.Context.Idents.get("maccatalyst");
        auto RemapMacOSVersion =
            [&](const VersionTuple &V) -> std::optional<VersionTuple> {
          if (V.empty())
            return std::nullopt;
          // API_TO_BE_DEPRECATED is 100000.
          if (V.getMajor() == 100000)
            return VersionTuple(100000);
          // The minimum iosmac version is 13.1
          return MacOStoMacCatalystMapping->map(V, VersionTuple(13, 1),
                                                std::nullopt);
        };
        std::optional<VersionTuple> NewIntroduced =
                                        RemapMacOSVersion(Introduced.Version),
                                    NewDeprecated =
                                        RemapMacOSVersion(Deprecated.Version),
                                    NewObsoleted =
                                        RemapMacOSVersion(Obsoleted.Version);
        if (NewIntroduced || NewDeprecated || NewObsoleted) {
          auto VersionOrEmptyVersion =
              [](const std::optional<VersionTuple> &V) -> VersionTuple {
            return V ? *V : VersionTuple();
          };
          AvailabilityAttr *NewAttr = S.mergeAvailabilityAttr(
              ND, AL, NewII, true /*Implicit*/,
              VersionOrEmptyVersion(NewIntroduced),
              VersionOrEmptyVersion(NewDeprecated),
              VersionOrEmptyVersion(NewObsoleted), /*IsUnavailable=*/false, Str,
              IsStrict, Replacement, Sema::AMK_None,
              PriorityModifier + Sema::AP_InferredFromOtherPlatform +
                  Sema::AP_InferredFromOtherPlatform);
          if (NewAttr)
            D->addAttr(NewAttr);
        }
      }
    }
  }
}

static void handleExternalSourceSymbolAttr(Sema &S, Decl *D,
                                           const ParsedAttr &AL) {
  if (!AL.checkAtLeastNumArgs(S, 1) || !AL.checkAtMostNumArgs(S, 4))
    return;

  StringRef Language;
  if (const auto *SE = dyn_cast_or_null<StringLiteral>(AL.getArgAsExpr(0)))
    Language = SE->getString();
  StringRef DefinedIn;
  if (const auto *SE = dyn_cast_or_null<StringLiteral>(AL.getArgAsExpr(1)))
    DefinedIn = SE->getString();
  bool IsGeneratedDeclaration = AL.getArgAsIdent(2) != nullptr;
  StringRef USR;
  if (const auto *SE = dyn_cast_or_null<StringLiteral>(AL.getArgAsExpr(3)))
    USR = SE->getString();

  D->addAttr(::new (S.Context) ExternalSourceSymbolAttr(
      S.Context, AL, Language, DefinedIn, IsGeneratedDeclaration, USR));
}

template <class T>
static T *mergeVisibilityAttr(Sema &S, Decl *D, const AttributeCommonInfo &CI,
                              typename T::VisibilityType value) {
  T *existingAttr = D->getAttr<T>();
  if (existingAttr) {
    typename T::VisibilityType existingValue = existingAttr->getVisibility();
    if (existingValue == value)
      return nullptr;
    S.Diag(existingAttr->getLocation(), diag::err_mismatched_visibility);
    S.Diag(CI.getLoc(), diag::note_previous_attribute);
    D->dropAttr<T>();
  }
  return ::new (S.Context) T(S.Context, CI, value);
}

VisibilityAttr *Sema::mergeVisibilityAttr(Decl *D,
                                          const AttributeCommonInfo &CI,
                                          VisibilityAttr::VisibilityType Vis) {
  return ::mergeVisibilityAttr<VisibilityAttr>(*this, D, CI, Vis);
}

TypeVisibilityAttr *
Sema::mergeTypeVisibilityAttr(Decl *D, const AttributeCommonInfo &CI,
                              TypeVisibilityAttr::VisibilityType Vis) {
  return ::mergeVisibilityAttr<TypeVisibilityAttr>(*this, D, CI, Vis);
}

static void handleVisibilityAttr(Sema &S, Decl *D, const ParsedAttr &AL,
                                 bool isTypeVisibility) {
  // Visibility attributes don't mean anything on a typedef.
  if (isa<TypedefNameDecl>(D)) {
    S.Diag(AL.getRange().getBegin(), diag::warn_attribute_ignored) << AL;
    return;
  }

  // 'type_visibility' can only go on a type or namespace.
  if (isTypeVisibility && !(isa<TagDecl>(D) || isa<ObjCInterfaceDecl>(D) ||
                            isa<NamespaceDecl>(D))) {
    S.Diag(AL.getRange().getBegin(), diag::err_attribute_wrong_decl_type)
        << AL << AL.isRegularKeywordAttribute() << ExpectedTypeOrNamespace;
    return;
  }

  // Check that the argument is a string literal.
  StringRef TypeStr;
  SourceLocation LiteralLoc;
  if (!S.checkStringLiteralArgumentAttr(AL, 0, TypeStr, &LiteralLoc))
    return;

  VisibilityAttr::VisibilityType type;
  if (!VisibilityAttr::ConvertStrToVisibilityType(TypeStr, type)) {
    S.Diag(LiteralLoc, diag::warn_attribute_type_not_supported) << AL
                                                                << TypeStr;
    return;
  }

  // Complain about attempts to use protected visibility on targets
  // (like Darwin) that don't support it.
  if (type == VisibilityAttr::Protected &&
      !S.Context.getTargetInfo().hasProtectedVisibility()) {
    S.Diag(AL.getLoc(), diag::warn_attribute_protected_visibility);
    type = VisibilityAttr::Default;
  }

  Attr *newAttr;
  if (isTypeVisibility) {
    newAttr = S.mergeTypeVisibilityAttr(
        D, AL, (TypeVisibilityAttr::VisibilityType)type);
  } else {
    newAttr = S.mergeVisibilityAttr(D, AL, type);
  }
  if (newAttr)
    D->addAttr(newAttr);
}

static void handleObjCDirectAttr(Sema &S, Decl *D, const ParsedAttr &AL) {
  // objc_direct cannot be set on methods declared in the context of a protocol
  if (isa<ObjCProtocolDecl>(D->getDeclContext())) {
    S.Diag(AL.getLoc(), diag::err_objc_direct_on_protocol) << false;
    return;
  }

  if (S.getLangOpts().ObjCRuntime.allowsDirectDispatch()) {
    handleSimpleAttribute<ObjCDirectAttr>(S, D, AL);
  } else {
    S.Diag(AL.getLoc(), diag::warn_objc_direct_ignored) << AL;
  }
}

static void handleObjCDirectMembersAttr(Sema &S, Decl *D,
                                        const ParsedAttr &AL) {
  if (S.getLangOpts().ObjCRuntime.allowsDirectDispatch()) {
    handleSimpleAttribute<ObjCDirectMembersAttr>(S, D, AL);
  } else {
    S.Diag(AL.getLoc(), diag::warn_objc_direct_ignored) << AL;
  }
}

static void handleObjCMethodFamilyAttr(Sema &S, Decl *D, const ParsedAttr &AL) {
  const auto *M = cast<ObjCMethodDecl>(D);
  if (!AL.isArgIdent(0)) {
    S.Diag(AL.getLoc(), diag::err_attribute_argument_n_type)
        << AL << 1 << AANT_ArgumentIdentifier;
    return;
  }

  IdentifierLoc *IL = AL.getArgAsIdent(0);
  ObjCMethodFamilyAttr::FamilyKind F;
  if (!ObjCMethodFamilyAttr::ConvertStrToFamilyKind(IL->Ident->getName(), F)) {
    S.Diag(IL->Loc, diag::warn_attribute_type_not_supported) << AL << IL->Ident;
    return;
  }

  if (F == ObjCMethodFamilyAttr::OMF_init &&
      !M->getReturnType()->isObjCObjectPointerType()) {
    S.Diag(M->getLocation(), diag::err_init_method_bad_return_type)
        << M->getReturnType();
    // Ignore the attribute.
    return;
  }

  D->addAttr(new (S.Context) ObjCMethodFamilyAttr(S.Context, AL, F));
}

static void handleObjCNSObject(Sema &S, Decl *D, const ParsedAttr &AL) {
  if (const auto *TD = dyn_cast<TypedefNameDecl>(D)) {
    QualType T = TD->getUnderlyingType();
    if (!T->isCARCBridgableType()) {
      S.Diag(TD->getLocation(), diag::err_nsobject_attribute);
      return;
    }
  }
  else if (const auto *PD = dyn_cast<ObjCPropertyDecl>(D)) {
    QualType T = PD->getType();
    if (!T->isCARCBridgableType()) {
      S.Diag(PD->getLocation(), diag::err_nsobject_attribute);
      return;
    }
  }
  else {
    // It is okay to include this attribute on properties, e.g.:
    //
    //  @property (retain, nonatomic) struct Bork *Q __attribute__((NSObject));
    //
    // In this case it follows tradition and suppresses an error in the above
    // case.
    S.Diag(D->getLocation(), diag::warn_nsobject_attribute);
  }
  D->addAttr(::new (S.Context) ObjCNSObjectAttr(S.Context, AL));
}

static void handleObjCIndependentClass(Sema &S, Decl *D, const ParsedAttr &AL) {
  if (const auto *TD = dyn_cast<TypedefNameDecl>(D)) {
    QualType T = TD->getUnderlyingType();
    if (!T->isObjCObjectPointerType()) {
      S.Diag(TD->getLocation(), diag::warn_ptr_independentclass_attribute);
      return;
    }
  } else {
    S.Diag(D->getLocation(), diag::warn_independentclass_attribute);
    return;
  }
  D->addAttr(::new (S.Context) ObjCIndependentClassAttr(S.Context, AL));
}

static void handleBlocksAttr(Sema &S, Decl *D, const ParsedAttr &AL) {
  if (!AL.isArgIdent(0)) {
    S.Diag(AL.getLoc(), diag::err_attribute_argument_n_type)
        << AL << 1 << AANT_ArgumentIdentifier;
    return;
  }

  IdentifierInfo *II = AL.getArgAsIdent(0)->Ident;
  BlocksAttr::BlockType type;
  if (!BlocksAttr::ConvertStrToBlockType(II->getName(), type)) {
    S.Diag(AL.getLoc(), diag::warn_attribute_type_not_supported) << AL << II;
    return;
  }

  D->addAttr(::new (S.Context) BlocksAttr(S.Context, AL, type));
}

static void handleSentinelAttr(Sema &S, Decl *D, const ParsedAttr &AL) {
  unsigned sentinel = (unsigned)SentinelAttr::DefaultSentinel;
  if (AL.getNumArgs() > 0) {
    Expr *E = AL.getArgAsExpr(0);
    std::optional<llvm::APSInt> Idx = llvm::APSInt(32);
    if (E->isTypeDependent() || !(Idx = E->getIntegerConstantExpr(S.Context))) {
      S.Diag(AL.getLoc(), diag::err_attribute_argument_n_type)
          << AL << 1 << AANT_ArgumentIntegerConstant << E->getSourceRange();
      return;
    }

    if (Idx->isSigned() && Idx->isNegative()) {
      S.Diag(AL.getLoc(), diag::err_attribute_sentinel_less_than_zero)
        << E->getSourceRange();
      return;
    }

    sentinel = Idx->getZExtValue();
  }

  unsigned nullPos = (unsigned)SentinelAttr::DefaultNullPos;
  if (AL.getNumArgs() > 1) {
    Expr *E = AL.getArgAsExpr(1);
    std::optional<llvm::APSInt> Idx = llvm::APSInt(32);
    if (E->isTypeDependent() || !(Idx = E->getIntegerConstantExpr(S.Context))) {
      S.Diag(AL.getLoc(), diag::err_attribute_argument_n_type)
          << AL << 2 << AANT_ArgumentIntegerConstant << E->getSourceRange();
      return;
    }
    nullPos = Idx->getZExtValue();

    if ((Idx->isSigned() && Idx->isNegative()) || nullPos > 1) {
      // FIXME: This error message could be improved, it would be nice
      // to say what the bounds actually are.
      S.Diag(AL.getLoc(), diag::err_attribute_sentinel_not_zero_or_one)
        << E->getSourceRange();
      return;
    }
  }

  if (const auto *FD = dyn_cast<FunctionDecl>(D)) {
    const FunctionType *FT = FD->getType()->castAs<FunctionType>();
    if (isa<FunctionNoProtoType>(FT)) {
      S.Diag(AL.getLoc(), diag::warn_attribute_sentinel_named_arguments);
      return;
    }

    if (!cast<FunctionProtoType>(FT)->isVariadic()) {
      S.Diag(AL.getLoc(), diag::warn_attribute_sentinel_not_variadic) << 0;
      return;
    }
  } else if (const auto *MD = dyn_cast<ObjCMethodDecl>(D)) {
    if (!MD->isVariadic()) {
      S.Diag(AL.getLoc(), diag::warn_attribute_sentinel_not_variadic) << 0;
      return;
    }
  } else if (const auto *BD = dyn_cast<BlockDecl>(D)) {
    if (!BD->isVariadic()) {
      S.Diag(AL.getLoc(), diag::warn_attribute_sentinel_not_variadic) << 1;
      return;
    }
  } else if (const auto *V = dyn_cast<VarDecl>(D)) {
    QualType Ty = V->getType();
    if (Ty->isBlockPointerType() || Ty->isFunctionPointerType()) {
      const FunctionType *FT = Ty->isFunctionPointerType()
                                   ? D->getFunctionType()
                                   : Ty->castAs<BlockPointerType>()
                                         ->getPointeeType()
                                         ->castAs<FunctionType>();
      if (!cast<FunctionProtoType>(FT)->isVariadic()) {
        int m = Ty->isFunctionPointerType() ? 0 : 1;
        S.Diag(AL.getLoc(), diag::warn_attribute_sentinel_not_variadic) << m;
        return;
      }
    } else {
      S.Diag(AL.getLoc(), diag::warn_attribute_wrong_decl_type)
          << AL << AL.isRegularKeywordAttribute()
          << ExpectedFunctionMethodOrBlock;
      return;
    }
  } else {
    S.Diag(AL.getLoc(), diag::warn_attribute_wrong_decl_type)
        << AL << AL.isRegularKeywordAttribute()
        << ExpectedFunctionMethodOrBlock;
    return;
  }
  D->addAttr(::new (S.Context) SentinelAttr(S.Context, AL, sentinel, nullPos));
}

static void handleWarnUnusedResult(Sema &S, Decl *D, const ParsedAttr &AL) {
  if (D->getFunctionType() &&
      D->getFunctionType()->getReturnType()->isVoidType() &&
      !isa<CXXConstructorDecl>(D)) {
    S.Diag(AL.getLoc(), diag::warn_attribute_void_function_method) << AL << 0;
    return;
  }
  if (const auto *MD = dyn_cast<ObjCMethodDecl>(D))
    if (MD->getReturnType()->isVoidType()) {
      S.Diag(AL.getLoc(), diag::warn_attribute_void_function_method) << AL << 1;
      return;
    }

  StringRef Str;
  if (AL.isStandardAttributeSyntax() && !AL.getScopeName()) {
    // The standard attribute cannot be applied to variable declarations such
    // as a function pointer.
    if (isa<VarDecl>(D))
      S.Diag(AL.getLoc(), diag::warn_attribute_wrong_decl_type_str)
          << AL << AL.isRegularKeywordAttribute()
          << "functions, classes, or enumerations";

    // If this is spelled as the standard C++17 attribute, but not in C++17,
    // warn about using it as an extension. If there are attribute arguments,
    // then claim it's a C++2a extension instead.
    // FIXME: If WG14 does not seem likely to adopt the same feature, add an
    // extension warning for C2x mode.
    const LangOptions &LO = S.getLangOpts();
    if (AL.getNumArgs() == 1) {
      if (LO.CPlusPlus && !LO.CPlusPlus20)
        S.Diag(AL.getLoc(), diag::ext_cxx20_attr) << AL;

      // Since this is spelled [[nodiscard]], get the optional string
      // literal. If in C++ mode, but not in C++2a mode, diagnose as an
      // extension.
      // FIXME: C2x should support this feature as well, even as an extension.
      if (!S.checkStringLiteralArgumentAttr(AL, 0, Str, nullptr))
        return;
    } else if (LO.CPlusPlus && !LO.CPlusPlus17)
      S.Diag(AL.getLoc(), diag::ext_cxx17_attr) << AL;
  }

  if ((!AL.isGNUAttribute() &&
       !(AL.isStandardAttributeSyntax() && AL.isClangScope())) &&
      isa<TypedefNameDecl>(D)) {
    S.Diag(AL.getLoc(), diag::warn_unused_result_typedef_unsupported_spelling)
        << AL.isGNUScope();
    return;
  }

  D->addAttr(::new (S.Context) WarnUnusedResultAttr(S.Context, AL, Str));
}

static void handleWeakImportAttr(Sema &S, Decl *D, const ParsedAttr &AL) {
  // weak_import only applies to variable & function declarations.
  bool isDef = false;
  if (!D->canBeWeakImported(isDef)) {
    if (isDef)
      S.Diag(AL.getLoc(), diag::warn_attribute_invalid_on_definition)
        << "weak_import";
    else if (isa<ObjCPropertyDecl>(D) || isa<ObjCMethodDecl>(D) ||
             (S.Context.getTargetInfo().getTriple().isOSDarwin() &&
              (isa<ObjCInterfaceDecl>(D) || isa<EnumDecl>(D)))) {
      // Nothing to warn about here.
    } else
      S.Diag(AL.getLoc(), diag::warn_attribute_wrong_decl_type)
          << AL << AL.isRegularKeywordAttribute() << ExpectedVariableOrFunction;

    return;
  }

  D->addAttr(::new (S.Context) WeakImportAttr(S.Context, AL));
}

// Handles reqd_work_group_size and work_group_size_hint.
template <typename WorkGroupAttr>
static void handleWorkGroupSize(Sema &S, Decl *D, const ParsedAttr &AL) {
  if (!AL.checkExactlyNumArgs(S, 3))
    return;

  uint32_t WGSize[3];
  for (unsigned i = 0; i < 3; ++i) {
    const Expr *E = AL.getArgAsExpr(i);
    if (!checkUInt32Argument(S, AL, E, WGSize[i], i,
                             /*StrictlyUnsigned=*/true))
      return;
    if (WGSize[i] == 0) {
      S.Diag(AL.getLoc(), diag::err_attribute_argument_is_zero)
          << AL << E->getSourceRange();
      return;
    }
  }

  WorkGroupAttr *Existing = D->getAttr<WorkGroupAttr>();
  if (Existing && !(Existing->getXDim() == WGSize[0] &&
                    Existing->getYDim() == WGSize[1] &&
                    Existing->getZDim() == WGSize[2]))
    S.Diag(AL.getLoc(), diag::warn_duplicate_attribute) << AL;

  D->addAttr(::new (S.Context)
                 WorkGroupAttr(S.Context, AL, WGSize[0], WGSize[1], WGSize[2]));
}

// Returns a DupArgResult value; Same means the args have the same value,
// Different means the args do not have the same value, and Unknown means that
// the args cannot (yet) be compared.
enum class DupArgResult { Unknown, Same, Different };
static DupArgResult AreArgValuesIdentical(const Expr *LHS, const Expr *RHS) {
  // If both operands are nullptr they are unspecified and are considered the
  // same.
  if (!LHS && !RHS)
    return DupArgResult::Same;

  // Otherwise, if either operand is nullptr they are considered different.
  if (!LHS || !RHS)
    return DupArgResult::Different;

  // Otherwise, if either operand is still value dependent, we can't test
  // anything.
  const auto *LHSCE = dyn_cast<ConstantExpr>(LHS);
  const auto *RHSCE = dyn_cast<ConstantExpr>(RHS);
  if (!LHSCE || !RHSCE)
    return DupArgResult::Unknown;

  // Otherwise, test that the values.
  return LHSCE->getResultAsAPSInt() == RHSCE->getResultAsAPSInt()
             ? DupArgResult::Same
             : DupArgResult::Different;
}

// Returns true if any of the specified dimensions (X,Y,Z) differ between the
// arguments.
bool Sema::AnyWorkGroupSizesDiffer(const Expr *LHSXDim, const Expr *LHSYDim,
                                   const Expr *LHSZDim, const Expr *RHSXDim,
                                   const Expr *RHSYDim, const Expr *RHSZDim) {
  DupArgResult Results[] = {AreArgValuesIdentical(LHSXDim, RHSXDim),
                            AreArgValuesIdentical(LHSYDim, RHSYDim),
                            AreArgValuesIdentical(LHSZDim, RHSZDim)};
  return llvm::is_contained(Results, DupArgResult::Different);
}

// Returns true if all of the specified dimensions (X,Y,Z) are the same between
// the arguments.
bool Sema::AllWorkGroupSizesSame(const Expr *LHSXDim, const Expr *LHSYDim,
                                 const Expr *LHSZDim, const Expr *RHSXDim,
                                 const Expr *RHSYDim, const Expr *RHSZDim) {
  DupArgResult Results[] = {AreArgValuesIdentical(LHSXDim, RHSXDim),
                            AreArgValuesIdentical(LHSYDim, RHSYDim),
                            AreArgValuesIdentical(LHSZDim, RHSZDim)};
  return llvm::all_of(Results,
                      [](DupArgResult V) { return V == DupArgResult::Same; });
}

void Sema::AddSYCLWorkGroupSizeHintAttr(Decl *D, const AttributeCommonInfo &CI,
                                        Expr *XDim, Expr *YDim, Expr *ZDim) {
  // Returns nullptr if diagnosing, otherwise returns the original expression
  // or the original expression converted to a constant expression.
  auto CheckAndConvertArg = [&](Expr *E) -> std::optional<Expr *> {
    // We can only check if the expression is not value dependent.
    if (E && !E->isValueDependent()) {
      llvm::APSInt ArgVal;
      ExprResult Res = VerifyIntegerConstantExpression(E, &ArgVal);
      if (Res.isInvalid())
        return std::nullopt;
      E = Res.get();

      // This attribute requires a strictly positive value.
      if (ArgVal <= 0) {
        Diag(E->getExprLoc(), diag::err_attribute_requires_positive_integer)
            << CI << /*positive*/ 0;
        return std::nullopt;
      }
    }

    return E;
  };

  // Check all three argument values, and if any are bad, bail out. This will
  // convert the given expressions into constant expressions when possible.
  std::optional<Expr *> XDimConvert = CheckAndConvertArg(XDim);
  std::optional<Expr *> YDimConvert = CheckAndConvertArg(YDim);
  std::optional<Expr *> ZDimConvert = CheckAndConvertArg(ZDim);
  if (!XDimConvert || !YDimConvert || !ZDimConvert)
    return;
  XDim = XDimConvert.value();
  YDim = YDimConvert.value();
  ZDim = ZDimConvert.value();

  // If the attribute was already applied with different arguments, then
  // diagnose the second attribute as a duplicate and don't add it.
  if (const auto *Existing = D->getAttr<SYCLWorkGroupSizeHintAttr>()) {
    // If any of the results are known to be different, we can diagnose at this
    // point and drop the attribute.
    if (AnyWorkGroupSizesDiffer(XDim, YDim, ZDim, Existing->getXDim(),
                                Existing->getYDim(), Existing->getZDim())) {
      Diag(CI.getLoc(), diag::warn_duplicate_attribute) << CI;
      Diag(Existing->getLoc(), diag::note_previous_attribute);
      return;
    }
    // If all of the results are known to be the same, we can silently drop the
    // attribute. Otherwise, we have to add the attribute and resolve its
    // differences later.
    if (AllWorkGroupSizesSame(XDim, YDim, ZDim, Existing->getXDim(),
                              Existing->getYDim(), Existing->getZDim()))
      return;
  }

  D->addAttr(::new (Context)
                 SYCLWorkGroupSizeHintAttr(Context, CI, XDim, YDim, ZDim));
}

SYCLWorkGroupSizeHintAttr *
Sema::MergeSYCLWorkGroupSizeHintAttr(Decl *D,
                                     const SYCLWorkGroupSizeHintAttr &A) {
  // Check to see if there's a duplicate attribute already applied.
  if (const auto *DeclAttr = D->getAttr<SYCLWorkGroupSizeHintAttr>()) {
    // If any of the results are known to be different, we can diagnose at this
    // point and drop the attribute.
    if (AnyWorkGroupSizesDiffer(DeclAttr->getXDim(), DeclAttr->getYDim(),
                                DeclAttr->getZDim(), A.getXDim(), A.getYDim(),
                                A.getZDim())) {
      Diag(DeclAttr->getLoc(), diag::warn_duplicate_attribute) << &A;
      Diag(A.getLoc(), diag::note_previous_attribute);
      return nullptr;
    }
    // If all of the results are known to be the same, we can silently drop the
    // attribute. Otherwise, we have to add the attribute and resolve its
    // differences later.
    if (AllWorkGroupSizesSame(DeclAttr->getXDim(), DeclAttr->getYDim(),
                              DeclAttr->getZDim(), A.getXDim(), A.getYDim(),
                              A.getZDim()))
      return nullptr;
  }
  return ::new (Context) SYCLWorkGroupSizeHintAttr(Context, A, A.getXDim(),
                                                   A.getYDim(), A.getZDim());
}

// Handles SYCL work_group_size_hint.
static void handleSYCLWorkGroupSizeHint(Sema &S, Decl *D,
                                        const ParsedAttr &AL) {
  S.CheckDeprecatedSYCLAttributeSpelling(AL);

  // __attribute__((work_group_size_hint) requires exactly three arguments.
  if (AL.getSyntax() == ParsedAttr::AS_GNU || !AL.hasScope() ||
      (AL.hasScope() && !AL.getScopeName()->isStr("sycl"))) {
    if (!AL.checkExactlyNumArgs(S, 3))
      return;
  } else if (!AL.checkAtLeastNumArgs(S, 1) || !AL.checkAtMostNumArgs(S, 3))
    return;

  size_t NumArgs = AL.getNumArgs();
  Expr *XDimExpr = NumArgs > 0 ? AL.getArgAsExpr(0) : nullptr;
  Expr *YDimExpr = NumArgs > 1 ? AL.getArgAsExpr(1) : nullptr;
  Expr *ZDimExpr = NumArgs > 2 ? AL.getArgAsExpr(2) : nullptr;
  S.AddSYCLWorkGroupSizeHintAttr(D, AL, XDimExpr, YDimExpr, ZDimExpr);
}

static void handleWorkGroupSizeHint(Sema &S, Decl *D, const ParsedAttr &AL) {
  // Handle the attribute based on whether we are targeting SYCL or not.
  if (S.getLangOpts().SYCLIsDevice || S.getLangOpts().SYCLIsHost)
    handleSYCLWorkGroupSizeHint(S, D, AL);
  else
    handleWorkGroupSize<WorkGroupSizeHintAttr>(S, D, AL);
}

// Checks correctness of mutual usage of different work_group_size attributes:
// reqd_work_group_size, max_work_group_size, and max_global_work_dim.
//
// If [[intel::max_work_group_size(X, Y, Z)]] or
// [[sycl::reqd_work_group_size(X, Y, Z)]] or
// [[cl::reqd_work_group_size(X, Y, Z)]]
// or __attribute__((reqd_work_group_size)) attribute is specified on a
// declaration along with [[intel::max_global_work_dim()]] attribute, check to
// see if all arguments of 'max_work_group_size' or different spellings of
// 'reqd_work_group_size' attribute hold value 1 in case the argument of
// [[intel::max_global_work_dim()]] attribute value equals to 0.
static bool InvalidWorkGroupSizeAttrs(Sema &S, const Expr *MGValue,
                                      const Expr *XDim, const Expr *YDim,
                                      const Expr *ZDim) {
  // If any of the operand is still value dependent, we can't test anything.
  const auto *MGValueExpr = dyn_cast<ConstantExpr>(MGValue);
  const auto *XDimExpr = dyn_cast<ConstantExpr>(XDim);

  if (!MGValueExpr || !XDimExpr)
    return false;

  // Y and Z may be optional so we allow them to be null and consider them
  // dependent if the original epxression was not null while the result of the
  // cast is.
  const auto *YDimExpr = dyn_cast_or_null<ConstantExpr>(YDim);
  const auto *ZDimExpr = dyn_cast_or_null<ConstantExpr>(ZDim);

  if ((!YDimExpr && YDim) || (!ZDimExpr && ZDim))
    return false;

  // Otherwise, check if the attribute values are equal to one.
  // Y and Z dimensions are optional and are considered trivially 1 if
  // unspecified.
  return (MGValueExpr->getResultAsAPSInt() == 0 &&
          (XDimExpr->getResultAsAPSInt() != 1 ||
           (YDimExpr && YDimExpr->getResultAsAPSInt() != 1) ||
           (ZDimExpr && ZDimExpr->getResultAsAPSInt() != 1)));
}

// Checks correctness of mutual usage of different work_group_size attributes:
// reqd_work_group_size and max_work_group_size.
//
// If the 'reqd_work_group_size' attribute is specified on a declaration along
// with 'max_work_group_size' attribute, check to see if values of
// 'reqd_work_group_size' attribute arguments are equal to or less than values
// of 'max_work_group_size' attribute arguments.
//
// The arguments to reqd_work_group_size are ordered based on which index
// increments the fastest. In OpenCL, the first argument is the index that
// increments the fastest, and in SYCL, the last argument is the index that
// increments the fastest.
//
// __attribute__((reqd_work_group_size)) follows the OpenCL rules in OpenCL
// mode. All spellings of reqd_work_group_size attribute (regardless of
// syntax used) follow the SYCL rules when in SYCL mode.
bool Sema::CheckMaxAllowedWorkGroupSize(
    const Expr *RWGSXDim, const Expr *RWGSYDim, const Expr *RWGSZDim,
    const Expr *MWGSXDim, const Expr *MWGSYDim, const Expr *MWGSZDim) {
  // If any of the operand is still value dependent, we can't test anything.
  const auto *RWGSXDimExpr = dyn_cast<ConstantExpr>(RWGSXDim);
  const auto *MWGSXDimExpr = dyn_cast<ConstantExpr>(MWGSXDim);
  const auto *MWGSYDimExpr = dyn_cast<ConstantExpr>(MWGSYDim);
  const auto *MWGSZDimExpr = dyn_cast<ConstantExpr>(MWGSZDim);

  if (!RWGSXDimExpr || !MWGSXDimExpr || !MWGSYDimExpr || !MWGSZDimExpr)
    return false;

  // Y and Z may be optional so we allow them to be null and consider them
  // dependent if the original epxression was not null while the result of the
  // cast is.
  const auto *RWGSYDimExpr = dyn_cast_or_null<ConstantExpr>(RWGSYDim);
  const auto *RWGSZDimExpr = dyn_cast_or_null<ConstantExpr>(RWGSZDim);

  if ((!RWGSYDimExpr && RWGSYDim) || (!RWGSZDimExpr && RWGSZDim))
    return false;

  // SYCL reorders arguments based on the dimensionality.
  // If we only have the X-dimension, there is no change to the expressions,
  // otherwise the last specified dimension acts as the first dimension in the
  // work-group size.
  const ConstantExpr *FirstRWGDimExpr = RWGSXDimExpr;
  const ConstantExpr *SecondRWGDimExpr = RWGSYDimExpr;
  const ConstantExpr *ThirdRWGDimExpr = RWGSZDimExpr;
  if (getLangOpts().SYCLIsDevice && RWGSYDim)
    std::swap(FirstRWGDimExpr, RWGSZDim ? ThirdRWGDimExpr : SecondRWGDimExpr);

  // Check if values of 'reqd_work_group_size' attribute arguments are greater
  // than values of 'max_work_group_size' attribute arguments.
  bool CheckFirstArgument =
      FirstRWGDimExpr->getResultAsAPSInt().getZExtValue() >
      MWGSZDimExpr->getResultAsAPSInt().getZExtValue();

  bool CheckSecondArgument =
      SecondRWGDimExpr && SecondRWGDimExpr->getResultAsAPSInt().getZExtValue() >
                              MWGSYDimExpr->getResultAsAPSInt().getZExtValue();

  bool CheckThirdArgument =
      ThirdRWGDimExpr && ThirdRWGDimExpr->getResultAsAPSInt().getZExtValue() >
                             MWGSXDimExpr->getResultAsAPSInt().getZExtValue();

  return CheckFirstArgument || CheckSecondArgument || CheckThirdArgument;
}

void Sema::AddSYCLIntelMaxWorkGroupSizeAttr(Decl *D,
                                            const AttributeCommonInfo &CI,
                                            Expr *XDim, Expr *YDim,
                                            Expr *ZDim) {
  // Returns nullptr if diagnosing, otherwise returns the original expression
  // or the original expression converted to a constant expression.
  auto CheckAndConvertArg = [&](Expr *E) -> Expr * {
    // Check if the expression is not value dependent.
    if (!E->isValueDependent()) {
      llvm::APSInt ArgVal;
      ExprResult Res = VerifyIntegerConstantExpression(E, &ArgVal);
      if (Res.isInvalid())
        return nullptr;
      E = Res.get();

      // This attribute requires a strictly positive value.
      if (ArgVal <= 0) {
        Diag(E->getExprLoc(), diag::err_attribute_requires_positive_integer)
            << CI << /*positive*/ 0;
        return nullptr;
      }
    }
    return E;
  };

  // Check all three argument values, and if any are bad, bail out. This will
  // convert the given expressions into constant expressions when possible.
  XDim = CheckAndConvertArg(XDim);
  YDim = CheckAndConvertArg(YDim);
  ZDim = CheckAndConvertArg(ZDim);
  if (!XDim || !YDim || !ZDim)
    return;

  // If the 'max_work_group_size' attribute is specified on a declaration along
  // with 'reqd_work_group_size' attribute, check to see if values of
  // 'reqd_work_group_size' attribute arguments are equal to or less than values
  // of 'max_work_group_size' attribute arguments.
  //
  // We emit diagnostic if values of 'reqd_work_group_size' attribute arguments
  // are greater than values of 'max_work_group_size' attribute arguments.
  if (const auto *DeclAttr = D->getAttr<SYCLReqdWorkGroupSizeAttr>()) {
    if (CheckMaxAllowedWorkGroupSize(DeclAttr->getXDim(), DeclAttr->getYDim(),
                                     DeclAttr->getZDim(), XDim, YDim, ZDim)) {
      Diag(CI.getLoc(), diag::err_conflicting_sycl_function_attributes)
          << CI << DeclAttr;
      Diag(DeclAttr->getLoc(), diag::note_conflicting_attribute);
      return;
    }
  }

  // If the declaration has a SYCLIntelMaxWorkGroupSizeAttr, check to see if
  // the attribute holds values equal to (1, 1, 1) in case the value of
  // SYCLIntelMaxGlobalWorkDimAttr equals to 0.
  if (const auto *DeclAttr = D->getAttr<SYCLIntelMaxGlobalWorkDimAttr>()) {
    if (InvalidWorkGroupSizeAttrs(*this, DeclAttr->getValue(), XDim, YDim,
                                  ZDim)) {
      Diag(CI.getLoc(), diag::err_sycl_x_y_z_arguments_must_be_one)
          << CI << DeclAttr;
      return;
    }
  }

  // If the attribute was already applied with different arguments, then
  // diagnose the second attribute as a duplicate and don't add it.
  if (const auto *Existing = D->getAttr<SYCLIntelMaxWorkGroupSizeAttr>()) {
    // If any of the results are known to be different, we can diagnose at this
    // point and drop the attribute.
    if (AnyWorkGroupSizesDiffer(XDim, YDim, ZDim, Existing->getXDim(),
                                Existing->getYDim(), Existing->getZDim())) {
      Diag(CI.getLoc(), diag::warn_duplicate_attribute) << CI;
      Diag(Existing->getLoc(), diag::note_previous_attribute);
      return;
    }
    // If all of the results are known to be the same, we can silently drop the
    // attribute. Otherwise, we have to add the attribute and resolve its
    // differences later.
    if (AllWorkGroupSizesSame(XDim, YDim, ZDim, Existing->getXDim(),
                              Existing->getYDim(), Existing->getZDim()))
      return;
  }

  D->addAttr(::new (Context)
                 SYCLIntelMaxWorkGroupSizeAttr(Context, CI, XDim, YDim, ZDim));
}

SYCLIntelMaxWorkGroupSizeAttr *Sema::MergeSYCLIntelMaxWorkGroupSizeAttr(
    Decl *D, const SYCLIntelMaxWorkGroupSizeAttr &A) {
  // Check to see if there's a duplicate attribute already applied.
  if (const auto *DeclAttr = D->getAttr<SYCLIntelMaxWorkGroupSizeAttr>()) {
    // If any of the results are known to be different, we can diagnose at this
    // point and drop the attribute.
    if (AnyWorkGroupSizesDiffer(DeclAttr->getXDim(), DeclAttr->getYDim(),
                                DeclAttr->getZDim(), A.getXDim(), A.getYDim(),
                                A.getZDim())) {
      Diag(DeclAttr->getLoc(), diag::warn_duplicate_attribute) << &A;
      Diag(A.getLoc(), diag::note_previous_attribute);
      return nullptr;
    }
    // If all of the results are known to be the same, we can silently drop the
    // attribute. Otherwise, we have to add the attribute and resolve its
    // differences later.
    if (AllWorkGroupSizesSame(DeclAttr->getXDim(), DeclAttr->getYDim(),
                              DeclAttr->getZDim(), A.getXDim(), A.getYDim(),
                              A.getZDim()))
      return nullptr;
  }

  // If the 'max_work_group_size' attribute is specified on a declaration along
  // with 'reqd_work_group_size' attribute, check to see if values of
  // 'reqd_work_group_size' attribute arguments are equal to or less than values
  // of 'max_work_group_size' attribute arguments.
  //
  // We emit diagnostic if values of 'reqd_work_group_size' attribute arguments
  // are greater than values of 'max_work_group_size' attribute arguments.
  if (const auto *DeclAttr = D->getAttr<SYCLReqdWorkGroupSizeAttr>()) {
    if (CheckMaxAllowedWorkGroupSize(DeclAttr->getXDim(), DeclAttr->getYDim(),
                                     DeclAttr->getZDim(), A.getXDim(),
                                     A.getYDim(), A.getZDim())) {
      Diag(DeclAttr->getLoc(), diag::err_conflicting_sycl_function_attributes)
          << DeclAttr << &A;
      Diag(A.getLoc(), diag::note_conflicting_attribute);
      return nullptr;
    }
  }

  // If the declaration has a SYCLIntelMaxWorkGroupSizeAttr, check to see if
  // the attribute holds values equal to (1, 1, 1) in case the value of
  // SYCLIntelMaxGlobalWorkDimAttr equals to 0.
  if (const auto *DeclAttr = D->getAttr<SYCLIntelMaxGlobalWorkDimAttr>()) {
    if (InvalidWorkGroupSizeAttrs(*this, DeclAttr->getValue(), A.getXDim(),
                                  A.getYDim(), A.getZDim())) {
      Diag(A.getLoc(), diag::err_sycl_x_y_z_arguments_must_be_one)
          << &A << DeclAttr;
      return nullptr;
    }
  }

  return ::new (Context) SYCLIntelMaxWorkGroupSizeAttr(
      Context, A, A.getXDim(), A.getYDim(), A.getZDim());
}

// Handles max_work_group_size attribute.
static void handleSYCLIntelMaxWorkGroupSize(Sema &S, Decl *D,
                                            const ParsedAttr &AL) {
  S.AddSYCLIntelMaxWorkGroupSizeAttr(D, AL, AL.getArgAsExpr(0),
                                     AL.getArgAsExpr(1), AL.getArgAsExpr(2));
}

// Handles reqd_work_group_size.
// If the 'reqd_work_group_size' attribute is specified on a declaration along
// with 'num_simd_work_items' attribute, the required work group size specified
// by 'num_simd_work_items' attribute must evenly divide the index that
// increments fastest in the 'reqd_work_group_size' attribute.
//
// The arguments to reqd_work_group_size are ordered based on which index
// increments the fastest. In OpenCL, the first argument is the index that
// increments the fastest, and in SYCL, the last argument is the index that
// increments the fastest.
//
// __attribute__((reqd_work_group_size)) follows the OpenCL rules in OpenCL
// mode. All spellings of reqd_work_group_size attribute (regardless of
// syntax used) follow the SYCL rules when in SYCL mode.
static bool CheckWorkGroupSize(Sema &S, const Expr *NSWIValue,
                               const Expr *RWGSXDim, const Expr *RWGSYDim,
                               const Expr *RWGSZDim) {
  // If any of the operand is still value dependent, we can't test anything.
  const auto *NSWIValueExpr = dyn_cast<ConstantExpr>(NSWIValue);
  const auto *RWGSXDimExpr = dyn_cast<ConstantExpr>(RWGSXDim);

  if (!NSWIValueExpr || !RWGSXDimExpr)
    return false;

  // Y and Z may be optional so we allow them to be null and consider them
  // dependent if the original epxression was not null while the result of the
  // cast is.
  const auto *RWGSYDimExpr = dyn_cast_or_null<ConstantExpr>(RWGSYDim);
  const auto *RWGSZDimExpr = dyn_cast_or_null<ConstantExpr>(RWGSZDim);

  if ((!RWGSYDimExpr && RWGSYDim) || (!RWGSZDimExpr && RWGSZDim))
    return false;

  // Otherwise, check which argument increments the fastest.
  const ConstantExpr *LastRWGSDimExpr =
      RWGSZDim ? RWGSZDimExpr : (RWGSYDim ? RWGSYDimExpr : RWGSXDimExpr);
  unsigned WorkGroupSize = LastRWGSDimExpr->getResultAsAPSInt().getZExtValue();

  // Check if the required work group size specified by 'num_simd_work_items'
  // attribute evenly divides the index that increments fastest in the
  // 'reqd_work_group_size' attribute.
  return WorkGroupSize % NSWIValueExpr->getResultAsAPSInt().getZExtValue() != 0;
}

void Sema::AddSYCLReqdWorkGroupSizeAttr(Decl *D, const AttributeCommonInfo &CI,
                                        Expr *XDim, Expr *YDim, Expr *ZDim) {
  // Returns nullptr if diagnosing, otherwise returns the original expression
  // or the original expression converted to a constant expression.
  auto CheckAndConvertArg = [&](Expr *E) -> std::optional<Expr *> {
    // Check if the expression is not value dependent.
    if (E && !E->isValueDependent()) {
      llvm::APSInt ArgVal;
      ExprResult Res = VerifyIntegerConstantExpression(E, &ArgVal);
      if (Res.isInvalid())
        return std::nullopt;
      E = Res.get();

      // This attribute requires a strictly positive value.
      if (ArgVal <= 0) {
        Diag(E->getExprLoc(), diag::err_attribute_requires_positive_integer)
            << CI << /*positive*/ 0;
        return std::nullopt;
      }
    }
    return E;
  };

  // Check all three argument values, and if any are bad, bail out. This will
  // convert the given expressions into constant expressions when possible.
  std::optional<Expr *> XDimConvert = CheckAndConvertArg(XDim);
  std::optional<Expr *> YDimConvert = CheckAndConvertArg(YDim);
  std::optional<Expr *> ZDimConvert = CheckAndConvertArg(ZDim);
  if (!XDimConvert || !YDimConvert || !ZDimConvert)
    return;
  XDim = XDimConvert.value();
  YDim = YDimConvert.value();
  ZDim = ZDimConvert.value();

  // If the declaration has a ReqdWorkGroupSizeAttr, check to see if
  // the attribute holds values equal to (1, 1, 1) in case the value of
  // SYCLIntelMaxGlobalWorkDimAttr equals to 0.
  if (const auto *DeclAttr = D->getAttr<SYCLIntelMaxGlobalWorkDimAttr>()) {
    if (InvalidWorkGroupSizeAttrs(*this, DeclAttr->getValue(), XDim, YDim,
                                  ZDim)) {
      Diag(CI.getLoc(), diag::err_sycl_x_y_z_arguments_must_be_one)
          << CI << DeclAttr;
    }
  }

  // If the 'max_work_group_size' attribute is specified on a declaration along
  // with 'reqd_work_group_size' attribute, check to see if values of
  // 'reqd_work_group_size' attribute arguments are equal to or less than values
  // of 'max_work_group_size' attribute arguments.
  //
  // We emit diagnostic if values of 'reqd_work_group_size' attribute arguments
  // are greater than values of 'max_work_group_size' attribute arguments.
  if (const auto *DeclAttr = D->getAttr<SYCLIntelMaxWorkGroupSizeAttr>()) {
    if (CheckMaxAllowedWorkGroupSize(XDim, YDim, ZDim, DeclAttr->getXDim(),
                                     DeclAttr->getYDim(),
                                     DeclAttr->getZDim())) {
      Diag(CI.getLoc(), diag::err_conflicting_sycl_function_attributes)
          << CI << DeclAttr;
      Diag(DeclAttr->getLoc(), diag::note_conflicting_attribute);
      return;
    }
  }

  // If the 'reqd_work_group_size' attribute is specified on a declaration
  // along with 'num_simd_work_items' attribute, the required work group size
  // specified by 'num_simd_work_items' attribute must evenly divide the index
  // that increments fastest in the 'reqd_work_group_size' attribute.
  if (const auto *DeclAttr = D->getAttr<SYCLIntelNumSimdWorkItemsAttr>()) {
    if (CheckWorkGroupSize(*this, DeclAttr->getValue(), XDim, YDim, ZDim)) {
      Diag(DeclAttr->getLoc(), diag::err_sycl_num_kernel_wrong_reqd_wg_size)
          << DeclAttr << CI;
      Diag(CI.getLoc(), diag::note_conflicting_attribute);
      return;
    }
  }

  // If the attribute was already applied with different arguments, then
  // diagnose the second attribute as a duplicate and don't add it.
  if (const auto *Existing = D->getAttr<SYCLReqdWorkGroupSizeAttr>()) {
    // If any of the results are known to be different, we can diagnose at this
    // point and drop the attribute.
    if (AnyWorkGroupSizesDiffer(XDim, YDim, ZDim, Existing->getXDim(),
                                Existing->getYDim(), Existing->getZDim())) {
      Diag(CI.getLoc(), diag::err_duplicate_attribute) << CI;
      Diag(Existing->getLoc(), diag::note_previous_attribute);
      return;
    }

    // If all of the results are known to be the same, we can silently drop the
    // attribute. Otherwise, we have to add the attribute and resolve its
    // differences later.
    if (AllWorkGroupSizesSame(XDim, YDim, ZDim, Existing->getXDim(),
                              Existing->getYDim(), Existing->getZDim()))
      return;
  }

  D->addAttr(::new (Context)
                 SYCLReqdWorkGroupSizeAttr(Context, CI, XDim, YDim, ZDim));
}

SYCLReqdWorkGroupSizeAttr *
Sema::MergeSYCLReqdWorkGroupSizeAttr(Decl *D,
                                     const SYCLReqdWorkGroupSizeAttr &A) {
  // If the declaration has a SYCLReqdWorkGroupSizeAttr, check to see if the
  // attribute holds values equal to (1, 1, 1) in case the value of
  // SYCLIntelMaxGlobalWorkDimAttr equals to 0.
  if (const auto *DeclAttr = D->getAttr<SYCLIntelMaxGlobalWorkDimAttr>()) {
    if (InvalidWorkGroupSizeAttrs(*this, DeclAttr->getValue(), A.getXDim(),
                                  A.getYDim(), A.getZDim())) {
      Diag(A.getLoc(), diag::err_sycl_x_y_z_arguments_must_be_one)
          << &A << DeclAttr;
      return nullptr;
    }
  }

  // If the 'max_work_group_size' attribute is specified on a declaration along
  // with 'reqd_work_group_size' attribute, check to see if values of
  // 'reqd_work_group_size' attribute arguments are equal or less than values
  // of 'max_work_group_size' attribute arguments.
  //
  // We emit diagnostic if values of 'reqd_work_group_size' attribute arguments
  // are greater than values of 'max_work_group_size' attribute arguments.
  if (const auto *DeclAttr = D->getAttr<SYCLIntelMaxWorkGroupSizeAttr>()) {
    if (CheckMaxAllowedWorkGroupSize(A.getXDim(), A.getYDim(), A.getZDim(),
                                     DeclAttr->getXDim(), DeclAttr->getYDim(),
                                     DeclAttr->getZDim())) {
      Diag(DeclAttr->getLoc(), diag::err_conflicting_sycl_function_attributes)
          << DeclAttr << &A;
      Diag(A.getLoc(), diag::note_conflicting_attribute);
      return nullptr;
    }
  }

  // If the 'reqd_work_group_size' attribute is specified on a declaration
  // along with 'num_simd_work_items' attribute, the required work group size
  // specified by 'num_simd_work_items' attribute must evenly divide the index
  // that increments fastest in the 'reqd_work_group_size' attribute.
  if (const auto *DeclAttr = D->getAttr<SYCLIntelNumSimdWorkItemsAttr>()) {
    if (CheckWorkGroupSize(*this, DeclAttr->getValue(), A.getXDim(),
                           A.getYDim(), A.getZDim())) {
      Diag(DeclAttr->getLoc(), diag::err_sycl_num_kernel_wrong_reqd_wg_size)
          << DeclAttr << &A;
      Diag(A.getLoc(), diag::note_conflicting_attribute);
      return nullptr;
    }
  }

  // Check to see if there's a duplicate attribute already applied.
  if (const auto *DeclAttr = D->getAttr<SYCLReqdWorkGroupSizeAttr>()) {
    // If any of the results are known to be different, we can diagnose at this
    // point and drop the attribute.
    if (AnyWorkGroupSizesDiffer(DeclAttr->getXDim(), DeclAttr->getYDim(),
                                DeclAttr->getZDim(), A.getXDim(), A.getYDim(),
                                A.getZDim())) {
      Diag(DeclAttr->getLoc(), diag::err_duplicate_attribute) << &A;
      Diag(A.getLoc(), diag::note_previous_attribute);
      return nullptr;
    }

    // If all of the results are known to be the same, we can silently drop the
    // attribute. Otherwise, we have to add the attribute and resolve its
    // differences later.
    if (AllWorkGroupSizesSame(DeclAttr->getXDim(), DeclAttr->getYDim(),
                              DeclAttr->getZDim(), A.getXDim(), A.getYDim(),
                              A.getZDim()))
      return nullptr;
  }

  return ::new (Context) SYCLReqdWorkGroupSizeAttr(Context, A, A.getXDim(),
                                                   A.getYDim(), A.getZDim());
}

static void handleSYCLReqdWorkGroupSize(Sema &S, Decl *D, const ParsedAttr &AL){
  S.CheckDeprecatedSYCLAttributeSpelling(AL);

  // __attribute__((reqd_work_group_size)) and [[cl::reqd_work_group_size]]
  // all require exactly three arguments.
  if ((AL.getKind() == ParsedAttr::AT_ReqdWorkGroupSize &&
       AL.getAttributeSpellingListIndex() ==
           SYCLReqdWorkGroupSizeAttr::CXX11_cl_reqd_work_group_size) ||
      AL.getSyntax() == ParsedAttr::AS_GNU) {
    if (!AL.checkExactlyNumArgs(S, 3))
      return;
  } else if (!AL.checkAtLeastNumArgs(S, 1) || !AL.checkAtMostNumArgs(S, 3))
    return;

  size_t NumArgs = AL.getNumArgs();
  Expr *XDimExpr = NumArgs > 0 ? AL.getArgAsExpr(0) : nullptr;
  Expr *YDimExpr = NumArgs > 1 ? AL.getArgAsExpr(1) : nullptr;
  Expr *ZDimExpr = NumArgs > 2 ? AL.getArgAsExpr(2) : nullptr;
  S.AddSYCLReqdWorkGroupSizeAttr(D, AL, XDimExpr, YDimExpr, ZDimExpr);
}

static void handleReqdWorkGroupSize(Sema &S, Decl *D, const ParsedAttr &AL) {
  // Handle the attribute based on whether we are targeting SYCL or not.
  if (S.getLangOpts().SYCLIsDevice || S.getLangOpts().SYCLIsHost)
    handleSYCLReqdWorkGroupSize(S, D, AL);
  else
    handleWorkGroupSize<ReqdWorkGroupSizeAttr>(S, D, AL);
}

void Sema::AddIntelReqdSubGroupSize(Decl *D, const AttributeCommonInfo &CI,
                                    Expr *E) {
  if (!E->isValueDependent()) {
    // Validate that we have an integer constant expression and then store the
    // converted constant expression into the semantic attribute so that we
    // don't have to evaluate it again later.
    llvm::APSInt ArgVal;
    ExprResult Res = VerifyIntegerConstantExpression(E, &ArgVal);
    if (Res.isInvalid())
      return;
    E = Res.get();

    // This attribute requires a strictly positive value.
    if (ArgVal <= 0) {
      Diag(E->getExprLoc(), diag::err_attribute_requires_positive_integer)
          << CI << /*positive*/ 0;
      return;
    }
    if (Context.getTargetInfo().getTriple().isNVPTX() && ArgVal != 32) {
      Diag(E->getExprLoc(), diag::warn_reqd_sub_group_attribute_cuda_n_32)
          << ArgVal.getSExtValue();
    }

    // Check to see if there's a duplicate attribute with different values
    // already applied to the declaration.
    if (const auto *DeclAttr = D->getAttr<IntelReqdSubGroupSizeAttr>()) {
      // If the other attribute argument is instantiation dependent, we won't
      // have converted it to a constant expression yet and thus we test
      // whether this is a null pointer.
      if (const auto *DeclExpr = dyn_cast<ConstantExpr>(DeclAttr->getValue())) {
        if (ArgVal != DeclExpr->getResultAsAPSInt()) {
          Diag(CI.getLoc(), diag::warn_duplicate_attribute) << CI;
          Diag(DeclAttr->getLoc(), diag::note_previous_attribute);
        }
        // Drop the duplicate attribute.
        return;
      }
    }
  }

  D->addAttr(::new (Context) IntelReqdSubGroupSizeAttr(Context, CI, E));
}

IntelReqdSubGroupSizeAttr *
Sema::MergeIntelReqdSubGroupSizeAttr(Decl *D,
                                     const IntelReqdSubGroupSizeAttr &A) {
  // Check to see if there's a duplicate attribute with different values
  // already applied to the declaration.
  if (const auto *DeclAttr = D->getAttr<IntelReqdSubGroupSizeAttr>()) {
    if (const auto *DeclExpr = dyn_cast<ConstantExpr>(DeclAttr->getValue())) {
      if (const auto *MergeExpr = dyn_cast<ConstantExpr>(A.getValue())) {
        if (DeclExpr->getResultAsAPSInt() != MergeExpr->getResultAsAPSInt()) {
          Diag(DeclAttr->getLoc(), diag::warn_duplicate_attribute) << &A;
          Diag(A.getLoc(), diag::note_previous_attribute);
          return nullptr;
        }
        // Do not add a duplicate attribute.
        return nullptr;
      }
    }
  }
  return ::new (Context) IntelReqdSubGroupSizeAttr(Context, A, A.getValue());
}

static void handleIntelReqdSubGroupSize(Sema &S, Decl *D,
                                        const ParsedAttr &AL) {
  S.CheckDeprecatedSYCLAttributeSpelling(AL);

  Expr *E = AL.getArgAsExpr(0);
  S.AddIntelReqdSubGroupSize(D, AL, E);
}

IntelNamedSubGroupSizeAttr *
Sema::MergeIntelNamedSubGroupSizeAttr(Decl *D,
                                      const IntelNamedSubGroupSizeAttr &A) {
  // Check to see if there's a duplicate attribute with different values
  // already applied to the declaration.
  if (const auto *DeclAttr = D->getAttr<IntelNamedSubGroupSizeAttr>()) {
    if (DeclAttr->getType() != A.getType()) {
      Diag(DeclAttr->getLoc(), diag::warn_duplicate_attribute) << &A;
      Diag(A.getLoc(), diag::note_previous_attribute);
    }
    return nullptr;
  }

  return IntelNamedSubGroupSizeAttr::Create(Context, A.getType(), A);
}

static void handleIntelNamedSubGroupSize(Sema &S, Decl *D,
                                         const ParsedAttr &AL) {
  StringRef SizeStr;
  SourceLocation Loc;
  if (AL.isArgIdent(0)) {
    IdentifierLoc *IL = AL.getArgAsIdent(0);
    SizeStr = IL->Ident->getName();
    Loc = IL->Loc;
  } else if (!S.checkStringLiteralArgumentAttr(AL, 0, SizeStr, &Loc)) {
    return;
  }

  IntelNamedSubGroupSizeAttr::SubGroupSizeType SizeType;
  if (!IntelNamedSubGroupSizeAttr::ConvertStrToSubGroupSizeType(SizeStr,
                                                                SizeType)) {
    S.Diag(Loc, diag::warn_attribute_type_not_supported) << AL << SizeStr;
    return;
  }
  D->addAttr(IntelNamedSubGroupSizeAttr::Create(S.Context, SizeType, AL));
}

void Sema::AddSYCLIntelNumSimdWorkItemsAttr(Decl *D,
                                            const AttributeCommonInfo &CI,
                                            Expr *E) {
  if (!E->isValueDependent()) {
    // Validate that we have an integer constant expression and then store the
    // converted constant expression into the semantic attribute so that we
    // don't have to evaluate it again later.
    llvm::APSInt ArgVal;
    ExprResult Res = VerifyIntegerConstantExpression(E, &ArgVal);
    if (Res.isInvalid())
      return;
    E = Res.get();

    // This attribute requires a strictly positive value.
    if (ArgVal <= 0) {
      Diag(E->getExprLoc(), diag::err_attribute_requires_positive_integer)
          << CI << /*positive*/ 0;
      return;
    }

    // Check to see if there's a duplicate attribute with different values
    // already applied to the declaration.
    if (const auto *DeclAttr = D->getAttr<SYCLIntelNumSimdWorkItemsAttr>()) {
      // If the other attribute argument is instantiation dependent, we won't
      // have converted it to a constant expression yet and thus we test
      // whether this is a null pointer.
      if (const auto *DeclExpr = dyn_cast<ConstantExpr>(DeclAttr->getValue())) {
        if (ArgVal != DeclExpr->getResultAsAPSInt()) {
          Diag(CI.getLoc(), diag::warn_duplicate_attribute) << CI;
          Diag(DeclAttr->getLoc(), diag::note_previous_attribute);
        }
        // Drop the duplicate attribute.
        return;
      }
    }

    // If the 'reqd_work_group_size' attribute is specified on a declaration
    // along with 'num_simd_work_items' attribute, the required work group size
    // specified by 'num_simd_work_items' attribute must evenly divide the index
    // that increments fastest in the 'reqd_work_group_size' attribute.
    if (const auto *DeclAttr = D->getAttr<SYCLReqdWorkGroupSizeAttr>()) {
      if (CheckWorkGroupSize(*this, E, DeclAttr->getXDim(), DeclAttr->getYDim(),
                             DeclAttr->getZDim())) {
        Diag(CI.getLoc(), diag::err_sycl_num_kernel_wrong_reqd_wg_size)
            << CI << DeclAttr;
        Diag(DeclAttr->getLoc(), diag::note_conflicting_attribute);
        return;
      }
    }
  }

  D->addAttr(::new (Context) SYCLIntelNumSimdWorkItemsAttr(Context, CI, E));
}

SYCLIntelNumSimdWorkItemsAttr *Sema::MergeSYCLIntelNumSimdWorkItemsAttr(
    Decl *D, const SYCLIntelNumSimdWorkItemsAttr &A) {
  // Check to see if there's a duplicate attribute with different values
  // already applied to the declaration.
  if (const auto *DeclAttr = D->getAttr<SYCLIntelNumSimdWorkItemsAttr>()) {
    if (const auto *DeclExpr = dyn_cast<ConstantExpr>(DeclAttr->getValue())) {
      if (const auto *MergeExpr = dyn_cast<ConstantExpr>(A.getValue())) {
        if (DeclExpr->getResultAsAPSInt() != MergeExpr->getResultAsAPSInt()) {
          Diag(DeclAttr->getLoc(), diag::warn_duplicate_attribute) << &A;
          Diag(A.getLoc(), diag::note_previous_attribute);
        }
        // Do not add a duplicate attribute.
        return nullptr;
      }
    }
  }

  // If the 'reqd_work_group_size' attribute is specified on a declaration
  // along with 'num_simd_work_items' attribute, the required work group size
  // specified by 'num_simd_work_items' attribute must evenly divide the index
  // that increments fastest in the 'reqd_work_group_size' attribute.
  if (const auto *DeclAttr = D->getAttr<SYCLReqdWorkGroupSizeAttr>()) {
    if (CheckWorkGroupSize(*this, A.getValue(), DeclAttr->getXDim(),
                           DeclAttr->getYDim(), DeclAttr->getZDim())) {
      Diag(A.getLoc(), diag::err_sycl_num_kernel_wrong_reqd_wg_size)
          << &A << DeclAttr;
      Diag(DeclAttr->getLoc(), diag::note_conflicting_attribute);
      return nullptr;
    }
  }

  return ::new (Context)
      SYCLIntelNumSimdWorkItemsAttr(Context, A, A.getValue());
}

static void handleSYCLIntelNumSimdWorkItemsAttr(Sema &S, Decl *D,
                                                const ParsedAttr &A) {
  Expr *E = A.getArgAsExpr(0);
  S.AddSYCLIntelNumSimdWorkItemsAttr(D, A, E);
}

// Handles use_stall_enable_clusters
static void handleSYCLIntelUseStallEnableClustersAttr(Sema &S, Decl *D,
                                                      const ParsedAttr &A) {
  D->addAttr(::new (S.Context)
                 SYCLIntelUseStallEnableClustersAttr(S.Context, A));
}

// Handles initiation_interval attribute.
void Sema::AddSYCLIntelInitiationIntervalAttr(Decl *D,
                                              const AttributeCommonInfo &CI,
                                              Expr *E) {
  if (!E->isValueDependent()) {
    // Validate that we have an integer constant expression and then store the
    // converted constant expression into the semantic attribute so that we
    // don't have to evaluate it again later.
    llvm::APSInt ArgVal;
    ExprResult Res = VerifyIntegerConstantExpression(E, &ArgVal);
    if (Res.isInvalid())
      return;
    E = Res.get();
    // This attribute requires a strictly positive value.
    if (ArgVal <= 0) {
      Diag(E->getExprLoc(), diag::err_attribute_requires_positive_integer)
          << CI << /*positive*/ 0;
      return;
    }
    // Check to see if there's a duplicate attribute with different values
    // already applied to the declaration.
    if (const auto *DeclAttr =
            D->getAttr<SYCLIntelInitiationIntervalAttr>()) {
      // If the other attribute argument is instantiation dependent, we won't
      // have converted it to a constant expression yet and thus we test
      // whether this is a null pointer.
      if (const auto *DeclExpr =
              dyn_cast<ConstantExpr>(DeclAttr->getIntervalExpr())) {
        if (ArgVal != DeclExpr->getResultAsAPSInt()) {
          Diag(CI.getLoc(), diag::warn_duplicate_attribute) << CI;
          Diag(DeclAttr->getLoc(), diag::note_previous_attribute);
        }
        // Drop the duplicate attribute.
        return;
      }
    }
  }

  D->addAttr(::new (Context)
                 SYCLIntelInitiationIntervalAttr(Context, CI, E));
}

SYCLIntelInitiationIntervalAttr *
Sema::MergeSYCLIntelInitiationIntervalAttr(
    Decl *D, const SYCLIntelInitiationIntervalAttr &A) {
  // Check to see if there's a duplicate attribute with different values
  // already applied to the declaration.
  if (const auto *DeclAttr =
          D->getAttr<SYCLIntelInitiationIntervalAttr>()) {
    if (const auto *DeclExpr =
            dyn_cast<ConstantExpr>(DeclAttr->getIntervalExpr())) {
      if (const auto *MergeExpr = dyn_cast<ConstantExpr>(A.getIntervalExpr())) {
        if (DeclExpr->getResultAsAPSInt() != MergeExpr->getResultAsAPSInt()) {
          Diag(DeclAttr->getLoc(), diag::warn_duplicate_attribute) << &A;
          Diag(A.getLoc(), diag::note_previous_attribute);
        }
        // Do not add a duplicate attribute.
        return nullptr;
      }
    }
  }

  return ::new (Context)
      SYCLIntelInitiationIntervalAttr(Context, A, A.getIntervalExpr());
}

static void handleSYCLIntelInitiationIntervalAttr(Sema &S, Decl *D,
                                                      const ParsedAttr &A) {
  S.CheckDeprecatedSYCLAttributeSpelling(A);

  S.AddSYCLIntelInitiationIntervalAttr(D, A, A.getArgAsExpr(0));
}

// Handle scheduler_target_fmax_mhz
void Sema::AddSYCLIntelSchedulerTargetFmaxMhzAttr(Decl *D,
                                                  const AttributeCommonInfo &CI,
                                                  Expr *E) {
  if (!E->isValueDependent()) {
    // Validate that we have an integer constant expression and then store the
    // converted constant expression into the semantic attribute so that we
    // don't have to evaluate it again later.
    llvm::APSInt ArgVal;
    ExprResult Res = VerifyIntegerConstantExpression(E, &ArgVal);
    if (Res.isInvalid())
      return;
    E = Res.get();

    // This attribute requires a non-negative value.
    if (ArgVal < 0) {
      Diag(E->getExprLoc(), diag::err_attribute_requires_positive_integer)
          << CI << /*non-negative*/ 1;
      return;
    }
    // Check to see if there's a duplicate attribute with different values
    // already applied to the declaration.
    if (const auto *DeclAttr =
            D->getAttr<SYCLIntelSchedulerTargetFmaxMhzAttr>()) {
      // If the other attribute argument is instantiation dependent, we won't
      // have converted it to a constant expression yet and thus we test
      // whether this is a null pointer.
      if (const auto *DeclExpr = dyn_cast<ConstantExpr>(DeclAttr->getValue())) {
        if (ArgVal != DeclExpr->getResultAsAPSInt()) {
          Diag(CI.getLoc(), diag::warn_duplicate_attribute) << CI;
          Diag(DeclAttr->getLoc(), diag::note_previous_attribute);
        }
        // Drop the duplicate attribute.
        return;
      }
    }
  }

  D->addAttr(::new (Context)
                 SYCLIntelSchedulerTargetFmaxMhzAttr(Context, CI, E));
}

SYCLIntelSchedulerTargetFmaxMhzAttr *
Sema::MergeSYCLIntelSchedulerTargetFmaxMhzAttr(
    Decl *D, const SYCLIntelSchedulerTargetFmaxMhzAttr &A) {
  // Check to see if there's a duplicate attribute with different values
  // already applied to the declaration.
  if (const auto *DeclAttr =
          D->getAttr<SYCLIntelSchedulerTargetFmaxMhzAttr>()) {
    if (const auto *DeclExpr = dyn_cast<ConstantExpr>(DeclAttr->getValue())) {
      if (const auto *MergeExpr = dyn_cast<ConstantExpr>(A.getValue())) {
        if (DeclExpr->getResultAsAPSInt() != MergeExpr->getResultAsAPSInt()) {
          Diag(DeclAttr->getLoc(), diag::warn_duplicate_attribute) << &A;
          Diag(A.getLoc(), diag::note_previous_attribute);
          return nullptr;
        }
        // Do not add a duplicate attribute.
        return nullptr;
      }
    }
  }
  return ::new (Context)
      SYCLIntelSchedulerTargetFmaxMhzAttr(Context, A, A.getValue());
}

static void handleSYCLIntelSchedulerTargetFmaxMhzAttr(Sema &S, Decl *D,
                                                      const ParsedAttr &AL) {
  Expr *E = AL.getArgAsExpr(0);
  S.AddSYCLIntelSchedulerTargetFmaxMhzAttr(D, AL, E);
}

// Handles max_global_work_dim.
// Returns a OneArgResult value; EqualToOne means all argument values are
// equal to one, NotEqualToOne means at least one argument value is not
// equal to one, and Unknown means that at least one of the argument values
// could not be determined.
enum class OneArgResult { Unknown, EqualToOne, NotEqualToOne };
static OneArgResult AreAllArgsOne(const Expr *Args[], size_t Count) {

  for (size_t Idx = 0; Idx < Count; ++Idx) {
    const Expr *Arg = Args[Idx];
    // Optional arguments are considered trivially one.
    if (!Arg)
      return OneArgResult::EqualToOne;
    const auto *CE = dyn_cast<ConstantExpr>(Args[Idx]);
    if (!CE)
      return OneArgResult::Unknown;
    if (CE->getResultAsAPSInt() != 1)
      return OneArgResult::NotEqualToOne;
  }
  return OneArgResult::EqualToOne;
}

// If the declaration has a SYCLIntelMaxWorkGroupSizeAttr or
// ReqdWorkGroupSizeAttr, check to see if they hold equal values
// (1, 1, 1). Returns true if diagnosed.
template <typename AttrTy>
static bool checkWorkGroupSizeAttrExpr(Sema &S, Decl *D,
                                       const AttributeCommonInfo &AL) {
  if (const auto *A = D->getAttr<AttrTy>()) {
    const Expr *Args[3] = {A->getXDim(), A->getYDim(), A->getZDim()};
    if (OneArgResult::NotEqualToOne == AreAllArgsOne(Args, 3)) {
      S.Diag(A->getLocation(), diag::err_sycl_x_y_z_arguments_must_be_one)
          << A << AL;
      return true;
    }
  }
  return false;
}

void Sema::AddSYCLIntelMaxGlobalWorkDimAttr(Decl *D,
                                            const AttributeCommonInfo &CI,
                                            Expr *E) {
  if (!E->isValueDependent()) {
    // Validate that we have an integer constant expression and then store the
    // converted constant expression into the semantic attribute so that we
    // don't have to evaluate it again later.
    llvm::APSInt ArgVal;
    ExprResult Res = VerifyIntegerConstantExpression(E, &ArgVal);
    if (Res.isInvalid())
      return;
    E = Res.get();

    // This attribute must be in the range [0, 3].
    if (ArgVal < 0 || ArgVal > 3) {
      Diag(E->getBeginLoc(), diag::err_attribute_argument_out_of_range)
          << CI << 0 << 3 << E->getSourceRange();
      return;
    }

    // Check to see if there's a duplicate attribute with different values
    // already applied to the declaration.
    if (const auto *DeclAttr = D->getAttr<SYCLIntelMaxGlobalWorkDimAttr>()) {
      // If the other attribute argument is instantiation dependent, we won't
      // have converted it to a constant expression yet and thus we test
      // whether this is a null pointer.
      if (const auto *DeclExpr = dyn_cast<ConstantExpr>(DeclAttr->getValue())) {
        if (ArgVal != DeclExpr->getResultAsAPSInt()) {
          Diag(CI.getLoc(), diag::warn_duplicate_attribute) << CI;
          Diag(DeclAttr->getLoc(), diag::note_previous_attribute);
        }
        // Drop the duplicate attribute.
        return;
      }
    }

    // If the declaration has a SYCLIntelMaxWorkGroupSizeAttr or
    // SYCLReqdWorkGroupSizeAttr, check to see if the attribute holds values
    // equal to (1, 1, 1) in case the value of SYCLIntelMaxGlobalWorkDimAttr
    // equals to 0.
    if (ArgVal == 0) {
      if (checkWorkGroupSizeAttrExpr<SYCLIntelMaxWorkGroupSizeAttr>(*this, D,
                                                                    CI) ||
          checkWorkGroupSizeAttrExpr<SYCLReqdWorkGroupSizeAttr>(*this, D, CI))
        return;
    }
  }

  D->addAttr(::new (Context) SYCLIntelMaxGlobalWorkDimAttr(Context, CI, E));
}

SYCLIntelMaxGlobalWorkDimAttr *Sema::MergeSYCLIntelMaxGlobalWorkDimAttr(
    Decl *D, const SYCLIntelMaxGlobalWorkDimAttr &A) {
  // Check to see if there's a duplicate attribute with different values
  // already applied to the declaration.
  if (const auto *DeclAttr = D->getAttr<SYCLIntelMaxGlobalWorkDimAttr>()) {
    if (const auto *DeclExpr = dyn_cast<ConstantExpr>(DeclAttr->getValue())) {
      if (const auto *MergeExpr = dyn_cast<ConstantExpr>(A.getValue())) {
        if (DeclExpr->getResultAsAPSInt() != MergeExpr->getResultAsAPSInt()) {
          Diag(DeclAttr->getLoc(), diag::warn_duplicate_attribute) << &A;
          Diag(A.getLoc(), diag::note_previous_attribute);
        }
        // Do not add a duplicate attribute.
        return nullptr;
      }
    }
  }

  // If the declaration has a SYCLIntelMaxWorkGroupSizeAttr or
  // SYCLReqdWorkGroupSizeAttr, check to see if the attribute holds values equal
  // to (1, 1, 1) in case the value of SYCLIntelMaxGlobalWorkDimAttr equals to
  // 0.
  const auto *MergeExpr = dyn_cast<ConstantExpr>(A.getValue());
  if (MergeExpr->getResultAsAPSInt() == 0) {
    if (checkWorkGroupSizeAttrExpr<SYCLIntelMaxWorkGroupSizeAttr>(*this, D,
                                                                  A) ||
        checkWorkGroupSizeAttrExpr<SYCLReqdWorkGroupSizeAttr>(*this, D, A))
      return nullptr;
  }

  return ::new (Context)
      SYCLIntelMaxGlobalWorkDimAttr(Context, A, A.getValue());
}

static void handleSYCLIntelMaxGlobalWorkDimAttr(Sema &S, Decl *D,
                                                const ParsedAttr &AL) {
  Expr *E = AL.getArgAsExpr(0);
  S.AddSYCLIntelMaxGlobalWorkDimAttr(D, AL, E);
}

// Handles [[intel::loop_fuse]] and [[intel::loop_fuse_independent]].
void Sema::AddSYCLIntelLoopFuseAttr(Decl *D, const AttributeCommonInfo &CI,
                                    Expr *E) {
  if (!E->isValueDependent()) {
    // Validate that we have an integer constant expression and then store the
    // converted constant expression into the semantic attribute so that we
    // don't have to evaluate it again later.
    llvm::APSInt ArgVal;
    ExprResult Res = VerifyIntegerConstantExpression(E, &ArgVal);
    if (Res.isInvalid())
      return;
    E = Res.get();

    // This attribute requires a non-negative value.
    if (ArgVal < 0) {
      Diag(E->getExprLoc(), diag::err_attribute_requires_positive_integer)
          << CI << /*non-negative*/ 1;
      return;
    }
    // Check to see if there's a duplicate attribute with different values
    // already applied to the declaration.
    if (const auto *DeclAttr = D->getAttr<SYCLIntelLoopFuseAttr>()) {
      // [[intel::loop_fuse]] and [[intel::loop_fuse_independent]] are
      // incompatible.
      // FIXME: If additional spellings are provided for this attribute,
      // this code will do the wrong thing.
      if (DeclAttr->getAttributeSpellingListIndex() !=
          CI.getAttributeSpellingListIndex()) {
        Diag(CI.getLoc(), diag::err_attributes_are_not_compatible)
            << CI << DeclAttr << CI.isRegularKeywordAttribute();
        Diag(DeclAttr->getLocation(), diag::note_conflicting_attribute);
        return;
      }
      // If the other attribute argument is instantiation dependent, we won't
      // have converted it to a constant expression yet and thus we test
      // whether this is a null pointer.
      if (const auto *DeclExpr = dyn_cast<ConstantExpr>(DeclAttr->getValue())) {
        if (ArgVal != DeclExpr->getResultAsAPSInt()) {
          Diag(CI.getLoc(), diag::warn_duplicate_attribute) << CI;
          Diag(DeclAttr->getLoc(), diag::note_previous_attribute);
        }
        // Drop the duplicate attribute.
        return;
      }
    }
  }

  D->addAttr(::new (Context) SYCLIntelLoopFuseAttr(Context, CI, E));
}

SYCLIntelLoopFuseAttr *
Sema::MergeSYCLIntelLoopFuseAttr(Decl *D, const SYCLIntelLoopFuseAttr &A) {
  // Check to see if there's a duplicate attribute with different values
  // already applied to the declaration.
  if (const auto *DeclAttr = D->getAttr<SYCLIntelLoopFuseAttr>()) {
    // [[intel::loop_fuse]] and [[intel::loop_fuse_independent]] are
    // incompatible.
    // FIXME: If additional spellings are provided for this attribute,
    // this code will do the wrong thing.
    if (DeclAttr->getAttributeSpellingListIndex() !=
        A.getAttributeSpellingListIndex()) {
      Diag(A.getLoc(), diag::err_attributes_are_not_compatible)
          << &A << DeclAttr << A.isRegularKeywordAttribute();
      Diag(DeclAttr->getLoc(), diag::note_conflicting_attribute);
      return nullptr;
    }
    if (const auto *DeclExpr = dyn_cast<ConstantExpr>(DeclAttr->getValue())) {
      if (const auto *MergeExpr = dyn_cast<ConstantExpr>(A.getValue())) {
        if (DeclExpr->getResultAsAPSInt() != MergeExpr->getResultAsAPSInt()) {
          Diag(DeclAttr->getLoc(), diag::warn_duplicate_attribute) << &A;
          Diag(A.getLoc(), diag::note_previous_attribute);
        }
        // Do not add a duplicate attribute.
        return nullptr;
      }
    }
  }

  return ::new (Context) SYCLIntelLoopFuseAttr(Context, A, A.getValue());
}

static void handleSYCLIntelLoopFuseAttr(Sema &S, Decl *D, const ParsedAttr &A) {
  // If no attribute argument is specified, set to default value '1'.
  Expr *E = A.isArgExpr(0)
                ? A.getArgAsExpr(0)
                : IntegerLiteral::Create(S.Context, llvm::APInt(32, 1),
                                         S.Context.IntTy, A.getLoc());

  S.AddSYCLIntelLoopFuseAttr(D, A, E);
}

static void handleVecTypeHint(Sema &S, Decl *D, const ParsedAttr &AL) {
  // This attribute is deprecated without replacement in SYCL 2020 mode.
  if (S.LangOpts.getSYCLVersion() > LangOptions::SYCL_2017)
    S.Diag(AL.getLoc(), diag::warn_attribute_spelling_deprecated) << AL;

  // If the attribute is used with the [[sycl::vec_type_hint]] spelling in SYCL
  // 2017 mode, we want to warn about using the newer name in the older
  // standard as a compatibility extension.
  if (S.LangOpts.getSYCLVersion() == LangOptions::SYCL_2017 && AL.hasScope())
    S.Diag(AL.getLoc(), diag::ext_sycl_2020_attr_spelling) << AL;

  if (!AL.hasParsedType()) {
    S.Diag(AL.getLoc(), diag::err_attribute_wrong_number_arguments) << AL << 1;
    return;
  }

  TypeSourceInfo *ParmTSI = nullptr;
  QualType ParmType = S.GetTypeFromParser(AL.getTypeArg(), &ParmTSI);
  assert(ParmTSI && "no type source info for attribute argument");

  if (!ParmType->isExtVectorType() && !ParmType->isFloatingType() &&
      (ParmType->isBooleanType() ||
       !ParmType->isIntegralType(S.getASTContext()))) {
    S.Diag(AL.getLoc(), diag::err_attribute_invalid_argument) << 2 << AL;
    return;
  }

  if (VecTypeHintAttr *A = D->getAttr<VecTypeHintAttr>()) {
    if (!S.Context.hasSameType(A->getTypeHint(), ParmType)) {
      S.Diag(AL.getLoc(), diag::warn_duplicate_attribute) << AL;
      return;
    }
  }

  D->addAttr(::new (S.Context) VecTypeHintAttr(S.Context, AL, ParmTSI));
}

SectionAttr *Sema::mergeSectionAttr(Decl *D, const AttributeCommonInfo &CI,
                                    StringRef Name) {
  // Explicit or partial specializations do not inherit
  // the section attribute from the primary template.
  if (const auto *FD = dyn_cast<FunctionDecl>(D)) {
    if (CI.getAttributeSpellingListIndex() == SectionAttr::Declspec_allocate &&
        FD->isFunctionTemplateSpecialization())
      return nullptr;
  }
  if (SectionAttr *ExistingAttr = D->getAttr<SectionAttr>()) {
    if (ExistingAttr->getName() == Name)
      return nullptr;
    Diag(ExistingAttr->getLocation(), diag::warn_mismatched_section)
         << 1 /*section*/;
    Diag(CI.getLoc(), diag::note_previous_attribute);
    return nullptr;
  }
  return ::new (Context) SectionAttr(Context, CI, Name);
}

/// Used to implement to perform semantic checking on
/// attribute((section("foo"))) specifiers.
///
/// In this case, "foo" is passed in to be checked.  If the section
/// specifier is invalid, return an Error that indicates the problem.
///
/// This is a simple quality of implementation feature to catch errors
/// and give good diagnostics in cases when the assembler or code generator
/// would otherwise reject the section specifier.
llvm::Error Sema::isValidSectionSpecifier(StringRef SecName) {
  if (!Context.getTargetInfo().getTriple().isOSDarwin())
    return llvm::Error::success();

  // Let MCSectionMachO validate this.
  StringRef Segment, Section;
  unsigned TAA, StubSize;
  bool HasTAA;
  return llvm::MCSectionMachO::ParseSectionSpecifier(SecName, Segment, Section,
                                                     TAA, HasTAA, StubSize);
}

bool Sema::checkSectionName(SourceLocation LiteralLoc, StringRef SecName) {
  if (llvm::Error E = isValidSectionSpecifier(SecName)) {
    Diag(LiteralLoc, diag::err_attribute_section_invalid_for_target)
        << toString(std::move(E)) << 1 /*'section'*/;
    return false;
  }
  return true;
}

static void handleSectionAttr(Sema &S, Decl *D, const ParsedAttr &AL) {
  // Make sure that there is a string literal as the sections's single
  // argument.
  StringRef Str;
  SourceLocation LiteralLoc;
  if (!S.checkStringLiteralArgumentAttr(AL, 0, Str, &LiteralLoc))
    return;

  if (!S.checkSectionName(LiteralLoc, Str))
    return;

  SectionAttr *NewAttr = S.mergeSectionAttr(D, AL, Str);
  if (NewAttr) {
    D->addAttr(NewAttr);
    if (isa<FunctionDecl, FunctionTemplateDecl, ObjCMethodDecl,
            ObjCPropertyDecl>(D))
      S.UnifySection(NewAttr->getName(),
                     ASTContext::PSF_Execute | ASTContext::PSF_Read,
                     cast<NamedDecl>(D));
  }
}

// This is used for `__declspec(code_seg("segname"))` on a decl.
// `#pragma code_seg("segname")` uses checkSectionName() instead.
static bool checkCodeSegName(Sema &S, SourceLocation LiteralLoc,
                             StringRef CodeSegName) {
  if (llvm::Error E = S.isValidSectionSpecifier(CodeSegName)) {
    S.Diag(LiteralLoc, diag::err_attribute_section_invalid_for_target)
        << toString(std::move(E)) << 0 /*'code-seg'*/;
    return false;
  }

  return true;
}

CodeSegAttr *Sema::mergeCodeSegAttr(Decl *D, const AttributeCommonInfo &CI,
                                    StringRef Name) {
  // Explicit or partial specializations do not inherit
  // the code_seg attribute from the primary template.
  if (const auto *FD = dyn_cast<FunctionDecl>(D)) {
    if (FD->isFunctionTemplateSpecialization())
      return nullptr;
  }
  if (const auto *ExistingAttr = D->getAttr<CodeSegAttr>()) {
    if (ExistingAttr->getName() == Name)
      return nullptr;
    Diag(ExistingAttr->getLocation(), diag::warn_mismatched_section)
         << 0 /*codeseg*/;
    Diag(CI.getLoc(), diag::note_previous_attribute);
    return nullptr;
  }
  return ::new (Context) CodeSegAttr(Context, CI, Name);
}

static void handleCodeSegAttr(Sema &S, Decl *D, const ParsedAttr &AL) {
  StringRef Str;
  SourceLocation LiteralLoc;
  if (!S.checkStringLiteralArgumentAttr(AL, 0, Str, &LiteralLoc))
    return;
  if (!checkCodeSegName(S, LiteralLoc, Str))
    return;
  if (const auto *ExistingAttr = D->getAttr<CodeSegAttr>()) {
    if (!ExistingAttr->isImplicit()) {
      S.Diag(AL.getLoc(),
             ExistingAttr->getName() == Str
             ? diag::warn_duplicate_codeseg_attribute
             : diag::err_conflicting_codeseg_attribute);
      return;
    }
    D->dropAttr<CodeSegAttr>();
  }
  if (CodeSegAttr *CSA = S.mergeCodeSegAttr(D, AL, Str))
    D->addAttr(CSA);
}

// Check for things we'd like to warn about. Multiversioning issues are
// handled later in the process, once we know how many exist.
bool Sema::checkTargetAttr(SourceLocation LiteralLoc, StringRef AttrStr) {
  enum FirstParam { Unsupported, Duplicate, Unknown };
  enum SecondParam { None, CPU, Tune };
  enum ThirdParam { Target, TargetClones };
  if (AttrStr.contains("fpmath="))
    return Diag(LiteralLoc, diag::warn_unsupported_target_attribute)
           << Unsupported << None << "fpmath=" << Target;

  // Diagnose use of tune if target doesn't support it.
  if (!Context.getTargetInfo().supportsTargetAttributeTune() &&
      AttrStr.contains("tune="))
    return Diag(LiteralLoc, diag::warn_unsupported_target_attribute)
           << Unsupported << None << "tune=" << Target;

  ParsedTargetAttr ParsedAttrs =
      Context.getTargetInfo().parseTargetAttr(AttrStr);

  if (!ParsedAttrs.CPU.empty() &&
      !Context.getTargetInfo().isValidCPUName(ParsedAttrs.CPU))
    return Diag(LiteralLoc, diag::warn_unsupported_target_attribute)
           << Unknown << CPU << ParsedAttrs.CPU << Target;

  if (!ParsedAttrs.Tune.empty() &&
      !Context.getTargetInfo().isValidCPUName(ParsedAttrs.Tune))
    return Diag(LiteralLoc, diag::warn_unsupported_target_attribute)
           << Unknown << Tune << ParsedAttrs.Tune << Target;

  if (ParsedAttrs.Duplicate != "")
    return Diag(LiteralLoc, diag::warn_unsupported_target_attribute)
           << Duplicate << None << ParsedAttrs.Duplicate << Target;

  for (const auto &Feature : ParsedAttrs.Features) {
    auto CurFeature = StringRef(Feature).drop_front(); // remove + or -.
    if (!Context.getTargetInfo().isValidFeatureName(CurFeature))
      return Diag(LiteralLoc, diag::warn_unsupported_target_attribute)
             << Unsupported << None << CurFeature << Target;
  }

  TargetInfo::BranchProtectionInfo BPI;
  StringRef DiagMsg;
  if (ParsedAttrs.BranchProtection.empty())
    return false;
  if (!Context.getTargetInfo().validateBranchProtection(
          ParsedAttrs.BranchProtection, ParsedAttrs.CPU, BPI, DiagMsg)) {
    if (DiagMsg.empty())
      return Diag(LiteralLoc, diag::warn_unsupported_target_attribute)
             << Unsupported << None << "branch-protection" << Target;
    return Diag(LiteralLoc, diag::err_invalid_branch_protection_spec)
           << DiagMsg;
  }
  if (!DiagMsg.empty())
    Diag(LiteralLoc, diag::warn_unsupported_branch_protection_spec) << DiagMsg;

  return false;
}

// Check Target Version attrs
bool Sema::checkTargetVersionAttr(SourceLocation LiteralLoc, StringRef &AttrStr,
                                  bool &isDefault) {
  enum FirstParam { Unsupported };
  enum SecondParam { None };
  enum ThirdParam { Target, TargetClones, TargetVersion };
  if (AttrStr.trim() == "default")
    isDefault = true;
  llvm::SmallVector<StringRef, 8> Features;
  AttrStr.split(Features, "+");
  for (auto &CurFeature : Features) {
    CurFeature = CurFeature.trim();
    if (CurFeature == "default")
      continue;
    if (!Context.getTargetInfo().validateCpuSupports(CurFeature))
      return Diag(LiteralLoc, diag::warn_unsupported_target_attribute)
             << Unsupported << None << CurFeature << TargetVersion;
  }
  return false;
}

static void handleTargetVersionAttr(Sema &S, Decl *D, const ParsedAttr &AL) {
  StringRef Str;
  SourceLocation LiteralLoc;
  bool isDefault = false;
  if (!S.checkStringLiteralArgumentAttr(AL, 0, Str, &LiteralLoc) ||
      S.checkTargetVersionAttr(LiteralLoc, Str, isDefault))
    return;
  // Do not create default only target_version attribute
  if (!isDefault) {
    TargetVersionAttr *NewAttr =
        ::new (S.Context) TargetVersionAttr(S.Context, AL, Str);
    D->addAttr(NewAttr);
  }
}

static void handleTargetAttr(Sema &S, Decl *D, const ParsedAttr &AL) {
  StringRef Str;
  SourceLocation LiteralLoc;
  if (!S.checkStringLiteralArgumentAttr(AL, 0, Str, &LiteralLoc) ||
      S.checkTargetAttr(LiteralLoc, Str))
    return;

  TargetAttr *NewAttr = ::new (S.Context) TargetAttr(S.Context, AL, Str);
  D->addAttr(NewAttr);
}

bool Sema::checkTargetClonesAttrString(
    SourceLocation LiteralLoc, StringRef Str, const StringLiteral *Literal,
    bool &HasDefault, bool &HasCommas, bool &HasNotDefault,
    SmallVectorImpl<SmallString<64>> &StringsBuffer) {
  enum FirstParam { Unsupported, Duplicate, Unknown };
  enum SecondParam { None, CPU, Tune };
  enum ThirdParam { Target, TargetClones };
  HasCommas = HasCommas || Str.contains(',');
  const TargetInfo &TInfo = Context.getTargetInfo();
  // Warn on empty at the beginning of a string.
  if (Str.size() == 0)
    return Diag(LiteralLoc, diag::warn_unsupported_target_attribute)
           << Unsupported << None << "" << TargetClones;

  std::pair<StringRef, StringRef> Parts = {{}, Str};
  while (!Parts.second.empty()) {
    Parts = Parts.second.split(',');
    StringRef Cur = Parts.first.trim();
    SourceLocation CurLoc =
        Literal->getLocationOfByte(Cur.data() - Literal->getString().data(),
                                   getSourceManager(), getLangOpts(), TInfo);

    bool DefaultIsDupe = false;
    bool HasCodeGenImpact = false;
    if (Cur.empty())
      return Diag(CurLoc, diag::warn_unsupported_target_attribute)
             << Unsupported << None << "" << TargetClones;

    if (TInfo.getTriple().isAArch64()) {
      // AArch64 target clones specific
      if (Cur == "default") {
        DefaultIsDupe = HasDefault;
        HasDefault = true;
        if (llvm::is_contained(StringsBuffer, Cur) || DefaultIsDupe)
          Diag(CurLoc, diag::warn_target_clone_duplicate_options);
        else
          StringsBuffer.push_back(Cur);
      } else {
        std::pair<StringRef, StringRef> CurParts = {{}, Cur};
        llvm::SmallVector<StringRef, 8> CurFeatures;
        while (!CurParts.second.empty()) {
          CurParts = CurParts.second.split('+');
          StringRef CurFeature = CurParts.first.trim();
          if (!TInfo.validateCpuSupports(CurFeature)) {
            Diag(CurLoc, diag::warn_unsupported_target_attribute)
                << Unsupported << None << CurFeature << TargetClones;
            continue;
          }
          if (TInfo.doesFeatureAffectCodeGen(CurFeature))
            HasCodeGenImpact = true;
          CurFeatures.push_back(CurFeature);
        }
        // Canonize TargetClones Attributes
        llvm::sort(CurFeatures);
        SmallString<64> Res;
        for (auto &CurFeat : CurFeatures) {
          if (!Res.equals(""))
            Res.append("+");
          Res.append(CurFeat);
        }
        if (llvm::is_contained(StringsBuffer, Res) || DefaultIsDupe)
          Diag(CurLoc, diag::warn_target_clone_duplicate_options);
        else if (!HasCodeGenImpact)
          // Ignore features in target_clone attribute that don't impact
          // code generation
          Diag(CurLoc, diag::warn_target_clone_no_impact_options);
        else if (!Res.empty()) {
          StringsBuffer.push_back(Res);
          HasNotDefault = true;
        }
      }
    } else {
      // Other targets ( currently X86 )
      if (Cur.startswith("arch=")) {
        if (!Context.getTargetInfo().isValidCPUName(
                Cur.drop_front(sizeof("arch=") - 1)))
          return Diag(CurLoc, diag::warn_unsupported_target_attribute)
                 << Unsupported << CPU << Cur.drop_front(sizeof("arch=") - 1)
                 << TargetClones;
      } else if (Cur == "default") {
        DefaultIsDupe = HasDefault;
        HasDefault = true;
      } else if (!Context.getTargetInfo().isValidFeatureName(Cur))
        return Diag(CurLoc, diag::warn_unsupported_target_attribute)
               << Unsupported << None << Cur << TargetClones;
      if (llvm::is_contained(StringsBuffer, Cur) || DefaultIsDupe)
        Diag(CurLoc, diag::warn_target_clone_duplicate_options);
      // Note: Add even if there are duplicates, since it changes name mangling.
      StringsBuffer.push_back(Cur);
    }
  }

  if (Str.rtrim().endswith(","))
    return Diag(LiteralLoc, diag::warn_unsupported_target_attribute)
           << Unsupported << None << "" << TargetClones;
  return false;
}

static void handleTargetClonesAttr(Sema &S, Decl *D, const ParsedAttr &AL) {
  if (S.Context.getTargetInfo().getTriple().isAArch64() &&
      !S.Context.getTargetInfo().hasFeature("fmv"))
    return;

  // Ensure we don't combine these with themselves, since that causes some
  // confusing behavior.
  if (const auto *Other = D->getAttr<TargetClonesAttr>()) {
    S.Diag(AL.getLoc(), diag::err_disallowed_duplicate_attribute) << AL;
    S.Diag(Other->getLocation(), diag::note_conflicting_attribute);
    return;
  }
  if (checkAttrMutualExclusion<TargetClonesAttr>(S, D, AL))
    return;

  SmallVector<StringRef, 2> Strings;
  SmallVector<SmallString<64>, 2> StringsBuffer;
  bool HasCommas = false, HasDefault = false, HasNotDefault = false;

  for (unsigned I = 0, E = AL.getNumArgs(); I != E; ++I) {
    StringRef CurStr;
    SourceLocation LiteralLoc;
    if (!S.checkStringLiteralArgumentAttr(AL, I, CurStr, &LiteralLoc) ||
        S.checkTargetClonesAttrString(
            LiteralLoc, CurStr,
            cast<StringLiteral>(AL.getArgAsExpr(I)->IgnoreParenCasts()),
            HasDefault, HasCommas, HasNotDefault, StringsBuffer))
      return;
  }

  for (auto &SmallStr : StringsBuffer)
    Strings.push_back(SmallStr.str());

  if (HasCommas && AL.getNumArgs() > 1)
    S.Diag(AL.getLoc(), diag::warn_target_clone_mixed_values);

  if (S.Context.getTargetInfo().getTriple().isAArch64() && !HasDefault) {
    // Add default attribute if there is no one
    HasDefault = true;
    Strings.push_back("default");
  }

  if (!HasDefault) {
    S.Diag(AL.getLoc(), diag::err_target_clone_must_have_default);
    return;
  }

  // FIXME: We could probably figure out how to get this to work for lambdas
  // someday.
  if (const auto *MD = dyn_cast<CXXMethodDecl>(D)) {
    if (MD->getParent()->isLambda()) {
      S.Diag(D->getLocation(), diag::err_multiversion_doesnt_support)
          << static_cast<unsigned>(MultiVersionKind::TargetClones)
          << /*Lambda*/ 9;
      return;
    }
  }

  // No multiversion if we have default version only.
  if (S.Context.getTargetInfo().getTriple().isAArch64() && !HasNotDefault)
    return;

  cast<FunctionDecl>(D)->setIsMultiVersion();
  TargetClonesAttr *NewAttr = ::new (S.Context)
      TargetClonesAttr(S.Context, AL, Strings.data(), Strings.size());
  D->addAttr(NewAttr);
}

static void handleMinVectorWidthAttr(Sema &S, Decl *D, const ParsedAttr &AL) {
  Expr *E = AL.getArgAsExpr(0);
  uint32_t VecWidth;
  if (!checkUInt32Argument(S, AL, E, VecWidth)) {
    AL.setInvalid();
    return;
  }

  MinVectorWidthAttr *Existing = D->getAttr<MinVectorWidthAttr>();
  if (Existing && Existing->getVectorWidth() != VecWidth) {
    S.Diag(AL.getLoc(), diag::warn_duplicate_attribute) << AL;
    return;
  }

  D->addAttr(::new (S.Context) MinVectorWidthAttr(S.Context, AL, VecWidth));
}

static void handleCleanupAttr(Sema &S, Decl *D, const ParsedAttr &AL) {
  Expr *E = AL.getArgAsExpr(0);
  SourceLocation Loc = E->getExprLoc();
  FunctionDecl *FD = nullptr;
  DeclarationNameInfo NI;

  // gcc only allows for simple identifiers. Since we support more than gcc, we
  // will warn the user.
  if (auto *DRE = dyn_cast<DeclRefExpr>(E)) {
    if (DRE->hasQualifier())
      S.Diag(Loc, diag::warn_cleanup_ext);
    FD = dyn_cast<FunctionDecl>(DRE->getDecl());
    NI = DRE->getNameInfo();
    if (!FD) {
      S.Diag(Loc, diag::err_attribute_cleanup_arg_not_function) << 1
        << NI.getName();
      return;
    }
  } else if (auto *ULE = dyn_cast<UnresolvedLookupExpr>(E)) {
    if (ULE->hasExplicitTemplateArgs())
      S.Diag(Loc, diag::warn_cleanup_ext);
    FD = S.ResolveSingleFunctionTemplateSpecialization(ULE, true);
    NI = ULE->getNameInfo();
    if (!FD) {
      S.Diag(Loc, diag::err_attribute_cleanup_arg_not_function) << 2
        << NI.getName();
      if (ULE->getType() == S.Context.OverloadTy)
        S.NoteAllOverloadCandidates(ULE);
      return;
    }
  } else {
    S.Diag(Loc, diag::err_attribute_cleanup_arg_not_function) << 0;
    return;
  }

  if (FD->getNumParams() != 1) {
    S.Diag(Loc, diag::err_attribute_cleanup_func_must_take_one_arg)
      << NI.getName();
    return;
<<<<<<< HEAD
  }

  // We're currently more strict than GCC about what function types we accept.
  // If this ever proves to be a problem it should be easy to fix.
  QualType Ty = S.Context.getPointerType(cast<VarDecl>(D)->getType());
  QualType ParamTy = FD->getParamDecl(0)->getType();
  if (S.CheckAssignmentConstraints(FD->getParamDecl(0)->getLocation(),
                                   ParamTy, Ty) != Sema::Compatible) {
    S.Diag(Loc, diag::err_attribute_cleanup_func_arg_incompatible_type)
      << NI.getName() << ParamTy << Ty;
    return;
  }

  D->addAttr(::new (S.Context) CleanupAttr(S.Context, AL, FD));
}

static void handleEnumExtensibilityAttr(Sema &S, Decl *D,
                                        const ParsedAttr &AL) {
  if (!AL.isArgIdent(0)) {
    S.Diag(AL.getLoc(), diag::err_attribute_argument_n_type)
        << AL << 0 << AANT_ArgumentIdentifier;
    return;
=======

  uint64_t MaximumAlignment = Sema::MaximumAlignment;
  if (Context.getTargetInfo().getTriple().isOSBinFormatCOFF())
    MaximumAlignment = std::min(MaximumAlignment, uint64_t(8192));
  if (Alignment > MaximumAlignment) {
    Diag(AttrLoc, diag::err_attribute_aligned_too_great)
        << MaximumAlignment << E->getSourceRange();
    return;
  }

  uint64_t AlignVal = Alignment.getZExtValue();
  // C++11 [dcl.align]p2:
  //   -- if the constant expression evaluates to zero, the alignment
  //      specifier shall have no effect
  // C11 6.7.5p6:
  //   An alignment specification of zero has no effect.
  if (!(TmpAttr.isAlignas() && !Alignment)) {
    if (!llvm::isPowerOf2_64(AlignVal)) {
      Diag(AttrLoc, diag::err_alignment_not_power_of_two)
        << E->getSourceRange();
      return;
    }
  }

  const auto *VD = dyn_cast<VarDecl>(D);
  if (VD) {
    unsigned MaxTLSAlign =
        Context.toCharUnitsFromBits(Context.getTargetInfo().getMaxTLSAlign())
            .getQuantity();
    if (MaxTLSAlign && AlignVal > MaxTLSAlign &&
        VD->getTLSKind() != VarDecl::TLS_None) {
      Diag(VD->getLocation(), diag::err_tls_var_aligned_over_maximum)
          << (unsigned)AlignVal << VD << MaxTLSAlign;
      return;
    }
>>>>>>> 631c9654
  }

  EnumExtensibilityAttr::Kind ExtensibilityKind;
  IdentifierInfo *II = AL.getArgAsIdent(0)->Ident;
  if (!EnumExtensibilityAttr::ConvertStrToKind(II->getName(),
                                               ExtensibilityKind)) {
    S.Diag(AL.getLoc(), diag::warn_attribute_type_not_supported) << AL << II;
    return;
  }

  D->addAttr(::new (S.Context)
                 EnumExtensibilityAttr(S.Context, AL, ExtensibilityKind));
}

/// Handle __attribute__((format_arg((idx)))) attribute based on
/// http://gcc.gnu.org/onlinedocs/gcc/Function-Attributes.html
static void handleFormatArgAttr(Sema &S, Decl *D, const ParsedAttr &AL) {
  const Expr *IdxExpr = AL.getArgAsExpr(0);
  ParamIdx Idx;
  if (!checkFunctionOrMethodParameterIndex(S, D, AL, 1, IdxExpr, Idx))
    return;

  // Make sure the format string is really a string.
  QualType Ty = getFunctionOrMethodParamType(D, Idx.getASTIndex());

  bool NotNSStringTy = !isNSStringType(Ty, S.Context);
  if (NotNSStringTy &&
      !isCFStringType(Ty, S.Context) &&
      (!Ty->isPointerType() ||
       !Ty->castAs<PointerType>()->getPointeeType()->isCharType())) {
    S.Diag(AL.getLoc(), diag::err_format_attribute_not)
        << IdxExpr->getSourceRange() << getFunctionOrMethodParamRange(D, 0);
    return;
  }
  Ty = getFunctionOrMethodResultType(D);
  // replace instancetype with the class type
  auto Instancetype = S.Context.getObjCInstanceTypeDecl()->getTypeForDecl();
  if (Ty->getAs<TypedefType>() == Instancetype)
    if (auto *OMD = dyn_cast<ObjCMethodDecl>(D))
      if (auto *Interface = OMD->getClassInterface())
        Ty = S.Context.getObjCObjectPointerType(
            QualType(Interface->getTypeForDecl(), 0));
  if (!isNSStringType(Ty, S.Context, /*AllowNSAttributedString=*/true) &&
      !isCFStringType(Ty, S.Context) &&
      (!Ty->isPointerType() ||
       !Ty->castAs<PointerType>()->getPointeeType()->isCharType())) {
    S.Diag(AL.getLoc(), diag::err_format_attribute_result_not)
        << (NotNSStringTy ? "string type" : "NSString")
        << IdxExpr->getSourceRange() << getFunctionOrMethodParamRange(D, 0);
    return;
  }

  D->addAttr(::new (S.Context) FormatArgAttr(S.Context, AL, Idx));
}

enum FormatAttrKind {
  CFStringFormat,
  NSStringFormat,
  StrftimeFormat,
  SupportedFormat,
  IgnoredFormat,
  InvalidFormat
};

/// getFormatAttrKind - Map from format attribute names to supported format
/// types.
static FormatAttrKind getFormatAttrKind(StringRef Format) {
  return llvm::StringSwitch<FormatAttrKind>(Format)
      // Check for formats that get handled specially.
      .Case("NSString", NSStringFormat)
      .Case("CFString", CFStringFormat)
      .Case("strftime", StrftimeFormat)

      // Otherwise, check for supported formats.
      .Cases("scanf", "printf", "printf0", "strfmon", SupportedFormat)
      .Cases("cmn_err", "vcmn_err", "zcmn_err", SupportedFormat)
      .Case("kprintf", SupportedFormat)         // OpenBSD.
      .Case("freebsd_kprintf", SupportedFormat) // FreeBSD.
      .Case("os_trace", SupportedFormat)
      .Case("os_log", SupportedFormat)

      .Cases("gcc_diag", "gcc_cdiag", "gcc_cxxdiag", "gcc_tdiag", IgnoredFormat)
      .Default(InvalidFormat);
}

/// Handle __attribute__((init_priority(priority))) attributes based on
/// http://gcc.gnu.org/onlinedocs/gcc/C_002b_002b-Attributes.html
static void handleInitPriorityAttr(Sema &S, Decl *D, const ParsedAttr &AL) {
  if (!S.getLangOpts().CPlusPlus) {
    S.Diag(AL.getLoc(), diag::warn_attribute_ignored) << AL;
    return;
  }

  if (S.getLangOpts().HLSL) {
    S.Diag(AL.getLoc(), diag::err_hlsl_init_priority_unsupported);
    return;
  }

  if (S.getCurFunctionOrMethodDecl()) {
    S.Diag(AL.getLoc(), diag::err_init_priority_object_attr);
    AL.setInvalid();
    return;
  }
  QualType T = cast<VarDecl>(D)->getType();
  if (S.Context.getAsArrayType(T))
    T = S.Context.getBaseElementType(T);
  if (!T->getAs<RecordType>()) {
    S.Diag(AL.getLoc(), diag::err_init_priority_object_attr);
    AL.setInvalid();
    return;
  }

  Expr *E = AL.getArgAsExpr(0);
  uint32_t prioritynum;
  if (!checkUInt32Argument(S, AL, E, prioritynum)) {
    AL.setInvalid();
    return;
  }

  // Only perform the priority check if the attribute is outside of a system
  // header. Values <= 100 are reserved for the implementation, and libc++
  // benefits from being able to specify values in that range.
  if ((prioritynum < 101 || prioritynum > 65535) &&
      !S.getSourceManager().isInSystemHeader(AL.getLoc())) {
    S.Diag(AL.getLoc(), diag::err_attribute_argument_out_of_range)
        << E->getSourceRange() << AL << 101 << 65535;
    AL.setInvalid();
    return;
  }
  D->addAttr(::new (S.Context) InitPriorityAttr(S.Context, AL, prioritynum));
}

ErrorAttr *Sema::mergeErrorAttr(Decl *D, const AttributeCommonInfo &CI,
                                StringRef NewUserDiagnostic) {
  if (const auto *EA = D->getAttr<ErrorAttr>()) {
    std::string NewAttr = CI.getNormalizedFullName();
    assert((NewAttr == "error" || NewAttr == "warning") &&
           "unexpected normalized full name");
    bool Match = (EA->isError() && NewAttr == "error") ||
                 (EA->isWarning() && NewAttr == "warning");
    if (!Match) {
      Diag(EA->getLocation(), diag::err_attributes_are_not_compatible)
          << CI << EA
          << (CI.isRegularKeywordAttribute() ||
              EA->isRegularKeywordAttribute());
      Diag(CI.getLoc(), diag::note_conflicting_attribute);
      return nullptr;
    }
    if (EA->getUserDiagnostic() != NewUserDiagnostic) {
      Diag(CI.getLoc(), diag::warn_duplicate_attribute) << EA;
      Diag(EA->getLoc(), diag::note_previous_attribute);
    }
    D->dropAttr<ErrorAttr>();
  }
  return ::new (Context) ErrorAttr(Context, CI, NewUserDiagnostic);
}

FormatAttr *Sema::mergeFormatAttr(Decl *D, const AttributeCommonInfo &CI,
                                  IdentifierInfo *Format, int FormatIdx,
                                  int FirstArg) {
  // Check whether we already have an equivalent format attribute.
  for (auto *F : D->specific_attrs<FormatAttr>()) {
    if (F->getType() == Format &&
        F->getFormatIdx() == FormatIdx &&
        F->getFirstArg() == FirstArg) {
      // If we don't have a valid location for this attribute, adopt the
      // location.
      if (F->getLocation().isInvalid())
        F->setRange(CI.getRange());
      return nullptr;
    }
  }

  return ::new (Context) FormatAttr(Context, CI, Format, FormatIdx, FirstArg);
}

/// Handle __attribute__((format(type,idx,firstarg))) attributes based on
/// http://gcc.gnu.org/onlinedocs/gcc/Function-Attributes.html
static void handleFormatAttr(Sema &S, Decl *D, const ParsedAttr &AL) {
  if (!AL.isArgIdent(0)) {
    S.Diag(AL.getLoc(), diag::err_attribute_argument_n_type)
        << AL << 1 << AANT_ArgumentIdentifier;
    return;
  }

  // In C++ the implicit 'this' function parameter also counts, and they are
  // counted from one.
  bool HasImplicitThisParam = isInstanceMethod(D);
  unsigned NumArgs = getFunctionOrMethodNumParams(D) + HasImplicitThisParam;

  IdentifierInfo *II = AL.getArgAsIdent(0)->Ident;
  StringRef Format = II->getName();

  if (normalizeName(Format)) {
    // If we've modified the string name, we need a new identifier for it.
    II = &S.Context.Idents.get(Format);
  }

  // Check for supported formats.
  FormatAttrKind Kind = getFormatAttrKind(Format);

  if (Kind == IgnoredFormat)
    return;

  if (Kind == InvalidFormat) {
    S.Diag(AL.getLoc(), diag::warn_attribute_type_not_supported)
        << AL << II->getName();
    return;
  }

  // checks for the 2nd argument
  Expr *IdxExpr = AL.getArgAsExpr(1);
  uint32_t Idx;
  if (!checkUInt32Argument(S, AL, IdxExpr, Idx, 2))
    return;

  if (Idx < 1 || Idx > NumArgs) {
    S.Diag(AL.getLoc(), diag::err_attribute_argument_out_of_bounds)
        << AL << 2 << IdxExpr->getSourceRange();
    return;
  }

  // FIXME: Do we need to bounds check?
  unsigned ArgIdx = Idx - 1;

  if (HasImplicitThisParam) {
    if (ArgIdx == 0) {
      S.Diag(AL.getLoc(),
             diag::err_format_attribute_implicit_this_format_string)
        << IdxExpr->getSourceRange();
      return;
    }
    ArgIdx--;
  }

  // make sure the format string is really a string
  QualType Ty = getFunctionOrMethodParamType(D, ArgIdx);

  if (!isNSStringType(Ty, S.Context, true) &&
      !isCFStringType(Ty, S.Context) &&
      (!Ty->isPointerType() ||
       !Ty->castAs<PointerType>()->getPointeeType()->isCharType())) {
    S.Diag(AL.getLoc(), diag::err_format_attribute_not)
      << IdxExpr->getSourceRange() << getFunctionOrMethodParamRange(D, ArgIdx);
    return;
  }

  // check the 3rd argument
  Expr *FirstArgExpr = AL.getArgAsExpr(2);
  uint32_t FirstArg;
  if (!checkUInt32Argument(S, AL, FirstArgExpr, FirstArg, 3))
    return;

  // FirstArg == 0 is is always valid.
  if (FirstArg != 0) {
    if (Kind == StrftimeFormat) {
      // If the kind is strftime, FirstArg must be 0 because strftime does not
      // use any variadic arguments.
      S.Diag(AL.getLoc(), diag::err_format_strftime_third_parameter)
          << FirstArgExpr->getSourceRange()
          << FixItHint::CreateReplacement(FirstArgExpr->getSourceRange(), "0");
      return;
    } else if (isFunctionOrMethodVariadic(D)) {
      // Else, if the function is variadic, then FirstArg must be 0 or the
      // "position" of the ... parameter. It's unusual to use 0 with variadic
      // functions, so the fixit proposes the latter.
      if (FirstArg != NumArgs + 1) {
        S.Diag(AL.getLoc(), diag::err_attribute_argument_out_of_bounds)
            << AL << 3 << FirstArgExpr->getSourceRange()
            << FixItHint::CreateReplacement(FirstArgExpr->getSourceRange(),
                                            std::to_string(NumArgs + 1));
        return;
      }
    } else {
      // Inescapable GCC compatibility diagnostic.
      S.Diag(D->getLocation(), diag::warn_gcc_requires_variadic_function) << AL;
      if (FirstArg <= Idx) {
        // Else, the function is not variadic, and FirstArg must be 0 or any
        // parameter after the format parameter. We don't offer a fixit because
        // there are too many possible good values.
        S.Diag(AL.getLoc(), diag::err_attribute_argument_out_of_bounds)
            << AL << 3 << FirstArgExpr->getSourceRange();
        return;
      }
    }
  }

  FormatAttr *NewAttr = S.mergeFormatAttr(D, AL, II, Idx, FirstArg);
  if (NewAttr)
    D->addAttr(NewAttr);
}

/// Handle __attribute__((callback(CalleeIdx, PayloadIdx0, ...))) attributes.
static void handleCallbackAttr(Sema &S, Decl *D, const ParsedAttr &AL) {
  // The index that identifies the callback callee is mandatory.
  if (AL.getNumArgs() == 0) {
    S.Diag(AL.getLoc(), diag::err_callback_attribute_no_callee)
        << AL.getRange();
    return;
  }

  bool HasImplicitThisParam = isInstanceMethod(D);
  int32_t NumArgs = getFunctionOrMethodNumParams(D);

  FunctionDecl *FD = D->getAsFunction();
  assert(FD && "Expected a function declaration!");

  llvm::StringMap<int> NameIdxMapping;
  NameIdxMapping["__"] = -1;

  NameIdxMapping["this"] = 0;

  int Idx = 1;
  for (const ParmVarDecl *PVD : FD->parameters())
    NameIdxMapping[PVD->getName()] = Idx++;

  auto UnknownName = NameIdxMapping.end();

  SmallVector<int, 8> EncodingIndices;
  for (unsigned I = 0, E = AL.getNumArgs(); I < E; ++I) {
    SourceRange SR;
    int32_t ArgIdx;

    if (AL.isArgIdent(I)) {
      IdentifierLoc *IdLoc = AL.getArgAsIdent(I);
      auto It = NameIdxMapping.find(IdLoc->Ident->getName());
      if (It == UnknownName) {
        S.Diag(AL.getLoc(), diag::err_callback_attribute_argument_unknown)
            << IdLoc->Ident << IdLoc->Loc;
        return;
      }

      SR = SourceRange(IdLoc->Loc);
      ArgIdx = It->second;
    } else if (AL.isArgExpr(I)) {
      Expr *IdxExpr = AL.getArgAsExpr(I);

      // If the expression is not parseable as an int32_t we have a problem.
      if (!checkUInt32Argument(S, AL, IdxExpr, (uint32_t &)ArgIdx, I + 1,
                               false)) {
        S.Diag(AL.getLoc(), diag::err_attribute_argument_out_of_bounds)
            << AL << (I + 1) << IdxExpr->getSourceRange();
        return;
      }

      // Check oob, excluding the special values, 0 and -1.
      if (ArgIdx < -1 || ArgIdx > NumArgs) {
        S.Diag(AL.getLoc(), diag::err_attribute_argument_out_of_bounds)
            << AL << (I + 1) << IdxExpr->getSourceRange();
        return;
      }

      SR = IdxExpr->getSourceRange();
    } else {
      llvm_unreachable("Unexpected ParsedAttr argument type!");
    }

    if (ArgIdx == 0 && !HasImplicitThisParam) {
      S.Diag(AL.getLoc(), diag::err_callback_implicit_this_not_available)
          << (I + 1) << SR;
      return;
    }

    // Adjust for the case we do not have an implicit "this" parameter. In this
    // case we decrease all positive values by 1 to get LLVM argument indices.
    if (!HasImplicitThisParam && ArgIdx > 0)
      ArgIdx -= 1;

    EncodingIndices.push_back(ArgIdx);
  }

  int CalleeIdx = EncodingIndices.front();
  // Check if the callee index is proper, thus not "this" and not "unknown".
  // This means the "CalleeIdx" has to be non-negative if "HasImplicitThisParam"
  // is false and positive if "HasImplicitThisParam" is true.
  if (CalleeIdx < (int)HasImplicitThisParam) {
    S.Diag(AL.getLoc(), diag::err_callback_attribute_invalid_callee)
        << AL.getRange();
    return;
  }

  // Get the callee type, note the index adjustment as the AST doesn't contain
  // the this type (which the callee cannot reference anyway!).
  const Type *CalleeType =
      getFunctionOrMethodParamType(D, CalleeIdx - HasImplicitThisParam)
          .getTypePtr();
  if (!CalleeType || !CalleeType->isFunctionPointerType()) {
    S.Diag(AL.getLoc(), diag::err_callback_callee_no_function_type)
        << AL.getRange();
    return;
  }

  const Type *CalleeFnType =
      CalleeType->getPointeeType()->getUnqualifiedDesugaredType();

  // TODO: Check the type of the callee arguments.

  const auto *CalleeFnProtoType = dyn_cast<FunctionProtoType>(CalleeFnType);
  if (!CalleeFnProtoType) {
    S.Diag(AL.getLoc(), diag::err_callback_callee_no_function_type)
        << AL.getRange();
    return;
  }

  if (CalleeFnProtoType->getNumParams() > EncodingIndices.size() - 1) {
    S.Diag(AL.getLoc(), diag::err_attribute_wrong_number_arguments)
        << AL << (unsigned)(EncodingIndices.size() - 1);
    return;
  }

  if (CalleeFnProtoType->getNumParams() < EncodingIndices.size() - 1) {
    S.Diag(AL.getLoc(), diag::err_attribute_wrong_number_arguments)
        << AL << (unsigned)(EncodingIndices.size() - 1);
    return;
  }

  if (CalleeFnProtoType->isVariadic()) {
    S.Diag(AL.getLoc(), diag::err_callback_callee_is_variadic) << AL.getRange();
    return;
  }

  // Do not allow multiple callback attributes.
  if (D->hasAttr<CallbackAttr>()) {
    S.Diag(AL.getLoc(), diag::err_callback_attribute_multiple) << AL.getRange();
    return;
  }

  D->addAttr(::new (S.Context) CallbackAttr(
      S.Context, AL, EncodingIndices.data(), EncodingIndices.size()));
}

static bool isFunctionLike(const Type &T) {
  // Check for explicit function types.
  // 'called_once' is only supported in Objective-C and it has
  // function pointers and block pointers.
  return T.isFunctionPointerType() || T.isBlockPointerType();
}

/// Handle 'called_once' attribute.
static void handleCalledOnceAttr(Sema &S, Decl *D, const ParsedAttr &AL) {
  // 'called_once' only applies to parameters representing functions.
  QualType T = cast<ParmVarDecl>(D)->getType();

  if (!isFunctionLike(*T)) {
    S.Diag(AL.getLoc(), diag::err_called_once_attribute_wrong_type);
    return;
  }

  D->addAttr(::new (S.Context) CalledOnceAttr(S.Context, AL));
}

static void handleTransparentUnionAttr(Sema &S, Decl *D, const ParsedAttr &AL) {
  // Try to find the underlying union declaration.
  RecordDecl *RD = nullptr;
  const auto *TD = dyn_cast<TypedefNameDecl>(D);
  if (TD && TD->getUnderlyingType()->isUnionType())
    RD = TD->getUnderlyingType()->getAsUnionType()->getDecl();
  else
    RD = dyn_cast<RecordDecl>(D);

  if (!RD || !RD->isUnion()) {
    S.Diag(AL.getLoc(), diag::warn_attribute_wrong_decl_type)
        << AL << AL.isRegularKeywordAttribute() << ExpectedUnion;
    return;
  }

  if (!RD->isCompleteDefinition()) {
    if (!RD->isBeingDefined())
      S.Diag(AL.getLoc(),
             diag::warn_transparent_union_attribute_not_definition);
    return;
  }

  RecordDecl::field_iterator Field = RD->field_begin(),
                          FieldEnd = RD->field_end();
  if (Field == FieldEnd) {
    S.Diag(AL.getLoc(), diag::warn_transparent_union_attribute_zero_fields);
    return;
  }

  FieldDecl *FirstField = *Field;
  QualType FirstType = FirstField->getType();
  if (FirstType->hasFloatingRepresentation() || FirstType->isVectorType()) {
    S.Diag(FirstField->getLocation(),
           diag::warn_transparent_union_attribute_floating)
      << FirstType->isVectorType() << FirstType;
    return;
  }

  if (FirstType->isIncompleteType())
    return;
  uint64_t FirstSize = S.Context.getTypeSize(FirstType);
  uint64_t FirstAlign = S.Context.getTypeAlign(FirstType);
  for (; Field != FieldEnd; ++Field) {
    QualType FieldType = Field->getType();
    if (FieldType->isIncompleteType())
      return;
    // FIXME: this isn't fully correct; we also need to test whether the
    // members of the union would all have the same calling convention as the
    // first member of the union. Checking just the size and alignment isn't
    // sufficient (consider structs passed on the stack instead of in registers
    // as an example).
    if (S.Context.getTypeSize(FieldType) != FirstSize ||
        S.Context.getTypeAlign(FieldType) > FirstAlign) {
      // Warn if we drop the attribute.
      bool isSize = S.Context.getTypeSize(FieldType) != FirstSize;
      unsigned FieldBits = isSize ? S.Context.getTypeSize(FieldType)
                                  : S.Context.getTypeAlign(FieldType);
      S.Diag(Field->getLocation(),
             diag::warn_transparent_union_attribute_field_size_align)
          << isSize << *Field << FieldBits;
      unsigned FirstBits = isSize ? FirstSize : FirstAlign;
      S.Diag(FirstField->getLocation(),
             diag::note_transparent_union_first_field_size_align)
          << isSize << FirstBits;
      return;
    }
  }

  RD->addAttr(::new (S.Context) TransparentUnionAttr(S.Context, AL));
}

void Sema::AddAnnotationAttr(Decl *D, const AttributeCommonInfo &CI,
                             StringRef Str, MutableArrayRef<Expr *> Args) {
  auto *Attr = AnnotateAttr::Create(Context, Str, Args.data(), Args.size(), CI);
  if (ConstantFoldAttrArgs(
          CI, MutableArrayRef<Expr *>(Attr->args_begin(), Attr->args_end()))) {
    D->addAttr(Attr);
  }
}

static void handleAnnotateAttr(Sema &S, Decl *D, const ParsedAttr &AL) {
  // Make sure that there is a string literal as the annotation's first
  // argument.
  StringRef Str;
  if (!S.checkStringLiteralArgumentAttr(AL, 0, Str))
    return;

  llvm::SmallVector<Expr *, 4> Args;
  Args.reserve(AL.getNumArgs() - 1);
  for (unsigned Idx = 1; Idx < AL.getNumArgs(); Idx++) {
    assert(!AL.isArgIdent(Idx));
    Args.push_back(AL.getArgAsExpr(Idx));
  }

  S.AddAnnotationAttr(D, AL, Str, Args);
}

static void handleAlignValueAttr(Sema &S, Decl *D, const ParsedAttr &AL) {
  S.AddAlignValueAttr(D, AL, AL.getArgAsExpr(0));
}

void Sema::AddAlignValueAttr(Decl *D, const AttributeCommonInfo &CI, Expr *E) {
  AlignValueAttr TmpAttr(Context, CI, E);
  SourceLocation AttrLoc = CI.getLoc();

  QualType T;
  if (const auto *TD = dyn_cast<TypedefNameDecl>(D))
    T = TD->getUnderlyingType();
  else if (const auto *VD = dyn_cast<ValueDecl>(D))
    T = VD->getType();
  else
    llvm_unreachable("Unknown decl type for align_value");

  if (!T->isDependentType() && !T->isAnyPointerType() &&
      !T->isReferenceType() && !T->isMemberPointerType()) {
    Diag(AttrLoc, diag::warn_attribute_pointer_or_reference_only)
      << &TmpAttr << T << D->getSourceRange();
    return;
  }

  if (!E->isValueDependent()) {
    llvm::APSInt Alignment;
    ExprResult ICE = VerifyIntegerConstantExpression(
        E, &Alignment, diag::err_align_value_attribute_argument_not_int);
    if (ICE.isInvalid())
      return;

    if (!Alignment.isPowerOf2()) {
      Diag(AttrLoc, diag::err_alignment_not_power_of_two)
        << E->getSourceRange();
      return;
    }

    D->addAttr(::new (Context) AlignValueAttr(Context, CI, ICE.get()));
    return;
  }

  // Save dependent expressions in the AST to be instantiated.
  D->addAttr(::new (Context) AlignValueAttr(Context, CI, E));
}

static void handleAlignedAttr(Sema &S, Decl *D, const ParsedAttr &AL) {
  if (AL.hasParsedType()) {
    const ParsedType &TypeArg = AL.getTypeArg();
    TypeSourceInfo *TInfo;
    (void)S.GetTypeFromParser(
        ParsedType::getFromOpaquePtr(TypeArg.getAsOpaquePtr()), &TInfo);
    if (AL.isPackExpansion() &&
        !TInfo->getType()->containsUnexpandedParameterPack()) {
      S.Diag(AL.getEllipsisLoc(),
             diag::err_pack_expansion_without_parameter_packs);
      return;
    }

    if (!AL.isPackExpansion() &&
        S.DiagnoseUnexpandedParameterPack(TInfo->getTypeLoc().getBeginLoc(),
                                          TInfo, Sema::UPPC_Expression))
      return;

    S.AddAlignedAttr(D, AL, TInfo, AL.isPackExpansion());
    return;
  }

  // check the attribute arguments.
  if (AL.getNumArgs() > 1) {
    S.Diag(AL.getLoc(), diag::err_attribute_wrong_number_arguments) << AL << 1;
    return;
  }

  if (AL.getNumArgs() == 0) {
    D->addAttr(::new (S.Context) AlignedAttr(S.Context, AL, true, nullptr));
    return;
  }

  Expr *E = AL.getArgAsExpr(0);
  if (AL.isPackExpansion() && !E->containsUnexpandedParameterPack()) {
    S.Diag(AL.getEllipsisLoc(),
           diag::err_pack_expansion_without_parameter_packs);
    return;
  }

  if (!AL.isPackExpansion() && S.DiagnoseUnexpandedParameterPack(E))
    return;

  S.AddAlignedAttr(D, AL, E, AL.isPackExpansion());
}

/// Perform checking of type validity
///
/// C++11 [dcl.align]p1:
///   An alignment-specifier may be applied to a variable or to a class
///   data member, but it shall not be applied to a bit-field, a function
///   parameter, the formal parameter of a catch clause, or a variable
///   declared with the register storage class specifier. An
///   alignment-specifier may also be applied to the declaration of a class
///   or enumeration type.
/// CWG 2354:
///   CWG agreed to remove permission for alignas to be applied to
///   enumerations.
/// C11 6.7.5/2:
///   An alignment attribute shall not be specified in a declaration of
///   a typedef, or a bit-field, or a function, or a parameter, or an
///   object declared with the register storage-class specifier.
static bool validateAlignasAppliedType(Sema &S, Decl *D,
                                       const AlignedAttr &Attr,
                                       SourceLocation AttrLoc) {
  int DiagKind = -1;
  if (isa<ParmVarDecl>(D)) {
    DiagKind = 0;
  } else if (const auto *VD = dyn_cast<VarDecl>(D)) {
    if (VD->getStorageClass() == SC_Register)
      DiagKind = 1;
    if (VD->isExceptionVariable())
      DiagKind = 2;
  } else if (const auto *FD = dyn_cast<FieldDecl>(D)) {
    if (FD->isBitField())
      DiagKind = 3;
  } else if (const auto *ED = dyn_cast<EnumDecl>(D)) {
    if (ED->getLangOpts().CPlusPlus)
      DiagKind = 4;
  } else if (!isa<TagDecl>(D)) {
    return S.Diag(AttrLoc, diag::err_attribute_wrong_decl_type)
           << &Attr << Attr.isRegularKeywordAttribute()
           << (Attr.isC11() ? ExpectedVariableOrField
                            : ExpectedVariableFieldOrTag);
  }
  if (DiagKind != -1) {
    return S.Diag(AttrLoc, diag::err_alignas_attribute_wrong_decl_type)
           << &Attr << DiagKind;
  }
  return false;
}

void Sema::AddAlignedAttr(Decl *D, const AttributeCommonInfo &CI, Expr *E,
                          bool IsPackExpansion) {
  AlignedAttr TmpAttr(Context, CI, true, E);
  SourceLocation AttrLoc = CI.getLoc();

  // C++11 alignas(...) and C11 _Alignas(...) have additional requirements.
  if (TmpAttr.isAlignas() &&
      validateAlignasAppliedType(*this, D, TmpAttr, AttrLoc))
    return;

  if (E->isValueDependent()) {
    // We can't support a dependent alignment on a non-dependent type,
    // because we have no way to model that a type is "alignment-dependent"
    // but not dependent in any other way.
    if (const auto *TND = dyn_cast<TypedefNameDecl>(D)) {
      if (!TND->getUnderlyingType()->isDependentType()) {
        Diag(AttrLoc, diag::err_alignment_dependent_typedef_name)
            << E->getSourceRange();
        return;
      }
    }

    // Save dependent expressions in the AST to be instantiated.
    AlignedAttr *AA = ::new (Context) AlignedAttr(Context, CI, true, E);
    AA->setPackExpansion(IsPackExpansion);
    D->addAttr(AA);
    return;
  }

  // FIXME: Cache the number on the AL object?
  llvm::APSInt Alignment;
  ExprResult ICE = VerifyIntegerConstantExpression(
      E, &Alignment, diag::err_aligned_attribute_argument_not_int);
  if (ICE.isInvalid())
    return;

  uint64_t AlignVal = Alignment.getZExtValue();
  // C++11 [dcl.align]p2:
  //   -- if the constant expression evaluates to zero, the alignment
  //      specifier shall have no effect
  // C11 6.7.5p6:
  //   An alignment specification of zero has no effect.
  if (!(TmpAttr.isAlignas() && !Alignment)) {
    if (!llvm::isPowerOf2_64(AlignVal)) {
      Diag(AttrLoc, diag::err_alignment_not_power_of_two)
        << E->getSourceRange();
      return;
    }
  }

  uint64_t MaximumAlignment = Sema::MaximumAlignment;
  if (Context.getTargetInfo().getTriple().isOSBinFormatCOFF())
    MaximumAlignment = std::min(MaximumAlignment, uint64_t(8192));
  if (AlignVal > MaximumAlignment) {
    Diag(AttrLoc, diag::err_attribute_aligned_too_great)
        << MaximumAlignment << E->getSourceRange();
    return;
  }

  const auto *VD = dyn_cast<VarDecl>(D);
  if (VD) {
    unsigned MaxTLSAlign =
        Context.toCharUnitsFromBits(Context.getTargetInfo().getMaxTLSAlign())
            .getQuantity();
    if (MaxTLSAlign && AlignVal > MaxTLSAlign &&
        VD->getTLSKind() != VarDecl::TLS_None) {
      Diag(VD->getLocation(), diag::err_tls_var_aligned_over_maximum)
          << (unsigned)AlignVal << VD << MaxTLSAlign;
      return;
    }
  }

  // On AIX, an aligned attribute can not decrease the alignment when applied
  // to a variable declaration with vector type.
  if (VD && Context.getTargetInfo().getTriple().isOSAIX()) {
    const Type *Ty = VD->getType().getTypePtr();
    if (Ty->isVectorType() && AlignVal < 16) {
      Diag(VD->getLocation(), diag::warn_aligned_attr_underaligned)
          << VD->getType() << 16;
      return;
    }
  }

  AlignedAttr *AA = ::new (Context) AlignedAttr(Context, CI, true, ICE.get());
  AA->setPackExpansion(IsPackExpansion);
  AA->setCachedAlignmentValue(
      static_cast<unsigned>(AlignVal * Context.getCharWidth()));
  D->addAttr(AA);
}

void Sema::AddAlignedAttr(Decl *D, const AttributeCommonInfo &CI,
                          TypeSourceInfo *TS, bool IsPackExpansion) {
  AlignedAttr TmpAttr(Context, CI, false, TS);
  SourceLocation AttrLoc = CI.getLoc();

  // C++11 alignas(...) and C11 _Alignas(...) have additional requirements.
  if (TmpAttr.isAlignas() &&
      validateAlignasAppliedType(*this, D, TmpAttr, AttrLoc))
    return;

  if (TS->getType()->isDependentType()) {
    // We can't support a dependent alignment on a non-dependent type,
    // because we have no way to model that a type is "type-dependent"
    // but not dependent in any other way.
    if (const auto *TND = dyn_cast<TypedefNameDecl>(D)) {
      if (!TND->getUnderlyingType()->isDependentType()) {
        Diag(AttrLoc, diag::err_alignment_dependent_typedef_name)
            << TS->getTypeLoc().getSourceRange();
        return;
      }
    }

    AlignedAttr *AA = ::new (Context) AlignedAttr(Context, CI, false, TS);
    AA->setPackExpansion(IsPackExpansion);
    D->addAttr(AA);
    return;
  }

  const auto *VD = dyn_cast<VarDecl>(D);
  unsigned AlignVal = TmpAttr.getAlignment(Context);
  // On AIX, an aligned attribute can not decrease the alignment when applied
  // to a variable declaration with vector type.
  if (VD && Context.getTargetInfo().getTriple().isOSAIX()) {
    const Type *Ty = VD->getType().getTypePtr();
    if (Ty->isVectorType() &&
        Context.toCharUnitsFromBits(AlignVal).getQuantity() < 16) {
      Diag(VD->getLocation(), diag::warn_aligned_attr_underaligned)
          << VD->getType() << 16;
      return;
    }
  }

  AlignedAttr *AA = ::new (Context) AlignedAttr(Context, CI, false, TS);
  AA->setPackExpansion(IsPackExpansion);
  AA->setCachedAlignmentValue(AlignVal);
  D->addAttr(AA);
}

void Sema::CheckAlignasUnderalignment(Decl *D) {
  assert(D->hasAttrs() && "no attributes on decl");

  QualType UnderlyingTy, DiagTy;
  if (const auto *VD = dyn_cast<ValueDecl>(D)) {
    UnderlyingTy = DiagTy = VD->getType();
  } else {
    UnderlyingTy = DiagTy = Context.getTagDeclType(cast<TagDecl>(D));
    if (const auto *ED = dyn_cast<EnumDecl>(D))
      UnderlyingTy = ED->getIntegerType();
  }
  if (DiagTy->isDependentType() || DiagTy->isIncompleteType())
    return;

  // C++11 [dcl.align]p5, C11 6.7.5/4:
  //   The combined effect of all alignment attributes in a declaration shall
  //   not specify an alignment that is less strict than the alignment that
  //   would otherwise be required for the entity being declared.
  AlignedAttr *AlignasAttr = nullptr;
  AlignedAttr *LastAlignedAttr = nullptr;
  unsigned Align = 0;
  for (auto *I : D->specific_attrs<AlignedAttr>()) {
    if (I->isAlignmentDependent())
      return;
    if (I->isAlignas())
      AlignasAttr = I;
    Align = std::max(Align, I->getAlignment(Context));
    LastAlignedAttr = I;
  }

  if (Align && DiagTy->isSizelessType()) {
    Diag(LastAlignedAttr->getLocation(), diag::err_attribute_sizeless_type)
        << LastAlignedAttr << DiagTy;
  } else if (AlignasAttr && Align) {
    CharUnits RequestedAlign = Context.toCharUnitsFromBits(Align);
    CharUnits NaturalAlign = Context.getTypeAlignInChars(UnderlyingTy);
    if (NaturalAlign > RequestedAlign)
      Diag(AlignasAttr->getLocation(), diag::err_alignas_underaligned)
        << DiagTy << (unsigned)NaturalAlign.getQuantity();
  }
}

bool Sema::checkMSInheritanceAttrOnDefinition(
    CXXRecordDecl *RD, SourceRange Range, bool BestCase,
    MSInheritanceModel ExplicitModel) {
  assert(RD->hasDefinition() && "RD has no definition!");

  // We may not have seen base specifiers or any virtual methods yet.  We will
  // have to wait until the record is defined to catch any mismatches.
  if (!RD->getDefinition()->isCompleteDefinition())
    return false;

  // The unspecified model never matches what a definition could need.
  if (ExplicitModel == MSInheritanceModel::Unspecified)
    return false;

  if (BestCase) {
    if (RD->calculateInheritanceModel() == ExplicitModel)
      return false;
  } else {
    if (RD->calculateInheritanceModel() <= ExplicitModel)
      return false;
  }

  Diag(Range.getBegin(), diag::err_mismatched_ms_inheritance)
      << 0 /*definition*/;
  Diag(RD->getDefinition()->getLocation(), diag::note_defined_here) << RD;
  return true;
}

/// parseModeAttrArg - Parses attribute mode string and returns parsed type
/// attribute.
static void parseModeAttrArg(Sema &S, StringRef Str, unsigned &DestWidth,
                             bool &IntegerMode, bool &ComplexMode,
                             FloatModeKind &ExplicitType) {
  IntegerMode = true;
  ComplexMode = false;
  ExplicitType = FloatModeKind::NoFloat;
  switch (Str.size()) {
  case 2:
    switch (Str[0]) {
    case 'Q':
      DestWidth = 8;
      break;
    case 'H':
      DestWidth = 16;
      break;
    case 'S':
      DestWidth = 32;
      break;
    case 'D':
      DestWidth = 64;
      break;
    case 'X':
      DestWidth = 96;
      break;
    case 'K': // KFmode - IEEE quad precision (__float128)
      ExplicitType = FloatModeKind::Float128;
      DestWidth = Str[1] == 'I' ? 0 : 128;
      break;
    case 'T':
      ExplicitType = FloatModeKind::LongDouble;
      DestWidth = 128;
      break;
    case 'I':
      ExplicitType = FloatModeKind::Ibm128;
      DestWidth = Str[1] == 'I' ? 0 : 128;
      break;
    }
    if (Str[1] == 'F') {
      IntegerMode = false;
    } else if (Str[1] == 'C') {
      IntegerMode = false;
      ComplexMode = true;
    } else if (Str[1] != 'I') {
      DestWidth = 0;
    }
    break;
  case 4:
    // FIXME: glibc uses 'word' to define register_t; this is narrower than a
    // pointer on PIC16 and other embedded platforms.
    if (Str == "word")
      DestWidth = S.Context.getTargetInfo().getRegisterWidth();
    else if (Str == "byte")
      DestWidth = S.Context.getTargetInfo().getCharWidth();
    break;
  case 7:
    if (Str == "pointer")
      DestWidth = S.Context.getTargetInfo().getPointerWidth(LangAS::Default);
    break;
  case 11:
    if (Str == "unwind_word")
      DestWidth = S.Context.getTargetInfo().getUnwindWordWidth();
    break;
  }
}

/// handleModeAttr - This attribute modifies the width of a decl with primitive
/// type.
///
/// Despite what would be logical, the mode attribute is a decl attribute, not a
/// type attribute: 'int ** __attribute((mode(HI))) *G;' tries to make 'G' be
/// HImode, not an intermediate pointer.
static void handleModeAttr(Sema &S, Decl *D, const ParsedAttr &AL) {
  // This attribute isn't documented, but glibc uses it.  It changes
  // the width of an int or unsigned int to the specified size.
  if (!AL.isArgIdent(0)) {
    S.Diag(AL.getLoc(), diag::err_attribute_argument_type)
        << AL << AANT_ArgumentIdentifier;
    return;
  }

  IdentifierInfo *Name = AL.getArgAsIdent(0)->Ident;

  S.AddModeAttr(D, AL, Name);
}

void Sema::AddModeAttr(Decl *D, const AttributeCommonInfo &CI,
                       IdentifierInfo *Name, bool InInstantiation) {
  StringRef Str = Name->getName();
  normalizeName(Str);
  SourceLocation AttrLoc = CI.getLoc();

  unsigned DestWidth = 0;
  bool IntegerMode = true;
  bool ComplexMode = false;
  FloatModeKind ExplicitType = FloatModeKind::NoFloat;
  llvm::APInt VectorSize(64, 0);
  if (Str.size() >= 4 && Str[0] == 'V') {
    // Minimal length of vector mode is 4: 'V' + NUMBER(>=1) + TYPE(>=2).
    size_t StrSize = Str.size();
    size_t VectorStringLength = 0;
    while ((VectorStringLength + 1) < StrSize &&
           isdigit(Str[VectorStringLength + 1]))
      ++VectorStringLength;
    if (VectorStringLength &&
        !Str.substr(1, VectorStringLength).getAsInteger(10, VectorSize) &&
        VectorSize.isPowerOf2()) {
      parseModeAttrArg(*this, Str.substr(VectorStringLength + 1), DestWidth,
                       IntegerMode, ComplexMode, ExplicitType);
      // Avoid duplicate warning from template instantiation.
      if (!InInstantiation)
        Diag(AttrLoc, diag::warn_vector_mode_deprecated);
    } else {
      VectorSize = 0;
    }
  }

  if (!VectorSize)
    parseModeAttrArg(*this, Str, DestWidth, IntegerMode, ComplexMode,
                     ExplicitType);

  // FIXME: Sync this with InitializePredefinedMacros; we need to match int8_t
  // and friends, at least with glibc.
  // FIXME: Make sure floating-point mappings are accurate
  // FIXME: Support XF and TF types
  if (!DestWidth) {
    Diag(AttrLoc, diag::err_machine_mode) << 0 /*Unknown*/ << Name;
    return;
  }

  QualType OldTy;
  if (const auto *TD = dyn_cast<TypedefNameDecl>(D))
    OldTy = TD->getUnderlyingType();
  else if (const auto *ED = dyn_cast<EnumDecl>(D)) {
    // Something like 'typedef enum { X } __attribute__((mode(XX))) T;'.
    // Try to get type from enum declaration, default to int.
    OldTy = ED->getIntegerType();
    if (OldTy.isNull())
      OldTy = Context.IntTy;
  } else
    OldTy = cast<ValueDecl>(D)->getType();

  if (OldTy->isDependentType()) {
    D->addAttr(::new (Context) ModeAttr(Context, CI, Name));
    return;
  }

  // Base type can also be a vector type (see PR17453).
  // Distinguish between base type and base element type.
  QualType OldElemTy = OldTy;
  if (const auto *VT = OldTy->getAs<VectorType>())
    OldElemTy = VT->getElementType();

  // GCC allows 'mode' attribute on enumeration types (even incomplete), except
  // for vector modes. So, 'enum X __attribute__((mode(QI)));' forms a complete
  // type, 'enum { A } __attribute__((mode(V4SI)))' is rejected.
  if ((isa<EnumDecl>(D) || OldElemTy->getAs<EnumType>()) &&
      VectorSize.getBoolValue()) {
    Diag(AttrLoc, diag::err_enum_mode_vector_type) << Name << CI.getRange();
    return;
  }
  bool IntegralOrAnyEnumType = (OldElemTy->isIntegralOrEnumerationType() &&
                                !OldElemTy->isBitIntType()) ||
                               OldElemTy->getAs<EnumType>();

  if (!OldElemTy->getAs<BuiltinType>() && !OldElemTy->isComplexType() &&
      !IntegralOrAnyEnumType)
    Diag(AttrLoc, diag::err_mode_not_primitive);
  else if (IntegerMode) {
    if (!IntegralOrAnyEnumType)
      Diag(AttrLoc, diag::err_mode_wrong_type);
  } else if (ComplexMode) {
    if (!OldElemTy->isComplexType())
      Diag(AttrLoc, diag::err_mode_wrong_type);
  } else {
    if (!OldElemTy->isFloatingType())
      Diag(AttrLoc, diag::err_mode_wrong_type);
  }

  QualType NewElemTy;

  if (IntegerMode)
    NewElemTy = Context.getIntTypeForBitwidth(DestWidth,
                                              OldElemTy->isSignedIntegerType());
  else
    NewElemTy = Context.getRealTypeForBitwidth(DestWidth, ExplicitType);

  if (NewElemTy.isNull()) {
    Diag(AttrLoc, diag::err_machine_mode) << 1 /*Unsupported*/ << Name;
    return;
  }

  if (ComplexMode) {
    NewElemTy = Context.getComplexType(NewElemTy);
  }

  QualType NewTy = NewElemTy;
  if (VectorSize.getBoolValue()) {
    NewTy = Context.getVectorType(NewTy, VectorSize.getZExtValue(),
                                  VectorType::GenericVector);
  } else if (const auto *OldVT = OldTy->getAs<VectorType>()) {
    // Complex machine mode does not support base vector types.
    if (ComplexMode) {
      Diag(AttrLoc, diag::err_complex_mode_vector_type);
      return;
    }
    unsigned NumElements = Context.getTypeSize(OldElemTy) *
                           OldVT->getNumElements() /
                           Context.getTypeSize(NewElemTy);
    NewTy =
        Context.getVectorType(NewElemTy, NumElements, OldVT->getVectorKind());
  }

  if (NewTy.isNull()) {
    Diag(AttrLoc, diag::err_mode_wrong_type);
    return;
  }

  // Install the new type.
  if (auto *TD = dyn_cast<TypedefNameDecl>(D))
    TD->setModedTypeSourceInfo(TD->getTypeSourceInfo(), NewTy);
  else if (auto *ED = dyn_cast<EnumDecl>(D))
    ED->setIntegerType(NewTy);
  else
    cast<ValueDecl>(D)->setType(NewTy);

  D->addAttr(::new (Context) ModeAttr(Context, CI, Name));
}

static void handleNoDebugAttr(Sema &S, Decl *D, const ParsedAttr &AL) {
  D->addAttr(::new (S.Context) NoDebugAttr(S.Context, AL));
}

AlwaysInlineAttr *Sema::mergeAlwaysInlineAttr(Decl *D,
                                              const AttributeCommonInfo &CI,
                                              const IdentifierInfo *Ident) {
  if (OptimizeNoneAttr *Optnone = D->getAttr<OptimizeNoneAttr>()) {
    Diag(CI.getLoc(), diag::warn_attribute_ignored) << Ident;
    Diag(Optnone->getLocation(), diag::note_conflicting_attribute);
    return nullptr;
  }

  if (D->hasAttr<AlwaysInlineAttr>())
    return nullptr;

  return ::new (Context) AlwaysInlineAttr(Context, CI);
}

InternalLinkageAttr *Sema::mergeInternalLinkageAttr(Decl *D,
                                                    const ParsedAttr &AL) {
  if (const auto *VD = dyn_cast<VarDecl>(D)) {
    // Attribute applies to Var but not any subclass of it (like ParmVar,
    // ImplicitParm or VarTemplateSpecialization).
    if (VD->getKind() != Decl::Var) {
      Diag(AL.getLoc(), diag::warn_attribute_wrong_decl_type)
          << AL << AL.isRegularKeywordAttribute()
          << (getLangOpts().CPlusPlus ? ExpectedFunctionVariableOrClass
                                      : ExpectedVariableOrFunction);
      return nullptr;
    }
    // Attribute does not apply to non-static local variables.
    if (VD->hasLocalStorage()) {
      Diag(VD->getLocation(), diag::warn_internal_linkage_local_storage);
      return nullptr;
    }
  }

  return ::new (Context) InternalLinkageAttr(Context, AL);
}
InternalLinkageAttr *
Sema::mergeInternalLinkageAttr(Decl *D, const InternalLinkageAttr &AL) {
  if (const auto *VD = dyn_cast<VarDecl>(D)) {
    // Attribute applies to Var but not any subclass of it (like ParmVar,
    // ImplicitParm or VarTemplateSpecialization).
    if (VD->getKind() != Decl::Var) {
      Diag(AL.getLocation(), diag::warn_attribute_wrong_decl_type)
          << &AL << AL.isRegularKeywordAttribute()
          << (getLangOpts().CPlusPlus ? ExpectedFunctionVariableOrClass
                                      : ExpectedVariableOrFunction);
      return nullptr;
    }
    // Attribute does not apply to non-static local variables.
    if (VD->hasLocalStorage()) {
      Diag(VD->getLocation(), diag::warn_internal_linkage_local_storage);
      return nullptr;
    }
  }

  return ::new (Context) InternalLinkageAttr(Context, AL);
}

MinSizeAttr *Sema::mergeMinSizeAttr(Decl *D, const AttributeCommonInfo &CI) {
  if (OptimizeNoneAttr *Optnone = D->getAttr<OptimizeNoneAttr>()) {
    Diag(CI.getLoc(), diag::warn_attribute_ignored) << "'minsize'";
    Diag(Optnone->getLocation(), diag::note_conflicting_attribute);
    return nullptr;
  }

  if (D->hasAttr<MinSizeAttr>())
    return nullptr;

  return ::new (Context) MinSizeAttr(Context, CI);
}

SwiftNameAttr *Sema::mergeSwiftNameAttr(Decl *D, const SwiftNameAttr &SNA,
                                        StringRef Name) {
  if (const auto *PrevSNA = D->getAttr<SwiftNameAttr>()) {
    if (PrevSNA->getName() != Name && !PrevSNA->isImplicit()) {
      Diag(PrevSNA->getLocation(), diag::err_attributes_are_not_compatible)
          << PrevSNA << &SNA
          << (PrevSNA->isRegularKeywordAttribute() ||
              SNA.isRegularKeywordAttribute());
      Diag(SNA.getLoc(), diag::note_conflicting_attribute);
    }

    D->dropAttr<SwiftNameAttr>();
  }
  return ::new (Context) SwiftNameAttr(Context, SNA, Name);
}

OptimizeNoneAttr *Sema::mergeOptimizeNoneAttr(Decl *D,
                                              const AttributeCommonInfo &CI) {
  if (AlwaysInlineAttr *Inline = D->getAttr<AlwaysInlineAttr>()) {
    Diag(Inline->getLocation(), diag::warn_attribute_ignored) << Inline;
    Diag(CI.getLoc(), diag::note_conflicting_attribute);
    D->dropAttr<AlwaysInlineAttr>();
  }
  if (MinSizeAttr *MinSize = D->getAttr<MinSizeAttr>()) {
    Diag(MinSize->getLocation(), diag::warn_attribute_ignored) << MinSize;
    Diag(CI.getLoc(), diag::note_conflicting_attribute);
    D->dropAttr<MinSizeAttr>();
  }

  if (D->hasAttr<OptimizeNoneAttr>())
    return nullptr;

  return ::new (Context) OptimizeNoneAttr(Context, CI);
}

static void handleAlwaysInlineAttr(Sema &S, Decl *D, const ParsedAttr &AL) {
  if (AlwaysInlineAttr *Inline =
          S.mergeAlwaysInlineAttr(D, AL, AL.getAttrName()))
    D->addAttr(Inline);
}

static void handleMinSizeAttr(Sema &S, Decl *D, const ParsedAttr &AL) {
  if (MinSizeAttr *MinSize = S.mergeMinSizeAttr(D, AL))
    D->addAttr(MinSize);
}

static void handleOptimizeNoneAttr(Sema &S, Decl *D, const ParsedAttr &AL) {
  if (OptimizeNoneAttr *Optnone = S.mergeOptimizeNoneAttr(D, AL))
    D->addAttr(Optnone);
}

static void handleSYCLDeviceAttr(Sema &S, Decl *D, const ParsedAttr &AL) {
  auto *ND = cast<NamedDecl>(D);
  if (!ND->isExternallyVisible()) {
    S.Diag(AL.getLoc(), diag::err_sycl_attribute_internal_decl)
        << AL << !isa<FunctionDecl>(ND);
    return;
  }

  if (auto *VD = dyn_cast<VarDecl>(D)) {
    QualType VarType = VD->getType();
    // Diagnose only for non-dependent types since dependent type don't have
    // attributes applied on them ATM.
    if (!VarType->isDependentType() &&
        !S.isTypeDecoratedWithDeclAttribute<SYCLDeviceGlobalAttr>(
            VD->getType())) {
      S.Diag(AL.getLoc(), diag::err_sycl_attribute_not_device_global) << AL;
      return;
    }
  }

  handleSimpleAttribute<SYCLDeviceAttr>(S, D, AL);
}

static void handleSYCLDeviceIndirectlyCallableAttr(Sema &S, Decl *D,
                                                   const ParsedAttr &AL) {
  auto *FD = cast<FunctionDecl>(D);
  if (!FD->isExternallyVisible()) {
    S.Diag(AL.getLoc(), diag::err_sycl_attribute_internal_decl)
        << AL << /*function*/ 0;
    return;
  }

  D->addAttr(SYCLDeviceAttr::CreateImplicit(S.Context));
  handleSimpleAttribute<SYCLDeviceIndirectlyCallableAttr>(S, D, AL);
}

static void handleSYCLGlobalVarAttr(Sema &S, Decl *D, const ParsedAttr &AL) {
  if (!S.Context.getSourceManager().isInSystemHeader(D->getLocation())) {
    S.Diag(AL.getLoc(), diag::err_attribute_only_system_header) << AL;
    return;
  }

  handleSimpleAttribute<SYCLGlobalVarAttr>(S, D, AL);
}

static void handleSYCLRegisterNumAttr(Sema &S, Decl *D, const ParsedAttr &AL) {
  if (!AL.checkExactlyNumArgs(S, 1))
    return;
  uint32_t RegNo = 0;
  const Expr *E = AL.getArgAsExpr(0);
  if (!checkUInt32Argument(S, AL, E, RegNo, 0, /*StrictlyUnsigned=*/true))
    return;
  D->addAttr(::new (S.Context) SYCLRegisterNumAttr(S.Context, AL, RegNo));
}

void Sema::AddSYCLIntelESimdVectorizeAttr(Decl *D,
                                          const AttributeCommonInfo &CI,
                                          Expr *E) {
  if (!E->isValueDependent()) {
    // Validate that we have an integer constant expression and then store the
    // converted constant expression into the semantic attribute so that we
    // don't have to evaluate it again later.
    llvm::APSInt ArgVal;
    ExprResult Res = VerifyIntegerConstantExpression(E, &ArgVal);
    if (Res.isInvalid())
      return;
    E = Res.get();

    if (ArgVal != 8 && ArgVal != 16 && ArgVal != 32) {
      Diag(E->getExprLoc(), diag::err_sycl_esimd_vectorize_unsupported_value)
          << CI;
      return;
    }

    // Check to see if there's a duplicate attribute with different values
    // already applied to the declaration.
    if (const auto *DeclAttr = D->getAttr<SYCLIntelESimdVectorizeAttr>()) {
      // If the other attribute argument is instantiation dependent, we won't
      // have converted it to a constant expression yet and thus we test
      // whether this is a null pointer.
      if (const auto *DeclExpr = dyn_cast<ConstantExpr>(DeclAttr->getValue())) {
        if (ArgVal != DeclExpr->getResultAsAPSInt()) {
          Diag(CI.getLoc(), diag::warn_duplicate_attribute) << CI;
          Diag(DeclAttr->getLoc(), diag::note_previous_attribute);
        }
        // Drop the duplicate attribute.
        return;
      }
    }
  }

  D->addAttr(::new (Context) SYCLIntelESimdVectorizeAttr(Context, CI, E));
}

SYCLIntelESimdVectorizeAttr *
Sema::MergeSYCLIntelESimdVectorizeAttr(Decl *D,
                                       const SYCLIntelESimdVectorizeAttr &A) {
  // Check to see if there's a duplicate attribute with different values
  // already applied to the declaration.
  if (const auto *DeclAttr = D->getAttr<SYCLIntelESimdVectorizeAttr>()) {
    if (const auto *DeclExpr = dyn_cast<ConstantExpr>(DeclAttr->getValue())) {
      if (const auto *MergeExpr = dyn_cast<ConstantExpr>(A.getValue())) {
        if (DeclExpr->getResultAsAPSInt() != MergeExpr->getResultAsAPSInt()) {
          Diag(DeclAttr->getLoc(), diag::warn_duplicate_attribute) << &A;
          Diag(A.getLoc(), diag::note_previous_attribute);
        }
        // Do not add a duplicate attribute.
        return nullptr;
      }
    }
  }
  return ::new (Context) SYCLIntelESimdVectorizeAttr(Context, A, A.getValue());
}

static void handleSYCLIntelESimdVectorizeAttr(Sema &S, Decl *D,
                                              const ParsedAttr &A) {
  S.CheckDeprecatedSYCLAttributeSpelling(A);

  Expr *E = A.getArgAsExpr(0);
  S.AddSYCLIntelESimdVectorizeAttr(D, A, E);
}

static void handleConstantAttr(Sema &S, Decl *D, const ParsedAttr &AL) {
  const auto *VD = cast<VarDecl>(D);
  if (VD->hasLocalStorage()) {
    S.Diag(AL.getLoc(), diag::err_cuda_nonstatic_constdev);
    return;
  }
  // constexpr variable may already get an implicit constant attr, which should
  // be replaced by the explicit constant attr.
  if (auto *A = D->getAttr<CUDAConstantAttr>()) {
    if (!A->isImplicit())
      return;
    D->dropAttr<CUDAConstantAttr>();
  }
  D->addAttr(::new (S.Context) CUDAConstantAttr(S.Context, AL));
}

static void handleSharedAttr(Sema &S, Decl *D, const ParsedAttr &AL) {
  const auto *VD = cast<VarDecl>(D);
  // extern __shared__ is only allowed on arrays with no length (e.g.
  // "int x[]").
  if (!S.getLangOpts().GPURelocatableDeviceCode && VD->hasExternalStorage() &&
      !isa<IncompleteArrayType>(VD->getType())) {
    S.Diag(AL.getLoc(), diag::err_cuda_extern_shared) << VD;
    return;
  }
  if (S.getLangOpts().CUDA && VD->hasLocalStorage() &&
      S.CUDADiagIfHostCode(AL.getLoc(), diag::err_cuda_host_shared)
          << S.CurrentCUDATarget())
    return;
  D->addAttr(::new (S.Context) CUDASharedAttr(S.Context, AL));
}

static void handleGlobalAttr(Sema &S, Decl *D, const ParsedAttr &AL) {
  const auto *FD = cast<FunctionDecl>(D);
  if (!FD->getReturnType()->isVoidType() &&
      !FD->getReturnType()->getAs<AutoType>() &&
      !FD->getReturnType()->isInstantiationDependentType()) {
    SourceRange RTRange = FD->getReturnTypeSourceRange();
    S.Diag(FD->getTypeSpecStartLoc(), diag::err_kern_type_not_void_return)
        << FD->getType()
        << (RTRange.isValid() ? FixItHint::CreateReplacement(RTRange, "void")
                              : FixItHint());
    return;
  }
  if (const auto *Method = dyn_cast<CXXMethodDecl>(FD)) {
    if (Method->isInstance()) {
      S.Diag(Method->getBeginLoc(), diag::err_kern_is_nonstatic_method)
          << Method;
      return;
    }
    S.Diag(Method->getBeginLoc(), diag::warn_kern_is_method) << Method;
  }
  // Only warn for "inline" when compiling for host, to cut down on noise.
  if (FD->isInlineSpecified() && !S.getLangOpts().CUDAIsDevice)
    S.Diag(FD->getBeginLoc(), diag::warn_kern_is_inline) << FD;

  if (AL.getKind() == ParsedAttr::AT_NVPTXKernel)
    D->addAttr(::new (S.Context) NVPTXKernelAttr(S.Context, AL));
  else
    D->addAttr(::new (S.Context) CUDAGlobalAttr(S.Context, AL));
  // In host compilation the kernel is emitted as a stub function, which is
  // a helper function for launching the kernel. The instructions in the helper
  // function has nothing to do with the source code of the kernel. Do not emit
  // debug info for the stub function to avoid confusing the debugger.
  if (S.LangOpts.HIP && !S.LangOpts.CUDAIsDevice)
    D->addAttr(NoDebugAttr::CreateImplicit(S.Context));
}

static void handleDeviceAttr(Sema &S, Decl *D, const ParsedAttr &AL) {
  if (const auto *VD = dyn_cast<VarDecl>(D)) {
    if (VD->hasLocalStorage()) {
      S.Diag(AL.getLoc(), diag::err_cuda_nonstatic_constdev);
      return;
    }
  }

  if (auto *A = D->getAttr<CUDADeviceAttr>()) {
    if (!A->isImplicit())
      return;
    D->dropAttr<CUDADeviceAttr>();
  }
  D->addAttr(::new (S.Context) CUDADeviceAttr(S.Context, AL));
}

static void handleManagedAttr(Sema &S, Decl *D, const ParsedAttr &AL) {
  if (const auto *VD = dyn_cast<VarDecl>(D)) {
    if (VD->hasLocalStorage()) {
      S.Diag(AL.getLoc(), diag::err_cuda_nonstatic_constdev);
      return;
    }
  }
  if (!D->hasAttr<HIPManagedAttr>())
    D->addAttr(::new (S.Context) HIPManagedAttr(S.Context, AL));
  if (!D->hasAttr<CUDADeviceAttr>())
    D->addAttr(CUDADeviceAttr::CreateImplicit(S.Context));
}

static void handleGNUInlineAttr(Sema &S, Decl *D, const ParsedAttr &AL) {
  const auto *Fn = cast<FunctionDecl>(D);
  if (!Fn->isInlineSpecified()) {
    S.Diag(AL.getLoc(), diag::warn_gnu_inline_attribute_requires_inline);
    return;
  }

  if (S.LangOpts.CPlusPlus && Fn->getStorageClass() != SC_Extern)
    S.Diag(AL.getLoc(), diag::warn_gnu_inline_cplusplus_without_extern);

  D->addAttr(::new (S.Context) GNUInlineAttr(S.Context, AL));
}

static void handleCallConvAttr(Sema &S, Decl *D, const ParsedAttr &AL) {
  if (hasDeclarator(D)) return;

  // Diagnostic is emitted elsewhere: here we store the (valid) AL
  // in the Decl node for syntactic reasoning, e.g., pretty-printing.
  CallingConv CC;
  if (S.CheckCallingConvAttr(AL, CC, /*FD*/nullptr))
    return;

  if (!isa<ObjCMethodDecl>(D)) {
    S.Diag(AL.getLoc(), diag::warn_attribute_wrong_decl_type)
        << AL << AL.isRegularKeywordAttribute() << ExpectedFunctionOrMethod;
    return;
  }

  switch (AL.getKind()) {
  case ParsedAttr::AT_FastCall:
    D->addAttr(::new (S.Context) FastCallAttr(S.Context, AL));
    return;
  case ParsedAttr::AT_StdCall:
    D->addAttr(::new (S.Context) StdCallAttr(S.Context, AL));
    return;
  case ParsedAttr::AT_ThisCall:
    D->addAttr(::new (S.Context) ThisCallAttr(S.Context, AL));
    return;
  case ParsedAttr::AT_CDecl:
    D->addAttr(::new (S.Context) CDeclAttr(S.Context, AL));
    return;
  case ParsedAttr::AT_Pascal:
    D->addAttr(::new (S.Context) PascalAttr(S.Context, AL));
    return;
  case ParsedAttr::AT_SwiftCall:
    D->addAttr(::new (S.Context) SwiftCallAttr(S.Context, AL));
    return;
  case ParsedAttr::AT_SwiftAsyncCall:
    D->addAttr(::new (S.Context) SwiftAsyncCallAttr(S.Context, AL));
    return;
  case ParsedAttr::AT_VectorCall:
    D->addAttr(::new (S.Context) VectorCallAttr(S.Context, AL));
    return;
  case ParsedAttr::AT_MSABI:
    D->addAttr(::new (S.Context) MSABIAttr(S.Context, AL));
    return;
  case ParsedAttr::AT_SysVABI:
    D->addAttr(::new (S.Context) SysVABIAttr(S.Context, AL));
    return;
  case ParsedAttr::AT_RegCall:
    D->addAttr(::new (S.Context) RegCallAttr(S.Context, AL));
    return;
  case ParsedAttr::AT_Pcs: {
    PcsAttr::PCSType PCS;
    switch (CC) {
    case CC_AAPCS:
      PCS = PcsAttr::AAPCS;
      break;
    case CC_AAPCS_VFP:
      PCS = PcsAttr::AAPCS_VFP;
      break;
    default:
      llvm_unreachable("unexpected calling convention in pcs attribute");
    }

    D->addAttr(::new (S.Context) PcsAttr(S.Context, AL, PCS));
    return;
  }
  case ParsedAttr::AT_AArch64VectorPcs:
    D->addAttr(::new (S.Context) AArch64VectorPcsAttr(S.Context, AL));
    return;
  case ParsedAttr::AT_AArch64SVEPcs:
    D->addAttr(::new (S.Context) AArch64SVEPcsAttr(S.Context, AL));
    return;
  case ParsedAttr::AT_AMDGPUKernelCall:
    D->addAttr(::new (S.Context) AMDGPUKernelCallAttr(S.Context, AL));
    return;
  case ParsedAttr::AT_IntelOclBicc:
    D->addAttr(::new (S.Context) IntelOclBiccAttr(S.Context, AL));
    return;
  case ParsedAttr::AT_PreserveMost:
    D->addAttr(::new (S.Context) PreserveMostAttr(S.Context, AL));
    return;
  case ParsedAttr::AT_PreserveAll:
    D->addAttr(::new (S.Context) PreserveAllAttr(S.Context, AL));
    return;
  default:
    llvm_unreachable("unexpected attribute kind");
  }
}

static void handleSuppressAttr(Sema &S, Decl *D, const ParsedAttr &AL) {
  if (!AL.checkAtLeastNumArgs(S, 1))
    return;

  std::vector<StringRef> DiagnosticIdentifiers;
  for (unsigned I = 0, E = AL.getNumArgs(); I != E; ++I) {
    StringRef RuleName;

    if (!S.checkStringLiteralArgumentAttr(AL, I, RuleName, nullptr))
      return;

    // FIXME: Warn if the rule name is unknown. This is tricky because only
    // clang-tidy knows about available rules.
    DiagnosticIdentifiers.push_back(RuleName);
  }
  D->addAttr(::new (S.Context)
                 SuppressAttr(S.Context, AL, DiagnosticIdentifiers.data(),
                              DiagnosticIdentifiers.size()));
}

static void handleLifetimeCategoryAttr(Sema &S, Decl *D, const ParsedAttr &AL) {
  TypeSourceInfo *DerefTypeLoc = nullptr;
  QualType ParmType;
  if (AL.hasParsedType()) {
    ParmType = S.GetTypeFromParser(AL.getTypeArg(), &DerefTypeLoc);

    unsigned SelectIdx = ~0U;
    if (ParmType->isReferenceType())
      SelectIdx = 0;
    else if (ParmType->isArrayType())
      SelectIdx = 1;

    if (SelectIdx != ~0U) {
      S.Diag(AL.getLoc(), diag::err_attribute_invalid_argument)
          << SelectIdx << AL;
      return;
    }
  }

  // To check if earlier decl attributes do not conflict the newly parsed ones
  // we always add (and check) the attribute to the canonical decl. We need
  // to repeat the check for attribute mutual exclusion because we're attaching
  // all of the attributes to the canonical declaration rather than the current
  // declaration.
  D = D->getCanonicalDecl();
  if (AL.getKind() == ParsedAttr::AT_Owner) {
    if (checkAttrMutualExclusion<PointerAttr>(S, D, AL))
      return;
    if (const auto *OAttr = D->getAttr<OwnerAttr>()) {
      const Type *ExistingDerefType = OAttr->getDerefTypeLoc()
                                          ? OAttr->getDerefType().getTypePtr()
                                          : nullptr;
      if (ExistingDerefType != ParmType.getTypePtrOrNull()) {
        S.Diag(AL.getLoc(), diag::err_attributes_are_not_compatible)
            << AL << OAttr
            << (AL.isRegularKeywordAttribute() ||
                OAttr->isRegularKeywordAttribute());
        S.Diag(OAttr->getLocation(), diag::note_conflicting_attribute);
      }
      return;
    }
    for (Decl *Redecl : D->redecls()) {
      Redecl->addAttr(::new (S.Context) OwnerAttr(S.Context, AL, DerefTypeLoc));
    }
  } else {
    if (checkAttrMutualExclusion<OwnerAttr>(S, D, AL))
      return;
    if (const auto *PAttr = D->getAttr<PointerAttr>()) {
      const Type *ExistingDerefType = PAttr->getDerefTypeLoc()
                                          ? PAttr->getDerefType().getTypePtr()
                                          : nullptr;
      if (ExistingDerefType != ParmType.getTypePtrOrNull()) {
        S.Diag(AL.getLoc(), diag::err_attributes_are_not_compatible)
            << AL << PAttr
            << (AL.isRegularKeywordAttribute() ||
                PAttr->isRegularKeywordAttribute());
        S.Diag(PAttr->getLocation(), diag::note_conflicting_attribute);
      }
      return;
    }
    for (Decl *Redecl : D->redecls()) {
      Redecl->addAttr(::new (S.Context)
                          PointerAttr(S.Context, AL, DerefTypeLoc));
    }
  }
}

static void handleRandomizeLayoutAttr(Sema &S, Decl *D, const ParsedAttr &AL) {
  if (checkAttrMutualExclusion<NoRandomizeLayoutAttr>(S, D, AL))
    return;
  if (!D->hasAttr<RandomizeLayoutAttr>())
    D->addAttr(::new (S.Context) RandomizeLayoutAttr(S.Context, AL));
}

static void handleNoRandomizeLayoutAttr(Sema &S, Decl *D,
                                        const ParsedAttr &AL) {
  if (checkAttrMutualExclusion<RandomizeLayoutAttr>(S, D, AL))
    return;
  if (!D->hasAttr<NoRandomizeLayoutAttr>())
    D->addAttr(::new (S.Context) NoRandomizeLayoutAttr(S.Context, AL));
}

bool Sema::CheckCallingConvAttr(const ParsedAttr &Attrs, CallingConv &CC,
                                const FunctionDecl *FD) {
  if (Attrs.isInvalid())
    return true;

  if (Attrs.hasProcessingCache()) {
    CC = (CallingConv) Attrs.getProcessingCache();
    return false;
  }

  unsigned ReqArgs = Attrs.getKind() == ParsedAttr::AT_Pcs ? 1 : 0;
  if (!Attrs.checkExactlyNumArgs(*this, ReqArgs)) {
    Attrs.setInvalid();
    return true;
  }

  const TargetInfo &TI = Context.getTargetInfo();
  // TODO: diagnose uses of these conventions on the wrong target.
  switch (Attrs.getKind()) {
  case ParsedAttr::AT_CDecl:
    CC = TI.getDefaultCallingConv();
    break;
  case ParsedAttr::AT_FastCall:
    CC = CC_X86FastCall;
    break;
  case ParsedAttr::AT_StdCall:
    CC = CC_X86StdCall;
    break;
  case ParsedAttr::AT_ThisCall:
    CC = CC_X86ThisCall;
    break;
  case ParsedAttr::AT_Pascal:
    CC = CC_X86Pascal;
    break;
  case ParsedAttr::AT_SwiftCall:
    CC = CC_Swift;
    break;
  case ParsedAttr::AT_SwiftAsyncCall:
    CC = CC_SwiftAsync;
    break;
  case ParsedAttr::AT_VectorCall:
    CC = CC_X86VectorCall;
    break;
  case ParsedAttr::AT_AArch64VectorPcs:
    CC = CC_AArch64VectorCall;
    break;
  case ParsedAttr::AT_AArch64SVEPcs:
    CC = CC_AArch64SVEPCS;
    break;
  case ParsedAttr::AT_ArmStreaming:
    CC = CC_C; // FIXME: placeholder until real SME support is added.
    break;
  case ParsedAttr::AT_AMDGPUKernelCall:
    CC = CC_AMDGPUKernelCall;
    break;
  case ParsedAttr::AT_RegCall:
    CC = CC_X86RegCall;
    break;
  case ParsedAttr::AT_MSABI:
    CC = Context.getTargetInfo().getTriple().isOSWindows() ? CC_C :
                                                             CC_Win64;
    break;
  case ParsedAttr::AT_SysVABI:
    CC = Context.getTargetInfo().getTriple().isOSWindows() ? CC_X86_64SysV :
                                                             CC_C;
    break;
  case ParsedAttr::AT_Pcs: {
    StringRef StrRef;
    if (!checkStringLiteralArgumentAttr(Attrs, 0, StrRef)) {
      Attrs.setInvalid();
      return true;
    }
    if (StrRef == "aapcs") {
      CC = CC_AAPCS;
      break;
    } else if (StrRef == "aapcs-vfp") {
      CC = CC_AAPCS_VFP;
      break;
    }

    Attrs.setInvalid();
    Diag(Attrs.getLoc(), diag::err_invalid_pcs);
    return true;
  }
  case ParsedAttr::AT_IntelOclBicc:
    CC = CC_IntelOclBicc;
    break;
  case ParsedAttr::AT_PreserveMost:
    CC = CC_PreserveMost;
    break;
  case ParsedAttr::AT_PreserveAll:
    CC = CC_PreserveAll;
    break;
  default: llvm_unreachable("unexpected attribute kind");
  }

  TargetInfo::CallingConvCheckResult A = TargetInfo::CCCR_OK;
  // CUDA functions may have host and/or device attributes which indicate
  // their targeted execution environment, therefore the calling convention
  // of functions in CUDA should be checked against the target deduced based
  // on their host/device attributes.
  if (LangOpts.CUDA) {
    auto *Aux = Context.getAuxTargetInfo();
    auto CudaTarget = IdentifyCUDATarget(FD);
    bool CheckHost = false, CheckDevice = false;
    switch (CudaTarget) {
    case CFT_HostDevice:
      CheckHost = true;
      CheckDevice = true;
      break;
    case CFT_Host:
      CheckHost = true;
      break;
    case CFT_Device:
    case CFT_Global:
      CheckDevice = true;
      break;
    case CFT_InvalidTarget:
      llvm_unreachable("unexpected cuda target");
    }
    auto *HostTI = LangOpts.CUDAIsDevice ? Aux : &TI;
    auto *DeviceTI = LangOpts.CUDAIsDevice ? &TI : Aux;
    if (CheckHost && HostTI)
      A = HostTI->checkCallingConvention(CC);
    if (A == TargetInfo::CCCR_OK && CheckDevice && DeviceTI)
      A = DeviceTI->checkCallingConvention(CC);
  } else {
    A = TI.checkCallingConvention(CC);
  }

  switch (A) {
  case TargetInfo::CCCR_OK:
    break;

  case TargetInfo::CCCR_Ignore:
    // Treat an ignored convention as if it was an explicit C calling convention
    // attribute. For example, __stdcall on Win x64 functions as __cdecl, so
    // that command line flags that change the default convention to
    // __vectorcall don't affect declarations marked __stdcall.
    CC = CC_C;
    break;

  case TargetInfo::CCCR_Error:
    Diag(Attrs.getLoc(), diag::error_cconv_unsupported)
        << Attrs << (int)CallingConventionIgnoredReason::ForThisTarget;
    break;

  case TargetInfo::CCCR_Warning: {
    Diag(Attrs.getLoc(), diag::warn_cconv_unsupported)
        << Attrs << (int)CallingConventionIgnoredReason::ForThisTarget;

    // This convention is not valid for the target. Use the default function or
    // method calling convention.
    bool IsCXXMethod = false, IsVariadic = false;
    if (FD) {
      IsCXXMethod = FD->isCXXInstanceMember();
      IsVariadic = FD->isVariadic();
    }
    CC = Context.getDefaultCallingConvention(IsVariadic, IsCXXMethod);
    break;
  }
  }

  Attrs.setProcessingCache((unsigned) CC);
  return false;
}

/// Pointer-like types in the default address space.
static bool isValidSwiftContextType(QualType Ty) {
  if (!Ty->hasPointerRepresentation())
    return Ty->isDependentType();
  return Ty->getPointeeType().getAddressSpace() == LangAS::Default;
}

/// Pointers and references in the default address space.
static bool isValidSwiftIndirectResultType(QualType Ty) {
  if (const auto *PtrType = Ty->getAs<PointerType>()) {
    Ty = PtrType->getPointeeType();
  } else if (const auto *RefType = Ty->getAs<ReferenceType>()) {
    Ty = RefType->getPointeeType();
  } else {
    return Ty->isDependentType();
  }
  return Ty.getAddressSpace() == LangAS::Default;
}

/// Pointers and references to pointers in the default address space.
static bool isValidSwiftErrorResultType(QualType Ty) {
  if (const auto *PtrType = Ty->getAs<PointerType>()) {
    Ty = PtrType->getPointeeType();
  } else if (const auto *RefType = Ty->getAs<ReferenceType>()) {
    Ty = RefType->getPointeeType();
  } else {
    return Ty->isDependentType();
  }
  if (!Ty.getQualifiers().empty())
    return false;
  return isValidSwiftContextType(Ty);
}

void Sema::AddParameterABIAttr(Decl *D, const AttributeCommonInfo &CI,
                               ParameterABI abi) {

  QualType type = cast<ParmVarDecl>(D)->getType();

  if (auto existingAttr = D->getAttr<ParameterABIAttr>()) {
    if (existingAttr->getABI() != abi) {
      Diag(CI.getLoc(), diag::err_attributes_are_not_compatible)
          << getParameterABISpelling(abi) << existingAttr
          << (CI.isRegularKeywordAttribute() ||
              existingAttr->isRegularKeywordAttribute());
      Diag(existingAttr->getLocation(), diag::note_conflicting_attribute);
      return;
    }
  }

  switch (abi) {
  case ParameterABI::Ordinary:
    llvm_unreachable("explicit attribute for ordinary parameter ABI?");

  case ParameterABI::SwiftContext:
    if (!isValidSwiftContextType(type)) {
      Diag(CI.getLoc(), diag::err_swift_abi_parameter_wrong_type)
          << getParameterABISpelling(abi) << /*pointer to pointer */ 0 << type;
    }
    D->addAttr(::new (Context) SwiftContextAttr(Context, CI));
    return;

  case ParameterABI::SwiftAsyncContext:
    if (!isValidSwiftContextType(type)) {
      Diag(CI.getLoc(), diag::err_swift_abi_parameter_wrong_type)
          << getParameterABISpelling(abi) << /*pointer to pointer */ 0 << type;
    }
    D->addAttr(::new (Context) SwiftAsyncContextAttr(Context, CI));
    return;

  case ParameterABI::SwiftErrorResult:
    if (!isValidSwiftErrorResultType(type)) {
      Diag(CI.getLoc(), diag::err_swift_abi_parameter_wrong_type)
          << getParameterABISpelling(abi) << /*pointer to pointer */ 1 << type;
    }
    D->addAttr(::new (Context) SwiftErrorResultAttr(Context, CI));
    return;

  case ParameterABI::SwiftIndirectResult:
    if (!isValidSwiftIndirectResultType(type)) {
      Diag(CI.getLoc(), diag::err_swift_abi_parameter_wrong_type)
          << getParameterABISpelling(abi) << /*pointer*/ 0 << type;
    }
    D->addAttr(::new (Context) SwiftIndirectResultAttr(Context, CI));
    return;
  }
  llvm_unreachable("bad parameter ABI attribute");
}

/// Checks a regparm attribute, returning true if it is ill-formed and
/// otherwise setting numParams to the appropriate value.
bool Sema::CheckRegparmAttr(const ParsedAttr &AL, unsigned &numParams) {
  if (AL.isInvalid())
    return true;

  if (!AL.checkExactlyNumArgs(*this, 1)) {
    AL.setInvalid();
    return true;
  }

  uint32_t NP;
  Expr *NumParamsExpr = AL.getArgAsExpr(0);
  if (!checkUInt32Argument(*this, AL, NumParamsExpr, NP)) {
    AL.setInvalid();
    return true;
  }

  if (Context.getTargetInfo().getRegParmMax() == 0) {
    Diag(AL.getLoc(), diag::err_attribute_regparm_wrong_platform)
      << NumParamsExpr->getSourceRange();
    AL.setInvalid();
    return true;
  }

  numParams = NP;
  if (numParams > Context.getTargetInfo().getRegParmMax()) {
    Diag(AL.getLoc(), diag::err_attribute_regparm_invalid_number)
      << Context.getTargetInfo().getRegParmMax() << NumParamsExpr->getSourceRange();
    AL.setInvalid();
    return true;
  }

  return false;
}

// Checks whether an argument of launch_bounds attribute is
// acceptable, performs implicit conversion to Rvalue, and returns
// non-nullptr Expr result on success. Otherwise, it returns nullptr
// and may output an error.
static Expr *makeLaunchBoundsArgExpr(Sema &S, Expr *E,
                                     const CUDALaunchBoundsAttr &AL,
                                     const unsigned Idx) {
  if (S.DiagnoseUnexpandedParameterPack(E))
    return nullptr;

  // Accept template arguments for now as they depend on something else.
  // We'll get to check them when they eventually get instantiated.
  if (E->isValueDependent())
    return E;

  std::optional<llvm::APSInt> I = llvm::APSInt(64);
  if (!(I = E->getIntegerConstantExpr(S.Context))) {
    S.Diag(E->getExprLoc(), diag::err_attribute_argument_n_type)
        << &AL << Idx << AANT_ArgumentIntegerConstant << E->getSourceRange();
    return nullptr;
  }
  // Make sure we can fit it in 32 bits.
  if (!I->isIntN(32)) {
    S.Diag(E->getExprLoc(), diag::err_ice_too_large)
        << toString(*I, 10, false) << 32 << /* Unsigned */ 1;
    return nullptr;
  }
  if (*I < 0)
    S.Diag(E->getExprLoc(), diag::warn_attribute_argument_n_negative)
        << &AL << Idx << E->getSourceRange();

  // We may need to perform implicit conversion of the argument.
  InitializedEntity Entity = InitializedEntity::InitializeParameter(
      S.Context, S.Context.getConstType(S.Context.IntTy), /*consume*/ false);
  ExprResult ValArg = S.PerformCopyInitialization(Entity, SourceLocation(), E);
  assert(!ValArg.isInvalid() &&
         "Unexpected PerformCopyInitialization() failure.");

  return ValArg.getAs<Expr>();
}

void Sema::AddLaunchBoundsAttr(Decl *D, const AttributeCommonInfo &CI,
                               Expr *MaxThreads, Expr *MinBlocks) {
  CUDALaunchBoundsAttr TmpAttr(Context, CI, MaxThreads, MinBlocks);
  MaxThreads = makeLaunchBoundsArgExpr(*this, MaxThreads, TmpAttr, 0);
  if (MaxThreads == nullptr)
    return;

  if (MinBlocks) {
    MinBlocks = makeLaunchBoundsArgExpr(*this, MinBlocks, TmpAttr, 1);
    if (MinBlocks == nullptr)
      return;
  }

  D->addAttr(::new (Context)
                 CUDALaunchBoundsAttr(Context, CI, MaxThreads, MinBlocks));
}

static void handleLaunchBoundsAttr(Sema &S, Decl *D, const ParsedAttr &AL) {
  if (!AL.checkAtLeastNumArgs(S, 1) || !AL.checkAtMostNumArgs(S, 2))
    return;

  S.AddLaunchBoundsAttr(D, AL, AL.getArgAsExpr(0),
                        AL.getNumArgs() > 1 ? AL.getArgAsExpr(1) : nullptr);
}

static void handleArgumentWithTypeTagAttr(Sema &S, Decl *D,
                                          const ParsedAttr &AL) {
  if (!AL.isArgIdent(0)) {
    S.Diag(AL.getLoc(), diag::err_attribute_argument_n_type)
        << AL << /* arg num = */ 1 << AANT_ArgumentIdentifier;
    return;
  }

  ParamIdx ArgumentIdx;
  if (!checkFunctionOrMethodParameterIndex(S, D, AL, 2, AL.getArgAsExpr(1),
                                           ArgumentIdx))
    return;

  ParamIdx TypeTagIdx;
  if (!checkFunctionOrMethodParameterIndex(S, D, AL, 3, AL.getArgAsExpr(2),
                                           TypeTagIdx))
    return;

  bool IsPointer = AL.getAttrName()->getName() == "pointer_with_type_tag";
  if (IsPointer) {
    // Ensure that buffer has a pointer type.
    unsigned ArgumentIdxAST = ArgumentIdx.getASTIndex();
    if (ArgumentIdxAST >= getFunctionOrMethodNumParams(D) ||
        !getFunctionOrMethodParamType(D, ArgumentIdxAST)->isPointerType())
      S.Diag(AL.getLoc(), diag::err_attribute_pointers_only) << AL << 0;
  }

  D->addAttr(::new (S.Context) ArgumentWithTypeTagAttr(
      S.Context, AL, AL.getArgAsIdent(0)->Ident, ArgumentIdx, TypeTagIdx,
      IsPointer));
}

static void handleTypeTagForDatatypeAttr(Sema &S, Decl *D,
                                         const ParsedAttr &AL) {
  if (!AL.isArgIdent(0)) {
    S.Diag(AL.getLoc(), diag::err_attribute_argument_n_type)
        << AL << 1 << AANT_ArgumentIdentifier;
    return;
  }

  if (!AL.checkExactlyNumArgs(S, 1))
    return;

  if (!isa<VarDecl>(D)) {
    S.Diag(AL.getLoc(), diag::err_attribute_wrong_decl_type)
        << AL << AL.isRegularKeywordAttribute() << ExpectedVariable;
    return;
  }

  IdentifierInfo *PointerKind = AL.getArgAsIdent(0)->Ident;
  TypeSourceInfo *MatchingCTypeLoc = nullptr;
  S.GetTypeFromParser(AL.getMatchingCType(), &MatchingCTypeLoc);
  assert(MatchingCTypeLoc && "no type source info for attribute argument");

  D->addAttr(::new (S.Context) TypeTagForDatatypeAttr(
      S.Context, AL, PointerKind, MatchingCTypeLoc, AL.getLayoutCompatible(),
      AL.getMustBeNull()));
}

/// Give a warning for duplicate attributes, return true if duplicate.
template <typename AttrType>
static bool checkForDuplicateAttribute(Sema &S, Decl *D,
                                       const ParsedAttr &Attr) {
  // Give a warning for duplicates but not if it's one we've implicitly added.
  auto *A = D->getAttr<AttrType>();
  if (A && !A->isImplicit()) {
    S.Diag(Attr.getLoc(), diag::warn_duplicate_attribute_exact) << A;
    return true;
  }
  return false;
}

void Sema::AddSYCLIntelNoGlobalWorkOffsetAttr(Decl *D,
                                              const AttributeCommonInfo &CI,
                                              Expr *E) {
  if (!E->isValueDependent()) {
    // Validate that we have an integer constant expression and then store the
    // converted constant expression into the semantic attribute so that we
    // don't have to evaluate it again later.
    llvm::APSInt ArgVal;
    ExprResult Res = VerifyIntegerConstantExpression(E, &ArgVal);
    if (Res.isInvalid())
      return;
    E = Res.get();

    // Check to see if there's a duplicate attribute with different values
    // already applied to the declaration.
    if (const auto *DeclAttr = D->getAttr<SYCLIntelNoGlobalWorkOffsetAttr>()) {
      // If the other attribute argument is instantiation dependent, we won't
      // have converted it to a constant expression yet and thus we test
      // whether this is a null pointer.
      if (const auto *DeclExpr = dyn_cast<ConstantExpr>(DeclAttr->getValue())) {
        if (ArgVal != DeclExpr->getResultAsAPSInt()) {
          Diag(CI.getLoc(), diag::warn_duplicate_attribute) << CI;
          Diag(DeclAttr->getLoc(), diag::note_previous_attribute);
        }
        // Drop the duplicate attribute.
        return;
      }
    }
  }

  D->addAttr(::new (Context) SYCLIntelNoGlobalWorkOffsetAttr(Context, CI, E));
}

SYCLIntelNoGlobalWorkOffsetAttr *Sema::MergeSYCLIntelNoGlobalWorkOffsetAttr(
    Decl *D, const SYCLIntelNoGlobalWorkOffsetAttr &A) {
  // Check to see if there's a duplicate attribute with different values
  // already applied to the declaration.
  if (const auto *DeclAttr = D->getAttr<SYCLIntelNoGlobalWorkOffsetAttr>()) {
    if (const auto *DeclExpr = dyn_cast<ConstantExpr>(DeclAttr->getValue())) {
      if (const auto *MergeExpr = dyn_cast<ConstantExpr>(A.getValue())) {
        if (DeclExpr->getResultAsAPSInt() != MergeExpr->getResultAsAPSInt()) {
          Diag(DeclAttr->getLoc(), diag::warn_duplicate_attribute) << &A;
          Diag(A.getLoc(), diag::note_previous_attribute);
        }
        // Do not add a duplicate attribute.
        return nullptr;
      }
    }
  }
  return ::new (Context)
      SYCLIntelNoGlobalWorkOffsetAttr(Context, A, A.getValue());
}

static void handleSYCLIntelNoGlobalWorkOffsetAttr(Sema &S, Decl *D,
                                                  const ParsedAttr &A) {
  // If no attribute argument is specified, set to default value '1'.
  Expr *E = A.isArgExpr(0)
                ? A.getArgAsExpr(0)
                : IntegerLiteral::Create(S.Context, llvm::APInt(32, 1),
                                         S.Context.IntTy, A.getLoc());

  S.AddSYCLIntelNoGlobalWorkOffsetAttr(D, A, E);
}

/// Handle the [[intel::singlepump]] attribute.
static void handleSYCLIntelSinglePumpAttr(Sema &S, Decl *D,
                                          const ParsedAttr &AL) {
  checkForDuplicateAttribute<SYCLIntelSinglePumpAttr>(S, D, AL);

  // If the declaration does not have an [[intel::fpga_memory]]
  // attribute, this creates one as an implicit attribute.
  if (!D->hasAttr<SYCLIntelMemoryAttr>())
    D->addAttr(SYCLIntelMemoryAttr::CreateImplicit(
        S.Context, SYCLIntelMemoryAttr::Default));

  D->addAttr(::new (S.Context) SYCLIntelSinglePumpAttr(S.Context, AL));
}

/// Handle the [[intel::doublepump]] attribute.
static void handleSYCLIntelDoublePumpAttr(Sema &S, Decl *D,
                                          const ParsedAttr &AL) {
  checkForDuplicateAttribute<SYCLIntelDoublePumpAttr>(S, D, AL);

  // If the declaration does not have an [[intel::fpga_memory]]
  // attribute, this creates one as an implicit attribute.
  if (!D->hasAttr<SYCLIntelMemoryAttr>())
    D->addAttr(SYCLIntelMemoryAttr::CreateImplicit(
        S.Context, SYCLIntelMemoryAttr::Default));

  D->addAttr(::new (S.Context) SYCLIntelDoublePumpAttr(S.Context, AL));
}

/// Handle the [[intel::fpga_memory]] attribute.
/// This is incompatible with the [[intel::fpga_register]] attribute.
static void handleSYCLIntelMemoryAttr(Sema &S, Decl *D,
                                  const ParsedAttr &AL) {
  checkForDuplicateAttribute<SYCLIntelMemoryAttr>(S, D, AL);
  if (checkAttrMutualExclusion<SYCLIntelRegisterAttr>(S, D, AL))
    return;

  SYCLIntelMemoryAttr::MemoryKind Kind;
  if (AL.getNumArgs() == 0)
    Kind = SYCLIntelMemoryAttr::Default;
  else {
    StringRef Str;
    if (!S.checkStringLiteralArgumentAttr(AL, 0, Str))
      return;
    if (Str.empty() ||
        !SYCLIntelMemoryAttr::ConvertStrToMemoryKind(Str, Kind)) {
      SmallString<256> ValidStrings;
      SYCLIntelMemoryAttr::generateValidStrings(ValidStrings);
      S.Diag(AL.getLoc(), diag::err_intel_fpga_memory_arg_invalid)
          << AL << ValidStrings;
      return;
    }
  }

  // We are adding a user memory attribute, drop any implicit default.
  if (auto *MA = D->getAttr<SYCLIntelMemoryAttr>())
    if (MA->isImplicit())
      D->dropAttr<SYCLIntelMemoryAttr>();

  D->addAttr(::new (S.Context) SYCLIntelMemoryAttr(S.Context, AL, Kind));
}

/// Check for and diagnose attributes incompatible with register.
/// return true if any incompatible attributes exist.
static bool checkIntelFPGARegisterAttrCompatibility(Sema &S, Decl *D,
                                                    const ParsedAttr &Attr) {
  bool InCompat = false;
  if (auto *MA = D->getAttr<SYCLIntelMemoryAttr>())
    if (!MA->isImplicit() &&
        checkAttrMutualExclusion<SYCLIntelMemoryAttr>(S, D, Attr))
      InCompat = true;

  return InCompat;
}

/// Handle the [[intel::fpga_register]] attribute.
/// This is incompatible with most of the other memory attributes.
static void handleSYCLIntelRegisterAttr(Sema &S, Decl *D,
		                        const ParsedAttr &A) {
  checkForDuplicateAttribute<SYCLIntelRegisterAttr>(S, D, A);
  if (checkIntelFPGARegisterAttrCompatibility(S, D, A))
    return;

  handleSimpleAttribute<SYCLIntelRegisterAttr>(S, D, A);
}

/// Handle the [[intel::bankwidth]] and [[intel::numbanks]] attributes.
/// These require a single constant power of two greater than zero.
/// These are incompatible with the register attribute.
/// The numbanks and bank_bits attributes are related.  If bank_bits exists
/// when handling numbanks they are checked for consistency.

void Sema::AddSYCLIntelBankWidthAttr(Decl *D, const AttributeCommonInfo &CI,
                                     Expr *E) {
  if (!E->isValueDependent()) {
    // Validate that we have an integer constant expression and then store the
    // converted constant expression into the semantic attribute so that we
    // don't have to evaluate it again later.
    llvm::APSInt ArgVal;
    ExprResult Res = VerifyIntegerConstantExpression(E, &ArgVal);
    if (Res.isInvalid())
      return;
    E = Res.get();

    // This attribute requires a strictly positive value.
    if (ArgVal <= 0) {
      Diag(E->getExprLoc(), diag::err_attribute_requires_positive_integer)
          << CI << /*positive*/ 0;
      return;
    }

    // This attribute requires a single constant power of two greater than zero.
    if (!ArgVal.isPowerOf2()) {
      Diag(E->getExprLoc(), diag::err_attribute_argument_not_power_of_two)
          << CI;
      return;
    }

    // Check to see if there's a duplicate attribute with different values
    // already applied to the declaration.
    if (const auto *DeclAttr = D->getAttr<SYCLIntelBankWidthAttr>()) {
      // If the other attribute argument is instantiation dependent, we won't
      // have converted it to a constant expression yet and thus we test
      // whether this is a null pointer.
      if (const auto *DeclExpr = dyn_cast<ConstantExpr>(DeclAttr->getValue())) {
        if (ArgVal != DeclExpr->getResultAsAPSInt()) {
          Diag(CI.getLoc(), diag::warn_duplicate_attribute) << CI;
          Diag(DeclAttr->getLoc(), diag::note_previous_attribute);
        }
        // Drop the duplicate attribute.
        return;
      }
    }
  }

  // If the declaration does not have an [[intel::fpga_memory]]
  // attribute, this creates one as an implicit attribute.
  if (!D->hasAttr<SYCLIntelMemoryAttr>())
    D->addAttr(SYCLIntelMemoryAttr::CreateImplicit(
        Context, SYCLIntelMemoryAttr::Default));

  D->addAttr(::new (Context) SYCLIntelBankWidthAttr(Context, CI, E));
}

SYCLIntelBankWidthAttr *
Sema::MergeSYCLIntelBankWidthAttr(Decl *D, const SYCLIntelBankWidthAttr &A) {
  // Check to see if there's a duplicate attribute with different values
  // already applied to the declaration.
  if (const auto *DeclAttr = D->getAttr<SYCLIntelBankWidthAttr>()) {
    const auto *DeclExpr = dyn_cast<ConstantExpr>(DeclAttr->getValue());
    const auto *MergeExpr = dyn_cast<ConstantExpr>(A.getValue());
    if (DeclExpr && MergeExpr &&
        DeclExpr->getResultAsAPSInt() != MergeExpr->getResultAsAPSInt()) {
      Diag(DeclAttr->getLoc(), diag::warn_duplicate_attribute) << &A;
      Diag(A.getLoc(), diag::note_previous_attribute);
      return nullptr;
    }
  }

  return ::new (Context) SYCLIntelBankWidthAttr(Context, A, A.getValue());
}

static void handleSYCLIntelBankWidthAttr(Sema &S, Decl *D,
                                         const ParsedAttr &A) {
  S.AddSYCLIntelBankWidthAttr(D, A, A.getArgAsExpr(0));
}

void Sema::AddSYCLIntelNumBanksAttr(Decl *D, const AttributeCommonInfo &CI,
                                    Expr *E) {
  if (!E->isValueDependent()) {
    // Validate that we have an integer constant expression and then store the
    // converted constant expression into the semantic attribute so that we
    // don't have to evaluate it again later.
    llvm::APSInt ArgVal;
    ExprResult Res = VerifyIntegerConstantExpression(E, &ArgVal);
    if (Res.isInvalid())
      return;
    E = Res.get();

    // This attribute requires a strictly positive value.
    if (ArgVal <= 0) {
      Diag(E->getExprLoc(), diag::err_attribute_requires_positive_integer)
          << CI << /*positive*/ 0;
      return;
    }

    // This attribute requires a single constant power of two greater than zero.
    if (!ArgVal.isPowerOf2()) {
      Diag(E->getExprLoc(), diag::err_attribute_argument_not_power_of_two)
          << CI;
      return;
    }

    // Check or add the related BankBits attribute.
    if (auto *BBA = D->getAttr<SYCLIntelBankBitsAttr>()) {
      unsigned NumBankBits = BBA->args_size();
      if (NumBankBits != ArgVal.ceilLogBase2()) {
        Diag(E->getExprLoc(), diag::err_bankbits_numbanks_conflicting) << CI;
        return;
      }
    }

    // Check to see if there's a duplicate attribute with different values
    // already applied to the declaration.
    if (const auto *DeclAttr = D->getAttr<SYCLIntelNumBanksAttr>()) {
      // If the other attribute argument is instantiation dependent, we won't
      // have converted it to a constant expression yet and thus we test
      // whether this is a null pointer.
      if (const auto *DeclExpr = dyn_cast<ConstantExpr>(DeclAttr->getValue())) {
        if (ArgVal != DeclExpr->getResultAsAPSInt()) {
          Diag(CI.getLoc(), diag::warn_duplicate_attribute) << CI;
          Diag(DeclAttr->getLoc(), diag::note_previous_attribute);
        }
        // Drop the duplicate attribute.
        return;
      }
    }
  }

  // If the declaration does not have an [[intel::fpga_memory]]
  // attribute, this creates one as an implicit attribute.
  if (!D->hasAttr<SYCLIntelMemoryAttr>())
    D->addAttr(SYCLIntelMemoryAttr::CreateImplicit(
        Context, SYCLIntelMemoryAttr::Default));

  // We are adding a user NumBanks attribute, drop any implicit default.
  if (auto *NBA = D->getAttr<SYCLIntelNumBanksAttr>()) {
    if (NBA->isImplicit())
      D->dropAttr<SYCLIntelNumBanksAttr>();
  }

  D->addAttr(::new (Context) SYCLIntelNumBanksAttr(Context, CI, E));
}

SYCLIntelNumBanksAttr *
Sema::MergeSYCLIntelNumBanksAttr(Decl *D, const SYCLIntelNumBanksAttr &A) {
  // Check to see if there's a duplicate attribute with different values
  // already applied to the declaration.
  if (const auto *DeclAttr = D->getAttr<SYCLIntelNumBanksAttr>()) {
    const auto *DeclExpr = dyn_cast<ConstantExpr>(DeclAttr->getValue());
    const auto *MergeExpr = dyn_cast<ConstantExpr>(A.getValue());
    if (DeclExpr && MergeExpr &&
        DeclExpr->getResultAsAPSInt() != MergeExpr->getResultAsAPSInt()) {
      Diag(DeclAttr->getLoc(), diag::warn_duplicate_attribute) << &A;
      Diag(A.getLoc(), diag::note_previous_attribute);
      return nullptr;
    }
  }

  return ::new (Context) SYCLIntelNumBanksAttr(Context, A, A.getValue());
}

static void handleSYCLIntelNumBanksAttr(Sema &S, Decl *D, const ParsedAttr &A) {
  S.AddSYCLIntelNumBanksAttr(D, A, A.getArgAsExpr(0));
}

static void handleIntelSimpleDualPortAttr(Sema &S, Decl *D,
                                          const ParsedAttr &AL) {
  checkForDuplicateAttribute<SYCLIntelSimpleDualPortAttr>(S, D, AL);

  if (!D->hasAttr<SYCLIntelMemoryAttr>())
    D->addAttr(SYCLIntelMemoryAttr::CreateImplicit(
        S.Context, SYCLIntelMemoryAttr::Default));

  D->addAttr(::new (S.Context)
                 SYCLIntelSimpleDualPortAttr(S.Context, AL));
}

void Sema::AddSYCLIntelMaxReplicatesAttr(Decl *D, const AttributeCommonInfo &CI,
                                         Expr *E) {
  if (!E->isValueDependent()) {
    // Validate that we have an integer constant expression and then store the
    // converted constant expression into the semantic attribute so that we
    // don't have to evaluate it again later.
    llvm::APSInt ArgVal;
    ExprResult Res = VerifyIntegerConstantExpression(E, &ArgVal);
    if (Res.isInvalid())
      return;
    E = Res.get();
    // This attribute requires a strictly positive value.
    if (ArgVal <= 0) {
      Diag(E->getExprLoc(), diag::err_attribute_requires_positive_integer)
          << CI << /*positive*/ 0;
      return;
    }
    // Check to see if there's a duplicate attribute with different values
    // already applied to the declaration.
    if (const auto *DeclAttr = D->getAttr<SYCLIntelMaxReplicatesAttr>()) {
      // If the other attribute argument is instantiation dependent, we won't
      // have converted it to a constant expression yet and thus we test
      // whether this is a null pointer.
      if (const auto *DeclExpr = dyn_cast<ConstantExpr>(DeclAttr->getValue())) {
        if (ArgVal != DeclExpr->getResultAsAPSInt()) {
          Diag(CI.getLoc(), diag::warn_duplicate_attribute) << CI;
          Diag(DeclAttr->getLoc(), diag::note_previous_attribute);
        }
        // Drop the duplicate attribute.
        return;
      }
    }
  }

  // If the declaration does not have an [[intel::fpga_memory]]
  // attribute, this creates one as an implicit attribute.
  if (!D->hasAttr<SYCLIntelMemoryAttr>())
    D->addAttr(SYCLIntelMemoryAttr::CreateImplicit(
        Context, SYCLIntelMemoryAttr::Default));

  D->addAttr(::new (Context) SYCLIntelMaxReplicatesAttr(Context, CI, E));
}

SYCLIntelMaxReplicatesAttr *
Sema::MergeSYCLIntelMaxReplicatesAttr(Decl *D,
                                      const SYCLIntelMaxReplicatesAttr &A) {
  // Check to see if there's a duplicate attribute with different values
  // already applied to the declaration.
  if (const auto *DeclAttr = D->getAttr<SYCLIntelMaxReplicatesAttr>()) {
    if (const auto *DeclExpr = dyn_cast<ConstantExpr>(DeclAttr->getValue())) {
      if (const auto *MergeExpr = dyn_cast<ConstantExpr>(A.getValue())) {
        if (DeclExpr->getResultAsAPSInt() != MergeExpr->getResultAsAPSInt()) {
          Diag(DeclAttr->getLoc(), diag::warn_duplicate_attribute) << &A;
          Diag(A.getLoc(), diag::note_previous_attribute);
        }
        // Do not add a duplicate attribute.
        return nullptr;
      }
    }
  }

  return ::new (Context) SYCLIntelMaxReplicatesAttr(Context, A, A.getValue());
}

static void handleSYCLIntelMaxReplicatesAttr(Sema &S, Decl *D,
                                          const ParsedAttr &A) {
  S.AddSYCLIntelMaxReplicatesAttr(D, A, A.getArgAsExpr(0));
}

/// Handle the merge attribute.
/// This requires two string arguments.  The first argument is a name, the
/// second is a direction.  The direction must be "depth" or "width".
/// This is incompatible with the register attribute.
static void handleSYCLIntelMergeAttr(Sema &S, Decl *D, const ParsedAttr &AL) {
  checkForDuplicateAttribute<SYCLIntelMergeAttr>(S, D, AL);

  SmallVector<StringRef, 2> Results;
  for (int I = 0; I < 2; I++) {
    StringRef Str;
    if (!S.checkStringLiteralArgumentAttr(AL, I, Str))
      return;

    if (I == 1 && Str != "depth" && Str != "width") {
      S.Diag(AL.getLoc(), diag::err_intel_fpga_merge_dir_invalid) << AL;
      return;
    }
    Results.push_back(Str);
  }

  if (!D->hasAttr<SYCLIntelMemoryAttr>())
    D->addAttr(SYCLIntelMemoryAttr::CreateImplicit(
        S.Context, SYCLIntelMemoryAttr::Default));

  D->addAttr(::new (S.Context)
                 SYCLIntelMergeAttr(S.Context, AL, Results[0], Results[1]));
}

/// Handle the bank_bits attribute.
/// This attribute accepts a list of values greater than zero.
/// This is incompatible with the register attribute.
/// The numbanks and bank_bits attributes are related. If numbanks exists
/// when handling bank_bits they are checked for consistency. If numbanks
/// hasn't been added yet an implicit one is added with the correct value.
/// If the user later adds a numbanks attribute the implicit one is removed.
/// The values must be consecutive values (i.e. 3,4,5 or 2,1).
static void handleSYCLIntelBankBitsAttr(Sema &S, Decl *D, const ParsedAttr &A) {
  checkForDuplicateAttribute<SYCLIntelBankBitsAttr>(S, D, A);

  if (!A.checkAtLeastNumArgs(S, 1))
    return;

  SmallVector<Expr *, 8> Args;
  for (unsigned I = 0; I < A.getNumArgs(); ++I) {
    Args.push_back(A.getArgAsExpr(I));
  }

  S.AddSYCLIntelBankBitsAttr(D, A, Args.data(), Args.size());
}

void Sema::AddSYCLIntelBankBitsAttr(Decl *D, const AttributeCommonInfo &CI,
                                    Expr **Exprs, unsigned Size) {
  SYCLIntelBankBitsAttr TmpAttr(Context, CI, Exprs, Size);
  SmallVector<Expr *, 8> Args;
  SmallVector<int64_t, 8> Values;
  bool ListIsValueDep = false;
  for (auto *E : TmpAttr.args()) {
    llvm::APSInt Value(32, /*IsUnsigned=*/false);
    Expr::EvalResult Result;
    ListIsValueDep = ListIsValueDep || E->isValueDependent();
    if (!E->isValueDependent()) {
      ExprResult ICE = VerifyIntegerConstantExpression(E, &Value);
      if (ICE.isInvalid())
        return;
      if (!Value.isNonNegative()) {
        Diag(E->getExprLoc(), diag::err_attribute_requires_positive_integer)
            << CI << /*non-negative*/ 1;
        return;
      }
      E = ICE.get();
    }
    Args.push_back(E);
    Values.push_back(Value.getExtValue());
  }

  // Check that the list is consecutive.
  if (!ListIsValueDep && Values.size() > 1) {
    bool ListIsAscending = Values[0] < Values[1];
    for (int I = 0, E = Values.size() - 1; I < E; ++I) {
      if (Values[I + 1] != Values[I] + (ListIsAscending ? 1 : -1)) {
        Diag(CI.getLoc(), diag::err_bankbits_non_consecutive) << &TmpAttr;
        return;
      }
    }
  }

  // Check or add the related numbanks attribute.
  if (auto *NBA = D->getAttr<SYCLIntelNumBanksAttr>()) {
    Expr *E = NBA->getValue();
    if (!E->isValueDependent()) {
      Expr::EvalResult Result;
      E->EvaluateAsInt(Result, Context);
      llvm::APSInt Value = Result.Val.getInt();
      if (Args.size() != Value.ceilLogBase2()) {
        Diag(TmpAttr.getLoc(), diag::err_bankbits_numbanks_conflicting);
        return;
      }
    }
  } else {
    llvm::APInt Num(32, (unsigned)(1 << Args.size()));
    Expr *NBE =
        IntegerLiteral::Create(Context, Num, Context.IntTy, SourceLocation());
    D->addAttr(SYCLIntelNumBanksAttr::CreateImplicit(Context, NBE));
  }

  if (!D->hasAttr<SYCLIntelMemoryAttr>())
    D->addAttr(SYCLIntelMemoryAttr::CreateImplicit(
        Context, SYCLIntelMemoryAttr::Default));

  D->addAttr(::new (Context)
                 SYCLIntelBankBitsAttr(Context, CI, Args.data(), Args.size()));
}

void Sema::AddSYCLIntelPrivateCopiesAttr(Decl *D, const AttributeCommonInfo &CI,
                                         Expr *E) {
  if (!E->isValueDependent()) {
    // Validate that we have an integer constant expression and then store the
    // converted constant expression into the semantic attribute so that we
    // don't have to evaluate it again later.
    llvm::APSInt ArgVal;
    ExprResult Res = VerifyIntegerConstantExpression(E, &ArgVal);
    if (Res.isInvalid())
      return;
    E = Res.get();
    // This attribute requires a non-negative value.
    if (ArgVal < 0) {
      Diag(E->getExprLoc(), diag::err_attribute_requires_positive_integer)
          << CI << /*non-negative*/ 1;
      return;
    }
    // Check to see if there's a duplicate attribute with different values
    // already applied to the declaration.
    if (const auto *DeclAttr = D->getAttr<SYCLIntelPrivateCopiesAttr>()) {
      // If the other attribute argument is instantiation dependent, we won't
      // have converted it to a constant expression yet and thus we test
      // whether this is a null pointer.
      if (const auto *DeclExpr = dyn_cast<ConstantExpr>(DeclAttr->getValue())) {
        if (ArgVal != DeclExpr->getResultAsAPSInt()) {
          Diag(CI.getLoc(), diag::warn_duplicate_attribute) << CI;
          Diag(DeclAttr->getLoc(), diag::note_previous_attribute);
        }
        // Drop the duplicate attribute.
        return;
      }
    }
  }

  // If the declaration does not have [[intel::fpga_memory]]
  // attribute, this creates default implicit memory.
  if (!D->hasAttr<SYCLIntelMemoryAttr>())
    D->addAttr(SYCLIntelMemoryAttr::CreateImplicit(
        Context, SYCLIntelMemoryAttr::Default));

  D->addAttr(::new (Context) SYCLIntelPrivateCopiesAttr(Context, CI, E));
}

static void handleSYCLIntelPrivateCopiesAttr(Sema &S, Decl *D,
                                             const ParsedAttr &A) {
  S.AddSYCLIntelPrivateCopiesAttr(D, A, A.getArgAsExpr(0));
}

void Sema::AddSYCLIntelForcePow2DepthAttr(Decl *D,
                                          const AttributeCommonInfo &CI,
                                          Expr *E) {
  if (!E->isValueDependent()) {
    // Validate that we have an integer constant expression and then store the
    // converted constant expression into the semantic attribute so that we
    // don't have to evaluate it again later.
    llvm::APSInt ArgVal;
    ExprResult Res = VerifyIntegerConstantExpression(E, &ArgVal);
    if (Res.isInvalid())
      return;
    E = Res.get();

    // This attribute requires a range of values.
    if (ArgVal < 0 || ArgVal > 1) {
      Diag(E->getBeginLoc(), diag::err_attribute_argument_out_of_range)
          << CI << 0 << 1 << E->getSourceRange();
      return;
    }

    // Check to see if there's a duplicate attribute with different values
    // already applied to the declaration.
    if (const auto *DeclAttr = D->getAttr<SYCLIntelForcePow2DepthAttr>()) {
      // If the other attribute argument is instantiation dependent, we won't
      // have converted it to a constant expression yet and thus we test
      // whether this is a null pointer.
      if (const auto *DeclExpr = dyn_cast<ConstantExpr>(DeclAttr->getValue())) {
        if (ArgVal != DeclExpr->getResultAsAPSInt()) {
          Diag(CI.getLoc(), diag::warn_duplicate_attribute) << CI;
          Diag(DeclAttr->getLoc(), diag::note_previous_attribute);
        }
        // If there is no mismatch, drop any duplicate attributes.
        return;
      }
    }
  }

  // If the declaration does not have an [[intel::fpga_memory]]
  // attribute, this creates one as an implicit attribute.
  if (!D->hasAttr<SYCLIntelMemoryAttr>())
    D->addAttr(SYCLIntelMemoryAttr::CreateImplicit(
        Context, SYCLIntelMemoryAttr::Default));

  D->addAttr(::new (Context) SYCLIntelForcePow2DepthAttr(Context, CI, E));
}

SYCLIntelForcePow2DepthAttr *
Sema::MergeSYCLIntelForcePow2DepthAttr(Decl *D,
                                       const SYCLIntelForcePow2DepthAttr &A) {
  // Check to see if there's a duplicate attribute with different values
  // already applied to the declaration.
  if (const auto *DeclAttr = D->getAttr<SYCLIntelForcePow2DepthAttr>()) {
    if (const auto *DeclExpr = dyn_cast<ConstantExpr>(DeclAttr->getValue())) {
      if (const auto *MergeExpr = dyn_cast<ConstantExpr>(A.getValue())) {
        if (DeclExpr->getResultAsAPSInt() != MergeExpr->getResultAsAPSInt()) {
          Diag(DeclAttr->getLoc(), diag::warn_duplicate_attribute) << &A;
          Diag(A.getLoc(), diag::note_previous_attribute);
        }
        // If there is no mismatch, drop any duplicate attributes.
        return nullptr;
      }
    }
  }

  return ::new (Context) SYCLIntelForcePow2DepthAttr(Context, A, A.getValue());
}

static void handleSYCLIntelForcePow2DepthAttr(Sema &S, Decl *D,
                                              const ParsedAttr &A) {
  S.AddSYCLIntelForcePow2DepthAttr(D, A, A.getArgAsExpr(0));
}

static void handleXRayLogArgsAttr(Sema &S, Decl *D, const ParsedAttr &AL) {
  ParamIdx ArgCount;

  if (!checkFunctionOrMethodParameterIndex(S, D, AL, 1, AL.getArgAsExpr(0),
                                           ArgCount,
                                           true /* CanIndexImplicitThis */))
    return;

  // ArgCount isn't a parameter index [0;n), it's a count [1;n]
  D->addAttr(::new (S.Context)
                 XRayLogArgsAttr(S.Context, AL, ArgCount.getSourceIndex()));
}

static void handlePatchableFunctionEntryAttr(Sema &S, Decl *D,
                                             const ParsedAttr &AL) {
  uint32_t Count = 0, Offset = 0;
  if (!checkUInt32Argument(S, AL, AL.getArgAsExpr(0), Count, 0, true))
    return;
  if (AL.getNumArgs() == 2) {
    Expr *Arg = AL.getArgAsExpr(1);
    if (!checkUInt32Argument(S, AL, Arg, Offset, 1, true))
      return;
    if (Count < Offset) {
      S.Diag(getAttrLoc(AL), diag::err_attribute_argument_out_of_range)
          << &AL << 0 << Count << Arg->getBeginLoc();
      return;
    }
  }
  D->addAttr(::new (S.Context)
                 PatchableFunctionEntryAttr(S.Context, AL, Count, Offset));
}

void Sema::addSYCLIntelPipeIOAttr(Decl *D, const AttributeCommonInfo &CI,
                                  Expr *E) {
  VarDecl *VD = cast<VarDecl>(D);
  QualType Ty = VD->getType();
  // TODO: Applicable only on pipe storages. Currently they are defined
  // as structures inside of SYCL headers. Add a check for pipe_storage_t
  // when it is ready.
  if (!Ty->isStructureType()) {
    Diag(CI.getLoc(), diag::err_attribute_wrong_decl_type_str)
        << CI << CI.isRegularKeywordAttribute()
        << "SYCL pipe storage declaration";
    return;
  }

  if (!E->isValueDependent()) {
    // Validate that we have an integer constant expression and then store the
    // converted constant expression into the semantic attribute so that we
    // don't have to evaluate it again later.
    llvm::APSInt ArgVal;
    ExprResult Res = VerifyIntegerConstantExpression(E, &ArgVal);
    if (Res.isInvalid())
      return;
    E = Res.get();

    // This attribute requires a non-negative value.
    if (ArgVal < 0) {
      Diag(E->getExprLoc(), diag::err_attribute_requires_positive_integer)
          << CI << /*non-negative*/ 1;
      return;
    }

    // Check to see if there's a duplicate attribute with different values
    // already applied to the declaration.
    if (const auto *DeclAttr = D->getAttr<SYCLIntelPipeIOAttr>()) {
      // If the other attribute argument is instantiation dependent, we won't
      // have converted it to a constant expression yet and thus we test
      // whether this is a null pointer.
      if (const auto *DeclExpr = dyn_cast<ConstantExpr>(DeclAttr->getID())) {
        if (ArgVal != DeclExpr->getResultAsAPSInt()) {
          Diag(CI.getLoc(), diag::warn_duplicate_attribute) << CI;
          Diag(DeclAttr->getLoc(), diag::note_previous_attribute);
        }
        // Drop the duplicate attribute.
        return;
      }
    }
  }

  D->addAttr(::new (Context) SYCLIntelPipeIOAttr(Context, CI, E));
}

SYCLIntelPipeIOAttr *
Sema::MergeSYCLIntelPipeIOAttr(Decl *D, const SYCLIntelPipeIOAttr &A) {
  // Check to see if there's a duplicate attribute with different values
  // already applied to the declaration.
  if (const auto *DeclAttr = D->getAttr<SYCLIntelPipeIOAttr>()) {
    if (const auto *DeclExpr = dyn_cast<ConstantExpr>(DeclAttr->getID())) {
      if (const auto *MergeExpr = dyn_cast<ConstantExpr>(A.getID())) {
        if (DeclExpr->getResultAsAPSInt() != MergeExpr->getResultAsAPSInt()) {
          Diag(DeclAttr->getLoc(), diag::err_disallowed_duplicate_attribute)
              << &A;
          Diag(A.getLoc(), diag::note_conflicting_attribute);
        }
        // Do not add a duplicate attribute.
        return nullptr;
      }
    }
  }

  return ::new (Context) SYCLIntelPipeIOAttr(Context, A, A.getID());
}

static void handleSYCLIntelPipeIOAttr(Sema &S, Decl *D, const ParsedAttr &A) {
  Expr *E = A.getArgAsExpr(0);
  S.addSYCLIntelPipeIOAttr(D, A, E);
}

SYCLIntelMaxConcurrencyAttr *Sema::MergeSYCLIntelMaxConcurrencyAttr(
    Decl *D, const SYCLIntelMaxConcurrencyAttr &A) {
  // Check to see if there's a duplicate attribute with different values
  // already applied to the declaration.
  if (const auto *DeclAttr = D->getAttr<SYCLIntelMaxConcurrencyAttr>()) {
    if (const auto *DeclExpr =
            dyn_cast<ConstantExpr>(DeclAttr->getNThreadsExpr())) {
      if (const auto *MergeExpr = dyn_cast<ConstantExpr>(A.getNThreadsExpr())) {
        if (DeclExpr->getResultAsAPSInt() != MergeExpr->getResultAsAPSInt()) {
          Diag(DeclAttr->getLoc(), diag::warn_duplicate_attribute) << &A;
          Diag(A.getLoc(), diag::note_previous_attribute);
        }
        // Do not add a duplicate attribute.
        return nullptr;
      }
    }
  }

  return ::new (Context)
      SYCLIntelMaxConcurrencyAttr(Context, A, A.getNThreadsExpr());
}

void Sema::AddSYCLIntelMaxConcurrencyAttr(Decl *D,
                                          const AttributeCommonInfo &CI,
                                          Expr *E) {
  if (!E->isValueDependent()) {
    llvm::APSInt ArgVal;
    ExprResult Res = VerifyIntegerConstantExpression(E, &ArgVal);
    if (Res.isInvalid())
      return;
    E = Res.get();

    // This attribute requires a non-negative value.
    if (ArgVal < 0) {
      Diag(E->getExprLoc(), diag::err_attribute_requires_positive_integer)
          << CI << /*non-negative*/ 1;
      return;
    }

    // Check to see if there's a duplicate attribute with different values
    // already applied to the declaration.
    if (const auto *DeclAttr = D->getAttr<SYCLIntelMaxConcurrencyAttr>()) {
      // If the other attribute argument is instantiation dependent, we won't
      // have converted it to a constant expression yet and thus we test
      // whether this is a null pointer.
      if (const auto *DeclExpr =
              dyn_cast<ConstantExpr>(DeclAttr->getNThreadsExpr())) {
        if (ArgVal != DeclExpr->getResultAsAPSInt()) {
          Diag(CI.getLoc(), diag::warn_duplicate_attribute) << CI;
          Diag(DeclAttr->getLoc(), diag::note_previous_attribute);
        }
        // Drop the duplicate attribute.
        return;
      }
    }
  }

  D->addAttr(::new (Context) SYCLIntelMaxConcurrencyAttr(Context, CI, E));
}

static void handleSYCLIntelMaxConcurrencyAttr(Sema &S, Decl *D,
                                              const ParsedAttr &A) {
  Expr *E = A.getArgAsExpr(0);
  S.AddSYCLIntelMaxConcurrencyAttr(D, A, E);
}

// Checks if an expression is a valid filter list for an add_ir_attributes_*
// attribute. Returns true if an error occured.
static bool checkAddIRAttributesFilterListExpr(Expr *FilterListArg, Sema &S,
                                               const AttributeCommonInfo &CI) {
  const auto *FilterListE = cast<InitListExpr>(FilterListArg);
  for (const Expr *FilterElemE : FilterListE->inits())
    if (!isa<StringLiteral>(FilterElemE))
      return S.Diag(FilterElemE->getBeginLoc(),
                    diag::err_sycl_add_ir_attribute_invalid_filter)
             << CI;
  return false;
}

// Returns true if a type is either an array of char or a pointer to char.
static bool isAddIRAttributesValidStringType(QualType T) {
  if (!T->isArrayType() && !T->isPointerType())
    return false;
  QualType ElemT = T->isArrayType()
                       ? cast<ArrayType>(T.getTypePtr())->getElementType()
                       : T->getPointeeType();
  return ElemT.isConstQualified() && ElemT->isCharType();
}

// Checks if an expression is a valid attribute name for an add_ir_attributes_*
// attribute. Returns true if an error occured.
static bool checkAddIRAttributesNameExpr(Expr *NameArg, Sema &S,
                                         const AttributeCommonInfo &CI) {
  // Only strings and const char * are valid name arguments.
  if (isAddIRAttributesValidStringType(NameArg->getType()))
    return false;

  return S.Diag(NameArg->getBeginLoc(),
                diag::err_sycl_add_ir_attribute_invalid_name)
         << CI;
}

// Checks if an expression is a valid attribute value for an add_ir_attributes_*
// attribute. Returns true if an error occured.
static bool checkAddIRAttributesValueExpr(Expr *ValArg, Sema &S,
                                          const AttributeCommonInfo &CI) {
  QualType ValType = ValArg->getType();
  if (isAddIRAttributesValidStringType(ValType) || ValType->isNullPtrType() ||
      ValType->isIntegralOrEnumerationType() || ValType->isFloatingType())
    return false;

  return S.Diag(ValArg->getBeginLoc(),
                diag::err_sycl_add_ir_attribute_invalid_value)
         << CI;
}

// Checks and evaluates arguments of an add_ir_attributes_* attribute. Returns
// true if an error occured.
static bool evaluateAddIRAttributesArgs(Expr **Args, size_t ArgsSize, Sema &S,
                                        const AttributeCommonInfo &CI) {
  ASTContext &Context = S.getASTContext();

  // Check filter list if it is the first argument.
  bool HasFilter = ArgsSize && isa<InitListExpr>(Args[0]);
  if (HasFilter && checkAddIRAttributesFilterListExpr(Args[0], S, CI))
    return true;

  llvm::SmallVector<PartialDiagnosticAt, 8> Notes;
  bool HasDependentArg = false;
  for (unsigned I = HasFilter; I < ArgsSize; I++) {
    Expr *&E = Args[I];

    if (isa<InitListExpr>(E))
      return S.Diag(E->getBeginLoc(),
                    diag::err_sycl_add_ir_attr_filter_list_invalid_arg)
             << CI;

    if (E->isValueDependent() || E->isTypeDependent()) {
      HasDependentArg = true;
      continue;
    }

    Expr::EvalResult Eval;
    Eval.Diag = &Notes;
    if (!E->EvaluateAsConstantExpr(Eval, Context) || !Notes.empty()) {
      S.Diag(E->getBeginLoc(), diag::err_attribute_argument_n_type)
          << CI << (I + 1) << AANT_ArgumentConstantExpr;
      for (auto &Note : Notes)
        S.Diag(Note.first, Note.second);
      return true;
    }
    assert(Eval.Val.hasValue());
    E = ConstantExpr::Create(Context, E, Eval.Val);
  }

  // If there are no dependent expressions, check for expected number of args.
  if (!HasDependentArg && ArgsSize && (ArgsSize - HasFilter) & 1)
    return S.Diag(CI.getLoc(), diag::err_sycl_add_ir_attribute_must_have_pairs)
           << CI;

  // If there are no dependent expressions, check argument types.
  // First half of the arguments are names, the second half are values.
  unsigned MidArg = (ArgsSize - HasFilter) / 2 + HasFilter;
  if (!HasDependentArg) {
    for (unsigned I = HasFilter; I < ArgsSize; ++I) {
      if ((I < MidArg && checkAddIRAttributesNameExpr(Args[I], S, CI)) ||
          (I >= MidArg && checkAddIRAttributesValueExpr(Args[I], S, CI)))
        return true;
    }
  }
  return false;
}

static bool hasDependentExpr(Expr **Exprs, const size_t ExprsSize) {
  return std::any_of(Exprs, Exprs + ExprsSize, [](const Expr *E) {
    return E->isValueDependent() || E->isTypeDependent();
  });
}

static bool hasSameSYCLAddIRAttributes(
    const SmallVector<std::pair<std::string, std::string>, 4> &LAttrs,
    const SmallVector<std::pair<std::string, std::string>, 4> &RAttrs) {
  std::set<std::pair<std::string, std::string>> LNameValSet{LAttrs.begin(),
                                                            LAttrs.end()};
  std::set<std::pair<std::string, std::string>> RNameValSet{RAttrs.begin(),
                                                            RAttrs.end()};
  return LNameValSet == RNameValSet;
}

template <typename AddIRAttrT>
static bool checkSYCLAddIRAttributesMergeability(const AddIRAttrT &NewAttr,
                                                 const AddIRAttrT &ExistingAttr,
                                                 Sema &S) {
  ASTContext &Context = S.getASTContext();
  // If there are no dependent argument expressions and the filters or the
  // attributes are different, then fail due to differing duplicates.
  if (!hasDependentExpr(NewAttr.args_begin(), NewAttr.args_size()) &&
      !hasDependentExpr(ExistingAttr.args_begin(), ExistingAttr.args_size()) &&
      (NewAttr.getAttributeFilter() != ExistingAttr.getAttributeFilter() ||
       !hasSameSYCLAddIRAttributes(
           NewAttr.getAttributeNameValuePairs(Context),
           ExistingAttr.getAttributeNameValuePairs(Context)))) {
    S.Diag(ExistingAttr.getLoc(), diag::err_duplicate_attribute) << &NewAttr;
    S.Diag(NewAttr.getLoc(), diag::note_conflicting_attribute);
    return true;
  }
  return false;
}

void Sema::CheckSYCLAddIRAttributesFunctionAttrConflicts(Decl *D) {
  const auto *AddIRFuncAttr = D->getAttr<SYCLAddIRAttributesFunctionAttr>();

  // If there is no such attribute there is nothing to check. If there are
  // dependent arguments we cannot know the actual number of arguments so we
  // defer the check.
  if (!AddIRFuncAttr ||
      hasDependentExpr(AddIRFuncAttr->args_begin(), AddIRFuncAttr->args_size()))
    return;

  // If there are no name-value pairs in the attribute it will not have an
  // effect and we can skip the check. The filter is ignored.
  size_t NumArgsWithoutFilter =
      AddIRFuncAttr->args_size() - (AddIRFuncAttr->hasFilterList() ? 1 : 0);
  if (NumArgsWithoutFilter == 0)
    return;

  // "sycl-single-task" is present on all single_task invocations, implicitly
  // added by the SYCL headers. It can only conflict with max_global_work_dim,
  // but the value will be the same so there is no need for a warning.
  if (NumArgsWithoutFilter == 2) {
    auto NameValuePairs = AddIRFuncAttr->getAttributeNameValuePairs(Context);
    if (NameValuePairs.size() > 0 &&
        NameValuePairs[0].first == "sycl-single-task")
      return;
  }

  // If there are potentially conflicting attributes, we issue a warning.
  for (const auto *Attr : std::vector<AttributeCommonInfo *>{
           D->getAttr<SYCLReqdWorkGroupSizeAttr>(),
           D->getAttr<IntelReqdSubGroupSizeAttr>(),
           D->getAttr<SYCLWorkGroupSizeHintAttr>(),
           D->getAttr<SYCLDeviceHasAttr>()})
    if (Attr)
      Diag(Attr->getLoc(), diag::warn_sycl_old_and_new_kernel_attributes)
          << Attr;
}

SYCLAddIRAttributesFunctionAttr *Sema::MergeSYCLAddIRAttributesFunctionAttr(
    Decl *D, const SYCLAddIRAttributesFunctionAttr &A) {
  if (const auto *ExistingAttr =
          D->getAttr<SYCLAddIRAttributesFunctionAttr>()) {
    checkSYCLAddIRAttributesMergeability(A, *ExistingAttr, *this);
    return nullptr;
  }
  return A.clone(Context);
}

void Sema::AddSYCLAddIRAttributesFunctionAttr(Decl *D,
                                              const AttributeCommonInfo &CI,
                                              MutableArrayRef<Expr *> Args) {
  if (const auto *FuncD = dyn_cast<FunctionDecl>(D)) {
    if (FuncD->isDefaulted()) {
      Diag(CI.getLoc(), diag::err_disallow_attribute_on_func) << CI << 1;
      return;
    }
    if (FuncD->isDeleted()) {
      Diag(CI.getLoc(), diag::err_disallow_attribute_on_func) << CI << 2;
      return;
    }
  }

  auto *Attr = SYCLAddIRAttributesFunctionAttr::Create(Context, Args.data(),
                                                       Args.size(), CI);
  if (evaluateAddIRAttributesArgs(Attr->args_begin(), Attr->args_size(), *this,
                                  CI))
    return;
  D->addAttr(Attr);
}

static void handleSYCLAddIRAttributesFunctionAttr(Sema &S, Decl *D,
                                                  const ParsedAttr &A) {
  llvm::SmallVector<Expr *, 4> Args;
  Args.reserve(A.getNumArgs() - 1);
  for (unsigned I = 0; I < A.getNumArgs(); I++) {
    assert(A.isArgExpr(I));
    Args.push_back(A.getArgAsExpr(I));
  }

  S.AddSYCLAddIRAttributesFunctionAttr(D, A, Args);
}

SYCLAddIRAttributesKernelParameterAttr *
Sema::MergeSYCLAddIRAttributesKernelParameterAttr(
    Decl *D, const SYCLAddIRAttributesKernelParameterAttr &A) {
  if (const auto *ExistingAttr =
          D->getAttr<SYCLAddIRAttributesKernelParameterAttr>()) {
    checkSYCLAddIRAttributesMergeability(A, *ExistingAttr, *this);
    return nullptr;
  }
  return A.clone(Context);
}

void Sema::AddSYCLAddIRAttributesKernelParameterAttr(
    Decl *D, const AttributeCommonInfo &CI, MutableArrayRef<Expr *> Args) {
  auto *Attr = SYCLAddIRAttributesKernelParameterAttr::Create(
      Context, Args.data(), Args.size(), CI);
  if (evaluateAddIRAttributesArgs(Attr->args_begin(), Attr->args_size(), *this,
                                  CI))
    return;
  D->addAttr(Attr);
}

static void handleSYCLAddIRAttributesKernelParameterAttr(Sema &S, Decl *D,
                                                         const ParsedAttr &A) {
  llvm::SmallVector<Expr *, 4> Args;
  Args.reserve(A.getNumArgs() - 1);
  for (unsigned I = 0; I < A.getNumArgs(); I++) {
    assert(A.getArgAsExpr(I));
    Args.push_back(A.getArgAsExpr(I));
  }

  S.AddSYCLAddIRAttributesKernelParameterAttr(D, A, Args);
}

SYCLAddIRAttributesGlobalVariableAttr *
Sema::MergeSYCLAddIRAttributesGlobalVariableAttr(
    Decl *D, const SYCLAddIRAttributesGlobalVariableAttr &A) {
  if (const auto *ExistingAttr =
          D->getAttr<SYCLAddIRAttributesGlobalVariableAttr>()) {
    checkSYCLAddIRAttributesMergeability(A, *ExistingAttr, *this);
    return nullptr;
  }
  return A.clone(Context);
}

void Sema::AddSYCLAddIRAttributesGlobalVariableAttr(
    Decl *D, const AttributeCommonInfo &CI, MutableArrayRef<Expr *> Args) {
  auto *Attr = SYCLAddIRAttributesGlobalVariableAttr::Create(
      Context, Args.data(), Args.size(), CI);
  if (evaluateAddIRAttributesArgs(Attr->args_begin(), Attr->args_size(), *this,
                                  CI))
    return;
  D->addAttr(Attr);
}

static void handleSYCLAddIRAttributesGlobalVariableAttr(Sema &S, Decl *D,
                                                        const ParsedAttr &A) {
  llvm::SmallVector<Expr *, 4> Args;
  Args.reserve(A.getNumArgs() - 1);
  for (unsigned I = 0; I < A.getNumArgs(); I++) {
    assert(A.getArgAsExpr(I));
    Args.push_back(A.getArgAsExpr(I));
  }

  S.AddSYCLAddIRAttributesGlobalVariableAttr(D, A, Args);
}

SYCLAddIRAnnotationsMemberAttr *Sema::MergeSYCLAddIRAnnotationsMemberAttr(
    Decl *D, const SYCLAddIRAnnotationsMemberAttr &A) {
  if (const auto *ExistingAttr = D->getAttr<SYCLAddIRAnnotationsMemberAttr>()) {
    checkSYCLAddIRAttributesMergeability(A, *ExistingAttr, *this);
    return nullptr;
  }
  return A.clone(Context);
}

void Sema::AddSYCLAddIRAnnotationsMemberAttr(Decl *D,
                                             const AttributeCommonInfo &CI,
                                             MutableArrayRef<Expr *> Args) {
  auto *Attr = SYCLAddIRAnnotationsMemberAttr::Create(Context, Args.data(),
                                                      Args.size(), CI);
  if (evaluateAddIRAttributesArgs(Attr->args_begin(), Attr->args_size(), *this,
                                  CI))
    return;
  D->addAttr(Attr);
}

static void handleSYCLAddIRAnnotationsMemberAttr(Sema &S, Decl *D,
                                                 const ParsedAttr &A) {
  llvm::SmallVector<Expr *, 4> Args;
  Args.reserve(A.getNumArgs());
  for (unsigned I = 0; I < A.getNumArgs(); I++) {
    assert(A.getArgAsExpr(I));
    Args.push_back(A.getArgAsExpr(I));
  }

  S.AddSYCLAddIRAnnotationsMemberAttr(D, A, Args);
}

namespace {
struct IntrinToName {
  uint32_t Id;
  int32_t FullName;
  int32_t ShortName;
};
} // unnamed namespace

static bool ArmBuiltinAliasValid(unsigned BuiltinID, StringRef AliasName,
                                 ArrayRef<IntrinToName> Map,
                                 const char *IntrinNames) {
  if (AliasName.startswith("__arm_"))
    AliasName = AliasName.substr(6);
  const IntrinToName *It =
      llvm::lower_bound(Map, BuiltinID, [](const IntrinToName &L, unsigned Id) {
        return L.Id < Id;
      });
  if (It == Map.end() || It->Id != BuiltinID)
    return false;
  StringRef FullName(&IntrinNames[It->FullName]);
  if (AliasName == FullName)
    return true;
  if (It->ShortName == -1)
    return false;
  StringRef ShortName(&IntrinNames[It->ShortName]);
  return AliasName == ShortName;
}

static bool ArmMveAliasValid(unsigned BuiltinID, StringRef AliasName) {
#include "clang/Basic/arm_mve_builtin_aliases.inc"
  // The included file defines:
  // - ArrayRef<IntrinToName> Map
  // - const char IntrinNames[]
  return ArmBuiltinAliasValid(BuiltinID, AliasName, Map, IntrinNames);
}

static bool ArmCdeAliasValid(unsigned BuiltinID, StringRef AliasName) {
#include "clang/Basic/arm_cde_builtin_aliases.inc"
  return ArmBuiltinAliasValid(BuiltinID, AliasName, Map, IntrinNames);
}

static bool ArmSveAliasValid(ASTContext &Context, unsigned BuiltinID,
                             StringRef AliasName) {
  if (Context.BuiltinInfo.isAuxBuiltinID(BuiltinID))
    BuiltinID = Context.BuiltinInfo.getAuxBuiltinID(BuiltinID);
  return BuiltinID >= AArch64::FirstSVEBuiltin &&
         BuiltinID <= AArch64::LastSVEBuiltin;
}

static bool ArmSmeAliasValid(ASTContext &Context, unsigned BuiltinID,
                             StringRef AliasName) {
  if (Context.BuiltinInfo.isAuxBuiltinID(BuiltinID))
    BuiltinID = Context.BuiltinInfo.getAuxBuiltinID(BuiltinID);
  return BuiltinID >= AArch64::FirstSMEBuiltin &&
         BuiltinID <= AArch64::LastSMEBuiltin;
}

static void handleArmBuiltinAliasAttr(Sema &S, Decl *D, const ParsedAttr &AL) {
  if (!AL.isArgIdent(0)) {
    S.Diag(AL.getLoc(), diag::err_attribute_argument_n_type)
        << AL << 1 << AANT_ArgumentIdentifier;
    return;
  }

  IdentifierInfo *Ident = AL.getArgAsIdent(0)->Ident;
  unsigned BuiltinID = Ident->getBuiltinID();
  StringRef AliasName = cast<FunctionDecl>(D)->getIdentifier()->getName();

  bool IsAArch64 = S.Context.getTargetInfo().getTriple().isAArch64();
  if ((IsAArch64 && !ArmSveAliasValid(S.Context, BuiltinID, AliasName) &&
       !ArmSmeAliasValid(S.Context, BuiltinID, AliasName)) ||
      (!IsAArch64 && !ArmMveAliasValid(BuiltinID, AliasName) &&
       !ArmCdeAliasValid(BuiltinID, AliasName))) {
    S.Diag(AL.getLoc(), diag::err_attribute_arm_builtin_alias);
    return;
  }

  D->addAttr(::new (S.Context) ArmBuiltinAliasAttr(S.Context, AL, Ident));
}

static bool RISCVAliasValid(unsigned BuiltinID, StringRef AliasName) {
  return BuiltinID >= RISCV::FirstRVVBuiltin &&
         BuiltinID <= RISCV::LastRVVBuiltin;
}

static void handleBuiltinAliasAttr(Sema &S, Decl *D,
                                        const ParsedAttr &AL) {
  if (!AL.isArgIdent(0)) {
    S.Diag(AL.getLoc(), diag::err_attribute_argument_n_type)
        << AL << 1 << AANT_ArgumentIdentifier;
    return;
  }

  IdentifierInfo *Ident = AL.getArgAsIdent(0)->Ident;
  unsigned BuiltinID = Ident->getBuiltinID();
  StringRef AliasName = cast<FunctionDecl>(D)->getIdentifier()->getName();

  bool IsAArch64 = S.Context.getTargetInfo().getTriple().isAArch64();
  bool IsARM = S.Context.getTargetInfo().getTriple().isARM();
  bool IsRISCV = S.Context.getTargetInfo().getTriple().isRISCV();
  bool IsHLSL = S.Context.getLangOpts().HLSL;
  if ((IsAArch64 && !ArmSveAliasValid(S.Context, BuiltinID, AliasName)) ||
      (IsARM && !ArmMveAliasValid(BuiltinID, AliasName) &&
       !ArmCdeAliasValid(BuiltinID, AliasName)) ||
      (IsRISCV && !RISCVAliasValid(BuiltinID, AliasName)) ||
      (!IsAArch64 && !IsARM && !IsRISCV && !IsHLSL)) {
    S.Diag(AL.getLoc(), diag::err_attribute_builtin_alias) << AL;
    return;
  }

  D->addAttr(::new (S.Context) BuiltinAliasAttr(S.Context, AL, Ident));
}

//===----------------------------------------------------------------------===//
// Checker-specific attribute handlers.
//===----------------------------------------------------------------------===//
static bool isValidSubjectOfNSReturnsRetainedAttribute(QualType QT) {
  return QT->isDependentType() || QT->isObjCRetainableType();
}

static bool isValidSubjectOfNSAttribute(QualType QT) {
  return QT->isDependentType() || QT->isObjCObjectPointerType() ||
         QT->isObjCNSObjectType();
}

static bool isValidSubjectOfCFAttribute(QualType QT) {
  return QT->isDependentType() || QT->isPointerType() ||
         isValidSubjectOfNSAttribute(QT);
}

static bool isValidSubjectOfOSAttribute(QualType QT) {
  if (QT->isDependentType())
    return true;
  QualType PT = QT->getPointeeType();
  return !PT.isNull() && PT->getAsCXXRecordDecl() != nullptr;
}

void Sema::AddXConsumedAttr(Decl *D, const AttributeCommonInfo &CI,
                            RetainOwnershipKind K,
                            bool IsTemplateInstantiation) {
  ValueDecl *VD = cast<ValueDecl>(D);
  switch (K) {
  case RetainOwnershipKind::OS:
    handleSimpleAttributeOrDiagnose<OSConsumedAttr>(
        *this, VD, CI, isValidSubjectOfOSAttribute(VD->getType()),
        diag::warn_ns_attribute_wrong_parameter_type,
        /*ExtraArgs=*/CI.getRange(), "os_consumed", /*pointers*/ 1);
    return;
  case RetainOwnershipKind::NS:
    handleSimpleAttributeOrDiagnose<NSConsumedAttr>(
        *this, VD, CI, isValidSubjectOfNSAttribute(VD->getType()),

        // These attributes are normally just advisory, but in ARC, ns_consumed
        // is significant.  Allow non-dependent code to contain inappropriate
        // attributes even in ARC, but require template instantiations to be
        // set up correctly.
        ((IsTemplateInstantiation && getLangOpts().ObjCAutoRefCount)
             ? diag::err_ns_attribute_wrong_parameter_type
             : diag::warn_ns_attribute_wrong_parameter_type),
        /*ExtraArgs=*/CI.getRange(), "ns_consumed", /*objc pointers*/ 0);
    return;
  case RetainOwnershipKind::CF:
    handleSimpleAttributeOrDiagnose<CFConsumedAttr>(
        *this, VD, CI, isValidSubjectOfCFAttribute(VD->getType()),
        diag::warn_ns_attribute_wrong_parameter_type,
        /*ExtraArgs=*/CI.getRange(), "cf_consumed", /*pointers*/ 1);
    return;
  }
}

static Sema::RetainOwnershipKind
parsedAttrToRetainOwnershipKind(const ParsedAttr &AL) {
  switch (AL.getKind()) {
  case ParsedAttr::AT_CFConsumed:
  case ParsedAttr::AT_CFReturnsRetained:
  case ParsedAttr::AT_CFReturnsNotRetained:
    return Sema::RetainOwnershipKind::CF;
  case ParsedAttr::AT_OSConsumesThis:
  case ParsedAttr::AT_OSConsumed:
  case ParsedAttr::AT_OSReturnsRetained:
  case ParsedAttr::AT_OSReturnsNotRetained:
  case ParsedAttr::AT_OSReturnsRetainedOnZero:
  case ParsedAttr::AT_OSReturnsRetainedOnNonZero:
    return Sema::RetainOwnershipKind::OS;
  case ParsedAttr::AT_NSConsumesSelf:
  case ParsedAttr::AT_NSConsumed:
  case ParsedAttr::AT_NSReturnsRetained:
  case ParsedAttr::AT_NSReturnsNotRetained:
  case ParsedAttr::AT_NSReturnsAutoreleased:
    return Sema::RetainOwnershipKind::NS;
  default:
    llvm_unreachable("Wrong argument supplied");
  }
}

bool Sema::checkNSReturnsRetainedReturnType(SourceLocation Loc, QualType QT) {
  if (isValidSubjectOfNSReturnsRetainedAttribute(QT))
    return false;

  Diag(Loc, diag::warn_ns_attribute_wrong_return_type)
      << "'ns_returns_retained'" << 0 << 0;
  return true;
}

/// \return whether the parameter is a pointer to OSObject pointer.
static bool isValidOSObjectOutParameter(const Decl *D) {
  const auto *PVD = dyn_cast<ParmVarDecl>(D);
  if (!PVD)
    return false;
  QualType QT = PVD->getType();
  QualType PT = QT->getPointeeType();
  return !PT.isNull() && isValidSubjectOfOSAttribute(PT);
}

static void handleXReturnsXRetainedAttr(Sema &S, Decl *D,
                                        const ParsedAttr &AL) {
  QualType ReturnType;
  Sema::RetainOwnershipKind K = parsedAttrToRetainOwnershipKind(AL);

  if (const auto *MD = dyn_cast<ObjCMethodDecl>(D)) {
    ReturnType = MD->getReturnType();
  } else if (S.getLangOpts().ObjCAutoRefCount && hasDeclarator(D) &&
             (AL.getKind() == ParsedAttr::AT_NSReturnsRetained)) {
    return; // ignore: was handled as a type attribute
  } else if (const auto *PD = dyn_cast<ObjCPropertyDecl>(D)) {
    ReturnType = PD->getType();
  } else if (const auto *FD = dyn_cast<FunctionDecl>(D)) {
    ReturnType = FD->getReturnType();
  } else if (const auto *Param = dyn_cast<ParmVarDecl>(D)) {
    // Attributes on parameters are used for out-parameters,
    // passed as pointers-to-pointers.
    unsigned DiagID = K == Sema::RetainOwnershipKind::CF
            ? /*pointer-to-CF-pointer*/2
            : /*pointer-to-OSObject-pointer*/3;
    ReturnType = Param->getType()->getPointeeType();
    if (ReturnType.isNull()) {
      S.Diag(D->getBeginLoc(), diag::warn_ns_attribute_wrong_parameter_type)
          << AL << DiagID << AL.getRange();
      return;
    }
  } else if (AL.isUsedAsTypeAttr()) {
    return;
  } else {
    AttributeDeclKind ExpectedDeclKind;
    switch (AL.getKind()) {
    default: llvm_unreachable("invalid ownership attribute");
    case ParsedAttr::AT_NSReturnsRetained:
    case ParsedAttr::AT_NSReturnsAutoreleased:
    case ParsedAttr::AT_NSReturnsNotRetained:
      ExpectedDeclKind = ExpectedFunctionOrMethod;
      break;

    case ParsedAttr::AT_OSReturnsRetained:
    case ParsedAttr::AT_OSReturnsNotRetained:
    case ParsedAttr::AT_CFReturnsRetained:
    case ParsedAttr::AT_CFReturnsNotRetained:
      ExpectedDeclKind = ExpectedFunctionMethodOrParameter;
      break;
    }
    S.Diag(D->getBeginLoc(), diag::warn_attribute_wrong_decl_type)
        << AL.getRange() << AL << AL.isRegularKeywordAttribute()
        << ExpectedDeclKind;
    return;
  }

  bool TypeOK;
  bool Cf;
  unsigned ParmDiagID = 2; // Pointer-to-CF-pointer
  switch (AL.getKind()) {
  default: llvm_unreachable("invalid ownership attribute");
  case ParsedAttr::AT_NSReturnsRetained:
    TypeOK = isValidSubjectOfNSReturnsRetainedAttribute(ReturnType);
    Cf = false;
    break;

  case ParsedAttr::AT_NSReturnsAutoreleased:
  case ParsedAttr::AT_NSReturnsNotRetained:
    TypeOK = isValidSubjectOfNSAttribute(ReturnType);
    Cf = false;
    break;

  case ParsedAttr::AT_CFReturnsRetained:
  case ParsedAttr::AT_CFReturnsNotRetained:
    TypeOK = isValidSubjectOfCFAttribute(ReturnType);
    Cf = true;
    break;

  case ParsedAttr::AT_OSReturnsRetained:
  case ParsedAttr::AT_OSReturnsNotRetained:
    TypeOK = isValidSubjectOfOSAttribute(ReturnType);
    Cf = true;
    ParmDiagID = 3; // Pointer-to-OSObject-pointer
    break;
  }

  if (!TypeOK) {
    if (AL.isUsedAsTypeAttr())
      return;

    if (isa<ParmVarDecl>(D)) {
      S.Diag(D->getBeginLoc(), diag::warn_ns_attribute_wrong_parameter_type)
          << AL << ParmDiagID << AL.getRange();
    } else {
      // Needs to be kept in sync with warn_ns_attribute_wrong_return_type.
      enum : unsigned {
        Function,
        Method,
        Property
      } SubjectKind = Function;
      if (isa<ObjCMethodDecl>(D))
        SubjectKind = Method;
      else if (isa<ObjCPropertyDecl>(D))
        SubjectKind = Property;
      S.Diag(D->getBeginLoc(), diag::warn_ns_attribute_wrong_return_type)
          << AL << SubjectKind << Cf << AL.getRange();
    }
    return;
  }

  switch (AL.getKind()) {
    default:
      llvm_unreachable("invalid ownership attribute");
    case ParsedAttr::AT_NSReturnsAutoreleased:
      handleSimpleAttribute<NSReturnsAutoreleasedAttr>(S, D, AL);
      return;
    case ParsedAttr::AT_CFReturnsNotRetained:
      handleSimpleAttribute<CFReturnsNotRetainedAttr>(S, D, AL);
      return;
    case ParsedAttr::AT_NSReturnsNotRetained:
      handleSimpleAttribute<NSReturnsNotRetainedAttr>(S, D, AL);
      return;
    case ParsedAttr::AT_CFReturnsRetained:
      handleSimpleAttribute<CFReturnsRetainedAttr>(S, D, AL);
      return;
    case ParsedAttr::AT_NSReturnsRetained:
      handleSimpleAttribute<NSReturnsRetainedAttr>(S, D, AL);
      return;
    case ParsedAttr::AT_OSReturnsRetained:
      handleSimpleAttribute<OSReturnsRetainedAttr>(S, D, AL);
      return;
    case ParsedAttr::AT_OSReturnsNotRetained:
      handleSimpleAttribute<OSReturnsNotRetainedAttr>(S, D, AL);
      return;
  };
}

static void handleObjCReturnsInnerPointerAttr(Sema &S, Decl *D,
                                              const ParsedAttr &Attrs) {
  const int EP_ObjCMethod = 1;
  const int EP_ObjCProperty = 2;

  SourceLocation loc = Attrs.getLoc();
  QualType resultType;
  if (isa<ObjCMethodDecl>(D))
    resultType = cast<ObjCMethodDecl>(D)->getReturnType();
  else
    resultType = cast<ObjCPropertyDecl>(D)->getType();

  if (!resultType->isReferenceType() &&
      (!resultType->isPointerType() || resultType->isObjCRetainableType())) {
    S.Diag(D->getBeginLoc(), diag::warn_ns_attribute_wrong_return_type)
        << SourceRange(loc) << Attrs
        << (isa<ObjCMethodDecl>(D) ? EP_ObjCMethod : EP_ObjCProperty)
        << /*non-retainable pointer*/ 2;

    // Drop the attribute.
    return;
  }

  D->addAttr(::new (S.Context) ObjCReturnsInnerPointerAttr(S.Context, Attrs));
}

static void handleObjCRequiresSuperAttr(Sema &S, Decl *D,
                                        const ParsedAttr &Attrs) {
  const auto *Method = cast<ObjCMethodDecl>(D);

  const DeclContext *DC = Method->getDeclContext();
  if (const auto *PDecl = dyn_cast_or_null<ObjCProtocolDecl>(DC)) {
    S.Diag(D->getBeginLoc(), diag::warn_objc_requires_super_protocol) << Attrs
                                                                      << 0;
    S.Diag(PDecl->getLocation(), diag::note_protocol_decl);
    return;
  }
  if (Method->getMethodFamily() == OMF_dealloc) {
    S.Diag(D->getBeginLoc(), diag::warn_objc_requires_super_protocol) << Attrs
                                                                      << 1;
    return;
  }

  D->addAttr(::new (S.Context) ObjCRequiresSuperAttr(S.Context, Attrs));
}

static void handleNSErrorDomain(Sema &S, Decl *D, const ParsedAttr &AL) {
  auto *E = AL.getArgAsExpr(0);
  auto Loc = E ? E->getBeginLoc() : AL.getLoc();

  auto *DRE = dyn_cast<DeclRefExpr>(AL.getArgAsExpr(0));
  if (!DRE) {
    S.Diag(Loc, diag::err_nserrordomain_invalid_decl) << 0;
    return;
  }

  auto *VD = dyn_cast<VarDecl>(DRE->getDecl());
  if (!VD) {
    S.Diag(Loc, diag::err_nserrordomain_invalid_decl) << 1 << DRE->getDecl();
    return;
  }

  if (!isNSStringType(VD->getType(), S.Context) &&
      !isCFStringType(VD->getType(), S.Context)) {
    S.Diag(Loc, diag::err_nserrordomain_wrong_type) << VD;
    return;
  }

  D->addAttr(::new (S.Context) NSErrorDomainAttr(S.Context, AL, VD));
}

static void handleObjCBridgeAttr(Sema &S, Decl *D, const ParsedAttr &AL) {
  IdentifierLoc *Parm = AL.isArgIdent(0) ? AL.getArgAsIdent(0) : nullptr;

  if (!Parm) {
    S.Diag(D->getBeginLoc(), diag::err_objc_attr_not_id) << AL << 0;
    return;
  }

  // Typedefs only allow objc_bridge(id) and have some additional checking.
  if (const auto *TD = dyn_cast<TypedefNameDecl>(D)) {
    if (!Parm->Ident->isStr("id")) {
      S.Diag(AL.getLoc(), diag::err_objc_attr_typedef_not_id) << AL;
      return;
    }

    // Only allow 'cv void *'.
    QualType T = TD->getUnderlyingType();
    if (!T->isVoidPointerType()) {
      S.Diag(AL.getLoc(), diag::err_objc_attr_typedef_not_void_pointer);
      return;
    }
  }

  D->addAttr(::new (S.Context) ObjCBridgeAttr(S.Context, AL, Parm->Ident));
}

static void handleObjCBridgeMutableAttr(Sema &S, Decl *D,
                                        const ParsedAttr &AL) {
  IdentifierLoc *Parm = AL.isArgIdent(0) ? AL.getArgAsIdent(0) : nullptr;

  if (!Parm) {
    S.Diag(D->getBeginLoc(), diag::err_objc_attr_not_id) << AL << 0;
    return;
  }

  D->addAttr(::new (S.Context)
                 ObjCBridgeMutableAttr(S.Context, AL, Parm->Ident));
}

static void handleObjCBridgeRelatedAttr(Sema &S, Decl *D,
                                        const ParsedAttr &AL) {
  IdentifierInfo *RelatedClass =
      AL.isArgIdent(0) ? AL.getArgAsIdent(0)->Ident : nullptr;
  if (!RelatedClass) {
    S.Diag(D->getBeginLoc(), diag::err_objc_attr_not_id) << AL << 0;
    return;
  }
  IdentifierInfo *ClassMethod =
    AL.getArgAsIdent(1) ? AL.getArgAsIdent(1)->Ident : nullptr;
  IdentifierInfo *InstanceMethod =
    AL.getArgAsIdent(2) ? AL.getArgAsIdent(2)->Ident : nullptr;
  D->addAttr(::new (S.Context) ObjCBridgeRelatedAttr(
      S.Context, AL, RelatedClass, ClassMethod, InstanceMethod));
}

static void handleObjCDesignatedInitializer(Sema &S, Decl *D,
                                            const ParsedAttr &AL) {
  DeclContext *Ctx = D->getDeclContext();

  // This attribute can only be applied to methods in interfaces or class
  // extensions.
  if (!isa<ObjCInterfaceDecl>(Ctx) &&
      !(isa<ObjCCategoryDecl>(Ctx) &&
        cast<ObjCCategoryDecl>(Ctx)->IsClassExtension())) {
    S.Diag(D->getLocation(), diag::err_designated_init_attr_non_init);
    return;
  }

  ObjCInterfaceDecl *IFace;
  if (auto *CatDecl = dyn_cast<ObjCCategoryDecl>(Ctx))
    IFace = CatDecl->getClassInterface();
  else
    IFace = cast<ObjCInterfaceDecl>(Ctx);

  if (!IFace)
    return;

  IFace->setHasDesignatedInitializers();
  D->addAttr(::new (S.Context) ObjCDesignatedInitializerAttr(S.Context, AL));
}

static void handleObjCRuntimeName(Sema &S, Decl *D, const ParsedAttr &AL) {
  StringRef MetaDataName;
  if (!S.checkStringLiteralArgumentAttr(AL, 0, MetaDataName))
    return;
  D->addAttr(::new (S.Context)
                 ObjCRuntimeNameAttr(S.Context, AL, MetaDataName));
}

// When a user wants to use objc_boxable with a union or struct
// but they don't have access to the declaration (legacy/third-party code)
// then they can 'enable' this feature with a typedef:
// typedef struct __attribute((objc_boxable)) legacy_struct legacy_struct;
static void handleObjCBoxable(Sema &S, Decl *D, const ParsedAttr &AL) {
  bool notify = false;

  auto *RD = dyn_cast<RecordDecl>(D);
  if (RD && RD->getDefinition()) {
    RD = RD->getDefinition();
    notify = true;
  }

  if (RD) {
    ObjCBoxableAttr *BoxableAttr =
        ::new (S.Context) ObjCBoxableAttr(S.Context, AL);
    RD->addAttr(BoxableAttr);
    if (notify) {
      // we need to notify ASTReader/ASTWriter about
      // modification of existing declaration
      if (ASTMutationListener *L = S.getASTMutationListener())
        L->AddedAttributeToRecord(BoxableAttr, RD);
    }
  }
}

static void handleObjCOwnershipAttr(Sema &S, Decl *D, const ParsedAttr &AL) {
  if (hasDeclarator(D))
    return;

  S.Diag(D->getBeginLoc(), diag::err_attribute_wrong_decl_type)
      << AL.getRange() << AL << AL.isRegularKeywordAttribute()
      << ExpectedVariable;
}

static void handleObjCPreciseLifetimeAttr(Sema &S, Decl *D,
                                          const ParsedAttr &AL) {
  const auto *VD = cast<ValueDecl>(D);
  QualType QT = VD->getType();

  if (!QT->isDependentType() &&
      !QT->isObjCLifetimeType()) {
    S.Diag(AL.getLoc(), diag::err_objc_precise_lifetime_bad_type)
      << QT;
    return;
  }

  Qualifiers::ObjCLifetime Lifetime = QT.getObjCLifetime();

  // If we have no lifetime yet, check the lifetime we're presumably
  // going to infer.
  if (Lifetime == Qualifiers::OCL_None && !QT->isDependentType())
    Lifetime = QT->getObjCARCImplicitLifetime();

  switch (Lifetime) {
  case Qualifiers::OCL_None:
    assert(QT->isDependentType() &&
           "didn't infer lifetime for non-dependent type?");
    break;

  case Qualifiers::OCL_Weak:   // meaningful
  case Qualifiers::OCL_Strong: // meaningful
    break;

  case Qualifiers::OCL_ExplicitNone:
  case Qualifiers::OCL_Autoreleasing:
    S.Diag(AL.getLoc(), diag::warn_objc_precise_lifetime_meaningless)
        << (Lifetime == Qualifiers::OCL_Autoreleasing);
    break;
  }

  D->addAttr(::new (S.Context) ObjCPreciseLifetimeAttr(S.Context, AL));
}

static void handleSwiftAttrAttr(Sema &S, Decl *D, const ParsedAttr &AL) {
  // Make sure that there is a string literal as the annotation's single
  // argument.
  StringRef Str;
  if (!S.checkStringLiteralArgumentAttr(AL, 0, Str))
    return;

  D->addAttr(::new (S.Context) SwiftAttrAttr(S.Context, AL, Str));
}

static void handleSwiftBridge(Sema &S, Decl *D, const ParsedAttr &AL) {
  // Make sure that there is a string literal as the annotation's single
  // argument.
  StringRef BT;
  if (!S.checkStringLiteralArgumentAttr(AL, 0, BT))
    return;

  // Warn about duplicate attributes if they have different arguments, but drop
  // any duplicate attributes regardless.
  if (const auto *Other = D->getAttr<SwiftBridgeAttr>()) {
    if (Other->getSwiftType() != BT)
      S.Diag(AL.getLoc(), diag::warn_duplicate_attribute) << AL;
    return;
  }

  D->addAttr(::new (S.Context) SwiftBridgeAttr(S.Context, AL, BT));
}

static bool isErrorParameter(Sema &S, QualType QT) {
  const auto *PT = QT->getAs<PointerType>();
  if (!PT)
    return false;

  QualType Pointee = PT->getPointeeType();

  // Check for NSError**.
  if (const auto *OPT = Pointee->getAs<ObjCObjectPointerType>())
    if (const auto *ID = OPT->getInterfaceDecl())
      if (ID->getIdentifier() == S.getNSErrorIdent())
        return true;

  // Check for CFError**.
  if (const auto *PT = Pointee->getAs<PointerType>())
    if (const auto *RT = PT->getPointeeType()->getAs<RecordType>())
      if (S.isCFError(RT->getDecl()))
        return true;

  return false;
}

static void handleSwiftError(Sema &S, Decl *D, const ParsedAttr &AL) {
  auto hasErrorParameter = [](Sema &S, Decl *D, const ParsedAttr &AL) -> bool {
    for (unsigned I = 0, E = getFunctionOrMethodNumParams(D); I != E; ++I) {
      if (isErrorParameter(S, getFunctionOrMethodParamType(D, I)))
        return true;
    }

    S.Diag(AL.getLoc(), diag::err_attr_swift_error_no_error_parameter)
        << AL << isa<ObjCMethodDecl>(D);
    return false;
  };

  auto hasPointerResult = [](Sema &S, Decl *D, const ParsedAttr &AL) -> bool {
    // - C, ObjC, and block pointers are definitely okay.
    // - References are definitely not okay.
    // - nullptr_t is weird, but acceptable.
    QualType RT = getFunctionOrMethodResultType(D);
    if (RT->hasPointerRepresentation() && !RT->isReferenceType())
      return true;

    S.Diag(AL.getLoc(), diag::err_attr_swift_error_return_type)
        << AL << AL.getArgAsIdent(0)->Ident->getName() << isa<ObjCMethodDecl>(D)
        << /*pointer*/ 1;
    return false;
  };

  auto hasIntegerResult = [](Sema &S, Decl *D, const ParsedAttr &AL) -> bool {
    QualType RT = getFunctionOrMethodResultType(D);
    if (RT->isIntegralType(S.Context))
      return true;

    S.Diag(AL.getLoc(), diag::err_attr_swift_error_return_type)
        << AL << AL.getArgAsIdent(0)->Ident->getName() << isa<ObjCMethodDecl>(D)
        << /*integral*/ 0;
    return false;
  };

  if (D->isInvalidDecl())
    return;

  IdentifierLoc *Loc = AL.getArgAsIdent(0);
  SwiftErrorAttr::ConventionKind Convention;
  if (!SwiftErrorAttr::ConvertStrToConventionKind(Loc->Ident->getName(),
                                                  Convention)) {
    S.Diag(AL.getLoc(), diag::warn_attribute_type_not_supported)
        << AL << Loc->Ident;
    return;
  }

  switch (Convention) {
  case SwiftErrorAttr::None:
    // No additional validation required.
    break;

  case SwiftErrorAttr::NonNullError:
    if (!hasErrorParameter(S, D, AL))
      return;
    break;

  case SwiftErrorAttr::NullResult:
    if (!hasErrorParameter(S, D, AL) || !hasPointerResult(S, D, AL))
      return;
    break;

  case SwiftErrorAttr::NonZeroResult:
  case SwiftErrorAttr::ZeroResult:
    if (!hasErrorParameter(S, D, AL) || !hasIntegerResult(S, D, AL))
      return;
    break;
  }

  D->addAttr(::new (S.Context) SwiftErrorAttr(S.Context, AL, Convention));
}

static void checkSwiftAsyncErrorBlock(Sema &S, Decl *D,
                                      const SwiftAsyncErrorAttr *ErrorAttr,
                                      const SwiftAsyncAttr *AsyncAttr) {
  if (AsyncAttr->getKind() == SwiftAsyncAttr::None) {
    if (ErrorAttr->getConvention() != SwiftAsyncErrorAttr::None) {
      S.Diag(AsyncAttr->getLocation(),
             diag::err_swift_async_error_without_swift_async)
          << AsyncAttr << isa<ObjCMethodDecl>(D);
    }
    return;
  }

  const ParmVarDecl *HandlerParam = getFunctionOrMethodParam(
      D, AsyncAttr->getCompletionHandlerIndex().getASTIndex());
  // handleSwiftAsyncAttr already verified the type is correct, so no need to
  // double-check it here.
  const auto *FuncTy = HandlerParam->getType()
                           ->castAs<BlockPointerType>()
                           ->getPointeeType()
                           ->getAs<FunctionProtoType>();
  ArrayRef<QualType> BlockParams;
  if (FuncTy)
    BlockParams = FuncTy->getParamTypes();

  switch (ErrorAttr->getConvention()) {
  case SwiftAsyncErrorAttr::ZeroArgument:
  case SwiftAsyncErrorAttr::NonZeroArgument: {
    uint32_t ParamIdx = ErrorAttr->getHandlerParamIdx();
    if (ParamIdx == 0 || ParamIdx > BlockParams.size()) {
      S.Diag(ErrorAttr->getLocation(),
             diag::err_attribute_argument_out_of_bounds) << ErrorAttr << 2;
      return;
    }
    QualType ErrorParam = BlockParams[ParamIdx - 1];
    if (!ErrorParam->isIntegralType(S.Context)) {
      StringRef ConvStr =
          ErrorAttr->getConvention() == SwiftAsyncErrorAttr::ZeroArgument
              ? "zero_argument"
              : "nonzero_argument";
      S.Diag(ErrorAttr->getLocation(), diag::err_swift_async_error_non_integral)
          << ErrorAttr << ConvStr << ParamIdx << ErrorParam;
      return;
    }
    break;
  }
  case SwiftAsyncErrorAttr::NonNullError: {
    bool AnyErrorParams = false;
    for (QualType Param : BlockParams) {
      // Check for NSError *.
      if (const auto *ObjCPtrTy = Param->getAs<ObjCObjectPointerType>()) {
        if (const auto *ID = ObjCPtrTy->getInterfaceDecl()) {
          if (ID->getIdentifier() == S.getNSErrorIdent()) {
            AnyErrorParams = true;
            break;
          }
        }
      }
      // Check for CFError *.
      if (const auto *PtrTy = Param->getAs<PointerType>()) {
        if (const auto *RT = PtrTy->getPointeeType()->getAs<RecordType>()) {
          if (S.isCFError(RT->getDecl())) {
            AnyErrorParams = true;
            break;
          }
        }
      }
    }

    if (!AnyErrorParams) {
      S.Diag(ErrorAttr->getLocation(),
             diag::err_swift_async_error_no_error_parameter)
          << ErrorAttr << isa<ObjCMethodDecl>(D);
      return;
    }
    break;
  }
  case SwiftAsyncErrorAttr::None:
    break;
  }
}

static void handleSwiftAsyncError(Sema &S, Decl *D, const ParsedAttr &AL) {
  IdentifierLoc *IDLoc = AL.getArgAsIdent(0);
  SwiftAsyncErrorAttr::ConventionKind ConvKind;
  if (!SwiftAsyncErrorAttr::ConvertStrToConventionKind(IDLoc->Ident->getName(),
                                                       ConvKind)) {
    S.Diag(AL.getLoc(), diag::warn_attribute_type_not_supported)
        << AL << IDLoc->Ident;
    return;
  }

  uint32_t ParamIdx = 0;
  switch (ConvKind) {
  case SwiftAsyncErrorAttr::ZeroArgument:
  case SwiftAsyncErrorAttr::NonZeroArgument: {
    if (!AL.checkExactlyNumArgs(S, 2))
      return;

    Expr *IdxExpr = AL.getArgAsExpr(1);
    if (!checkUInt32Argument(S, AL, IdxExpr, ParamIdx))
      return;
    break;
  }
  case SwiftAsyncErrorAttr::NonNullError:
  case SwiftAsyncErrorAttr::None: {
    if (!AL.checkExactlyNumArgs(S, 1))
      return;
    break;
  }
  }

  auto *ErrorAttr =
      ::new (S.Context) SwiftAsyncErrorAttr(S.Context, AL, ConvKind, ParamIdx);
  D->addAttr(ErrorAttr);

  if (auto *AsyncAttr = D->getAttr<SwiftAsyncAttr>())
    checkSwiftAsyncErrorBlock(S, D, ErrorAttr, AsyncAttr);
}

// For a function, this will validate a compound Swift name, e.g.
// <code>init(foo:bar:baz:)</code> or <code>controllerForName(_:)</code>, and
// the function will output the number of parameter names, and whether this is a
// single-arg initializer.
//
// For a type, enum constant, property, or variable declaration, this will
// validate either a simple identifier, or a qualified
// <code>context.identifier</code> name.
static bool
validateSwiftFunctionName(Sema &S, const ParsedAttr &AL, SourceLocation Loc,
                          StringRef Name, unsigned &SwiftParamCount,
                          bool &IsSingleParamInit) {
  SwiftParamCount = 0;
  IsSingleParamInit = false;

  // Check whether this will be mapped to a getter or setter of a property.
  bool IsGetter = false, IsSetter = false;
  if (Name.startswith("getter:")) {
    IsGetter = true;
    Name = Name.substr(7);
  } else if (Name.startswith("setter:")) {
    IsSetter = true;
    Name = Name.substr(7);
  }

  if (Name.back() != ')') {
    S.Diag(Loc, diag::warn_attr_swift_name_function) << AL;
    return false;
  }

  bool IsMember = false;
  StringRef ContextName, BaseName, Parameters;

  std::tie(BaseName, Parameters) = Name.split('(');

  // Split at the first '.', if it exists, which separates the context name
  // from the base name.
  std::tie(ContextName, BaseName) = BaseName.split('.');
  if (BaseName.empty()) {
    BaseName = ContextName;
    ContextName = StringRef();
  } else if (ContextName.empty() || !isValidAsciiIdentifier(ContextName)) {
    S.Diag(Loc, diag::warn_attr_swift_name_invalid_identifier)
        << AL << /*context*/ 1;
    return false;
  } else {
    IsMember = true;
  }

  if (!isValidAsciiIdentifier(BaseName) || BaseName == "_") {
    S.Diag(Loc, diag::warn_attr_swift_name_invalid_identifier)
        << AL << /*basename*/ 0;
    return false;
  }

  bool IsSubscript = BaseName == "subscript";
  // A subscript accessor must be a getter or setter.
  if (IsSubscript && !IsGetter && !IsSetter) {
    S.Diag(Loc, diag::warn_attr_swift_name_subscript_invalid_parameter)
        << AL << /* getter or setter */ 0;
    return false;
  }

  if (Parameters.empty()) {
    S.Diag(Loc, diag::warn_attr_swift_name_missing_parameters) << AL;
    return false;
  }

  assert(Parameters.back() == ')' && "expected ')'");
  Parameters = Parameters.drop_back(); // ')'

  if (Parameters.empty()) {
    // Setters and subscripts must have at least one parameter.
    if (IsSubscript) {
      S.Diag(Loc, diag::warn_attr_swift_name_subscript_invalid_parameter)
          << AL << /* have at least one parameter */1;
      return false;
    }

    if (IsSetter) {
      S.Diag(Loc, diag::warn_attr_swift_name_setter_parameters) << AL;
      return false;
    }

    return true;
  }

  if (Parameters.back() != ':') {
    S.Diag(Loc, diag::warn_attr_swift_name_function) << AL;
    return false;
  }

  StringRef CurrentParam;
  std::optional<unsigned> SelfLocation;
  unsigned NewValueCount = 0;
  std::optional<unsigned> NewValueLocation;
  do {
    std::tie(CurrentParam, Parameters) = Parameters.split(':');

    if (!isValidAsciiIdentifier(CurrentParam)) {
      S.Diag(Loc, diag::warn_attr_swift_name_invalid_identifier)
          << AL << /*parameter*/2;
      return false;
    }

    if (IsMember && CurrentParam == "self") {
      // "self" indicates the "self" argument for a member.

      // More than one "self"?
      if (SelfLocation) {
        S.Diag(Loc, diag::warn_attr_swift_name_multiple_selfs) << AL;
        return false;
      }

      // The "self" location is the current parameter.
      SelfLocation = SwiftParamCount;
    } else if (CurrentParam == "newValue") {
      // "newValue" indicates the "newValue" argument for a setter.

      // There should only be one 'newValue', but it's only significant for
      // subscript accessors, so don't error right away.
      ++NewValueCount;

      NewValueLocation = SwiftParamCount;
    }

    ++SwiftParamCount;
  } while (!Parameters.empty());

  // Only instance subscripts are currently supported.
  if (IsSubscript && !SelfLocation) {
    S.Diag(Loc, diag::warn_attr_swift_name_subscript_invalid_parameter)
        << AL << /*have a 'self:' parameter*/2;
    return false;
  }

  IsSingleParamInit =
        SwiftParamCount == 1 && BaseName == "init" && CurrentParam != "_";

  // Check the number of parameters for a getter/setter.
  if (IsGetter || IsSetter) {
    // Setters have one parameter for the new value.
    unsigned NumExpectedParams = IsGetter ? 0 : 1;
    unsigned ParamDiag =
        IsGetter ? diag::warn_attr_swift_name_getter_parameters
                 : diag::warn_attr_swift_name_setter_parameters;

    // Instance methods have one parameter for "self".
    if (SelfLocation)
      ++NumExpectedParams;

    // Subscripts may have additional parameters beyond the expected params for
    // the index.
    if (IsSubscript) {
      if (SwiftParamCount < NumExpectedParams) {
        S.Diag(Loc, ParamDiag) << AL;
        return false;
      }

      // A subscript setter must explicitly label its newValue parameter to
      // distinguish it from index parameters.
      if (IsSetter) {
        if (!NewValueLocation) {
          S.Diag(Loc, diag::warn_attr_swift_name_subscript_setter_no_newValue)
              << AL;
          return false;
        }
        if (NewValueCount > 1) {
          S.Diag(Loc, diag::warn_attr_swift_name_subscript_setter_multiple_newValues)
              << AL;
          return false;
        }
      } else {
        // Subscript getters should have no 'newValue:' parameter.
        if (NewValueLocation) {
          S.Diag(Loc, diag::warn_attr_swift_name_subscript_getter_newValue)
              << AL;
          return false;
        }
      }
    } else {
      // Property accessors must have exactly the number of expected params.
      if (SwiftParamCount != NumExpectedParams) {
        S.Diag(Loc, ParamDiag) << AL;
        return false;
      }
    }
  }

  return true;
}

bool Sema::DiagnoseSwiftName(Decl *D, StringRef Name, SourceLocation Loc,
                             const ParsedAttr &AL, bool IsAsync) {
  if (isa<ObjCMethodDecl>(D) || isa<FunctionDecl>(D)) {
    ArrayRef<ParmVarDecl*> Params;
    unsigned ParamCount;

    if (const auto *Method = dyn_cast<ObjCMethodDecl>(D)) {
      ParamCount = Method->getSelector().getNumArgs();
      Params = Method->parameters().slice(0, ParamCount);
    } else {
      const auto *F = cast<FunctionDecl>(D);

      ParamCount = F->getNumParams();
      Params = F->parameters();

      if (!F->hasWrittenPrototype()) {
        Diag(Loc, diag::warn_attribute_wrong_decl_type)
            << AL << AL.isRegularKeywordAttribute()
            << ExpectedFunctionWithProtoType;
        return false;
      }
    }

    // The async name drops the last callback parameter.
    if (IsAsync) {
      if (ParamCount == 0) {
        Diag(Loc, diag::warn_attr_swift_name_decl_missing_params)
            << AL << isa<ObjCMethodDecl>(D);
        return false;
      }
      ParamCount -= 1;
    }

    unsigned SwiftParamCount;
    bool IsSingleParamInit;
    if (!validateSwiftFunctionName(*this, AL, Loc, Name,
                                   SwiftParamCount, IsSingleParamInit))
      return false;

    bool ParamCountValid;
    if (SwiftParamCount == ParamCount) {
      ParamCountValid = true;
    } else if (SwiftParamCount > ParamCount) {
      ParamCountValid = IsSingleParamInit && ParamCount == 0;
    } else {
      // We have fewer Swift parameters than Objective-C parameters, but that
      // might be because we've transformed some of them. Check for potential
      // "out" parameters and err on the side of not warning.
      unsigned MaybeOutParamCount =
          llvm::count_if(Params, [](const ParmVarDecl *Param) -> bool {
            QualType ParamTy = Param->getType();
            if (ParamTy->isReferenceType() || ParamTy->isPointerType())
              return !ParamTy->getPointeeType().isConstQualified();
            return false;
          });

      ParamCountValid = SwiftParamCount + MaybeOutParamCount >= ParamCount;
    }

    if (!ParamCountValid) {
      Diag(Loc, diag::warn_attr_swift_name_num_params)
          << (SwiftParamCount > ParamCount) << AL << ParamCount
          << SwiftParamCount;
      return false;
    }
  } else if ((isa<EnumConstantDecl>(D) || isa<ObjCProtocolDecl>(D) ||
              isa<ObjCInterfaceDecl>(D) || isa<ObjCPropertyDecl>(D) ||
              isa<VarDecl>(D) || isa<TypedefNameDecl>(D) || isa<TagDecl>(D) ||
              isa<IndirectFieldDecl>(D) || isa<FieldDecl>(D)) &&
             !IsAsync) {
    StringRef ContextName, BaseName;

    std::tie(ContextName, BaseName) = Name.split('.');
    if (BaseName.empty()) {
      BaseName = ContextName;
      ContextName = StringRef();
    } else if (!isValidAsciiIdentifier(ContextName)) {
      Diag(Loc, diag::warn_attr_swift_name_invalid_identifier) << AL
          << /*context*/1;
      return false;
    }

    if (!isValidAsciiIdentifier(BaseName)) {
      Diag(Loc, diag::warn_attr_swift_name_invalid_identifier) << AL
          << /*basename*/0;
      return false;
    }
  } else {
    Diag(Loc, diag::warn_attr_swift_name_decl_kind) << AL;
    return false;
  }
  return true;
}

static void handleSwiftName(Sema &S, Decl *D, const ParsedAttr &AL) {
  StringRef Name;
  SourceLocation Loc;
  if (!S.checkStringLiteralArgumentAttr(AL, 0, Name, &Loc))
    return;

  if (!S.DiagnoseSwiftName(D, Name, Loc, AL, /*IsAsync=*/false))
    return;

  D->addAttr(::new (S.Context) SwiftNameAttr(S.Context, AL, Name));
}

static void handleSwiftAsyncName(Sema &S, Decl *D, const ParsedAttr &AL) {
  StringRef Name;
  SourceLocation Loc;
  if (!S.checkStringLiteralArgumentAttr(AL, 0, Name, &Loc))
    return;

  if (!S.DiagnoseSwiftName(D, Name, Loc, AL, /*IsAsync=*/true))
    return;

  D->addAttr(::new (S.Context) SwiftAsyncNameAttr(S.Context, AL, Name));
}

static void handleSwiftNewType(Sema &S, Decl *D, const ParsedAttr &AL) {
  // Make sure that there is an identifier as the annotation's single argument.
  if (!AL.checkExactlyNumArgs(S, 1))
    return;

  if (!AL.isArgIdent(0)) {
    S.Diag(AL.getLoc(), diag::err_attribute_argument_type)
        << AL << AANT_ArgumentIdentifier;
    return;
  }

  SwiftNewTypeAttr::NewtypeKind Kind;
  IdentifierInfo *II = AL.getArgAsIdent(0)->Ident;
  if (!SwiftNewTypeAttr::ConvertStrToNewtypeKind(II->getName(), Kind)) {
    S.Diag(AL.getLoc(), diag::warn_attribute_type_not_supported) << AL << II;
    return;
  }

  if (!isa<TypedefNameDecl>(D)) {
    S.Diag(AL.getLoc(), diag::warn_attribute_wrong_decl_type_str)
        << AL << AL.isRegularKeywordAttribute() << "typedefs";
    return;
  }

  D->addAttr(::new (S.Context) SwiftNewTypeAttr(S.Context, AL, Kind));
}

static void handleSwiftAsyncAttr(Sema &S, Decl *D, const ParsedAttr &AL) {
  if (!AL.isArgIdent(0)) {
    S.Diag(AL.getLoc(), diag::err_attribute_argument_n_type)
        << AL << 1 << AANT_ArgumentIdentifier;
    return;
  }

  SwiftAsyncAttr::Kind Kind;
  IdentifierInfo *II = AL.getArgAsIdent(0)->Ident;
  if (!SwiftAsyncAttr::ConvertStrToKind(II->getName(), Kind)) {
    S.Diag(AL.getLoc(), diag::err_swift_async_no_access) << AL << II;
    return;
  }

  ParamIdx Idx;
  if (Kind == SwiftAsyncAttr::None) {
    // If this is 'none', then there shouldn't be any additional arguments.
    if (!AL.checkExactlyNumArgs(S, 1))
      return;
  } else {
    // Non-none swift_async requires a completion handler index argument.
    if (!AL.checkExactlyNumArgs(S, 2))
      return;

    Expr *HandlerIdx = AL.getArgAsExpr(1);
    if (!checkFunctionOrMethodParameterIndex(S, D, AL, 2, HandlerIdx, Idx))
      return;

    const ParmVarDecl *CompletionBlock =
        getFunctionOrMethodParam(D, Idx.getASTIndex());
    QualType CompletionBlockType = CompletionBlock->getType();
    if (!CompletionBlockType->isBlockPointerType()) {
      S.Diag(CompletionBlock->getLocation(),
             diag::err_swift_async_bad_block_type)
          << CompletionBlock->getType();
      return;
    }
    QualType BlockTy =
        CompletionBlockType->castAs<BlockPointerType>()->getPointeeType();
    if (!BlockTy->castAs<FunctionType>()->getReturnType()->isVoidType()) {
      S.Diag(CompletionBlock->getLocation(),
             diag::err_swift_async_bad_block_type)
          << CompletionBlock->getType();
      return;
    }
  }

  auto *AsyncAttr =
      ::new (S.Context) SwiftAsyncAttr(S.Context, AL, Kind, Idx);
  D->addAttr(AsyncAttr);

  if (auto *ErrorAttr = D->getAttr<SwiftAsyncErrorAttr>())
    checkSwiftAsyncErrorBlock(S, D, ErrorAttr, AsyncAttr);
}

//===----------------------------------------------------------------------===//
// Microsoft specific attribute handlers.
//===----------------------------------------------------------------------===//

UuidAttr *Sema::mergeUuidAttr(Decl *D, const AttributeCommonInfo &CI,
                              StringRef UuidAsWritten, MSGuidDecl *GuidDecl) {
  if (const auto *UA = D->getAttr<UuidAttr>()) {
    if (declaresSameEntity(UA->getGuidDecl(), GuidDecl))
      return nullptr;
    if (!UA->getGuid().empty()) {
      Diag(UA->getLocation(), diag::err_mismatched_uuid);
      Diag(CI.getLoc(), diag::note_previous_uuid);
      D->dropAttr<UuidAttr>();
    }
  }

  return ::new (Context) UuidAttr(Context, CI, UuidAsWritten, GuidDecl);
}

static void handleUuidAttr(Sema &S, Decl *D, const ParsedAttr &AL) {
  if (!S.LangOpts.CPlusPlus) {
    S.Diag(AL.getLoc(), diag::err_attribute_not_supported_in_lang)
        << AL << AttributeLangSupport::C;
    return;
  }

  StringRef OrigStrRef;
  SourceLocation LiteralLoc;
  if (!S.checkStringLiteralArgumentAttr(AL, 0, OrigStrRef, &LiteralLoc))
    return;

  // GUID format is "XXXXXXXX-XXXX-XXXX-XXXX-XXXXXXXXXXXX" or
  // "{XXXXXXXX-XXXX-XXXX-XXXX-XXXXXXXXXXXX}", normalize to the former.
  StringRef StrRef = OrigStrRef;
  if (StrRef.size() == 38 && StrRef.front() == '{' && StrRef.back() == '}')
    StrRef = StrRef.drop_front().drop_back();

  // Validate GUID length.
  if (StrRef.size() != 36) {
    S.Diag(LiteralLoc, diag::err_attribute_uuid_malformed_guid);
    return;
  }

  for (unsigned i = 0; i < 36; ++i) {
    if (i == 8 || i == 13 || i == 18 || i == 23) {
      if (StrRef[i] != '-') {
        S.Diag(LiteralLoc, diag::err_attribute_uuid_malformed_guid);
        return;
      }
    } else if (!isHexDigit(StrRef[i])) {
      S.Diag(LiteralLoc, diag::err_attribute_uuid_malformed_guid);
      return;
    }
  }

  // Convert to our parsed format and canonicalize.
  MSGuidDecl::Parts Parsed;
  StrRef.substr(0, 8).getAsInteger(16, Parsed.Part1);
  StrRef.substr(9, 4).getAsInteger(16, Parsed.Part2);
  StrRef.substr(14, 4).getAsInteger(16, Parsed.Part3);
  for (unsigned i = 0; i != 8; ++i)
    StrRef.substr(19 + 2 * i + (i >= 2 ? 1 : 0), 2)
        .getAsInteger(16, Parsed.Part4And5[i]);
  MSGuidDecl *Guid = S.Context.getMSGuidDecl(Parsed);

  // FIXME: It'd be nice to also emit a fixit removing uuid(...) (and, if it's
  // the only thing in the [] list, the [] too), and add an insertion of
  // __declspec(uuid(...)).  But sadly, neither the SourceLocs of the commas
  // separating attributes nor of the [ and the ] are in the AST.
  // Cf "SourceLocations of attribute list delimiters - [[ ... , ... ]] etc"
  // on cfe-dev.
  if (AL.isMicrosoftAttribute()) // Check for [uuid(...)] spelling.
    S.Diag(AL.getLoc(), diag::warn_atl_uuid_deprecated);

  UuidAttr *UA = S.mergeUuidAttr(D, AL, OrigStrRef, Guid);
  if (UA)
    D->addAttr(UA);
}

static void handleHLSLNumThreadsAttr(Sema &S, Decl *D, const ParsedAttr &AL) {
  using llvm::Triple;
  Triple Target = S.Context.getTargetInfo().getTriple();
  auto Env = S.Context.getTargetInfo().getTriple().getEnvironment();
  if (!llvm::is_contained({Triple::Compute, Triple::Mesh, Triple::Amplification,
                           Triple::Library},
                          Env)) {
    uint32_t Pipeline =
        static_cast<uint32_t>(hlsl::getStageFromEnvironment(Env));
    S.Diag(AL.getLoc(), diag::err_hlsl_attr_unsupported_in_stage)
        << AL << Pipeline << "Compute, Amplification, Mesh or Library";
    return;
  }

  llvm::VersionTuple SMVersion = Target.getOSVersion();
  uint32_t ZMax = 1024;
  uint32_t ThreadMax = 1024;
  if (SMVersion.getMajor() <= 4) {
    ZMax = 1;
    ThreadMax = 768;
  } else if (SMVersion.getMajor() == 5) {
    ZMax = 64;
    ThreadMax = 1024;
  }

  uint32_t X;
  if (!checkUInt32Argument(S, AL, AL.getArgAsExpr(0), X))
    return;
  if (X > 1024) {
    S.Diag(AL.getArgAsExpr(0)->getExprLoc(),
           diag::err_hlsl_numthreads_argument_oor) << 0 << 1024;
    return;
  }
  uint32_t Y;
  if (!checkUInt32Argument(S, AL, AL.getArgAsExpr(1), Y))
    return;
  if (Y > 1024) {
    S.Diag(AL.getArgAsExpr(1)->getExprLoc(),
           diag::err_hlsl_numthreads_argument_oor) << 1 << 1024;
    return;
  }
  uint32_t Z;
  if (!checkUInt32Argument(S, AL, AL.getArgAsExpr(2), Z))
    return;
  if (Z > ZMax) {
    S.Diag(AL.getArgAsExpr(2)->getExprLoc(),
           diag::err_hlsl_numthreads_argument_oor) << 2 << ZMax;
    return;
  }

  if (X * Y * Z > ThreadMax) {
    S.Diag(AL.getLoc(), diag::err_hlsl_numthreads_invalid) << ThreadMax;
    return;
  }

  HLSLNumThreadsAttr *NewAttr = S.mergeHLSLNumThreadsAttr(D, AL, X, Y, Z);
  if (NewAttr)
    D->addAttr(NewAttr);
}

HLSLNumThreadsAttr *Sema::mergeHLSLNumThreadsAttr(Decl *D,
                                                  const AttributeCommonInfo &AL,
                                                  int X, int Y, int Z) {
  if (HLSLNumThreadsAttr *NT = D->getAttr<HLSLNumThreadsAttr>()) {
    if (NT->getX() != X || NT->getY() != Y || NT->getZ() != Z) {
      Diag(NT->getLocation(), diag::err_hlsl_attribute_param_mismatch) << AL;
      Diag(AL.getLoc(), diag::note_conflicting_attribute);
    }
    return nullptr;
  }
  return ::new (Context) HLSLNumThreadsAttr(Context, AL, X, Y, Z);
}

static void handleHLSLSVGroupIndexAttr(Sema &S, Decl *D, const ParsedAttr &AL) {
  using llvm::Triple;
  auto Env = S.Context.getTargetInfo().getTriple().getEnvironment();
  if (Env != Triple::Compute && Env != Triple::Library) {
    // FIXME: it is OK for a compute shader entry and pixel shader entry live in
    // same HLSL file. Issue https://github.com/llvm/llvm-project/issues/57880.
    ShaderStage Pipeline = hlsl::getStageFromEnvironment(Env);
    S.Diag(AL.getLoc(), diag::err_hlsl_attr_unsupported_in_stage)
        << AL << (uint32_t)Pipeline << "Compute";
    return;
  }

  D->addAttr(::new (S.Context) HLSLSV_GroupIndexAttr(S.Context, AL));
}

static bool isLegalTypeForHLSLSV_DispatchThreadID(QualType T) {
  if (!T->hasUnsignedIntegerRepresentation())
    return false;
  if (const auto *VT = T->getAs<VectorType>())
    return VT->getNumElements() <= 3;
  return true;
}

static void handleHLSLSV_DispatchThreadIDAttr(Sema &S, Decl *D,
                                              const ParsedAttr &AL) {
  using llvm::Triple;
  Triple Target = S.Context.getTargetInfo().getTriple();
  // FIXME: it is OK for a compute shader entry and pixel shader entry live in
  // same HLSL file.Issue https://github.com/llvm/llvm-project/issues/57880.
  if (Target.getEnvironment() != Triple::Compute &&
      Target.getEnvironment() != Triple::Library) {
    uint32_t Pipeline =
        (uint32_t)S.Context.getTargetInfo().getTriple().getEnvironment() -
        (uint32_t)llvm::Triple::Pixel;
    S.Diag(AL.getLoc(), diag::err_hlsl_attr_unsupported_in_stage)
        << AL << Pipeline << "Compute";
    return;
  }

  // FIXME: report warning and ignore semantic when cannot apply on the Decl.
  // See https://github.com/llvm/llvm-project/issues/57916.

  // FIXME: support semantic on field.
  // See https://github.com/llvm/llvm-project/issues/57889.
  if (isa<FieldDecl>(D)) {
    S.Diag(AL.getLoc(), diag::err_hlsl_attr_invalid_ast_node)
        << AL << "parameter";
    return;
  }

  auto *VD = cast<ValueDecl>(D);
  if (!isLegalTypeForHLSLSV_DispatchThreadID(VD->getType())) {
    S.Diag(AL.getLoc(), diag::err_hlsl_attr_invalid_type)
        << AL << "uint/uint2/uint3";
    return;
  }

  D->addAttr(::new (S.Context) HLSLSV_DispatchThreadIDAttr(S.Context, AL));
}

static void handleHLSLShaderAttr(Sema &S, Decl *D, const ParsedAttr &AL) {
  StringRef Str;
  SourceLocation ArgLoc;
  if (!S.checkStringLiteralArgumentAttr(AL, 0, Str, &ArgLoc))
    return;

  HLSLShaderAttr::ShaderType ShaderType;
  if (!HLSLShaderAttr::ConvertStrToShaderType(Str, ShaderType) ||
      // Library is added to help convert HLSLShaderAttr::ShaderType to
      // llvm::Triple::EnviromentType. It is not a legal
      // HLSLShaderAttr::ShaderType.
      ShaderType == HLSLShaderAttr::Library) {
    S.Diag(AL.getLoc(), diag::warn_attribute_type_not_supported)
        << AL << Str << ArgLoc;
    return;
  }

  // FIXME: check function match the shader stage.

  HLSLShaderAttr *NewAttr = S.mergeHLSLShaderAttr(D, AL, ShaderType);
  if (NewAttr)
    D->addAttr(NewAttr);
}

HLSLShaderAttr *
Sema::mergeHLSLShaderAttr(Decl *D, const AttributeCommonInfo &AL,
                          HLSLShaderAttr::ShaderType ShaderType) {
  if (HLSLShaderAttr *NT = D->getAttr<HLSLShaderAttr>()) {
    if (NT->getType() != ShaderType) {
      Diag(NT->getLocation(), diag::err_hlsl_attribute_param_mismatch) << AL;
      Diag(AL.getLoc(), diag::note_conflicting_attribute);
    }
    return nullptr;
  }
  return HLSLShaderAttr::Create(Context, ShaderType, AL);
}

static void handleHLSLResourceBindingAttr(Sema &S, Decl *D,
                                          const ParsedAttr &AL) {
  StringRef Space = "space0";
  StringRef Slot = "";

  if (!AL.isArgIdent(0)) {
    S.Diag(AL.getLoc(), diag::err_attribute_argument_type)
        << AL << AANT_ArgumentIdentifier;
    return;
  }

  IdentifierLoc *Loc = AL.getArgAsIdent(0);
  StringRef Str = Loc->Ident->getName();
  SourceLocation ArgLoc = Loc->Loc;

  SourceLocation SpaceArgLoc;
  if (AL.getNumArgs() == 2) {
    Slot = Str;
    if (!AL.isArgIdent(1)) {
      S.Diag(AL.getLoc(), diag::err_attribute_argument_type)
          << AL << AANT_ArgumentIdentifier;
      return;
    }

    IdentifierLoc *Loc = AL.getArgAsIdent(1);
    Space = Loc->Ident->getName();
    SpaceArgLoc = Loc->Loc;
  } else {
    Slot = Str;
  }

  // Validate.
  if (!Slot.empty()) {
    switch (Slot[0]) {
    case 'u':
    case 'b':
    case 's':
    case 't':
      break;
    default:
      S.Diag(ArgLoc, diag::err_hlsl_unsupported_register_type)
          << Slot.substr(0, 1);
      return;
    }

    StringRef SlotNum = Slot.substr(1);
    unsigned Num = 0;
    if (SlotNum.getAsInteger(10, Num)) {
      S.Diag(ArgLoc, diag::err_hlsl_unsupported_register_number);
      return;
    }
  }

  if (!Space.startswith("space")) {
    S.Diag(SpaceArgLoc, diag::err_hlsl_expected_space) << Space;
    return;
  }
  StringRef SpaceNum = Space.substr(5);
  unsigned Num = 0;
  if (SpaceNum.getAsInteger(10, Num)) {
    S.Diag(SpaceArgLoc, diag::err_hlsl_expected_space) << Space;
    return;
  }

  // FIXME: check reg type match decl. Issue
  // https://github.com/llvm/llvm-project/issues/57886.
  HLSLResourceBindingAttr *NewAttr =
      HLSLResourceBindingAttr::Create(S.getASTContext(), Slot, Space, AL);
  if (NewAttr)
    D->addAttr(NewAttr);
}

static void handleMSInheritanceAttr(Sema &S, Decl *D, const ParsedAttr &AL) {
  if (!S.LangOpts.CPlusPlus) {
    S.Diag(AL.getLoc(), diag::err_attribute_not_supported_in_lang)
        << AL << AttributeLangSupport::C;
    return;
  }
  MSInheritanceAttr *IA = S.mergeMSInheritanceAttr(
      D, AL, /*BestCase=*/true, (MSInheritanceModel)AL.getSemanticSpelling());
  if (IA) {
    D->addAttr(IA);
    S.Consumer.AssignInheritanceModel(cast<CXXRecordDecl>(D));
  }
}

static void handleDeclspecThreadAttr(Sema &S, Decl *D, const ParsedAttr &AL) {
  const auto *VD = cast<VarDecl>(D);
  if (!S.Context.getTargetInfo().isTLSSupported()) {
    S.Diag(AL.getLoc(), diag::err_thread_unsupported);
    return;
  }
  if (VD->getTSCSpec() != TSCS_unspecified) {
    S.Diag(AL.getLoc(), diag::err_declspec_thread_on_thread_variable);
    return;
  }
  if (VD->hasLocalStorage()) {
    S.Diag(AL.getLoc(), diag::err_thread_non_global) << "__declspec(thread)";
    return;
  }
  D->addAttr(::new (S.Context) ThreadAttr(S.Context, AL));
}

static void handleAbiTagAttr(Sema &S, Decl *D, const ParsedAttr &AL) {
  SmallVector<StringRef, 4> Tags;
  for (unsigned I = 0, E = AL.getNumArgs(); I != E; ++I) {
    StringRef Tag;
    if (!S.checkStringLiteralArgumentAttr(AL, I, Tag))
      return;
    Tags.push_back(Tag);
  }

  if (const auto *NS = dyn_cast<NamespaceDecl>(D)) {
    if (!NS->isInline()) {
      S.Diag(AL.getLoc(), diag::warn_attr_abi_tag_namespace) << 0;
      return;
    }
    if (NS->isAnonymousNamespace()) {
      S.Diag(AL.getLoc(), diag::warn_attr_abi_tag_namespace) << 1;
      return;
    }
    if (AL.getNumArgs() == 0)
      Tags.push_back(NS->getName());
  } else if (!AL.checkAtLeastNumArgs(S, 1))
    return;

  // Store tags sorted and without duplicates.
  llvm::sort(Tags);
  Tags.erase(std::unique(Tags.begin(), Tags.end()), Tags.end());

  D->addAttr(::new (S.Context)
                 AbiTagAttr(S.Context, AL, Tags.data(), Tags.size()));
}

static void handleARMInterruptAttr(Sema &S, Decl *D, const ParsedAttr &AL) {
  // Check the attribute arguments.
  if (AL.getNumArgs() > 1) {
    S.Diag(AL.getLoc(), diag::err_attribute_too_many_arguments) << AL << 1;
    return;
  }

  StringRef Str;
  SourceLocation ArgLoc;

  if (AL.getNumArgs() == 0)
    Str = "";
  else if (!S.checkStringLiteralArgumentAttr(AL, 0, Str, &ArgLoc))
    return;

  ARMInterruptAttr::InterruptType Kind;
  if (!ARMInterruptAttr::ConvertStrToInterruptType(Str, Kind)) {
    S.Diag(AL.getLoc(), diag::warn_attribute_type_not_supported) << AL << Str
                                                                 << ArgLoc;
    return;
  }

  D->addAttr(::new (S.Context) ARMInterruptAttr(S.Context, AL, Kind));
}

static void handleMSP430InterruptAttr(Sema &S, Decl *D, const ParsedAttr &AL) {
  // MSP430 'interrupt' attribute is applied to
  // a function with no parameters and void return type.
  if (!isFunctionOrMethod(D)) {
    S.Diag(D->getLocation(), diag::warn_attribute_wrong_decl_type)
        << AL << AL.isRegularKeywordAttribute() << ExpectedFunctionOrMethod;
    return;
  }

  if (hasFunctionProto(D) && getFunctionOrMethodNumParams(D) != 0) {
    S.Diag(D->getLocation(), diag::warn_interrupt_attribute_invalid)
        << /*MSP430*/ 1 << 0;
    return;
  }

  if (!getFunctionOrMethodResultType(D)->isVoidType()) {
    S.Diag(D->getLocation(), diag::warn_interrupt_attribute_invalid)
        << /*MSP430*/ 1 << 1;
    return;
  }

  // The attribute takes one integer argument.
  if (!AL.checkExactlyNumArgs(S, 1))
    return;

  if (!AL.isArgExpr(0)) {
    S.Diag(AL.getLoc(), diag::err_attribute_argument_type)
        << AL << AANT_ArgumentIntegerConstant;
    return;
  }

  Expr *NumParamsExpr = static_cast<Expr *>(AL.getArgAsExpr(0));
  std::optional<llvm::APSInt> NumParams = llvm::APSInt(32);
  if (!(NumParams = NumParamsExpr->getIntegerConstantExpr(S.Context))) {
    S.Diag(AL.getLoc(), diag::err_attribute_argument_type)
        << AL << AANT_ArgumentIntegerConstant
        << NumParamsExpr->getSourceRange();
    return;
  }
  // The argument should be in range 0..63.
  unsigned Num = NumParams->getLimitedValue(255);
  if (Num > 63) {
    S.Diag(AL.getLoc(), diag::err_attribute_argument_out_of_bounds)
        << AL << (int)NumParams->getSExtValue()
        << NumParamsExpr->getSourceRange();
    return;
  }

  D->addAttr(::new (S.Context) MSP430InterruptAttr(S.Context, AL, Num));
  D->addAttr(UsedAttr::CreateImplicit(S.Context));
}

static void handleMipsInterruptAttr(Sema &S, Decl *D, const ParsedAttr &AL) {
  // Only one optional argument permitted.
  if (AL.getNumArgs() > 1) {
    S.Diag(AL.getLoc(), diag::err_attribute_too_many_arguments) << AL << 1;
    return;
  }

  StringRef Str;
  SourceLocation ArgLoc;

  if (AL.getNumArgs() == 0)
    Str = "";
  else if (!S.checkStringLiteralArgumentAttr(AL, 0, Str, &ArgLoc))
    return;

  // Semantic checks for a function with the 'interrupt' attribute for MIPS:
  // a) Must be a function.
  // b) Must have no parameters.
  // c) Must have the 'void' return type.
  // d) Cannot have the 'mips16' attribute, as that instruction set
  //    lacks the 'eret' instruction.
  // e) The attribute itself must either have no argument or one of the
  //    valid interrupt types, see [MipsInterruptDocs].

  if (!isFunctionOrMethod(D)) {
    S.Diag(D->getLocation(), diag::warn_attribute_wrong_decl_type)
        << AL << AL.isRegularKeywordAttribute() << ExpectedFunctionOrMethod;
    return;
  }

  if (hasFunctionProto(D) && getFunctionOrMethodNumParams(D) != 0) {
    S.Diag(D->getLocation(), diag::warn_interrupt_attribute_invalid)
        << /*MIPS*/ 0 << 0;
    return;
  }

  if (!getFunctionOrMethodResultType(D)->isVoidType()) {
    S.Diag(D->getLocation(), diag::warn_interrupt_attribute_invalid)
        << /*MIPS*/ 0 << 1;
    return;
  }

  // We still have to do this manually because the Interrupt attributes are
  // a bit special due to sharing their spellings across targets.
  if (checkAttrMutualExclusion<Mips16Attr>(S, D, AL))
    return;

  MipsInterruptAttr::InterruptType Kind;
  if (!MipsInterruptAttr::ConvertStrToInterruptType(Str, Kind)) {
    S.Diag(AL.getLoc(), diag::warn_attribute_type_not_supported)
        << AL << "'" + std::string(Str) + "'";
    return;
  }

  D->addAttr(::new (S.Context) MipsInterruptAttr(S.Context, AL, Kind));
}

static void handleM68kInterruptAttr(Sema &S, Decl *D, const ParsedAttr &AL) {
  if (!AL.checkExactlyNumArgs(S, 1))
    return;

  if (!AL.isArgExpr(0)) {
    S.Diag(AL.getLoc(), diag::err_attribute_argument_type)
        << AL << AANT_ArgumentIntegerConstant;
    return;
  }

  // FIXME: Check for decl - it should be void ()(void).

  Expr *NumParamsExpr = static_cast<Expr *>(AL.getArgAsExpr(0));
  auto MaybeNumParams = NumParamsExpr->getIntegerConstantExpr(S.Context);
  if (!MaybeNumParams) {
    S.Diag(AL.getLoc(), diag::err_attribute_argument_type)
        << AL << AANT_ArgumentIntegerConstant
        << NumParamsExpr->getSourceRange();
    return;
  }

  unsigned Num = MaybeNumParams->getLimitedValue(255);
  if ((Num & 1) || Num > 30) {
    S.Diag(AL.getLoc(), diag::err_attribute_argument_out_of_bounds)
        << AL << (int)MaybeNumParams->getSExtValue()
        << NumParamsExpr->getSourceRange();
    return;
  }

  D->addAttr(::new (S.Context) M68kInterruptAttr(S.Context, AL, Num));
  D->addAttr(UsedAttr::CreateImplicit(S.Context));
}

static void handleAnyX86InterruptAttr(Sema &S, Decl *D, const ParsedAttr &AL) {
  // Semantic checks for a function with the 'interrupt' attribute.
  // a) Must be a function.
  // b) Must have the 'void' return type.
  // c) Must take 1 or 2 arguments.
  // d) The 1st argument must be a pointer.
  // e) The 2nd argument (if any) must be an unsigned integer.
  if (!isFunctionOrMethod(D) || !hasFunctionProto(D) || isInstanceMethod(D) ||
      CXXMethodDecl::isStaticOverloadedOperator(
          cast<NamedDecl>(D)->getDeclName().getCXXOverloadedOperator())) {
    S.Diag(AL.getLoc(), diag::warn_attribute_wrong_decl_type)
        << AL << AL.isRegularKeywordAttribute()
        << ExpectedFunctionWithProtoType;
    return;
  }
  // Interrupt handler must have void return type.
  if (!getFunctionOrMethodResultType(D)->isVoidType()) {
    S.Diag(getFunctionOrMethodResultSourceRange(D).getBegin(),
           diag::err_anyx86_interrupt_attribute)
        << (S.Context.getTargetInfo().getTriple().getArch() == llvm::Triple::x86
                ? 0
                : 1)
        << 0;
    return;
  }
  // Interrupt handler must have 1 or 2 parameters.
  unsigned NumParams = getFunctionOrMethodNumParams(D);
  if (NumParams < 1 || NumParams > 2) {
    S.Diag(D->getBeginLoc(), diag::err_anyx86_interrupt_attribute)
        << (S.Context.getTargetInfo().getTriple().getArch() == llvm::Triple::x86
                ? 0
                : 1)
        << 1;
    return;
  }
  // The first argument must be a pointer.
  if (!getFunctionOrMethodParamType(D, 0)->isPointerType()) {
    S.Diag(getFunctionOrMethodParamRange(D, 0).getBegin(),
           diag::err_anyx86_interrupt_attribute)
        << (S.Context.getTargetInfo().getTriple().getArch() == llvm::Triple::x86
                ? 0
                : 1)
        << 2;
    return;
  }
  // The second argument, if present, must be an unsigned integer.
  unsigned TypeSize =
      S.Context.getTargetInfo().getTriple().getArch() == llvm::Triple::x86_64
          ? 64
          : 32;
  if (NumParams == 2 &&
      (!getFunctionOrMethodParamType(D, 1)->isUnsignedIntegerType() ||
       S.Context.getTypeSize(getFunctionOrMethodParamType(D, 1)) != TypeSize)) {
    S.Diag(getFunctionOrMethodParamRange(D, 1).getBegin(),
           diag::err_anyx86_interrupt_attribute)
        << (S.Context.getTargetInfo().getTriple().getArch() == llvm::Triple::x86
                ? 0
                : 1)
        << 3 << S.Context.getIntTypeForBitwidth(TypeSize, /*Signed=*/false);
    return;
  }
  D->addAttr(::new (S.Context) AnyX86InterruptAttr(S.Context, AL));
  D->addAttr(UsedAttr::CreateImplicit(S.Context));
}

static void handleAVRInterruptAttr(Sema &S, Decl *D, const ParsedAttr &AL) {
  if (!isFunctionOrMethod(D)) {
    S.Diag(D->getLocation(), diag::warn_attribute_wrong_decl_type)
        << AL << AL.isRegularKeywordAttribute() << ExpectedFunction;
    return;
  }

  if (!AL.checkExactlyNumArgs(S, 0))
    return;

  handleSimpleAttribute<AVRInterruptAttr>(S, D, AL);
}

static void handleAVRSignalAttr(Sema &S, Decl *D, const ParsedAttr &AL) {
  if (!isFunctionOrMethod(D)) {
    S.Diag(D->getLocation(), diag::warn_attribute_wrong_decl_type)
        << AL << AL.isRegularKeywordAttribute() << ExpectedFunction;
    return;
  }

  if (!AL.checkExactlyNumArgs(S, 0))
    return;

  handleSimpleAttribute<AVRSignalAttr>(S, D, AL);
}

static void handleBPFPreserveAIRecord(Sema &S, RecordDecl *RD) {
  // Add preserve_access_index attribute to all fields and inner records.
  for (auto *D : RD->decls()) {
    if (D->hasAttr<BPFPreserveAccessIndexAttr>())
      continue;

    D->addAttr(BPFPreserveAccessIndexAttr::CreateImplicit(S.Context));
    if (auto *Rec = dyn_cast<RecordDecl>(D))
      handleBPFPreserveAIRecord(S, Rec);
  }
}

static void handleBPFPreserveAccessIndexAttr(Sema &S, Decl *D,
    const ParsedAttr &AL) {
  auto *Rec = cast<RecordDecl>(D);
  handleBPFPreserveAIRecord(S, Rec);
  Rec->addAttr(::new (S.Context) BPFPreserveAccessIndexAttr(S.Context, AL));
}

static bool hasBTFDeclTagAttr(Decl *D, StringRef Tag) {
  for (const auto *I : D->specific_attrs<BTFDeclTagAttr>()) {
    if (I->getBTFDeclTag() == Tag)
      return true;
  }
  return false;
}

static void handleBTFDeclTagAttr(Sema &S, Decl *D, const ParsedAttr &AL) {
  StringRef Str;
  if (!S.checkStringLiteralArgumentAttr(AL, 0, Str))
    return;
  if (hasBTFDeclTagAttr(D, Str))
    return;

  D->addAttr(::new (S.Context) BTFDeclTagAttr(S.Context, AL, Str));
}

BTFDeclTagAttr *Sema::mergeBTFDeclTagAttr(Decl *D, const BTFDeclTagAttr &AL) {
  if (hasBTFDeclTagAttr(D, AL.getBTFDeclTag()))
    return nullptr;
  return ::new (Context) BTFDeclTagAttr(Context, AL, AL.getBTFDeclTag());
}

static void handleWebAssemblyExportNameAttr(Sema &S, Decl *D,
                                            const ParsedAttr &AL) {
  if (!isFunctionOrMethod(D)) {
    S.Diag(D->getLocation(), diag::warn_attribute_wrong_decl_type)
        << AL << AL.isRegularKeywordAttribute() << ExpectedFunction;
    return;
  }

  auto *FD = cast<FunctionDecl>(D);
  if (FD->isThisDeclarationADefinition()) {
    S.Diag(D->getLocation(), diag::err_alias_is_definition) << FD << 0;
    return;
  }

  StringRef Str;
  SourceLocation ArgLoc;
  if (!S.checkStringLiteralArgumentAttr(AL, 0, Str, &ArgLoc))
    return;

  D->addAttr(::new (S.Context) WebAssemblyExportNameAttr(S.Context, AL, Str));
  D->addAttr(UsedAttr::CreateImplicit(S.Context));
}

WebAssemblyImportModuleAttr *
Sema::mergeImportModuleAttr(Decl *D, const WebAssemblyImportModuleAttr &AL) {
  auto *FD = cast<FunctionDecl>(D);

  if (const auto *ExistingAttr = FD->getAttr<WebAssemblyImportModuleAttr>()) {
    if (ExistingAttr->getImportModule() == AL.getImportModule())
      return nullptr;
    Diag(ExistingAttr->getLocation(), diag::warn_mismatched_import) << 0
      << ExistingAttr->getImportModule() << AL.getImportModule();
    Diag(AL.getLoc(), diag::note_previous_attribute);
    return nullptr;
  }
  if (FD->hasBody()) {
    Diag(AL.getLoc(), diag::warn_import_on_definition) << 0;
    return nullptr;
  }
  return ::new (Context) WebAssemblyImportModuleAttr(Context, AL,
                                                     AL.getImportModule());
}

WebAssemblyImportNameAttr *
Sema::mergeImportNameAttr(Decl *D, const WebAssemblyImportNameAttr &AL) {
  auto *FD = cast<FunctionDecl>(D);

  if (const auto *ExistingAttr = FD->getAttr<WebAssemblyImportNameAttr>()) {
    if (ExistingAttr->getImportName() == AL.getImportName())
      return nullptr;
    Diag(ExistingAttr->getLocation(), diag::warn_mismatched_import) << 1
      << ExistingAttr->getImportName() << AL.getImportName();
    Diag(AL.getLoc(), diag::note_previous_attribute);
    return nullptr;
  }
  if (FD->hasBody()) {
    Diag(AL.getLoc(), diag::warn_import_on_definition) << 1;
    return nullptr;
  }
  return ::new (Context) WebAssemblyImportNameAttr(Context, AL,
                                                   AL.getImportName());
}

static void
handleWebAssemblyImportModuleAttr(Sema &S, Decl *D, const ParsedAttr &AL) {
  auto *FD = cast<FunctionDecl>(D);

  StringRef Str;
  SourceLocation ArgLoc;
  if (!S.checkStringLiteralArgumentAttr(AL, 0, Str, &ArgLoc))
    return;
  if (FD->hasBody()) {
    S.Diag(AL.getLoc(), diag::warn_import_on_definition) << 0;
    return;
  }

  FD->addAttr(::new (S.Context)
                  WebAssemblyImportModuleAttr(S.Context, AL, Str));
}

static void
handleWebAssemblyImportNameAttr(Sema &S, Decl *D, const ParsedAttr &AL) {
  auto *FD = cast<FunctionDecl>(D);

  StringRef Str;
  SourceLocation ArgLoc;
  if (!S.checkStringLiteralArgumentAttr(AL, 0, Str, &ArgLoc))
    return;
  if (FD->hasBody()) {
    S.Diag(AL.getLoc(), diag::warn_import_on_definition) << 1;
    return;
  }

  FD->addAttr(::new (S.Context) WebAssemblyImportNameAttr(S.Context, AL, Str));
}

static void handleRISCVInterruptAttr(Sema &S, Decl *D,
                                     const ParsedAttr &AL) {
  // Warn about repeated attributes.
  if (const auto *A = D->getAttr<RISCVInterruptAttr>()) {
    S.Diag(AL.getRange().getBegin(),
      diag::warn_riscv_repeated_interrupt_attribute);
    S.Diag(A->getLocation(), diag::note_riscv_repeated_interrupt_attribute);
    return;
  }

  // Check the attribute argument. Argument is optional.
  if (!AL.checkAtMostNumArgs(S, 1))
    return;

  StringRef Str;
  SourceLocation ArgLoc;

  // 'machine'is the default interrupt mode.
  if (AL.getNumArgs() == 0)
    Str = "machine";
  else if (!S.checkStringLiteralArgumentAttr(AL, 0, Str, &ArgLoc))
    return;

  // Semantic checks for a function with the 'interrupt' attribute:
  // - Must be a function.
  // - Must have no parameters.
  // - Must have the 'void' return type.
  // - The attribute itself must either have no argument or one of the
  //   valid interrupt types, see [RISCVInterruptDocs].

  if (D->getFunctionType() == nullptr) {
    S.Diag(D->getLocation(), diag::warn_attribute_wrong_decl_type)
        << AL << AL.isRegularKeywordAttribute() << ExpectedFunction;
    return;
  }

  if (hasFunctionProto(D) && getFunctionOrMethodNumParams(D) != 0) {
    S.Diag(D->getLocation(), diag::warn_interrupt_attribute_invalid)
      << /*RISC-V*/ 2 << 0;
    return;
  }

  if (!getFunctionOrMethodResultType(D)->isVoidType()) {
    S.Diag(D->getLocation(), diag::warn_interrupt_attribute_invalid)
      << /*RISC-V*/ 2 << 1;
    return;
  }

  RISCVInterruptAttr::InterruptType Kind;
  if (!RISCVInterruptAttr::ConvertStrToInterruptType(Str, Kind)) {
    S.Diag(AL.getLoc(), diag::warn_attribute_type_not_supported) << AL << Str
                                                                 << ArgLoc;
    return;
  }

  D->addAttr(::new (S.Context) RISCVInterruptAttr(S.Context, AL, Kind));
}

static void handleInterruptAttr(Sema &S, Decl *D, const ParsedAttr &AL) {
  // Dispatch the interrupt attribute based on the current target.
  switch (S.Context.getTargetInfo().getTriple().getArch()) {
  case llvm::Triple::msp430:
    handleMSP430InterruptAttr(S, D, AL);
    break;
  case llvm::Triple::mipsel:
  case llvm::Triple::mips:
    handleMipsInterruptAttr(S, D, AL);
    break;
  case llvm::Triple::m68k:
    handleM68kInterruptAttr(S, D, AL);
    break;
  case llvm::Triple::x86:
  case llvm::Triple::x86_64:
    handleAnyX86InterruptAttr(S, D, AL);
    break;
  case llvm::Triple::avr:
    handleAVRInterruptAttr(S, D, AL);
    break;
  case llvm::Triple::riscv32:
  case llvm::Triple::riscv64:
    handleRISCVInterruptAttr(S, D, AL);
    break;
  default:
    handleARMInterruptAttr(S, D, AL);
    break;
  }
}

static bool
checkAMDGPUFlatWorkGroupSizeArguments(Sema &S, Expr *MinExpr, Expr *MaxExpr,
                                      const AMDGPUFlatWorkGroupSizeAttr &Attr) {
  // Accept template arguments for now as they depend on something else.
  // We'll get to check them when they eventually get instantiated.
  if (MinExpr->isValueDependent() || MaxExpr->isValueDependent())
    return false;

  uint32_t Min = 0;
  if (!checkUInt32Argument(S, Attr, MinExpr, Min, 0))
    return true;

  uint32_t Max = 0;
  if (!checkUInt32Argument(S, Attr, MaxExpr, Max, 1))
    return true;

  if (Min == 0 && Max != 0) {
    S.Diag(Attr.getLocation(), diag::err_attribute_argument_invalid)
        << &Attr << 0;
    return true;
  }
  if (Min > Max) {
    S.Diag(Attr.getLocation(), diag::err_attribute_argument_invalid)
        << &Attr << 1;
    return true;
  }

  return false;
}

void Sema::addAMDGPUFlatWorkGroupSizeAttr(Decl *D,
                                          const AttributeCommonInfo &CI,
                                          Expr *MinExpr, Expr *MaxExpr) {
  AMDGPUFlatWorkGroupSizeAttr TmpAttr(Context, CI, MinExpr, MaxExpr);

  if (checkAMDGPUFlatWorkGroupSizeArguments(*this, MinExpr, MaxExpr, TmpAttr))
    return;

  D->addAttr(::new (Context)
                 AMDGPUFlatWorkGroupSizeAttr(Context, CI, MinExpr, MaxExpr));
}

static void handleAMDGPUFlatWorkGroupSizeAttr(Sema &S, Decl *D,
                                              const ParsedAttr &AL) {
  Expr *MinExpr = AL.getArgAsExpr(0);
  Expr *MaxExpr = AL.getArgAsExpr(1);

  S.addAMDGPUFlatWorkGroupSizeAttr(D, AL, MinExpr, MaxExpr);
}

static bool checkAMDGPUWavesPerEUArguments(Sema &S, Expr *MinExpr,
                                           Expr *MaxExpr,
                                           const AMDGPUWavesPerEUAttr &Attr) {
  if (S.DiagnoseUnexpandedParameterPack(MinExpr) ||
      (MaxExpr && S.DiagnoseUnexpandedParameterPack(MaxExpr)))
    return true;

  // Accept template arguments for now as they depend on something else.
  // We'll get to check them when they eventually get instantiated.
  if (MinExpr->isValueDependent() || (MaxExpr && MaxExpr->isValueDependent()))
    return false;

  uint32_t Min = 0;
  if (!checkUInt32Argument(S, Attr, MinExpr, Min, 0))
    return true;

  uint32_t Max = 0;
  if (MaxExpr && !checkUInt32Argument(S, Attr, MaxExpr, Max, 1))
    return true;

  if (Min == 0 && Max != 0) {
    S.Diag(Attr.getLocation(), diag::err_attribute_argument_invalid)
        << &Attr << 0;
    return true;
  }
  if (Max != 0 && Min > Max) {
    S.Diag(Attr.getLocation(), diag::err_attribute_argument_invalid)
        << &Attr << 1;
    return true;
  }

  return false;
}

void Sema::addAMDGPUWavesPerEUAttr(Decl *D, const AttributeCommonInfo &CI,
                                   Expr *MinExpr, Expr *MaxExpr) {
  AMDGPUWavesPerEUAttr TmpAttr(Context, CI, MinExpr, MaxExpr);

  if (checkAMDGPUWavesPerEUArguments(*this, MinExpr, MaxExpr, TmpAttr))
    return;

  D->addAttr(::new (Context)
                 AMDGPUWavesPerEUAttr(Context, CI, MinExpr, MaxExpr));
}

static void handleAMDGPUWavesPerEUAttr(Sema &S, Decl *D, const ParsedAttr &AL) {
  if (!AL.checkAtLeastNumArgs(S, 1) || !AL.checkAtMostNumArgs(S, 2))
    return;

  Expr *MinExpr = AL.getArgAsExpr(0);
  Expr *MaxExpr = (AL.getNumArgs() > 1) ? AL.getArgAsExpr(1) : nullptr;

  S.addAMDGPUWavesPerEUAttr(D, AL, MinExpr, MaxExpr);
}

static void handleAMDGPUNumSGPRAttr(Sema &S, Decl *D, const ParsedAttr &AL) {
  uint32_t NumSGPR = 0;
  Expr *NumSGPRExpr = AL.getArgAsExpr(0);
  if (!checkUInt32Argument(S, AL, NumSGPRExpr, NumSGPR))
    return;

  D->addAttr(::new (S.Context) AMDGPUNumSGPRAttr(S.Context, AL, NumSGPR));
}

static void handleAMDGPUNumVGPRAttr(Sema &S, Decl *D, const ParsedAttr &AL) {
  uint32_t NumVGPR = 0;
  Expr *NumVGPRExpr = AL.getArgAsExpr(0);
  if (!checkUInt32Argument(S, AL, NumVGPRExpr, NumVGPR))
    return;

  D->addAttr(::new (S.Context) AMDGPUNumVGPRAttr(S.Context, AL, NumVGPR));
}

static void handleX86ForceAlignArgPointerAttr(Sema &S, Decl *D,
                                              const ParsedAttr &AL) {
  // If we try to apply it to a function pointer, don't warn, but don't
  // do anything, either. It doesn't matter anyway, because there's nothing
  // special about calling a force_align_arg_pointer function.
  const auto *VD = dyn_cast<ValueDecl>(D);
  if (VD && VD->getType()->isFunctionPointerType())
    return;
  // Also don't warn on function pointer typedefs.
  const auto *TD = dyn_cast<TypedefNameDecl>(D);
  if (TD && (TD->getUnderlyingType()->isFunctionPointerType() ||
    TD->getUnderlyingType()->isFunctionType()))
    return;
  // Attribute can only be applied to function types.
  if (!isa<FunctionDecl>(D)) {
    S.Diag(AL.getLoc(), diag::warn_attribute_wrong_decl_type)
        << AL << AL.isRegularKeywordAttribute() << ExpectedFunction;
    return;
  }

  D->addAttr(::new (S.Context) X86ForceAlignArgPointerAttr(S.Context, AL));
}

static void handleLayoutVersion(Sema &S, Decl *D, const ParsedAttr &AL) {
  uint32_t Version;
  Expr *VersionExpr = static_cast<Expr *>(AL.getArgAsExpr(0));
  if (!checkUInt32Argument(S, AL, AL.getArgAsExpr(0), Version))
    return;

  // TODO: Investigate what happens with the next major version of MSVC.
  if (Version != LangOptions::MSVC2015 / 100) {
    S.Diag(AL.getLoc(), diag::err_attribute_argument_out_of_bounds)
        << AL << Version << VersionExpr->getSourceRange();
    return;
  }

  // The attribute expects a "major" version number like 19, but new versions of
  // MSVC have moved to updating the "minor", or less significant numbers, so we
  // have to multiply by 100 now.
  Version *= 100;

  D->addAttr(::new (S.Context) LayoutVersionAttr(S.Context, AL, Version));
}

DLLImportAttr *Sema::mergeDLLImportAttr(Decl *D,
                                        const AttributeCommonInfo &CI) {
  if (D->hasAttr<DLLExportAttr>()) {
    Diag(CI.getLoc(), diag::warn_attribute_ignored) << "'dllimport'";
    return nullptr;
  }

  if (D->hasAttr<DLLImportAttr>())
    return nullptr;

  return ::new (Context) DLLImportAttr(Context, CI);
}

DLLExportAttr *Sema::mergeDLLExportAttr(Decl *D,
                                        const AttributeCommonInfo &CI) {
  if (DLLImportAttr *Import = D->getAttr<DLLImportAttr>()) {
    Diag(Import->getLocation(), diag::warn_attribute_ignored) << Import;
    D->dropAttr<DLLImportAttr>();
  }

  if (D->hasAttr<DLLExportAttr>())
    return nullptr;

  return ::new (Context) DLLExportAttr(Context, CI);
}

static void handleDLLAttr(Sema &S, Decl *D, const ParsedAttr &A) {
  if (isa<ClassTemplatePartialSpecializationDecl>(D) &&
      (S.Context.getTargetInfo().shouldDLLImportComdatSymbols())) {
    S.Diag(A.getRange().getBegin(), diag::warn_attribute_ignored) << A;
    return;
  }

  if (const auto *FD = dyn_cast<FunctionDecl>(D)) {
    if (FD->isInlined() && A.getKind() == ParsedAttr::AT_DLLImport &&
        !(S.Context.getTargetInfo().shouldDLLImportComdatSymbols())) {
      // MinGW doesn't allow dllimport on inline functions.
      S.Diag(A.getRange().getBegin(), diag::warn_attribute_ignored_on_inline)
          << A;
      return;
    }
  }

  if (const auto *MD = dyn_cast<CXXMethodDecl>(D)) {
    if ((S.Context.getTargetInfo().shouldDLLImportComdatSymbols()) &&
        MD->getParent()->isLambda()) {
      S.Diag(A.getRange().getBegin(), diag::err_attribute_dll_lambda) << A;
      return;
    }
  }

  Attr *NewAttr = A.getKind() == ParsedAttr::AT_DLLExport
                      ? (Attr *)S.mergeDLLExportAttr(D, A)
                      : (Attr *)S.mergeDLLImportAttr(D, A);
  if (NewAttr)
    D->addAttr(NewAttr);
}

MSInheritanceAttr *
Sema::mergeMSInheritanceAttr(Decl *D, const AttributeCommonInfo &CI,
                             bool BestCase,
                             MSInheritanceModel Model) {
  if (MSInheritanceAttr *IA = D->getAttr<MSInheritanceAttr>()) {
    if (IA->getInheritanceModel() == Model)
      return nullptr;
    Diag(IA->getLocation(), diag::err_mismatched_ms_inheritance)
        << 1 /*previous declaration*/;
    Diag(CI.getLoc(), diag::note_previous_ms_inheritance);
    D->dropAttr<MSInheritanceAttr>();
  }

  auto *RD = cast<CXXRecordDecl>(D);
  if (RD->hasDefinition()) {
    if (checkMSInheritanceAttrOnDefinition(RD, CI.getRange(), BestCase,
                                           Model)) {
      return nullptr;
    }
  } else {
    if (isa<ClassTemplatePartialSpecializationDecl>(RD)) {
      Diag(CI.getLoc(), diag::warn_ignored_ms_inheritance)
          << 1 /*partial specialization*/;
      return nullptr;
    }
    if (RD->getDescribedClassTemplate()) {
      Diag(CI.getLoc(), diag::warn_ignored_ms_inheritance)
          << 0 /*primary template*/;
      return nullptr;
    }
  }

  return ::new (Context) MSInheritanceAttr(Context, CI, BestCase);
}

static void handleCapabilityAttr(Sema &S, Decl *D, const ParsedAttr &AL) {
  // The capability attributes take a single string parameter for the name of
  // the capability they represent. The lockable attribute does not take any
  // parameters. However, semantically, both attributes represent the same
  // concept, and so they use the same semantic attribute. Eventually, the
  // lockable attribute will be removed.
  //
  // For backward compatibility, any capability which has no specified string
  // literal will be considered a "mutex."
  StringRef N("mutex");
  SourceLocation LiteralLoc;
  if (AL.getKind() == ParsedAttr::AT_Capability &&
      !S.checkStringLiteralArgumentAttr(AL, 0, N, &LiteralLoc))
    return;

  D->addAttr(::new (S.Context) CapabilityAttr(S.Context, AL, N));
}

static void handleAssertCapabilityAttr(Sema &S, Decl *D, const ParsedAttr &AL) {
  SmallVector<Expr*, 1> Args;
  if (!checkLockFunAttrCommon(S, D, AL, Args))
    return;

  D->addAttr(::new (S.Context)
                 AssertCapabilityAttr(S.Context, AL, Args.data(), Args.size()));
}

static void handleAcquireCapabilityAttr(Sema &S, Decl *D,
                                        const ParsedAttr &AL) {
  SmallVector<Expr*, 1> Args;
  if (!checkLockFunAttrCommon(S, D, AL, Args))
    return;

  D->addAttr(::new (S.Context) AcquireCapabilityAttr(S.Context, AL, Args.data(),
                                                     Args.size()));
}

static void handleTryAcquireCapabilityAttr(Sema &S, Decl *D,
                                           const ParsedAttr &AL) {
  SmallVector<Expr*, 2> Args;
  if (!checkTryLockFunAttrCommon(S, D, AL, Args))
    return;

  D->addAttr(::new (S.Context) TryAcquireCapabilityAttr(
      S.Context, AL, AL.getArgAsExpr(0), Args.data(), Args.size()));
}

static void handleReleaseCapabilityAttr(Sema &S, Decl *D,
                                        const ParsedAttr &AL) {
  // Check that all arguments are lockable objects.
  SmallVector<Expr *, 1> Args;
  checkAttrArgsAreCapabilityObjs(S, D, AL, Args, 0, true);

  D->addAttr(::new (S.Context) ReleaseCapabilityAttr(S.Context, AL, Args.data(),
                                                     Args.size()));
}

static void handleRequiresCapabilityAttr(Sema &S, Decl *D,
                                         const ParsedAttr &AL) {
  if (!AL.checkAtLeastNumArgs(S, 1))
    return;

  // check that all arguments are lockable objects
  SmallVector<Expr*, 1> Args;
  checkAttrArgsAreCapabilityObjs(S, D, AL, Args);
  if (Args.empty())
    return;

  RequiresCapabilityAttr *RCA = ::new (S.Context)
      RequiresCapabilityAttr(S.Context, AL, Args.data(), Args.size());

  D->addAttr(RCA);
}

static void handleDeprecatedAttr(Sema &S, Decl *D, const ParsedAttr &AL) {
  if (const auto *NSD = dyn_cast<NamespaceDecl>(D)) {
    if (NSD->isAnonymousNamespace()) {
      S.Diag(AL.getLoc(), diag::warn_deprecated_anonymous_namespace);
      // Do not want to attach the attribute to the namespace because that will
      // cause confusing diagnostic reports for uses of declarations within the
      // namespace.
      return;
    }
  } else if (isa<UsingDecl, UnresolvedUsingTypenameDecl,
                 UnresolvedUsingValueDecl>(D)) {
    S.Diag(AL.getRange().getBegin(), diag::warn_deprecated_ignored_on_using)
        << AL;
    return;
  }

  // Handle the cases where the attribute has a text message.
  StringRef Str, Replacement;
  if (AL.isArgExpr(0) && AL.getArgAsExpr(0) &&
      !S.checkStringLiteralArgumentAttr(AL, 0, Str))
    return;

  // Support a single optional message only for Declspec and [[]] spellings.
  if (AL.isDeclspecAttribute() || AL.isStandardAttributeSyntax())
    AL.checkAtMostNumArgs(S, 1);
  else if (AL.isArgExpr(1) && AL.getArgAsExpr(1) &&
           !S.checkStringLiteralArgumentAttr(AL, 1, Replacement))
    return;

  if (!S.getLangOpts().CPlusPlus14 && AL.isCXX11Attribute() && !AL.isGNUScope())
    S.Diag(AL.getLoc(), diag::ext_cxx14_attr) << AL;

  D->addAttr(::new (S.Context) DeprecatedAttr(S.Context, AL, Str, Replacement));
}

static bool isGlobalVar(const Decl *D) {
  if (const auto *S = dyn_cast<VarDecl>(D))
    return S->hasGlobalStorage();
  return false;
}

static bool isSanitizerAttributeAllowedOnGlobals(StringRef Sanitizer) {
  return Sanitizer == "address" || Sanitizer == "hwaddress" ||
         Sanitizer == "memtag";
}

static void handleNoSanitizeAttr(Sema &S, Decl *D, const ParsedAttr &AL) {
  if (!AL.checkAtLeastNumArgs(S, 1))
    return;

  std::vector<StringRef> Sanitizers;

  for (unsigned I = 0, E = AL.getNumArgs(); I != E; ++I) {
    StringRef SanitizerName;
    SourceLocation LiteralLoc;

    if (!S.checkStringLiteralArgumentAttr(AL, I, SanitizerName, &LiteralLoc))
      return;

    if (parseSanitizerValue(SanitizerName, /*AllowGroups=*/true) ==
            SanitizerMask() &&
        SanitizerName != "coverage")
      S.Diag(LiteralLoc, diag::warn_unknown_sanitizer_ignored) << SanitizerName;
    else if (isGlobalVar(D) && !isSanitizerAttributeAllowedOnGlobals(SanitizerName))
      S.Diag(D->getLocation(), diag::warn_attribute_type_not_supported_global)
          << AL << SanitizerName;
    Sanitizers.push_back(SanitizerName);
  }

  D->addAttr(::new (S.Context) NoSanitizeAttr(S.Context, AL, Sanitizers.data(),
                                              Sanitizers.size()));
}

static void handleNoSanitizeSpecificAttr(Sema &S, Decl *D,
                                         const ParsedAttr &AL) {
  StringRef AttrName = AL.getAttrName()->getName();
  normalizeName(AttrName);
  StringRef SanitizerName = llvm::StringSwitch<StringRef>(AttrName)
                                .Case("no_address_safety_analysis", "address")
                                .Case("no_sanitize_address", "address")
                                .Case("no_sanitize_thread", "thread")
                                .Case("no_sanitize_memory", "memory");
  if (isGlobalVar(D) && SanitizerName != "address")
    S.Diag(D->getLocation(), diag::err_attribute_wrong_decl_type)
        << AL << AL.isRegularKeywordAttribute() << ExpectedFunction;

  // FIXME: Rather than create a NoSanitizeSpecificAttr, this creates a
  // NoSanitizeAttr object; but we need to calculate the correct spelling list
  // index rather than incorrectly assume the index for NoSanitizeSpecificAttr
  // has the same spellings as the index for NoSanitizeAttr. We don't have a
  // general way to "translate" between the two, so this hack attempts to work
  // around the issue with hard-coded indices. This is critical for calling
  // getSpelling() or prettyPrint() on the resulting semantic attribute object
  // without failing assertions.
  unsigned TranslatedSpellingIndex = 0;
  if (AL.isStandardAttributeSyntax())
    TranslatedSpellingIndex = 1;

  AttributeCommonInfo Info = AL;
  Info.setAttributeSpellingListIndex(TranslatedSpellingIndex);
  D->addAttr(::new (S.Context)
                 NoSanitizeAttr(S.Context, Info, &SanitizerName, 1));
}

static void handleInternalLinkageAttr(Sema &S, Decl *D, const ParsedAttr &AL) {
  if (InternalLinkageAttr *Internal = S.mergeInternalLinkageAttr(D, AL))
    D->addAttr(Internal);
}

static void handleOpenCLNoSVMAttr(Sema &S, Decl *D, const ParsedAttr &AL) {
  if (S.LangOpts.getOpenCLCompatibleVersion() < 200)
    S.Diag(AL.getLoc(), diag::err_attribute_requires_opencl_version)
        << AL << "2.0" << 1;
  else
    S.Diag(AL.getLoc(), diag::warn_opencl_attr_deprecated_ignored)
        << AL << S.LangOpts.getOpenCLVersionString();
}

static void handleOpenCLAccessAttr(Sema &S, Decl *D, const ParsedAttr &AL) {
  if (D->isInvalidDecl())
    return;

  // Check if there is only one access qualifier.
  if (D->hasAttr<OpenCLAccessAttr>()) {
    if (D->getAttr<OpenCLAccessAttr>()->getSemanticSpelling() ==
        AL.getSemanticSpelling()) {
      S.Diag(AL.getLoc(), diag::warn_duplicate_declspec)
          << AL.getAttrName()->getName() << AL.getRange();
    } else {
      S.Diag(AL.getLoc(), diag::err_opencl_multiple_access_qualifiers)
          << D->getSourceRange();
      D->setInvalidDecl(true);
      return;
    }
  }

  // OpenCL v2.0 s6.6 - read_write can be used for image types to specify that
  // an image object can be read and written. OpenCL v2.0 s6.13.6 - A kernel
  // cannot read from and write to the same pipe object. Using the read_write
  // (or __read_write) qualifier with the pipe qualifier is a compilation error.
  // OpenCL v3.0 s6.8 - For OpenCL C 2.0, or with the
  // __opencl_c_read_write_images feature, image objects specified as arguments
  // to a kernel can additionally be declared to be read-write.
  // C++ for OpenCL 1.0 inherits rule from OpenCL C v2.0.
  // C++ for OpenCL 2021 inherits rule from OpenCL C v3.0.
  if (const auto *PDecl = dyn_cast<ParmVarDecl>(D)) {
    const Type *DeclTy = PDecl->getType().getCanonicalType().getTypePtr();
    if (AL.getAttrName()->getName().contains("read_write")) {
      bool ReadWriteImagesUnsupported =
          (S.getLangOpts().getOpenCLCompatibleVersion() < 200) ||
          (S.getLangOpts().getOpenCLCompatibleVersion() == 300 &&
           !S.getOpenCLOptions().isSupported("__opencl_c_read_write_images",
                                             S.getLangOpts()));
      if (ReadWriteImagesUnsupported || DeclTy->isPipeType()) {
        S.Diag(AL.getLoc(), diag::err_opencl_invalid_read_write)
            << AL << PDecl->getType() << DeclTy->isImageType();
        D->setInvalidDecl(true);
        return;
      }
    }
  }

  D->addAttr(::new (S.Context) OpenCLAccessAttr(S.Context, AL));
}

static void handleZeroCallUsedRegsAttr(Sema &S, Decl *D, const ParsedAttr &AL) {
  // Check that the argument is a string literal.
  StringRef KindStr;
  SourceLocation LiteralLoc;
  if (!S.checkStringLiteralArgumentAttr(AL, 0, KindStr, &LiteralLoc))
    return;

  ZeroCallUsedRegsAttr::ZeroCallUsedRegsKind Kind;
  if (!ZeroCallUsedRegsAttr::ConvertStrToZeroCallUsedRegsKind(KindStr, Kind)) {
    S.Diag(LiteralLoc, diag::warn_attribute_type_not_supported)
        << AL << KindStr;
    return;
  }

  D->dropAttr<ZeroCallUsedRegsAttr>();
  D->addAttr(ZeroCallUsedRegsAttr::Create(S.Context, Kind, AL));
}

static void handleFunctionReturnThunksAttr(Sema &S, Decl *D,
                                           const ParsedAttr &AL) {
  StringRef KindStr;
  SourceLocation LiteralLoc;
  if (!S.checkStringLiteralArgumentAttr(AL, 0, KindStr, &LiteralLoc))
    return;

  FunctionReturnThunksAttr::Kind Kind;
  if (!FunctionReturnThunksAttr::ConvertStrToKind(KindStr, Kind)) {
    S.Diag(LiteralLoc, diag::warn_attribute_type_not_supported)
        << AL << KindStr;
    return;
  }
  // FIXME: it would be good to better handle attribute merging rather than
  // silently replacing the existing attribute, so long as it does not break
  // the expected codegen tests.
  D->dropAttr<FunctionReturnThunksAttr>();
  D->addAttr(FunctionReturnThunksAttr::Create(S.Context, Kind, AL));
}

bool isDeviceAspectType(const QualType Ty) {
  const EnumType *ET = Ty->getAs<EnumType>();
  if (!ET)
    return false;

  if (const auto *Attr = ET->getDecl()->getAttr<SYCLTypeAttr>())
    return Attr->getType() == SYCLTypeAttr::aspect;

  return false;
}

SYCLDeviceHasAttr *Sema::MergeSYCLDeviceHasAttr(Decl *D,
                                                const SYCLDeviceHasAttr &A) {
  if (const auto *ExistingAttr = D->getAttr<SYCLDeviceHasAttr>()) {
    Diag(ExistingAttr->getLoc(), diag::warn_duplicate_attribute_exact) << &A;
    Diag(A.getLoc(), diag::note_previous_attribute);
    return nullptr;
  }

  SmallVector<Expr *, 5> Args;
  for (auto *E : A.aspects())
    Args.push_back(E);
  return ::new (Context)
      SYCLDeviceHasAttr(Context, A, Args.data(), Args.size());
}

void Sema::AddSYCLDeviceHasAttr(Decl *D, const AttributeCommonInfo &CI,
                                Expr **Exprs, unsigned Size) {

  SYCLDeviceHasAttr TmpAttr(Context, CI, Exprs, Size);
  SmallVector<Expr *, 5> Aspects;
  for (auto *E : TmpAttr.aspects())
    if (!isa<PackExpansionExpr>(E) && !isDeviceAspectType(E->getType()))
      Diag(E->getExprLoc(), diag::err_sycl_invalid_aspect_argument) << CI;

  if (const auto *ExistingAttr = D->getAttr<SYCLDeviceHasAttr>()) {
    Diag(CI.getLoc(), diag::warn_duplicate_attribute_exact) << CI;
    Diag(ExistingAttr->getLoc(), diag::note_previous_attribute);
    return;
  }

  D->addAttr(::new (Context) SYCLDeviceHasAttr(Context, CI, Exprs, Size));
}

static void handleSYCLDeviceHasAttr(Sema &S, Decl *D, const ParsedAttr &A) {
  // Ignore the attribute if compiling for the host side because aspects may not
  // be marked properly for such compilation
  if (!S.Context.getLangOpts().SYCLIsDevice)
    return;

  SmallVector<Expr *, 5> Args;
  for (unsigned I = 0; I < A.getNumArgs(); ++I)
    Args.push_back(A.getArgAsExpr(I));

  S.AddSYCLDeviceHasAttr(D, A, Args.data(), Args.size());
}

SYCLUsesAspectsAttr *
Sema::MergeSYCLUsesAspectsAttr(Decl *D, const SYCLUsesAspectsAttr &A) {
  if (const auto *ExistingAttr = D->getAttr<SYCLUsesAspectsAttr>()) {
    Diag(ExistingAttr->getLoc(), diag::warn_duplicate_attribute_exact) << &A;
    Diag(A.getLoc(), diag::note_previous_attribute);
    return nullptr;
  }

  SmallVector<Expr *, 5> Args;
  for (auto *E : A.aspects())
    Args.push_back(E);
  return ::new (Context)
      SYCLUsesAspectsAttr(Context, A, Args.data(), Args.size());
}

void Sema::AddSYCLUsesAspectsAttr(Decl *D, const AttributeCommonInfo &CI,
                                  Expr **Exprs, unsigned Size) {

  SYCLUsesAspectsAttr TmpAttr(Context, CI, Exprs, Size);
  SmallVector<Expr *, 5> Aspects;
  for (auto *E : TmpAttr.aspects())
    if (!isDeviceAspectType(E->getType()))
      Diag(E->getExprLoc(), diag::err_sycl_invalid_aspect_argument) << CI;

  if (const auto *ExistingAttr = D->getAttr<SYCLUsesAspectsAttr>()) {
    Diag(CI.getLoc(), diag::warn_duplicate_attribute_exact) << CI;
    Diag(ExistingAttr->getLoc(), diag::note_previous_attribute);
    return;
  }

  D->addAttr(::new (Context) SYCLUsesAspectsAttr(Context, CI, Exprs, Size));
}

static void handleSYCLUsesAspectsAttr(Sema &S, Decl *D, const ParsedAttr &A) {
  // Ignore the attribute if compiling for the host because aspects may not be
  // marked properly for such compilation
  if (!S.Context.getLangOpts().SYCLIsDevice)
    return;

  SmallVector<Expr *, 5> Args;
  for (unsigned I = 0; I < A.getNumArgs(); ++I)
    Args.push_back(A.getArgAsExpr(I));

  S.AddSYCLUsesAspectsAttr(D, A, Args.data(), Args.size());
}

static void handleSYCLKernelAttr(Sema &S, Decl *D, const ParsedAttr &AL) {
  // The 'sycl_kernel' attribute applies only to function templates.
  const auto *FD = cast<FunctionDecl>(D);
  const FunctionTemplateDecl *FT = FD->getDescribedFunctionTemplate();
  assert(FT && "Function template is expected");

  // Function template must have at least two template parameters so it
  // can be used in OpenCL kernel generation.
  const TemplateParameterList *TL = FT->getTemplateParameters();
  if (TL->size() < 2) {
    S.Diag(FT->getLocation(), diag::warn_sycl_kernel_num_of_template_params);
    return;
  }

  // The first two template parameters must be typenames.
  for (unsigned I = 0; I < 2 && I < TL->size(); ++I) {
    const NamedDecl *TParam = TL->getParam(I);
    if (isa<NonTypeTemplateParmDecl>(TParam)) {
      S.Diag(FT->getLocation(),
             diag::warn_sycl_kernel_invalid_template_param_type);
      return;
    }
  }

  // Function must have at least one parameter.
  if (getFunctionOrMethodNumParams(D) < 1) {
    S.Diag(FT->getLocation(), diag::warn_sycl_kernel_num_of_function_params);
    return;
  }

  // Function must return void.
  QualType RetTy = getFunctionOrMethodResultType(D);
  if (!RetTy->isVoidType()) {
    S.Diag(FT->getLocation(), diag::warn_sycl_kernel_return_type);
    return;
  }

  handleSimpleAttribute<SYCLKernelAttr>(S, D, AL);
}

SYCLTypeAttr *Sema::MergeSYCLTypeAttr(Decl *D, const AttributeCommonInfo &CI,
                                      SYCLTypeAttr::SYCLType TypeName) {
  if (const auto *ExistingAttr = D->getAttr<SYCLTypeAttr>()) {
    if (ExistingAttr->getType() != TypeName) {
      Diag(ExistingAttr->getLoc(), diag::err_duplicate_attribute)
          << ExistingAttr;
      Diag(CI.getLoc(), diag::note_previous_attribute);
    }
    // Do not add duplicate attribute
    return nullptr;
  }
  return ::new (Context) SYCLTypeAttr(Context, CI, TypeName);
}

static void handleSYCLTypeAttr(Sema &S, Decl *D, const ParsedAttr &AL) {
  if (!AL.isArgIdent(0)) {
    S.Diag(AL.getLoc(), diag::err_attribute_argument_type)
        << AL << AANT_ArgumentIdentifier;
    return;
  }

  IdentifierInfo *II = AL.getArgAsIdent(0)->Ident;
  SYCLTypeAttr::SYCLType Type;

  if (!SYCLTypeAttr::ConvertStrToSYCLType(II->getName(), Type)) {
    S.Diag(AL.getLoc(), diag::err_attribute_argument_not_supported) << AL << II;
    return;
  }

  if (SYCLTypeAttr *NewAttr = S.MergeSYCLTypeAttr(D, AL, Type))
    D->addAttr(NewAttr);
}

static void handleDestroyAttr(Sema &S, Decl *D, const ParsedAttr &A) {
  if (!cast<VarDecl>(D)->hasGlobalStorage()) {
    S.Diag(D->getLocation(), diag::err_destroy_attr_on_non_static_var)
        << (A.getKind() == ParsedAttr::AT_AlwaysDestroy);
    return;
  }

  if (A.getKind() == ParsedAttr::AT_AlwaysDestroy)
    handleSimpleAttribute<AlwaysDestroyAttr>(S, D, A);
  else
    handleSimpleAttribute<NoDestroyAttr>(S, D, A);
}

static void handleUninitializedAttr(Sema &S, Decl *D, const ParsedAttr &AL) {
  assert(cast<VarDecl>(D)->getStorageDuration() == SD_Automatic &&
         "uninitialized is only valid on automatic duration variables");
  D->addAttr(::new (S.Context) UninitializedAttr(S.Context, AL));
}

static bool tryMakeVariablePseudoStrong(Sema &S, VarDecl *VD,
                                        bool DiagnoseFailure) {
  QualType Ty = VD->getType();
  if (!Ty->isObjCRetainableType()) {
    if (DiagnoseFailure) {
      S.Diag(VD->getBeginLoc(), diag::warn_ignored_objc_externally_retained)
          << 0;
    }
    return false;
  }

  Qualifiers::ObjCLifetime LifetimeQual = Ty.getQualifiers().getObjCLifetime();

  // Sema::inferObjCARCLifetime must run after processing decl attributes
  // (because __block lowers to an attribute), so if the lifetime hasn't been
  // explicitly specified, infer it locally now.
  if (LifetimeQual == Qualifiers::OCL_None)
    LifetimeQual = Ty->getObjCARCImplicitLifetime();

  // The attributes only really makes sense for __strong variables; ignore any
  // attempts to annotate a parameter with any other lifetime qualifier.
  if (LifetimeQual != Qualifiers::OCL_Strong) {
    if (DiagnoseFailure) {
      S.Diag(VD->getBeginLoc(), diag::warn_ignored_objc_externally_retained)
          << 1;
    }
    return false;
  }

  // Tampering with the type of a VarDecl here is a bit of a hack, but we need
  // to ensure that the variable is 'const' so that we can error on
  // modification, which can otherwise over-release.
  VD->setType(Ty.withConst());
  VD->setARCPseudoStrong(true);
  return true;
}

static void handleObjCExternallyRetainedAttr(Sema &S, Decl *D,
                                             const ParsedAttr &AL) {
  if (auto *VD = dyn_cast<VarDecl>(D)) {
    assert(!isa<ParmVarDecl>(VD) && "should be diagnosed automatically");
    if (!VD->hasLocalStorage()) {
      S.Diag(D->getBeginLoc(), diag::warn_ignored_objc_externally_retained)
          << 0;
      return;
    }

    if (!tryMakeVariablePseudoStrong(S, VD, /*DiagnoseFailure=*/true))
      return;

    handleSimpleAttribute<ObjCExternallyRetainedAttr>(S, D, AL);
    return;
  }

  // If D is a function-like declaration (method, block, or function), then we
  // make every parameter psuedo-strong.
  unsigned NumParams =
      hasFunctionProto(D) ? getFunctionOrMethodNumParams(D) : 0;
  for (unsigned I = 0; I != NumParams; ++I) {
    auto *PVD = const_cast<ParmVarDecl *>(getFunctionOrMethodParam(D, I));
    QualType Ty = PVD->getType();

    // If a user wrote a parameter with __strong explicitly, then assume they
    // want "real" strong semantics for that parameter. This works because if
    // the parameter was written with __strong, then the strong qualifier will
    // be non-local.
    if (Ty.getLocalUnqualifiedType().getQualifiers().getObjCLifetime() ==
        Qualifiers::OCL_Strong)
      continue;

    tryMakeVariablePseudoStrong(S, PVD, /*DiagnoseFailure=*/false);
  }
  handleSimpleAttribute<ObjCExternallyRetainedAttr>(S, D, AL);
}

static void handleMIGServerRoutineAttr(Sema &S, Decl *D, const ParsedAttr &AL) {
  // Check that the return type is a `typedef int kern_return_t` or a typedef
  // around it, because otherwise MIG convention checks make no sense.
  // BlockDecl doesn't store a return type, so it's annoying to check,
  // so let's skip it for now.
  if (!isa<BlockDecl>(D)) {
    QualType T = getFunctionOrMethodResultType(D);
    bool IsKernReturnT = false;
    while (const auto *TT = T->getAs<TypedefType>()) {
      IsKernReturnT = (TT->getDecl()->getName() == "kern_return_t");
      T = TT->desugar();
    }
    if (!IsKernReturnT || T.getCanonicalType() != S.getASTContext().IntTy) {
      S.Diag(D->getBeginLoc(),
             diag::warn_mig_server_routine_does_not_return_kern_return_t);
      return;
    }
  }

  handleSimpleAttribute<MIGServerRoutineAttr>(S, D, AL);
}

static void handleMSAllocatorAttr(Sema &S, Decl *D, const ParsedAttr &AL) {
  // Warn if the return type is not a pointer or reference type.
  if (auto *FD = dyn_cast<FunctionDecl>(D)) {
    QualType RetTy = FD->getReturnType();
    if (!RetTy->isPointerType() && !RetTy->isReferenceType()) {
      S.Diag(AL.getLoc(), diag::warn_declspec_allocator_nonpointer)
          << AL.getRange() << RetTy;
      return;
    }
  }

  handleSimpleAttribute<MSAllocatorAttr>(S, D, AL);
}

static void handleAcquireHandleAttr(Sema &S, Decl *D, const ParsedAttr &AL) {
  if (AL.isUsedAsTypeAttr())
    return;
  // Warn if the parameter is definitely not an output parameter.
  if (const auto *PVD = dyn_cast<ParmVarDecl>(D)) {
    if (PVD->getType()->isIntegerType()) {
      S.Diag(AL.getLoc(), diag::err_attribute_output_parameter)
          << AL.getRange();
      return;
    }
  }
  StringRef Argument;
  if (!S.checkStringLiteralArgumentAttr(AL, 0, Argument))
    return;
  D->addAttr(AcquireHandleAttr::Create(S.Context, Argument, AL));
}

template<typename Attr>
static void handleHandleAttr(Sema &S, Decl *D, const ParsedAttr &AL) {
  StringRef Argument;
  if (!S.checkStringLiteralArgumentAttr(AL, 0, Argument))
    return;
  D->addAttr(Attr::Create(S.Context, Argument, AL));
}

template<typename Attr>
static void handleUnsafeBufferUsage(Sema &S, Decl *D, const ParsedAttr &AL) {
  D->addAttr(Attr::Create(S.Context, AL));
}

static void handleCFGuardAttr(Sema &S, Decl *D, const ParsedAttr &AL) {
  // The guard attribute takes a single identifier argument.

  if (!AL.isArgIdent(0)) {
    S.Diag(AL.getLoc(), diag::err_attribute_argument_type)
        << AL << AANT_ArgumentIdentifier;
    return;
  }

  CFGuardAttr::GuardArg Arg;
  IdentifierInfo *II = AL.getArgAsIdent(0)->Ident;
  if (!CFGuardAttr::ConvertStrToGuardArg(II->getName(), Arg)) {
    S.Diag(AL.getLoc(), diag::warn_attribute_type_not_supported) << AL << II;
    return;
  }

  D->addAttr(::new (S.Context) CFGuardAttr(S.Context, AL, Arg));
}


template <typename AttrTy>
static const AttrTy *findEnforceTCBAttrByName(Decl *D, StringRef Name) {
  auto Attrs = D->specific_attrs<AttrTy>();
  auto I = llvm::find_if(Attrs,
                         [Name](const AttrTy *A) {
                           return A->getTCBName() == Name;
                         });
  return I == Attrs.end() ? nullptr : *I;
}

template <typename AttrTy, typename ConflictingAttrTy>
static void handleEnforceTCBAttr(Sema &S, Decl *D, const ParsedAttr &AL) {
  StringRef Argument;
  if (!S.checkStringLiteralArgumentAttr(AL, 0, Argument))
    return;

  // A function cannot be have both regular and leaf membership in the same TCB.
  if (const ConflictingAttrTy *ConflictingAttr =
      findEnforceTCBAttrByName<ConflictingAttrTy>(D, Argument)) {
    // We could attach a note to the other attribute but in this case
    // there's no need given how the two are very close to each other.
    S.Diag(AL.getLoc(), diag::err_tcb_conflicting_attributes)
      << AL.getAttrName()->getName() << ConflictingAttr->getAttrName()->getName()
      << Argument;

    // Error recovery: drop the non-leaf attribute so that to suppress
    // all future warnings caused by erroneous attributes. The leaf attribute
    // needs to be kept because it can only suppresses warnings, not cause them.
    D->dropAttr<EnforceTCBAttr>();
    return;
  }

  D->addAttr(AttrTy::Create(S.Context, Argument, AL));
}

template <typename AttrTy, typename ConflictingAttrTy>
static AttrTy *mergeEnforceTCBAttrImpl(Sema &S, Decl *D, const AttrTy &AL) {
  // Check if the new redeclaration has different leaf-ness in the same TCB.
  StringRef TCBName = AL.getTCBName();
  if (const ConflictingAttrTy *ConflictingAttr =
      findEnforceTCBAttrByName<ConflictingAttrTy>(D, TCBName)) {
    S.Diag(ConflictingAttr->getLoc(), diag::err_tcb_conflicting_attributes)
      << ConflictingAttr->getAttrName()->getName()
      << AL.getAttrName()->getName() << TCBName;

    // Add a note so that the user could easily find the conflicting attribute.
    S.Diag(AL.getLoc(), diag::note_conflicting_attribute);

    // More error recovery.
    D->dropAttr<EnforceTCBAttr>();
    return nullptr;
  }

  ASTContext &Context = S.getASTContext();
  return ::new(Context) AttrTy(Context, AL, AL.getTCBName());
}

EnforceTCBAttr *Sema::mergeEnforceTCBAttr(Decl *D, const EnforceTCBAttr &AL) {
  return mergeEnforceTCBAttrImpl<EnforceTCBAttr, EnforceTCBLeafAttr>(
      *this, D, AL);
}

EnforceTCBLeafAttr *Sema::mergeEnforceTCBLeafAttr(
    Decl *D, const EnforceTCBLeafAttr &AL) {
  return mergeEnforceTCBAttrImpl<EnforceTCBLeafAttr, EnforceTCBAttr>(
      *this, D, AL);
}

//===----------------------------------------------------------------------===//
// Top Level Sema Entry Points
//===----------------------------------------------------------------------===//

static bool IsDeclLambdaCallOperator(Decl *D) {
  if (const auto *MD = dyn_cast<CXXMethodDecl>(D))
    return MD->getParent()->isLambda() &&
           MD->getOverloadedOperator() == OverloadedOperatorKind::OO_Call;
  return false;
}

// Returns true if the attribute must delay setting its arguments until after
// template instantiation, and false otherwise.
static bool MustDelayAttributeArguments(const ParsedAttr &AL) {
  // Only attributes that accept expression parameter packs can delay arguments.
  if (!AL.acceptsExprPack())
    return false;

  bool AttrHasVariadicArg = AL.hasVariadicArg();
  unsigned AttrNumArgs = AL.getNumArgMembers();
  for (size_t I = 0; I < std::min(AL.getNumArgs(), AttrNumArgs); ++I) {
    bool IsLastAttrArg = I == (AttrNumArgs - 1);
    // If the argument is the last argument and it is variadic it can contain
    // any expression.
    if (IsLastAttrArg && AttrHasVariadicArg)
      return false;
    Expr *E = AL.getArgAsExpr(I);
    bool ArgMemberCanHoldExpr = AL.isParamExpr(I);
    // If the expression is a pack expansion then arguments must be delayed
    // unless the argument is an expression and it is the last argument of the
    // attribute.
    if (isa<PackExpansionExpr>(E))
      return !(IsLastAttrArg && ArgMemberCanHoldExpr);
    // Last case is if the expression is value dependent then it must delay
    // arguments unless the corresponding argument is able to hold the
    // expression.
    if (E->isValueDependent() && !ArgMemberCanHoldExpr)
      return true;
  }
  return false;
}

/// ProcessDeclAttribute - Apply the specific attribute to the specified decl if
/// the attribute applies to decls.  If the attribute is a type attribute, just
/// silently ignore it if a GNU attribute.
static void
ProcessDeclAttribute(Sema &S, Scope *scope, Decl *D, const ParsedAttr &AL,
                     const Sema::ProcessDeclAttributeOptions &Options) {
  if (AL.isInvalid() || AL.getKind() == ParsedAttr::IgnoredAttribute)
    return;

  // Ignore C++11 attributes on declarator chunks: they appertain to the type
  // instead.
  if (AL.isCXX11Attribute() && !Options.IncludeCXX11Attributes &&
      (!IsDeclLambdaCallOperator(D) || !AL.supportsNonconformingLambdaSyntax()))
    return;

  // Unknown attributes are automatically warned on. Target-specific attributes
  // which do not apply to the current target architecture are treated as
  // though they were unknown attributes.
  const TargetInfo *Aux = S.Context.getAuxTargetInfo();
  if (AL.getKind() == ParsedAttr::UnknownAttribute ||
      !(AL.existsInTarget(S.Context.getTargetInfo()) ||
        (S.Context.getLangOpts().SYCLIsDevice &&
         Aux && AL.existsInTarget(*Aux)))) {
    S.Diag(AL.getLoc(),
           AL.isRegularKeywordAttribute()
               ? (unsigned)diag::err_keyword_not_supported_on_target
           : AL.isDeclspecAttribute()
               ? (unsigned)diag::warn_unhandled_ms_attribute_ignored
               : (unsigned)diag::warn_unknown_attribute_ignored)
        << AL << AL.getRange();
    return;
  }

  // Check if argument population must delayed to after template instantiation.
  bool MustDelayArgs = MustDelayAttributeArguments(AL);

  // Argument number check must be skipped if arguments are delayed.
  if (S.checkCommonAttributeFeatures(D, AL, MustDelayArgs))
    return;

  if (MustDelayArgs) {
    AL.handleAttrWithDelayedArgs(S, D);
    return;
  }

  switch (AL.getKind()) {
  default:
    if (AL.getInfo().handleDeclAttribute(S, D, AL) != ParsedAttrInfo::NotHandled)
      break;
    if (!AL.isStmtAttr()) {
      assert(AL.isTypeAttr() && "Non-type attribute not handled");
    }
    if (AL.isTypeAttr()) {
      if (Options.IgnoreTypeAttributes)
        break;
      if (!AL.isStandardAttributeSyntax() && !AL.isRegularKeywordAttribute()) {
        // Non-[[]] type attributes are handled in processTypeAttrs(); silently
        // move on.
        break;
      }

      // According to the C and C++ standards, we should never see a
      // [[]] type attribute on a declaration. However, we have in the past
      // allowed some type attributes to "slide" to the `DeclSpec`, so we need
      // to continue to support this legacy behavior. We only do this, however,
      // if
      // - we actually have a `DeclSpec`, i.e. if we're looking at a
      //   `DeclaratorDecl`, or
      // - we are looking at an alias-declaration, where historically we have
      //   allowed type attributes after the identifier to slide to the type.
      if (AL.slidesFromDeclToDeclSpecLegacyBehavior() &&
          isa<DeclaratorDecl, TypeAliasDecl>(D)) {
        // Suggest moving the attribute to the type instead, but only for our
        // own vendor attributes; moving other vendors' attributes might hurt
        // portability.
        if (AL.isClangScope()) {
          S.Diag(AL.getLoc(), diag::warn_type_attribute_deprecated_on_decl)
              << AL << D->getLocation();
        }

        // Allow this type attribute to be handled in processTypeAttrs();
        // silently move on.
        break;
      }

      if (AL.getKind() == ParsedAttr::AT_Regparm) {
        // `regparm` is a special case: It's a type attribute but we still want
        // to treat it as if it had been written on the declaration because that
        // way we'll be able to handle it directly in `processTypeAttr()`.
        // If we treated `regparm` it as if it had been written on the
        // `DeclSpec`, the logic in `distributeFunctionTypeAttrFromDeclSepc()`
        // would try to move it to the declarator, but that doesn't work: We
        // can't remove the attribute from the list of declaration attributes
        // because it might be needed by other declarators in the same
        // declaration.
        break;
      }

      if (AL.getKind() == ParsedAttr::AT_VectorSize) {
        // `vector_size` is a special case: It's a type attribute semantically,
        // but GCC expects the [[]] syntax to be written on the declaration (and
        // warns that the attribute has no effect if it is placed on the
        // decl-specifier-seq).
        // Silently move on and allow the attribute to be handled in
        // processTypeAttr().
        break;
      }

      if (AL.getKind() == ParsedAttr::AT_NoDeref) {
        // FIXME: `noderef` currently doesn't work correctly in [[]] syntax.
        // See https://github.com/llvm/llvm-project/issues/55790 for details.
        // We allow processTypeAttrs() to emit a warning and silently move on.
        break;
      }
    }
    // N.B., ClangAttrEmitter.cpp emits a diagnostic helper that ensures a
    // statement attribute is not written on a declaration, but this code is
    // needed for type attributes as well as statement attributes in Attr.td
    // that do not list any subjects.
    S.Diag(AL.getLoc(), diag::err_attribute_invalid_on_decl)
        << AL << AL.isRegularKeywordAttribute() << D->getLocation();
    break;
  case ParsedAttr::AT_Interrupt:
    handleInterruptAttr(S, D, AL);
    break;
  case ParsedAttr::AT_X86ForceAlignArgPointer:
    handleX86ForceAlignArgPointerAttr(S, D, AL);
    break;
  case ParsedAttr::AT_ReadOnlyPlacement:
    handleSimpleAttribute<ReadOnlyPlacementAttr>(S, D, AL);
    break;
  case ParsedAttr::AT_DLLExport:
  case ParsedAttr::AT_DLLImport:
    handleDLLAttr(S, D, AL);
    break;
  case ParsedAttr::AT_AMDGPUFlatWorkGroupSize:
    handleAMDGPUFlatWorkGroupSizeAttr(S, D, AL);
    break;
  case ParsedAttr::AT_AMDGPUWavesPerEU:
    handleAMDGPUWavesPerEUAttr(S, D, AL);
    break;
  case ParsedAttr::AT_AMDGPUNumSGPR:
    handleAMDGPUNumSGPRAttr(S, D, AL);
    break;
  case ParsedAttr::AT_AMDGPUNumVGPR:
    handleAMDGPUNumVGPRAttr(S, D, AL);
    break;
  case ParsedAttr::AT_AVRSignal:
    handleAVRSignalAttr(S, D, AL);
    break;
  case ParsedAttr::AT_BPFPreserveAccessIndex:
    handleBPFPreserveAccessIndexAttr(S, D, AL);
    break;
  case ParsedAttr::AT_BTFDeclTag:
    handleBTFDeclTagAttr(S, D, AL);
    break;
  case ParsedAttr::AT_WebAssemblyExportName:
    handleWebAssemblyExportNameAttr(S, D, AL);
    break;
  case ParsedAttr::AT_WebAssemblyImportModule:
    handleWebAssemblyImportModuleAttr(S, D, AL);
    break;
  case ParsedAttr::AT_WebAssemblyImportName:
    handleWebAssemblyImportNameAttr(S, D, AL);
    break;
  case ParsedAttr::AT_IBOutlet:
    handleIBOutlet(S, D, AL);
    break;
  case ParsedAttr::AT_IBOutletCollection:
    handleIBOutletCollection(S, D, AL);
    break;
  case ParsedAttr::AT_IFunc:
    handleIFuncAttr(S, D, AL);
    break;
  case ParsedAttr::AT_Alias:
    handleAliasAttr(S, D, AL);
    break;
  case ParsedAttr::AT_Aligned:
    handleAlignedAttr(S, D, AL);
    break;
  case ParsedAttr::AT_AlignValue:
    handleAlignValueAttr(S, D, AL);
    break;
  case ParsedAttr::AT_AllocSize:
    handleAllocSizeAttr(S, D, AL);
    break;
  case ParsedAttr::AT_AlwaysInline:
    handleAlwaysInlineAttr(S, D, AL);
    break;
  case ParsedAttr::AT_AnalyzerNoReturn:
    handleAnalyzerNoReturnAttr(S, D, AL);
    break;
  case ParsedAttr::AT_TLSModel:
    handleTLSModelAttr(S, D, AL);
    break;
  case ParsedAttr::AT_Annotate:
    handleAnnotateAttr(S, D, AL);
    break;
  case ParsedAttr::AT_Availability:
    handleAvailabilityAttr(S, D, AL);
    break;
  case ParsedAttr::AT_CarriesDependency:
    handleDependencyAttr(S, scope, D, AL);
    break;
  case ParsedAttr::AT_CPUDispatch:
  case ParsedAttr::AT_CPUSpecific:
    handleCPUSpecificAttr(S, D, AL);
    break;
  case ParsedAttr::AT_Common:
    handleCommonAttr(S, D, AL);
    break;
  case ParsedAttr::AT_CUDAConstant:
    handleConstantAttr(S, D, AL);
    break;
  case ParsedAttr::AT_PassObjectSize:
    handlePassObjectSizeAttr(S, D, AL);
    break;
  case ParsedAttr::AT_Constructor:
      handleConstructorAttr(S, D, AL);
    break;
  case ParsedAttr::AT_Deprecated:
    handleDeprecatedAttr(S, D, AL);
    break;
  case ParsedAttr::AT_Destructor:
      handleDestructorAttr(S, D, AL);
    break;
  case ParsedAttr::AT_EnableIf:
    handleEnableIfAttr(S, D, AL);
    break;
  case ParsedAttr::AT_Error:
    handleErrorAttr(S, D, AL);
    break;
  case ParsedAttr::AT_DiagnoseIf:
    handleDiagnoseIfAttr(S, D, AL);
    break;
  case ParsedAttr::AT_DiagnoseAsBuiltin:
    handleDiagnoseAsBuiltinAttr(S, D, AL);
    break;
  case ParsedAttr::AT_NoBuiltin:
    handleNoBuiltinAttr(S, D, AL);
    break;
  case ParsedAttr::AT_ExtVectorType:
    handleExtVectorTypeAttr(S, D, AL);
    break;
  case ParsedAttr::AT_ExternalSourceSymbol:
    handleExternalSourceSymbolAttr(S, D, AL);
    break;
  case ParsedAttr::AT_MinSize:
    handleMinSizeAttr(S, D, AL);
    break;
  case ParsedAttr::AT_OptimizeNone:
    handleOptimizeNoneAttr(S, D, AL);
    break;
  case ParsedAttr::AT_EnumExtensibility:
    handleEnumExtensibilityAttr(S, D, AL);
    break;
  case ParsedAttr::AT_SYCLKernel:
    handleSYCLKernelAttr(S, D, AL);
    break;
  case ParsedAttr::AT_SYCLSimd:
    handleSimpleAttribute<SYCLSimdAttr>(S, D, AL);
    break;
  case ParsedAttr::AT_SYCLSpecialClass:
    handleSimpleAttribute<SYCLSpecialClassAttr>(S, D, AL);
    break;
  case ParsedAttr::AT_SYCLType:
    handleSYCLTypeAttr(S, D, AL);
    break;
  case ParsedAttr::AT_SYCLDevice:
    handleSYCLDeviceAttr(S, D, AL);
    break;
  case ParsedAttr::AT_SYCLDeviceIndirectlyCallable:
    handleSYCLDeviceIndirectlyCallableAttr(S, D, AL);
    break;
  case ParsedAttr::AT_SYCLGlobalVar:
    handleSYCLGlobalVarAttr(S, D, AL);
    break;
  case ParsedAttr::AT_SYCLRegisterNum:
    handleSYCLRegisterNumAttr(S, D, AL);
    break;
  case ParsedAttr::AT_SYCLIntelESimdVectorize:
    handleSYCLIntelESimdVectorizeAttr(S, D, AL);
    break;
  case ParsedAttr::AT_SYCLDeviceHas:
    handleSYCLDeviceHasAttr(S, D, AL);
    break;
  case ParsedAttr::AT_SYCLUsesAspects:
    handleSYCLUsesAspectsAttr(S, D, AL);
    break;
  case ParsedAttr::AT_Format:
    handleFormatAttr(S, D, AL);
    break;
  case ParsedAttr::AT_FormatArg:
    handleFormatArgAttr(S, D, AL);
    break;
  case ParsedAttr::AT_Callback:
    handleCallbackAttr(S, D, AL);
    break;
  case ParsedAttr::AT_CalledOnce:
    handleCalledOnceAttr(S, D, AL);
    break;
  case ParsedAttr::AT_NVPTXKernel:
  case ParsedAttr::AT_CUDAGlobal:
    handleGlobalAttr(S, D, AL);
    break;
  case ParsedAttr::AT_CUDADevice:
    handleDeviceAttr(S, D, AL);
    break;
  case ParsedAttr::AT_HIPManaged:
    handleManagedAttr(S, D, AL);
    break;
  case ParsedAttr::AT_GNUInline:
    handleGNUInlineAttr(S, D, AL);
    break;
  case ParsedAttr::AT_CUDALaunchBounds:
    handleLaunchBoundsAttr(S, D, AL);
    break;
  case ParsedAttr::AT_Restrict:
    handleRestrictAttr(S, D, AL);
    break;
  case ParsedAttr::AT_Mode:
    handleModeAttr(S, D, AL);
    break;
  case ParsedAttr::AT_NonNull:
    if (auto *PVD = dyn_cast<ParmVarDecl>(D))
      handleNonNullAttrParameter(S, PVD, AL);
    else
      handleNonNullAttr(S, D, AL);
    break;
  case ParsedAttr::AT_ReturnsNonNull:
    handleReturnsNonNullAttr(S, D, AL);
    break;
  case ParsedAttr::AT_NoEscape:
    handleNoEscapeAttr(S, D, AL);
    break;
  case ParsedAttr::AT_MaybeUndef:
    handleSimpleAttribute<MaybeUndefAttr>(S, D, AL);
    break;
  case ParsedAttr::AT_AssumeAligned:
    handleAssumeAlignedAttr(S, D, AL);
    break;
  case ParsedAttr::AT_AllocAlign:
    handleAllocAlignAttr(S, D, AL);
    break;
  case ParsedAttr::AT_Ownership:
    handleOwnershipAttr(S, D, AL);
    break;
  case ParsedAttr::AT_Naked:
    handleNakedAttr(S, D, AL);
    break;
  case ParsedAttr::AT_NoReturn:
    handleNoReturnAttr(S, D, AL);
    break;
  case ParsedAttr::AT_CXX11NoReturn:
    handleStandardNoReturnAttr(S, D, AL);
    break;
  case ParsedAttr::AT_AnyX86NoCfCheck:
    handleNoCfCheckAttr(S, D, AL);
    break;
  case ParsedAttr::AT_NoThrow:
    if (!AL.isUsedAsTypeAttr())
      handleSimpleAttribute<NoThrowAttr>(S, D, AL);
    break;
  case ParsedAttr::AT_CUDAShared:
    handleSharedAttr(S, D, AL);
    break;
  case ParsedAttr::AT_VecReturn:
    handleVecReturnAttr(S, D, AL);
    break;
  case ParsedAttr::AT_ObjCOwnership:
    handleObjCOwnershipAttr(S, D, AL);
    break;
  case ParsedAttr::AT_ObjCPreciseLifetime:
    handleObjCPreciseLifetimeAttr(S, D, AL);
    break;
  case ParsedAttr::AT_ObjCReturnsInnerPointer:
    handleObjCReturnsInnerPointerAttr(S, D, AL);
    break;
  case ParsedAttr::AT_ObjCRequiresSuper:
    handleObjCRequiresSuperAttr(S, D, AL);
    break;
  case ParsedAttr::AT_ObjCBridge:
    handleObjCBridgeAttr(S, D, AL);
    break;
  case ParsedAttr::AT_ObjCBridgeMutable:
    handleObjCBridgeMutableAttr(S, D, AL);
    break;
  case ParsedAttr::AT_ObjCBridgeRelated:
    handleObjCBridgeRelatedAttr(S, D, AL);
    break;
  case ParsedAttr::AT_ObjCDesignatedInitializer:
    handleObjCDesignatedInitializer(S, D, AL);
    break;
  case ParsedAttr::AT_ObjCRuntimeName:
    handleObjCRuntimeName(S, D, AL);
    break;
  case ParsedAttr::AT_ObjCBoxable:
    handleObjCBoxable(S, D, AL);
    break;
  case ParsedAttr::AT_NSErrorDomain:
    handleNSErrorDomain(S, D, AL);
    break;
  case ParsedAttr::AT_CFConsumed:
  case ParsedAttr::AT_NSConsumed:
  case ParsedAttr::AT_OSConsumed:
    S.AddXConsumedAttr(D, AL, parsedAttrToRetainOwnershipKind(AL),
                       /*IsTemplateInstantiation=*/false);
    break;
  case ParsedAttr::AT_OSReturnsRetainedOnZero:
    handleSimpleAttributeOrDiagnose<OSReturnsRetainedOnZeroAttr>(
        S, D, AL, isValidOSObjectOutParameter(D),
        diag::warn_ns_attribute_wrong_parameter_type,
        /*Extra Args=*/AL, /*pointer-to-OSObject-pointer*/ 3, AL.getRange());
    break;
  case ParsedAttr::AT_OSReturnsRetainedOnNonZero:
    handleSimpleAttributeOrDiagnose<OSReturnsRetainedOnNonZeroAttr>(
        S, D, AL, isValidOSObjectOutParameter(D),
        diag::warn_ns_attribute_wrong_parameter_type,
        /*Extra Args=*/AL, /*pointer-to-OSObject-poointer*/ 3, AL.getRange());
    break;
  case ParsedAttr::AT_NSReturnsAutoreleased:
  case ParsedAttr::AT_NSReturnsNotRetained:
  case ParsedAttr::AT_NSReturnsRetained:
  case ParsedAttr::AT_CFReturnsNotRetained:
  case ParsedAttr::AT_CFReturnsRetained:
  case ParsedAttr::AT_OSReturnsNotRetained:
  case ParsedAttr::AT_OSReturnsRetained:
    handleXReturnsXRetainedAttr(S, D, AL);
    break;
  case ParsedAttr::AT_WorkGroupSizeHint:
    handleWorkGroupSizeHint(S, D, AL);
    break;
  case ParsedAttr::AT_ReqdWorkGroupSize:
    handleReqdWorkGroupSize(S, D, AL);
    break;
  case ParsedAttr::AT_SYCLIntelMaxWorkGroupSize:
    handleSYCLIntelMaxWorkGroupSize(S, D, AL);
    break;
  case ParsedAttr::AT_IntelReqdSubGroupSize:
    handleIntelReqdSubGroupSize(S, D, AL);
    break;
  case ParsedAttr::AT_IntelNamedSubGroupSize:
    handleIntelNamedSubGroupSize(S, D, AL);
    break;
  case ParsedAttr::AT_SYCLIntelNumSimdWorkItems:
    handleSYCLIntelNumSimdWorkItemsAttr(S, D, AL);
    break;
  case ParsedAttr::AT_SYCLIntelSchedulerTargetFmaxMhz:
    handleSYCLIntelSchedulerTargetFmaxMhzAttr(S, D, AL);
    break;
  case ParsedAttr::AT_SYCLIntelMaxGlobalWorkDim:
    handleSYCLIntelMaxGlobalWorkDimAttr(S, D, AL);
    break;
  case ParsedAttr::AT_SYCLIntelNoGlobalWorkOffset:
    handleSYCLIntelNoGlobalWorkOffsetAttr(S, D, AL);
    break;
  case ParsedAttr::AT_SYCLIntelUseStallEnableClusters:
    handleSYCLIntelUseStallEnableClustersAttr(S, D, AL);
    break;
  case ParsedAttr::AT_SYCLIntelLoopFuse:
    handleSYCLIntelLoopFuseAttr(S, D, AL);
    break;
  case ParsedAttr::AT_SYCLIntelInitiationInterval:
    handleSYCLIntelInitiationIntervalAttr(S, D, AL);
    break;
  case ParsedAttr::AT_VecTypeHint:
    handleVecTypeHint(S, D, AL);
    break;
  case ParsedAttr::AT_InitPriority:
      handleInitPriorityAttr(S, D, AL);
    break;
  case ParsedAttr::AT_Packed:
    handlePackedAttr(S, D, AL);
    break;
  case ParsedAttr::AT_PreferredName:
    handlePreferredName(S, D, AL);
    break;
  case ParsedAttr::AT_Section:
    handleSectionAttr(S, D, AL);
    break;
  case ParsedAttr::AT_RandomizeLayout:
    handleRandomizeLayoutAttr(S, D, AL);
    break;
  case ParsedAttr::AT_NoRandomizeLayout:
    handleNoRandomizeLayoutAttr(S, D, AL);
    break;
  case ParsedAttr::AT_CodeSeg:
    handleCodeSegAttr(S, D, AL);
    break;
  case ParsedAttr::AT_Target:
    handleTargetAttr(S, D, AL);
    break;
  case ParsedAttr::AT_TargetVersion:
    handleTargetVersionAttr(S, D, AL);
    break;
  case ParsedAttr::AT_TargetClones:
    handleTargetClonesAttr(S, D, AL);
    break;
  case ParsedAttr::AT_MinVectorWidth:
    handleMinVectorWidthAttr(S, D, AL);
    break;
  case ParsedAttr::AT_Unavailable:
    handleAttrWithMessage<UnavailableAttr>(S, D, AL);
    break;
  case ParsedAttr::AT_Assumption:
    handleAssumumptionAttr(S, D, AL);
    break;
  case ParsedAttr::AT_ObjCDirect:
    handleObjCDirectAttr(S, D, AL);
    break;
  case ParsedAttr::AT_ObjCDirectMembers:
    handleObjCDirectMembersAttr(S, D, AL);
    handleSimpleAttribute<ObjCDirectMembersAttr>(S, D, AL);
    break;
  case ParsedAttr::AT_ObjCExplicitProtocolImpl:
    handleObjCSuppresProtocolAttr(S, D, AL);
    break;
  case ParsedAttr::AT_Unused:
    handleUnusedAttr(S, D, AL);
    break;
  case ParsedAttr::AT_Visibility:
    handleVisibilityAttr(S, D, AL, false);
    break;
  case ParsedAttr::AT_TypeVisibility:
    handleVisibilityAttr(S, D, AL, true);
    break;
  case ParsedAttr::AT_WarnUnusedResult:
    handleWarnUnusedResult(S, D, AL);
    break;
  case ParsedAttr::AT_WeakRef:
    handleWeakRefAttr(S, D, AL);
    break;
  case ParsedAttr::AT_WeakImport:
    handleWeakImportAttr(S, D, AL);
    break;
  case ParsedAttr::AT_TransparentUnion:
    handleTransparentUnionAttr(S, D, AL);
    break;
  case ParsedAttr::AT_ObjCMethodFamily:
    handleObjCMethodFamilyAttr(S, D, AL);
    break;
  case ParsedAttr::AT_ObjCNSObject:
    handleObjCNSObject(S, D, AL);
    break;
  case ParsedAttr::AT_ObjCIndependentClass:
    handleObjCIndependentClass(S, D, AL);
    break;
  case ParsedAttr::AT_Blocks:
    handleBlocksAttr(S, D, AL);
    break;
  case ParsedAttr::AT_Sentinel:
    handleSentinelAttr(S, D, AL);
    break;
  case ParsedAttr::AT_Cleanup:
    handleCleanupAttr(S, D, AL);
    break;
  case ParsedAttr::AT_NoDebug:
    handleNoDebugAttr(S, D, AL);
    break;
  case ParsedAttr::AT_CmseNSEntry:
    handleCmseNSEntryAttr(S, D, AL);
    break;
  case ParsedAttr::AT_StdCall:
  case ParsedAttr::AT_CDecl:
  case ParsedAttr::AT_FastCall:
  case ParsedAttr::AT_ThisCall:
  case ParsedAttr::AT_Pascal:
  case ParsedAttr::AT_RegCall:
  case ParsedAttr::AT_SwiftCall:
  case ParsedAttr::AT_SwiftAsyncCall:
  case ParsedAttr::AT_VectorCall:
  case ParsedAttr::AT_MSABI:
  case ParsedAttr::AT_SysVABI:
  case ParsedAttr::AT_Pcs:
  case ParsedAttr::AT_IntelOclBicc:
  case ParsedAttr::AT_PreserveMost:
  case ParsedAttr::AT_PreserveAll:
  case ParsedAttr::AT_AArch64VectorPcs:
  case ParsedAttr::AT_AArch64SVEPcs:
  case ParsedAttr::AT_AMDGPUKernelCall:
    handleCallConvAttr(S, D, AL);
    break;
  case ParsedAttr::AT_Suppress:
    handleSuppressAttr(S, D, AL);
    break;
  case ParsedAttr::AT_Owner:
  case ParsedAttr::AT_Pointer:
    handleLifetimeCategoryAttr(S, D, AL);
    break;
  case ParsedAttr::AT_OpenCLAccess:
    handleOpenCLAccessAttr(S, D, AL);
    break;
  case ParsedAttr::AT_OpenCLNoSVM:
    handleOpenCLNoSVMAttr(S, D, AL);
    break;
  case ParsedAttr::AT_SwiftContext:
    S.AddParameterABIAttr(D, AL, ParameterABI::SwiftContext);
    break;
  case ParsedAttr::AT_SwiftAsyncContext:
    S.AddParameterABIAttr(D, AL, ParameterABI::SwiftAsyncContext);
    break;
  case ParsedAttr::AT_SwiftErrorResult:
    S.AddParameterABIAttr(D, AL, ParameterABI::SwiftErrorResult);
    break;
  case ParsedAttr::AT_SwiftIndirectResult:
    S.AddParameterABIAttr(D, AL, ParameterABI::SwiftIndirectResult);
    break;
  case ParsedAttr::AT_InternalLinkage:
    handleInternalLinkageAttr(S, D, AL);
    break;
  case ParsedAttr::AT_ZeroCallUsedRegs:
    handleZeroCallUsedRegsAttr(S, D, AL);
    break;
  case ParsedAttr::AT_FunctionReturnThunks:
    handleFunctionReturnThunksAttr(S, D, AL);
    break;

  // Microsoft attributes:
  case ParsedAttr::AT_LayoutVersion:
    handleLayoutVersion(S, D, AL);
    break;
  case ParsedAttr::AT_Uuid:
    handleUuidAttr(S, D, AL);
    break;
  case ParsedAttr::AT_MSInheritance:
    handleMSInheritanceAttr(S, D, AL);
    break;
  case ParsedAttr::AT_Thread:
    handleDeclspecThreadAttr(S, D, AL);
    break;

  // HLSL attributes:
  case ParsedAttr::AT_HLSLNumThreads:
    handleHLSLNumThreadsAttr(S, D, AL);
    break;
  case ParsedAttr::AT_HLSLSV_GroupIndex:
    handleHLSLSVGroupIndexAttr(S, D, AL);
    break;
  case ParsedAttr::AT_HLSLSV_DispatchThreadID:
    handleHLSLSV_DispatchThreadIDAttr(S, D, AL);
    break;
  case ParsedAttr::AT_HLSLShader:
    handleHLSLShaderAttr(S, D, AL);
    break;
  case ParsedAttr::AT_HLSLResourceBinding:
    handleHLSLResourceBindingAttr(S, D, AL);
    break;

  case ParsedAttr::AT_AbiTag:
    handleAbiTagAttr(S, D, AL);
    break;
  case ParsedAttr::AT_CFGuard:
    handleCFGuardAttr(S, D, AL);
    break;

  // Thread safety attributes:
  case ParsedAttr::AT_AssertExclusiveLock:
    handleAssertExclusiveLockAttr(S, D, AL);
    break;
  case ParsedAttr::AT_AssertSharedLock:
    handleAssertSharedLockAttr(S, D, AL);
    break;
  case ParsedAttr::AT_PtGuardedVar:
    handlePtGuardedVarAttr(S, D, AL);
    break;
  case ParsedAttr::AT_NoSanitize:
    handleNoSanitizeAttr(S, D, AL);
    break;
  case ParsedAttr::AT_NoSanitizeSpecific:
    handleNoSanitizeSpecificAttr(S, D, AL);
    break;
  case ParsedAttr::AT_GuardedBy:
    handleGuardedByAttr(S, D, AL);
    break;
  case ParsedAttr::AT_PtGuardedBy:
    handlePtGuardedByAttr(S, D, AL);
    break;
  case ParsedAttr::AT_ExclusiveTrylockFunction:
    handleExclusiveTrylockFunctionAttr(S, D, AL);
    break;
  case ParsedAttr::AT_LockReturned:
    handleLockReturnedAttr(S, D, AL);
    break;
  case ParsedAttr::AT_LocksExcluded:
    handleLocksExcludedAttr(S, D, AL);
    break;
  case ParsedAttr::AT_SharedTrylockFunction:
    handleSharedTrylockFunctionAttr(S, D, AL);
    break;
  case ParsedAttr::AT_AcquiredBefore:
    handleAcquiredBeforeAttr(S, D, AL);
    break;
  case ParsedAttr::AT_AcquiredAfter:
    handleAcquiredAfterAttr(S, D, AL);
    break;

  // Capability analysis attributes.
  case ParsedAttr::AT_Capability:
  case ParsedAttr::AT_Lockable:
    handleCapabilityAttr(S, D, AL);
    break;
  case ParsedAttr::AT_RequiresCapability:
    handleRequiresCapabilityAttr(S, D, AL);
    break;

  case ParsedAttr::AT_AssertCapability:
    handleAssertCapabilityAttr(S, D, AL);
    break;
  case ParsedAttr::AT_AcquireCapability:
    handleAcquireCapabilityAttr(S, D, AL);
    break;
  case ParsedAttr::AT_ReleaseCapability:
    handleReleaseCapabilityAttr(S, D, AL);
    break;
  case ParsedAttr::AT_TryAcquireCapability:
    handleTryAcquireCapabilityAttr(S, D, AL);
    break;

  // Consumed analysis attributes.
  case ParsedAttr::AT_Consumable:
    handleConsumableAttr(S, D, AL);
    break;
  case ParsedAttr::AT_CallableWhen:
    handleCallableWhenAttr(S, D, AL);
    break;
  case ParsedAttr::AT_ParamTypestate:
    handleParamTypestateAttr(S, D, AL);
    break;
  case ParsedAttr::AT_ReturnTypestate:
    handleReturnTypestateAttr(S, D, AL);
    break;
  case ParsedAttr::AT_SetTypestate:
    handleSetTypestateAttr(S, D, AL);
    break;
  case ParsedAttr::AT_TestTypestate:
    handleTestTypestateAttr(S, D, AL);
    break;

  // Type safety attributes.
  case ParsedAttr::AT_ArgumentWithTypeTag:
    handleArgumentWithTypeTagAttr(S, D, AL);
    break;
  case ParsedAttr::AT_TypeTagForDatatype:
    handleTypeTagForDatatypeAttr(S, D, AL);
    break;

  // Intel FPGA specific attributes
  case ParsedAttr::AT_SYCLIntelDoublePump:
    handleSYCLIntelDoublePumpAttr(S, D, AL);
    break;
  case ParsedAttr::AT_SYCLIntelSinglePump:
    handleSYCLIntelSinglePumpAttr(S, D, AL);
    break;
  case ParsedAttr::AT_SYCLIntelMemory:
    handleSYCLIntelMemoryAttr(S, D, AL);
    break;
  case ParsedAttr::AT_SYCLIntelRegister:
    handleSYCLIntelRegisterAttr(S, D, AL);
    break;
  case ParsedAttr::AT_SYCLIntelBankWidth:
    handleSYCLIntelBankWidthAttr(S, D, AL);
    break;
  case ParsedAttr::AT_SYCLIntelNumBanks:
    handleSYCLIntelNumBanksAttr(S, D, AL);
    break;
  case ParsedAttr::AT_SYCLIntelPrivateCopies:
    handleSYCLIntelPrivateCopiesAttr(S, D, AL);
    break;
  case ParsedAttr::AT_SYCLIntelMaxReplicates:
    handleSYCLIntelMaxReplicatesAttr(S, D, AL);
    break;
  case ParsedAttr::AT_SYCLIntelSimpleDualPort:
    handleIntelSimpleDualPortAttr(S, D, AL);
    break;
  case ParsedAttr::AT_SYCLIntelMerge:
    handleSYCLIntelMergeAttr(S, D, AL);
    break;
  case ParsedAttr::AT_SYCLIntelBankBits:
    handleSYCLIntelBankBitsAttr(S, D, AL);
    break;
  case ParsedAttr::AT_SYCLIntelForcePow2Depth:
    handleSYCLIntelForcePow2DepthAttr(S, D, AL);
    break;
  case ParsedAttr::AT_SYCLIntelPipeIO:
    handleSYCLIntelPipeIOAttr(S, D, AL);
    break;
  case ParsedAttr::AT_SYCLIntelMaxConcurrency:
    handleSYCLIntelMaxConcurrencyAttr(S, D, AL);
    break;
  case ParsedAttr::AT_SYCLAddIRAttributesFunction:
    handleSYCLAddIRAttributesFunctionAttr(S, D, AL);
    break;
  case ParsedAttr::AT_SYCLAddIRAttributesKernelParameter:
    handleSYCLAddIRAttributesKernelParameterAttr(S, D, AL);
    break;
  case ParsedAttr::AT_SYCLAddIRAttributesGlobalVariable:
    handleSYCLAddIRAttributesGlobalVariableAttr(S, D, AL);
    break;
  case ParsedAttr::AT_SYCLAddIRAnnotationsMember:
    handleSYCLAddIRAnnotationsMemberAttr(S, D, AL);
    break;

  // Swift attributes.
  case ParsedAttr::AT_SwiftAsyncName:
    handleSwiftAsyncName(S, D, AL);
    break;
  case ParsedAttr::AT_SwiftAttr:
    handleSwiftAttrAttr(S, D, AL);
    break;
  case ParsedAttr::AT_SwiftBridge:
    handleSwiftBridge(S, D, AL);
    break;
  case ParsedAttr::AT_SwiftError:
    handleSwiftError(S, D, AL);
    break;
  case ParsedAttr::AT_SwiftName:
    handleSwiftName(S, D, AL);
    break;
  case ParsedAttr::AT_SwiftNewType:
    handleSwiftNewType(S, D, AL);
    break;
  case ParsedAttr::AT_SwiftAsync:
    handleSwiftAsyncAttr(S, D, AL);
    break;
  case ParsedAttr::AT_SwiftAsyncError:
    handleSwiftAsyncError(S, D, AL);
    break;

  // XRay attributes.
  case ParsedAttr::AT_XRayLogArgs:
    handleXRayLogArgsAttr(S, D, AL);
    break;

  case ParsedAttr::AT_PatchableFunctionEntry:
    handlePatchableFunctionEntryAttr(S, D, AL);
    break;

  case ParsedAttr::AT_AlwaysDestroy:
  case ParsedAttr::AT_NoDestroy:
    handleDestroyAttr(S, D, AL);
    break;

  case ParsedAttr::AT_Uninitialized:
    handleUninitializedAttr(S, D, AL);
    break;

  case ParsedAttr::AT_ObjCExternallyRetained:
    handleObjCExternallyRetainedAttr(S, D, AL);
    break;

  case ParsedAttr::AT_MIGServerRoutine:
    handleMIGServerRoutineAttr(S, D, AL);
    break;

  case ParsedAttr::AT_MSAllocator:
    handleMSAllocatorAttr(S, D, AL);
    break;

  case ParsedAttr::AT_ArmBuiltinAlias:
    handleArmBuiltinAliasAttr(S, D, AL);
    break;

  case ParsedAttr::AT_AcquireHandle:
    handleAcquireHandleAttr(S, D, AL);
    break;

  case ParsedAttr::AT_ReleaseHandle:
    handleHandleAttr<ReleaseHandleAttr>(S, D, AL);
    break;

  case ParsedAttr::AT_UnsafeBufferUsage:
    handleUnsafeBufferUsage<UnsafeBufferUsageAttr>(S, D, AL);
    break;

  case ParsedAttr::AT_UseHandle:
    handleHandleAttr<UseHandleAttr>(S, D, AL);
    break;

  case ParsedAttr::AT_EnforceTCB:
    handleEnforceTCBAttr<EnforceTCBAttr, EnforceTCBLeafAttr>(S, D, AL);
    break;

  case ParsedAttr::AT_EnforceTCBLeaf:
    handleEnforceTCBAttr<EnforceTCBLeafAttr, EnforceTCBAttr>(S, D, AL);
    break;

  case ParsedAttr::AT_BuiltinAlias:
    handleBuiltinAliasAttr(S, D, AL);
    break;

  case ParsedAttr::AT_UsingIfExists:
    handleSimpleAttribute<UsingIfExistsAttr>(S, D, AL);
    break;
  }
}

/// ProcessDeclAttributeList - Apply all the decl attributes in the specified
/// attribute list to the specified decl, ignoring any type attributes.
void Sema::ProcessDeclAttributeList(
    Scope *S, Decl *D, const ParsedAttributesView &AttrList,
    const ProcessDeclAttributeOptions &Options) {
  if (AttrList.empty())
    return;

  for (const ParsedAttr &AL : AttrList)
    ProcessDeclAttribute(*this, S, D, AL, Options);

  // FIXME: We should be able to handle these cases in TableGen.
  // GCC accepts
  // static int a9 __attribute__((weakref));
  // but that looks really pointless. We reject it.
  if (D->hasAttr<WeakRefAttr>() && !D->hasAttr<AliasAttr>()) {
    Diag(AttrList.begin()->getLoc(), diag::err_attribute_weakref_without_alias)
        << cast<NamedDecl>(D);
    D->dropAttr<WeakRefAttr>();
    return;
  }

  // FIXME: We should be able to handle this in TableGen as well. It would be
  // good to have a way to specify "these attributes must appear as a group",
  // for these. Additionally, it would be good to have a way to specify "these
  // attribute must never appear as a group" for attributes like cold and hot.
  if (!(D->hasAttr<OpenCLKernelAttr>() ||
        LangOpts.SYCLIsDevice || LangOpts.SYCLIsHost)) {
    // These attributes cannot be applied to a non-kernel function.
    if (const auto *A = D->getAttr<ReqdWorkGroupSizeAttr>()) {
      // FIXME: This emits a different error message than
      // diag::err_attribute_wrong_decl_type + ExpectedKernelFunction.
      Diag(D->getLocation(), diag::err_opencl_kernel_attr) << A;
      D->setInvalidDecl();
    } else if (const auto *A = D->getAttr<WorkGroupSizeHintAttr>()) {
      Diag(D->getLocation(), diag::err_opencl_kernel_attr) << A;
      D->setInvalidDecl();
    } else if (const auto *A = D->getAttr<SYCLReqdWorkGroupSizeAttr>()) {
      Diag(D->getLocation(), diag::err_opencl_kernel_attr) << A;
      D->setInvalidDecl();
    } else if (const auto *A = D->getAttr<SYCLWorkGroupSizeHintAttr>()) {
      Diag(D->getLocation(), diag::err_opencl_kernel_attr) << A;
      D->setInvalidDecl();
    } else if (const auto *A = D->getAttr<SYCLIntelMaxWorkGroupSizeAttr>()) {
      Diag(D->getLocation(), diag::err_opencl_kernel_attr) << A;
      D->setInvalidDecl();
    } else if (const auto *A = D->getAttr<SYCLIntelNoGlobalWorkOffsetAttr>()) {
      Diag(D->getLocation(), diag::err_opencl_kernel_attr) << A;
      D->setInvalidDecl();
    } else if (const auto *A = D->getAttr<VecTypeHintAttr>()) {
      Diag(D->getLocation(), diag::err_opencl_kernel_attr) << A;
      D->setInvalidDecl();
    } else if (const auto *A = D->getAttr<IntelReqdSubGroupSizeAttr>()) {
      Diag(D->getLocation(), diag::err_opencl_kernel_attr) << A;
      D->setInvalidDecl();
    } else if (!D->hasAttr<CUDAGlobalAttr>()) {
      if (const auto *A = D->getAttr<AMDGPUFlatWorkGroupSizeAttr>()) {
        Diag(D->getLocation(), diag::err_attribute_wrong_decl_type)
            << A << A->isRegularKeywordAttribute() << ExpectedKernelFunction;
        D->setInvalidDecl();
      } else if (const auto *A = D->getAttr<AMDGPUWavesPerEUAttr>()) {
        Diag(D->getLocation(), diag::err_attribute_wrong_decl_type)
            << A << A->isRegularKeywordAttribute() << ExpectedKernelFunction;
        D->setInvalidDecl();
      } else if (const auto *A = D->getAttr<AMDGPUNumSGPRAttr>()) {
        Diag(D->getLocation(), diag::err_attribute_wrong_decl_type)
            << A << A->isRegularKeywordAttribute() << ExpectedKernelFunction;
        D->setInvalidDecl();
      } else if (const auto *A = D->getAttr<AMDGPUNumVGPRAttr>()) {
        Diag(D->getLocation(), diag::err_attribute_wrong_decl_type)
            << A << A->isRegularKeywordAttribute() << ExpectedKernelFunction;
        D->setInvalidDecl();
      }
    }
  }

  // Do this check after processing D's attributes because the attribute
  // objc_method_family can change whether the given method is in the init
  // family, and it can be applied after objc_designated_initializer. This is a
  // bit of a hack, but we need it to be compatible with versions of clang that
  // processed the attribute list in the wrong order.
  if (D->hasAttr<ObjCDesignatedInitializerAttr>() &&
      cast<ObjCMethodDecl>(D)->getMethodFamily() != OMF_init) {
    Diag(D->getLocation(), diag::err_designated_init_attr_non_init);
    D->dropAttr<ObjCDesignatedInitializerAttr>();
  }
}

// Helper for delayed processing TransparentUnion or BPFPreserveAccessIndexAttr
// attribute.
void Sema::ProcessDeclAttributeDelayed(Decl *D,
                                       const ParsedAttributesView &AttrList) {
  for (const ParsedAttr &AL : AttrList)
    if (AL.getKind() == ParsedAttr::AT_TransparentUnion) {
      handleTransparentUnionAttr(*this, D, AL);
      break;
    }

  // For BPFPreserveAccessIndexAttr, we want to populate the attributes
  // to fields and inner records as well.
  if (D && D->hasAttr<BPFPreserveAccessIndexAttr>())
    handleBPFPreserveAIRecord(*this, cast<RecordDecl>(D));
}

// Annotation attributes are the only attributes allowed after an access
// specifier.
bool Sema::ProcessAccessDeclAttributeList(
    AccessSpecDecl *ASDecl, const ParsedAttributesView &AttrList) {
  for (const ParsedAttr &AL : AttrList) {
    if (AL.getKind() == ParsedAttr::AT_Annotate) {
      ProcessDeclAttribute(*this, nullptr, ASDecl, AL,
                           ProcessDeclAttributeOptions());
    } else {
      Diag(AL.getLoc(), diag::err_only_annotate_after_access_spec);
      return true;
    }
  }
  return false;
}

/// checkUnusedDeclAttributes - Check a list of attributes to see if it
/// contains any decl attributes that we should warn about.
static void checkUnusedDeclAttributes(Sema &S, const ParsedAttributesView &A) {
  for (const ParsedAttr &AL : A) {
    // Only warn if the attribute is an unignored, non-type attribute.
    if (AL.isUsedAsTypeAttr() || AL.isInvalid())
      continue;
    if (AL.getKind() == ParsedAttr::IgnoredAttribute)
      continue;

    if (AL.getKind() == ParsedAttr::UnknownAttribute) {
      S.Diag(AL.getLoc(), diag::warn_unknown_attribute_ignored)
          << AL << AL.getRange();
    } else {
      S.Diag(AL.getLoc(), diag::warn_attribute_not_on_decl) << AL
                                                            << AL.getRange();
    }
  }
}

/// checkUnusedDeclAttributes - Given a declarator which is not being
/// used to build a declaration, complain about any decl attributes
/// which might be lying around on it.
void Sema::checkUnusedDeclAttributes(Declarator &D) {
  ::checkUnusedDeclAttributes(*this, D.getDeclarationAttributes());
  ::checkUnusedDeclAttributes(*this, D.getDeclSpec().getAttributes());
  ::checkUnusedDeclAttributes(*this, D.getAttributes());
  for (unsigned i = 0, e = D.getNumTypeObjects(); i != e; ++i)
    ::checkUnusedDeclAttributes(*this, D.getTypeObject(i).getAttrs());
}

/// DeclClonePragmaWeak - clone existing decl (maybe definition),
/// \#pragma weak needs a non-definition decl and source may not have one.
NamedDecl *Sema::DeclClonePragmaWeak(NamedDecl *ND, const IdentifierInfo *II,
                                     SourceLocation Loc) {
  assert(isa<FunctionDecl>(ND) || isa<VarDecl>(ND));
  NamedDecl *NewD = nullptr;
  if (auto *FD = dyn_cast<FunctionDecl>(ND)) {
    FunctionDecl *NewFD;
    // FIXME: Missing call to CheckFunctionDeclaration().
    // FIXME: Mangling?
    // FIXME: Is the qualifier info correct?
    // FIXME: Is the DeclContext correct?
    NewFD = FunctionDecl::Create(
        FD->getASTContext(), FD->getDeclContext(), Loc, Loc,
        DeclarationName(II), FD->getType(), FD->getTypeSourceInfo(), SC_None,
        getCurFPFeatures().isFPConstrained(), false /*isInlineSpecified*/,
        FD->hasPrototype(), ConstexprSpecKind::Unspecified,
        FD->getTrailingRequiresClause());
    NewD = NewFD;

    if (FD->getQualifier())
      NewFD->setQualifierInfo(FD->getQualifierLoc());

    // Fake up parameter variables; they are declared as if this were
    // a typedef.
    QualType FDTy = FD->getType();
    if (const auto *FT = FDTy->getAs<FunctionProtoType>()) {
      SmallVector<ParmVarDecl*, 16> Params;
      for (const auto &AI : FT->param_types()) {
        ParmVarDecl *Param = BuildParmVarDeclForTypedef(NewFD, Loc, AI);
        Param->setScopeInfo(0, Params.size());
        Params.push_back(Param);
      }
      NewFD->setParams(Params);
    }
  } else if (auto *VD = dyn_cast<VarDecl>(ND)) {
    NewD = VarDecl::Create(VD->getASTContext(), VD->getDeclContext(),
                           VD->getInnerLocStart(), VD->getLocation(), II,
                           VD->getType(), VD->getTypeSourceInfo(),
                           VD->getStorageClass());
    if (VD->getQualifier())
      cast<VarDecl>(NewD)->setQualifierInfo(VD->getQualifierLoc());
  }
  return NewD;
}

/// DeclApplyPragmaWeak - A declaration (maybe definition) needs \#pragma weak
/// applied to it, possibly with an alias.
void Sema::DeclApplyPragmaWeak(Scope *S, NamedDecl *ND, const WeakInfo &W) {
  if (W.getAlias()) { // clone decl, impersonate __attribute(weak,alias(...))
    IdentifierInfo *NDId = ND->getIdentifier();
    NamedDecl *NewD = DeclClonePragmaWeak(ND, W.getAlias(), W.getLocation());
    NewD->addAttr(
        AliasAttr::CreateImplicit(Context, NDId->getName(), W.getLocation()));
    NewD->addAttr(WeakAttr::CreateImplicit(Context, W.getLocation()));
    WeakTopLevelDecl.push_back(NewD);
    // FIXME: "hideous" code from Sema::LazilyCreateBuiltin
    // to insert Decl at TU scope, sorry.
    DeclContext *SavedContext = CurContext;
    CurContext = Context.getTranslationUnitDecl();
    NewD->setDeclContext(CurContext);
    NewD->setLexicalDeclContext(CurContext);
    PushOnScopeChains(NewD, S);
    CurContext = SavedContext;
  } else { // just add weak to existing
    ND->addAttr(WeakAttr::CreateImplicit(Context, W.getLocation()));
  }
}

void Sema::ProcessPragmaWeak(Scope *S, Decl *D) {
  // It's valid to "forward-declare" #pragma weak, in which case we
  // have to do this.
  LoadExternalWeakUndeclaredIdentifiers();
  if (WeakUndeclaredIdentifiers.empty())
    return;
  NamedDecl *ND = nullptr;
  if (auto *VD = dyn_cast<VarDecl>(D))
    if (VD->isExternC())
      ND = VD;
  if (auto *FD = dyn_cast<FunctionDecl>(D))
    if (FD->isExternC())
      ND = FD;
  if (!ND)
    return;
  if (IdentifierInfo *Id = ND->getIdentifier()) {
    auto I = WeakUndeclaredIdentifiers.find(Id);
    if (I != WeakUndeclaredIdentifiers.end()) {
      auto &WeakInfos = I->second;
      for (const auto &W : WeakInfos)
        DeclApplyPragmaWeak(S, ND, W);
      std::remove_reference_t<decltype(WeakInfos)> EmptyWeakInfos;
      WeakInfos.swap(EmptyWeakInfos);
    }
  }
}

/// ProcessDeclAttributes - Given a declarator (PD) with attributes indicated in
/// it, apply them to D.  This is a bit tricky because PD can have attributes
/// specified in many different places, and we need to find and apply them all.
void Sema::ProcessDeclAttributes(Scope *S, Decl *D, const Declarator &PD) {
  // Ordering of attributes can be important, so we take care to process
  // attributes in the order in which they appeared in the source code.

  // First, process attributes that appeared on the declaration itself (but
  // only if they don't have the legacy behavior of "sliding" to the DeclSepc).
  ParsedAttributesView NonSlidingAttrs;
  for (ParsedAttr &AL : PD.getDeclarationAttributes()) {
    if (AL.slidesFromDeclToDeclSpecLegacyBehavior()) {
      // Skip processing the attribute, but do check if it appertains to the
      // declaration. This is needed for the `MatrixType` attribute, which,
      // despite being a type attribute, defines a `SubjectList` that only
      // allows it to be used on typedef declarations.
      AL.diagnoseAppertainsTo(*this, D);
    } else {
      NonSlidingAttrs.addAtEnd(&AL);
    }
  }
  ProcessDeclAttributeList(S, D, NonSlidingAttrs);

  // Apply decl attributes from the DeclSpec if present.
  if (!PD.getDeclSpec().getAttributes().empty()) {
    ProcessDeclAttributeList(S, D, PD.getDeclSpec().getAttributes(),
                             ProcessDeclAttributeOptions()
                                 .WithIncludeCXX11Attributes(false)
                                 .WithIgnoreTypeAttributes(true));
  }

  // Walk the declarator structure, applying decl attributes that were in a type
  // position to the decl itself.  This handles cases like:
  //   int *__attr__(x)** D;
  // when X is a decl attribute.
  for (unsigned i = 0, e = PD.getNumTypeObjects(); i != e; ++i) {
    ProcessDeclAttributeList(S, D, PD.getTypeObject(i).getAttrs(),
                             ProcessDeclAttributeOptions()
                                 .WithIncludeCXX11Attributes(false)
                                 .WithIgnoreTypeAttributes(true));
  }

  // Finally, apply any attributes on the decl itself.
  ProcessDeclAttributeList(S, D, PD.getAttributes());

  // Apply additional attributes specified by '#pragma clang attribute'.
  AddPragmaAttributes(S, D);
}

/// Is the given declaration allowed to use a forbidden type?
/// If so, it'll still be annotated with an attribute that makes it
/// illegal to actually use.
static bool isForbiddenTypeAllowed(Sema &S, Decl *D,
                                   const DelayedDiagnostic &diag,
                                   UnavailableAttr::ImplicitReason &reason) {
  // Private ivars are always okay.  Unfortunately, people don't
  // always properly make their ivars private, even in system headers.
  // Plus we need to make fields okay, too.
  if (!isa<FieldDecl>(D) && !isa<ObjCPropertyDecl>(D) &&
      !isa<FunctionDecl>(D))
    return false;

  // Silently accept unsupported uses of __weak in both user and system
  // declarations when it's been disabled, for ease of integration with
  // -fno-objc-arc files.  We do have to take some care against attempts
  // to define such things;  for now, we've only done that for ivars
  // and properties.
  if ((isa<ObjCIvarDecl>(D) || isa<ObjCPropertyDecl>(D))) {
    if (diag.getForbiddenTypeDiagnostic() == diag::err_arc_weak_disabled ||
        diag.getForbiddenTypeDiagnostic() == diag::err_arc_weak_no_runtime) {
      reason = UnavailableAttr::IR_ForbiddenWeak;
      return true;
    }
  }

  // Allow all sorts of things in system headers.
  if (S.Context.getSourceManager().isInSystemHeader(D->getLocation())) {
    // Currently, all the failures dealt with this way are due to ARC
    // restrictions.
    reason = UnavailableAttr::IR_ARCForbiddenType;
    return true;
  }

  return false;
}

/// Handle a delayed forbidden-type diagnostic.
static void handleDelayedForbiddenType(Sema &S, DelayedDiagnostic &DD,
                                       Decl *D) {
  auto Reason = UnavailableAttr::IR_None;
  if (D && isForbiddenTypeAllowed(S, D, DD, Reason)) {
    assert(Reason && "didn't set reason?");
    D->addAttr(UnavailableAttr::CreateImplicit(S.Context, "", Reason, DD.Loc));
    return;
  }
  if (S.getLangOpts().ObjCAutoRefCount)
    if (const auto *FD = dyn_cast<FunctionDecl>(D)) {
      // FIXME: we may want to suppress diagnostics for all
      // kind of forbidden type messages on unavailable functions.
      if (FD->hasAttr<UnavailableAttr>() &&
          DD.getForbiddenTypeDiagnostic() ==
              diag::err_arc_array_param_no_ownership) {
        DD.Triggered = true;
        return;
      }
    }

  S.Diag(DD.Loc, DD.getForbiddenTypeDiagnostic())
      << DD.getForbiddenTypeOperand() << DD.getForbiddenTypeArgument();
  DD.Triggered = true;
}


void Sema::PopParsingDeclaration(ParsingDeclState state, Decl *decl) {
  assert(DelayedDiagnostics.getCurrentPool());
  DelayedDiagnosticPool &poppedPool = *DelayedDiagnostics.getCurrentPool();
  DelayedDiagnostics.popWithoutEmitting(state);

  // When delaying diagnostics to run in the context of a parsed
  // declaration, we only want to actually emit anything if parsing
  // succeeds.
  if (!decl) return;

  // We emit all the active diagnostics in this pool or any of its
  // parents.  In general, we'll get one pool for the decl spec
  // and a child pool for each declarator; in a decl group like:
  //   deprecated_typedef foo, *bar, baz();
  // only the declarator pops will be passed decls.  This is correct;
  // we really do need to consider delayed diagnostics from the decl spec
  // for each of the different declarations.
  const DelayedDiagnosticPool *pool = &poppedPool;
  do {
    bool AnyAccessFailures = false;
    for (DelayedDiagnosticPool::pool_iterator
           i = pool->pool_begin(), e = pool->pool_end(); i != e; ++i) {
      // This const_cast is a bit lame.  Really, Triggered should be mutable.
      DelayedDiagnostic &diag = const_cast<DelayedDiagnostic&>(*i);
      if (diag.Triggered)
        continue;

      switch (diag.Kind) {
      case DelayedDiagnostic::Availability:
        // Don't bother giving deprecation/unavailable diagnostics if
        // the decl is invalid.
        if (!decl->isInvalidDecl())
          handleDelayedAvailabilityCheck(diag, decl);
        break;

      case DelayedDiagnostic::Access:
        // Only produce one access control diagnostic for a structured binding
        // declaration: we don't need to tell the user that all the fields are
        // inaccessible one at a time.
        if (AnyAccessFailures && isa<DecompositionDecl>(decl))
          continue;
        HandleDelayedAccessCheck(diag, decl);
        if (diag.Triggered)
          AnyAccessFailures = true;
        break;

      case DelayedDiagnostic::ForbiddenType:
        handleDelayedForbiddenType(*this, diag, decl);
        break;
      }
    }
  } while ((pool = pool->getParent()));
}

/// Given a set of delayed diagnostics, re-emit them as if they had
/// been delayed in the current context instead of in the given pool.
/// Essentially, this just moves them to the current pool.
void Sema::redelayDiagnostics(DelayedDiagnosticPool &pool) {
  DelayedDiagnosticPool *curPool = DelayedDiagnostics.getCurrentPool();
  assert(curPool && "re-emitting in undelayed context not supported");
  curPool->steal(pool);
}<|MERGE_RESOLUTION|>--- conflicted
+++ resolved
@@ -5037,7 +5037,6 @@
     S.Diag(Loc, diag::err_attribute_cleanup_func_must_take_one_arg)
       << NI.getName();
     return;
-<<<<<<< HEAD
   }
 
   // We're currently more strict than GCC about what function types we accept.
@@ -5060,43 +5059,6 @@
     S.Diag(AL.getLoc(), diag::err_attribute_argument_n_type)
         << AL << 0 << AANT_ArgumentIdentifier;
     return;
-=======
-
-  uint64_t MaximumAlignment = Sema::MaximumAlignment;
-  if (Context.getTargetInfo().getTriple().isOSBinFormatCOFF())
-    MaximumAlignment = std::min(MaximumAlignment, uint64_t(8192));
-  if (Alignment > MaximumAlignment) {
-    Diag(AttrLoc, diag::err_attribute_aligned_too_great)
-        << MaximumAlignment << E->getSourceRange();
-    return;
-  }
-
-  uint64_t AlignVal = Alignment.getZExtValue();
-  // C++11 [dcl.align]p2:
-  //   -- if the constant expression evaluates to zero, the alignment
-  //      specifier shall have no effect
-  // C11 6.7.5p6:
-  //   An alignment specification of zero has no effect.
-  if (!(TmpAttr.isAlignas() && !Alignment)) {
-    if (!llvm::isPowerOf2_64(AlignVal)) {
-      Diag(AttrLoc, diag::err_alignment_not_power_of_two)
-        << E->getSourceRange();
-      return;
-    }
-  }
-
-  const auto *VD = dyn_cast<VarDecl>(D);
-  if (VD) {
-    unsigned MaxTLSAlign =
-        Context.toCharUnitsFromBits(Context.getTargetInfo().getMaxTLSAlign())
-            .getQuantity();
-    if (MaxTLSAlign && AlignVal > MaxTLSAlign &&
-        VD->getTLSKind() != VarDecl::TLS_None) {
-      Diag(VD->getLocation(), diag::err_tls_var_aligned_over_maximum)
-          << (unsigned)AlignVal << VD << MaxTLSAlign;
-      return;
-    }
->>>>>>> 631c9654
   }
 
   EnumExtensibilityAttr::Kind ExtensibilityKind;
@@ -5817,6 +5779,15 @@
   if (ICE.isInvalid())
     return;
 
+  uint64_t MaximumAlignment = Sema::MaximumAlignment;
+  if (Context.getTargetInfo().getTriple().isOSBinFormatCOFF())
+    MaximumAlignment = std::min(MaximumAlignment, uint64_t(8192));
+  if (Alignment > MaximumAlignment) {
+    Diag(AttrLoc, diag::err_attribute_aligned_too_great)
+        << MaximumAlignment << E->getSourceRange();
+    return;
+  }
+
   uint64_t AlignVal = Alignment.getZExtValue();
   // C++11 [dcl.align]p2:
   //   -- if the constant expression evaluates to zero, the alignment
@@ -5829,15 +5800,6 @@
         << E->getSourceRange();
       return;
     }
-  }
-
-  uint64_t MaximumAlignment = Sema::MaximumAlignment;
-  if (Context.getTargetInfo().getTriple().isOSBinFormatCOFF())
-    MaximumAlignment = std::min(MaximumAlignment, uint64_t(8192));
-  if (AlignVal > MaximumAlignment) {
-    Diag(AttrLoc, diag::err_attribute_aligned_too_great)
-        << MaximumAlignment << E->getSourceRange();
-    return;
   }
 
   const auto *VD = dyn_cast<VarDecl>(D);
