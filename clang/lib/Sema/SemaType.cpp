//===--- SemaType.cpp - Semantic Analysis for Types -----------------------===//
//
// Part of the LLVM Project, under the Apache License v2.0 with LLVM Exceptions.
// See https://llvm.org/LICENSE.txt for license information.
// SPDX-License-Identifier: Apache-2.0 WITH LLVM-exception
//
//===----------------------------------------------------------------------===//
//
//  This file implements type-related semantic analysis.
//
//===----------------------------------------------------------------------===//

#include "TypeLocBuilder.h"
#include "clang/AST/ASTConsumer.h"
#include "clang/AST/ASTContext.h"
#include "clang/AST/ASTMutationListener.h"
#include "clang/AST/ASTStructuralEquivalence.h"
#include "clang/AST/CXXInheritance.h"
#include "clang/AST/DeclObjC.h"
#include "clang/AST/DeclTemplate.h"
#include "clang/AST/Expr.h"
#include "clang/AST/TypeLoc.h"
#include "clang/AST/TypeLocVisitor.h"
#include "clang/Basic/PartialDiagnostic.h"
#include "clang/Basic/Specifiers.h"
#include "clang/Basic/TargetInfo.h"
#include "clang/Lex/Preprocessor.h"
#include "clang/Sema/DeclSpec.h"
#include "clang/Sema/DelayedDiagnostic.h"
#include "clang/Sema/Lookup.h"
#include "clang/Sema/ParsedTemplate.h"
#include "clang/Sema/ScopeInfo.h"
#include "clang/Sema/SemaInternal.h"
#include "clang/Sema/Template.h"
#include "clang/Sema/TemplateInstCallback.h"
#include "llvm/ADT/SmallPtrSet.h"
#include "llvm/ADT/SmallString.h"
#include "llvm/ADT/StringSwitch.h"
#include "llvm/IR/DerivedTypes.h"
#include "llvm/Support/ErrorHandling.h"
#include <bitset>

using namespace clang;

enum TypeDiagSelector {
  TDS_Function,
  TDS_Pointer,
  TDS_ObjCObjOrBlock
};

/// isOmittedBlockReturnType - Return true if this declarator is missing a
/// return type because this is a omitted return type on a block literal.
static bool isOmittedBlockReturnType(const Declarator &D) {
  if (D.getContext() != DeclaratorContext::BlockLiteral ||
      D.getDeclSpec().hasTypeSpecifier())
    return false;

  if (D.getNumTypeObjects() == 0)
    return true;   // ^{ ... }

  if (D.getNumTypeObjects() == 1 &&
      D.getTypeObject(0).Kind == DeclaratorChunk::Function)
    return true;   // ^(int X, float Y) { ... }

  return false;
}

/// diagnoseBadTypeAttribute - Diagnoses a type attribute which
/// doesn't apply to the given type.
static void diagnoseBadTypeAttribute(Sema &S, const ParsedAttr &attr,
                                     QualType type) {
  TypeDiagSelector WhichType;
  bool useExpansionLoc = true;
  switch (attr.getKind()) {
  case ParsedAttr::AT_ObjCGC:
    WhichType = TDS_Pointer;
    break;
  case ParsedAttr::AT_ObjCOwnership:
    WhichType = TDS_ObjCObjOrBlock;
    break;
  default:
    // Assume everything else was a function attribute.
    WhichType = TDS_Function;
    useExpansionLoc = false;
    break;
  }

  SourceLocation loc = attr.getLoc();
  StringRef name = attr.getAttrName()->getName();

  // The GC attributes are usually written with macros;  special-case them.
  IdentifierInfo *II = attr.isArgIdent(0) ? attr.getArgAsIdent(0)->Ident
                                          : nullptr;
  if (useExpansionLoc && loc.isMacroID() && II) {
    if (II->isStr("strong")) {
      if (S.findMacroSpelling(loc, "__strong")) name = "__strong";
    } else if (II->isStr("weak")) {
      if (S.findMacroSpelling(loc, "__weak")) name = "__weak";
    }
  }

  S.Diag(loc, diag::warn_type_attribute_wrong_type) << name << WhichType
    << type;
}

// objc_gc applies to Objective-C pointers or, otherwise, to the
// smallest available pointer type (i.e. 'void*' in 'void**').
#define OBJC_POINTER_TYPE_ATTRS_CASELIST                                       \
  case ParsedAttr::AT_ObjCGC:                                                  \
  case ParsedAttr::AT_ObjCOwnership

// Calling convention attributes.
#define CALLING_CONV_ATTRS_CASELIST                                            \
  case ParsedAttr::AT_CDecl:                                                   \
  case ParsedAttr::AT_FastCall:                                                \
  case ParsedAttr::AT_StdCall:                                                 \
  case ParsedAttr::AT_ThisCall:                                                \
  case ParsedAttr::AT_RegCall:                                                 \
  case ParsedAttr::AT_Pascal:                                                  \
  case ParsedAttr::AT_SwiftCall:                                               \
  case ParsedAttr::AT_SwiftAsyncCall:                                          \
  case ParsedAttr::AT_VectorCall:                                              \
  case ParsedAttr::AT_AArch64VectorPcs:                                        \
  case ParsedAttr::AT_MSABI:                                                   \
  case ParsedAttr::AT_SysVABI:                                                 \
  case ParsedAttr::AT_Pcs:                                                     \
  case ParsedAttr::AT_IntelOclBicc:                                            \
  case ParsedAttr::AT_PreserveMost:                                            \
  case ParsedAttr::AT_PreserveAll

// Function type attributes.
#define FUNCTION_TYPE_ATTRS_CASELIST                                           \
  case ParsedAttr::AT_NSReturnsRetained:                                       \
  case ParsedAttr::AT_NoReturn:                                                \
  case ParsedAttr::AT_Regparm:                                                 \
  case ParsedAttr::AT_CmseNSCall:                                              \
  case ParsedAttr::AT_AnyX86NoCallerSavedRegisters:                            \
  case ParsedAttr::AT_AnyX86NoCfCheck:                                         \
    CALLING_CONV_ATTRS_CASELIST

// Microsoft-specific type qualifiers.
#define MS_TYPE_ATTRS_CASELIST                                                 \
  case ParsedAttr::AT_Ptr32:                                                   \
  case ParsedAttr::AT_Ptr64:                                                   \
  case ParsedAttr::AT_SPtr:                                                    \
  case ParsedAttr::AT_UPtr

// Nullability qualifiers.
#define NULLABILITY_TYPE_ATTRS_CASELIST                                        \
  case ParsedAttr::AT_TypeNonNull:                                             \
  case ParsedAttr::AT_TypeNullable:                                            \
  case ParsedAttr::AT_TypeNullableResult:                                      \
  case ParsedAttr::AT_TypeNullUnspecified

namespace {
  /// An object which stores processing state for the entire
  /// GetTypeForDeclarator process.
  class TypeProcessingState {
    Sema &sema;

    /// The declarator being processed.
    Declarator &declarator;

    /// The index of the declarator chunk we're currently processing.
    /// May be the total number of valid chunks, indicating the
    /// DeclSpec.
    unsigned chunkIndex;

    /// Whether there are non-trivial modifications to the decl spec.
    bool trivial;

    /// Whether we saved the attributes in the decl spec.
    bool hasSavedAttrs;

    /// The original set of attributes on the DeclSpec.
    SmallVector<ParsedAttr *, 2> savedAttrs;

    /// A list of attributes to diagnose the uselessness of when the
    /// processing is complete.
    SmallVector<ParsedAttr *, 2> ignoredTypeAttrs;

    /// Attributes corresponding to AttributedTypeLocs that we have not yet
    /// populated.
    // FIXME: The two-phase mechanism by which we construct Types and fill
    // their TypeLocs makes it hard to correctly assign these. We keep the
    // attributes in creation order as an attempt to make them line up
    // properly.
    using TypeAttrPair = std::pair<const AttributedType*, const Attr*>;
    SmallVector<TypeAttrPair, 8> AttrsForTypes;
    bool AttrsForTypesSorted = true;

    /// MacroQualifiedTypes mapping to macro expansion locations that will be
    /// stored in a MacroQualifiedTypeLoc.
    llvm::DenseMap<const MacroQualifiedType *, SourceLocation> LocsForMacros;

    /// Flag to indicate we parsed a noderef attribute. This is used for
    /// validating that noderef was used on a pointer or array.
    bool parsedNoDeref;

  public:
    TypeProcessingState(Sema &sema, Declarator &declarator)
        : sema(sema), declarator(declarator),
          chunkIndex(declarator.getNumTypeObjects()), trivial(true),
          hasSavedAttrs(false), parsedNoDeref(false) {}

    Sema &getSema() const {
      return sema;
    }

    Declarator &getDeclarator() const {
      return declarator;
    }

    bool isProcessingDeclSpec() const {
      return chunkIndex == declarator.getNumTypeObjects();
    }

    bool isProcessingLambdaExpr() const {
      return declarator.isFunctionDeclarator() &&
             declarator.getContext() == DeclaratorContext::LambdaExpr;
    }

    unsigned getCurrentChunkIndex() const {
      return chunkIndex;
    }

    void setCurrentChunkIndex(unsigned idx) {
      assert(idx <= declarator.getNumTypeObjects());
      chunkIndex = idx;
    }

    ParsedAttributesView &getCurrentAttributes() const {
      if (isProcessingDeclSpec())
        return getMutableDeclSpec().getAttributes();
      return declarator.getTypeObject(chunkIndex).getAttrs();
    }

    /// Save the current set of attributes on the DeclSpec.
    void saveDeclSpecAttrs() {
      // Don't try to save them multiple times.
      if (hasSavedAttrs) return;

      DeclSpec &spec = getMutableDeclSpec();
      llvm::append_range(savedAttrs,
                         llvm::make_pointer_range(spec.getAttributes()));
      trivial &= savedAttrs.empty();
      hasSavedAttrs = true;
    }

    /// Record that we had nowhere to put the given type attribute.
    /// We will diagnose such attributes later.
    void addIgnoredTypeAttr(ParsedAttr &attr) {
      ignoredTypeAttrs.push_back(&attr);
    }

    /// Diagnose all the ignored type attributes, given that the
    /// declarator worked out to the given type.
    void diagnoseIgnoredTypeAttrs(QualType type) const {
      for (auto *Attr : ignoredTypeAttrs)
        diagnoseBadTypeAttribute(getSema(), *Attr, type);
    }

    /// Get an attributed type for the given attribute, and remember the Attr
    /// object so that we can attach it to the AttributedTypeLoc.
    QualType getAttributedType(Attr *A, QualType ModifiedType,
                               QualType EquivType) {
      QualType T =
          sema.Context.getAttributedType(A->getKind(), ModifiedType, EquivType);
      AttrsForTypes.push_back({cast<AttributedType>(T.getTypePtr()), A});
      AttrsForTypesSorted = false;
      return T;
    }

    /// Get a BTFTagAttributed type for the btf_type_tag attribute.
    QualType getBTFTagAttributedType(const BTFTypeTagAttr *BTFAttr,
                                     QualType WrappedType) {
      return sema.Context.getBTFTagAttributedType(BTFAttr, WrappedType);
    }

    /// Completely replace the \c auto in \p TypeWithAuto by
    /// \p Replacement. Also replace \p TypeWithAuto in \c TypeAttrPair if
    /// necessary.
    QualType ReplaceAutoType(QualType TypeWithAuto, QualType Replacement) {
      QualType T = sema.ReplaceAutoType(TypeWithAuto, Replacement);
      if (auto *AttrTy = TypeWithAuto->getAs<AttributedType>()) {
        // Attributed type still should be an attributed type after replacement.
        auto *NewAttrTy = cast<AttributedType>(T.getTypePtr());
        for (TypeAttrPair &A : AttrsForTypes) {
          if (A.first == AttrTy)
            A.first = NewAttrTy;
        }
        AttrsForTypesSorted = false;
      }
      return T;
    }

    /// Extract and remove the Attr* for a given attributed type.
    const Attr *takeAttrForAttributedType(const AttributedType *AT) {
      if (!AttrsForTypesSorted) {
        llvm::stable_sort(AttrsForTypes, llvm::less_first());
        AttrsForTypesSorted = true;
      }

      // FIXME: This is quadratic if we have lots of reuses of the same
      // attributed type.
      for (auto It = std::partition_point(
               AttrsForTypes.begin(), AttrsForTypes.end(),
               [=](const TypeAttrPair &A) { return A.first < AT; });
           It != AttrsForTypes.end() && It->first == AT; ++It) {
        if (It->second) {
          const Attr *Result = It->second;
          It->second = nullptr;
          return Result;
        }
      }

      llvm_unreachable("no Attr* for AttributedType*");
    }

    SourceLocation
    getExpansionLocForMacroQualifiedType(const MacroQualifiedType *MQT) const {
      auto FoundLoc = LocsForMacros.find(MQT);
      assert(FoundLoc != LocsForMacros.end() &&
             "Unable to find macro expansion location for MacroQualifedType");
      return FoundLoc->second;
    }

    void setExpansionLocForMacroQualifiedType(const MacroQualifiedType *MQT,
                                              SourceLocation Loc) {
      LocsForMacros[MQT] = Loc;
    }

    void setParsedNoDeref(bool parsed) { parsedNoDeref = parsed; }

    bool didParseNoDeref() const { return parsedNoDeref; }

    ~TypeProcessingState() {
      if (trivial) return;

      restoreDeclSpecAttrs();
    }

  private:
    DeclSpec &getMutableDeclSpec() const {
      return const_cast<DeclSpec&>(declarator.getDeclSpec());
    }

    void restoreDeclSpecAttrs() {
      assert(hasSavedAttrs);

      getMutableDeclSpec().getAttributes().clearListOnly();
      for (ParsedAttr *AL : savedAttrs)
        getMutableDeclSpec().getAttributes().addAtEnd(AL);
    }
  };
} // end anonymous namespace

static void moveAttrFromListToList(ParsedAttr &attr,
                                   ParsedAttributesView &fromList,
                                   ParsedAttributesView &toList) {
  fromList.remove(&attr);
  toList.addAtEnd(&attr);
}

/// The location of a type attribute.
enum TypeAttrLocation {
  /// The attribute is in the decl-specifier-seq.
  TAL_DeclSpec,
  /// The attribute is part of a DeclaratorChunk.
  TAL_DeclChunk,
  /// The attribute is immediately after the declaration's name.
  TAL_DeclName
};

static void processTypeAttrs(TypeProcessingState &state, QualType &type,
                             TypeAttrLocation TAL,
                             const ParsedAttributesView &attrs);

static bool handleFunctionTypeAttr(TypeProcessingState &state, ParsedAttr &attr,
                                   QualType &type);

static bool handleMSPointerTypeQualifierAttr(TypeProcessingState &state,
                                             ParsedAttr &attr, QualType &type);

static bool handleObjCGCTypeAttr(TypeProcessingState &state, ParsedAttr &attr,
                                 QualType &type);

static bool handleObjCOwnershipTypeAttr(TypeProcessingState &state,
                                        ParsedAttr &attr, QualType &type);

static bool handleObjCPointerTypeAttr(TypeProcessingState &state,
                                      ParsedAttr &attr, QualType &type) {
  if (attr.getKind() == ParsedAttr::AT_ObjCGC)
    return handleObjCGCTypeAttr(state, attr, type);
  assert(attr.getKind() == ParsedAttr::AT_ObjCOwnership);
  return handleObjCOwnershipTypeAttr(state, attr, type);
}

/// Given the index of a declarator chunk, check whether that chunk
/// directly specifies the return type of a function and, if so, find
/// an appropriate place for it.
///
/// \param i - a notional index which the search will start
///   immediately inside
///
/// \param onlyBlockPointers Whether we should only look into block
/// pointer types (vs. all pointer types).
static DeclaratorChunk *maybeMovePastReturnType(Declarator &declarator,
                                                unsigned i,
                                                bool onlyBlockPointers) {
  assert(i <= declarator.getNumTypeObjects());

  DeclaratorChunk *result = nullptr;

  // First, look inwards past parens for a function declarator.
  for (; i != 0; --i) {
    DeclaratorChunk &fnChunk = declarator.getTypeObject(i-1);
    switch (fnChunk.Kind) {
    case DeclaratorChunk::Paren:
      continue;

    // If we find anything except a function, bail out.
    case DeclaratorChunk::Pointer:
    case DeclaratorChunk::BlockPointer:
    case DeclaratorChunk::Array:
    case DeclaratorChunk::Reference:
    case DeclaratorChunk::MemberPointer:
    case DeclaratorChunk::Pipe:
      return result;

    // If we do find a function declarator, scan inwards from that,
    // looking for a (block-)pointer declarator.
    case DeclaratorChunk::Function:
      for (--i; i != 0; --i) {
        DeclaratorChunk &ptrChunk = declarator.getTypeObject(i-1);
        switch (ptrChunk.Kind) {
        case DeclaratorChunk::Paren:
        case DeclaratorChunk::Array:
        case DeclaratorChunk::Function:
        case DeclaratorChunk::Reference:
        case DeclaratorChunk::Pipe:
          continue;

        case DeclaratorChunk::MemberPointer:
        case DeclaratorChunk::Pointer:
          if (onlyBlockPointers)
            continue;

          LLVM_FALLTHROUGH;

        case DeclaratorChunk::BlockPointer:
          result = &ptrChunk;
          goto continue_outer;
        }
        llvm_unreachable("bad declarator chunk kind");
      }

      // If we run out of declarators doing that, we're done.
      return result;
    }
    llvm_unreachable("bad declarator chunk kind");

    // Okay, reconsider from our new point.
  continue_outer: ;
  }

  // Ran out of chunks, bail out.
  return result;
}

/// Given that an objc_gc attribute was written somewhere on a
/// declaration *other* than on the declarator itself (for which, use
/// distributeObjCPointerTypeAttrFromDeclarator), and given that it
/// didn't apply in whatever position it was written in, try to move
/// it to a more appropriate position.
static void distributeObjCPointerTypeAttr(TypeProcessingState &state,
                                          ParsedAttr &attr, QualType type) {
  Declarator &declarator = state.getDeclarator();

  // Move it to the outermost normal or block pointer declarator.
  for (unsigned i = state.getCurrentChunkIndex(); i != 0; --i) {
    DeclaratorChunk &chunk = declarator.getTypeObject(i-1);
    switch (chunk.Kind) {
    case DeclaratorChunk::Pointer:
    case DeclaratorChunk::BlockPointer: {
      // But don't move an ARC ownership attribute to the return type
      // of a block.
      DeclaratorChunk *destChunk = nullptr;
      if (state.isProcessingDeclSpec() &&
          attr.getKind() == ParsedAttr::AT_ObjCOwnership)
        destChunk = maybeMovePastReturnType(declarator, i - 1,
                                            /*onlyBlockPointers=*/true);
      if (!destChunk) destChunk = &chunk;

      moveAttrFromListToList(attr, state.getCurrentAttributes(),
                             destChunk->getAttrs());
      return;
    }

    case DeclaratorChunk::Paren:
    case DeclaratorChunk::Array:
      continue;

    // We may be starting at the return type of a block.
    case DeclaratorChunk::Function:
      if (state.isProcessingDeclSpec() &&
          attr.getKind() == ParsedAttr::AT_ObjCOwnership) {
        if (DeclaratorChunk *dest = maybeMovePastReturnType(
                                      declarator, i,
                                      /*onlyBlockPointers=*/true)) {
          moveAttrFromListToList(attr, state.getCurrentAttributes(),
                                 dest->getAttrs());
          return;
        }
      }
      goto error;

    // Don't walk through these.
    case DeclaratorChunk::Reference:
    case DeclaratorChunk::MemberPointer:
    case DeclaratorChunk::Pipe:
      goto error;
    }
  }
 error:

  diagnoseBadTypeAttribute(state.getSema(), attr, type);
}

/// Distribute an objc_gc type attribute that was written on the
/// declarator.
static void distributeObjCPointerTypeAttrFromDeclarator(
    TypeProcessingState &state, ParsedAttr &attr, QualType &declSpecType) {
  Declarator &declarator = state.getDeclarator();

  // objc_gc goes on the innermost pointer to something that's not a
  // pointer.
  unsigned innermost = -1U;
  bool considerDeclSpec = true;
  for (unsigned i = 0, e = declarator.getNumTypeObjects(); i != e; ++i) {
    DeclaratorChunk &chunk = declarator.getTypeObject(i);
    switch (chunk.Kind) {
    case DeclaratorChunk::Pointer:
    case DeclaratorChunk::BlockPointer:
      innermost = i;
      continue;

    case DeclaratorChunk::Reference:
    case DeclaratorChunk::MemberPointer:
    case DeclaratorChunk::Paren:
    case DeclaratorChunk::Array:
    case DeclaratorChunk::Pipe:
      continue;

    case DeclaratorChunk::Function:
      considerDeclSpec = false;
      goto done;
    }
  }
 done:

  // That might actually be the decl spec if we weren't blocked by
  // anything in the declarator.
  if (considerDeclSpec) {
    if (handleObjCPointerTypeAttr(state, attr, declSpecType)) {
      // Splice the attribute into the decl spec.  Prevents the
      // attribute from being applied multiple times and gives
      // the source-location-filler something to work with.
      state.saveDeclSpecAttrs();
      declarator.getMutableDeclSpec().getAttributes().takeOneFrom(
          declarator.getAttributes(), &attr);
      return;
    }
  }

  // Otherwise, if we found an appropriate chunk, splice the attribute
  // into it.
  if (innermost != -1U) {
    moveAttrFromListToList(attr, declarator.getAttributes(),
                           declarator.getTypeObject(innermost).getAttrs());
    return;
  }

  // Otherwise, diagnose when we're done building the type.
  declarator.getAttributes().remove(&attr);
  state.addIgnoredTypeAttr(attr);
}

/// A function type attribute was written somewhere in a declaration
/// *other* than on the declarator itself or in the decl spec.  Given
/// that it didn't apply in whatever position it was written in, try
/// to move it to a more appropriate position.
static void distributeFunctionTypeAttr(TypeProcessingState &state,
                                       ParsedAttr &attr, QualType type) {
  Declarator &declarator = state.getDeclarator();

  // Try to push the attribute from the return type of a function to
  // the function itself.
  for (unsigned i = state.getCurrentChunkIndex(); i != 0; --i) {
    DeclaratorChunk &chunk = declarator.getTypeObject(i-1);
    switch (chunk.Kind) {
    case DeclaratorChunk::Function:
      moveAttrFromListToList(attr, state.getCurrentAttributes(),
                             chunk.getAttrs());
      return;

    case DeclaratorChunk::Paren:
    case DeclaratorChunk::Pointer:
    case DeclaratorChunk::BlockPointer:
    case DeclaratorChunk::Array:
    case DeclaratorChunk::Reference:
    case DeclaratorChunk::MemberPointer:
    case DeclaratorChunk::Pipe:
      continue;
    }
  }

  diagnoseBadTypeAttribute(state.getSema(), attr, type);
}

/// Try to distribute a function type attribute to the innermost
/// function chunk or type.  Returns true if the attribute was
/// distributed, false if no location was found.
static bool distributeFunctionTypeAttrToInnermost(
    TypeProcessingState &state, ParsedAttr &attr,
    ParsedAttributesView &attrList, QualType &declSpecType) {
  Declarator &declarator = state.getDeclarator();

  // Put it on the innermost function chunk, if there is one.
  for (unsigned i = 0, e = declarator.getNumTypeObjects(); i != e; ++i) {
    DeclaratorChunk &chunk = declarator.getTypeObject(i);
    if (chunk.Kind != DeclaratorChunk::Function) continue;

    moveAttrFromListToList(attr, attrList, chunk.getAttrs());
    return true;
  }

  return handleFunctionTypeAttr(state, attr, declSpecType);
}

/// A function type attribute was written in the decl spec.  Try to
/// apply it somewhere.
static void distributeFunctionTypeAttrFromDeclSpec(TypeProcessingState &state,
                                                   ParsedAttr &attr,
                                                   QualType &declSpecType) {
  state.saveDeclSpecAttrs();

  // C++11 attributes before the decl specifiers actually appertain to
  // the declarators. Move them straight there. We don't support the
  // 'put them wherever you like' semantics we allow for GNU attributes.
  if (attr.isStandardAttributeSyntax()) {
    moveAttrFromListToList(attr, state.getCurrentAttributes(),
                           state.getDeclarator().getAttributes());
    return;
  }

  // Try to distribute to the innermost.
  if (distributeFunctionTypeAttrToInnermost(
          state, attr, state.getCurrentAttributes(), declSpecType))
    return;

  // If that failed, diagnose the bad attribute when the declarator is
  // fully built.
  state.addIgnoredTypeAttr(attr);
}

/// A function type attribute was written on the declarator.  Try to
/// apply it somewhere.
static void distributeFunctionTypeAttrFromDeclarator(TypeProcessingState &state,
                                                     ParsedAttr &attr,
                                                     QualType &declSpecType) {
  Declarator &declarator = state.getDeclarator();

  // Try to distribute to the innermost.
  if (distributeFunctionTypeAttrToInnermost(
          state, attr, declarator.getAttributes(), declSpecType))
    return;

  // If that failed, diagnose the bad attribute when the declarator is
  // fully built.
  declarator.getAttributes().remove(&attr);
  state.addIgnoredTypeAttr(attr);
}

/// Given that there are attributes written on the declarator
/// itself, try to distribute any type attributes to the appropriate
/// declarator chunk.
///
/// These are attributes like the following:
///   int f ATTR;
///   int (f ATTR)();
/// but not necessarily this:
///   int f() ATTR;
static void distributeTypeAttrsFromDeclarator(TypeProcessingState &state,
                                              QualType &declSpecType) {
  // Collect all the type attributes from the declarator itself.
  assert(!state.getDeclarator().getAttributes().empty() &&
         "declarator has no attrs!");
  // The called functions in this loop actually remove things from the current
  // list, so iterating over the existing list isn't possible.  Instead, make a
  // non-owning copy and iterate over that.
  ParsedAttributesView AttrsCopy{state.getDeclarator().getAttributes()};
  for (ParsedAttr &attr : AttrsCopy) {
    // Do not distribute [[]] attributes. They have strict rules for what
    // they appertain to.
    if (attr.isStandardAttributeSyntax())
      continue;

    switch (attr.getKind()) {
    OBJC_POINTER_TYPE_ATTRS_CASELIST:
      distributeObjCPointerTypeAttrFromDeclarator(state, attr, declSpecType);
      break;

    FUNCTION_TYPE_ATTRS_CASELIST:
      distributeFunctionTypeAttrFromDeclarator(state, attr, declSpecType);
      break;

    MS_TYPE_ATTRS_CASELIST:
      // Microsoft type attributes cannot go after the declarator-id.
      continue;

    NULLABILITY_TYPE_ATTRS_CASELIST:
      // Nullability specifiers cannot go after the declarator-id.

    // Objective-C __kindof does not get distributed.
    case ParsedAttr::AT_ObjCKindOf:
      continue;

    default:
      break;
    }
  }
}

/// Add a synthetic '()' to a block-literal declarator if it is
/// required, given the return type.
static void maybeSynthesizeBlockSignature(TypeProcessingState &state,
                                          QualType declSpecType) {
  Declarator &declarator = state.getDeclarator();

  // First, check whether the declarator would produce a function,
  // i.e. whether the innermost semantic chunk is a function.
  if (declarator.isFunctionDeclarator()) {
    // If so, make that declarator a prototyped declarator.
    declarator.getFunctionTypeInfo().hasPrototype = true;
    return;
  }

  // If there are any type objects, the type as written won't name a
  // function, regardless of the decl spec type.  This is because a
  // block signature declarator is always an abstract-declarator, and
  // abstract-declarators can't just be parentheses chunks.  Therefore
  // we need to build a function chunk unless there are no type
  // objects and the decl spec type is a function.
  if (!declarator.getNumTypeObjects() && declSpecType->isFunctionType())
    return;

  // Note that there *are* cases with invalid declarators where
  // declarators consist solely of parentheses.  In general, these
  // occur only in failed efforts to make function declarators, so
  // faking up the function chunk is still the right thing to do.

  // Otherwise, we need to fake up a function declarator.
  SourceLocation loc = declarator.getBeginLoc();

  // ...and *prepend* it to the declarator.
  SourceLocation NoLoc;
  declarator.AddInnermostTypeInfo(DeclaratorChunk::getFunction(
      /*HasProto=*/true,
      /*IsAmbiguous=*/false,
      /*LParenLoc=*/NoLoc,
      /*ArgInfo=*/nullptr,
      /*NumParams=*/0,
      /*EllipsisLoc=*/NoLoc,
      /*RParenLoc=*/NoLoc,
      /*RefQualifierIsLvalueRef=*/true,
      /*RefQualifierLoc=*/NoLoc,
      /*MutableLoc=*/NoLoc, EST_None,
      /*ESpecRange=*/SourceRange(),
      /*Exceptions=*/nullptr,
      /*ExceptionRanges=*/nullptr,
      /*NumExceptions=*/0,
      /*NoexceptExpr=*/nullptr,
      /*ExceptionSpecTokens=*/nullptr,
      /*DeclsInPrototype=*/None, loc, loc, declarator));

  // For consistency, make sure the state still has us as processing
  // the decl spec.
  assert(state.getCurrentChunkIndex() == declarator.getNumTypeObjects() - 1);
  state.setCurrentChunkIndex(declarator.getNumTypeObjects());
}

static void diagnoseAndRemoveTypeQualifiers(Sema &S, const DeclSpec &DS,
                                            unsigned &TypeQuals,
                                            QualType TypeSoFar,
                                            unsigned RemoveTQs,
                                            unsigned DiagID) {
  // If this occurs outside a template instantiation, warn the user about
  // it; they probably didn't mean to specify a redundant qualifier.
  typedef std::pair<DeclSpec::TQ, SourceLocation> QualLoc;
  for (QualLoc Qual : {QualLoc(DeclSpec::TQ_const, DS.getConstSpecLoc()),
                       QualLoc(DeclSpec::TQ_restrict, DS.getRestrictSpecLoc()),
                       QualLoc(DeclSpec::TQ_volatile, DS.getVolatileSpecLoc()),
                       QualLoc(DeclSpec::TQ_atomic, DS.getAtomicSpecLoc())}) {
    if (!(RemoveTQs & Qual.first))
      continue;

    if (!S.inTemplateInstantiation()) {
      if (TypeQuals & Qual.first)
        S.Diag(Qual.second, DiagID)
          << DeclSpec::getSpecifierName(Qual.first) << TypeSoFar
          << FixItHint::CreateRemoval(Qual.second);
    }

    TypeQuals &= ~Qual.first;
  }
}

/// Return true if this is omitted block return type. Also check type
/// attributes and type qualifiers when returning true.
static bool checkOmittedBlockReturnType(Sema &S, Declarator &declarator,
                                        QualType Result) {
  if (!isOmittedBlockReturnType(declarator))
    return false;

  // Warn if we see type attributes for omitted return type on a block literal.
  SmallVector<ParsedAttr *, 2> ToBeRemoved;
  for (ParsedAttr &AL : declarator.getMutableDeclSpec().getAttributes()) {
    if (AL.isInvalid() || !AL.isTypeAttr())
      continue;
    S.Diag(AL.getLoc(),
           diag::warn_block_literal_attributes_on_omitted_return_type)
        << AL;
    ToBeRemoved.push_back(&AL);
  }
  // Remove bad attributes from the list.
  for (ParsedAttr *AL : ToBeRemoved)
    declarator.getMutableDeclSpec().getAttributes().remove(AL);

  // Warn if we see type qualifiers for omitted return type on a block literal.
  const DeclSpec &DS = declarator.getDeclSpec();
  unsigned TypeQuals = DS.getTypeQualifiers();
  diagnoseAndRemoveTypeQualifiers(S, DS, TypeQuals, Result, (unsigned)-1,
      diag::warn_block_literal_qualifiers_on_omitted_return_type);
  declarator.getMutableDeclSpec().ClearTypeQualifiers();

  return true;
}

/// Apply Objective-C type arguments to the given type.
static QualType applyObjCTypeArgs(Sema &S, SourceLocation loc, QualType type,
                                  ArrayRef<TypeSourceInfo *> typeArgs,
                                  SourceRange typeArgsRange,
                                  bool failOnError = false) {
  // We can only apply type arguments to an Objective-C class type.
  const auto *objcObjectType = type->getAs<ObjCObjectType>();
  if (!objcObjectType || !objcObjectType->getInterface()) {
    S.Diag(loc, diag::err_objc_type_args_non_class)
      << type
      << typeArgsRange;

    if (failOnError)
      return QualType();
    return type;
  }

  // The class type must be parameterized.
  ObjCInterfaceDecl *objcClass = objcObjectType->getInterface();
  ObjCTypeParamList *typeParams = objcClass->getTypeParamList();
  if (!typeParams) {
    S.Diag(loc, diag::err_objc_type_args_non_parameterized_class)
      << objcClass->getDeclName()
      << FixItHint::CreateRemoval(typeArgsRange);

    if (failOnError)
      return QualType();

    return type;
  }

  // The type must not already be specialized.
  if (objcObjectType->isSpecialized()) {
    S.Diag(loc, diag::err_objc_type_args_specialized_class)
      << type
      << FixItHint::CreateRemoval(typeArgsRange);

    if (failOnError)
      return QualType();

    return type;
  }

  // Check the type arguments.
  SmallVector<QualType, 4> finalTypeArgs;
  unsigned numTypeParams = typeParams->size();
  bool anyPackExpansions = false;
  for (unsigned i = 0, n = typeArgs.size(); i != n; ++i) {
    TypeSourceInfo *typeArgInfo = typeArgs[i];
    QualType typeArg = typeArgInfo->getType();

    // Type arguments cannot have explicit qualifiers or nullability.
    // We ignore indirect sources of these, e.g. behind typedefs or
    // template arguments.
    if (TypeLoc qual = typeArgInfo->getTypeLoc().findExplicitQualifierLoc()) {
      bool diagnosed = false;
      SourceRange rangeToRemove;
      if (auto attr = qual.getAs<AttributedTypeLoc>()) {
        rangeToRemove = attr.getLocalSourceRange();
        if (attr.getTypePtr()->getImmediateNullability()) {
          typeArg = attr.getTypePtr()->getModifiedType();
          S.Diag(attr.getBeginLoc(),
                 diag::err_objc_type_arg_explicit_nullability)
              << typeArg << FixItHint::CreateRemoval(rangeToRemove);
          diagnosed = true;
        }
      }

      if (!diagnosed) {
        S.Diag(qual.getBeginLoc(), diag::err_objc_type_arg_qualified)
            << typeArg << typeArg.getQualifiers().getAsString()
            << FixItHint::CreateRemoval(rangeToRemove);
      }
    }

    // Remove qualifiers even if they're non-local.
    typeArg = typeArg.getUnqualifiedType();

    finalTypeArgs.push_back(typeArg);

    if (typeArg->getAs<PackExpansionType>())
      anyPackExpansions = true;

    // Find the corresponding type parameter, if there is one.
    ObjCTypeParamDecl *typeParam = nullptr;
    if (!anyPackExpansions) {
      if (i < numTypeParams) {
        typeParam = typeParams->begin()[i];
      } else {
        // Too many arguments.
        S.Diag(loc, diag::err_objc_type_args_wrong_arity)
          << false
          << objcClass->getDeclName()
          << (unsigned)typeArgs.size()
          << numTypeParams;
        S.Diag(objcClass->getLocation(), diag::note_previous_decl)
          << objcClass;

        if (failOnError)
          return QualType();

        return type;
      }
    }

    // Objective-C object pointer types must be substitutable for the bounds.
    if (const auto *typeArgObjC = typeArg->getAs<ObjCObjectPointerType>()) {
      // If we don't have a type parameter to match against, assume
      // everything is fine. There was a prior pack expansion that
      // means we won't be able to match anything.
      if (!typeParam) {
        assert(anyPackExpansions && "Too many arguments?");
        continue;
      }

      // Retrieve the bound.
      QualType bound = typeParam->getUnderlyingType();
      const auto *boundObjC = bound->getAs<ObjCObjectPointerType>();

      // Determine whether the type argument is substitutable for the bound.
      if (typeArgObjC->isObjCIdType()) {
        // When the type argument is 'id', the only acceptable type
        // parameter bound is 'id'.
        if (boundObjC->isObjCIdType())
          continue;
      } else if (S.Context.canAssignObjCInterfaces(boundObjC, typeArgObjC)) {
        // Otherwise, we follow the assignability rules.
        continue;
      }

      // Diagnose the mismatch.
      S.Diag(typeArgInfo->getTypeLoc().getBeginLoc(),
             diag::err_objc_type_arg_does_not_match_bound)
          << typeArg << bound << typeParam->getDeclName();
      S.Diag(typeParam->getLocation(), diag::note_objc_type_param_here)
        << typeParam->getDeclName();

      if (failOnError)
        return QualType();

      return type;
    }

    // Block pointer types are permitted for unqualified 'id' bounds.
    if (typeArg->isBlockPointerType()) {
      // If we don't have a type parameter to match against, assume
      // everything is fine. There was a prior pack expansion that
      // means we won't be able to match anything.
      if (!typeParam) {
        assert(anyPackExpansions && "Too many arguments?");
        continue;
      }

      // Retrieve the bound.
      QualType bound = typeParam->getUnderlyingType();
      if (bound->isBlockCompatibleObjCPointerType(S.Context))
        continue;

      // Diagnose the mismatch.
      S.Diag(typeArgInfo->getTypeLoc().getBeginLoc(),
             diag::err_objc_type_arg_does_not_match_bound)
          << typeArg << bound << typeParam->getDeclName();
      S.Diag(typeParam->getLocation(), diag::note_objc_type_param_here)
        << typeParam->getDeclName();

      if (failOnError)
        return QualType();

      return type;
    }

    // Dependent types will be checked at instantiation time.
    if (typeArg->isDependentType()) {
      continue;
    }

    // Diagnose non-id-compatible type arguments.
    S.Diag(typeArgInfo->getTypeLoc().getBeginLoc(),
           diag::err_objc_type_arg_not_id_compatible)
        << typeArg << typeArgInfo->getTypeLoc().getSourceRange();

    if (failOnError)
      return QualType();

    return type;
  }

  // Make sure we didn't have the wrong number of arguments.
  if (!anyPackExpansions && finalTypeArgs.size() != numTypeParams) {
    S.Diag(loc, diag::err_objc_type_args_wrong_arity)
      << (typeArgs.size() < typeParams->size())
      << objcClass->getDeclName()
      << (unsigned)finalTypeArgs.size()
      << (unsigned)numTypeParams;
    S.Diag(objcClass->getLocation(), diag::note_previous_decl)
      << objcClass;

    if (failOnError)
      return QualType();

    return type;
  }

  // Success. Form the specialized type.
  return S.Context.getObjCObjectType(type, finalTypeArgs, { }, false);
}

QualType Sema::BuildObjCTypeParamType(const ObjCTypeParamDecl *Decl,
                                      SourceLocation ProtocolLAngleLoc,
                                      ArrayRef<ObjCProtocolDecl *> Protocols,
                                      ArrayRef<SourceLocation> ProtocolLocs,
                                      SourceLocation ProtocolRAngleLoc,
                                      bool FailOnError) {
  QualType Result = QualType(Decl->getTypeForDecl(), 0);
  if (!Protocols.empty()) {
    bool HasError;
    Result = Context.applyObjCProtocolQualifiers(Result, Protocols,
                                                 HasError);
    if (HasError) {
      Diag(SourceLocation(), diag::err_invalid_protocol_qualifiers)
        << SourceRange(ProtocolLAngleLoc, ProtocolRAngleLoc);
      if (FailOnError) Result = QualType();
    }
    if (FailOnError && Result.isNull())
      return QualType();
  }

  return Result;
}

QualType Sema::BuildObjCObjectType(QualType BaseType,
                                   SourceLocation Loc,
                                   SourceLocation TypeArgsLAngleLoc,
                                   ArrayRef<TypeSourceInfo *> TypeArgs,
                                   SourceLocation TypeArgsRAngleLoc,
                                   SourceLocation ProtocolLAngleLoc,
                                   ArrayRef<ObjCProtocolDecl *> Protocols,
                                   ArrayRef<SourceLocation> ProtocolLocs,
                                   SourceLocation ProtocolRAngleLoc,
                                   bool FailOnError) {
  QualType Result = BaseType;
  if (!TypeArgs.empty()) {
    Result = applyObjCTypeArgs(*this, Loc, Result, TypeArgs,
                               SourceRange(TypeArgsLAngleLoc,
                                           TypeArgsRAngleLoc),
                               FailOnError);
    if (FailOnError && Result.isNull())
      return QualType();
  }

  if (!Protocols.empty()) {
    bool HasError;
    Result = Context.applyObjCProtocolQualifiers(Result, Protocols,
                                                 HasError);
    if (HasError) {
      Diag(Loc, diag::err_invalid_protocol_qualifiers)
        << SourceRange(ProtocolLAngleLoc, ProtocolRAngleLoc);
      if (FailOnError) Result = QualType();
    }
    if (FailOnError && Result.isNull())
      return QualType();
  }

  return Result;
}

TypeResult Sema::actOnObjCProtocolQualifierType(
             SourceLocation lAngleLoc,
             ArrayRef<Decl *> protocols,
             ArrayRef<SourceLocation> protocolLocs,
             SourceLocation rAngleLoc) {
  // Form id<protocol-list>.
  QualType Result = Context.getObjCObjectType(
                      Context.ObjCBuiltinIdTy, { },
                      llvm::makeArrayRef(
                        (ObjCProtocolDecl * const *)protocols.data(),
                        protocols.size()),
                      false);
  Result = Context.getObjCObjectPointerType(Result);

  TypeSourceInfo *ResultTInfo = Context.CreateTypeSourceInfo(Result);
  TypeLoc ResultTL = ResultTInfo->getTypeLoc();

  auto ObjCObjectPointerTL = ResultTL.castAs<ObjCObjectPointerTypeLoc>();
  ObjCObjectPointerTL.setStarLoc(SourceLocation()); // implicit

  auto ObjCObjectTL = ObjCObjectPointerTL.getPointeeLoc()
                        .castAs<ObjCObjectTypeLoc>();
  ObjCObjectTL.setHasBaseTypeAsWritten(false);
  ObjCObjectTL.getBaseLoc().initialize(Context, SourceLocation());

  // No type arguments.
  ObjCObjectTL.setTypeArgsLAngleLoc(SourceLocation());
  ObjCObjectTL.setTypeArgsRAngleLoc(SourceLocation());

  // Fill in protocol qualifiers.
  ObjCObjectTL.setProtocolLAngleLoc(lAngleLoc);
  ObjCObjectTL.setProtocolRAngleLoc(rAngleLoc);
  for (unsigned i = 0, n = protocols.size(); i != n; ++i)
    ObjCObjectTL.setProtocolLoc(i, protocolLocs[i]);

  // We're done. Return the completed type to the parser.
  return CreateParsedType(Result, ResultTInfo);
}

TypeResult Sema::actOnObjCTypeArgsAndProtocolQualifiers(
             Scope *S,
             SourceLocation Loc,
             ParsedType BaseType,
             SourceLocation TypeArgsLAngleLoc,
             ArrayRef<ParsedType> TypeArgs,
             SourceLocation TypeArgsRAngleLoc,
             SourceLocation ProtocolLAngleLoc,
             ArrayRef<Decl *> Protocols,
             ArrayRef<SourceLocation> ProtocolLocs,
             SourceLocation ProtocolRAngleLoc) {
  TypeSourceInfo *BaseTypeInfo = nullptr;
  QualType T = GetTypeFromParser(BaseType, &BaseTypeInfo);
  if (T.isNull())
    return true;

  // Handle missing type-source info.
  if (!BaseTypeInfo)
    BaseTypeInfo = Context.getTrivialTypeSourceInfo(T, Loc);

  // Extract type arguments.
  SmallVector<TypeSourceInfo *, 4> ActualTypeArgInfos;
  for (unsigned i = 0, n = TypeArgs.size(); i != n; ++i) {
    TypeSourceInfo *TypeArgInfo = nullptr;
    QualType TypeArg = GetTypeFromParser(TypeArgs[i], &TypeArgInfo);
    if (TypeArg.isNull()) {
      ActualTypeArgInfos.clear();
      break;
    }

    assert(TypeArgInfo && "No type source info?");
    ActualTypeArgInfos.push_back(TypeArgInfo);
  }

  // Build the object type.
  QualType Result = BuildObjCObjectType(
      T, BaseTypeInfo->getTypeLoc().getSourceRange().getBegin(),
      TypeArgsLAngleLoc, ActualTypeArgInfos, TypeArgsRAngleLoc,
      ProtocolLAngleLoc,
      llvm::makeArrayRef((ObjCProtocolDecl * const *)Protocols.data(),
                         Protocols.size()),
      ProtocolLocs, ProtocolRAngleLoc,
      /*FailOnError=*/false);

  if (Result == T)
    return BaseType;

  // Create source information for this type.
  TypeSourceInfo *ResultTInfo = Context.CreateTypeSourceInfo(Result);
  TypeLoc ResultTL = ResultTInfo->getTypeLoc();

  // For id<Proto1, Proto2> or Class<Proto1, Proto2>, we'll have an
  // object pointer type. Fill in source information for it.
  if (auto ObjCObjectPointerTL = ResultTL.getAs<ObjCObjectPointerTypeLoc>()) {
    // The '*' is implicit.
    ObjCObjectPointerTL.setStarLoc(SourceLocation());
    ResultTL = ObjCObjectPointerTL.getPointeeLoc();
  }

  if (auto OTPTL = ResultTL.getAs<ObjCTypeParamTypeLoc>()) {
    // Protocol qualifier information.
    if (OTPTL.getNumProtocols() > 0) {
      assert(OTPTL.getNumProtocols() == Protocols.size());
      OTPTL.setProtocolLAngleLoc(ProtocolLAngleLoc);
      OTPTL.setProtocolRAngleLoc(ProtocolRAngleLoc);
      for (unsigned i = 0, n = Protocols.size(); i != n; ++i)
        OTPTL.setProtocolLoc(i, ProtocolLocs[i]);
    }

    // We're done. Return the completed type to the parser.
    return CreateParsedType(Result, ResultTInfo);
  }

  auto ObjCObjectTL = ResultTL.castAs<ObjCObjectTypeLoc>();

  // Type argument information.
  if (ObjCObjectTL.getNumTypeArgs() > 0) {
    assert(ObjCObjectTL.getNumTypeArgs() == ActualTypeArgInfos.size());
    ObjCObjectTL.setTypeArgsLAngleLoc(TypeArgsLAngleLoc);
    ObjCObjectTL.setTypeArgsRAngleLoc(TypeArgsRAngleLoc);
    for (unsigned i = 0, n = ActualTypeArgInfos.size(); i != n; ++i)
      ObjCObjectTL.setTypeArgTInfo(i, ActualTypeArgInfos[i]);
  } else {
    ObjCObjectTL.setTypeArgsLAngleLoc(SourceLocation());
    ObjCObjectTL.setTypeArgsRAngleLoc(SourceLocation());
  }

  // Protocol qualifier information.
  if (ObjCObjectTL.getNumProtocols() > 0) {
    assert(ObjCObjectTL.getNumProtocols() == Protocols.size());
    ObjCObjectTL.setProtocolLAngleLoc(ProtocolLAngleLoc);
    ObjCObjectTL.setProtocolRAngleLoc(ProtocolRAngleLoc);
    for (unsigned i = 0, n = Protocols.size(); i != n; ++i)
      ObjCObjectTL.setProtocolLoc(i, ProtocolLocs[i]);
  } else {
    ObjCObjectTL.setProtocolLAngleLoc(SourceLocation());
    ObjCObjectTL.setProtocolRAngleLoc(SourceLocation());
  }

  // Base type.
  ObjCObjectTL.setHasBaseTypeAsWritten(true);
  if (ObjCObjectTL.getType() == T)
    ObjCObjectTL.getBaseLoc().initializeFullCopy(BaseTypeInfo->getTypeLoc());
  else
    ObjCObjectTL.getBaseLoc().initialize(Context, Loc);

  // We're done. Return the completed type to the parser.
  return CreateParsedType(Result, ResultTInfo);
}

static OpenCLAccessAttr::Spelling
getImageAccess(const ParsedAttributesView &Attrs) {
  for (const ParsedAttr &AL : Attrs)
    if (AL.getKind() == ParsedAttr::AT_OpenCLAccess)
      return static_cast<OpenCLAccessAttr::Spelling>(AL.getSemanticSpelling());
  return OpenCLAccessAttr::Keyword_read_only;
}

/// Convert the specified declspec to the appropriate type
/// object.
/// \param state Specifies the declarator containing the declaration specifier
/// to be converted, along with other associated processing state.
/// \returns The type described by the declaration specifiers.  This function
/// never returns null.
static QualType ConvertDeclSpecToType(TypeProcessingState &state) {
  // FIXME: Should move the logic from DeclSpec::Finish to here for validity
  // checking.

  Sema &S = state.getSema();
  Declarator &declarator = state.getDeclarator();
  DeclSpec &DS = declarator.getMutableDeclSpec();
  SourceLocation DeclLoc = declarator.getIdentifierLoc();
  if (DeclLoc.isInvalid())
    DeclLoc = DS.getBeginLoc();

  ASTContext &Context = S.Context;

  QualType Result;
  switch (DS.getTypeSpecType()) {
  case DeclSpec::TST_void:
    Result = Context.VoidTy;
    break;
  case DeclSpec::TST_char:
    if (DS.getTypeSpecSign() == TypeSpecifierSign::Unspecified)
      Result = Context.CharTy;
    else if (DS.getTypeSpecSign() == TypeSpecifierSign::Signed)
      Result = Context.SignedCharTy;
    else {
      assert(DS.getTypeSpecSign() == TypeSpecifierSign::Unsigned &&
             "Unknown TSS value");
      Result = Context.UnsignedCharTy;
    }
    break;
  case DeclSpec::TST_wchar:
    if (DS.getTypeSpecSign() == TypeSpecifierSign::Unspecified)
      Result = Context.WCharTy;
    else if (DS.getTypeSpecSign() == TypeSpecifierSign::Signed) {
      S.Diag(DS.getTypeSpecSignLoc(), diag::ext_wchar_t_sign_spec)
        << DS.getSpecifierName(DS.getTypeSpecType(),
                               Context.getPrintingPolicy());
      Result = Context.getSignedWCharType();
    } else {
      assert(DS.getTypeSpecSign() == TypeSpecifierSign::Unsigned &&
             "Unknown TSS value");
      S.Diag(DS.getTypeSpecSignLoc(), diag::ext_wchar_t_sign_spec)
        << DS.getSpecifierName(DS.getTypeSpecType(),
                               Context.getPrintingPolicy());
      Result = Context.getUnsignedWCharType();
    }
    break;
  case DeclSpec::TST_char8:
    assert(DS.getTypeSpecSign() == TypeSpecifierSign::Unspecified &&
           "Unknown TSS value");
    Result = Context.Char8Ty;
    break;
  case DeclSpec::TST_char16:
    assert(DS.getTypeSpecSign() == TypeSpecifierSign::Unspecified &&
           "Unknown TSS value");
    Result = Context.Char16Ty;
    break;
  case DeclSpec::TST_char32:
    assert(DS.getTypeSpecSign() == TypeSpecifierSign::Unspecified &&
           "Unknown TSS value");
    Result = Context.Char32Ty;
    break;
  case DeclSpec::TST_unspecified:
    // If this is a missing declspec in a block literal return context, then it
    // is inferred from the return statements inside the block.
    // The declspec is always missing in a lambda expr context; it is either
    // specified with a trailing return type or inferred.
    if (S.getLangOpts().CPlusPlus14 &&
        declarator.getContext() == DeclaratorContext::LambdaExpr) {
      // In C++1y, a lambda's implicit return type is 'auto'.
      Result = Context.getAutoDeductType();
      break;
    } else if (declarator.getContext() == DeclaratorContext::LambdaExpr ||
               checkOmittedBlockReturnType(S, declarator,
                                           Context.DependentTy)) {
      Result = Context.DependentTy;
      break;
    }

    // Unspecified typespec defaults to int in C90.  However, the C90 grammar
    // [C90 6.5] only allows a decl-spec if there was *some* type-specifier,
    // type-qualifier, or storage-class-specifier.  If not, emit an extwarn.
    // Note that the one exception to this is function definitions, which are
    // allowed to be completely missing a declspec.  This is handled in the
    // parser already though by it pretending to have seen an 'int' in this
    // case.
    if (S.getLangOpts().ImplicitInt) {
      // In C89 mode, we only warn if there is a completely missing declspec
      // when one is not allowed.
      if (DS.isEmpty()) {
        S.Diag(DeclLoc, diag::ext_missing_declspec)
            << DS.getSourceRange()
            << FixItHint::CreateInsertion(DS.getBeginLoc(), "int");
      }
    } else if (!DS.hasTypeSpecifier()) {
      // C99 and C++ require a type specifier.  For example, C99 6.7.2p2 says:
      // "At least one type specifier shall be given in the declaration
      // specifiers in each declaration, and in the specifier-qualifier list in
      // each struct declaration and type name."
      if (S.getLangOpts().CPlusPlus && !DS.isTypeSpecPipe()) {
        S.Diag(DeclLoc, diag::err_missing_type_specifier)
          << DS.getSourceRange();

        // When this occurs in C++ code, often something is very broken with the
        // value being declared, poison it as invalid so we don't get chains of
        // errors.
        declarator.setInvalidType(true);
      } else if ((S.getLangOpts().getOpenCLCompatibleVersion() >= 200 ||
                  S.getLangOpts().SYCLIsDevice) &&
                 DS.isTypeSpecPipe()) {
        S.Diag(DeclLoc, diag::err_missing_actual_pipe_type)
          << DS.getSourceRange();
        declarator.setInvalidType(true);
      } else {
        S.Diag(DeclLoc, diag::ext_missing_type_specifier)
          << DS.getSourceRange();
      }
    }

    LLVM_FALLTHROUGH;
  case DeclSpec::TST_int: {
    if (DS.getTypeSpecSign() != TypeSpecifierSign::Unsigned) {
      switch (DS.getTypeSpecWidth()) {
      case TypeSpecifierWidth::Unspecified:
        Result = Context.IntTy;
        break;
      case TypeSpecifierWidth::Short:
        Result = Context.ShortTy;
        break;
      case TypeSpecifierWidth::Long:
        Result = Context.LongTy;
        break;
      case TypeSpecifierWidth::LongLong:
        Result = Context.LongLongTy;

        // 'long long' is a C99 or C++11 feature.
        if (!S.getLangOpts().C99) {
          if (S.getLangOpts().CPlusPlus)
            S.Diag(DS.getTypeSpecWidthLoc(),
                   S.getLangOpts().CPlusPlus11 ?
                   diag::warn_cxx98_compat_longlong : diag::ext_cxx11_longlong);
          else
            S.Diag(DS.getTypeSpecWidthLoc(), diag::ext_c99_longlong);
        }
        break;
      }
    } else {
      switch (DS.getTypeSpecWidth()) {
      case TypeSpecifierWidth::Unspecified:
        Result = Context.UnsignedIntTy;
        break;
      case TypeSpecifierWidth::Short:
        Result = Context.UnsignedShortTy;
        break;
      case TypeSpecifierWidth::Long:
        Result = Context.UnsignedLongTy;
        break;
      case TypeSpecifierWidth::LongLong:
        Result = Context.UnsignedLongLongTy;

        // 'long long' is a C99 or C++11 feature.
        if (!S.getLangOpts().C99) {
          if (S.getLangOpts().CPlusPlus)
            S.Diag(DS.getTypeSpecWidthLoc(),
                   S.getLangOpts().CPlusPlus11 ?
                   diag::warn_cxx98_compat_longlong : diag::ext_cxx11_longlong);
          else
            S.Diag(DS.getTypeSpecWidthLoc(), diag::ext_c99_longlong);
        }
        break;
      }
    }
    break;
  }
  case DeclSpec::TST_bitint: {
    if (!S.Context.getTargetInfo().hasBitIntType())
      S.Diag(DS.getTypeSpecTypeLoc(), diag::err_type_unsupported) << "_BitInt";
    Result =
        S.BuildBitIntType(DS.getTypeSpecSign() == TypeSpecifierSign::Unsigned,
                          DS.getRepAsExpr(), DS.getBeginLoc());
    if (Result.isNull()) {
      Result = Context.IntTy;
      declarator.setInvalidType(true);
    }
    break;
  }
  case DeclSpec::TST_accum: {
    switch (DS.getTypeSpecWidth()) {
    case TypeSpecifierWidth::Short:
      Result = Context.ShortAccumTy;
      break;
    case TypeSpecifierWidth::Unspecified:
      Result = Context.AccumTy;
      break;
    case TypeSpecifierWidth::Long:
      Result = Context.LongAccumTy;
      break;
    case TypeSpecifierWidth::LongLong:
      llvm_unreachable("Unable to specify long long as _Accum width");
    }

    if (DS.getTypeSpecSign() == TypeSpecifierSign::Unsigned)
      Result = Context.getCorrespondingUnsignedType(Result);

    if (DS.isTypeSpecSat())
      Result = Context.getCorrespondingSaturatedType(Result);

    break;
  }
  case DeclSpec::TST_fract: {
    switch (DS.getTypeSpecWidth()) {
    case TypeSpecifierWidth::Short:
      Result = Context.ShortFractTy;
      break;
    case TypeSpecifierWidth::Unspecified:
      Result = Context.FractTy;
      break;
    case TypeSpecifierWidth::Long:
      Result = Context.LongFractTy;
      break;
    case TypeSpecifierWidth::LongLong:
      llvm_unreachable("Unable to specify long long as _Fract width");
    }

    if (DS.getTypeSpecSign() == TypeSpecifierSign::Unsigned)
      Result = Context.getCorrespondingUnsignedType(Result);

    if (DS.isTypeSpecSat())
      Result = Context.getCorrespondingSaturatedType(Result);

    break;
  }
  case DeclSpec::TST_int128:
    if (!S.Context.getTargetInfo().hasInt128Type() &&
        !(S.getLangOpts().SYCLIsDevice || S.getLangOpts().CUDAIsDevice ||
          (S.getLangOpts().OpenMP && S.getLangOpts().OpenMPIsDevice)))
      S.Diag(DS.getTypeSpecTypeLoc(), diag::err_type_unsupported)
        << "__int128";
    if (DS.getTypeSpecSign() == TypeSpecifierSign::Unsigned)
      Result = Context.UnsignedInt128Ty;
    else
      Result = Context.Int128Ty;
    break;
  case DeclSpec::TST_float16:
    {
      // CUDA host and device may have different _Float16 support, therefore
      // do not diagnose _Float16 usage to avoid false alarm.
      // ToDo: more precise diagnostics for CUDA.
      if (!S.Context.getTargetInfo().hasFloat16Type() &&
          !S.getLangOpts().CUDA &&
          !(S.getLangOpts().OpenMP && S.getLangOpts().OpenMPIsDevice))
        S.Diag(DS.getTypeSpecTypeLoc(), diag::err_type_unsupported)
            << "_Float16";
    }
    Result = Context.Float16Ty;
    break;
  case DeclSpec::TST_half:    Result = Context.HalfTy; break;
  case DeclSpec::TST_BFloat16:
    if (!S.Context.getTargetInfo().hasBFloat16Type())
      S.Diag(DS.getTypeSpecTypeLoc(), diag::err_type_unsupported)
        << "__bf16";
    Result = Context.BFloat16Ty;
    break;
  case DeclSpec::TST_float:   Result = Context.FloatTy; break;
  case DeclSpec::TST_double:
    if (DS.getTypeSpecWidth() == TypeSpecifierWidth::Long)
      Result = Context.LongDoubleTy;
    else
      Result = Context.DoubleTy;
    if (S.getLangOpts().OpenCL) {
      if (!S.getOpenCLOptions().isSupported("cl_khr_fp64", S.getLangOpts()))
        S.Diag(DS.getTypeSpecTypeLoc(), diag::err_opencl_requires_extension)
            << 0 << Result
            << (S.getLangOpts().getOpenCLCompatibleVersion() == 300
                    ? "cl_khr_fp64 and __opencl_c_fp64"
                    : "cl_khr_fp64");
      else if (!S.getOpenCLOptions().isAvailableOption("cl_khr_fp64", S.getLangOpts()))
        S.Diag(DS.getTypeSpecTypeLoc(), diag::ext_opencl_double_without_pragma);
    }
    break;
  case DeclSpec::TST_float128:
    if (!S.Context.getTargetInfo().hasFloat128Type() &&
        !S.getLangOpts().SYCLIsDevice &&
        !(S.getLangOpts().OpenMP && S.getLangOpts().OpenMPIsDevice))
      S.Diag(DS.getTypeSpecTypeLoc(), diag::err_type_unsupported)
        << "__float128";
    Result = Context.Float128Ty;
    break;
  case DeclSpec::TST_ibm128:
    if (!S.Context.getTargetInfo().hasIbm128Type() &&
        !S.getLangOpts().SYCLIsDevice &&
        !(S.getLangOpts().OpenMP && S.getLangOpts().OpenMPIsDevice))
      S.Diag(DS.getTypeSpecTypeLoc(), diag::err_type_unsupported) << "__ibm128";
    Result = Context.Ibm128Ty;
    break;
  case DeclSpec::TST_bool:
    Result = Context.BoolTy; // _Bool or bool
    break;
  case DeclSpec::TST_decimal32:    // _Decimal32
  case DeclSpec::TST_decimal64:    // _Decimal64
  case DeclSpec::TST_decimal128:   // _Decimal128
    S.Diag(DS.getTypeSpecTypeLoc(), diag::err_decimal_unsupported);
    Result = Context.IntTy;
    declarator.setInvalidType(true);
    break;
  case DeclSpec::TST_class:
  case DeclSpec::TST_enum:
  case DeclSpec::TST_union:
  case DeclSpec::TST_struct:
  case DeclSpec::TST_interface: {
    TagDecl *D = dyn_cast_or_null<TagDecl>(DS.getRepAsDecl());
    if (!D) {
      // This can happen in C++ with ambiguous lookups.
      Result = Context.IntTy;
      declarator.setInvalidType(true);
      break;
    }

    // If the type is deprecated or unavailable, diagnose it.
    S.DiagnoseUseOfDecl(D, DS.getTypeSpecTypeNameLoc());

    assert(DS.getTypeSpecWidth() == TypeSpecifierWidth::Unspecified &&
           DS.getTypeSpecComplex() == 0 &&
           DS.getTypeSpecSign() == TypeSpecifierSign::Unspecified &&
           "No qualifiers on tag names!");

    // TypeQuals handled by caller.
    Result = Context.getTypeDeclType(D);

    // In both C and C++, make an ElaboratedType.
    ElaboratedTypeKeyword Keyword
      = ElaboratedType::getKeywordForTypeSpec(DS.getTypeSpecType());
    Result = S.getElaboratedType(Keyword, DS.getTypeSpecScope(), Result,
                                 DS.isTypeSpecOwned() ? D : nullptr);
    break;
  }
  case DeclSpec::TST_typename: {
    assert(DS.getTypeSpecWidth() == TypeSpecifierWidth::Unspecified &&
           DS.getTypeSpecComplex() == 0 &&
           DS.getTypeSpecSign() == TypeSpecifierSign::Unspecified &&
           "Can't handle qualifiers on typedef names yet!");
    Result = S.GetTypeFromParser(DS.getRepAsType());
    if (Result.isNull()) {
      declarator.setInvalidType(true);
    }

    // TypeQuals handled by caller.
    break;
  }
  case DeclSpec::TST_typeofType:
    // FIXME: Preserve type source info.
    Result = S.GetTypeFromParser(DS.getRepAsType());
    assert(!Result.isNull() && "Didn't get a type for typeof?");
    if (!Result->isDependentType())
      if (const TagType *TT = Result->getAs<TagType>())
        S.DiagnoseUseOfDecl(TT->getDecl(), DS.getTypeSpecTypeLoc());
    // TypeQuals handled by caller.
    Result = Context.getTypeOfType(Result);
    break;
  case DeclSpec::TST_typeofExpr: {
    Expr *E = DS.getRepAsExpr();
    assert(E && "Didn't get an expression for typeof?");
    // TypeQuals handled by caller.
    Result = S.BuildTypeofExprType(E);
    if (Result.isNull()) {
      Result = Context.IntTy;
      declarator.setInvalidType(true);
    }
    break;
  }
  case DeclSpec::TST_decltype: {
    Expr *E = DS.getRepAsExpr();
    assert(E && "Didn't get an expression for decltype?");
    // TypeQuals handled by caller.
    Result = S.BuildDecltypeType(E);
    if (Result.isNull()) {
      Result = Context.IntTy;
      declarator.setInvalidType(true);
    }
    break;
  }
  case DeclSpec::TST_underlyingType:
    Result = S.GetTypeFromParser(DS.getRepAsType());
    assert(!Result.isNull() && "Didn't get a type for __underlying_type?");
    Result = S.BuildUnaryTransformType(Result,
                                       UnaryTransformType::EnumUnderlyingType,
                                       DS.getTypeSpecTypeLoc());
    if (Result.isNull()) {
      Result = Context.IntTy;
      declarator.setInvalidType(true);
    }
    break;

  case DeclSpec::TST_auto:
  case DeclSpec::TST_decltype_auto: {
    auto AutoKW = DS.getTypeSpecType() == DeclSpec::TST_decltype_auto
                      ? AutoTypeKeyword::DecltypeAuto
                      : AutoTypeKeyword::Auto;

    ConceptDecl *TypeConstraintConcept = nullptr;
    llvm::SmallVector<TemplateArgument, 8> TemplateArgs;
    if (DS.isConstrainedAuto()) {
      if (TemplateIdAnnotation *TemplateId = DS.getRepAsTemplateId()) {
        TypeConstraintConcept =
            cast<ConceptDecl>(TemplateId->Template.get().getAsTemplateDecl());
        TemplateArgumentListInfo TemplateArgsInfo;
        TemplateArgsInfo.setLAngleLoc(TemplateId->LAngleLoc);
        TemplateArgsInfo.setRAngleLoc(TemplateId->RAngleLoc);
        ASTTemplateArgsPtr TemplateArgsPtr(TemplateId->getTemplateArgs(),
                                           TemplateId->NumArgs);
        S.translateTemplateArguments(TemplateArgsPtr, TemplateArgsInfo);
        for (const auto &ArgLoc : TemplateArgsInfo.arguments())
          TemplateArgs.push_back(ArgLoc.getArgument());
      } else {
        declarator.setInvalidType(true);
      }
    }
    Result = S.Context.getAutoType(QualType(), AutoKW,
                                   /*IsDependent*/ false, /*IsPack=*/false,
                                   TypeConstraintConcept, TemplateArgs);
    break;
  }

  case DeclSpec::TST_auto_type:
    Result = Context.getAutoType(QualType(), AutoTypeKeyword::GNUAutoType, false);
    break;

  case DeclSpec::TST_unknown_anytype:
    Result = Context.UnknownAnyTy;
    break;

  case DeclSpec::TST_atomic:
    Result = S.GetTypeFromParser(DS.getRepAsType());
    assert(!Result.isNull() && "Didn't get a type for _Atomic?");
    Result = S.BuildAtomicType(Result, DS.getTypeSpecTypeLoc());
    if (Result.isNull()) {
      Result = Context.IntTy;
      declarator.setInvalidType(true);
    }
    break;

#define GENERIC_IMAGE_TYPE(ImgType, Id)                                        \
  case DeclSpec::TST_##ImgType##_t:                                            \
    switch (getImageAccess(DS.getAttributes())) {                              \
    case OpenCLAccessAttr::Keyword_write_only:                                 \
      Result = Context.Id##WOTy;                                               \
      break;                                                                   \
    case OpenCLAccessAttr::Keyword_read_write:                                 \
      Result = Context.Id##RWTy;                                               \
      break;                                                                   \
    case OpenCLAccessAttr::Keyword_read_only:                                  \
      Result = Context.Id##ROTy;                                               \
      break;                                                                   \
    case OpenCLAccessAttr::SpellingNotCalculated:                              \
      llvm_unreachable("Spelling not yet calculated");                         \
    }                                                                          \
    break;
#include "clang/Basic/OpenCLImageTypes.def"

  case DeclSpec::TST_error:
    Result = Context.IntTy;
    declarator.setInvalidType(true);
    break;
  }

  // FIXME: we want resulting declarations to be marked invalid, but claiming
  // the type is invalid is too strong - e.g. it causes ActOnTypeName to return
  // a null type.
  if (Result->containsErrors())
    declarator.setInvalidType();

  if (S.getLangOpts().OpenCL) {
    const auto &OpenCLOptions = S.getOpenCLOptions();
    bool IsOpenCLC30Compatible =
        S.getLangOpts().getOpenCLCompatibleVersion() == 300;
    // OpenCL C v3.0 s6.3.3 - OpenCL image types require __opencl_c_images
    // support.
    // OpenCL C v3.0 s6.2.1 - OpenCL 3d image write types requires support
    // for OpenCL C 2.0, or OpenCL C 3.0 or newer and the
    // __opencl_c_3d_image_writes feature. OpenCL C v3.0 API s4.2 - For devices
    // that support OpenCL 3.0, cl_khr_3d_image_writes must be returned when and
    // only when the optional feature is supported
    if ((Result->isImageType() || Result->isSamplerT()) &&
        (IsOpenCLC30Compatible &&
         !OpenCLOptions.isSupported("__opencl_c_images", S.getLangOpts()))) {
      S.Diag(DS.getTypeSpecTypeLoc(), diag::err_opencl_requires_extension)
          << 0 << Result << "__opencl_c_images";
      declarator.setInvalidType();
    } else if (Result->isOCLImage3dWOType() &&
               !OpenCLOptions.isSupported("cl_khr_3d_image_writes",
                                          S.getLangOpts())) {
      S.Diag(DS.getTypeSpecTypeLoc(), diag::err_opencl_requires_extension)
          << 0 << Result
          << (IsOpenCLC30Compatible
                  ? "cl_khr_3d_image_writes and __opencl_c_3d_image_writes"
                  : "cl_khr_3d_image_writes");
      declarator.setInvalidType();
    }
  }

  bool IsFixedPointType = DS.getTypeSpecType() == DeclSpec::TST_accum ||
                          DS.getTypeSpecType() == DeclSpec::TST_fract;

  // Only fixed point types can be saturated
  if (DS.isTypeSpecSat() && !IsFixedPointType)
    S.Diag(DS.getTypeSpecSatLoc(), diag::err_invalid_saturation_spec)
        << DS.getSpecifierName(DS.getTypeSpecType(),
                               Context.getPrintingPolicy());

  // Handle complex types.
  if (DS.getTypeSpecComplex() == DeclSpec::TSC_complex) {
    if (S.getLangOpts().Freestanding)
      S.Diag(DS.getTypeSpecComplexLoc(), diag::ext_freestanding_complex);
    Result = Context.getComplexType(Result);
  } else if (DS.isTypeAltiVecVector()) {
    unsigned typeSize = static_cast<unsigned>(Context.getTypeSize(Result));
    assert(typeSize > 0 && "type size for vector must be greater than 0 bits");
    VectorType::VectorKind VecKind = VectorType::AltiVecVector;
    if (DS.isTypeAltiVecPixel())
      VecKind = VectorType::AltiVecPixel;
    else if (DS.isTypeAltiVecBool())
      VecKind = VectorType::AltiVecBool;
    Result = Context.getVectorType(Result, 128/typeSize, VecKind);
  }

  // FIXME: Imaginary.
  if (DS.getTypeSpecComplex() == DeclSpec::TSC_imaginary)
    S.Diag(DS.getTypeSpecComplexLoc(), diag::err_imaginary_not_supported);

  // Before we process any type attributes, synthesize a block literal
  // function declarator if necessary.
  if (declarator.getContext() == DeclaratorContext::BlockLiteral)
    maybeSynthesizeBlockSignature(state, Result);

  // Apply any type attributes from the decl spec.  This may cause the
  // list of type attributes to be temporarily saved while the type
  // attributes are pushed around.
  // pipe attributes will be handled later ( at GetFullTypeForDeclarator )
  if (!DS.isTypeSpecPipe())
    processTypeAttrs(state, Result, TAL_DeclSpec, DS.getAttributes());

  // Apply const/volatile/restrict qualifiers to T.
  if (unsigned TypeQuals = DS.getTypeQualifiers()) {
    // Warn about CV qualifiers on function types.
    // C99 6.7.3p8:
    //   If the specification of a function type includes any type qualifiers,
    //   the behavior is undefined.
    // C++11 [dcl.fct]p7:
    //   The effect of a cv-qualifier-seq in a function declarator is not the
    //   same as adding cv-qualification on top of the function type. In the
    //   latter case, the cv-qualifiers are ignored.
    if (Result->isFunctionType()) {
      diagnoseAndRemoveTypeQualifiers(
          S, DS, TypeQuals, Result, DeclSpec::TQ_const | DeclSpec::TQ_volatile,
          S.getLangOpts().CPlusPlus
              ? diag::warn_typecheck_function_qualifiers_ignored
              : diag::warn_typecheck_function_qualifiers_unspecified);
      // No diagnostic for 'restrict' or '_Atomic' applied to a
      // function type; we'll diagnose those later, in BuildQualifiedType.
    }

    // C++11 [dcl.ref]p1:
    //   Cv-qualified references are ill-formed except when the
    //   cv-qualifiers are introduced through the use of a typedef-name
    //   or decltype-specifier, in which case the cv-qualifiers are ignored.
    //
    // There don't appear to be any other contexts in which a cv-qualified
    // reference type could be formed, so the 'ill-formed' clause here appears
    // to never happen.
    if (TypeQuals && Result->isReferenceType()) {
      diagnoseAndRemoveTypeQualifiers(
          S, DS, TypeQuals, Result,
          DeclSpec::TQ_const | DeclSpec::TQ_volatile | DeclSpec::TQ_atomic,
          diag::warn_typecheck_reference_qualifiers);
    }

    // C90 6.5.3 constraints: "The same type qualifier shall not appear more
    // than once in the same specifier-list or qualifier-list, either directly
    // or via one or more typedefs."
    if (!S.getLangOpts().C99 && !S.getLangOpts().CPlusPlus
        && TypeQuals & Result.getCVRQualifiers()) {
      if (TypeQuals & DeclSpec::TQ_const && Result.isConstQualified()) {
        S.Diag(DS.getConstSpecLoc(), diag::ext_duplicate_declspec)
          << "const";
      }

      if (TypeQuals & DeclSpec::TQ_volatile && Result.isVolatileQualified()) {
        S.Diag(DS.getVolatileSpecLoc(), diag::ext_duplicate_declspec)
          << "volatile";
      }

      // C90 doesn't have restrict nor _Atomic, so it doesn't force us to
      // produce a warning in this case.
    }

    QualType Qualified = S.BuildQualifiedType(Result, DeclLoc, TypeQuals, &DS);

    // If adding qualifiers fails, just use the unqualified type.
    if (Qualified.isNull())
      declarator.setInvalidType(true);
    else
      Result = Qualified;
  }

  assert(!Result.isNull() && "This function should not return a null type");
  return Result;
}

static std::string getPrintableNameForEntity(DeclarationName Entity) {
  if (Entity)
    return Entity.getAsString();

  return "type name";
}

static bool isDependentOrGNUAutoType(QualType T) {
  if (T->isDependentType())
    return true;

  const auto *AT = dyn_cast<AutoType>(T);
  return AT && AT->isGNUAutoType();
}

QualType Sema::BuildQualifiedType(QualType T, SourceLocation Loc,
                                  Qualifiers Qs, const DeclSpec *DS) {
  if (T.isNull())
    return QualType();

  // Ignore any attempt to form a cv-qualified reference.
  if (T->isReferenceType()) {
    Qs.removeConst();
    Qs.removeVolatile();
  }

  // Enforce C99 6.7.3p2: "Types other than pointer types derived from
  // object or incomplete types shall not be restrict-qualified."
  if (Qs.hasRestrict()) {
    unsigned DiagID = 0;
    QualType ProblemTy;

    if (T->isAnyPointerType() || T->isReferenceType() ||
        T->isMemberPointerType()) {
      QualType EltTy;
      if (T->isObjCObjectPointerType())
        EltTy = T;
      else if (const MemberPointerType *PTy = T->getAs<MemberPointerType>())
        EltTy = PTy->getPointeeType();
      else
        EltTy = T->getPointeeType();

      // If we have a pointer or reference, the pointee must have an object
      // incomplete type.
      if (!EltTy->isIncompleteOrObjectType()) {
        DiagID = diag::err_typecheck_invalid_restrict_invalid_pointee;
        ProblemTy = EltTy;
      }
    } else if (!isDependentOrGNUAutoType(T)) {
      // For an __auto_type variable, we may not have seen the initializer yet
      // and so have no idea whether the underlying type is a pointer type or
      // not.
      DiagID = diag::err_typecheck_invalid_restrict_not_pointer;
      ProblemTy = T;
    }

    if (DiagID) {
      Diag(DS ? DS->getRestrictSpecLoc() : Loc, DiagID) << ProblemTy;
      Qs.removeRestrict();
    }
  }

  return Context.getQualifiedType(T, Qs);
}

QualType Sema::BuildQualifiedType(QualType T, SourceLocation Loc,
                                  unsigned CVRAU, const DeclSpec *DS) {
  if (T.isNull())
    return QualType();

  // Ignore any attempt to form a cv-qualified reference.
  if (T->isReferenceType())
    CVRAU &=
        ~(DeclSpec::TQ_const | DeclSpec::TQ_volatile | DeclSpec::TQ_atomic);

  // Convert from DeclSpec::TQ to Qualifiers::TQ by just dropping TQ_atomic and
  // TQ_unaligned;
  unsigned CVR = CVRAU & ~(DeclSpec::TQ_atomic | DeclSpec::TQ_unaligned);

  // C11 6.7.3/5:
  //   If the same qualifier appears more than once in the same
  //   specifier-qualifier-list, either directly or via one or more typedefs,
  //   the behavior is the same as if it appeared only once.
  //
  // It's not specified what happens when the _Atomic qualifier is applied to
  // a type specified with the _Atomic specifier, but we assume that this
  // should be treated as if the _Atomic qualifier appeared multiple times.
  if (CVRAU & DeclSpec::TQ_atomic && !T->isAtomicType()) {
    // C11 6.7.3/5:
    //   If other qualifiers appear along with the _Atomic qualifier in a
    //   specifier-qualifier-list, the resulting type is the so-qualified
    //   atomic type.
    //
    // Don't need to worry about array types here, since _Atomic can't be
    // applied to such types.
    SplitQualType Split = T.getSplitUnqualifiedType();
    T = BuildAtomicType(QualType(Split.Ty, 0),
                        DS ? DS->getAtomicSpecLoc() : Loc);
    if (T.isNull())
      return T;
    Split.Quals.addCVRQualifiers(CVR);
    return BuildQualifiedType(T, Loc, Split.Quals);
  }

  Qualifiers Q = Qualifiers::fromCVRMask(CVR);
  Q.setUnaligned(CVRAU & DeclSpec::TQ_unaligned);
  return BuildQualifiedType(T, Loc, Q, DS);
}

/// Build a paren type including \p T.
QualType Sema::BuildParenType(QualType T) {
  return Context.getParenType(T);
}

/// Given that we're building a pointer or reference to the given
static QualType inferARCLifetimeForPointee(Sema &S, QualType type,
                                           SourceLocation loc,
                                           bool isReference) {
  // Bail out if retention is unrequired or already specified.
  if (!type->isObjCLifetimeType() ||
      type.getObjCLifetime() != Qualifiers::OCL_None)
    return type;

  Qualifiers::ObjCLifetime implicitLifetime = Qualifiers::OCL_None;

  // If the object type is const-qualified, we can safely use
  // __unsafe_unretained.  This is safe (because there are no read
  // barriers), and it'll be safe to coerce anything but __weak* to
  // the resulting type.
  if (type.isConstQualified()) {
    implicitLifetime = Qualifiers::OCL_ExplicitNone;

  // Otherwise, check whether the static type does not require
  // retaining.  This currently only triggers for Class (possibly
  // protocol-qualifed, and arrays thereof).
  } else if (type->isObjCARCImplicitlyUnretainedType()) {
    implicitLifetime = Qualifiers::OCL_ExplicitNone;

  // If we are in an unevaluated context, like sizeof, skip adding a
  // qualification.
  } else if (S.isUnevaluatedContext()) {
    return type;

  // If that failed, give an error and recover using __strong.  __strong
  // is the option most likely to prevent spurious second-order diagnostics,
  // like when binding a reference to a field.
  } else {
    // These types can show up in private ivars in system headers, so
    // we need this to not be an error in those cases.  Instead we
    // want to delay.
    if (S.DelayedDiagnostics.shouldDelayDiagnostics()) {
      S.DelayedDiagnostics.add(
          sema::DelayedDiagnostic::makeForbiddenType(loc,
              diag::err_arc_indirect_no_ownership, type, isReference));
    } else {
      S.Diag(loc, diag::err_arc_indirect_no_ownership) << type << isReference;
    }
    implicitLifetime = Qualifiers::OCL_Strong;
  }
  assert(implicitLifetime && "didn't infer any lifetime!");

  Qualifiers qs;
  qs.addObjCLifetime(implicitLifetime);
  return S.Context.getQualifiedType(type, qs);
}

static std::string getFunctionQualifiersAsString(const FunctionProtoType *FnTy){
  std::string Quals = FnTy->getMethodQuals().getAsString();

  switch (FnTy->getRefQualifier()) {
  case RQ_None:
    break;

  case RQ_LValue:
    if (!Quals.empty())
      Quals += ' ';
    Quals += '&';
    break;

  case RQ_RValue:
    if (!Quals.empty())
      Quals += ' ';
    Quals += "&&";
    break;
  }

  return Quals;
}

namespace {
/// Kinds of declarator that cannot contain a qualified function type.
///
/// C++98 [dcl.fct]p4 / C++11 [dcl.fct]p6:
///     a function type with a cv-qualifier or a ref-qualifier can only appear
///     at the topmost level of a type.
///
/// Parens and member pointers are permitted. We don't diagnose array and
/// function declarators, because they don't allow function types at all.
///
/// The values of this enum are used in diagnostics.
enum QualifiedFunctionKind { QFK_BlockPointer, QFK_Pointer, QFK_Reference };
} // end anonymous namespace

/// Check whether the type T is a qualified function type, and if it is,
/// diagnose that it cannot be contained within the given kind of declarator.
static bool checkQualifiedFunction(Sema &S, QualType T, SourceLocation Loc,
                                   QualifiedFunctionKind QFK) {
  // Does T refer to a function type with a cv-qualifier or a ref-qualifier?
  const FunctionProtoType *FPT = T->getAs<FunctionProtoType>();
  if (!FPT ||
      (FPT->getMethodQuals().empty() && FPT->getRefQualifier() == RQ_None))
    return false;

  S.Diag(Loc, diag::err_compound_qualified_function_type)
    << QFK << isa<FunctionType>(T.IgnoreParens()) << T
    << getFunctionQualifiersAsString(FPT);
  return true;
}

bool Sema::CheckQualifiedFunctionForTypeId(QualType T, SourceLocation Loc) {
  const FunctionProtoType *FPT = T->getAs<FunctionProtoType>();
  if (!FPT ||
      (FPT->getMethodQuals().empty() && FPT->getRefQualifier() == RQ_None))
    return false;

  Diag(Loc, diag::err_qualified_function_typeid)
      << T << getFunctionQualifiersAsString(FPT);
  return true;
}

// Helper to deduce addr space of a pointee type in OpenCL mode.
static QualType deduceOpenCLPointeeAddrSpace(Sema &S, QualType PointeeType) {
  if (!PointeeType->isUndeducedAutoType() && !PointeeType->isDependentType() &&
      !PointeeType->isSamplerT() &&
      !PointeeType.hasAddressSpace())
    PointeeType = S.getASTContext().getAddrSpaceQualType(
        PointeeType, S.getASTContext().getDefaultOpenCLPointeeAddrSpace());
  return PointeeType;
}

/// Build a pointer type.
///
/// \param T The type to which we'll be building a pointer.
///
/// \param Loc The location of the entity whose type involves this
/// pointer type or, if there is no such entity, the location of the
/// type that will have pointer type.
///
/// \param Entity The name of the entity that involves the pointer
/// type, if known.
///
/// \returns A suitable pointer type, if there are no
/// errors. Otherwise, returns a NULL type.
QualType Sema::BuildPointerType(QualType T,
                                SourceLocation Loc, DeclarationName Entity) {
  if (T->isReferenceType()) {
    // C++ 8.3.2p4: There shall be no ... pointers to references ...
    Diag(Loc, diag::err_illegal_decl_pointer_to_reference)
      << getPrintableNameForEntity(Entity) << T;
    return QualType();
  }

  if (T->isFunctionType() && getLangOpts().OpenCL &&
      !getOpenCLOptions().isAvailableOption("__cl_clang_function_pointers",
                                            getLangOpts())) {
    Diag(Loc, diag::err_opencl_function_pointer) << /*pointer*/ 0;
    return QualType();
  }

  if (getLangOpts().HLSL) {
    Diag(Loc, diag::err_hlsl_pointers_unsupported) << 0;
    return QualType();
  }

  if (checkQualifiedFunction(*this, T, Loc, QFK_Pointer))
    return QualType();

  assert(!T->isObjCObjectType() && "Should build ObjCObjectPointerType");

  // In ARC, it is forbidden to build pointers to unqualified pointers.
  if (getLangOpts().ObjCAutoRefCount)
    T = inferARCLifetimeForPointee(*this, T, Loc, /*reference*/ false);

  if (getLangOpts().OpenCL)
    T = deduceOpenCLPointeeAddrSpace(*this, T);

  // Build the pointer type.
  return Context.getPointerType(T);
}

/// Build a reference type.
///
/// \param T The type to which we'll be building a reference.
///
/// \param Loc The location of the entity whose type involves this
/// reference type or, if there is no such entity, the location of the
/// type that will have reference type.
///
/// \param Entity The name of the entity that involves the reference
/// type, if known.
///
/// \returns A suitable reference type, if there are no
/// errors. Otherwise, returns a NULL type.
QualType Sema::BuildReferenceType(QualType T, bool SpelledAsLValue,
                                  SourceLocation Loc,
                                  DeclarationName Entity) {
  assert(Context.getCanonicalType(T) != Context.OverloadTy &&
         "Unresolved overloaded function type");

  // C++0x [dcl.ref]p6:
  //   If a typedef (7.1.3), a type template-parameter (14.3.1), or a
  //   decltype-specifier (7.1.6.2) denotes a type TR that is a reference to a
  //   type T, an attempt to create the type "lvalue reference to cv TR" creates
  //   the type "lvalue reference to T", while an attempt to create the type
  //   "rvalue reference to cv TR" creates the type TR.
  bool LValueRef = SpelledAsLValue || T->getAs<LValueReferenceType>();

  // C++ [dcl.ref]p4: There shall be no references to references.
  //
  // According to C++ DR 106, references to references are only
  // diagnosed when they are written directly (e.g., "int & &"),
  // but not when they happen via a typedef:
  //
  //   typedef int& intref;
  //   typedef intref& intref2;
  //
  // Parser::ParseDeclaratorInternal diagnoses the case where
  // references are written directly; here, we handle the
  // collapsing of references-to-references as described in C++0x.
  // DR 106 and 540 introduce reference-collapsing into C++98/03.

  // C++ [dcl.ref]p1:
  //   A declarator that specifies the type "reference to cv void"
  //   is ill-formed.
  if (T->isVoidType()) {
    Diag(Loc, diag::err_reference_to_void);
    return QualType();
  }

  if (getLangOpts().HLSL) {
    Diag(Loc, diag::err_hlsl_pointers_unsupported) << 1;
    return QualType();
  }

  if (checkQualifiedFunction(*this, T, Loc, QFK_Reference))
    return QualType();

  if (T->isFunctionType() && getLangOpts().OpenCL &&
      !getOpenCLOptions().isAvailableOption("__cl_clang_function_pointers",
                                            getLangOpts())) {
    Diag(Loc, diag::err_opencl_function_pointer) << /*reference*/ 1;
    return QualType();
  }

  // In ARC, it is forbidden to build references to unqualified pointers.
  if (getLangOpts().ObjCAutoRefCount)
    T = inferARCLifetimeForPointee(*this, T, Loc, /*reference*/ true);

  if (getLangOpts().OpenCL)
    T = deduceOpenCLPointeeAddrSpace(*this, T);

  // Handle restrict on references.
  if (LValueRef)
    return Context.getLValueReferenceType(T, SpelledAsLValue);
  return Context.getRValueReferenceType(T);
}

/// Build a Read-only Pipe type.
///
/// \param T The type to which we'll be building a Pipe.
///
/// \param Loc We do not use it for now.
///
/// \returns A suitable pipe type, if there are no errors. Otherwise, returns a
/// NULL type.
QualType Sema::BuildReadPipeType(QualType T, SourceLocation Loc) {
  return Context.getReadPipeType(T);
}

/// Build a Write-only Pipe type.
///
/// \param T The type to which we'll be building a Pipe.
///
/// \param Loc We do not use it for now.
///
/// \returns A suitable pipe type, if there are no errors. Otherwise, returns a
/// NULL type.
QualType Sema::BuildWritePipeType(QualType T, SourceLocation Loc) {
  return Context.getWritePipeType(T);
}

/// Build a bit-precise integer type.
///
/// \param IsUnsigned Boolean representing the signedness of the type.
///
/// \param BitWidth Size of this int type in bits, or an expression representing
/// that.
///
/// \param Loc Location of the keyword.
QualType Sema::BuildBitIntType(bool IsUnsigned, Expr *BitWidth,
                               SourceLocation Loc) {
  if (BitWidth->isInstantiationDependent())
    return Context.getDependentBitIntType(IsUnsigned, BitWidth);

  llvm::APSInt Bits(32);
  ExprResult ICE =
      VerifyIntegerConstantExpression(BitWidth, &Bits, /*FIXME*/ AllowFold);

  if (ICE.isInvalid())
    return QualType();

  size_t NumBits = Bits.getZExtValue();
  if (!IsUnsigned && NumBits < 2) {
    Diag(Loc, diag::err_bit_int_bad_size) << 0;
    return QualType();
  }

  if (IsUnsigned && NumBits < 1) {
    Diag(Loc, diag::err_bit_int_bad_size) << 1;
    return QualType();
  }

  const TargetInfo &TI = getASTContext().getTargetInfo();
  if (NumBits > TI.getMaxBitIntWidth()) {
    Diag(Loc, diag::err_bit_int_max_size)
        << IsUnsigned << static_cast<uint64_t>(TI.getMaxBitIntWidth());
    return QualType();
  }

  return Context.getBitIntType(IsUnsigned, NumBits);
}

/// Check whether the specified array bound can be evaluated using the relevant
/// language rules. If so, returns the possibly-converted expression and sets
/// SizeVal to the size. If not, but the expression might be a VLA bound,
/// returns ExprResult(). Otherwise, produces a diagnostic and returns
/// ExprError().
static ExprResult checkArraySize(Sema &S, Expr *&ArraySize,
                                 llvm::APSInt &SizeVal, unsigned VLADiag,
                                 bool VLAIsError) {
  if (S.getLangOpts().CPlusPlus14 &&
      (VLAIsError ||
       !ArraySize->getType()->isIntegralOrUnscopedEnumerationType())) {
    // C++14 [dcl.array]p1:
    //   The constant-expression shall be a converted constant expression of
    //   type std::size_t.
    //
    // Don't apply this rule if we might be forming a VLA: in that case, we
    // allow non-constant expressions and constant-folding. We only need to use
    // the converted constant expression rules (to properly convert the source)
    // when the source expression is of class type.
    return S.CheckConvertedConstantExpression(
        ArraySize, S.Context.getSizeType(), SizeVal, Sema::CCEK_ArrayBound);
  }

  // If the size is an ICE, it certainly isn't a VLA. If we're in a GNU mode
  // (like gnu99, but not c99) accept any evaluatable value as an extension.
  class VLADiagnoser : public Sema::VerifyICEDiagnoser {
  public:
    unsigned VLADiag;
    bool VLAIsError;
    bool IsVLA = false;

    VLADiagnoser(unsigned VLADiag, bool VLAIsError)
        : VLADiag(VLADiag), VLAIsError(VLAIsError) {}

    Sema::SemaDiagnosticBuilder diagnoseNotICEType(Sema &S, SourceLocation Loc,
                                                   QualType T) override {
      return S.Diag(Loc, diag::err_array_size_non_int) << T;
    }

    Sema::SemaDiagnosticBuilder diagnoseNotICE(Sema &S,
                                               SourceLocation Loc) override {
      IsVLA = !VLAIsError;
      return S.Diag(Loc, VLADiag);
    }

    Sema::SemaDiagnosticBuilder diagnoseFold(Sema &S,
                                             SourceLocation Loc) override {
      return S.Diag(Loc, diag::ext_vla_folded_to_constant);
    }
  } Diagnoser(VLADiag, VLAIsError);

  ExprResult R =
      S.VerifyIntegerConstantExpression(ArraySize, &SizeVal, Diagnoser);
  if (Diagnoser.IsVLA)
    return ExprResult();
  return R;
}

/// Build an array type.
///
/// \param T The type of each element in the array.
///
/// \param ASM C99 array size modifier (e.g., '*', 'static').
///
/// \param ArraySize Expression describing the size of the array.
///
/// \param Brackets The range from the opening '[' to the closing ']'.
///
/// \param Entity The name of the entity that involves the array
/// type, if known.
///
/// \returns A suitable array type, if there are no errors. Otherwise,
/// returns a NULL type.
QualType Sema::BuildArrayType(QualType T, ArrayType::ArraySizeModifier ASM,
                              Expr *ArraySize, unsigned Quals,
                              SourceRange Brackets, DeclarationName Entity) {

  SourceLocation Loc = Brackets.getBegin();
  if (getLangOpts().CPlusPlus) {
    // C++ [dcl.array]p1:
    //   T is called the array element type; this type shall not be a reference
    //   type, the (possibly cv-qualified) type void, a function type or an
    //   abstract class type.
    //
    // C++ [dcl.array]p3:
    //   When several "array of" specifications are adjacent, [...] only the
    //   first of the constant expressions that specify the bounds of the arrays
    //   may be omitted.
    //
    // Note: function types are handled in the common path with C.
    if (T->isReferenceType()) {
      Diag(Loc, diag::err_illegal_decl_array_of_references)
      << getPrintableNameForEntity(Entity) << T;
      return QualType();
    }

    if (T->isVoidType() || T->isIncompleteArrayType()) {
      Diag(Loc, diag::err_array_incomplete_or_sizeless_type) << 0 << T;
      return QualType();
    }

    if (RequireNonAbstractType(Brackets.getBegin(), T,
                               diag::err_array_of_abstract_type))
      return QualType();

    // Mentioning a member pointer type for an array type causes us to lock in
    // an inheritance model, even if it's inside an unused typedef.
    if (Context.getTargetInfo().getCXXABI().isMicrosoft())
      if (const MemberPointerType *MPTy = T->getAs<MemberPointerType>())
        if (!MPTy->getClass()->isDependentType())
          (void)isCompleteType(Loc, T);

  } else {
    // C99 6.7.5.2p1: If the element type is an incomplete or function type,
    // reject it (e.g. void ary[7], struct foo ary[7], void ary[7]())
    if (RequireCompleteSizedType(Loc, T,
                                 diag::err_array_incomplete_or_sizeless_type))
      return QualType();
  }

  if (T->isSizelessType()) {
    Diag(Loc, diag::err_array_incomplete_or_sizeless_type) << 1 << T;
    return QualType();
  }

  if (T->isFunctionType()) {
    Diag(Loc, diag::err_illegal_decl_array_of_functions)
      << getPrintableNameForEntity(Entity) << T;
    return QualType();
  }

  if (const RecordType *EltTy = T->getAs<RecordType>()) {
    // If the element type is a struct or union that contains a variadic
    // array, accept it as a GNU extension: C99 6.7.2.1p2.
    if (EltTy->getDecl()->hasFlexibleArrayMember())
      Diag(Loc, diag::ext_flexible_array_in_array) << T;
  } else if (T->isObjCObjectType()) {
    Diag(Loc, diag::err_objc_array_of_interfaces) << T;
    return QualType();
  }

  // Do placeholder conversions on the array size expression.
  if (ArraySize && ArraySize->hasPlaceholderType()) {
    ExprResult Result = CheckPlaceholderExpr(ArraySize);
    if (Result.isInvalid()) return QualType();
    ArraySize = Result.get();
  }

  // Do lvalue-to-rvalue conversions on the array size expression.
  if (ArraySize && !ArraySize->isPRValue()) {
    ExprResult Result = DefaultLvalueConversion(ArraySize);
    if (Result.isInvalid())
      return QualType();

    ArraySize = Result.get();
  }

  // C99 6.7.5.2p1: The size expression shall have integer type.
  // C++11 allows contextual conversions to such types.
  if (!getLangOpts().CPlusPlus11 &&
      ArraySize && !ArraySize->isTypeDependent() &&
      !ArraySize->getType()->isIntegralOrUnscopedEnumerationType()) {
    Diag(ArraySize->getBeginLoc(), diag::err_array_size_non_int)
        << ArraySize->getType() << ArraySize->getSourceRange();
    return QualType();
  }

  // VLAs always produce at least a -Wvla diagnostic, sometimes an error.
  unsigned VLADiag;
  bool VLAIsError;
  if (getLangOpts().OpenCL) {
    // OpenCL v1.2 s6.9.d: variable length arrays are not supported.
    VLADiag = diag::err_opencl_vla;
    VLAIsError = true;
  } else if (getLangOpts().C99) {
    VLADiag = diag::warn_vla_used;
    VLAIsError = false;
  } else if (isSFINAEContext()) {
    VLADiag = diag::err_vla_in_sfinae;
    VLAIsError = true;
  } else if (getLangOpts().OpenMP && isInOpenMPTaskUntiedContext()) {
    VLADiag = diag::err_openmp_vla_in_task_untied;
    VLAIsError = true;
  } else {
    VLADiag = diag::ext_vla;
    VLAIsError = false;
  }

  llvm::APSInt ConstVal(Context.getTypeSize(Context.getSizeType()));
  if (!ArraySize) {
    if (ASM == ArrayType::Star) {
      Diag(Loc, VLADiag);
      if (VLAIsError)
        return QualType();

      T = Context.getVariableArrayType(T, nullptr, ASM, Quals, Brackets);
    } else {
      T = Context.getIncompleteArrayType(T, ASM, Quals);
    }
  } else if (ArraySize->isTypeDependent() || ArraySize->isValueDependent()) {
    T = Context.getDependentSizedArrayType(T, ArraySize, ASM, Quals, Brackets);
  } else {
    ExprResult R =
        checkArraySize(*this, ArraySize, ConstVal, VLADiag, VLAIsError);
    if (R.isInvalid())
      return QualType();

    if (!R.isUsable()) {
      // C99: an array with a non-ICE size is a VLA. We accept any expression
      // that we can fold to a non-zero positive value as a non-VLA as an
      // extension.
      T = Context.getVariableArrayType(T, ArraySize, ASM, Quals, Brackets);
    } else if (!T->isDependentType() && !T->isIncompleteType() &&
               !T->isConstantSizeType()) {
      // C99: an array with an element type that has a non-constant-size is a
      // VLA.
      // FIXME: Add a note to explain why this isn't a VLA.
      Diag(Loc, VLADiag);
      if (VLAIsError)
        return QualType();
      T = Context.getVariableArrayType(T, ArraySize, ASM, Quals, Brackets);
    } else {
      // C99 6.7.5.2p1: If the expression is a constant expression, it shall
      // have a value greater than zero.
      // In C++, this follows from narrowing conversions being disallowed.
      if (ConstVal.isSigned() && ConstVal.isNegative()) {
        if (Entity)
          Diag(ArraySize->getBeginLoc(), diag::err_decl_negative_array_size)
              << getPrintableNameForEntity(Entity)
              << ArraySize->getSourceRange();
        else
          Diag(ArraySize->getBeginLoc(),
               diag::err_typecheck_negative_array_size)
              << ArraySize->getSourceRange();
        return QualType();
      }
      if (ConstVal == 0) {
        // GCC accepts zero sized static arrays. We allow them when
        // we're not in a SFINAE context.
        Diag(ArraySize->getBeginLoc(),
             isSFINAEContext() ? diag::err_typecheck_zero_array_size
                               : diag::ext_typecheck_zero_array_size)
            << 0 << ArraySize->getSourceRange();
      }

      // Is the array too large?
      unsigned ActiveSizeBits =
          (!T->isDependentType() && !T->isVariablyModifiedType() &&
           !T->isIncompleteType() && !T->isUndeducedType())
              ? ConstantArrayType::getNumAddressingBits(Context, T, ConstVal)
              : ConstVal.getActiveBits();
      if (ActiveSizeBits > ConstantArrayType::getMaxSizeBits(Context)) {
        Diag(ArraySize->getBeginLoc(), diag::err_array_too_large)
            << toString(ConstVal, 10) << ArraySize->getSourceRange();
        return QualType();
      }

      T = Context.getConstantArrayType(T, ConstVal, ArraySize, ASM, Quals);
    }
  }

  // Delay diagnostic to SemaSYCL so only Kernel functions are diagnosed.
  if (T->isVariableArrayType() && !Context.getTargetInfo().isVLASupported() &&
      !getLangOpts().SYCLIsDevice) {
    // CUDA device code and some other targets don't support VLAs.
    targetDiag(Loc, (getLangOpts().CUDA && getLangOpts().CUDAIsDevice)
                        ? diag::err_cuda_vla
                        : diag::err_vla_unsupported)
        << ((getLangOpts().CUDA && getLangOpts().CUDAIsDevice)
                ? CurrentCUDATarget()
                : CFT_InvalidTarget);
  }

  // If this is not C99, diagnose array size modifiers on non-VLAs.
  if (!getLangOpts().C99 && !T->isVariableArrayType() &&
      (ASM != ArrayType::Normal || Quals != 0)) {
    Diag(Loc, getLangOpts().CPlusPlus ? diag::err_c99_array_usage_cxx
                                      : diag::ext_c99_array_usage)
        << ASM;
  }

  // OpenCL v2.0 s6.12.5 - Arrays of blocks are not supported.
  // OpenCL v2.0 s6.16.13.1 - Arrays of pipe type are not supported.
  // OpenCL v2.0 s6.9.b - Arrays of image/sampler type are not supported.
  if (getLangOpts().OpenCL) {
    const QualType ArrType = Context.getBaseElementType(T);
    if (ArrType->isBlockPointerType() || ArrType->isPipeType() ||
        ArrType->isSamplerT() || ArrType->isImageType()) {
      Diag(Loc, diag::err_opencl_invalid_type_array) << ArrType;
      return QualType();
    }
  }

  return T;
}

QualType Sema::BuildVectorType(QualType CurType, Expr *SizeExpr,
                               SourceLocation AttrLoc) {
  // The base type must be integer (not Boolean or enumeration) or float, and
  // can't already be a vector.
  if ((!CurType->isDependentType() &&
       (!CurType->isBuiltinType() || CurType->isBooleanType() ||
        (!CurType->isIntegerType() && !CurType->isRealFloatingType()))) ||
      CurType->isArrayType()) {
    Diag(AttrLoc, diag::err_attribute_invalid_vector_type) << CurType;
    return QualType();
  }

  if (SizeExpr->isTypeDependent() || SizeExpr->isValueDependent())
    return Context.getDependentVectorType(CurType, SizeExpr, AttrLoc,
                                               VectorType::GenericVector);

  Optional<llvm::APSInt> VecSize = SizeExpr->getIntegerConstantExpr(Context);
  if (!VecSize) {
    Diag(AttrLoc, diag::err_attribute_argument_type)
        << "vector_size" << AANT_ArgumentIntegerConstant
        << SizeExpr->getSourceRange();
    return QualType();
  }

  if (CurType->isDependentType())
    return Context.getDependentVectorType(CurType, SizeExpr, AttrLoc,
                                               VectorType::GenericVector);

  // vecSize is specified in bytes - convert to bits.
  if (!VecSize->isIntN(61)) {
    // Bit size will overflow uint64.
    Diag(AttrLoc, diag::err_attribute_size_too_large)
        << SizeExpr->getSourceRange() << "vector";
    return QualType();
  }
  uint64_t VectorSizeBits = VecSize->getZExtValue() * 8;
  unsigned TypeSize = static_cast<unsigned>(Context.getTypeSize(CurType));

  if (VectorSizeBits == 0) {
    Diag(AttrLoc, diag::err_attribute_zero_size)
        << SizeExpr->getSourceRange() << "vector";
    return QualType();
  }

  if (VectorSizeBits % TypeSize) {
    Diag(AttrLoc, diag::err_attribute_invalid_size)
        << SizeExpr->getSourceRange();
    return QualType();
  }

  if (VectorSizeBits / TypeSize > std::numeric_limits<uint32_t>::max()) {
    Diag(AttrLoc, diag::err_attribute_size_too_large)
        << SizeExpr->getSourceRange() << "vector";
    return QualType();
  }

  return Context.getVectorType(CurType, VectorSizeBits / TypeSize,
                               VectorType::GenericVector);
}

/// Build an ext-vector type.
///
/// Run the required checks for the extended vector type.
QualType Sema::BuildExtVectorType(QualType T, Expr *ArraySize,
                                  SourceLocation AttrLoc) {
  // Unlike gcc's vector_size attribute, we do not allow vectors to be defined
  // in conjunction with complex types (pointers, arrays, functions, etc.).
  //
  // Additionally, OpenCL prohibits vectors of booleans (they're considered a
  // reserved data type under OpenCL v2.0 s6.1.4), we don't support selects
  // on bitvectors, and we have no well-defined ABI for bitvectors, so vectors
  // of bool aren't allowed.
  //
  // We explictly allow bool elements in ext_vector_type for C/C++.
  bool IsNoBoolVecLang = getLangOpts().OpenCL || getLangOpts().OpenCLCPlusPlus;
  if ((!T->isDependentType() && !T->isIntegerType() &&
       !T->isRealFloatingType()) ||
      (IsNoBoolVecLang && T->isBooleanType())) {
    Diag(AttrLoc, diag::err_attribute_invalid_vector_type) << T;
    return QualType();
  }

  if (!ArraySize->isTypeDependent() && !ArraySize->isValueDependent()) {
    Optional<llvm::APSInt> vecSize = ArraySize->getIntegerConstantExpr(Context);
    if (!vecSize) {
      Diag(AttrLoc, diag::err_attribute_argument_type)
        << "ext_vector_type" << AANT_ArgumentIntegerConstant
        << ArraySize->getSourceRange();
      return QualType();
    }

    if (!vecSize->isIntN(32)) {
      Diag(AttrLoc, diag::err_attribute_size_too_large)
          << ArraySize->getSourceRange() << "vector";
      return QualType();
    }
    // Unlike gcc's vector_size attribute, the size is specified as the
    // number of elements, not the number of bytes.
    unsigned vectorSize = static_cast<unsigned>(vecSize->getZExtValue());

    if (vectorSize == 0) {
      Diag(AttrLoc, diag::err_attribute_zero_size)
          << ArraySize->getSourceRange() << "vector";
      return QualType();
    }

    return Context.getExtVectorType(T, vectorSize);
  }

  return Context.getDependentSizedExtVectorType(T, ArraySize, AttrLoc);
}

QualType Sema::BuildMatrixType(QualType ElementTy, Expr *NumRows, Expr *NumCols,
                               SourceLocation AttrLoc) {
  assert(Context.getLangOpts().MatrixTypes &&
         "Should never build a matrix type when it is disabled");

  // Check element type, if it is not dependent.
  if (!ElementTy->isDependentType() &&
      !MatrixType::isValidElementType(ElementTy)) {
    Diag(AttrLoc, diag::err_attribute_invalid_matrix_type) << ElementTy;
    return QualType();
  }

  if (NumRows->isTypeDependent() || NumCols->isTypeDependent() ||
      NumRows->isValueDependent() || NumCols->isValueDependent())
    return Context.getDependentSizedMatrixType(ElementTy, NumRows, NumCols,
                                               AttrLoc);

  Optional<llvm::APSInt> ValueRows = NumRows->getIntegerConstantExpr(Context);
  Optional<llvm::APSInt> ValueColumns =
      NumCols->getIntegerConstantExpr(Context);

  auto const RowRange = NumRows->getSourceRange();
  auto const ColRange = NumCols->getSourceRange();

  // Both are row and column expressions are invalid.
  if (!ValueRows && !ValueColumns) {
    Diag(AttrLoc, diag::err_attribute_argument_type)
        << "matrix_type" << AANT_ArgumentIntegerConstant << RowRange
        << ColRange;
    return QualType();
  }

  // Only the row expression is invalid.
  if (!ValueRows) {
    Diag(AttrLoc, diag::err_attribute_argument_type)
        << "matrix_type" << AANT_ArgumentIntegerConstant << RowRange;
    return QualType();
  }

  // Only the column expression is invalid.
  if (!ValueColumns) {
    Diag(AttrLoc, diag::err_attribute_argument_type)
        << "matrix_type" << AANT_ArgumentIntegerConstant << ColRange;
    return QualType();
  }

  // Check the matrix dimensions.
  unsigned MatrixRows = static_cast<unsigned>(ValueRows->getZExtValue());
  unsigned MatrixColumns = static_cast<unsigned>(ValueColumns->getZExtValue());
  if (MatrixRows == 0 && MatrixColumns == 0) {
    Diag(AttrLoc, diag::err_attribute_zero_size)
        << "matrix" << RowRange << ColRange;
    return QualType();
  }
  if (MatrixRows == 0) {
    Diag(AttrLoc, diag::err_attribute_zero_size) << "matrix" << RowRange;
    return QualType();
  }
  if (MatrixColumns == 0) {
    Diag(AttrLoc, diag::err_attribute_zero_size) << "matrix" << ColRange;
    return QualType();
  }
  if (!ConstantMatrixType::isDimensionValid(MatrixRows)) {
    Diag(AttrLoc, diag::err_attribute_size_too_large)
        << RowRange << "matrix row";
    return QualType();
  }
  if (!ConstantMatrixType::isDimensionValid(MatrixColumns)) {
    Diag(AttrLoc, diag::err_attribute_size_too_large)
        << ColRange << "matrix column";
    return QualType();
  }
  return Context.getConstantMatrixType(ElementTy, MatrixRows, MatrixColumns);
}

bool Sema::CheckFunctionReturnType(QualType T, SourceLocation Loc) {
  if (T->isArrayType() || T->isFunctionType()) {
    Diag(Loc, diag::err_func_returning_array_function)
      << T->isFunctionType() << T;
    return true;
  }

  // Functions cannot return half FP.
  if (T->isHalfType() && !getLangOpts().HalfArgsAndReturns) {
    Diag(Loc, diag::err_parameters_retval_cannot_have_fp16_type) << 1 <<
      FixItHint::CreateInsertion(Loc, "*");
    return true;
  }

  // Methods cannot return interface types. All ObjC objects are
  // passed by reference.
  if (T->isObjCObjectType()) {
    Diag(Loc, diag::err_object_cannot_be_passed_returned_by_value)
        << 0 << T << FixItHint::CreateInsertion(Loc, "*");
    return true;
  }

  if (T.hasNonTrivialToPrimitiveDestructCUnion() ||
      T.hasNonTrivialToPrimitiveCopyCUnion())
    checkNonTrivialCUnion(T, Loc, NTCUC_FunctionReturn,
                          NTCUK_Destruct|NTCUK_Copy);

  // C++2a [dcl.fct]p12:
  //   A volatile-qualified return type is deprecated
  if (T.isVolatileQualified() && getLangOpts().CPlusPlus20)
    Diag(Loc, diag::warn_deprecated_volatile_return) << T;

  return false;
}

/// Check the extended parameter information.  Most of the necessary
/// checking should occur when applying the parameter attribute; the
/// only other checks required are positional restrictions.
static void checkExtParameterInfos(Sema &S, ArrayRef<QualType> paramTypes,
                    const FunctionProtoType::ExtProtoInfo &EPI,
                    llvm::function_ref<SourceLocation(unsigned)> getParamLoc) {
  assert(EPI.ExtParameterInfos && "shouldn't get here without param infos");

  bool emittedError = false;
  auto actualCC = EPI.ExtInfo.getCC();
  enum class RequiredCC { OnlySwift, SwiftOrSwiftAsync };
  auto checkCompatible = [&](unsigned paramIndex, RequiredCC required) {
    bool isCompatible =
        (required == RequiredCC::OnlySwift)
            ? (actualCC == CC_Swift)
            : (actualCC == CC_Swift || actualCC == CC_SwiftAsync);
    if (isCompatible || emittedError)
      return;
    S.Diag(getParamLoc(paramIndex), diag::err_swift_param_attr_not_swiftcall)
        << getParameterABISpelling(EPI.ExtParameterInfos[paramIndex].getABI())
        << (required == RequiredCC::OnlySwift);
    emittedError = true;
  };
  for (size_t paramIndex = 0, numParams = paramTypes.size();
          paramIndex != numParams; ++paramIndex) {
    switch (EPI.ExtParameterInfos[paramIndex].getABI()) {
    // Nothing interesting to check for orindary-ABI parameters.
    case ParameterABI::Ordinary:
      continue;

    // swift_indirect_result parameters must be a prefix of the function
    // arguments.
    case ParameterABI::SwiftIndirectResult:
      checkCompatible(paramIndex, RequiredCC::SwiftOrSwiftAsync);
      if (paramIndex != 0 &&
          EPI.ExtParameterInfos[paramIndex - 1].getABI()
            != ParameterABI::SwiftIndirectResult) {
        S.Diag(getParamLoc(paramIndex),
               diag::err_swift_indirect_result_not_first);
      }
      continue;

    case ParameterABI::SwiftContext:
      checkCompatible(paramIndex, RequiredCC::SwiftOrSwiftAsync);
      continue;

    // SwiftAsyncContext is not limited to swiftasynccall functions.
    case ParameterABI::SwiftAsyncContext:
      continue;

    // swift_error parameters must be preceded by a swift_context parameter.
    case ParameterABI::SwiftErrorResult:
      checkCompatible(paramIndex, RequiredCC::OnlySwift);
      if (paramIndex == 0 ||
          EPI.ExtParameterInfos[paramIndex - 1].getABI() !=
              ParameterABI::SwiftContext) {
        S.Diag(getParamLoc(paramIndex),
               diag::err_swift_error_result_not_after_swift_context);
      }
      continue;
    }
    llvm_unreachable("bad ABI kind");
  }
}

QualType Sema::BuildFunctionType(QualType T,
                                 MutableArrayRef<QualType> ParamTypes,
                                 SourceLocation Loc, DeclarationName Entity,
                                 const FunctionProtoType::ExtProtoInfo &EPI) {
  bool Invalid = false;

  Invalid |= CheckFunctionReturnType(T, Loc);

  for (unsigned Idx = 0, Cnt = ParamTypes.size(); Idx < Cnt; ++Idx) {
    // FIXME: Loc is too inprecise here, should use proper locations for args.
    QualType ParamType = Context.getAdjustedParameterType(ParamTypes[Idx]);
    if (ParamType->isVoidType()) {
      Diag(Loc, diag::err_param_with_void_type);
      Invalid = true;
    } else if (ParamType->isHalfType() && !getLangOpts().HalfArgsAndReturns) {
      // Disallow half FP arguments.
      Diag(Loc, diag::err_parameters_retval_cannot_have_fp16_type) << 0 <<
        FixItHint::CreateInsertion(Loc, "*");
      Invalid = true;
    }

    // C++2a [dcl.fct]p4:
    //   A parameter with volatile-qualified type is deprecated
    if (ParamType.isVolatileQualified() && getLangOpts().CPlusPlus20)
      Diag(Loc, diag::warn_deprecated_volatile_param) << ParamType;

    ParamTypes[Idx] = ParamType;
  }

  if (EPI.ExtParameterInfos) {
    checkExtParameterInfos(*this, ParamTypes, EPI,
                           [=](unsigned i) { return Loc; });
  }

  if (EPI.ExtInfo.getProducesResult()) {
    // This is just a warning, so we can't fail to build if we see it.
    checkNSReturnsRetainedReturnType(Loc, T);
  }

  if (Invalid)
    return QualType();

  return Context.getFunctionType(T, ParamTypes, EPI);
}

/// Build a member pointer type \c T Class::*.
///
/// \param T the type to which the member pointer refers.
/// \param Class the class type into which the member pointer points.
/// \param Loc the location where this type begins
/// \param Entity the name of the entity that will have this member pointer type
///
/// \returns a member pointer type, if successful, or a NULL type if there was
/// an error.
QualType Sema::BuildMemberPointerType(QualType T, QualType Class,
                                      SourceLocation Loc,
                                      DeclarationName Entity) {
  // Verify that we're not building a pointer to pointer to function with
  // exception specification.
  if (CheckDistantExceptionSpec(T)) {
    Diag(Loc, diag::err_distant_exception_spec);
    return QualType();
  }

  // C++ 8.3.3p3: A pointer to member shall not point to ... a member
  //   with reference type, or "cv void."
  if (T->isReferenceType()) {
    Diag(Loc, diag::err_illegal_decl_mempointer_to_reference)
      << getPrintableNameForEntity(Entity) << T;
    return QualType();
  }

  if (T->isVoidType()) {
    Diag(Loc, diag::err_illegal_decl_mempointer_to_void)
      << getPrintableNameForEntity(Entity);
    return QualType();
  }

  if (!Class->isDependentType() && !Class->isRecordType()) {
    Diag(Loc, diag::err_mempointer_in_nonclass_type) << Class;
    return QualType();
  }

  if (T->isFunctionType() && getLangOpts().OpenCL &&
      !getOpenCLOptions().isAvailableOption("__cl_clang_function_pointers",
                                            getLangOpts())) {
    Diag(Loc, diag::err_opencl_function_pointer) << /*pointer*/ 0;
    return QualType();
  }

  if (getLangOpts().HLSL) {
    Diag(Loc, diag::err_hlsl_pointers_unsupported) << 0;
    return QualType();
  }

  // Adjust the default free function calling convention to the default method
  // calling convention.
  bool IsCtorOrDtor =
      (Entity.getNameKind() == DeclarationName::CXXConstructorName) ||
      (Entity.getNameKind() == DeclarationName::CXXDestructorName);
  if (T->isFunctionType())
    adjustMemberFunctionCC(T, /*IsStatic=*/false, IsCtorOrDtor, Loc);

  return Context.getMemberPointerType(T, Class.getTypePtr());
}

/// Build a block pointer type.
///
/// \param T The type to which we'll be building a block pointer.
///
/// \param Loc The source location, used for diagnostics.
///
/// \param Entity The name of the entity that involves the block pointer
/// type, if known.
///
/// \returns A suitable block pointer type, if there are no
/// errors. Otherwise, returns a NULL type.
QualType Sema::BuildBlockPointerType(QualType T,
                                     SourceLocation Loc,
                                     DeclarationName Entity) {
  if (!T->isFunctionType()) {
    Diag(Loc, diag::err_nonfunction_block_type);
    return QualType();
  }

  if (checkQualifiedFunction(*this, T, Loc, QFK_BlockPointer))
    return QualType();

  if (getLangOpts().OpenCL)
    T = deduceOpenCLPointeeAddrSpace(*this, T);

  return Context.getBlockPointerType(T);
}

QualType Sema::GetTypeFromParser(ParsedType Ty, TypeSourceInfo **TInfo) {
  QualType QT = Ty.get();
  if (QT.isNull()) {
    if (TInfo) *TInfo = nullptr;
    return QualType();
  }

  TypeSourceInfo *DI = nullptr;
  if (const LocInfoType *LIT = dyn_cast<LocInfoType>(QT)) {
    QT = LIT->getType();
    DI = LIT->getTypeSourceInfo();
  }

  if (TInfo) *TInfo = DI;
  return QT;
}

static void transferARCOwnershipToDeclaratorChunk(TypeProcessingState &state,
                                            Qualifiers::ObjCLifetime ownership,
                                            unsigned chunkIndex);

/// Given that this is the declaration of a parameter under ARC,
/// attempt to infer attributes and such for pointer-to-whatever
/// types.
static void inferARCWriteback(TypeProcessingState &state,
                              QualType &declSpecType) {
  Sema &S = state.getSema();
  Declarator &declarator = state.getDeclarator();

  // TODO: should we care about decl qualifiers?

  // Check whether the declarator has the expected form.  We walk
  // from the inside out in order to make the block logic work.
  unsigned outermostPointerIndex = 0;
  bool isBlockPointer = false;
  unsigned numPointers = 0;
  for (unsigned i = 0, e = declarator.getNumTypeObjects(); i != e; ++i) {
    unsigned chunkIndex = i;
    DeclaratorChunk &chunk = declarator.getTypeObject(chunkIndex);
    switch (chunk.Kind) {
    case DeclaratorChunk::Paren:
      // Ignore parens.
      break;

    case DeclaratorChunk::Reference:
    case DeclaratorChunk::Pointer:
      // Count the number of pointers.  Treat references
      // interchangeably as pointers; if they're mis-ordered, normal
      // type building will discover that.
      outermostPointerIndex = chunkIndex;
      numPointers++;
      break;

    case DeclaratorChunk::BlockPointer:
      // If we have a pointer to block pointer, that's an acceptable
      // indirect reference; anything else is not an application of
      // the rules.
      if (numPointers != 1) return;
      numPointers++;
      outermostPointerIndex = chunkIndex;
      isBlockPointer = true;

      // We don't care about pointer structure in return values here.
      goto done;

    case DeclaratorChunk::Array: // suppress if written (id[])?
    case DeclaratorChunk::Function:
    case DeclaratorChunk::MemberPointer:
    case DeclaratorChunk::Pipe:
      return;
    }
  }
 done:

  // If we have *one* pointer, then we want to throw the qualifier on
  // the declaration-specifiers, which means that it needs to be a
  // retainable object type.
  if (numPointers == 1) {
    // If it's not a retainable object type, the rule doesn't apply.
    if (!declSpecType->isObjCRetainableType()) return;

    // If it already has lifetime, don't do anything.
    if (declSpecType.getObjCLifetime()) return;

    // Otherwise, modify the type in-place.
    Qualifiers qs;

    if (declSpecType->isObjCARCImplicitlyUnretainedType())
      qs.addObjCLifetime(Qualifiers::OCL_ExplicitNone);
    else
      qs.addObjCLifetime(Qualifiers::OCL_Autoreleasing);
    declSpecType = S.Context.getQualifiedType(declSpecType, qs);

  // If we have *two* pointers, then we want to throw the qualifier on
  // the outermost pointer.
  } else if (numPointers == 2) {
    // If we don't have a block pointer, we need to check whether the
    // declaration-specifiers gave us something that will turn into a
    // retainable object pointer after we slap the first pointer on it.
    if (!isBlockPointer && !declSpecType->isObjCObjectType())
      return;

    // Look for an explicit lifetime attribute there.
    DeclaratorChunk &chunk = declarator.getTypeObject(outermostPointerIndex);
    if (chunk.Kind != DeclaratorChunk::Pointer &&
        chunk.Kind != DeclaratorChunk::BlockPointer)
      return;
    for (const ParsedAttr &AL : chunk.getAttrs())
      if (AL.getKind() == ParsedAttr::AT_ObjCOwnership)
        return;

    transferARCOwnershipToDeclaratorChunk(state, Qualifiers::OCL_Autoreleasing,
                                          outermostPointerIndex);

  // Any other number of pointers/references does not trigger the rule.
  } else return;

  // TODO: mark whether we did this inference?
}

void Sema::diagnoseIgnoredQualifiers(unsigned DiagID, unsigned Quals,
                                     SourceLocation FallbackLoc,
                                     SourceLocation ConstQualLoc,
                                     SourceLocation VolatileQualLoc,
                                     SourceLocation RestrictQualLoc,
                                     SourceLocation AtomicQualLoc,
                                     SourceLocation UnalignedQualLoc) {
  if (!Quals)
    return;

  struct Qual {
    const char *Name;
    unsigned Mask;
    SourceLocation Loc;
  } const QualKinds[5] = {
    { "const", DeclSpec::TQ_const, ConstQualLoc },
    { "volatile", DeclSpec::TQ_volatile, VolatileQualLoc },
    { "restrict", DeclSpec::TQ_restrict, RestrictQualLoc },
    { "__unaligned", DeclSpec::TQ_unaligned, UnalignedQualLoc },
    { "_Atomic", DeclSpec::TQ_atomic, AtomicQualLoc }
  };

  SmallString<32> QualStr;
  unsigned NumQuals = 0;
  SourceLocation Loc;
  FixItHint FixIts[5];

  // Build a string naming the redundant qualifiers.
  for (auto &E : QualKinds) {
    if (Quals & E.Mask) {
      if (!QualStr.empty()) QualStr += ' ';
      QualStr += E.Name;

      // If we have a location for the qualifier, offer a fixit.
      SourceLocation QualLoc = E.Loc;
      if (QualLoc.isValid()) {
        FixIts[NumQuals] = FixItHint::CreateRemoval(QualLoc);
        if (Loc.isInvalid() ||
            getSourceManager().isBeforeInTranslationUnit(QualLoc, Loc))
          Loc = QualLoc;
      }

      ++NumQuals;
    }
  }

  Diag(Loc.isInvalid() ? FallbackLoc : Loc, DiagID)
    << QualStr << NumQuals << FixIts[0] << FixIts[1] << FixIts[2] << FixIts[3];
}

// Diagnose pointless type qualifiers on the return type of a function.
static void diagnoseRedundantReturnTypeQualifiers(Sema &S, QualType RetTy,
                                                  Declarator &D,
                                                  unsigned FunctionChunkIndex) {
  const DeclaratorChunk::FunctionTypeInfo &FTI =
      D.getTypeObject(FunctionChunkIndex).Fun;
  if (FTI.hasTrailingReturnType()) {
    S.diagnoseIgnoredQualifiers(diag::warn_qual_return_type,
                                RetTy.getLocalCVRQualifiers(),
                                FTI.getTrailingReturnTypeLoc());
    return;
  }

  for (unsigned OuterChunkIndex = FunctionChunkIndex + 1,
                End = D.getNumTypeObjects();
       OuterChunkIndex != End; ++OuterChunkIndex) {
    DeclaratorChunk &OuterChunk = D.getTypeObject(OuterChunkIndex);
    switch (OuterChunk.Kind) {
    case DeclaratorChunk::Paren:
      continue;

    case DeclaratorChunk::Pointer: {
      DeclaratorChunk::PointerTypeInfo &PTI = OuterChunk.Ptr;
      S.diagnoseIgnoredQualifiers(
          diag::warn_qual_return_type,
          PTI.TypeQuals,
          SourceLocation(),
          PTI.ConstQualLoc,
          PTI.VolatileQualLoc,
          PTI.RestrictQualLoc,
          PTI.AtomicQualLoc,
          PTI.UnalignedQualLoc);
      return;
    }

    case DeclaratorChunk::Function:
    case DeclaratorChunk::BlockPointer:
    case DeclaratorChunk::Reference:
    case DeclaratorChunk::Array:
    case DeclaratorChunk::MemberPointer:
    case DeclaratorChunk::Pipe:
      // FIXME: We can't currently provide an accurate source location and a
      // fix-it hint for these.
      unsigned AtomicQual = RetTy->isAtomicType() ? DeclSpec::TQ_atomic : 0;
      S.diagnoseIgnoredQualifiers(diag::warn_qual_return_type,
                                  RetTy.getCVRQualifiers() | AtomicQual,
                                  D.getIdentifierLoc());
      return;
    }

    llvm_unreachable("unknown declarator chunk kind");
  }

  // If the qualifiers come from a conversion function type, don't diagnose
  // them -- they're not necessarily redundant, since such a conversion
  // operator can be explicitly called as "x.operator const int()".
  if (D.getName().getKind() == UnqualifiedIdKind::IK_ConversionFunctionId)
    return;

  // Just parens all the way out to the decl specifiers. Diagnose any qualifiers
  // which are present there.
  S.diagnoseIgnoredQualifiers(diag::warn_qual_return_type,
                              D.getDeclSpec().getTypeQualifiers(),
                              D.getIdentifierLoc(),
                              D.getDeclSpec().getConstSpecLoc(),
                              D.getDeclSpec().getVolatileSpecLoc(),
                              D.getDeclSpec().getRestrictSpecLoc(),
                              D.getDeclSpec().getAtomicSpecLoc(),
                              D.getDeclSpec().getUnalignedSpecLoc());
}

static std::pair<QualType, TypeSourceInfo *>
InventTemplateParameter(TypeProcessingState &state, QualType T,
                        TypeSourceInfo *TrailingTSI, AutoType *Auto,
                        InventedTemplateParameterInfo &Info) {
  Sema &S = state.getSema();
  Declarator &D = state.getDeclarator();

  const unsigned TemplateParameterDepth = Info.AutoTemplateParameterDepth;
  const unsigned AutoParameterPosition = Info.TemplateParams.size();
  const bool IsParameterPack = D.hasEllipsis();

  // If auto is mentioned in a lambda parameter or abbreviated function
  // template context, convert it to a template parameter type.

  // Create the TemplateTypeParmDecl here to retrieve the corresponding
  // template parameter type. Template parameters are temporarily added
  // to the TU until the associated TemplateDecl is created.
  TemplateTypeParmDecl *InventedTemplateParam =
      TemplateTypeParmDecl::Create(
          S.Context, S.Context.getTranslationUnitDecl(),
          /*KeyLoc=*/D.getDeclSpec().getTypeSpecTypeLoc(),
          /*NameLoc=*/D.getIdentifierLoc(),
          TemplateParameterDepth, AutoParameterPosition,
          S.InventAbbreviatedTemplateParameterTypeName(
              D.getIdentifier(), AutoParameterPosition), false,
          IsParameterPack, /*HasTypeConstraint=*/Auto->isConstrained());
  InventedTemplateParam->setImplicit();
  Info.TemplateParams.push_back(InventedTemplateParam);

  // Attach type constraints to the new parameter.
  if (Auto->isConstrained()) {
    if (TrailingTSI) {
      // The 'auto' appears in a trailing return type we've already built;
      // extract its type constraints to attach to the template parameter.
      AutoTypeLoc AutoLoc = TrailingTSI->getTypeLoc().getContainedAutoTypeLoc();
      TemplateArgumentListInfo TAL(AutoLoc.getLAngleLoc(), AutoLoc.getRAngleLoc());
      bool Invalid = false;
      for (unsigned Idx = 0; Idx < AutoLoc.getNumArgs(); ++Idx) {
        if (D.getEllipsisLoc().isInvalid() && !Invalid &&
            S.DiagnoseUnexpandedParameterPack(AutoLoc.getArgLoc(Idx),
                                              Sema::UPPC_TypeConstraint))
          Invalid = true;
        TAL.addArgument(AutoLoc.getArgLoc(Idx));
      }

      if (!Invalid) {
        S.AttachTypeConstraint(
            AutoLoc.getNestedNameSpecifierLoc(), AutoLoc.getConceptNameInfo(),
            AutoLoc.getNamedConcept(),
            AutoLoc.hasExplicitTemplateArgs() ? &TAL : nullptr,
            InventedTemplateParam, D.getEllipsisLoc());
      }
    } else {
      // The 'auto' appears in the decl-specifiers; we've not finished forming
      // TypeSourceInfo for it yet.
      TemplateIdAnnotation *TemplateId = D.getDeclSpec().getRepAsTemplateId();
      TemplateArgumentListInfo TemplateArgsInfo;
      bool Invalid = false;
      if (TemplateId->LAngleLoc.isValid()) {
        ASTTemplateArgsPtr TemplateArgsPtr(TemplateId->getTemplateArgs(),
                                           TemplateId->NumArgs);
        S.translateTemplateArguments(TemplateArgsPtr, TemplateArgsInfo);

        if (D.getEllipsisLoc().isInvalid()) {
          for (TemplateArgumentLoc Arg : TemplateArgsInfo.arguments()) {
            if (S.DiagnoseUnexpandedParameterPack(Arg,
                                                  Sema::UPPC_TypeConstraint)) {
              Invalid = true;
              break;
            }
          }
        }
      }
      if (!Invalid) {
        S.AttachTypeConstraint(
            D.getDeclSpec().getTypeSpecScope().getWithLocInContext(S.Context),
            DeclarationNameInfo(DeclarationName(TemplateId->Name),
                                TemplateId->TemplateNameLoc),
            cast<ConceptDecl>(TemplateId->Template.get().getAsTemplateDecl()),
            TemplateId->LAngleLoc.isValid() ? &TemplateArgsInfo : nullptr,
            InventedTemplateParam, D.getEllipsisLoc());
      }
    }
  }

  // Replace the 'auto' in the function parameter with this invented
  // template type parameter.
  // FIXME: Retain some type sugar to indicate that this was written
  //  as 'auto'?
  QualType Replacement(InventedTemplateParam->getTypeForDecl(), 0);
  QualType NewT = state.ReplaceAutoType(T, Replacement);
  TypeSourceInfo *NewTSI =
      TrailingTSI ? S.ReplaceAutoTypeSourceInfo(TrailingTSI, Replacement)
                  : nullptr;
  return {NewT, NewTSI};
}

static TypeSourceInfo *
GetTypeSourceInfoForDeclarator(TypeProcessingState &State,
                               QualType T, TypeSourceInfo *ReturnTypeInfo);

static QualType GetDeclSpecTypeForDeclarator(TypeProcessingState &state,
                                             TypeSourceInfo *&ReturnTypeInfo) {
  Sema &SemaRef = state.getSema();
  Declarator &D = state.getDeclarator();
  QualType T;
  ReturnTypeInfo = nullptr;

  // The TagDecl owned by the DeclSpec.
  TagDecl *OwnedTagDecl = nullptr;

  switch (D.getName().getKind()) {
  case UnqualifiedIdKind::IK_ImplicitSelfParam:
  case UnqualifiedIdKind::IK_OperatorFunctionId:
  case UnqualifiedIdKind::IK_Identifier:
  case UnqualifiedIdKind::IK_LiteralOperatorId:
  case UnqualifiedIdKind::IK_TemplateId:
    T = ConvertDeclSpecToType(state);

    if (!D.isInvalidType() && D.getDeclSpec().isTypeSpecOwned()) {
      OwnedTagDecl = cast<TagDecl>(D.getDeclSpec().getRepAsDecl());
      // Owned declaration is embedded in declarator.
      OwnedTagDecl->setEmbeddedInDeclarator(true);
    }
    break;

  case UnqualifiedIdKind::IK_ConstructorName:
  case UnqualifiedIdKind::IK_ConstructorTemplateId:
  case UnqualifiedIdKind::IK_DestructorName:
    // Constructors and destructors don't have return types. Use
    // "void" instead.
    T = SemaRef.Context.VoidTy;
    processTypeAttrs(state, T, TAL_DeclSpec,
                     D.getMutableDeclSpec().getAttributes());
    break;

  case UnqualifiedIdKind::IK_DeductionGuideName:
    // Deduction guides have a trailing return type and no type in their
    // decl-specifier sequence. Use a placeholder return type for now.
    T = SemaRef.Context.DependentTy;
    break;

  case UnqualifiedIdKind::IK_ConversionFunctionId:
    // The result type of a conversion function is the type that it
    // converts to.
    T = SemaRef.GetTypeFromParser(D.getName().ConversionFunctionId,
                                  &ReturnTypeInfo);
    break;
  }

  if (!D.getAttributes().empty())
    distributeTypeAttrsFromDeclarator(state, T);

  // Find the deduced type in this type. Look in the trailing return type if we
  // have one, otherwise in the DeclSpec type.
  // FIXME: The standard wording doesn't currently describe this.
  DeducedType *Deduced = T->getContainedDeducedType();
  bool DeducedIsTrailingReturnType = false;
  if (Deduced && isa<AutoType>(Deduced) && D.hasTrailingReturnType()) {
    QualType T = SemaRef.GetTypeFromParser(D.getTrailingReturnType());
    Deduced = T.isNull() ? nullptr : T->getContainedDeducedType();
    DeducedIsTrailingReturnType = true;
  }

  // C++11 [dcl.spec.auto]p5: reject 'auto' if it is not in an allowed context.
  if (Deduced) {
    AutoType *Auto = dyn_cast<AutoType>(Deduced);
    int Error = -1;

    // Is this a 'auto' or 'decltype(auto)' type (as opposed to __auto_type or
    // class template argument deduction)?
    bool IsCXXAutoType =
        (Auto && Auto->getKeyword() != AutoTypeKeyword::GNUAutoType);
    bool IsDeducedReturnType = false;

    switch (D.getContext()) {
    case DeclaratorContext::LambdaExpr:
      // Declared return type of a lambda-declarator is implicit and is always
      // 'auto'.
      break;
    case DeclaratorContext::ObjCParameter:
    case DeclaratorContext::ObjCResult:
      Error = 0;
      break;
    case DeclaratorContext::RequiresExpr:
      Error = 22;
      break;
    case DeclaratorContext::Prototype:
    case DeclaratorContext::LambdaExprParameter: {
      InventedTemplateParameterInfo *Info = nullptr;
      if (D.getContext() == DeclaratorContext::Prototype) {
        // With concepts we allow 'auto' in function parameters.
        if (!SemaRef.getLangOpts().CPlusPlus20 || !Auto ||
            Auto->getKeyword() != AutoTypeKeyword::Auto) {
          Error = 0;
          break;
        } else if (!SemaRef.getCurScope()->isFunctionDeclarationScope()) {
          Error = 21;
          break;
        }

        Info = &SemaRef.InventedParameterInfos.back();
      } else {
        // In C++14, generic lambdas allow 'auto' in their parameters.
        if (!SemaRef.getLangOpts().CPlusPlus14 || !Auto ||
            Auto->getKeyword() != AutoTypeKeyword::Auto) {
          Error = 16;
          break;
        }
        Info = SemaRef.getCurLambda();
        assert(Info && "No LambdaScopeInfo on the stack!");
      }

      // We'll deal with inventing template parameters for 'auto' in trailing
      // return types when we pick up the trailing return type when processing
      // the function chunk.
      if (!DeducedIsTrailingReturnType)
        T = InventTemplateParameter(state, T, nullptr, Auto, *Info).first;
      break;
    }
    case DeclaratorContext::Member: {
      if (D.getDeclSpec().getStorageClassSpec() == DeclSpec::SCS_static ||
          D.isFunctionDeclarator())
        break;
      bool Cxx = SemaRef.getLangOpts().CPlusPlus;
      if (isa<ObjCContainerDecl>(SemaRef.CurContext)) {
        Error = 6; // Interface member.
      } else {
        switch (cast<TagDecl>(SemaRef.CurContext)->getTagKind()) {
        case TTK_Enum: llvm_unreachable("unhandled tag kind");
        case TTK_Struct: Error = Cxx ? 1 : 2; /* Struct member */ break;
        case TTK_Union:  Error = Cxx ? 3 : 4; /* Union member */ break;
        case TTK_Class:  Error = 5; /* Class member */ break;
        case TTK_Interface: Error = 6; /* Interface member */ break;
        }
      }
      if (D.getDeclSpec().isFriendSpecified())
        Error = 20; // Friend type
      break;
    }
    case DeclaratorContext::CXXCatch:
    case DeclaratorContext::ObjCCatch:
      Error = 7; // Exception declaration
      break;
    case DeclaratorContext::TemplateParam:
      if (isa<DeducedTemplateSpecializationType>(Deduced) &&
          !SemaRef.getLangOpts().CPlusPlus20)
        Error = 19; // Template parameter (until C++20)
      else if (!SemaRef.getLangOpts().CPlusPlus17)
        Error = 8; // Template parameter (until C++17)
      break;
    case DeclaratorContext::BlockLiteral:
      Error = 9; // Block literal
      break;
    case DeclaratorContext::TemplateArg:
      // Within a template argument list, a deduced template specialization
      // type will be reinterpreted as a template template argument.
      if (isa<DeducedTemplateSpecializationType>(Deduced) &&
          !D.getNumTypeObjects() &&
          D.getDeclSpec().getParsedSpecifiers() == DeclSpec::PQ_TypeSpecifier)
        break;
      LLVM_FALLTHROUGH;
    case DeclaratorContext::TemplateTypeArg:
      Error = 10; // Template type argument
      break;
    case DeclaratorContext::AliasDecl:
    case DeclaratorContext::AliasTemplate:
      Error = 12; // Type alias
      break;
    case DeclaratorContext::TrailingReturn:
    case DeclaratorContext::TrailingReturnVar:
      if (!SemaRef.getLangOpts().CPlusPlus14 || !IsCXXAutoType)
        Error = 13; // Function return type
      IsDeducedReturnType = true;
      break;
    case DeclaratorContext::ConversionId:
      if (!SemaRef.getLangOpts().CPlusPlus14 || !IsCXXAutoType)
        Error = 14; // conversion-type-id
      IsDeducedReturnType = true;
      break;
    case DeclaratorContext::FunctionalCast:
      if (isa<DeducedTemplateSpecializationType>(Deduced))
        break;
      if (SemaRef.getLangOpts().CPlusPlus2b && IsCXXAutoType &&
          !Auto->isDecltypeAuto())
        break; // auto(x)
      LLVM_FALLTHROUGH;
    case DeclaratorContext::TypeName:
      Error = 15; // Generic
      break;
    case DeclaratorContext::File:
    case DeclaratorContext::Block:
    case DeclaratorContext::ForInit:
    case DeclaratorContext::SelectionInit:
    case DeclaratorContext::Condition:
      // FIXME: P0091R3 (erroneously) does not permit class template argument
      // deduction in conditions, for-init-statements, and other declarations
      // that are not simple-declarations.
      break;
    case DeclaratorContext::CXXNew:
      // FIXME: P0091R3 does not permit class template argument deduction here,
      // but we follow GCC and allow it anyway.
      if (!IsCXXAutoType && !isa<DeducedTemplateSpecializationType>(Deduced))
        Error = 17; // 'new' type
      break;
    case DeclaratorContext::KNRTypeList:
      Error = 18; // K&R function parameter
      break;
    }

    if (D.getDeclSpec().getStorageClassSpec() == DeclSpec::SCS_typedef)
      Error = 11;

    // In Objective-C it is an error to use 'auto' on a function declarator
    // (and everywhere for '__auto_type').
    if (D.isFunctionDeclarator() &&
        (!SemaRef.getLangOpts().CPlusPlus11 || !IsCXXAutoType))
      Error = 13;

    SourceRange AutoRange = D.getDeclSpec().getTypeSpecTypeLoc();
    if (D.getName().getKind() == UnqualifiedIdKind::IK_ConversionFunctionId)
      AutoRange = D.getName().getSourceRange();

    if (Error != -1) {
      unsigned Kind;
      if (Auto) {
        switch (Auto->getKeyword()) {
        case AutoTypeKeyword::Auto: Kind = 0; break;
        case AutoTypeKeyword::DecltypeAuto: Kind = 1; break;
        case AutoTypeKeyword::GNUAutoType: Kind = 2; break;
        }
      } else {
        assert(isa<DeducedTemplateSpecializationType>(Deduced) &&
               "unknown auto type");
        Kind = 3;
      }

      auto *DTST = dyn_cast<DeducedTemplateSpecializationType>(Deduced);
      TemplateName TN = DTST ? DTST->getTemplateName() : TemplateName();

      SemaRef.Diag(AutoRange.getBegin(), diag::err_auto_not_allowed)
        << Kind << Error << (int)SemaRef.getTemplateNameKindForDiagnostics(TN)
        << QualType(Deduced, 0) << AutoRange;
      if (auto *TD = TN.getAsTemplateDecl())
        SemaRef.Diag(TD->getLocation(), diag::note_template_decl_here);

      T = SemaRef.Context.IntTy;
      D.setInvalidType(true);
    } else if (Auto && D.getContext() != DeclaratorContext::LambdaExpr) {
      // If there was a trailing return type, we already got
      // warn_cxx98_compat_trailing_return_type in the parser.
      SemaRef.Diag(AutoRange.getBegin(),
                   D.getContext() == DeclaratorContext::LambdaExprParameter
                       ? diag::warn_cxx11_compat_generic_lambda
                   : IsDeducedReturnType
                       ? diag::warn_cxx11_compat_deduced_return_type
                       : diag::warn_cxx98_compat_auto_type_specifier)
          << AutoRange;
    }
  }

  if (SemaRef.getLangOpts().CPlusPlus &&
      OwnedTagDecl && OwnedTagDecl->isCompleteDefinition()) {
    // Check the contexts where C++ forbids the declaration of a new class
    // or enumeration in a type-specifier-seq.
    unsigned DiagID = 0;
    switch (D.getContext()) {
    case DeclaratorContext::TrailingReturn:
    case DeclaratorContext::TrailingReturnVar:
      // Class and enumeration definitions are syntactically not allowed in
      // trailing return types.
      llvm_unreachable("parser should not have allowed this");
      break;
    case DeclaratorContext::File:
    case DeclaratorContext::Member:
    case DeclaratorContext::Block:
    case DeclaratorContext::ForInit:
    case DeclaratorContext::SelectionInit:
    case DeclaratorContext::BlockLiteral:
    case DeclaratorContext::LambdaExpr:
      // C++11 [dcl.type]p3:
      //   A type-specifier-seq shall not define a class or enumeration unless
      //   it appears in the type-id of an alias-declaration (7.1.3) that is not
      //   the declaration of a template-declaration.
    case DeclaratorContext::AliasDecl:
      break;
    case DeclaratorContext::AliasTemplate:
      DiagID = diag::err_type_defined_in_alias_template;
      break;
    case DeclaratorContext::TypeName:
    case DeclaratorContext::FunctionalCast:
    case DeclaratorContext::ConversionId:
    case DeclaratorContext::TemplateParam:
    case DeclaratorContext::CXXNew:
    case DeclaratorContext::CXXCatch:
    case DeclaratorContext::ObjCCatch:
    case DeclaratorContext::TemplateArg:
    case DeclaratorContext::TemplateTypeArg:
      DiagID = diag::err_type_defined_in_type_specifier;
      break;
    case DeclaratorContext::Prototype:
    case DeclaratorContext::LambdaExprParameter:
    case DeclaratorContext::ObjCParameter:
    case DeclaratorContext::ObjCResult:
    case DeclaratorContext::KNRTypeList:
    case DeclaratorContext::RequiresExpr:
      // C++ [dcl.fct]p6:
      //   Types shall not be defined in return or parameter types.
      DiagID = diag::err_type_defined_in_param_type;
      break;
    case DeclaratorContext::Condition:
      // C++ 6.4p2:
      // The type-specifier-seq shall not contain typedef and shall not declare
      // a new class or enumeration.
      DiagID = diag::err_type_defined_in_condition;
      break;
    }

    if (DiagID != 0) {
      SemaRef.Diag(OwnedTagDecl->getLocation(), DiagID)
          << SemaRef.Context.getTypeDeclType(OwnedTagDecl);
      D.setInvalidType(true);
    }
  }

  assert(!T.isNull() && "This function should not return a null type");
  return T;
}

/// Produce an appropriate diagnostic for an ambiguity between a function
/// declarator and a C++ direct-initializer.
static void warnAboutAmbiguousFunction(Sema &S, Declarator &D,
                                       DeclaratorChunk &DeclType, QualType RT) {
  const DeclaratorChunk::FunctionTypeInfo &FTI = DeclType.Fun;
  assert(FTI.isAmbiguous && "no direct-initializer / function ambiguity");

  // If the return type is void there is no ambiguity.
  if (RT->isVoidType())
    return;

  // An initializer for a non-class type can have at most one argument.
  if (!RT->isRecordType() && FTI.NumParams > 1)
    return;

  // An initializer for a reference must have exactly one argument.
  if (RT->isReferenceType() && FTI.NumParams != 1)
    return;

  // Only warn if this declarator is declaring a function at block scope, and
  // doesn't have a storage class (such as 'extern') specified.
  if (!D.isFunctionDeclarator() ||
      D.getFunctionDefinitionKind() != FunctionDefinitionKind::Declaration ||
      !S.CurContext->isFunctionOrMethod() ||
      D.getDeclSpec().getStorageClassSpec() != DeclSpec::SCS_unspecified)
    return;

  // Inside a condition, a direct initializer is not permitted. We allow one to
  // be parsed in order to give better diagnostics in condition parsing.
  if (D.getContext() == DeclaratorContext::Condition)
    return;

  SourceRange ParenRange(DeclType.Loc, DeclType.EndLoc);

  S.Diag(DeclType.Loc,
         FTI.NumParams ? diag::warn_parens_disambiguated_as_function_declaration
                       : diag::warn_empty_parens_are_function_decl)
      << ParenRange;

  // If the declaration looks like:
  //   T var1,
  //   f();
  // and name lookup finds a function named 'f', then the ',' was
  // probably intended to be a ';'.
  if (!D.isFirstDeclarator() && D.getIdentifier()) {
    FullSourceLoc Comma(D.getCommaLoc(), S.SourceMgr);
    FullSourceLoc Name(D.getIdentifierLoc(), S.SourceMgr);
    if (Comma.getFileID() != Name.getFileID() ||
        Comma.getSpellingLineNumber() != Name.getSpellingLineNumber()) {
      LookupResult Result(S, D.getIdentifier(), SourceLocation(),
                          Sema::LookupOrdinaryName);
      if (S.LookupName(Result, S.getCurScope()))
        S.Diag(D.getCommaLoc(), diag::note_empty_parens_function_call)
          << FixItHint::CreateReplacement(D.getCommaLoc(), ";")
          << D.getIdentifier();
      Result.suppressDiagnostics();
    }
  }

  if (FTI.NumParams > 0) {
    // For a declaration with parameters, eg. "T var(T());", suggest adding
    // parens around the first parameter to turn the declaration into a
    // variable declaration.
    SourceRange Range = FTI.Params[0].Param->getSourceRange();
    SourceLocation B = Range.getBegin();
    SourceLocation E = S.getLocForEndOfToken(Range.getEnd());
    // FIXME: Maybe we should suggest adding braces instead of parens
    // in C++11 for classes that don't have an initializer_list constructor.
    S.Diag(B, diag::note_additional_parens_for_variable_declaration)
      << FixItHint::CreateInsertion(B, "(")
      << FixItHint::CreateInsertion(E, ")");
  } else {
    // For a declaration without parameters, eg. "T var();", suggest replacing
    // the parens with an initializer to turn the declaration into a variable
    // declaration.
    const CXXRecordDecl *RD = RT->getAsCXXRecordDecl();

    // Empty parens mean value-initialization, and no parens mean
    // default initialization. These are equivalent if the default
    // constructor is user-provided or if zero-initialization is a
    // no-op.
    if (RD && RD->hasDefinition() &&
        (RD->isEmpty() || RD->hasUserProvidedDefaultConstructor()))
      S.Diag(DeclType.Loc, diag::note_empty_parens_default_ctor)
        << FixItHint::CreateRemoval(ParenRange);
    else {
      std::string Init =
          S.getFixItZeroInitializerForType(RT, ParenRange.getBegin());
      if (Init.empty() && S.LangOpts.CPlusPlus11)
        Init = "{}";
      if (!Init.empty())
        S.Diag(DeclType.Loc, diag::note_empty_parens_zero_initialize)
          << FixItHint::CreateReplacement(ParenRange, Init);
    }
  }
}

/// Produce an appropriate diagnostic for a declarator with top-level
/// parentheses.
static void warnAboutRedundantParens(Sema &S, Declarator &D, QualType T) {
  DeclaratorChunk &Paren = D.getTypeObject(D.getNumTypeObjects() - 1);
  assert(Paren.Kind == DeclaratorChunk::Paren &&
         "do not have redundant top-level parentheses");

  // This is a syntactic check; we're not interested in cases that arise
  // during template instantiation.
  if (S.inTemplateInstantiation())
    return;

  // Check whether this could be intended to be a construction of a temporary
  // object in C++ via a function-style cast.
  bool CouldBeTemporaryObject =
      S.getLangOpts().CPlusPlus && D.isExpressionContext() &&
      !D.isInvalidType() && D.getIdentifier() &&
      D.getDeclSpec().getParsedSpecifiers() == DeclSpec::PQ_TypeSpecifier &&
      (T->isRecordType() || T->isDependentType()) &&
      D.getDeclSpec().getTypeQualifiers() == 0 && D.isFirstDeclarator();

  bool StartsWithDeclaratorId = true;
  for (auto &C : D.type_objects()) {
    switch (C.Kind) {
    case DeclaratorChunk::Paren:
      if (&C == &Paren)
        continue;
      LLVM_FALLTHROUGH;
    case DeclaratorChunk::Pointer:
      StartsWithDeclaratorId = false;
      continue;

    case DeclaratorChunk::Array:
      if (!C.Arr.NumElts)
        CouldBeTemporaryObject = false;
      continue;

    case DeclaratorChunk::Reference:
      // FIXME: Suppress the warning here if there is no initializer; we're
      // going to give an error anyway.
      // We assume that something like 'T (&x) = y;' is highly likely to not
      // be intended to be a temporary object.
      CouldBeTemporaryObject = false;
      StartsWithDeclaratorId = false;
      continue;

    case DeclaratorChunk::Function:
      // In a new-type-id, function chunks require parentheses.
      if (D.getContext() == DeclaratorContext::CXXNew)
        return;
      // FIXME: "A(f())" deserves a vexing-parse warning, not just a
      // redundant-parens warning, but we don't know whether the function
      // chunk was syntactically valid as an expression here.
      CouldBeTemporaryObject = false;
      continue;

    case DeclaratorChunk::BlockPointer:
    case DeclaratorChunk::MemberPointer:
    case DeclaratorChunk::Pipe:
      // These cannot appear in expressions.
      CouldBeTemporaryObject = false;
      StartsWithDeclaratorId = false;
      continue;
    }
  }

  // FIXME: If there is an initializer, assume that this is not intended to be
  // a construction of a temporary object.

  // Check whether the name has already been declared; if not, this is not a
  // function-style cast.
  if (CouldBeTemporaryObject) {
    LookupResult Result(S, D.getIdentifier(), SourceLocation(),
                        Sema::LookupOrdinaryName);
    if (!S.LookupName(Result, S.getCurScope()))
      CouldBeTemporaryObject = false;
    Result.suppressDiagnostics();
  }

  SourceRange ParenRange(Paren.Loc, Paren.EndLoc);

  if (!CouldBeTemporaryObject) {
    // If we have A (::B), the parentheses affect the meaning of the program.
    // Suppress the warning in that case. Don't bother looking at the DeclSpec
    // here: even (e.g.) "int ::x" is visually ambiguous even though it's
    // formally unambiguous.
    if (StartsWithDeclaratorId && D.getCXXScopeSpec().isValid()) {
      for (NestedNameSpecifier *NNS = D.getCXXScopeSpec().getScopeRep(); NNS;
           NNS = NNS->getPrefix()) {
        if (NNS->getKind() == NestedNameSpecifier::Global)
          return;
      }
    }

    S.Diag(Paren.Loc, diag::warn_redundant_parens_around_declarator)
        << ParenRange << FixItHint::CreateRemoval(Paren.Loc)
        << FixItHint::CreateRemoval(Paren.EndLoc);
    return;
  }

  S.Diag(Paren.Loc, diag::warn_parens_disambiguated_as_variable_declaration)
      << ParenRange << D.getIdentifier();
  auto *RD = T->getAsCXXRecordDecl();
  if (!RD || !RD->hasDefinition() || RD->hasNonTrivialDestructor())
    S.Diag(Paren.Loc, diag::note_raii_guard_add_name)
        << FixItHint::CreateInsertion(Paren.Loc, " varname") << T
        << D.getIdentifier();
  // FIXME: A cast to void is probably a better suggestion in cases where it's
  // valid (when there is no initializer and we're not in a condition).
  S.Diag(D.getBeginLoc(), diag::note_function_style_cast_add_parentheses)
      << FixItHint::CreateInsertion(D.getBeginLoc(), "(")
      << FixItHint::CreateInsertion(S.getLocForEndOfToken(D.getEndLoc()), ")");
  S.Diag(Paren.Loc, diag::note_remove_parens_for_variable_declaration)
      << FixItHint::CreateRemoval(Paren.Loc)
      << FixItHint::CreateRemoval(Paren.EndLoc);
}

/// Helper for figuring out the default CC for a function declarator type.  If
/// this is the outermost chunk, then we can determine the CC from the
/// declarator context.  If not, then this could be either a member function
/// type or normal function type.
static CallingConv getCCForDeclaratorChunk(
    Sema &S, Declarator &D, const ParsedAttributesView &AttrList,
    const DeclaratorChunk::FunctionTypeInfo &FTI, unsigned ChunkIndex) {
  assert(D.getTypeObject(ChunkIndex).Kind == DeclaratorChunk::Function);

  // Check for an explicit CC attribute.
  for (const ParsedAttr &AL : AttrList) {
    switch (AL.getKind()) {
    CALLING_CONV_ATTRS_CASELIST : {
      // Ignore attributes that don't validate or can't apply to the
      // function type.  We'll diagnose the failure to apply them in
      // handleFunctionTypeAttr.
      CallingConv CC;
      if (!S.CheckCallingConvAttr(AL, CC) &&
          (!FTI.isVariadic || supportsVariadicCall(CC))) {
        return CC;
      }
      break;
    }

    default:
      break;
    }
  }

  bool IsCXXInstanceMethod = false;

  if (S.getLangOpts().CPlusPlus) {
    // Look inwards through parentheses to see if this chunk will form a
    // member pointer type or if we're the declarator.  Any type attributes
    // between here and there will override the CC we choose here.
    unsigned I = ChunkIndex;
    bool FoundNonParen = false;
    while (I && !FoundNonParen) {
      --I;
      if (D.getTypeObject(I).Kind != DeclaratorChunk::Paren)
        FoundNonParen = true;
    }

    if (FoundNonParen) {
      // If we're not the declarator, we're a regular function type unless we're
      // in a member pointer.
      IsCXXInstanceMethod =
          D.getTypeObject(I).Kind == DeclaratorChunk::MemberPointer;
    } else if (D.getContext() == DeclaratorContext::LambdaExpr) {
      // This can only be a call operator for a lambda, which is an instance
      // method.
      IsCXXInstanceMethod = true;
    } else {
      // We're the innermost decl chunk, so must be a function declarator.
      assert(D.isFunctionDeclarator());

      // If we're inside a record, we're declaring a method, but it could be
      // explicitly or implicitly static.
      IsCXXInstanceMethod =
          D.isFirstDeclarationOfMember() &&
          D.getDeclSpec().getStorageClassSpec() != DeclSpec::SCS_typedef &&
          !D.isStaticMember();
    }
  }

  CallingConv CC = S.Context.getDefaultCallingConvention(FTI.isVariadic,
                                                         IsCXXInstanceMethod);

  // Attribute AT_OpenCLKernel affects the calling convention for SPIR
  // and AMDGPU targets, hence it cannot be treated as a calling
  // convention attribute. This is the simplest place to infer
  // calling convention for OpenCL kernels.
  if (S.getLangOpts().OpenCL) {
    for (const ParsedAttr &AL : D.getDeclSpec().getAttributes()) {
      if (AL.getKind() == ParsedAttr::AT_OpenCLKernel) {
        CC = CC_OpenCLKernel;
        break;
      }
    }
  } else if (S.getLangOpts().CUDA) {
    // If we're compiling CUDA/HIP code and targeting SPIR-V we need to make
    // sure the kernels will be marked with the right calling convention so that
    // they will be visible by the APIs that ingest SPIR-V.
    llvm::Triple Triple = S.Context.getTargetInfo().getTriple();
    if (Triple.getArch() == llvm::Triple::spirv32 ||
        Triple.getArch() == llvm::Triple::spirv64) {
      for (const ParsedAttr &AL : D.getDeclSpec().getAttributes()) {
        if (AL.getKind() == ParsedAttr::AT_CUDAGlobal) {
          CC = CC_OpenCLKernel;
          break;
        }
      }
    }
  }

  return CC;
}

namespace {
  /// A simple notion of pointer kinds, which matches up with the various
  /// pointer declarators.
  enum class SimplePointerKind {
    Pointer,
    BlockPointer,
    MemberPointer,
    Array,
  };
} // end anonymous namespace

IdentifierInfo *Sema::getNullabilityKeyword(NullabilityKind nullability) {
  switch (nullability) {
  case NullabilityKind::NonNull:
    if (!Ident__Nonnull)
      Ident__Nonnull = PP.getIdentifierInfo("_Nonnull");
    return Ident__Nonnull;

  case NullabilityKind::Nullable:
    if (!Ident__Nullable)
      Ident__Nullable = PP.getIdentifierInfo("_Nullable");
    return Ident__Nullable;

  case NullabilityKind::NullableResult:
    if (!Ident__Nullable_result)
      Ident__Nullable_result = PP.getIdentifierInfo("_Nullable_result");
    return Ident__Nullable_result;

  case NullabilityKind::Unspecified:
    if (!Ident__Null_unspecified)
      Ident__Null_unspecified = PP.getIdentifierInfo("_Null_unspecified");
    return Ident__Null_unspecified;
  }
  llvm_unreachable("Unknown nullability kind.");
}

/// Retrieve the identifier "NSError".
IdentifierInfo *Sema::getNSErrorIdent() {
  if (!Ident_NSError)
    Ident_NSError = PP.getIdentifierInfo("NSError");

  return Ident_NSError;
}

/// Check whether there is a nullability attribute of any kind in the given
/// attribute list.
static bool hasNullabilityAttr(const ParsedAttributesView &attrs) {
  for (const ParsedAttr &AL : attrs) {
    if (AL.getKind() == ParsedAttr::AT_TypeNonNull ||
        AL.getKind() == ParsedAttr::AT_TypeNullable ||
        AL.getKind() == ParsedAttr::AT_TypeNullableResult ||
        AL.getKind() == ParsedAttr::AT_TypeNullUnspecified)
      return true;
  }

  return false;
}

namespace {
  /// Describes the kind of a pointer a declarator describes.
  enum class PointerDeclaratorKind {
    // Not a pointer.
    NonPointer,
    // Single-level pointer.
    SingleLevelPointer,
    // Multi-level pointer (of any pointer kind).
    MultiLevelPointer,
    // CFFooRef*
    MaybePointerToCFRef,
    // CFErrorRef*
    CFErrorRefPointer,
    // NSError**
    NSErrorPointerPointer,
  };

  /// Describes a declarator chunk wrapping a pointer that marks inference as
  /// unexpected.
  // These values must be kept in sync with diagnostics.
  enum class PointerWrappingDeclaratorKind {
    /// Pointer is top-level.
    None = -1,
    /// Pointer is an array element.
    Array = 0,
    /// Pointer is the referent type of a C++ reference.
    Reference = 1
  };
} // end anonymous namespace

/// Classify the given declarator, whose type-specified is \c type, based on
/// what kind of pointer it refers to.
///
/// This is used to determine the default nullability.
static PointerDeclaratorKind
classifyPointerDeclarator(Sema &S, QualType type, Declarator &declarator,
                          PointerWrappingDeclaratorKind &wrappingKind) {
  unsigned numNormalPointers = 0;

  // For any dependent type, we consider it a non-pointer.
  if (type->isDependentType())
    return PointerDeclaratorKind::NonPointer;

  // Look through the declarator chunks to identify pointers.
  for (unsigned i = 0, n = declarator.getNumTypeObjects(); i != n; ++i) {
    DeclaratorChunk &chunk = declarator.getTypeObject(i);
    switch (chunk.Kind) {
    case DeclaratorChunk::Array:
      if (numNormalPointers == 0)
        wrappingKind = PointerWrappingDeclaratorKind::Array;
      break;

    case DeclaratorChunk::Function:
    case DeclaratorChunk::Pipe:
      break;

    case DeclaratorChunk::BlockPointer:
    case DeclaratorChunk::MemberPointer:
      return numNormalPointers > 0 ? PointerDeclaratorKind::MultiLevelPointer
                                   : PointerDeclaratorKind::SingleLevelPointer;

    case DeclaratorChunk::Paren:
      break;

    case DeclaratorChunk::Reference:
      if (numNormalPointers == 0)
        wrappingKind = PointerWrappingDeclaratorKind::Reference;
      break;

    case DeclaratorChunk::Pointer:
      ++numNormalPointers;
      if (numNormalPointers > 2)
        return PointerDeclaratorKind::MultiLevelPointer;
      break;
    }
  }

  // Then, dig into the type specifier itself.
  unsigned numTypeSpecifierPointers = 0;
  do {
    // Decompose normal pointers.
    if (auto ptrType = type->getAs<PointerType>()) {
      ++numNormalPointers;

      if (numNormalPointers > 2)
        return PointerDeclaratorKind::MultiLevelPointer;

      type = ptrType->getPointeeType();
      ++numTypeSpecifierPointers;
      continue;
    }

    // Decompose block pointers.
    if (type->getAs<BlockPointerType>()) {
      return numNormalPointers > 0 ? PointerDeclaratorKind::MultiLevelPointer
                                   : PointerDeclaratorKind::SingleLevelPointer;
    }

    // Decompose member pointers.
    if (type->getAs<MemberPointerType>()) {
      return numNormalPointers > 0 ? PointerDeclaratorKind::MultiLevelPointer
                                   : PointerDeclaratorKind::SingleLevelPointer;
    }

    // Look at Objective-C object pointers.
    if (auto objcObjectPtr = type->getAs<ObjCObjectPointerType>()) {
      ++numNormalPointers;
      ++numTypeSpecifierPointers;

      // If this is NSError**, report that.
      if (auto objcClassDecl = objcObjectPtr->getInterfaceDecl()) {
        if (objcClassDecl->getIdentifier() == S.getNSErrorIdent() &&
            numNormalPointers == 2 && numTypeSpecifierPointers < 2) {
          return PointerDeclaratorKind::NSErrorPointerPointer;
        }
      }

      break;
    }

    // Look at Objective-C class types.
    if (auto objcClass = type->getAs<ObjCInterfaceType>()) {
      if (objcClass->getInterface()->getIdentifier() == S.getNSErrorIdent()) {
        if (numNormalPointers == 2 && numTypeSpecifierPointers < 2)
          return PointerDeclaratorKind::NSErrorPointerPointer;
      }

      break;
    }

    // If at this point we haven't seen a pointer, we won't see one.
    if (numNormalPointers == 0)
      return PointerDeclaratorKind::NonPointer;

    if (auto recordType = type->getAs<RecordType>()) {
      RecordDecl *recordDecl = recordType->getDecl();

      // If this is CFErrorRef*, report it as such.
      if (numNormalPointers == 2 && numTypeSpecifierPointers < 2 &&
          S.isCFError(recordDecl)) {
        return PointerDeclaratorKind::CFErrorRefPointer;
      }
      break;
    }

    break;
  } while (true);

  switch (numNormalPointers) {
  case 0:
    return PointerDeclaratorKind::NonPointer;

  case 1:
    return PointerDeclaratorKind::SingleLevelPointer;

  case 2:
    return PointerDeclaratorKind::MaybePointerToCFRef;

  default:
    return PointerDeclaratorKind::MultiLevelPointer;
  }
}

bool Sema::isCFError(RecordDecl *RD) {
  // If we already know about CFError, test it directly.
  if (CFError)
    return CFError == RD;

  // Check whether this is CFError, which we identify based on its bridge to
  // NSError. CFErrorRef used to be declared with "objc_bridge" but is now
  // declared with "objc_bridge_mutable", so look for either one of the two
  // attributes.
  if (RD->getTagKind() == TTK_Struct) {
    IdentifierInfo *bridgedType = nullptr;
    if (auto bridgeAttr = RD->getAttr<ObjCBridgeAttr>())
      bridgedType = bridgeAttr->getBridgedType();
    else if (auto bridgeAttr = RD->getAttr<ObjCBridgeMutableAttr>())
      bridgedType = bridgeAttr->getBridgedType();

    if (bridgedType == getNSErrorIdent()) {
      CFError = RD;
      return true;
    }
  }

  return false;
}

static FileID getNullabilityCompletenessCheckFileID(Sema &S,
                                                    SourceLocation loc) {
  // If we're anywhere in a function, method, or closure context, don't perform
  // completeness checks.
  for (DeclContext *ctx = S.CurContext; ctx; ctx = ctx->getParent()) {
    if (ctx->isFunctionOrMethod())
      return FileID();

    if (ctx->isFileContext())
      break;
  }

  // We only care about the expansion location.
  loc = S.SourceMgr.getExpansionLoc(loc);
  FileID file = S.SourceMgr.getFileID(loc);
  if (file.isInvalid())
    return FileID();

  // Retrieve file information.
  bool invalid = false;
  const SrcMgr::SLocEntry &sloc = S.SourceMgr.getSLocEntry(file, &invalid);
  if (invalid || !sloc.isFile())
    return FileID();

  // We don't want to perform completeness checks on the main file or in
  // system headers.
  const SrcMgr::FileInfo &fileInfo = sloc.getFile();
  if (fileInfo.getIncludeLoc().isInvalid())
    return FileID();
  if (fileInfo.getFileCharacteristic() != SrcMgr::C_User &&
      S.Diags.getSuppressSystemWarnings()) {
    return FileID();
  }

  return file;
}

/// Creates a fix-it to insert a C-style nullability keyword at \p pointerLoc,
/// taking into account whitespace before and after.
template <typename DiagBuilderT>
static void fixItNullability(Sema &S, DiagBuilderT &Diag,
                             SourceLocation PointerLoc,
                             NullabilityKind Nullability) {
  assert(PointerLoc.isValid());
  if (PointerLoc.isMacroID())
    return;

  SourceLocation FixItLoc = S.getLocForEndOfToken(PointerLoc);
  if (!FixItLoc.isValid() || FixItLoc == PointerLoc)
    return;

  const char *NextChar = S.SourceMgr.getCharacterData(FixItLoc);
  if (!NextChar)
    return;

  SmallString<32> InsertionTextBuf{" "};
  InsertionTextBuf += getNullabilitySpelling(Nullability);
  InsertionTextBuf += " ";
  StringRef InsertionText = InsertionTextBuf.str();

  if (isWhitespace(*NextChar)) {
    InsertionText = InsertionText.drop_back();
  } else if (NextChar[-1] == '[') {
    if (NextChar[0] == ']')
      InsertionText = InsertionText.drop_back().drop_front();
    else
      InsertionText = InsertionText.drop_front();
  } else if (!isAsciiIdentifierContinue(NextChar[0], /*allow dollar*/ true) &&
             !isAsciiIdentifierContinue(NextChar[-1], /*allow dollar*/ true)) {
    InsertionText = InsertionText.drop_back().drop_front();
  }

  Diag << FixItHint::CreateInsertion(FixItLoc, InsertionText);
}

static void emitNullabilityConsistencyWarning(Sema &S,
                                              SimplePointerKind PointerKind,
                                              SourceLocation PointerLoc,
                                              SourceLocation PointerEndLoc) {
  assert(PointerLoc.isValid());

  if (PointerKind == SimplePointerKind::Array) {
    S.Diag(PointerLoc, diag::warn_nullability_missing_array);
  } else {
    S.Diag(PointerLoc, diag::warn_nullability_missing)
      << static_cast<unsigned>(PointerKind);
  }

  auto FixItLoc = PointerEndLoc.isValid() ? PointerEndLoc : PointerLoc;
  if (FixItLoc.isMacroID())
    return;

  auto addFixIt = [&](NullabilityKind Nullability) {
    auto Diag = S.Diag(FixItLoc, diag::note_nullability_fix_it);
    Diag << static_cast<unsigned>(Nullability);
    Diag << static_cast<unsigned>(PointerKind);
    fixItNullability(S, Diag, FixItLoc, Nullability);
  };
  addFixIt(NullabilityKind::Nullable);
  addFixIt(NullabilityKind::NonNull);
}

/// Complains about missing nullability if the file containing \p pointerLoc
/// has other uses of nullability (either the keywords or the \c assume_nonnull
/// pragma).
///
/// If the file has \e not seen other uses of nullability, this particular
/// pointer is saved for possible later diagnosis. See recordNullabilitySeen().
static void
checkNullabilityConsistency(Sema &S, SimplePointerKind pointerKind,
                            SourceLocation pointerLoc,
                            SourceLocation pointerEndLoc = SourceLocation()) {
  // Determine which file we're performing consistency checking for.
  FileID file = getNullabilityCompletenessCheckFileID(S, pointerLoc);
  if (file.isInvalid())
    return;

  // If we haven't seen any type nullability in this file, we won't warn now
  // about anything.
  FileNullability &fileNullability = S.NullabilityMap[file];
  if (!fileNullability.SawTypeNullability) {
    // If this is the first pointer declarator in the file, and the appropriate
    // warning is on, record it in case we need to diagnose it retroactively.
    diag::kind diagKind;
    if (pointerKind == SimplePointerKind::Array)
      diagKind = diag::warn_nullability_missing_array;
    else
      diagKind = diag::warn_nullability_missing;

    if (fileNullability.PointerLoc.isInvalid() &&
        !S.Context.getDiagnostics().isIgnored(diagKind, pointerLoc)) {
      fileNullability.PointerLoc = pointerLoc;
      fileNullability.PointerEndLoc = pointerEndLoc;
      fileNullability.PointerKind = static_cast<unsigned>(pointerKind);
    }

    return;
  }

  // Complain about missing nullability.
  emitNullabilityConsistencyWarning(S, pointerKind, pointerLoc, pointerEndLoc);
}

/// Marks that a nullability feature has been used in the file containing
/// \p loc.
///
/// If this file already had pointer types in it that were missing nullability,
/// the first such instance is retroactively diagnosed.
///
/// \sa checkNullabilityConsistency
static void recordNullabilitySeen(Sema &S, SourceLocation loc) {
  FileID file = getNullabilityCompletenessCheckFileID(S, loc);
  if (file.isInvalid())
    return;

  FileNullability &fileNullability = S.NullabilityMap[file];
  if (fileNullability.SawTypeNullability)
    return;
  fileNullability.SawTypeNullability = true;

  // If we haven't seen any type nullability before, now we have. Retroactively
  // diagnose the first unannotated pointer, if there was one.
  if (fileNullability.PointerLoc.isInvalid())
    return;

  auto kind = static_cast<SimplePointerKind>(fileNullability.PointerKind);
  emitNullabilityConsistencyWarning(S, kind, fileNullability.PointerLoc,
                                    fileNullability.PointerEndLoc);
}

/// Returns true if any of the declarator chunks before \p endIndex include a
/// level of indirection: array, pointer, reference, or pointer-to-member.
///
/// Because declarator chunks are stored in outer-to-inner order, testing
/// every chunk before \p endIndex is testing all chunks that embed the current
/// chunk as part of their type.
///
/// It is legal to pass the result of Declarator::getNumTypeObjects() as the
/// end index, in which case all chunks are tested.
static bool hasOuterPointerLikeChunk(const Declarator &D, unsigned endIndex) {
  unsigned i = endIndex;
  while (i != 0) {
    // Walk outwards along the declarator chunks.
    --i;
    const DeclaratorChunk &DC = D.getTypeObject(i);
    switch (DC.Kind) {
    case DeclaratorChunk::Paren:
      break;
    case DeclaratorChunk::Array:
    case DeclaratorChunk::Pointer:
    case DeclaratorChunk::Reference:
    case DeclaratorChunk::MemberPointer:
      return true;
    case DeclaratorChunk::Function:
    case DeclaratorChunk::BlockPointer:
    case DeclaratorChunk::Pipe:
      // These are invalid anyway, so just ignore.
      break;
    }
  }
  return false;
}

static bool IsNoDerefableChunk(DeclaratorChunk Chunk) {
  return (Chunk.Kind == DeclaratorChunk::Pointer ||
          Chunk.Kind == DeclaratorChunk::Array);
}

template<typename AttrT>
static AttrT *createSimpleAttr(ASTContext &Ctx, ParsedAttr &AL) {
  AL.setUsedAsTypeAttr();
  return ::new (Ctx) AttrT(Ctx, AL);
}

static Attr *createNullabilityAttr(ASTContext &Ctx, ParsedAttr &Attr,
                                   NullabilityKind NK) {
  switch (NK) {
  case NullabilityKind::NonNull:
    return createSimpleAttr<TypeNonNullAttr>(Ctx, Attr);

  case NullabilityKind::Nullable:
    return createSimpleAttr<TypeNullableAttr>(Ctx, Attr);

  case NullabilityKind::NullableResult:
    return createSimpleAttr<TypeNullableResultAttr>(Ctx, Attr);

  case NullabilityKind::Unspecified:
    return createSimpleAttr<TypeNullUnspecifiedAttr>(Ctx, Attr);
  }
  llvm_unreachable("unknown NullabilityKind");
}

// Diagnose whether this is a case with the multiple addr spaces.
// Returns true if this is an invalid case.
// ISO/IEC TR 18037 S5.3 (amending C99 6.7.3): "No type shall be qualified
// by qualifiers for two or more different address spaces."
static bool DiagnoseMultipleAddrSpaceAttributes(Sema &S, LangAS ASOld,
                                                LangAS ASNew,
                                                SourceLocation AttrLoc) {
  if (ASOld != LangAS::Default) {
    if (ASOld != ASNew) {
      S.Diag(AttrLoc, diag::err_attribute_address_multiple_qualifiers);
      return true;
    }
    // Emit a warning if they are identical; it's likely unintended.
    S.Diag(AttrLoc,
           diag::warn_attribute_address_multiple_identical_qualifiers);
  }
  return false;
}

static TypeSourceInfo *GetFullTypeForDeclarator(TypeProcessingState &state,
                                                QualType declSpecType,
                                                TypeSourceInfo *TInfo) {
  // The TypeSourceInfo that this function returns will not be a null type.
  // If there is an error, this function will fill in a dummy type as fallback.
  QualType T = declSpecType;
  Declarator &D = state.getDeclarator();
  Sema &S = state.getSema();
  ASTContext &Context = S.Context;
  const LangOptions &LangOpts = S.getLangOpts();

  // The name we're declaring, if any.
  DeclarationName Name;
  if (D.getIdentifier())
    Name = D.getIdentifier();

  // Does this declaration declare a typedef-name?
  bool IsTypedefName =
      D.getDeclSpec().getStorageClassSpec() == DeclSpec::SCS_typedef ||
      D.getContext() == DeclaratorContext::AliasDecl ||
      D.getContext() == DeclaratorContext::AliasTemplate;

  // Does T refer to a function type with a cv-qualifier or a ref-qualifier?
  bool IsQualifiedFunction = T->isFunctionProtoType() &&
      (!T->castAs<FunctionProtoType>()->getMethodQuals().empty() ||
       T->castAs<FunctionProtoType>()->getRefQualifier() != RQ_None);

  // If T is 'decltype(auto)', the only declarators we can have are parens
  // and at most one function declarator if this is a function declaration.
  // If T is a deduced class template specialization type, we can have no
  // declarator chunks at all.
  if (auto *DT = T->getAs<DeducedType>()) {
    const AutoType *AT = T->getAs<AutoType>();
    bool IsClassTemplateDeduction = isa<DeducedTemplateSpecializationType>(DT);
    if ((AT && AT->isDecltypeAuto()) || IsClassTemplateDeduction) {
      for (unsigned I = 0, E = D.getNumTypeObjects(); I != E; ++I) {
        unsigned Index = E - I - 1;
        DeclaratorChunk &DeclChunk = D.getTypeObject(Index);
        unsigned DiagId = IsClassTemplateDeduction
                              ? diag::err_deduced_class_template_compound_type
                              : diag::err_decltype_auto_compound_type;
        unsigned DiagKind = 0;
        switch (DeclChunk.Kind) {
        case DeclaratorChunk::Paren:
          // FIXME: Rejecting this is a little silly.
          if (IsClassTemplateDeduction) {
            DiagKind = 4;
            break;
          }
          continue;
        case DeclaratorChunk::Function: {
          if (IsClassTemplateDeduction) {
            DiagKind = 3;
            break;
          }
          unsigned FnIndex;
          if (D.isFunctionDeclarationContext() &&
              D.isFunctionDeclarator(FnIndex) && FnIndex == Index)
            continue;
          DiagId = diag::err_decltype_auto_function_declarator_not_declaration;
          break;
        }
        case DeclaratorChunk::Pointer:
        case DeclaratorChunk::BlockPointer:
        case DeclaratorChunk::MemberPointer:
          DiagKind = 0;
          break;
        case DeclaratorChunk::Reference:
          DiagKind = 1;
          break;
        case DeclaratorChunk::Array:
          DiagKind = 2;
          break;
        case DeclaratorChunk::Pipe:
          break;
        }

        S.Diag(DeclChunk.Loc, DiagId) << DiagKind;
        D.setInvalidType(true);
        break;
      }
    }
  }

  // Determine whether we should infer _Nonnull on pointer types.
  Optional<NullabilityKind> inferNullability;
  bool inferNullabilityCS = false;
  bool inferNullabilityInnerOnly = false;
  bool inferNullabilityInnerOnlyComplete = false;

  // Are we in an assume-nonnull region?
  bool inAssumeNonNullRegion = false;
  SourceLocation assumeNonNullLoc = S.PP.getPragmaAssumeNonNullLoc();
  if (assumeNonNullLoc.isValid()) {
    inAssumeNonNullRegion = true;
    recordNullabilitySeen(S, assumeNonNullLoc);
  }

  // Whether to complain about missing nullability specifiers or not.
  enum {
    /// Never complain.
    CAMN_No,
    /// Complain on the inner pointers (but not the outermost
    /// pointer).
    CAMN_InnerPointers,
    /// Complain about any pointers that don't have nullability
    /// specified or inferred.
    CAMN_Yes
  } complainAboutMissingNullability = CAMN_No;
  unsigned NumPointersRemaining = 0;
  auto complainAboutInferringWithinChunk = PointerWrappingDeclaratorKind::None;

  if (IsTypedefName) {
    // For typedefs, we do not infer any nullability (the default),
    // and we only complain about missing nullability specifiers on
    // inner pointers.
    complainAboutMissingNullability = CAMN_InnerPointers;

    if (T->canHaveNullability(/*ResultIfUnknown*/false) &&
        !T->getNullability(S.Context)) {
      // Note that we allow but don't require nullability on dependent types.
      ++NumPointersRemaining;
    }

    for (unsigned i = 0, n = D.getNumTypeObjects(); i != n; ++i) {
      DeclaratorChunk &chunk = D.getTypeObject(i);
      switch (chunk.Kind) {
      case DeclaratorChunk::Array:
      case DeclaratorChunk::Function:
      case DeclaratorChunk::Pipe:
        break;

      case DeclaratorChunk::BlockPointer:
      case DeclaratorChunk::MemberPointer:
        ++NumPointersRemaining;
        break;

      case DeclaratorChunk::Paren:
      case DeclaratorChunk::Reference:
        continue;

      case DeclaratorChunk::Pointer:
        ++NumPointersRemaining;
        continue;
      }
    }
  } else {
    bool isFunctionOrMethod = false;
    switch (auto context = state.getDeclarator().getContext()) {
    case DeclaratorContext::ObjCParameter:
    case DeclaratorContext::ObjCResult:
    case DeclaratorContext::Prototype:
    case DeclaratorContext::TrailingReturn:
    case DeclaratorContext::TrailingReturnVar:
      isFunctionOrMethod = true;
      LLVM_FALLTHROUGH;

    case DeclaratorContext::Member:
      if (state.getDeclarator().isObjCIvar() && !isFunctionOrMethod) {
        complainAboutMissingNullability = CAMN_No;
        break;
      }

      // Weak properties are inferred to be nullable.
      if (state.getDeclarator().isObjCWeakProperty() && inAssumeNonNullRegion) {
        inferNullability = NullabilityKind::Nullable;
        break;
      }

      LLVM_FALLTHROUGH;

    case DeclaratorContext::File:
    case DeclaratorContext::KNRTypeList: {
      complainAboutMissingNullability = CAMN_Yes;

      // Nullability inference depends on the type and declarator.
      auto wrappingKind = PointerWrappingDeclaratorKind::None;
      switch (classifyPointerDeclarator(S, T, D, wrappingKind)) {
      case PointerDeclaratorKind::NonPointer:
      case PointerDeclaratorKind::MultiLevelPointer:
        // Cannot infer nullability.
        break;

      case PointerDeclaratorKind::SingleLevelPointer:
        // Infer _Nonnull if we are in an assumes-nonnull region.
        if (inAssumeNonNullRegion) {
          complainAboutInferringWithinChunk = wrappingKind;
          inferNullability = NullabilityKind::NonNull;
          inferNullabilityCS = (context == DeclaratorContext::ObjCParameter ||
                                context == DeclaratorContext::ObjCResult);
        }
        break;

      case PointerDeclaratorKind::CFErrorRefPointer:
      case PointerDeclaratorKind::NSErrorPointerPointer:
        // Within a function or method signature, infer _Nullable at both
        // levels.
        if (isFunctionOrMethod && inAssumeNonNullRegion)
          inferNullability = NullabilityKind::Nullable;
        break;

      case PointerDeclaratorKind::MaybePointerToCFRef:
        if (isFunctionOrMethod) {
          // On pointer-to-pointer parameters marked cf_returns_retained or
          // cf_returns_not_retained, if the outer pointer is explicit then
          // infer the inner pointer as _Nullable.
          auto hasCFReturnsAttr =
              [](const ParsedAttributesView &AttrList) -> bool {
            return AttrList.hasAttribute(ParsedAttr::AT_CFReturnsRetained) ||
                   AttrList.hasAttribute(ParsedAttr::AT_CFReturnsNotRetained);
          };
          if (const auto *InnermostChunk = D.getInnermostNonParenChunk()) {
            if (hasCFReturnsAttr(D.getAttributes()) ||
                hasCFReturnsAttr(InnermostChunk->getAttrs()) ||
                hasCFReturnsAttr(D.getDeclSpec().getAttributes())) {
              inferNullability = NullabilityKind::Nullable;
              inferNullabilityInnerOnly = true;
            }
          }
        }
        break;
      }
      break;
    }

    case DeclaratorContext::ConversionId:
      complainAboutMissingNullability = CAMN_Yes;
      break;

    case DeclaratorContext::AliasDecl:
    case DeclaratorContext::AliasTemplate:
    case DeclaratorContext::Block:
    case DeclaratorContext::BlockLiteral:
    case DeclaratorContext::Condition:
    case DeclaratorContext::CXXCatch:
    case DeclaratorContext::CXXNew:
    case DeclaratorContext::ForInit:
    case DeclaratorContext::SelectionInit:
    case DeclaratorContext::LambdaExpr:
    case DeclaratorContext::LambdaExprParameter:
    case DeclaratorContext::ObjCCatch:
    case DeclaratorContext::TemplateParam:
    case DeclaratorContext::TemplateArg:
    case DeclaratorContext::TemplateTypeArg:
    case DeclaratorContext::TypeName:
    case DeclaratorContext::FunctionalCast:
    case DeclaratorContext::RequiresExpr:
      // Don't infer in these contexts.
      break;
    }
  }

  // Local function that returns true if its argument looks like a va_list.
  auto isVaList = [&S](QualType T) -> bool {
    auto *typedefTy = T->getAs<TypedefType>();
    if (!typedefTy)
      return false;
    TypedefDecl *vaListTypedef = S.Context.getBuiltinVaListDecl();
    do {
      if (typedefTy->getDecl() == vaListTypedef)
        return true;
      if (auto *name = typedefTy->getDecl()->getIdentifier())
        if (name->isStr("va_list"))
          return true;
      typedefTy = typedefTy->desugar()->getAs<TypedefType>();
    } while (typedefTy);
    return false;
  };

  // Local function that checks the nullability for a given pointer declarator.
  // Returns true if _Nonnull was inferred.
  auto inferPointerNullability =
      [&](SimplePointerKind pointerKind, SourceLocation pointerLoc,
          SourceLocation pointerEndLoc,
          ParsedAttributesView &attrs, AttributePool &Pool) -> ParsedAttr * {
    // We've seen a pointer.
    if (NumPointersRemaining > 0)
      --NumPointersRemaining;

    // If a nullability attribute is present, there's nothing to do.
    if (hasNullabilityAttr(attrs))
      return nullptr;

    // If we're supposed to infer nullability, do so now.
    if (inferNullability && !inferNullabilityInnerOnlyComplete) {
      ParsedAttr::Syntax syntax = inferNullabilityCS
                                      ? ParsedAttr::AS_ContextSensitiveKeyword
                                      : ParsedAttr::AS_Keyword;
      ParsedAttr *nullabilityAttr = Pool.create(
          S.getNullabilityKeyword(*inferNullability), SourceRange(pointerLoc),
          nullptr, SourceLocation(), nullptr, 0, syntax);

      attrs.addAtEnd(nullabilityAttr);

      if (inferNullabilityCS) {
        state.getDeclarator().getMutableDeclSpec().getObjCQualifiers()
          ->setObjCDeclQualifier(ObjCDeclSpec::DQ_CSNullability);
      }

      if (pointerLoc.isValid() &&
          complainAboutInferringWithinChunk !=
            PointerWrappingDeclaratorKind::None) {
        auto Diag =
            S.Diag(pointerLoc, diag::warn_nullability_inferred_on_nested_type);
        Diag << static_cast<int>(complainAboutInferringWithinChunk);
        fixItNullability(S, Diag, pointerLoc, NullabilityKind::NonNull);
      }

      if (inferNullabilityInnerOnly)
        inferNullabilityInnerOnlyComplete = true;
      return nullabilityAttr;
    }

    // If we're supposed to complain about missing nullability, do so
    // now if it's truly missing.
    switch (complainAboutMissingNullability) {
    case CAMN_No:
      break;

    case CAMN_InnerPointers:
      if (NumPointersRemaining == 0)
        break;
      LLVM_FALLTHROUGH;

    case CAMN_Yes:
      checkNullabilityConsistency(S, pointerKind, pointerLoc, pointerEndLoc);
    }
    return nullptr;
  };

  // If the type itself could have nullability but does not, infer pointer
  // nullability and perform consistency checking.
  if (S.CodeSynthesisContexts.empty()) {
    if (T->canHaveNullability(/*ResultIfUnknown*/false) &&
        !T->getNullability(S.Context)) {
      if (isVaList(T)) {
        // Record that we've seen a pointer, but do nothing else.
        if (NumPointersRemaining > 0)
          --NumPointersRemaining;
      } else {
        SimplePointerKind pointerKind = SimplePointerKind::Pointer;
        if (T->isBlockPointerType())
          pointerKind = SimplePointerKind::BlockPointer;
        else if (T->isMemberPointerType())
          pointerKind = SimplePointerKind::MemberPointer;

        if (auto *attr = inferPointerNullability(
                pointerKind, D.getDeclSpec().getTypeSpecTypeLoc(),
                D.getDeclSpec().getEndLoc(),
                D.getMutableDeclSpec().getAttributes(),
                D.getMutableDeclSpec().getAttributePool())) {
          T = state.getAttributedType(
              createNullabilityAttr(Context, *attr, *inferNullability), T, T);
        }
      }
    }

    if (complainAboutMissingNullability == CAMN_Yes &&
        T->isArrayType() && !T->getNullability(S.Context) && !isVaList(T) &&
        D.isPrototypeContext() &&
        !hasOuterPointerLikeChunk(D, D.getNumTypeObjects())) {
      checkNullabilityConsistency(S, SimplePointerKind::Array,
                                  D.getDeclSpec().getTypeSpecTypeLoc());
    }
  }

  bool ExpectNoDerefChunk =
      state.getCurrentAttributes().hasAttribute(ParsedAttr::AT_NoDeref);

  // Walk the DeclTypeInfo, building the recursive type as we go.
  // DeclTypeInfos are ordered from the identifier out, which is
  // opposite of what we want :).
  for (unsigned i = 0, e = D.getNumTypeObjects(); i != e; ++i) {
    unsigned chunkIndex = e - i - 1;
    state.setCurrentChunkIndex(chunkIndex);
    DeclaratorChunk &DeclType = D.getTypeObject(chunkIndex);
    IsQualifiedFunction &= DeclType.Kind == DeclaratorChunk::Paren;
    switch (DeclType.Kind) {
    case DeclaratorChunk::Paren:
      if (i == 0)
        warnAboutRedundantParens(S, D, T);
      T = S.BuildParenType(T);
      break;
    case DeclaratorChunk::BlockPointer:
      // If blocks are disabled, emit an error.
      if (!LangOpts.Blocks)
        S.Diag(DeclType.Loc, diag::err_blocks_disable) << LangOpts.OpenCL;

      // Handle pointer nullability.
      inferPointerNullability(SimplePointerKind::BlockPointer, DeclType.Loc,
                              DeclType.EndLoc, DeclType.getAttrs(),
                              state.getDeclarator().getAttributePool());

      T = S.BuildBlockPointerType(T, D.getIdentifierLoc(), Name);
      if (DeclType.Cls.TypeQuals || LangOpts.OpenCL) {
        // OpenCL v2.0, s6.12.5 - Block variable declarations are implicitly
        // qualified with const.
        if (LangOpts.OpenCL)
          DeclType.Cls.TypeQuals |= DeclSpec::TQ_const;
        T = S.BuildQualifiedType(T, DeclType.Loc, DeclType.Cls.TypeQuals);
      }
      break;
    case DeclaratorChunk::Pointer:
      // Verify that we're not building a pointer to pointer to function with
      // exception specification.
      if (LangOpts.CPlusPlus && S.CheckDistantExceptionSpec(T)) {
        S.Diag(D.getIdentifierLoc(), diag::err_distant_exception_spec);
        D.setInvalidType(true);
        // Build the type anyway.
      }

      // Handle pointer nullability
      inferPointerNullability(SimplePointerKind::Pointer, DeclType.Loc,
                              DeclType.EndLoc, DeclType.getAttrs(),
                              state.getDeclarator().getAttributePool());

      if (LangOpts.ObjC && T->getAs<ObjCObjectType>()) {
        T = Context.getObjCObjectPointerType(T);
        if (DeclType.Ptr.TypeQuals)
          T = S.BuildQualifiedType(T, DeclType.Loc, DeclType.Ptr.TypeQuals);
        break;
      }

      // OpenCL v2.0 s6.9b - Pointer to image/sampler cannot be used.
      // OpenCL v2.0 s6.13.16.1 - Pointer to pipe cannot be used.
      // OpenCL v2.0 s6.12.5 - Pointers to Blocks are not allowed.
      if (LangOpts.OpenCL || LangOpts.SYCLIsDevice) {
        if (T->isImageType() || T->isSamplerT() || T->isPipeType() ||
            T->isBlockPointerType()) {
          S.Diag(D.getIdentifierLoc(), diag::err_opencl_pointer_to_type) << T;
          D.setInvalidType(true);
        }
      }

      T = S.BuildPointerType(T, DeclType.Loc, Name);
      if (DeclType.Ptr.TypeQuals)
        T = S.BuildQualifiedType(T, DeclType.Loc, DeclType.Ptr.TypeQuals);
      break;
    case DeclaratorChunk::Reference: {
      // Verify that we're not building a reference to pointer to function with
      // exception specification.
      if (LangOpts.CPlusPlus && S.CheckDistantExceptionSpec(T)) {
        S.Diag(D.getIdentifierLoc(), diag::err_distant_exception_spec);
        D.setInvalidType(true);
        // Build the type anyway.
      }
      T = S.BuildReferenceType(T, DeclType.Ref.LValueRef, DeclType.Loc, Name);

      if (DeclType.Ref.HasRestrict)
        T = S.BuildQualifiedType(T, DeclType.Loc, Qualifiers::Restrict);
      break;
    }
    case DeclaratorChunk::Array: {
      // Verify that we're not building an array of pointers to function with
      // exception specification.
      if (LangOpts.CPlusPlus && S.CheckDistantExceptionSpec(T)) {
        S.Diag(D.getIdentifierLoc(), diag::err_distant_exception_spec);
        D.setInvalidType(true);
        // Build the type anyway.
      }
      DeclaratorChunk::ArrayTypeInfo &ATI = DeclType.Arr;
      Expr *ArraySize = static_cast<Expr*>(ATI.NumElts);
      ArrayType::ArraySizeModifier ASM;
      if (ATI.isStar)
        ASM = ArrayType::Star;
      else if (ATI.hasStatic)
        ASM = ArrayType::Static;
      else
        ASM = ArrayType::Normal;
      if (ASM == ArrayType::Star && !D.isPrototypeContext()) {
        // FIXME: This check isn't quite right: it allows star in prototypes
        // for function definitions, and disallows some edge cases detailed
        // in http://gcc.gnu.org/ml/gcc-patches/2009-02/msg00133.html
        S.Diag(DeclType.Loc, diag::err_array_star_outside_prototype);
        ASM = ArrayType::Normal;
        D.setInvalidType(true);
      }

      // C99 6.7.5.2p1: The optional type qualifiers and the keyword static
      // shall appear only in a declaration of a function parameter with an
      // array type, ...
      if (ASM == ArrayType::Static || ATI.TypeQuals) {
        if (!(D.isPrototypeContext() ||
              D.getContext() == DeclaratorContext::KNRTypeList)) {
          S.Diag(DeclType.Loc, diag::err_array_static_outside_prototype) <<
              (ASM == ArrayType::Static ? "'static'" : "type qualifier");
          // Remove the 'static' and the type qualifiers.
          if (ASM == ArrayType::Static)
            ASM = ArrayType::Normal;
          ATI.TypeQuals = 0;
          D.setInvalidType(true);
        }

        // C99 6.7.5.2p1: ... and then only in the outermost array type
        // derivation.
        if (hasOuterPointerLikeChunk(D, chunkIndex)) {
          S.Diag(DeclType.Loc, diag::err_array_static_not_outermost) <<
            (ASM == ArrayType::Static ? "'static'" : "type qualifier");
          if (ASM == ArrayType::Static)
            ASM = ArrayType::Normal;
          ATI.TypeQuals = 0;
          D.setInvalidType(true);
        }
      }
      const AutoType *AT = T->getContainedAutoType();
      // Allow arrays of auto if we are a generic lambda parameter.
      // i.e. [](auto (&array)[5]) { return array[0]; }; OK
      if (AT && D.getContext() != DeclaratorContext::LambdaExprParameter) {
        // We've already diagnosed this for decltype(auto).
        if (!AT->isDecltypeAuto())
          S.Diag(DeclType.Loc, diag::err_illegal_decl_array_of_auto)
              << getPrintableNameForEntity(Name) << T;
        T = QualType();
        break;
      }

      // Array parameters can be marked nullable as well, although it's not
      // necessary if they're marked 'static'.
      if (complainAboutMissingNullability == CAMN_Yes &&
          !hasNullabilityAttr(DeclType.getAttrs()) &&
          ASM != ArrayType::Static &&
          D.isPrototypeContext() &&
          !hasOuterPointerLikeChunk(D, chunkIndex)) {
        checkNullabilityConsistency(S, SimplePointerKind::Array, DeclType.Loc);
      }

      T = S.BuildArrayType(T, ASM, ArraySize, ATI.TypeQuals,
                           SourceRange(DeclType.Loc, DeclType.EndLoc), Name);
      break;
    }
    case DeclaratorChunk::Function: {
      // If the function declarator has a prototype (i.e. it is not () and
      // does not have a K&R-style identifier list), then the arguments are part
      // of the type, otherwise the argument list is ().
      DeclaratorChunk::FunctionTypeInfo &FTI = DeclType.Fun;
      IsQualifiedFunction =
          FTI.hasMethodTypeQualifiers() || FTI.hasRefQualifier();

      // Check for auto functions and trailing return type and adjust the
      // return type accordingly.
      if (!D.isInvalidType()) {
        // trailing-return-type is only required if we're declaring a function,
        // and not, for instance, a pointer to a function.
        if (D.getDeclSpec().hasAutoTypeSpec() &&
            !FTI.hasTrailingReturnType() && chunkIndex == 0) {
          if (!S.getLangOpts().CPlusPlus14) {
            S.Diag(D.getDeclSpec().getTypeSpecTypeLoc(),
                   D.getDeclSpec().getTypeSpecType() == DeclSpec::TST_auto
                       ? diag::err_auto_missing_trailing_return
                       : diag::err_deduced_return_type);
            T = Context.IntTy;
            D.setInvalidType(true);
          } else {
            S.Diag(D.getDeclSpec().getTypeSpecTypeLoc(),
                   diag::warn_cxx11_compat_deduced_return_type);
          }
        } else if (FTI.hasTrailingReturnType()) {
          // T must be exactly 'auto' at this point. See CWG issue 681.
          if (isa<ParenType>(T)) {
            S.Diag(D.getBeginLoc(), diag::err_trailing_return_in_parens)
                << T << D.getSourceRange();
            D.setInvalidType(true);
          } else if (D.getName().getKind() ==
                     UnqualifiedIdKind::IK_DeductionGuideName) {
            if (T != Context.DependentTy) {
              S.Diag(D.getDeclSpec().getBeginLoc(),
                     diag::err_deduction_guide_with_complex_decl)
                  << D.getSourceRange();
              D.setInvalidType(true);
            }
          } else if (D.getContext() != DeclaratorContext::LambdaExpr &&
                     (T.hasQualifiers() || !isa<AutoType>(T) ||
                      cast<AutoType>(T)->getKeyword() !=
                          AutoTypeKeyword::Auto ||
                      cast<AutoType>(T)->isConstrained())) {
            S.Diag(D.getDeclSpec().getTypeSpecTypeLoc(),
                   diag::err_trailing_return_without_auto)
                << T << D.getDeclSpec().getSourceRange();
            D.setInvalidType(true);
          }
          T = S.GetTypeFromParser(FTI.getTrailingReturnType(), &TInfo);
          if (T.isNull()) {
            // An error occurred parsing the trailing return type.
            T = Context.IntTy;
            D.setInvalidType(true);
          } else if (AutoType *Auto = T->getContainedAutoType()) {
            // If the trailing return type contains an `auto`, we may need to
            // invent a template parameter for it, for cases like
            // `auto f() -> C auto` or `[](auto (*p) -> auto) {}`.
            InventedTemplateParameterInfo *InventedParamInfo = nullptr;
            if (D.getContext() == DeclaratorContext::Prototype)
              InventedParamInfo = &S.InventedParameterInfos.back();
            else if (D.getContext() == DeclaratorContext::LambdaExprParameter)
              InventedParamInfo = S.getCurLambda();
            if (InventedParamInfo) {
              std::tie(T, TInfo) = InventTemplateParameter(
                  state, T, TInfo, Auto, *InventedParamInfo);
            }
          }
        } else {
          // This function type is not the type of the entity being declared,
          // so checking the 'auto' is not the responsibility of this chunk.
        }
      }

      // C99 6.7.5.3p1: The return type may not be a function or array type.
      // For conversion functions, we'll diagnose this particular error later.
      if (!D.isInvalidType() && (T->isArrayType() || T->isFunctionType()) &&
          (D.getName().getKind() !=
           UnqualifiedIdKind::IK_ConversionFunctionId)) {
        unsigned diagID = diag::err_func_returning_array_function;
        // Last processing chunk in block context means this function chunk
        // represents the block.
        if (chunkIndex == 0 &&
            D.getContext() == DeclaratorContext::BlockLiteral)
          diagID = diag::err_block_returning_array_function;
        S.Diag(DeclType.Loc, diagID) << T->isFunctionType() << T;
        T = Context.IntTy;
        D.setInvalidType(true);
      }

      // Do not allow returning half FP value.
      // FIXME: This really should be in BuildFunctionType.
      if (T->isHalfType()) {
        if (S.getLangOpts().OpenCL) {
          if (!S.getOpenCLOptions().isAvailableOption("cl_khr_fp16",
                                                      S.getLangOpts())) {
            S.Diag(D.getIdentifierLoc(), diag::err_opencl_invalid_return)
                << T << 0 /*pointer hint*/;
            D.setInvalidType(true);
          }
        } else if (!S.getLangOpts().HalfArgsAndReturns) {
          S.Diag(D.getIdentifierLoc(),
            diag::err_parameters_retval_cannot_have_fp16_type) << 1;
          D.setInvalidType(true);
        }
      }

      if (LangOpts.OpenCL) {
        // OpenCL v2.0 s6.12.5 - A pipe cannot be the return value of a
        // function. Disrespect this for SYCL.
        if (T->isPipeType()) {
          S.Diag(D.getIdentifierLoc(), diag::err_opencl_invalid_return)
              << T << 1 /*hint off*/;
          D.setInvalidType(true);
        }
      }

      if (LangOpts.OpenCL || LangOpts.SYCLIsDevice) {
        // OpenCL v2.0 s6.12.5 - A block cannot be the return value of a
        // function.
        if (!T->isSampledImageType() &&
            (T->isBlockPointerType() || T->isImageType() || T->isSamplerT())) {
          S.Diag(D.getIdentifierLoc(), diag::err_opencl_invalid_return)
              << T << 1 /*hint off*/;
          D.setInvalidType(true);
        }
        // OpenCL doesn't support variadic functions and blocks
        // (s6.9.e and s6.12.5 OpenCL v2.0) except for printf.
        // We also allow here any toolchain reserved identifiers.
        if (FTI.isVariadic &&
            !LangOpts.SYCLIsDevice &&
            !S.getOpenCLOptions().isAvailableOption(
                "__cl_clang_variadic_functions", S.getLangOpts()) &&
            !(D.getIdentifier() &&
              ((D.getIdentifier()->getName() == "printf" &&
                LangOpts.getOpenCLCompatibleVersion() >= 120) ||
               D.getIdentifier()->getName().startswith("__")))) {
          S.Diag(D.getIdentifierLoc(), diag::err_opencl_variadic_function);
          D.setInvalidType(true);
        }
      }

      // Methods cannot return interface types. All ObjC objects are
      // passed by reference.
      if (T->isObjCObjectType()) {
        SourceLocation DiagLoc, FixitLoc;
        if (TInfo) {
          DiagLoc = TInfo->getTypeLoc().getBeginLoc();
          FixitLoc = S.getLocForEndOfToken(TInfo->getTypeLoc().getEndLoc());
        } else {
          DiagLoc = D.getDeclSpec().getTypeSpecTypeLoc();
          FixitLoc = S.getLocForEndOfToken(D.getDeclSpec().getEndLoc());
        }
        S.Diag(DiagLoc, diag::err_object_cannot_be_passed_returned_by_value)
          << 0 << T
          << FixItHint::CreateInsertion(FixitLoc, "*");

        T = Context.getObjCObjectPointerType(T);
        if (TInfo) {
          TypeLocBuilder TLB;
          TLB.pushFullCopy(TInfo->getTypeLoc());
          ObjCObjectPointerTypeLoc TLoc = TLB.push<ObjCObjectPointerTypeLoc>(T);
          TLoc.setStarLoc(FixitLoc);
          TInfo = TLB.getTypeSourceInfo(Context, T);
        }

        D.setInvalidType(true);
      }

      // cv-qualifiers on return types are pointless except when the type is a
      // class type in C++.
      if ((T.getCVRQualifiers() || T->isAtomicType()) &&
          !(S.getLangOpts().CPlusPlus &&
            (T->isDependentType() || T->isRecordType()))) {
        if (T->isVoidType() && !S.getLangOpts().CPlusPlus &&
            D.getFunctionDefinitionKind() ==
                FunctionDefinitionKind::Definition) {
          // [6.9.1/3] qualified void return is invalid on a C
          // function definition.  Apparently ok on declarations and
          // in C++ though (!)
          S.Diag(DeclType.Loc, diag::err_func_returning_qualified_void) << T;
        } else
          diagnoseRedundantReturnTypeQualifiers(S, T, D, chunkIndex);

        // C++2a [dcl.fct]p12:
        //   A volatile-qualified return type is deprecated
        if (T.isVolatileQualified() && S.getLangOpts().CPlusPlus20)
          S.Diag(DeclType.Loc, diag::warn_deprecated_volatile_return) << T;
      }

      // Objective-C ARC ownership qualifiers are ignored on the function
      // return type (by type canonicalization). Complain if this attribute
      // was written here.
      if (T.getQualifiers().hasObjCLifetime()) {
        SourceLocation AttrLoc;
        if (chunkIndex + 1 < D.getNumTypeObjects()) {
          DeclaratorChunk ReturnTypeChunk = D.getTypeObject(chunkIndex + 1);
          for (const ParsedAttr &AL : ReturnTypeChunk.getAttrs()) {
            if (AL.getKind() == ParsedAttr::AT_ObjCOwnership) {
              AttrLoc = AL.getLoc();
              break;
            }
          }
        }
        if (AttrLoc.isInvalid()) {
          for (const ParsedAttr &AL : D.getDeclSpec().getAttributes()) {
            if (AL.getKind() == ParsedAttr::AT_ObjCOwnership) {
              AttrLoc = AL.getLoc();
              break;
            }
          }
        }

        if (AttrLoc.isValid()) {
          // The ownership attributes are almost always written via
          // the predefined
          // __strong/__weak/__autoreleasing/__unsafe_unretained.
          if (AttrLoc.isMacroID())
            AttrLoc =
                S.SourceMgr.getImmediateExpansionRange(AttrLoc).getBegin();

          S.Diag(AttrLoc, diag::warn_arc_lifetime_result_type)
            << T.getQualifiers().getObjCLifetime();
        }
      }

      if (LangOpts.CPlusPlus && D.getDeclSpec().hasTagDefinition()) {
        // C++ [dcl.fct]p6:
        //   Types shall not be defined in return or parameter types.
        TagDecl *Tag = cast<TagDecl>(D.getDeclSpec().getRepAsDecl());
        S.Diag(Tag->getLocation(), diag::err_type_defined_in_result_type)
          << Context.getTypeDeclType(Tag);
      }

      // Exception specs are not allowed in typedefs. Complain, but add it
      // anyway.
      if (IsTypedefName && FTI.getExceptionSpecType() && !LangOpts.CPlusPlus17)
        S.Diag(FTI.getExceptionSpecLocBeg(),
               diag::err_exception_spec_in_typedef)
            << (D.getContext() == DeclaratorContext::AliasDecl ||
                D.getContext() == DeclaratorContext::AliasTemplate);

      // If we see "T var();" or "T var(T());" at block scope, it is probably
      // an attempt to initialize a variable, not a function declaration.
      if (FTI.isAmbiguous)
        warnAboutAmbiguousFunction(S, D, DeclType, T);

      FunctionType::ExtInfo EI(
          getCCForDeclaratorChunk(S, D, DeclType.getAttrs(), FTI, chunkIndex));

<<<<<<< HEAD
      if (!FTI.NumParams && !FTI.isVariadic && !LangOpts.CPlusPlus &&
          !LangOpts.OpenCL && !LangOpts.SYCLIsDevice) {
=======
      // OpenCL disallows functions without a prototype, but it doesn't enforce
      // strict prototypes as in C2x because it allows a function definition to
      // have an identifier list. See OpenCL 3.0 6.11/g for more details.
      if (!FTI.NumParams && !FTI.isVariadic &&
          !LangOpts.requiresStrictPrototypes() && !LangOpts.OpenCL) {
>>>>>>> 9955f14a
        // Simple void foo(), where the incoming T is the result type.
        T = Context.getFunctionNoProtoType(T, EI);
      } else {
        // We allow a zero-parameter variadic function in C if the
        // function is marked with the "overloadable" attribute. Scan
        // for this attribute now.
        if (!FTI.NumParams && FTI.isVariadic && !LangOpts.CPlusPlus)
          if (!D.getAttributes().hasAttribute(ParsedAttr::AT_Overloadable) &&
              !D.getDeclSpec().getAttributes().hasAttribute(
                  ParsedAttr::AT_Overloadable))
            S.Diag(FTI.getEllipsisLoc(), diag::err_ellipsis_first_param);

        if (FTI.NumParams && FTI.Params[0].Param == nullptr) {
          // C99 6.7.5.3p3: Reject int(x,y,z) when it's not a function
          // definition.
          S.Diag(FTI.Params[0].IdentLoc,
                 diag::err_ident_list_in_fn_declaration);
          D.setInvalidType(true);
          // Recover by creating a K&R-style function type, if possible.
          T = (!LangOpts.requiresStrictPrototypes() && !LangOpts.OpenCL)
                  ? Context.getFunctionNoProtoType(T, EI)
                  : Context.IntTy;
          break;
        }

        FunctionProtoType::ExtProtoInfo EPI;
        EPI.ExtInfo = EI;
        EPI.Variadic = FTI.isVariadic;
        EPI.EllipsisLoc = FTI.getEllipsisLoc();
        EPI.HasTrailingReturn = FTI.hasTrailingReturnType();
        EPI.TypeQuals.addCVRUQualifiers(
            FTI.MethodQualifiers ? FTI.MethodQualifiers->getTypeQualifiers()
                                 : 0);
        EPI.RefQualifier = !FTI.hasRefQualifier()? RQ_None
                    : FTI.RefQualifierIsLValueRef? RQ_LValue
                    : RQ_RValue;

        // Otherwise, we have a function with a parameter list that is
        // potentially variadic.
        SmallVector<QualType, 16> ParamTys;
        ParamTys.reserve(FTI.NumParams);

        SmallVector<FunctionProtoType::ExtParameterInfo, 16>
          ExtParameterInfos(FTI.NumParams);
        bool HasAnyInterestingExtParameterInfos = false;

        for (unsigned i = 0, e = FTI.NumParams; i != e; ++i) {
          ParmVarDecl *Param = cast<ParmVarDecl>(FTI.Params[i].Param);
          QualType ParamTy = Param->getType();
          assert(!ParamTy.isNull() && "Couldn't parse type?");

          // Look for 'void'.  void is allowed only as a single parameter to a
          // function with no other parameters (C99 6.7.5.3p10).  We record
          // int(void) as a FunctionProtoType with an empty parameter list.
          if (ParamTy->isVoidType()) {
            // If this is something like 'float(int, void)', reject it.  'void'
            // is an incomplete type (C99 6.2.5p19) and function decls cannot
            // have parameters of incomplete type.
            if (FTI.NumParams != 1 || FTI.isVariadic) {
              S.Diag(FTI.Params[i].IdentLoc, diag::err_void_only_param);
              ParamTy = Context.IntTy;
              Param->setType(ParamTy);
            } else if (FTI.Params[i].Ident) {
              // Reject, but continue to parse 'int(void abc)'.
              S.Diag(FTI.Params[i].IdentLoc, diag::err_param_with_void_type);
              ParamTy = Context.IntTy;
              Param->setType(ParamTy);
            } else {
              // Reject, but continue to parse 'float(const void)'.
              if (ParamTy.hasQualifiers())
                S.Diag(DeclType.Loc, diag::err_void_param_qualified);

              // Do not add 'void' to the list.
              break;
            }
          } else if (ParamTy->isHalfType()) {
            // Disallow half FP parameters.
            // FIXME: This really should be in BuildFunctionType.
            if (S.getLangOpts().OpenCL) {
              if (!S.getOpenCLOptions().isAvailableOption("cl_khr_fp16",
                                                          S.getLangOpts())) {
                S.Diag(Param->getLocation(), diag::err_opencl_invalid_param)
                    << ParamTy << 0;
                D.setInvalidType();
                Param->setInvalidDecl();
              }
            } else if (!S.getLangOpts().HalfArgsAndReturns) {
              S.Diag(Param->getLocation(),
                diag::err_parameters_retval_cannot_have_fp16_type) << 0;
              D.setInvalidType();
            }
          } else if (!FTI.hasPrototype) {
            if (ParamTy->isPromotableIntegerType()) {
              ParamTy = Context.getPromotedIntegerType(ParamTy);
              Param->setKNRPromoted(true);
            } else if (const BuiltinType* BTy = ParamTy->getAs<BuiltinType>()) {
              if (BTy->getKind() == BuiltinType::Float) {
                ParamTy = Context.DoubleTy;
                Param->setKNRPromoted(true);
              }
            }
          } else if (S.getLangOpts().OpenCL && ParamTy->isBlockPointerType()) {
            // OpenCL 2.0 s6.12.5: A block cannot be a parameter of a function.
            S.Diag(Param->getLocation(), diag::err_opencl_invalid_param)
                << ParamTy << 1 /*hint off*/;
            D.setInvalidType();
          }

          if (LangOpts.ObjCAutoRefCount && Param->hasAttr<NSConsumedAttr>()) {
            ExtParameterInfos[i] = ExtParameterInfos[i].withIsConsumed(true);
            HasAnyInterestingExtParameterInfos = true;
          }

          if (auto attr = Param->getAttr<ParameterABIAttr>()) {
            ExtParameterInfos[i] =
              ExtParameterInfos[i].withABI(attr->getABI());
            HasAnyInterestingExtParameterInfos = true;
          }

          if (Param->hasAttr<PassObjectSizeAttr>()) {
            ExtParameterInfos[i] = ExtParameterInfos[i].withHasPassObjectSize();
            HasAnyInterestingExtParameterInfos = true;
          }

          if (Param->hasAttr<NoEscapeAttr>()) {
            ExtParameterInfos[i] = ExtParameterInfos[i].withIsNoEscape(true);
            HasAnyInterestingExtParameterInfos = true;
          }

          ParamTys.push_back(ParamTy);
        }

        if (HasAnyInterestingExtParameterInfos) {
          EPI.ExtParameterInfos = ExtParameterInfos.data();
          checkExtParameterInfos(S, ParamTys, EPI,
              [&](unsigned i) { return FTI.Params[i].Param->getLocation(); });
        }

        SmallVector<QualType, 4> Exceptions;
        SmallVector<ParsedType, 2> DynamicExceptions;
        SmallVector<SourceRange, 2> DynamicExceptionRanges;
        Expr *NoexceptExpr = nullptr;

        if (FTI.getExceptionSpecType() == EST_Dynamic) {
          // FIXME: It's rather inefficient to have to split into two vectors
          // here.
          unsigned N = FTI.getNumExceptions();
          DynamicExceptions.reserve(N);
          DynamicExceptionRanges.reserve(N);
          for (unsigned I = 0; I != N; ++I) {
            DynamicExceptions.push_back(FTI.Exceptions[I].Ty);
            DynamicExceptionRanges.push_back(FTI.Exceptions[I].Range);
          }
        } else if (isComputedNoexcept(FTI.getExceptionSpecType())) {
          NoexceptExpr = FTI.NoexceptExpr;
        }

        S.checkExceptionSpecification(D.isFunctionDeclarationContext(),
                                      FTI.getExceptionSpecType(),
                                      DynamicExceptions,
                                      DynamicExceptionRanges,
                                      NoexceptExpr,
                                      Exceptions,
                                      EPI.ExceptionSpec);

        // FIXME: Set address space from attrs for C++ mode here.
        // OpenCLCPlusPlus: A class member function has an address space.
        auto IsClassMember = [&]() {
          return (!state.getDeclarator().getCXXScopeSpec().isEmpty() &&
                  state.getDeclarator()
                          .getCXXScopeSpec()
                          .getScopeRep()
                          ->getKind() == NestedNameSpecifier::TypeSpec) ||
                 state.getDeclarator().getContext() ==
                     DeclaratorContext::Member ||
                 state.getDeclarator().getContext() ==
                     DeclaratorContext::LambdaExpr;
        };

        if (state.getSema().getLangOpts().OpenCLCPlusPlus && IsClassMember()) {
          LangAS ASIdx = LangAS::Default;
          // Take address space attr if any and mark as invalid to avoid adding
          // them later while creating QualType.
          if (FTI.MethodQualifiers)
            for (ParsedAttr &attr : FTI.MethodQualifiers->getAttributes()) {
              LangAS ASIdxNew = attr.asOpenCLLangAS();
              if (DiagnoseMultipleAddrSpaceAttributes(S, ASIdx, ASIdxNew,
                                                      attr.getLoc()))
                D.setInvalidType(true);
              else
                ASIdx = ASIdxNew;
            }
          // If a class member function's address space is not set, set it to
          // __generic.
          LangAS AS =
              (ASIdx == LangAS::Default ? S.getDefaultCXXMethodAddrSpace()
                                        : ASIdx);
          EPI.TypeQuals.addAddressSpace(AS);
        }
        T = Context.getFunctionType(T, ParamTys, EPI);
      }
      break;
    }
    case DeclaratorChunk::MemberPointer: {
      // The scope spec must refer to a class, or be dependent.
      CXXScopeSpec &SS = DeclType.Mem.Scope();
      QualType ClsType;

      // Handle pointer nullability.
      inferPointerNullability(SimplePointerKind::MemberPointer, DeclType.Loc,
                              DeclType.EndLoc, DeclType.getAttrs(),
                              state.getDeclarator().getAttributePool());

      if (SS.isInvalid()) {
        // Avoid emitting extra errors if we already errored on the scope.
        D.setInvalidType(true);
      } else if (S.isDependentScopeSpecifier(SS) ||
                 isa_and_nonnull<CXXRecordDecl>(S.computeDeclContext(SS))) {
        NestedNameSpecifier *NNS = SS.getScopeRep();
        NestedNameSpecifier *NNSPrefix = NNS->getPrefix();
        switch (NNS->getKind()) {
        case NestedNameSpecifier::Identifier:
          ClsType = Context.getDependentNameType(ETK_None, NNSPrefix,
                                                 NNS->getAsIdentifier());
          break;

        case NestedNameSpecifier::Namespace:
        case NestedNameSpecifier::NamespaceAlias:
        case NestedNameSpecifier::Global:
        case NestedNameSpecifier::Super:
          llvm_unreachable("Nested-name-specifier must name a type");

        case NestedNameSpecifier::TypeSpec:
        case NestedNameSpecifier::TypeSpecWithTemplate:
          ClsType = QualType(NNS->getAsType(), 0);
          // Note: if the NNS has a prefix and ClsType is a nondependent
          // TemplateSpecializationType, then the NNS prefix is NOT included
          // in ClsType; hence we wrap ClsType into an ElaboratedType.
          // NOTE: in particular, no wrap occurs if ClsType already is an
          // Elaborated, DependentName, or DependentTemplateSpecialization.
          if (NNSPrefix && isa<TemplateSpecializationType>(NNS->getAsType()))
            ClsType = Context.getElaboratedType(ETK_None, NNSPrefix, ClsType);
          break;
        }
      } else {
        S.Diag(DeclType.Mem.Scope().getBeginLoc(),
             diag::err_illegal_decl_mempointer_in_nonclass)
          << (D.getIdentifier() ? D.getIdentifier()->getName() : "type name")
          << DeclType.Mem.Scope().getRange();
        D.setInvalidType(true);
      }

      if (!ClsType.isNull())
        T = S.BuildMemberPointerType(T, ClsType, DeclType.Loc,
                                     D.getIdentifier());
      if (T.isNull()) {
        T = Context.IntTy;
        D.setInvalidType(true);
      } else if (DeclType.Mem.TypeQuals) {
        T = S.BuildQualifiedType(T, DeclType.Loc, DeclType.Mem.TypeQuals);
      }
      break;
    }

    case DeclaratorChunk::Pipe: {
      T = S.BuildReadPipeType(T, DeclType.Loc);
      processTypeAttrs(state, T, TAL_DeclSpec,
                       D.getMutableDeclSpec().getAttributes());
      break;
    }
    }

    if (T.isNull()) {
      D.setInvalidType(true);
      T = Context.IntTy;
    }

    // See if there are any attributes on this declarator chunk.
    processTypeAttrs(state, T, TAL_DeclChunk, DeclType.getAttrs());

    if (DeclType.Kind != DeclaratorChunk::Paren) {
      if (ExpectNoDerefChunk && !IsNoDerefableChunk(DeclType))
        S.Diag(DeclType.Loc, diag::warn_noderef_on_non_pointer_or_array);

      ExpectNoDerefChunk = state.didParseNoDeref();
    }
  }

  if (ExpectNoDerefChunk)
    S.Diag(state.getDeclarator().getBeginLoc(),
           diag::warn_noderef_on_non_pointer_or_array);

  // GNU warning -Wstrict-prototypes
  //   Warn if a function declaration or definition is without a prototype.
  //   This warning is issued for all kinds of unprototyped function
  //   declarations (i.e. function type typedef, function pointer etc.)
  //   C99 6.7.5.3p14:
  //   The empty list in a function declarator that is not part of a definition
  //   of that function specifies that no information about the number or types
  //   of the parameters is supplied.
  // See ActOnFinishFunctionBody() and MergeFunctionDecl() for handling of
  // function declarations whose behavior changes in C2x.
  if (!LangOpts.CPlusPlus) {
    bool IsBlock = false;
    for (const DeclaratorChunk &DeclType : D.type_objects()) {
      switch (DeclType.Kind) {
      case DeclaratorChunk::BlockPointer:
        IsBlock = true;
        break;
      case DeclaratorChunk::Function: {
        const DeclaratorChunk::FunctionTypeInfo &FTI = DeclType.Fun;
        // We suppress the warning when there's no LParen location, as this
        // indicates the declaration was an implicit declaration, which gets
        // warned about separately via -Wimplicit-function-declaration.
        if (FTI.NumParams == 0 && !FTI.isVariadic && FTI.getLParenLoc().isValid())
          S.Diag(DeclType.Loc, diag::warn_strict_prototypes)
              << IsBlock
              << FixItHint::CreateInsertion(FTI.getRParenLoc(), "void");
        IsBlock = false;
        break;
      }
      default:
        break;
      }
    }
  }

  assert(!T.isNull() && "T must not be null after this point");

  if (LangOpts.CPlusPlus && T->isFunctionType()) {
    const FunctionProtoType *FnTy = T->getAs<FunctionProtoType>();
    assert(FnTy && "Why oh why is there not a FunctionProtoType here?");

    // C++ 8.3.5p4:
    //   A cv-qualifier-seq shall only be part of the function type
    //   for a nonstatic member function, the function type to which a pointer
    //   to member refers, or the top-level function type of a function typedef
    //   declaration.
    //
    // Core issue 547 also allows cv-qualifiers on function types that are
    // top-level template type arguments.
    enum { NonMember, Member, DeductionGuide } Kind = NonMember;
    if (D.getName().getKind() == UnqualifiedIdKind::IK_DeductionGuideName)
      Kind = DeductionGuide;
    else if (!D.getCXXScopeSpec().isSet()) {
      if ((D.getContext() == DeclaratorContext::Member ||
           D.getContext() == DeclaratorContext::LambdaExpr) &&
          !D.getDeclSpec().isFriendSpecified())
        Kind = Member;
    } else {
      DeclContext *DC = S.computeDeclContext(D.getCXXScopeSpec());
      if (!DC || DC->isRecord())
        Kind = Member;
    }

    // C++11 [dcl.fct]p6 (w/DR1417):
    // An attempt to specify a function type with a cv-qualifier-seq or a
    // ref-qualifier (including by typedef-name) is ill-formed unless it is:
    //  - the function type for a non-static member function,
    //  - the function type to which a pointer to member refers,
    //  - the top-level function type of a function typedef declaration or
    //    alias-declaration,
    //  - the type-id in the default argument of a type-parameter, or
    //  - the type-id of a template-argument for a type-parameter
    //
    // FIXME: Checking this here is insufficient. We accept-invalid on:
    //
    //   template<typename T> struct S { void f(T); };
    //   S<int() const> s;
    //
    // ... for instance.
    if (IsQualifiedFunction &&
        !(Kind == Member &&
          D.getDeclSpec().getStorageClassSpec() != DeclSpec::SCS_static) &&
        !IsTypedefName && D.getContext() != DeclaratorContext::TemplateArg &&
        D.getContext() != DeclaratorContext::TemplateTypeArg) {
      SourceLocation Loc = D.getBeginLoc();
      SourceRange RemovalRange;
      unsigned I;
      if (D.isFunctionDeclarator(I)) {
        SmallVector<SourceLocation, 4> RemovalLocs;
        const DeclaratorChunk &Chunk = D.getTypeObject(I);
        assert(Chunk.Kind == DeclaratorChunk::Function);

        if (Chunk.Fun.hasRefQualifier())
          RemovalLocs.push_back(Chunk.Fun.getRefQualifierLoc());

        if (Chunk.Fun.hasMethodTypeQualifiers())
          Chunk.Fun.MethodQualifiers->forEachQualifier(
              [&](DeclSpec::TQ TypeQual, StringRef QualName,
                  SourceLocation SL) { RemovalLocs.push_back(SL); });

        if (!RemovalLocs.empty()) {
          llvm::sort(RemovalLocs,
                     BeforeThanCompare<SourceLocation>(S.getSourceManager()));
          RemovalRange = SourceRange(RemovalLocs.front(), RemovalLocs.back());
          Loc = RemovalLocs.front();
        }
      }

      S.Diag(Loc, diag::err_invalid_qualified_function_type)
        << Kind << D.isFunctionDeclarator() << T
        << getFunctionQualifiersAsString(FnTy)
        << FixItHint::CreateRemoval(RemovalRange);

      // Strip the cv-qualifiers and ref-qualifiers from the type.
      FunctionProtoType::ExtProtoInfo EPI = FnTy->getExtProtoInfo();
      EPI.TypeQuals.removeCVRQualifiers();
      EPI.RefQualifier = RQ_None;

      T = Context.getFunctionType(FnTy->getReturnType(), FnTy->getParamTypes(),
                                  EPI);
      // Rebuild any parens around the identifier in the function type.
      for (unsigned i = 0, e = D.getNumTypeObjects(); i != e; ++i) {
        if (D.getTypeObject(i).Kind != DeclaratorChunk::Paren)
          break;
        T = S.BuildParenType(T);
      }
    }
  }

  // Apply any undistributed attributes from the declarator.
  processTypeAttrs(state, T, TAL_DeclName, D.getAttributes());

  // Diagnose any ignored type attributes.
  state.diagnoseIgnoredTypeAttrs(T);

  // C++0x [dcl.constexpr]p9:
  //  A constexpr specifier used in an object declaration declares the object
  //  as const.
  if (D.getDeclSpec().getConstexprSpecifier() == ConstexprSpecKind::Constexpr &&
      T->isObjectType())
    T.addConst();

  // C++2a [dcl.fct]p4:
  //   A parameter with volatile-qualified type is deprecated
  if (T.isVolatileQualified() && S.getLangOpts().CPlusPlus20 &&
      (D.getContext() == DeclaratorContext::Prototype ||
       D.getContext() == DeclaratorContext::LambdaExprParameter))
    S.Diag(D.getIdentifierLoc(), diag::warn_deprecated_volatile_param) << T;

  // If there was an ellipsis in the declarator, the declaration declares a
  // parameter pack whose type may be a pack expansion type.
  if (D.hasEllipsis()) {
    // C++0x [dcl.fct]p13:
    //   A declarator-id or abstract-declarator containing an ellipsis shall
    //   only be used in a parameter-declaration. Such a parameter-declaration
    //   is a parameter pack (14.5.3). [...]
    switch (D.getContext()) {
    case DeclaratorContext::Prototype:
    case DeclaratorContext::LambdaExprParameter:
    case DeclaratorContext::RequiresExpr:
      // C++0x [dcl.fct]p13:
      //   [...] When it is part of a parameter-declaration-clause, the
      //   parameter pack is a function parameter pack (14.5.3). The type T
      //   of the declarator-id of the function parameter pack shall contain
      //   a template parameter pack; each template parameter pack in T is
      //   expanded by the function parameter pack.
      //
      // We represent function parameter packs as function parameters whose
      // type is a pack expansion.
      if (!T->containsUnexpandedParameterPack() &&
          (!LangOpts.CPlusPlus20 || !T->getContainedAutoType())) {
        S.Diag(D.getEllipsisLoc(),
             diag::err_function_parameter_pack_without_parameter_packs)
          << T <<  D.getSourceRange();
        D.setEllipsisLoc(SourceLocation());
      } else {
        T = Context.getPackExpansionType(T, None, /*ExpectPackInType=*/false);
      }
      break;
    case DeclaratorContext::TemplateParam:
      // C++0x [temp.param]p15:
      //   If a template-parameter is a [...] is a parameter-declaration that
      //   declares a parameter pack (8.3.5), then the template-parameter is a
      //   template parameter pack (14.5.3).
      //
      // Note: core issue 778 clarifies that, if there are any unexpanded
      // parameter packs in the type of the non-type template parameter, then
      // it expands those parameter packs.
      if (T->containsUnexpandedParameterPack())
        T = Context.getPackExpansionType(T, None);
      else
        S.Diag(D.getEllipsisLoc(),
               LangOpts.CPlusPlus11
                 ? diag::warn_cxx98_compat_variadic_templates
                 : diag::ext_variadic_templates);
      break;

    case DeclaratorContext::File:
    case DeclaratorContext::KNRTypeList:
    case DeclaratorContext::ObjCParameter: // FIXME: special diagnostic here?
    case DeclaratorContext::ObjCResult:    // FIXME: special diagnostic here?
    case DeclaratorContext::TypeName:
    case DeclaratorContext::FunctionalCast:
    case DeclaratorContext::CXXNew:
    case DeclaratorContext::AliasDecl:
    case DeclaratorContext::AliasTemplate:
    case DeclaratorContext::Member:
    case DeclaratorContext::Block:
    case DeclaratorContext::ForInit:
    case DeclaratorContext::SelectionInit:
    case DeclaratorContext::Condition:
    case DeclaratorContext::CXXCatch:
    case DeclaratorContext::ObjCCatch:
    case DeclaratorContext::BlockLiteral:
    case DeclaratorContext::LambdaExpr:
    case DeclaratorContext::ConversionId:
    case DeclaratorContext::TrailingReturn:
    case DeclaratorContext::TrailingReturnVar:
    case DeclaratorContext::TemplateArg:
    case DeclaratorContext::TemplateTypeArg:
      // FIXME: We may want to allow parameter packs in block-literal contexts
      // in the future.
      S.Diag(D.getEllipsisLoc(),
             diag::err_ellipsis_in_declarator_not_parameter);
      D.setEllipsisLoc(SourceLocation());
      break;
    }
  }

  assert(!T.isNull() && "T must not be null at the end of this function");
  if (D.isInvalidType())
    return Context.getTrivialTypeSourceInfo(T);

  return GetTypeSourceInfoForDeclarator(state, T, TInfo);
}

/// GetTypeForDeclarator - Convert the type for the specified
/// declarator to Type instances.
///
/// The result of this call will never be null, but the associated
/// type may be a null type if there's an unrecoverable error.
TypeSourceInfo *Sema::GetTypeForDeclarator(Declarator &D, Scope *S) {
  // Determine the type of the declarator. Not all forms of declarator
  // have a type.

  TypeProcessingState state(*this, D);

  TypeSourceInfo *ReturnTypeInfo = nullptr;
  QualType T = GetDeclSpecTypeForDeclarator(state, ReturnTypeInfo);
  if (D.isPrototypeContext() && getLangOpts().ObjCAutoRefCount)
    inferARCWriteback(state, T);

  return GetFullTypeForDeclarator(state, T, ReturnTypeInfo);
}

static void transferARCOwnershipToDeclSpec(Sema &S,
                                           QualType &declSpecTy,
                                           Qualifiers::ObjCLifetime ownership) {
  if (declSpecTy->isObjCRetainableType() &&
      declSpecTy.getObjCLifetime() == Qualifiers::OCL_None) {
    Qualifiers qs;
    qs.addObjCLifetime(ownership);
    declSpecTy = S.Context.getQualifiedType(declSpecTy, qs);
  }
}

static void transferARCOwnershipToDeclaratorChunk(TypeProcessingState &state,
                                            Qualifiers::ObjCLifetime ownership,
                                            unsigned chunkIndex) {
  Sema &S = state.getSema();
  Declarator &D = state.getDeclarator();

  // Look for an explicit lifetime attribute.
  DeclaratorChunk &chunk = D.getTypeObject(chunkIndex);
  if (chunk.getAttrs().hasAttribute(ParsedAttr::AT_ObjCOwnership))
    return;

  const char *attrStr = nullptr;
  switch (ownership) {
  case Qualifiers::OCL_None: llvm_unreachable("no ownership!");
  case Qualifiers::OCL_ExplicitNone: attrStr = "none"; break;
  case Qualifiers::OCL_Strong: attrStr = "strong"; break;
  case Qualifiers::OCL_Weak: attrStr = "weak"; break;
  case Qualifiers::OCL_Autoreleasing: attrStr = "autoreleasing"; break;
  }

  IdentifierLoc *Arg = new (S.Context) IdentifierLoc;
  Arg->Ident = &S.Context.Idents.get(attrStr);
  Arg->Loc = SourceLocation();

  ArgsUnion Args(Arg);

  // If there wasn't one, add one (with an invalid source location
  // so that we don't make an AttributedType for it).
  ParsedAttr *attr = D.getAttributePool().create(
      &S.Context.Idents.get("objc_ownership"), SourceLocation(),
      /*scope*/ nullptr, SourceLocation(),
      /*args*/ &Args, 1, ParsedAttr::AS_GNU);
  chunk.getAttrs().addAtEnd(attr);
  // TODO: mark whether we did this inference?
}

/// Used for transferring ownership in casts resulting in l-values.
static void transferARCOwnership(TypeProcessingState &state,
                                 QualType &declSpecTy,
                                 Qualifiers::ObjCLifetime ownership) {
  Sema &S = state.getSema();
  Declarator &D = state.getDeclarator();

  int inner = -1;
  bool hasIndirection = false;
  for (unsigned i = 0, e = D.getNumTypeObjects(); i != e; ++i) {
    DeclaratorChunk &chunk = D.getTypeObject(i);
    switch (chunk.Kind) {
    case DeclaratorChunk::Paren:
      // Ignore parens.
      break;

    case DeclaratorChunk::Array:
    case DeclaratorChunk::Reference:
    case DeclaratorChunk::Pointer:
      if (inner != -1)
        hasIndirection = true;
      inner = i;
      break;

    case DeclaratorChunk::BlockPointer:
      if (inner != -1)
        transferARCOwnershipToDeclaratorChunk(state, ownership, i);
      return;

    case DeclaratorChunk::Function:
    case DeclaratorChunk::MemberPointer:
    case DeclaratorChunk::Pipe:
      return;
    }
  }

  if (inner == -1)
    return;

  DeclaratorChunk &chunk = D.getTypeObject(inner);
  if (chunk.Kind == DeclaratorChunk::Pointer) {
    if (declSpecTy->isObjCRetainableType())
      return transferARCOwnershipToDeclSpec(S, declSpecTy, ownership);
    if (declSpecTy->isObjCObjectType() && hasIndirection)
      return transferARCOwnershipToDeclaratorChunk(state, ownership, inner);
  } else {
    assert(chunk.Kind == DeclaratorChunk::Array ||
           chunk.Kind == DeclaratorChunk::Reference);
    return transferARCOwnershipToDeclSpec(S, declSpecTy, ownership);
  }
}

TypeSourceInfo *Sema::GetTypeForDeclaratorCast(Declarator &D, QualType FromTy) {
  TypeProcessingState state(*this, D);

  TypeSourceInfo *ReturnTypeInfo = nullptr;
  QualType declSpecTy = GetDeclSpecTypeForDeclarator(state, ReturnTypeInfo);

  if (getLangOpts().ObjC) {
    Qualifiers::ObjCLifetime ownership = Context.getInnerObjCOwnership(FromTy);
    if (ownership != Qualifiers::OCL_None)
      transferARCOwnership(state, declSpecTy, ownership);
  }

  return GetFullTypeForDeclarator(state, declSpecTy, ReturnTypeInfo);
}

static void fillAttributedTypeLoc(AttributedTypeLoc TL,
                                  TypeProcessingState &State) {
  TL.setAttr(State.takeAttrForAttributedType(TL.getTypePtr()));
}

namespace {
  class TypeSpecLocFiller : public TypeLocVisitor<TypeSpecLocFiller> {
    Sema &SemaRef;
    ASTContext &Context;
    TypeProcessingState &State;
    const DeclSpec &DS;

  public:
    TypeSpecLocFiller(Sema &S, ASTContext &Context, TypeProcessingState &State,
                      const DeclSpec &DS)
        : SemaRef(S), Context(Context), State(State), DS(DS) {}

    void VisitAttributedTypeLoc(AttributedTypeLoc TL) {
      Visit(TL.getModifiedLoc());
      fillAttributedTypeLoc(TL, State);
    }
    void VisitBTFTagAttributedTypeLoc(BTFTagAttributedTypeLoc TL) {
      Visit(TL.getWrappedLoc());
    }
    void VisitMacroQualifiedTypeLoc(MacroQualifiedTypeLoc TL) {
      Visit(TL.getInnerLoc());
      TL.setExpansionLoc(
          State.getExpansionLocForMacroQualifiedType(TL.getTypePtr()));
    }
    void VisitQualifiedTypeLoc(QualifiedTypeLoc TL) {
      Visit(TL.getUnqualifiedLoc());
    }
    // Allow to fill pointee's type locations, e.g.,
    //   int __attr * __attr * __attr *p;
    void VisitPointerTypeLoc(PointerTypeLoc TL) { Visit(TL.getNextTypeLoc()); }
    void VisitTypedefTypeLoc(TypedefTypeLoc TL) {
      TL.setNameLoc(DS.getTypeSpecTypeLoc());
    }
    void VisitObjCInterfaceTypeLoc(ObjCInterfaceTypeLoc TL) {
      TL.setNameLoc(DS.getTypeSpecTypeLoc());
      // FIXME. We should have DS.getTypeSpecTypeEndLoc(). But, it requires
      // addition field. What we have is good enough for display of location
      // of 'fixit' on interface name.
      TL.setNameEndLoc(DS.getEndLoc());
    }
    void VisitObjCObjectTypeLoc(ObjCObjectTypeLoc TL) {
      TypeSourceInfo *RepTInfo = nullptr;
      Sema::GetTypeFromParser(DS.getRepAsType(), &RepTInfo);
      TL.copy(RepTInfo->getTypeLoc());
    }
    void VisitObjCObjectPointerTypeLoc(ObjCObjectPointerTypeLoc TL) {
      TypeSourceInfo *RepTInfo = nullptr;
      Sema::GetTypeFromParser(DS.getRepAsType(), &RepTInfo);
      TL.copy(RepTInfo->getTypeLoc());
    }
    void VisitTemplateSpecializationTypeLoc(TemplateSpecializationTypeLoc TL) {
      TypeSourceInfo *TInfo = nullptr;
      Sema::GetTypeFromParser(DS.getRepAsType(), &TInfo);

      // If we got no declarator info from previous Sema routines,
      // just fill with the typespec loc.
      if (!TInfo) {
        TL.initialize(Context, DS.getTypeSpecTypeNameLoc());
        return;
      }

      TypeLoc OldTL = TInfo->getTypeLoc();
      if (TInfo->getType()->getAs<ElaboratedType>()) {
        ElaboratedTypeLoc ElabTL = OldTL.castAs<ElaboratedTypeLoc>();
        TemplateSpecializationTypeLoc NamedTL = ElabTL.getNamedTypeLoc()
            .castAs<TemplateSpecializationTypeLoc>();
        TL.copy(NamedTL);
      } else {
        TL.copy(OldTL.castAs<TemplateSpecializationTypeLoc>());
        assert(TL.getRAngleLoc() == OldTL.castAs<TemplateSpecializationTypeLoc>().getRAngleLoc());
      }

    }
    void VisitTypeOfExprTypeLoc(TypeOfExprTypeLoc TL) {
      assert(DS.getTypeSpecType() == DeclSpec::TST_typeofExpr);
      TL.setTypeofLoc(DS.getTypeSpecTypeLoc());
      TL.setParensRange(DS.getTypeofParensRange());
    }
    void VisitTypeOfTypeLoc(TypeOfTypeLoc TL) {
      assert(DS.getTypeSpecType() == DeclSpec::TST_typeofType);
      TL.setTypeofLoc(DS.getTypeSpecTypeLoc());
      TL.setParensRange(DS.getTypeofParensRange());
      assert(DS.getRepAsType());
      TypeSourceInfo *TInfo = nullptr;
      Sema::GetTypeFromParser(DS.getRepAsType(), &TInfo);
      TL.setUnderlyingTInfo(TInfo);
    }
    void VisitDecltypeTypeLoc(DecltypeTypeLoc TL) {
      assert(DS.getTypeSpecType() == DeclSpec::TST_decltype);
      TL.setDecltypeLoc(DS.getTypeSpecTypeLoc());
      TL.setRParenLoc(DS.getTypeofParensRange().getEnd());
    }
    void VisitUnaryTransformTypeLoc(UnaryTransformTypeLoc TL) {
      // FIXME: This holds only because we only have one unary transform.
      assert(DS.getTypeSpecType() == DeclSpec::TST_underlyingType);
      TL.setKWLoc(DS.getTypeSpecTypeLoc());
      TL.setParensRange(DS.getTypeofParensRange());
      assert(DS.getRepAsType());
      TypeSourceInfo *TInfo = nullptr;
      Sema::GetTypeFromParser(DS.getRepAsType(), &TInfo);
      TL.setUnderlyingTInfo(TInfo);
    }
    void VisitBuiltinTypeLoc(BuiltinTypeLoc TL) {
      // By default, use the source location of the type specifier.
      TL.setBuiltinLoc(DS.getTypeSpecTypeLoc());
      if (TL.needsExtraLocalData()) {
        // Set info for the written builtin specifiers.
        TL.getWrittenBuiltinSpecs() = DS.getWrittenBuiltinSpecs();
        // Try to have a meaningful source location.
        if (TL.getWrittenSignSpec() != TypeSpecifierSign::Unspecified)
          TL.expandBuiltinRange(DS.getTypeSpecSignLoc());
        if (TL.getWrittenWidthSpec() != TypeSpecifierWidth::Unspecified)
          TL.expandBuiltinRange(DS.getTypeSpecWidthRange());
      }
    }
    void VisitElaboratedTypeLoc(ElaboratedTypeLoc TL) {
      ElaboratedTypeKeyword Keyword
        = TypeWithKeyword::getKeywordForTypeSpec(DS.getTypeSpecType());
      if (DS.getTypeSpecType() == TST_typename) {
        TypeSourceInfo *TInfo = nullptr;
        Sema::GetTypeFromParser(DS.getRepAsType(), &TInfo);
        if (TInfo) {
          TL.copy(TInfo->getTypeLoc().castAs<ElaboratedTypeLoc>());
          return;
        }
      }
      TL.setElaboratedKeywordLoc(Keyword != ETK_None
                                 ? DS.getTypeSpecTypeLoc()
                                 : SourceLocation());
      const CXXScopeSpec& SS = DS.getTypeSpecScope();
      TL.setQualifierLoc(SS.getWithLocInContext(Context));
      Visit(TL.getNextTypeLoc().getUnqualifiedLoc());
    }
    void VisitDependentNameTypeLoc(DependentNameTypeLoc TL) {
      assert(DS.getTypeSpecType() == TST_typename);
      TypeSourceInfo *TInfo = nullptr;
      Sema::GetTypeFromParser(DS.getRepAsType(), &TInfo);
      assert(TInfo);
      TL.copy(TInfo->getTypeLoc().castAs<DependentNameTypeLoc>());
    }
    void VisitDependentTemplateSpecializationTypeLoc(
                                 DependentTemplateSpecializationTypeLoc TL) {
      assert(DS.getTypeSpecType() == TST_typename);
      TypeSourceInfo *TInfo = nullptr;
      Sema::GetTypeFromParser(DS.getRepAsType(), &TInfo);
      assert(TInfo);
      TL.copy(
          TInfo->getTypeLoc().castAs<DependentTemplateSpecializationTypeLoc>());
    }
    void VisitAutoTypeLoc(AutoTypeLoc TL) {
      assert(DS.getTypeSpecType() == TST_auto ||
             DS.getTypeSpecType() == TST_decltype_auto ||
             DS.getTypeSpecType() == TST_auto_type ||
             DS.getTypeSpecType() == TST_unspecified);
      TL.setNameLoc(DS.getTypeSpecTypeLoc());
      if (DS.getTypeSpecType() == TST_decltype_auto)
        TL.setRParenLoc(DS.getTypeofParensRange().getEnd());
      if (!DS.isConstrainedAuto())
        return;
      TemplateIdAnnotation *TemplateId = DS.getRepAsTemplateId();
      if (!TemplateId)
        return;
      if (DS.getTypeSpecScope().isNotEmpty())
        TL.setNestedNameSpecifierLoc(
            DS.getTypeSpecScope().getWithLocInContext(Context));
      else
        TL.setNestedNameSpecifierLoc(NestedNameSpecifierLoc());
      TL.setTemplateKWLoc(TemplateId->TemplateKWLoc);
      TL.setConceptNameLoc(TemplateId->TemplateNameLoc);
      TL.setFoundDecl(nullptr);
      TL.setLAngleLoc(TemplateId->LAngleLoc);
      TL.setRAngleLoc(TemplateId->RAngleLoc);
      if (TemplateId->NumArgs == 0)
        return;
      TemplateArgumentListInfo TemplateArgsInfo;
      ASTTemplateArgsPtr TemplateArgsPtr(TemplateId->getTemplateArgs(),
                                         TemplateId->NumArgs);
      SemaRef.translateTemplateArguments(TemplateArgsPtr, TemplateArgsInfo);
      for (unsigned I = 0; I < TemplateId->NumArgs; ++I)
        TL.setArgLocInfo(I, TemplateArgsInfo.arguments()[I].getLocInfo());
    }
    void VisitTagTypeLoc(TagTypeLoc TL) {
      TL.setNameLoc(DS.getTypeSpecTypeNameLoc());
    }
    void VisitAtomicTypeLoc(AtomicTypeLoc TL) {
      // An AtomicTypeLoc can come from either an _Atomic(...) type specifier
      // or an _Atomic qualifier.
      if (DS.getTypeSpecType() == DeclSpec::TST_atomic) {
        TL.setKWLoc(DS.getTypeSpecTypeLoc());
        TL.setParensRange(DS.getTypeofParensRange());

        TypeSourceInfo *TInfo = nullptr;
        Sema::GetTypeFromParser(DS.getRepAsType(), &TInfo);
        assert(TInfo);
        TL.getValueLoc().initializeFullCopy(TInfo->getTypeLoc());
      } else {
        TL.setKWLoc(DS.getAtomicSpecLoc());
        // No parens, to indicate this was spelled as an _Atomic qualifier.
        TL.setParensRange(SourceRange());
        Visit(TL.getValueLoc());
      }
    }

    void VisitPipeTypeLoc(PipeTypeLoc TL) {
      TL.setKWLoc(DS.getTypeSpecTypeLoc());

      TypeSourceInfo *TInfo = nullptr;
      Sema::GetTypeFromParser(DS.getRepAsType(), &TInfo);
      TL.getValueLoc().initializeFullCopy(TInfo->getTypeLoc());
    }

    void VisitExtIntTypeLoc(BitIntTypeLoc TL) {
      TL.setNameLoc(DS.getTypeSpecTypeLoc());
    }

    void VisitDependentExtIntTypeLoc(DependentBitIntTypeLoc TL) {
      TL.setNameLoc(DS.getTypeSpecTypeLoc());
    }

    void VisitTypeLoc(TypeLoc TL) {
      // FIXME: add other typespec types and change this to an assert.
      TL.initialize(Context, DS.getTypeSpecTypeLoc());
    }
  };

  class DeclaratorLocFiller : public TypeLocVisitor<DeclaratorLocFiller> {
    ASTContext &Context;
    TypeProcessingState &State;
    const DeclaratorChunk &Chunk;

  public:
    DeclaratorLocFiller(ASTContext &Context, TypeProcessingState &State,
                        const DeclaratorChunk &Chunk)
        : Context(Context), State(State), Chunk(Chunk) {}

    void VisitQualifiedTypeLoc(QualifiedTypeLoc TL) {
      llvm_unreachable("qualified type locs not expected here!");
    }
    void VisitDecayedTypeLoc(DecayedTypeLoc TL) {
      llvm_unreachable("decayed type locs not expected here!");
    }

    void VisitAttributedTypeLoc(AttributedTypeLoc TL) {
      fillAttributedTypeLoc(TL, State);
    }
    void VisitBTFTagAttributedTypeLoc(BTFTagAttributedTypeLoc TL) {
      // nothing
    }
    void VisitAdjustedTypeLoc(AdjustedTypeLoc TL) {
      // nothing
    }
    void VisitBlockPointerTypeLoc(BlockPointerTypeLoc TL) {
      assert(Chunk.Kind == DeclaratorChunk::BlockPointer);
      TL.setCaretLoc(Chunk.Loc);
    }
    void VisitPointerTypeLoc(PointerTypeLoc TL) {
      assert(Chunk.Kind == DeclaratorChunk::Pointer);
      TL.setStarLoc(Chunk.Loc);
    }
    void VisitObjCObjectPointerTypeLoc(ObjCObjectPointerTypeLoc TL) {
      assert(Chunk.Kind == DeclaratorChunk::Pointer);
      TL.setStarLoc(Chunk.Loc);
    }
    void VisitMemberPointerTypeLoc(MemberPointerTypeLoc TL) {
      assert(Chunk.Kind == DeclaratorChunk::MemberPointer);
      const CXXScopeSpec& SS = Chunk.Mem.Scope();
      NestedNameSpecifierLoc NNSLoc = SS.getWithLocInContext(Context);

      const Type* ClsTy = TL.getClass();
      QualType ClsQT = QualType(ClsTy, 0);
      TypeSourceInfo *ClsTInfo = Context.CreateTypeSourceInfo(ClsQT, 0);
      // Now copy source location info into the type loc component.
      TypeLoc ClsTL = ClsTInfo->getTypeLoc();
      switch (NNSLoc.getNestedNameSpecifier()->getKind()) {
      case NestedNameSpecifier::Identifier:
        assert(isa<DependentNameType>(ClsTy) && "Unexpected TypeLoc");
        {
          DependentNameTypeLoc DNTLoc = ClsTL.castAs<DependentNameTypeLoc>();
          DNTLoc.setElaboratedKeywordLoc(SourceLocation());
          DNTLoc.setQualifierLoc(NNSLoc.getPrefix());
          DNTLoc.setNameLoc(NNSLoc.getLocalBeginLoc());
        }
        break;

      case NestedNameSpecifier::TypeSpec:
      case NestedNameSpecifier::TypeSpecWithTemplate:
        if (isa<ElaboratedType>(ClsTy)) {
          ElaboratedTypeLoc ETLoc = ClsTL.castAs<ElaboratedTypeLoc>();
          ETLoc.setElaboratedKeywordLoc(SourceLocation());
          ETLoc.setQualifierLoc(NNSLoc.getPrefix());
          TypeLoc NamedTL = ETLoc.getNamedTypeLoc();
          NamedTL.initializeFullCopy(NNSLoc.getTypeLoc());
        } else {
          ClsTL.initializeFullCopy(NNSLoc.getTypeLoc());
        }
        break;

      case NestedNameSpecifier::Namespace:
      case NestedNameSpecifier::NamespaceAlias:
      case NestedNameSpecifier::Global:
      case NestedNameSpecifier::Super:
        llvm_unreachable("Nested-name-specifier must name a type");
      }

      // Finally fill in MemberPointerLocInfo fields.
      TL.setStarLoc(Chunk.Mem.StarLoc);
      TL.setClassTInfo(ClsTInfo);
    }
    void VisitLValueReferenceTypeLoc(LValueReferenceTypeLoc TL) {
      assert(Chunk.Kind == DeclaratorChunk::Reference);
      // 'Amp' is misleading: this might have been originally
      /// spelled with AmpAmp.
      TL.setAmpLoc(Chunk.Loc);
    }
    void VisitRValueReferenceTypeLoc(RValueReferenceTypeLoc TL) {
      assert(Chunk.Kind == DeclaratorChunk::Reference);
      assert(!Chunk.Ref.LValueRef);
      TL.setAmpAmpLoc(Chunk.Loc);
    }
    void VisitArrayTypeLoc(ArrayTypeLoc TL) {
      assert(Chunk.Kind == DeclaratorChunk::Array);
      TL.setLBracketLoc(Chunk.Loc);
      TL.setRBracketLoc(Chunk.EndLoc);
      TL.setSizeExpr(static_cast<Expr*>(Chunk.Arr.NumElts));
    }
    void VisitFunctionTypeLoc(FunctionTypeLoc TL) {
      assert(Chunk.Kind == DeclaratorChunk::Function);
      TL.setLocalRangeBegin(Chunk.Loc);
      TL.setLocalRangeEnd(Chunk.EndLoc);

      const DeclaratorChunk::FunctionTypeInfo &FTI = Chunk.Fun;
      TL.setLParenLoc(FTI.getLParenLoc());
      TL.setRParenLoc(FTI.getRParenLoc());
      for (unsigned i = 0, e = TL.getNumParams(), tpi = 0; i != e; ++i) {
        ParmVarDecl *Param = cast<ParmVarDecl>(FTI.Params[i].Param);
        TL.setParam(tpi++, Param);
      }
      TL.setExceptionSpecRange(FTI.getExceptionSpecRange());
    }
    void VisitParenTypeLoc(ParenTypeLoc TL) {
      assert(Chunk.Kind == DeclaratorChunk::Paren);
      TL.setLParenLoc(Chunk.Loc);
      TL.setRParenLoc(Chunk.EndLoc);
    }
    void VisitPipeTypeLoc(PipeTypeLoc TL) {
      assert(Chunk.Kind == DeclaratorChunk::Pipe);
      TL.setKWLoc(Chunk.Loc);
    }
    void VisitBitIntTypeLoc(BitIntTypeLoc TL) {
      TL.setNameLoc(Chunk.Loc);
    }
    void VisitMacroQualifiedTypeLoc(MacroQualifiedTypeLoc TL) {
      TL.setExpansionLoc(Chunk.Loc);
    }
    void VisitVectorTypeLoc(VectorTypeLoc TL) { TL.setNameLoc(Chunk.Loc); }
    void VisitDependentVectorTypeLoc(DependentVectorTypeLoc TL) {
      TL.setNameLoc(Chunk.Loc);
    }
    void VisitExtVectorTypeLoc(ExtVectorTypeLoc TL) {
      TL.setNameLoc(Chunk.Loc);
    }
    void
    VisitDependentSizedExtVectorTypeLoc(DependentSizedExtVectorTypeLoc TL) {
      TL.setNameLoc(Chunk.Loc);
    }

    void VisitTypeLoc(TypeLoc TL) {
      llvm_unreachable("unsupported TypeLoc kind in declarator!");
    }
  };
} // end anonymous namespace

static void fillAtomicQualLoc(AtomicTypeLoc ATL, const DeclaratorChunk &Chunk) {
  SourceLocation Loc;
  switch (Chunk.Kind) {
  case DeclaratorChunk::Function:
  case DeclaratorChunk::Array:
  case DeclaratorChunk::Paren:
  case DeclaratorChunk::Pipe:
    llvm_unreachable("cannot be _Atomic qualified");

  case DeclaratorChunk::Pointer:
    Loc = Chunk.Ptr.AtomicQualLoc;
    break;

  case DeclaratorChunk::BlockPointer:
  case DeclaratorChunk::Reference:
  case DeclaratorChunk::MemberPointer:
    // FIXME: Provide a source location for the _Atomic keyword.
    break;
  }

  ATL.setKWLoc(Loc);
  ATL.setParensRange(SourceRange());
}

static void
fillDependentAddressSpaceTypeLoc(DependentAddressSpaceTypeLoc DASTL,
                                 const ParsedAttributesView &Attrs) {
  for (const ParsedAttr &AL : Attrs) {
    if (AL.getKind() == ParsedAttr::AT_AddressSpace) {
      DASTL.setAttrNameLoc(AL.getLoc());
      DASTL.setAttrExprOperand(AL.getArgAsExpr(0));
      DASTL.setAttrOperandParensRange(SourceRange());
      return;
    }
  }

  llvm_unreachable(
      "no address_space attribute found at the expected location!");
}

static void fillMatrixTypeLoc(MatrixTypeLoc MTL,
                              const ParsedAttributesView &Attrs) {
  for (const ParsedAttr &AL : Attrs) {
    if (AL.getKind() == ParsedAttr::AT_MatrixType) {
      MTL.setAttrNameLoc(AL.getLoc());
      MTL.setAttrRowOperand(AL.getArgAsExpr(0));
      MTL.setAttrColumnOperand(AL.getArgAsExpr(1));
      MTL.setAttrOperandParensRange(SourceRange());
      return;
    }
  }

  llvm_unreachable("no matrix_type attribute found at the expected location!");
}

/// Create and instantiate a TypeSourceInfo with type source information.
///
/// \param T QualType referring to the type as written in source code.
///
/// \param ReturnTypeInfo For declarators whose return type does not show
/// up in the normal place in the declaration specifiers (such as a C++
/// conversion function), this pointer will refer to a type source information
/// for that return type.
static TypeSourceInfo *
GetTypeSourceInfoForDeclarator(TypeProcessingState &State,
                               QualType T, TypeSourceInfo *ReturnTypeInfo) {
  Sema &S = State.getSema();
  Declarator &D = State.getDeclarator();

  TypeSourceInfo *TInfo = S.Context.CreateTypeSourceInfo(T);
  UnqualTypeLoc CurrTL = TInfo->getTypeLoc().getUnqualifiedLoc();

  // Handle parameter packs whose type is a pack expansion.
  if (isa<PackExpansionType>(T)) {
    CurrTL.castAs<PackExpansionTypeLoc>().setEllipsisLoc(D.getEllipsisLoc());
    CurrTL = CurrTL.getNextTypeLoc().getUnqualifiedLoc();
  }

  for (unsigned i = 0, e = D.getNumTypeObjects(); i != e; ++i) {
    // An AtomicTypeLoc might be produced by an atomic qualifier in this
    // declarator chunk.
    if (AtomicTypeLoc ATL = CurrTL.getAs<AtomicTypeLoc>()) {
      fillAtomicQualLoc(ATL, D.getTypeObject(i));
      CurrTL = ATL.getValueLoc().getUnqualifiedLoc();
    }

    while (MacroQualifiedTypeLoc TL = CurrTL.getAs<MacroQualifiedTypeLoc>()) {
      TL.setExpansionLoc(
          State.getExpansionLocForMacroQualifiedType(TL.getTypePtr()));
      CurrTL = TL.getNextTypeLoc().getUnqualifiedLoc();
    }

    while (AttributedTypeLoc TL = CurrTL.getAs<AttributedTypeLoc>()) {
      fillAttributedTypeLoc(TL, State);
      CurrTL = TL.getNextTypeLoc().getUnqualifiedLoc();
    }

    while (DependentAddressSpaceTypeLoc TL =
               CurrTL.getAs<DependentAddressSpaceTypeLoc>()) {
      fillDependentAddressSpaceTypeLoc(TL, D.getTypeObject(i).getAttrs());
      CurrTL = TL.getPointeeTypeLoc().getUnqualifiedLoc();
    }

    if (MatrixTypeLoc TL = CurrTL.getAs<MatrixTypeLoc>())
      fillMatrixTypeLoc(TL, D.getTypeObject(i).getAttrs());

    // FIXME: Ordering here?
    while (AdjustedTypeLoc TL = CurrTL.getAs<AdjustedTypeLoc>())
      CurrTL = TL.getNextTypeLoc().getUnqualifiedLoc();

    DeclaratorLocFiller(S.Context, State, D.getTypeObject(i)).Visit(CurrTL);
    CurrTL = CurrTL.getNextTypeLoc().getUnqualifiedLoc();
  }

  // If we have different source information for the return type, use
  // that.  This really only applies to C++ conversion functions.
  if (ReturnTypeInfo) {
    TypeLoc TL = ReturnTypeInfo->getTypeLoc();
    assert(TL.getFullDataSize() == CurrTL.getFullDataSize());
    memcpy(CurrTL.getOpaqueData(), TL.getOpaqueData(), TL.getFullDataSize());
  } else {
    TypeSpecLocFiller(S, S.Context, State, D.getDeclSpec()).Visit(CurrTL);
  }

  return TInfo;
}

/// Create a LocInfoType to hold the given QualType and TypeSourceInfo.
ParsedType Sema::CreateParsedType(QualType T, TypeSourceInfo *TInfo) {
  // FIXME: LocInfoTypes are "transient", only needed for passing to/from Parser
  // and Sema during declaration parsing. Try deallocating/caching them when
  // it's appropriate, instead of allocating them and keeping them around.
  LocInfoType *LocT = (LocInfoType*)BumpAlloc.Allocate(sizeof(LocInfoType),
                                                       TypeAlignment);
  new (LocT) LocInfoType(T, TInfo);
  assert(LocT->getTypeClass() != T->getTypeClass() &&
         "LocInfoType's TypeClass conflicts with an existing Type class");
  return ParsedType::make(QualType(LocT, 0));
}

void LocInfoType::getAsStringInternal(std::string &Str,
                                      const PrintingPolicy &Policy) const {
  llvm_unreachable("LocInfoType leaked into the type system; an opaque TypeTy*"
         " was used directly instead of getting the QualType through"
         " GetTypeFromParser");
}

TypeResult Sema::ActOnTypeName(Scope *S, Declarator &D) {
  // C99 6.7.6: Type names have no identifier.  This is already validated by
  // the parser.
  assert(D.getIdentifier() == nullptr &&
         "Type name should have no identifier!");

  TypeSourceInfo *TInfo = GetTypeForDeclarator(D, S);
  QualType T = TInfo->getType();
  if (D.isInvalidType())
    return true;

  // Make sure there are no unused decl attributes on the declarator.
  // We don't want to do this for ObjC parameters because we're going
  // to apply them to the actual parameter declaration.
  // Likewise, we don't want to do this for alias declarations, because
  // we are actually going to build a declaration from this eventually.
  if (D.getContext() != DeclaratorContext::ObjCParameter &&
      D.getContext() != DeclaratorContext::AliasDecl &&
      D.getContext() != DeclaratorContext::AliasTemplate)
    checkUnusedDeclAttributes(D);

  if (getLangOpts().CPlusPlus) {
    // Check that there are no default arguments (C++ only).
    CheckExtraCXXDefaultArguments(D);
  }

  return CreateParsedType(T, TInfo);
}

ParsedType Sema::ActOnObjCInstanceType(SourceLocation Loc) {
  QualType T = Context.getObjCInstanceType();
  TypeSourceInfo *TInfo = Context.getTrivialTypeSourceInfo(T, Loc);
  return CreateParsedType(T, TInfo);
}

//===----------------------------------------------------------------------===//
// Type Attribute Processing
//===----------------------------------------------------------------------===//

/// Build an AddressSpace index from a constant expression and diagnose any
/// errors related to invalid address_spaces. Returns true on successfully
/// building an AddressSpace index.
static bool BuildAddressSpaceIndex(Sema &S, LangAS &ASIdx,
                                   const Expr *AddrSpace,
                                   SourceLocation AttrLoc) {
  if (!AddrSpace->isValueDependent()) {
    Optional<llvm::APSInt> OptAddrSpace =
        AddrSpace->getIntegerConstantExpr(S.Context);
    if (!OptAddrSpace) {
      S.Diag(AttrLoc, diag::err_attribute_argument_type)
          << "'address_space'" << AANT_ArgumentIntegerConstant
          << AddrSpace->getSourceRange();
      return false;
    }
    llvm::APSInt &addrSpace = *OptAddrSpace;

    // Bounds checking.
    if (addrSpace.isSigned()) {
      if (addrSpace.isNegative()) {
        S.Diag(AttrLoc, diag::err_attribute_address_space_negative)
            << AddrSpace->getSourceRange();
        return false;
      }
      addrSpace.setIsSigned(false);
    }

    llvm::APSInt max(addrSpace.getBitWidth());
    max =
        Qualifiers::MaxAddressSpace - (unsigned)LangAS::FirstTargetAddressSpace;

    if (addrSpace > max) {
      S.Diag(AttrLoc, diag::err_attribute_address_space_too_high)
          << (unsigned)max.getZExtValue() << AddrSpace->getSourceRange();
      return false;
    }

    ASIdx =
        getLangASFromTargetAS(static_cast<unsigned>(addrSpace.getZExtValue()));
    return true;
  }

  // Default value for DependentAddressSpaceTypes
  ASIdx = LangAS::Default;
  return true;
}

/// BuildAddressSpaceAttr - Builds a DependentAddressSpaceType if an expression
/// is uninstantiated. If instantiated it will apply the appropriate address
/// space to the type. This function allows dependent template variables to be
/// used in conjunction with the address_space attribute
QualType Sema::BuildAddressSpaceAttr(QualType &T, LangAS ASIdx, Expr *AddrSpace,
                                     SourceLocation AttrLoc) {
  if (!AddrSpace->isValueDependent()) {
    if (DiagnoseMultipleAddrSpaceAttributes(*this, T.getAddressSpace(), ASIdx,
                                            AttrLoc))
      return QualType();

    return Context.getAddrSpaceQualType(T, ASIdx);
  }

  // A check with similar intentions as checking if a type already has an
  // address space except for on a dependent types, basically if the
  // current type is already a DependentAddressSpaceType then its already
  // lined up to have another address space on it and we can't have
  // multiple address spaces on the one pointer indirection
  if (T->getAs<DependentAddressSpaceType>()) {
    Diag(AttrLoc, diag::err_attribute_address_multiple_qualifiers);
    return QualType();
  }

  return Context.getDependentAddressSpaceType(T, AddrSpace, AttrLoc);
}

QualType Sema::BuildAddressSpaceAttr(QualType &T, Expr *AddrSpace,
                                     SourceLocation AttrLoc) {
  LangAS ASIdx;
  if (!BuildAddressSpaceIndex(*this, ASIdx, AddrSpace, AttrLoc))
    return QualType();
  return BuildAddressSpaceAttr(T, ASIdx, AddrSpace, AttrLoc);
}

static void HandleBTFTypeTagAttribute(QualType &Type, const ParsedAttr &Attr,
                                      TypeProcessingState &State) {
  Sema &S = State.getSema();

  // Check the number of attribute arguments.
  if (Attr.getNumArgs() != 1) {
    S.Diag(Attr.getLoc(), diag::err_attribute_wrong_number_arguments)
        << Attr << 1;
    Attr.setInvalid();
    return;
  }

  // Ensure the argument is a string.
  auto *StrLiteral = dyn_cast<StringLiteral>(Attr.getArgAsExpr(0));
  if (!StrLiteral) {
    S.Diag(Attr.getLoc(), diag::err_attribute_argument_type)
        << Attr << AANT_ArgumentString;
    Attr.setInvalid();
    return;
  }

  ASTContext &Ctx = S.Context;
  StringRef BTFTypeTag = StrLiteral->getString();
  Type = State.getBTFTagAttributedType(
      ::new (Ctx) BTFTypeTagAttr(Ctx, Attr, BTFTypeTag), Type);
}

/// HandleAddressSpaceTypeAttribute - Process an address_space attribute on the
/// specified type.  The attribute contains 1 argument, the id of the address
/// space for the type.
static void HandleAddressSpaceTypeAttribute(QualType &Type,
                                            const ParsedAttr &Attr,
                                            TypeProcessingState &State) {
  Sema &S = State.getSema();

  // ISO/IEC TR 18037 S5.3 (amending C99 6.7.3): "A function type shall not be
  // qualified by an address-space qualifier."
  if (Type->isFunctionType()) {
    S.Diag(Attr.getLoc(), diag::err_attribute_address_function_type);
    Attr.setInvalid();
    return;
  }

  LangAS ASIdx;
  if (Attr.getKind() == ParsedAttr::AT_AddressSpace) {

    // Check the attribute arguments.
    if (Attr.getNumArgs() != 1) {
      S.Diag(Attr.getLoc(), diag::err_attribute_wrong_number_arguments) << Attr
                                                                        << 1;
      Attr.setInvalid();
      return;
    }

    Expr *ASArgExpr = static_cast<Expr *>(Attr.getArgAsExpr(0));
    LangAS ASIdx;
    if (!BuildAddressSpaceIndex(S, ASIdx, ASArgExpr, Attr.getLoc())) {
      Attr.setInvalid();
      return;
    }

    ASTContext &Ctx = S.Context;
    auto *ASAttr =
        ::new (Ctx) AddressSpaceAttr(Ctx, Attr, static_cast<unsigned>(ASIdx));

    // If the expression is not value dependent (not templated), then we can
    // apply the address space qualifiers just to the equivalent type.
    // Otherwise, we make an AttributedType with the modified and equivalent
    // type the same, and wrap it in a DependentAddressSpaceType. When this
    // dependent type is resolved, the qualifier is added to the equivalent type
    // later.
    QualType T;
    if (!ASArgExpr->isValueDependent()) {
      QualType EquivType =
          S.BuildAddressSpaceAttr(Type, ASIdx, ASArgExpr, Attr.getLoc());
      if (EquivType.isNull()) {
        Attr.setInvalid();
        return;
      }
      T = State.getAttributedType(ASAttr, Type, EquivType);
    } else {
      T = State.getAttributedType(ASAttr, Type, Type);
      T = S.BuildAddressSpaceAttr(T, ASIdx, ASArgExpr, Attr.getLoc());
    }

    if (!T.isNull())
      Type = T;
    else
      Attr.setInvalid();
  } else {
    // The keyword-based type attributes imply which address space to use.
    ASIdx = S.getLangOpts().SYCLIsDevice ? Attr.asSYCLLangAS()
                                         : Attr.asOpenCLLangAS();

    if (ASIdx == LangAS::Default)
      llvm_unreachable("Invalid address space");

    if (DiagnoseMultipleAddrSpaceAttributes(S, Type.getAddressSpace(), ASIdx,
                                            Attr.getLoc())) {
      Attr.setInvalid();
      return;
    }

    Type = S.Context.getAddrSpaceQualType(Type, ASIdx);
  }
}

static void HandleSYCLFPGAPipeAttribute(QualType &Type, const ParsedAttr &Attr,
                                        TypeProcessingState &State) {
  Sema &S = State.getSema();
  ASTContext &Ctx = S.Context;

  // Check the attribute arguments.
  if (Attr.getNumArgs() != 1) {
    S.Diag(Attr.getLoc(), diag::err_attribute_wrong_number_arguments)
        << Attr << 1;
    Attr.setInvalid();
    return;
  }

  if (!Attr.isArgExpr(0)) {
    S.Diag(Attr.getLoc(), diag::err_attribute_argument_type)
        << Attr << AANT_ArgumentString;
    Attr.setInvalid();
    return;
  }

  StringRef Str;
  if (auto *SL = dyn_cast<StringLiteral>(Attr.getArgAsExpr(0))) {
    Str = SL->getString();
  } else {
    S.Diag(Attr.getLoc(), diag::err_attribute_argument_type)
        << Attr << AANT_ArgumentString;
    Attr.setInvalid();
    return;
  }

  bool isReadOnlyPipe;
  if (Str == "write_only")
    isReadOnlyPipe = false;
  else if (Str == "read_only")
    isReadOnlyPipe = true;
  else {
    S.Diag(Attr.getLoc(), diag::err_pipe_attribute_arg_not_allowed) << Str;
    Attr.setInvalid();
    return;
  }

  auto *PipeAttr = ::new (Ctx) SYCLFPGAPipeAttr(Ctx, Attr, Str);

  // Apply pipe qualifiers just to the equivalent type, as the expression is not
  // value dependent (not templated).
  QualType EquivType = isReadOnlyPipe
                           ? S.BuildReadPipeType(Type, Attr.getLoc())
                           : S.BuildWritePipeType(Type, Attr.getLoc());
  if (EquivType.isNull()) {
    Attr.setInvalid();
    return;
  }

  QualType T = State.getAttributedType(PipeAttr, Type, EquivType);
  if (!T.isNull())
    Type = T;
  else
    Attr.setInvalid();
}

/// handleObjCOwnershipTypeAttr - Process an objc_ownership
/// attribute on the specified type.
///
/// Returns 'true' if the attribute was handled.
static bool handleObjCOwnershipTypeAttr(TypeProcessingState &state,
                                        ParsedAttr &attr, QualType &type) {
  bool NonObjCPointer = false;

  if (!type->isDependentType() && !type->isUndeducedType()) {
    if (const PointerType *ptr = type->getAs<PointerType>()) {
      QualType pointee = ptr->getPointeeType();
      if (pointee->isObjCRetainableType() || pointee->isPointerType())
        return false;
      // It is important not to lose the source info that there was an attribute
      // applied to non-objc pointer. We will create an attributed type but
      // its type will be the same as the original type.
      NonObjCPointer = true;
    } else if (!type->isObjCRetainableType()) {
      return false;
    }

    // Don't accept an ownership attribute in the declspec if it would
    // just be the return type of a block pointer.
    if (state.isProcessingDeclSpec()) {
      Declarator &D = state.getDeclarator();
      if (maybeMovePastReturnType(D, D.getNumTypeObjects(),
                                  /*onlyBlockPointers=*/true))
        return false;
    }
  }

  Sema &S = state.getSema();
  SourceLocation AttrLoc = attr.getLoc();
  if (AttrLoc.isMacroID())
    AttrLoc =
        S.getSourceManager().getImmediateExpansionRange(AttrLoc).getBegin();

  if (!attr.isArgIdent(0)) {
    S.Diag(AttrLoc, diag::err_attribute_argument_type) << attr
                                                       << AANT_ArgumentString;
    attr.setInvalid();
    return true;
  }

  IdentifierInfo *II = attr.getArgAsIdent(0)->Ident;
  Qualifiers::ObjCLifetime lifetime;
  if (II->isStr("none"))
    lifetime = Qualifiers::OCL_ExplicitNone;
  else if (II->isStr("strong"))
    lifetime = Qualifiers::OCL_Strong;
  else if (II->isStr("weak"))
    lifetime = Qualifiers::OCL_Weak;
  else if (II->isStr("autoreleasing"))
    lifetime = Qualifiers::OCL_Autoreleasing;
  else {
    S.Diag(AttrLoc, diag::warn_attribute_type_not_supported) << attr << II;
    attr.setInvalid();
    return true;
  }

  // Just ignore lifetime attributes other than __weak and __unsafe_unretained
  // outside of ARC mode.
  if (!S.getLangOpts().ObjCAutoRefCount &&
      lifetime != Qualifiers::OCL_Weak &&
      lifetime != Qualifiers::OCL_ExplicitNone) {
    return true;
  }

  SplitQualType underlyingType = type.split();

  // Check for redundant/conflicting ownership qualifiers.
  if (Qualifiers::ObjCLifetime previousLifetime
        = type.getQualifiers().getObjCLifetime()) {
    // If it's written directly, that's an error.
    if (S.Context.hasDirectOwnershipQualifier(type)) {
      S.Diag(AttrLoc, diag::err_attr_objc_ownership_redundant)
        << type;
      return true;
    }

    // Otherwise, if the qualifiers actually conflict, pull sugar off
    // and remove the ObjCLifetime qualifiers.
    if (previousLifetime != lifetime) {
      // It's possible to have multiple local ObjCLifetime qualifiers. We
      // can't stop after we reach a type that is directly qualified.
      const Type *prevTy = nullptr;
      while (!prevTy || prevTy != underlyingType.Ty) {
        prevTy = underlyingType.Ty;
        underlyingType = underlyingType.getSingleStepDesugaredType();
      }
      underlyingType.Quals.removeObjCLifetime();
    }
  }

  underlyingType.Quals.addObjCLifetime(lifetime);

  if (NonObjCPointer) {
    StringRef name = attr.getAttrName()->getName();
    switch (lifetime) {
    case Qualifiers::OCL_None:
    case Qualifiers::OCL_ExplicitNone:
      break;
    case Qualifiers::OCL_Strong: name = "__strong"; break;
    case Qualifiers::OCL_Weak: name = "__weak"; break;
    case Qualifiers::OCL_Autoreleasing: name = "__autoreleasing"; break;
    }
    S.Diag(AttrLoc, diag::warn_type_attribute_wrong_type) << name
      << TDS_ObjCObjOrBlock << type;
  }

  // Don't actually add the __unsafe_unretained qualifier in non-ARC files,
  // because having both 'T' and '__unsafe_unretained T' exist in the type
  // system causes unfortunate widespread consistency problems.  (For example,
  // they're not considered compatible types, and we mangle them identicially
  // as template arguments.)  These problems are all individually fixable,
  // but it's easier to just not add the qualifier and instead sniff it out
  // in specific places using isObjCInertUnsafeUnretainedType().
  //
  // Doing this does means we miss some trivial consistency checks that
  // would've triggered in ARC, but that's better than trying to solve all
  // the coexistence problems with __unsafe_unretained.
  if (!S.getLangOpts().ObjCAutoRefCount &&
      lifetime == Qualifiers::OCL_ExplicitNone) {
    type = state.getAttributedType(
        createSimpleAttr<ObjCInertUnsafeUnretainedAttr>(S.Context, attr),
        type, type);
    return true;
  }

  QualType origType = type;
  if (!NonObjCPointer)
    type = S.Context.getQualifiedType(underlyingType);

  // If we have a valid source location for the attribute, use an
  // AttributedType instead.
  if (AttrLoc.isValid()) {
    type = state.getAttributedType(::new (S.Context)
                                       ObjCOwnershipAttr(S.Context, attr, II),
                                   origType, type);
  }

  auto diagnoseOrDelay = [](Sema &S, SourceLocation loc,
                            unsigned diagnostic, QualType type) {
    if (S.DelayedDiagnostics.shouldDelayDiagnostics()) {
      S.DelayedDiagnostics.add(
          sema::DelayedDiagnostic::makeForbiddenType(
              S.getSourceManager().getExpansionLoc(loc),
              diagnostic, type, /*ignored*/ 0));
    } else {
      S.Diag(loc, diagnostic);
    }
  };

  // Sometimes, __weak isn't allowed.
  if (lifetime == Qualifiers::OCL_Weak &&
      !S.getLangOpts().ObjCWeak && !NonObjCPointer) {

    // Use a specialized diagnostic if the runtime just doesn't support them.
    unsigned diagnostic =
      (S.getLangOpts().ObjCWeakRuntime ? diag::err_arc_weak_disabled
                                       : diag::err_arc_weak_no_runtime);

    // In any case, delay the diagnostic until we know what we're parsing.
    diagnoseOrDelay(S, AttrLoc, diagnostic, type);

    attr.setInvalid();
    return true;
  }

  // Forbid __weak for class objects marked as
  // objc_arc_weak_reference_unavailable
  if (lifetime == Qualifiers::OCL_Weak) {
    if (const ObjCObjectPointerType *ObjT =
          type->getAs<ObjCObjectPointerType>()) {
      if (ObjCInterfaceDecl *Class = ObjT->getInterfaceDecl()) {
        if (Class->isArcWeakrefUnavailable()) {
          S.Diag(AttrLoc, diag::err_arc_unsupported_weak_class);
          S.Diag(ObjT->getInterfaceDecl()->getLocation(),
                 diag::note_class_declared);
        }
      }
    }
  }

  return true;
}

/// handleObjCGCTypeAttr - Process the __attribute__((objc_gc)) type
/// attribute on the specified type.  Returns true to indicate that
/// the attribute was handled, false to indicate that the type does
/// not permit the attribute.
static bool handleObjCGCTypeAttr(TypeProcessingState &state, ParsedAttr &attr,
                                 QualType &type) {
  Sema &S = state.getSema();

  // Delay if this isn't some kind of pointer.
  if (!type->isPointerType() &&
      !type->isObjCObjectPointerType() &&
      !type->isBlockPointerType())
    return false;

  if (type.getObjCGCAttr() != Qualifiers::GCNone) {
    S.Diag(attr.getLoc(), diag::err_attribute_multiple_objc_gc);
    attr.setInvalid();
    return true;
  }

  // Check the attribute arguments.
  if (!attr.isArgIdent(0)) {
    S.Diag(attr.getLoc(), diag::err_attribute_argument_type)
        << attr << AANT_ArgumentString;
    attr.setInvalid();
    return true;
  }
  Qualifiers::GC GCAttr;
  if (attr.getNumArgs() > 1) {
    S.Diag(attr.getLoc(), diag::err_attribute_wrong_number_arguments) << attr
                                                                      << 1;
    attr.setInvalid();
    return true;
  }

  IdentifierInfo *II = attr.getArgAsIdent(0)->Ident;
  if (II->isStr("weak"))
    GCAttr = Qualifiers::Weak;
  else if (II->isStr("strong"))
    GCAttr = Qualifiers::Strong;
  else {
    S.Diag(attr.getLoc(), diag::warn_attribute_type_not_supported)
        << attr << II;
    attr.setInvalid();
    return true;
  }

  QualType origType = type;
  type = S.Context.getObjCGCQualType(origType, GCAttr);

  // Make an attributed type to preserve the source information.
  if (attr.getLoc().isValid())
    type = state.getAttributedType(
        ::new (S.Context) ObjCGCAttr(S.Context, attr, II), origType, type);

  return true;
}

namespace {
  /// A helper class to unwrap a type down to a function for the
  /// purposes of applying attributes there.
  ///
  /// Use:
  ///   FunctionTypeUnwrapper unwrapped(SemaRef, T);
  ///   if (unwrapped.isFunctionType()) {
  ///     const FunctionType *fn = unwrapped.get();
  ///     // change fn somehow
  ///     T = unwrapped.wrap(fn);
  ///   }
  struct FunctionTypeUnwrapper {
    enum WrapKind {
      Desugar,
      Attributed,
      Parens,
      Array,
      Pointer,
      BlockPointer,
      Reference,
      MemberPointer,
      MacroQualified,
    };

    QualType Original;
    const FunctionType *Fn;
    SmallVector<unsigned char /*WrapKind*/, 8> Stack;

    FunctionTypeUnwrapper(Sema &S, QualType T) : Original(T) {
      while (true) {
        const Type *Ty = T.getTypePtr();
        if (isa<FunctionType>(Ty)) {
          Fn = cast<FunctionType>(Ty);
          return;
        } else if (isa<ParenType>(Ty)) {
          T = cast<ParenType>(Ty)->getInnerType();
          Stack.push_back(Parens);
        } else if (isa<ConstantArrayType>(Ty) || isa<VariableArrayType>(Ty) ||
                   isa<IncompleteArrayType>(Ty)) {
          T = cast<ArrayType>(Ty)->getElementType();
          Stack.push_back(Array);
        } else if (isa<PointerType>(Ty)) {
          T = cast<PointerType>(Ty)->getPointeeType();
          Stack.push_back(Pointer);
        } else if (isa<BlockPointerType>(Ty)) {
          T = cast<BlockPointerType>(Ty)->getPointeeType();
          Stack.push_back(BlockPointer);
        } else if (isa<MemberPointerType>(Ty)) {
          T = cast<MemberPointerType>(Ty)->getPointeeType();
          Stack.push_back(MemberPointer);
        } else if (isa<ReferenceType>(Ty)) {
          T = cast<ReferenceType>(Ty)->getPointeeType();
          Stack.push_back(Reference);
        } else if (isa<AttributedType>(Ty)) {
          T = cast<AttributedType>(Ty)->getEquivalentType();
          Stack.push_back(Attributed);
        } else if (isa<MacroQualifiedType>(Ty)) {
          T = cast<MacroQualifiedType>(Ty)->getUnderlyingType();
          Stack.push_back(MacroQualified);
        } else {
          const Type *DTy = Ty->getUnqualifiedDesugaredType();
          if (Ty == DTy) {
            Fn = nullptr;
            return;
          }

          T = QualType(DTy, 0);
          Stack.push_back(Desugar);
        }
      }
    }

    bool isFunctionType() const { return (Fn != nullptr); }
    const FunctionType *get() const { return Fn; }

    QualType wrap(Sema &S, const FunctionType *New) {
      // If T wasn't modified from the unwrapped type, do nothing.
      if (New == get()) return Original;

      Fn = New;
      return wrap(S.Context, Original, 0);
    }

  private:
    QualType wrap(ASTContext &C, QualType Old, unsigned I) {
      if (I == Stack.size())
        return C.getQualifiedType(Fn, Old.getQualifiers());

      // Build up the inner type, applying the qualifiers from the old
      // type to the new type.
      SplitQualType SplitOld = Old.split();

      // As a special case, tail-recurse if there are no qualifiers.
      if (SplitOld.Quals.empty())
        return wrap(C, SplitOld.Ty, I);
      return C.getQualifiedType(wrap(C, SplitOld.Ty, I), SplitOld.Quals);
    }

    QualType wrap(ASTContext &C, const Type *Old, unsigned I) {
      if (I == Stack.size()) return QualType(Fn, 0);

      switch (static_cast<WrapKind>(Stack[I++])) {
      case Desugar:
        // This is the point at which we potentially lose source
        // information.
        return wrap(C, Old->getUnqualifiedDesugaredType(), I);

      case Attributed:
        return wrap(C, cast<AttributedType>(Old)->getEquivalentType(), I);

      case Parens: {
        QualType New = wrap(C, cast<ParenType>(Old)->getInnerType(), I);
        return C.getParenType(New);
      }

      case MacroQualified:
        return wrap(C, cast<MacroQualifiedType>(Old)->getUnderlyingType(), I);

      case Array: {
        if (const auto *CAT = dyn_cast<ConstantArrayType>(Old)) {
          QualType New = wrap(C, CAT->getElementType(), I);
          return C.getConstantArrayType(New, CAT->getSize(), CAT->getSizeExpr(),
                                        CAT->getSizeModifier(),
                                        CAT->getIndexTypeCVRQualifiers());
        }

        if (const auto *VAT = dyn_cast<VariableArrayType>(Old)) {
          QualType New = wrap(C, VAT->getElementType(), I);
          return C.getVariableArrayType(
              New, VAT->getSizeExpr(), VAT->getSizeModifier(),
              VAT->getIndexTypeCVRQualifiers(), VAT->getBracketsRange());
        }

        const auto *IAT = cast<IncompleteArrayType>(Old);
        QualType New = wrap(C, IAT->getElementType(), I);
        return C.getIncompleteArrayType(New, IAT->getSizeModifier(),
                                        IAT->getIndexTypeCVRQualifiers());
      }

      case Pointer: {
        QualType New = wrap(C, cast<PointerType>(Old)->getPointeeType(), I);
        return C.getPointerType(New);
      }

      case BlockPointer: {
        QualType New = wrap(C, cast<BlockPointerType>(Old)->getPointeeType(),I);
        return C.getBlockPointerType(New);
      }

      case MemberPointer: {
        const MemberPointerType *OldMPT = cast<MemberPointerType>(Old);
        QualType New = wrap(C, OldMPT->getPointeeType(), I);
        return C.getMemberPointerType(New, OldMPT->getClass());
      }

      case Reference: {
        const ReferenceType *OldRef = cast<ReferenceType>(Old);
        QualType New = wrap(C, OldRef->getPointeeType(), I);
        if (isa<LValueReferenceType>(OldRef))
          return C.getLValueReferenceType(New, OldRef->isSpelledAsLValue());
        else
          return C.getRValueReferenceType(New);
      }
      }

      llvm_unreachable("unknown wrapping kind");
    }
  };
} // end anonymous namespace

static bool handleMSPointerTypeQualifierAttr(TypeProcessingState &State,
                                             ParsedAttr &PAttr, QualType &Type) {
  Sema &S = State.getSema();

  Attr *A;
  switch (PAttr.getKind()) {
  default: llvm_unreachable("Unknown attribute kind");
  case ParsedAttr::AT_Ptr32:
    A = createSimpleAttr<Ptr32Attr>(S.Context, PAttr);
    break;
  case ParsedAttr::AT_Ptr64:
    A = createSimpleAttr<Ptr64Attr>(S.Context, PAttr);
    break;
  case ParsedAttr::AT_SPtr:
    A = createSimpleAttr<SPtrAttr>(S.Context, PAttr);
    break;
  case ParsedAttr::AT_UPtr:
    A = createSimpleAttr<UPtrAttr>(S.Context, PAttr);
    break;
  }

  std::bitset<attr::LastAttr> Attrs;
  attr::Kind NewAttrKind = A->getKind();
  QualType Desugared = Type;
  const AttributedType *AT = dyn_cast<AttributedType>(Type);
  while (AT) {
    Attrs[AT->getAttrKind()] = true;
    Desugared = AT->getModifiedType();
    AT = dyn_cast<AttributedType>(Desugared);
  }

  // You cannot specify duplicate type attributes, so if the attribute has
  // already been applied, flag it.
  if (Attrs[NewAttrKind]) {
    S.Diag(PAttr.getLoc(), diag::warn_duplicate_attribute_exact) << PAttr;
    return true;
  }
  Attrs[NewAttrKind] = true;

  // You cannot have both __sptr and __uptr on the same type, nor can you
  // have __ptr32 and __ptr64.
  if (Attrs[attr::Ptr32] && Attrs[attr::Ptr64]) {
    S.Diag(PAttr.getLoc(), diag::err_attributes_are_not_compatible)
        << "'__ptr32'"
        << "'__ptr64'";
    return true;
  } else if (Attrs[attr::SPtr] && Attrs[attr::UPtr]) {
    S.Diag(PAttr.getLoc(), diag::err_attributes_are_not_compatible)
        << "'__sptr'"
        << "'__uptr'";
    return true;
  }

  // Pointer type qualifiers can only operate on pointer types, but not
  // pointer-to-member types.
  //
  // FIXME: Should we really be disallowing this attribute if there is any
  // type sugar between it and the pointer (other than attributes)? Eg, this
  // disallows the attribute on a parenthesized pointer.
  // And if so, should we really allow *any* type attribute?
  if (!isa<PointerType>(Desugared)) {
    if (Type->isMemberPointerType())
      S.Diag(PAttr.getLoc(), diag::err_attribute_no_member_pointers) << PAttr;
    else
      S.Diag(PAttr.getLoc(), diag::err_attribute_pointers_only) << PAttr << 0;
    return true;
  }

  // Add address space to type based on its attributes.
  LangAS ASIdx = LangAS::Default;
  uint64_t PtrWidth = S.Context.getTargetInfo().getPointerWidth(0);
  if (PtrWidth == 32) {
    if (Attrs[attr::Ptr64])
      ASIdx = LangAS::ptr64;
    else if (Attrs[attr::UPtr])
      ASIdx = LangAS::ptr32_uptr;
  } else if (PtrWidth == 64 && Attrs[attr::Ptr32]) {
    if (Attrs[attr::UPtr])
      ASIdx = LangAS::ptr32_uptr;
    else
      ASIdx = LangAS::ptr32_sptr;
  }

  QualType Pointee = Type->getPointeeType();
  if (ASIdx != LangAS::Default)
    Pointee = S.Context.getAddrSpaceQualType(
        S.Context.removeAddrSpaceQualType(Pointee), ASIdx);
  Type = State.getAttributedType(A, Type, S.Context.getPointerType(Pointee));
  return false;
}

/// Map a nullability attribute kind to a nullability kind.
static NullabilityKind mapNullabilityAttrKind(ParsedAttr::Kind kind) {
  switch (kind) {
  case ParsedAttr::AT_TypeNonNull:
    return NullabilityKind::NonNull;

  case ParsedAttr::AT_TypeNullable:
    return NullabilityKind::Nullable;

  case ParsedAttr::AT_TypeNullableResult:
    return NullabilityKind::NullableResult;

  case ParsedAttr::AT_TypeNullUnspecified:
    return NullabilityKind::Unspecified;

  default:
    llvm_unreachable("not a nullability attribute kind");
  }
}

/// Applies a nullability type specifier to the given type, if possible.
///
/// \param state The type processing state.
///
/// \param type The type to which the nullability specifier will be
/// added. On success, this type will be updated appropriately.
///
/// \param attr The attribute as written on the type.
///
/// \param allowOnArrayType Whether to accept nullability specifiers on an
/// array type (e.g., because it will decay to a pointer).
///
/// \returns true if a problem has been diagnosed, false on success.
static bool checkNullabilityTypeSpecifier(TypeProcessingState &state,
                                          QualType &type,
                                          ParsedAttr &attr,
                                          bool allowOnArrayType) {
  Sema &S = state.getSema();

  NullabilityKind nullability = mapNullabilityAttrKind(attr.getKind());
  SourceLocation nullabilityLoc = attr.getLoc();
  bool isContextSensitive = attr.isContextSensitiveKeywordAttribute();

  recordNullabilitySeen(S, nullabilityLoc);

  // Check for existing nullability attributes on the type.
  QualType desugared = type;
  while (auto attributed = dyn_cast<AttributedType>(desugared.getTypePtr())) {
    // Check whether there is already a null
    if (auto existingNullability = attributed->getImmediateNullability()) {
      // Duplicated nullability.
      if (nullability == *existingNullability) {
        S.Diag(nullabilityLoc, diag::warn_nullability_duplicate)
          << DiagNullabilityKind(nullability, isContextSensitive)
          << FixItHint::CreateRemoval(nullabilityLoc);

        break;
      }

      // Conflicting nullability.
      S.Diag(nullabilityLoc, diag::err_nullability_conflicting)
        << DiagNullabilityKind(nullability, isContextSensitive)
        << DiagNullabilityKind(*existingNullability, false);
      return true;
    }

    desugared = attributed->getModifiedType();
  }

  // If there is already a different nullability specifier, complain.
  // This (unlike the code above) looks through typedefs that might
  // have nullability specifiers on them, which means we cannot
  // provide a useful Fix-It.
  if (auto existingNullability = desugared->getNullability(S.Context)) {
    if (nullability != *existingNullability) {
      S.Diag(nullabilityLoc, diag::err_nullability_conflicting)
        << DiagNullabilityKind(nullability, isContextSensitive)
        << DiagNullabilityKind(*existingNullability, false);

      // Try to find the typedef with the existing nullability specifier.
      if (auto typedefType = desugared->getAs<TypedefType>()) {
        TypedefNameDecl *typedefDecl = typedefType->getDecl();
        QualType underlyingType = typedefDecl->getUnderlyingType();
        if (auto typedefNullability
              = AttributedType::stripOuterNullability(underlyingType)) {
          if (*typedefNullability == *existingNullability) {
            S.Diag(typedefDecl->getLocation(), diag::note_nullability_here)
              << DiagNullabilityKind(*existingNullability, false);
          }
        }
      }

      return true;
    }
  }

  // If this definitely isn't a pointer type, reject the specifier.
  if (!desugared->canHaveNullability() &&
      !(allowOnArrayType && desugared->isArrayType())) {
    S.Diag(nullabilityLoc, diag::err_nullability_nonpointer)
      << DiagNullabilityKind(nullability, isContextSensitive) << type;
    return true;
  }

  // For the context-sensitive keywords/Objective-C property
  // attributes, require that the type be a single-level pointer.
  if (isContextSensitive) {
    // Make sure that the pointee isn't itself a pointer type.
    const Type *pointeeType = nullptr;
    if (desugared->isArrayType())
      pointeeType = desugared->getArrayElementTypeNoTypeQual();
    else if (desugared->isAnyPointerType())
      pointeeType = desugared->getPointeeType().getTypePtr();

    if (pointeeType && (pointeeType->isAnyPointerType() ||
                        pointeeType->isObjCObjectPointerType() ||
                        pointeeType->isMemberPointerType())) {
      S.Diag(nullabilityLoc, diag::err_nullability_cs_multilevel)
        << DiagNullabilityKind(nullability, true)
        << type;
      S.Diag(nullabilityLoc, diag::note_nullability_type_specifier)
        << DiagNullabilityKind(nullability, false)
        << type
        << FixItHint::CreateReplacement(nullabilityLoc,
                                        getNullabilitySpelling(nullability));
      return true;
    }
  }

  // Form the attributed type.
  type = state.getAttributedType(
      createNullabilityAttr(S.Context, attr, nullability), type, type);
  return false;
}

/// Check the application of the Objective-C '__kindof' qualifier to
/// the given type.
static bool checkObjCKindOfType(TypeProcessingState &state, QualType &type,
                                ParsedAttr &attr) {
  Sema &S = state.getSema();

  if (isa<ObjCTypeParamType>(type)) {
    // Build the attributed type to record where __kindof occurred.
    type = state.getAttributedType(
        createSimpleAttr<ObjCKindOfAttr>(S.Context, attr), type, type);
    return false;
  }

  // Find out if it's an Objective-C object or object pointer type;
  const ObjCObjectPointerType *ptrType = type->getAs<ObjCObjectPointerType>();
  const ObjCObjectType *objType = ptrType ? ptrType->getObjectType()
                                          : type->getAs<ObjCObjectType>();

  // If not, we can't apply __kindof.
  if (!objType) {
    // FIXME: Handle dependent types that aren't yet object types.
    S.Diag(attr.getLoc(), diag::err_objc_kindof_nonobject)
      << type;
    return true;
  }

  // Rebuild the "equivalent" type, which pushes __kindof down into
  // the object type.
  // There is no need to apply kindof on an unqualified id type.
  QualType equivType = S.Context.getObjCObjectType(
      objType->getBaseType(), objType->getTypeArgsAsWritten(),
      objType->getProtocols(),
      /*isKindOf=*/objType->isObjCUnqualifiedId() ? false : true);

  // If we started with an object pointer type, rebuild it.
  if (ptrType) {
    equivType = S.Context.getObjCObjectPointerType(equivType);
    if (auto nullability = type->getNullability(S.Context)) {
      // We create a nullability attribute from the __kindof attribute.
      // Make sure that will make sense.
      assert(attr.getAttributeSpellingListIndex() == 0 &&
             "multiple spellings for __kindof?");
      Attr *A = createNullabilityAttr(S.Context, attr, *nullability);
      A->setImplicit(true);
      equivType = state.getAttributedType(A, equivType, equivType);
    }
  }

  // Build the attributed type to record where __kindof occurred.
  type = state.getAttributedType(
      createSimpleAttr<ObjCKindOfAttr>(S.Context, attr), type, equivType);
  return false;
}

/// Distribute a nullability type attribute that cannot be applied to
/// the type specifier to a pointer, block pointer, or member pointer
/// declarator, complaining if necessary.
///
/// \returns true if the nullability annotation was distributed, false
/// otherwise.
static bool distributeNullabilityTypeAttr(TypeProcessingState &state,
                                          QualType type, ParsedAttr &attr) {
  Declarator &declarator = state.getDeclarator();

  /// Attempt to move the attribute to the specified chunk.
  auto moveToChunk = [&](DeclaratorChunk &chunk, bool inFunction) -> bool {
    // If there is already a nullability attribute there, don't add
    // one.
    if (hasNullabilityAttr(chunk.getAttrs()))
      return false;

    // Complain about the nullability qualifier being in the wrong
    // place.
    enum {
      PK_Pointer,
      PK_BlockPointer,
      PK_MemberPointer,
      PK_FunctionPointer,
      PK_MemberFunctionPointer,
    } pointerKind
      = chunk.Kind == DeclaratorChunk::Pointer ? (inFunction ? PK_FunctionPointer
                                                             : PK_Pointer)
        : chunk.Kind == DeclaratorChunk::BlockPointer ? PK_BlockPointer
        : inFunction? PK_MemberFunctionPointer : PK_MemberPointer;

    auto diag = state.getSema().Diag(attr.getLoc(),
                                     diag::warn_nullability_declspec)
      << DiagNullabilityKind(mapNullabilityAttrKind(attr.getKind()),
                             attr.isContextSensitiveKeywordAttribute())
      << type
      << static_cast<unsigned>(pointerKind);

    // FIXME: MemberPointer chunks don't carry the location of the *.
    if (chunk.Kind != DeclaratorChunk::MemberPointer) {
      diag << FixItHint::CreateRemoval(attr.getLoc())
           << FixItHint::CreateInsertion(
                  state.getSema().getPreprocessor().getLocForEndOfToken(
                      chunk.Loc),
                  " " + attr.getAttrName()->getName().str() + " ");
    }

    moveAttrFromListToList(attr, state.getCurrentAttributes(),
                           chunk.getAttrs());
    return true;
  };

  // Move it to the outermost pointer, member pointer, or block
  // pointer declarator.
  for (unsigned i = state.getCurrentChunkIndex(); i != 0; --i) {
    DeclaratorChunk &chunk = declarator.getTypeObject(i-1);
    switch (chunk.Kind) {
    case DeclaratorChunk::Pointer:
    case DeclaratorChunk::BlockPointer:
    case DeclaratorChunk::MemberPointer:
      return moveToChunk(chunk, false);

    case DeclaratorChunk::Paren:
    case DeclaratorChunk::Array:
      continue;

    case DeclaratorChunk::Function:
      // Try to move past the return type to a function/block/member
      // function pointer.
      if (DeclaratorChunk *dest = maybeMovePastReturnType(
                                    declarator, i,
                                    /*onlyBlockPointers=*/false)) {
        return moveToChunk(*dest, true);
      }

      return false;

    // Don't walk through these.
    case DeclaratorChunk::Reference:
    case DeclaratorChunk::Pipe:
      return false;
    }
  }

  return false;
}

static Attr *getCCTypeAttr(ASTContext &Ctx, ParsedAttr &Attr) {
  assert(!Attr.isInvalid());
  switch (Attr.getKind()) {
  default:
    llvm_unreachable("not a calling convention attribute");
  case ParsedAttr::AT_CDecl:
    return createSimpleAttr<CDeclAttr>(Ctx, Attr);
  case ParsedAttr::AT_FastCall:
    return createSimpleAttr<FastCallAttr>(Ctx, Attr);
  case ParsedAttr::AT_StdCall:
    return createSimpleAttr<StdCallAttr>(Ctx, Attr);
  case ParsedAttr::AT_ThisCall:
    return createSimpleAttr<ThisCallAttr>(Ctx, Attr);
  case ParsedAttr::AT_RegCall:
    return createSimpleAttr<RegCallAttr>(Ctx, Attr);
  case ParsedAttr::AT_Pascal:
    return createSimpleAttr<PascalAttr>(Ctx, Attr);
  case ParsedAttr::AT_SwiftCall:
    return createSimpleAttr<SwiftCallAttr>(Ctx, Attr);
  case ParsedAttr::AT_SwiftAsyncCall:
    return createSimpleAttr<SwiftAsyncCallAttr>(Ctx, Attr);
  case ParsedAttr::AT_VectorCall:
    return createSimpleAttr<VectorCallAttr>(Ctx, Attr);
  case ParsedAttr::AT_AArch64VectorPcs:
    return createSimpleAttr<AArch64VectorPcsAttr>(Ctx, Attr);
  case ParsedAttr::AT_Pcs: {
    // The attribute may have had a fixit applied where we treated an
    // identifier as a string literal.  The contents of the string are valid,
    // but the form may not be.
    StringRef Str;
    if (Attr.isArgExpr(0))
      Str = cast<StringLiteral>(Attr.getArgAsExpr(0))->getString();
    else
      Str = Attr.getArgAsIdent(0)->Ident->getName();
    PcsAttr::PCSType Type;
    if (!PcsAttr::ConvertStrToPCSType(Str, Type))
      llvm_unreachable("already validated the attribute");
    return ::new (Ctx) PcsAttr(Ctx, Attr, Type);
  }
  case ParsedAttr::AT_IntelOclBicc:
    return createSimpleAttr<IntelOclBiccAttr>(Ctx, Attr);
  case ParsedAttr::AT_MSABI:
    return createSimpleAttr<MSABIAttr>(Ctx, Attr);
  case ParsedAttr::AT_SysVABI:
    return createSimpleAttr<SysVABIAttr>(Ctx, Attr);
  case ParsedAttr::AT_PreserveMost:
    return createSimpleAttr<PreserveMostAttr>(Ctx, Attr);
  case ParsedAttr::AT_PreserveAll:
    return createSimpleAttr<PreserveAllAttr>(Ctx, Attr);
  }
  llvm_unreachable("unexpected attribute kind!");
}

/// Process an individual function attribute.  Returns true to
/// indicate that the attribute was handled, false if it wasn't.
static bool handleFunctionTypeAttr(TypeProcessingState &state, ParsedAttr &attr,
                                   QualType &type) {
  Sema &S = state.getSema();

  FunctionTypeUnwrapper unwrapped(S, type);

  if (attr.getKind() == ParsedAttr::AT_NoReturn) {
    if (S.CheckAttrNoArgs(attr))
      return true;

    // Delay if this is not a function type.
    if (!unwrapped.isFunctionType())
      return false;

    // Otherwise we can process right away.
    FunctionType::ExtInfo EI = unwrapped.get()->getExtInfo().withNoReturn(true);
    type = unwrapped.wrap(S, S.Context.adjustFunctionType(unwrapped.get(), EI));
    return true;
  }

  if (attr.getKind() == ParsedAttr::AT_CmseNSCall) {
    // Delay if this is not a function type.
    if (!unwrapped.isFunctionType())
      return false;

    // Ignore if we don't have CMSE enabled.
    if (!S.getLangOpts().Cmse) {
      S.Diag(attr.getLoc(), diag::warn_attribute_ignored) << attr;
      attr.setInvalid();
      return true;
    }

    // Otherwise we can process right away.
    FunctionType::ExtInfo EI =
        unwrapped.get()->getExtInfo().withCmseNSCall(true);
    type = unwrapped.wrap(S, S.Context.adjustFunctionType(unwrapped.get(), EI));
    return true;
  }

  // ns_returns_retained is not always a type attribute, but if we got
  // here, we're treating it as one right now.
  if (attr.getKind() == ParsedAttr::AT_NSReturnsRetained) {
    if (attr.getNumArgs()) return true;

    // Delay if this is not a function type.
    if (!unwrapped.isFunctionType())
      return false;

    // Check whether the return type is reasonable.
    if (S.checkNSReturnsRetainedReturnType(attr.getLoc(),
                                           unwrapped.get()->getReturnType()))
      return true;

    // Only actually change the underlying type in ARC builds.
    QualType origType = type;
    if (state.getSema().getLangOpts().ObjCAutoRefCount) {
      FunctionType::ExtInfo EI
        = unwrapped.get()->getExtInfo().withProducesResult(true);
      type = unwrapped.wrap(S, S.Context.adjustFunctionType(unwrapped.get(), EI));
    }
    type = state.getAttributedType(
        createSimpleAttr<NSReturnsRetainedAttr>(S.Context, attr),
        origType, type);
    return true;
  }

  if (attr.getKind() == ParsedAttr::AT_AnyX86NoCallerSavedRegisters) {
    if (S.CheckAttrTarget(attr) || S.CheckAttrNoArgs(attr))
      return true;

    // Delay if this is not a function type.
    if (!unwrapped.isFunctionType())
      return false;

    FunctionType::ExtInfo EI =
        unwrapped.get()->getExtInfo().withNoCallerSavedRegs(true);
    type = unwrapped.wrap(S, S.Context.adjustFunctionType(unwrapped.get(), EI));
    return true;
  }

  if (attr.getKind() == ParsedAttr::AT_AnyX86NoCfCheck) {
    if (!S.getLangOpts().CFProtectionBranch) {
      S.Diag(attr.getLoc(), diag::warn_nocf_check_attribute_ignored);
      attr.setInvalid();
      return true;
    }

    if (S.CheckAttrTarget(attr) || S.CheckAttrNoArgs(attr))
      return true;

    // If this is not a function type, warning will be asserted by subject
    // check.
    if (!unwrapped.isFunctionType())
      return true;

    FunctionType::ExtInfo EI =
      unwrapped.get()->getExtInfo().withNoCfCheck(true);
    type = unwrapped.wrap(S, S.Context.adjustFunctionType(unwrapped.get(), EI));
    return true;
  }

  if (attr.getKind() == ParsedAttr::AT_Regparm) {
    unsigned value;
    if (S.CheckRegparmAttr(attr, value))
      return true;

    // Delay if this is not a function type.
    if (!unwrapped.isFunctionType())
      return false;

    // Diagnose regparm with fastcall.
    const FunctionType *fn = unwrapped.get();
    CallingConv CC = fn->getCallConv();
    if (CC == CC_X86FastCall) {
      S.Diag(attr.getLoc(), diag::err_attributes_are_not_compatible)
        << FunctionType::getNameForCallConv(CC)
        << "regparm";
      attr.setInvalid();
      return true;
    }

    FunctionType::ExtInfo EI =
      unwrapped.get()->getExtInfo().withRegParm(value);
    type = unwrapped.wrap(S, S.Context.adjustFunctionType(unwrapped.get(), EI));
    return true;
  }

  if (attr.getKind() == ParsedAttr::AT_NoThrow) {
    // Delay if this is not a function type.
    if (!unwrapped.isFunctionType())
      return false;

    if (S.CheckAttrNoArgs(attr)) {
      attr.setInvalid();
      return true;
    }

    // Otherwise we can process right away.
    auto *Proto = unwrapped.get()->castAs<FunctionProtoType>();

    // MSVC ignores nothrow if it is in conflict with an explicit exception
    // specification.
    if (Proto->hasExceptionSpec()) {
      switch (Proto->getExceptionSpecType()) {
      case EST_None:
        llvm_unreachable("This doesn't have an exception spec!");

      case EST_DynamicNone:
      case EST_BasicNoexcept:
      case EST_NoexceptTrue:
      case EST_NoThrow:
        // Exception spec doesn't conflict with nothrow, so don't warn.
        LLVM_FALLTHROUGH;
      case EST_Unparsed:
      case EST_Uninstantiated:
      case EST_DependentNoexcept:
      case EST_Unevaluated:
        // We don't have enough information to properly determine if there is a
        // conflict, so suppress the warning.
        break;
      case EST_Dynamic:
      case EST_MSAny:
      case EST_NoexceptFalse:
        S.Diag(attr.getLoc(), diag::warn_nothrow_attribute_ignored);
        break;
      }
      return true;
    }

    type = unwrapped.wrap(
        S, S.Context
               .getFunctionTypeWithExceptionSpec(
                   QualType{Proto, 0},
                   FunctionProtoType::ExceptionSpecInfo{EST_NoThrow})
               ->getAs<FunctionType>());
    return true;
  }

  // Delay if the type didn't work out to a function.
  if (!unwrapped.isFunctionType()) return false;

  // Otherwise, a calling convention.
  CallingConv CC;
  if (S.CheckCallingConvAttr(attr, CC))
    return true;

  const FunctionType *fn = unwrapped.get();
  CallingConv CCOld = fn->getCallConv();
  Attr *CCAttr = getCCTypeAttr(S.Context, attr);

  if (CCOld != CC) {
    // Error out on when there's already an attribute on the type
    // and the CCs don't match.
    if (S.getCallingConvAttributedType(type)) {
      S.Diag(attr.getLoc(), diag::err_attributes_are_not_compatible)
        << FunctionType::getNameForCallConv(CC)
        << FunctionType::getNameForCallConv(CCOld);
      attr.setInvalid();
      return true;
    }
  }

  // Diagnose use of variadic functions with calling conventions that
  // don't support them (e.g. because they're callee-cleanup).
  // We delay warning about this on unprototyped function declarations
  // until after redeclaration checking, just in case we pick up a
  // prototype that way.  And apparently we also "delay" warning about
  // unprototyped function types in general, despite not necessarily having
  // much ability to diagnose it later.
  if (!supportsVariadicCall(CC)) {
    const FunctionProtoType *FnP = dyn_cast<FunctionProtoType>(fn);
    // Disable these diagnostics for SYCL
    if (FnP && FnP->isVariadic() && !S.getLangOpts().SYCLIsDevice) {
      // stdcall and fastcall are ignored with a warning for GCC and MS
      // compatibility.
      if (CC == CC_X86StdCall || CC == CC_X86FastCall)
        return S.Diag(attr.getLoc(), diag::warn_cconv_unsupported)
               << FunctionType::getNameForCallConv(CC)
               << (int)Sema::CallingConventionIgnoredReason::VariadicFunction;

      attr.setInvalid();
      return S.Diag(attr.getLoc(), diag::err_cconv_varargs)
             << FunctionType::getNameForCallConv(CC);
    }
  }

  // Also diagnose fastcall with regparm.
  if (CC == CC_X86FastCall && fn->getHasRegParm()) {
    S.Diag(attr.getLoc(), diag::err_attributes_are_not_compatible)
        << "regparm" << FunctionType::getNameForCallConv(CC_X86FastCall);
    attr.setInvalid();
    return true;
  }

  // Modify the CC from the wrapped function type, wrap it all back, and then
  // wrap the whole thing in an AttributedType as written.  The modified type
  // might have a different CC if we ignored the attribute.
  QualType Equivalent;
  if (CCOld == CC) {
    Equivalent = type;
  } else {
    auto EI = unwrapped.get()->getExtInfo().withCallingConv(CC);
    Equivalent =
      unwrapped.wrap(S, S.Context.adjustFunctionType(unwrapped.get(), EI));
  }
  type = state.getAttributedType(CCAttr, type, Equivalent);
  return true;
}

bool Sema::hasExplicitCallingConv(QualType T) {
  const AttributedType *AT;

  // Stop if we'd be stripping off a typedef sugar node to reach the
  // AttributedType.
  while ((AT = T->getAs<AttributedType>()) &&
         AT->getAs<TypedefType>() == T->getAs<TypedefType>()) {
    if (AT->isCallingConv())
      return true;
    T = AT->getModifiedType();
  }
  return false;
}

void Sema::adjustMemberFunctionCC(QualType &T, bool IsStatic, bool IsCtorOrDtor,
                                  SourceLocation Loc) {
  FunctionTypeUnwrapper Unwrapped(*this, T);
  const FunctionType *FT = Unwrapped.get();
  bool IsVariadic = (isa<FunctionProtoType>(FT) &&
                     cast<FunctionProtoType>(FT)->isVariadic());
  CallingConv CurCC = FT->getCallConv();
  CallingConv ToCC = Context.getDefaultCallingConvention(IsVariadic, !IsStatic);

  if (CurCC == ToCC)
    return;

  // MS compiler ignores explicit calling convention attributes on structors. We
  // should do the same.
  if (Context.getTargetInfo().getCXXABI().isMicrosoft() && IsCtorOrDtor) {
    // Issue a warning on ignored calling convention -- except of __stdcall.
    // Again, this is what MS compiler does.
    if (CurCC != CC_X86StdCall)
      Diag(Loc, diag::warn_cconv_unsupported)
          << FunctionType::getNameForCallConv(CurCC)
          << (int)Sema::CallingConventionIgnoredReason::ConstructorDestructor;
  // Default adjustment.
  } else {
    // Only adjust types with the default convention.  For example, on Windows
    // we should adjust a __cdecl type to __thiscall for instance methods, and a
    // __thiscall type to __cdecl for static methods.
    CallingConv DefaultCC =
        Context.getDefaultCallingConvention(IsVariadic, IsStatic);

    if (CurCC != DefaultCC || DefaultCC == ToCC)
      return;

    if (hasExplicitCallingConv(T))
      return;
  }

  FT = Context.adjustFunctionType(FT, FT->getExtInfo().withCallingConv(ToCC));
  QualType Wrapped = Unwrapped.wrap(*this, FT);
  T = Context.getAdjustedType(T, Wrapped);
}

/// HandleVectorSizeAttribute - this attribute is only applicable to integral
/// and float scalars, although arrays, pointers, and function return values are
/// allowed in conjunction with this construct. Aggregates with this attribute
/// are invalid, even if they are of the same size as a corresponding scalar.
/// The raw attribute should contain precisely 1 argument, the vector size for
/// the variable, measured in bytes. If curType and rawAttr are well formed,
/// this routine will return a new vector type.
static void HandleVectorSizeAttr(QualType &CurType, const ParsedAttr &Attr,
                                 Sema &S) {
  // Check the attribute arguments.
  if (Attr.getNumArgs() != 1) {
    S.Diag(Attr.getLoc(), diag::err_attribute_wrong_number_arguments) << Attr
                                                                      << 1;
    Attr.setInvalid();
    return;
  }

  Expr *SizeExpr = Attr.getArgAsExpr(0);
  QualType T = S.BuildVectorType(CurType, SizeExpr, Attr.getLoc());
  if (!T.isNull())
    CurType = T;
  else
    Attr.setInvalid();
}

/// Process the OpenCL-like ext_vector_type attribute when it occurs on
/// a type.
static void HandleExtVectorTypeAttr(QualType &CurType, const ParsedAttr &Attr,
                                    Sema &S) {
  // check the attribute arguments.
  if (Attr.getNumArgs() != 1) {
    S.Diag(Attr.getLoc(), diag::err_attribute_wrong_number_arguments) << Attr
                                                                      << 1;
    return;
  }

  Expr *SizeExpr = Attr.getArgAsExpr(0);
  QualType T = S.BuildExtVectorType(CurType, SizeExpr, Attr.getLoc());
  if (!T.isNull())
    CurType = T;
}

static bool isPermittedNeonBaseType(QualType &Ty,
                                    VectorType::VectorKind VecKind, Sema &S) {
  const BuiltinType *BTy = Ty->getAs<BuiltinType>();
  if (!BTy)
    return false;

  llvm::Triple Triple = S.Context.getTargetInfo().getTriple();

  // Signed poly is mathematically wrong, but has been baked into some ABIs by
  // now.
  bool IsPolyUnsigned = Triple.getArch() == llvm::Triple::aarch64 ||
                        Triple.getArch() == llvm::Triple::aarch64_32 ||
                        Triple.getArch() == llvm::Triple::aarch64_be;
  if (VecKind == VectorType::NeonPolyVector) {
    if (IsPolyUnsigned) {
      // AArch64 polynomial vectors are unsigned.
      return BTy->getKind() == BuiltinType::UChar ||
             BTy->getKind() == BuiltinType::UShort ||
             BTy->getKind() == BuiltinType::ULong ||
             BTy->getKind() == BuiltinType::ULongLong;
    } else {
      // AArch32 polynomial vectors are signed.
      return BTy->getKind() == BuiltinType::SChar ||
             BTy->getKind() == BuiltinType::Short ||
             BTy->getKind() == BuiltinType::LongLong;
    }
  }

  // Non-polynomial vector types: the usual suspects are allowed, as well as
  // float64_t on AArch64.
  if ((Triple.isArch64Bit() || Triple.getArch() == llvm::Triple::aarch64_32) &&
      BTy->getKind() == BuiltinType::Double)
    return true;

  return BTy->getKind() == BuiltinType::SChar ||
         BTy->getKind() == BuiltinType::UChar ||
         BTy->getKind() == BuiltinType::Short ||
         BTy->getKind() == BuiltinType::UShort ||
         BTy->getKind() == BuiltinType::Int ||
         BTy->getKind() == BuiltinType::UInt ||
         BTy->getKind() == BuiltinType::Long ||
         BTy->getKind() == BuiltinType::ULong ||
         BTy->getKind() == BuiltinType::LongLong ||
         BTy->getKind() == BuiltinType::ULongLong ||
         BTy->getKind() == BuiltinType::Float ||
         BTy->getKind() == BuiltinType::Half ||
         BTy->getKind() == BuiltinType::BFloat16;
}

static bool verifyValidIntegerConstantExpr(Sema &S, const ParsedAttr &Attr,
                                           llvm::APSInt &Result) {
  const auto *AttrExpr = Attr.getArgAsExpr(0);
  if (!AttrExpr->isTypeDependent()) {
    if (Optional<llvm::APSInt> Res =
            AttrExpr->getIntegerConstantExpr(S.Context)) {
      Result = *Res;
      return true;
    }
  }
  S.Diag(Attr.getLoc(), diag::err_attribute_argument_type)
      << Attr << AANT_ArgumentIntegerConstant << AttrExpr->getSourceRange();
  Attr.setInvalid();
  return false;
}

/// HandleNeonVectorTypeAttr - The "neon_vector_type" and
/// "neon_polyvector_type" attributes are used to create vector types that
/// are mangled according to ARM's ABI.  Otherwise, these types are identical
/// to those created with the "vector_size" attribute.  Unlike "vector_size"
/// the argument to these Neon attributes is the number of vector elements,
/// not the vector size in bytes.  The vector width and element type must
/// match one of the standard Neon vector types.
static void HandleNeonVectorTypeAttr(QualType &CurType, const ParsedAttr &Attr,
                                     Sema &S, VectorType::VectorKind VecKind) {
  // Target must have NEON (or MVE, whose vectors are similar enough
  // not to need a separate attribute)
  if (!S.Context.getTargetInfo().hasFeature("neon") &&
      !S.Context.getTargetInfo().hasFeature("mve")) {
    S.Diag(Attr.getLoc(), diag::err_attribute_unsupported)
        << Attr << "'neon' or 'mve'";
    Attr.setInvalid();
    return;
  }
  // Check the attribute arguments.
  if (Attr.getNumArgs() != 1) {
    S.Diag(Attr.getLoc(), diag::err_attribute_wrong_number_arguments) << Attr
                                                                      << 1;
    Attr.setInvalid();
    return;
  }
  // The number of elements must be an ICE.
  llvm::APSInt numEltsInt(32);
  if (!verifyValidIntegerConstantExpr(S, Attr, numEltsInt))
    return;

  // Only certain element types are supported for Neon vectors.
  if (!isPermittedNeonBaseType(CurType, VecKind, S)) {
    S.Diag(Attr.getLoc(), diag::err_attribute_invalid_vector_type) << CurType;
    Attr.setInvalid();
    return;
  }

  // The total size of the vector must be 64 or 128 bits.
  unsigned typeSize = static_cast<unsigned>(S.Context.getTypeSize(CurType));
  unsigned numElts = static_cast<unsigned>(numEltsInt.getZExtValue());
  unsigned vecSize = typeSize * numElts;
  if (vecSize != 64 && vecSize != 128) {
    S.Diag(Attr.getLoc(), diag::err_attribute_bad_neon_vector_size) << CurType;
    Attr.setInvalid();
    return;
  }

  CurType = S.Context.getVectorType(CurType, numElts, VecKind);
}

/// HandleArmSveVectorBitsTypeAttr - The "arm_sve_vector_bits" attribute is
/// used to create fixed-length versions of sizeless SVE types defined by
/// the ACLE, such as svint32_t and svbool_t.
static void HandleArmSveVectorBitsTypeAttr(QualType &CurType, ParsedAttr &Attr,
                                           Sema &S) {
  // Target must have SVE.
  if (!S.Context.getTargetInfo().hasFeature("sve")) {
    S.Diag(Attr.getLoc(), diag::err_attribute_unsupported) << Attr << "'sve'";
    Attr.setInvalid();
    return;
  }

  // Attribute is unsupported if '-msve-vector-bits=<bits>' isn't specified, or
  // if <bits>+ syntax is used.
  if (!S.getLangOpts().VScaleMin ||
      S.getLangOpts().VScaleMin != S.getLangOpts().VScaleMax) {
    S.Diag(Attr.getLoc(), diag::err_attribute_arm_feature_sve_bits_unsupported)
        << Attr;
    Attr.setInvalid();
    return;
  }

  // Check the attribute arguments.
  if (Attr.getNumArgs() != 1) {
    S.Diag(Attr.getLoc(), diag::err_attribute_wrong_number_arguments)
        << Attr << 1;
    Attr.setInvalid();
    return;
  }

  // The vector size must be an integer constant expression.
  llvm::APSInt SveVectorSizeInBits(32);
  if (!verifyValidIntegerConstantExpr(S, Attr, SveVectorSizeInBits))
    return;

  unsigned VecSize = static_cast<unsigned>(SveVectorSizeInBits.getZExtValue());

  // The attribute vector size must match -msve-vector-bits.
  if (VecSize != S.getLangOpts().VScaleMin * 128) {
    S.Diag(Attr.getLoc(), diag::err_attribute_bad_sve_vector_size)
        << VecSize << S.getLangOpts().VScaleMin * 128;
    Attr.setInvalid();
    return;
  }

  // Attribute can only be attached to a single SVE vector or predicate type.
  if (!CurType->isVLSTBuiltinType()) {
    S.Diag(Attr.getLoc(), diag::err_attribute_invalid_sve_type)
        << Attr << CurType;
    Attr.setInvalid();
    return;
  }

  const auto *BT = CurType->castAs<BuiltinType>();

  QualType EltType = CurType->getSveEltType(S.Context);
  unsigned TypeSize = S.Context.getTypeSize(EltType);
  VectorType::VectorKind VecKind = VectorType::SveFixedLengthDataVector;
  if (BT->getKind() == BuiltinType::SveBool) {
    // Predicates are represented as i8.
    VecSize /= S.Context.getCharWidth() * S.Context.getCharWidth();
    VecKind = VectorType::SveFixedLengthPredicateVector;
  } else
    VecSize /= TypeSize;
  CurType = S.Context.getVectorType(EltType, VecSize, VecKind);
}

static void HandleArmMveStrictPolymorphismAttr(TypeProcessingState &State,
                                               QualType &CurType,
                                               ParsedAttr &Attr) {
  const VectorType *VT = dyn_cast<VectorType>(CurType);
  if (!VT || VT->getVectorKind() != VectorType::NeonVector) {
    State.getSema().Diag(Attr.getLoc(),
                         diag::err_attribute_arm_mve_polymorphism);
    Attr.setInvalid();
    return;
  }

  CurType =
      State.getAttributedType(createSimpleAttr<ArmMveStrictPolymorphismAttr>(
                                  State.getSema().Context, Attr),
                              CurType, CurType);
}

/// Handle OpenCL Access Qualifier Attribute.
static void HandleOpenCLAccessAttr(QualType &CurType, const ParsedAttr &Attr,
                                   Sema &S) {
  // OpenCL v2.0 s6.6 - Access qualifier can be used only for image and pipe type.
  if (!(CurType->isImageType() || CurType->isPipeType())) {
    S.Diag(Attr.getLoc(), diag::err_opencl_invalid_access_qualifier);
    Attr.setInvalid();
    return;
  }

  if (const TypedefType* TypedefTy = CurType->getAs<TypedefType>()) {
    QualType BaseTy = TypedefTy->desugar();

    std::string PrevAccessQual;
    if (BaseTy->isPipeType()) {
      if (TypedefTy->getDecl()->hasAttr<OpenCLAccessAttr>()) {
        OpenCLAccessAttr *Attr =
            TypedefTy->getDecl()->getAttr<OpenCLAccessAttr>();
        PrevAccessQual = Attr->getSpelling();
      } else {
        PrevAccessQual = "read_only";
      }
    } else if (const BuiltinType* ImgType = BaseTy->getAs<BuiltinType>()) {

      switch (ImgType->getKind()) {
        #define IMAGE_TYPE(ImgType, Id, SingletonId, Access, Suffix) \
      case BuiltinType::Id:                                          \
        PrevAccessQual = #Access;                                    \
        break;
        #include "clang/Basic/OpenCLImageTypes.def"
      default:
        llvm_unreachable("Unable to find corresponding image type.");
      }
    } else {
      llvm_unreachable("unexpected type");
    }
    StringRef AttrName = Attr.getAttrName()->getName();
    if (PrevAccessQual == AttrName.ltrim("_")) {
      // Duplicated qualifiers
      S.Diag(Attr.getLoc(), diag::warn_duplicate_declspec)
         << AttrName << Attr.getRange();
    } else {
      // Contradicting qualifiers
      S.Diag(Attr.getLoc(), diag::err_opencl_multiple_access_qualifiers);
    }

    S.Diag(TypedefTy->getDecl()->getBeginLoc(),
           diag::note_opencl_typedef_access_qualifier) << PrevAccessQual;
  } else if (CurType->isPipeType()) {
    if (Attr.getSemanticSpelling() == OpenCLAccessAttr::Keyword_write_only) {
      QualType ElemType = CurType->castAs<PipeType>()->getElementType();
      CurType = S.Context.getWritePipeType(ElemType);
    }
  }
}

/// HandleMatrixTypeAttr - "matrix_type" attribute, like ext_vector_type
static void HandleMatrixTypeAttr(QualType &CurType, const ParsedAttr &Attr,
                                 Sema &S) {
  if (!S.getLangOpts().MatrixTypes) {
    S.Diag(Attr.getLoc(), diag::err_builtin_matrix_disabled);
    return;
  }

  if (Attr.getNumArgs() != 2) {
    S.Diag(Attr.getLoc(), diag::err_attribute_wrong_number_arguments)
        << Attr << 2;
    return;
  }

  Expr *RowsExpr = Attr.getArgAsExpr(0);
  Expr *ColsExpr = Attr.getArgAsExpr(1);
  QualType T = S.BuildMatrixType(CurType, RowsExpr, ColsExpr, Attr.getLoc());
  if (!T.isNull())
    CurType = T;
}

static void HandleLifetimeBoundAttr(TypeProcessingState &State,
                                    QualType &CurType,
                                    ParsedAttr &Attr) {
  if (State.getDeclarator().isDeclarationOfFunction()) {
    CurType = State.getAttributedType(
        createSimpleAttr<LifetimeBoundAttr>(State.getSema().Context, Attr),
        CurType, CurType);
  }
}

static bool isAddressSpaceKind(const ParsedAttr &attr) {
  auto attrKind = attr.getKind();

  return attrKind == ParsedAttr::AT_AddressSpace ||
         attrKind == ParsedAttr::AT_OpenCLPrivateAddressSpace ||
         attrKind == ParsedAttr::AT_OpenCLGlobalAddressSpace ||
         attrKind == ParsedAttr::AT_OpenCLGlobalDeviceAddressSpace ||
         attrKind == ParsedAttr::AT_OpenCLGlobalHostAddressSpace ||
         attrKind == ParsedAttr::AT_OpenCLLocalAddressSpace ||
         attrKind == ParsedAttr::AT_OpenCLConstantAddressSpace ||
         attrKind == ParsedAttr::AT_OpenCLGenericAddressSpace;
}

static void processTypeAttrs(TypeProcessingState &state, QualType &type,
                             TypeAttrLocation TAL,
                             const ParsedAttributesView &attrs) {

  state.setParsedNoDeref(false);
  if (attrs.empty())
    return;

  // Scan through and apply attributes to this type where it makes sense.  Some
  // attributes (such as __address_space__, __vector_size__, etc) apply to the
  // type, but others can be present in the type specifiers even though they
  // apply to the decl.  Here we apply type attributes and ignore the rest.

  // This loop modifies the list pretty frequently, but we still need to make
  // sure we visit every element once. Copy the attributes list, and iterate
  // over that.
  ParsedAttributesView AttrsCopy{attrs};
  for (ParsedAttr &attr : AttrsCopy) {

    // Skip attributes that were marked to be invalid.
    if (attr.isInvalid())
      continue;

    if (attr.isStandardAttributeSyntax()) {
      // [[gnu::...]] attributes are treated as declaration attributes, so may
      // not appertain to a DeclaratorChunk. If we handle them as type
      // attributes, accept them in that position and diagnose the GCC
      // incompatibility.
      if (attr.isGNUScope()) {
        bool IsTypeAttr = attr.isTypeAttr();
        if (TAL == TAL_DeclChunk) {
          state.getSema().Diag(attr.getLoc(),
                               IsTypeAttr
                                   ? diag::warn_gcc_ignores_type_attr
                                   : diag::warn_cxx11_gnu_attribute_on_type)
              << attr;
          if (!IsTypeAttr)
            continue;
        }
      } else if (TAL != TAL_DeclChunk && !isAddressSpaceKind(attr)) {
        // Otherwise, only consider type processing for a C++11 attribute if
        // it's actually been applied to a type.
        // We also allow C++11 address_space and
        // OpenCL language address space attributes to pass through.
        continue;
      }
    }

    // If this is an attribute we can handle, do so now,
    // otherwise, add it to the FnAttrs list for rechaining.
    switch (attr.getKind()) {
    default:
      // A [[]] attribute on a declarator chunk must appertain to a type.
      if (attr.isStandardAttributeSyntax() && TAL == TAL_DeclChunk &&
          (!state.isProcessingLambdaExpr() ||
           !attr.supportsNonconformingLambdaSyntax())) {
        state.getSema().Diag(attr.getLoc(), diag::err_attribute_not_type_attr)
            << attr;
        attr.setUsedAsTypeAttr();
      }
      break;

    case ParsedAttr::UnknownAttribute:
      if (attr.isStandardAttributeSyntax() && TAL == TAL_DeclChunk)
        state.getSema().Diag(attr.getLoc(),
                             diag::warn_unknown_attribute_ignored)
            << attr << attr.getRange();
      break;

    case ParsedAttr::IgnoredAttribute:
      break;

    case ParsedAttr::AT_BTFTypeTag:
      HandleBTFTypeTagAttribute(type, attr, state);
      attr.setUsedAsTypeAttr();
      break;

    case ParsedAttr::AT_MayAlias:
      // FIXME: This attribute needs to actually be handled, but if we ignore
      // it it breaks large amounts of Linux software.
      attr.setUsedAsTypeAttr();
      break;
    case ParsedAttr::AT_OpenCLPrivateAddressSpace:
    case ParsedAttr::AT_OpenCLGlobalAddressSpace:
    case ParsedAttr::AT_OpenCLGlobalDeviceAddressSpace:
    case ParsedAttr::AT_OpenCLGlobalHostAddressSpace:
    case ParsedAttr::AT_OpenCLLocalAddressSpace:
    case ParsedAttr::AT_OpenCLConstantAddressSpace:
    case ParsedAttr::AT_OpenCLGenericAddressSpace:
    case ParsedAttr::AT_AddressSpace:
      HandleAddressSpaceTypeAttribute(type, attr, state);
      attr.setUsedAsTypeAttr();
      break;
    OBJC_POINTER_TYPE_ATTRS_CASELIST:
      if (!handleObjCPointerTypeAttr(state, attr, type))
        distributeObjCPointerTypeAttr(state, attr, type);
      attr.setUsedAsTypeAttr();
      break;
    case ParsedAttr::AT_VectorSize:
      HandleVectorSizeAttr(type, attr, state.getSema());
      attr.setUsedAsTypeAttr();
      break;
    case ParsedAttr::AT_ExtVectorType:
      HandleExtVectorTypeAttr(type, attr, state.getSema());
      attr.setUsedAsTypeAttr();
      break;
    case ParsedAttr::AT_NeonVectorType:
      HandleNeonVectorTypeAttr(type, attr, state.getSema(),
                               VectorType::NeonVector);
      attr.setUsedAsTypeAttr();
      break;
    case ParsedAttr::AT_NeonPolyVectorType:
      HandleNeonVectorTypeAttr(type, attr, state.getSema(),
                               VectorType::NeonPolyVector);
      attr.setUsedAsTypeAttr();
      break;
    case ParsedAttr::AT_ArmSveVectorBits:
      HandleArmSveVectorBitsTypeAttr(type, attr, state.getSema());
      attr.setUsedAsTypeAttr();
      break;
    case ParsedAttr::AT_ArmMveStrictPolymorphism: {
      HandleArmMveStrictPolymorphismAttr(state, type, attr);
      attr.setUsedAsTypeAttr();
      break;
    }
    case ParsedAttr::AT_OpenCLAccess:
      HandleOpenCLAccessAttr(type, attr, state.getSema());
      attr.setUsedAsTypeAttr();
      break;
    case ParsedAttr::AT_SYCLFPGAPipe:
      HandleSYCLFPGAPipeAttribute(type, attr, state);
      attr.setUsedAsTypeAttr();
      break;
    case ParsedAttr::AT_LifetimeBound:
      if (TAL == TAL_DeclChunk)
        HandleLifetimeBoundAttr(state, type, attr);
      break;

    case ParsedAttr::AT_NoDeref: {
      ASTContext &Ctx = state.getSema().Context;
      type = state.getAttributedType(createSimpleAttr<NoDerefAttr>(Ctx, attr),
                                     type, type);
      attr.setUsedAsTypeAttr();
      state.setParsedNoDeref(true);
      break;
    }

    case ParsedAttr::AT_MatrixType:
      HandleMatrixTypeAttr(type, attr, state.getSema());
      attr.setUsedAsTypeAttr();
      break;

    MS_TYPE_ATTRS_CASELIST:
      if (!handleMSPointerTypeQualifierAttr(state, attr, type))
        attr.setUsedAsTypeAttr();
      break;


    NULLABILITY_TYPE_ATTRS_CASELIST:
      // Either add nullability here or try to distribute it.  We
      // don't want to distribute the nullability specifier past any
      // dependent type, because that complicates the user model.
      if (type->canHaveNullability() || type->isDependentType() ||
          type->isArrayType() ||
          !distributeNullabilityTypeAttr(state, type, attr)) {
        unsigned endIndex;
        if (TAL == TAL_DeclChunk)
          endIndex = state.getCurrentChunkIndex();
        else
          endIndex = state.getDeclarator().getNumTypeObjects();
        bool allowOnArrayType =
            state.getDeclarator().isPrototypeContext() &&
            !hasOuterPointerLikeChunk(state.getDeclarator(), endIndex);
        if (checkNullabilityTypeSpecifier(
              state,
              type,
              attr,
              allowOnArrayType)) {
          attr.setInvalid();
        }

        attr.setUsedAsTypeAttr();
      }
      break;

    case ParsedAttr::AT_ObjCKindOf:
      // '__kindof' must be part of the decl-specifiers.
      switch (TAL) {
      case TAL_DeclSpec:
        break;

      case TAL_DeclChunk:
      case TAL_DeclName:
        state.getSema().Diag(attr.getLoc(),
                             diag::err_objc_kindof_wrong_position)
            << FixItHint::CreateRemoval(attr.getLoc())
            << FixItHint::CreateInsertion(
                   state.getDeclarator().getDeclSpec().getBeginLoc(),
                   "__kindof ");
        break;
      }

      // Apply it regardless.
      if (checkObjCKindOfType(state, type, attr))
        attr.setInvalid();
      break;

    case ParsedAttr::AT_NoThrow:
    // Exception Specifications aren't generally supported in C mode throughout
    // clang, so revert to attribute-based handling for C.
      if (!state.getSema().getLangOpts().CPlusPlus)
        break;
      LLVM_FALLTHROUGH;
    FUNCTION_TYPE_ATTRS_CASELIST:
      attr.setUsedAsTypeAttr();

      // Never process function type attributes as part of the
      // declaration-specifiers.
      if (TAL == TAL_DeclSpec)
        distributeFunctionTypeAttrFromDeclSpec(state, attr, type);

      // Otherwise, handle the possible delays.
      else if (!handleFunctionTypeAttr(state, attr, type))
        distributeFunctionTypeAttr(state, attr, type);
      break;
    case ParsedAttr::AT_AcquireHandle: {
      if (!type->isFunctionType())
        return;

      if (attr.getNumArgs() != 1) {
        state.getSema().Diag(attr.getLoc(),
                             diag::err_attribute_wrong_number_arguments)
            << attr << 1;
        attr.setInvalid();
        return;
      }

      StringRef HandleType;
      if (!state.getSema().checkStringLiteralArgumentAttr(attr, 0, HandleType))
        return;
      type = state.getAttributedType(
          AcquireHandleAttr::Create(state.getSema().Context, HandleType, attr),
          type, type);
      attr.setUsedAsTypeAttr();
      break;
    }
    }

    // Handle attributes that are defined in a macro. We do not want this to be
    // applied to ObjC builtin attributes.
    if (isa<AttributedType>(type) && attr.hasMacroIdentifier() &&
        !type.getQualifiers().hasObjCLifetime() &&
        !type.getQualifiers().hasObjCGCAttr() &&
        attr.getKind() != ParsedAttr::AT_ObjCGC &&
        attr.getKind() != ParsedAttr::AT_ObjCOwnership) {
      const IdentifierInfo *MacroII = attr.getMacroIdentifier();
      type = state.getSema().Context.getMacroQualifiedType(type, MacroII);
      state.setExpansionLocForMacroQualifiedType(
          cast<MacroQualifiedType>(type.getTypePtr()),
          attr.getMacroExpansionLoc());
    }
  }
}

void Sema::completeExprArrayBound(Expr *E) {
  if (DeclRefExpr *DRE = dyn_cast<DeclRefExpr>(E->IgnoreParens())) {
    if (VarDecl *Var = dyn_cast<VarDecl>(DRE->getDecl())) {
      if (isTemplateInstantiation(Var->getTemplateSpecializationKind())) {
        auto *Def = Var->getDefinition();
        if (!Def) {
          SourceLocation PointOfInstantiation = E->getExprLoc();
          runWithSufficientStackSpace(PointOfInstantiation, [&] {
            InstantiateVariableDefinition(PointOfInstantiation, Var);
          });
          Def = Var->getDefinition();

          // If we don't already have a point of instantiation, and we managed
          // to instantiate a definition, this is the point of instantiation.
          // Otherwise, we don't request an end-of-TU instantiation, so this is
          // not a point of instantiation.
          // FIXME: Is this really the right behavior?
          if (Var->getPointOfInstantiation().isInvalid() && Def) {
            assert(Var->getTemplateSpecializationKind() ==
                       TSK_ImplicitInstantiation &&
                   "explicit instantiation with no point of instantiation");
            Var->setTemplateSpecializationKind(
                Var->getTemplateSpecializationKind(), PointOfInstantiation);
          }
        }

        // Update the type to the definition's type both here and within the
        // expression.
        if (Def) {
          DRE->setDecl(Def);
          QualType T = Def->getType();
          DRE->setType(T);
          // FIXME: Update the type on all intervening expressions.
          E->setType(T);
        }

        // We still go on to try to complete the type independently, as it
        // may also require instantiations or diagnostics if it remains
        // incomplete.
      }
    }
  }
}

QualType Sema::getCompletedType(Expr *E) {
  // Incomplete array types may be completed by the initializer attached to
  // their definitions. For static data members of class templates and for
  // variable templates, we need to instantiate the definition to get this
  // initializer and complete the type.
  if (E->getType()->isIncompleteArrayType())
    completeExprArrayBound(E);

  // FIXME: Are there other cases which require instantiating something other
  // than the type to complete the type of an expression?

  return E->getType();
}

/// Ensure that the type of the given expression is complete.
///
/// This routine checks whether the expression \p E has a complete type. If the
/// expression refers to an instantiable construct, that instantiation is
/// performed as needed to complete its type. Furthermore
/// Sema::RequireCompleteType is called for the expression's type (or in the
/// case of a reference type, the referred-to type).
///
/// \param E The expression whose type is required to be complete.
/// \param Kind Selects which completeness rules should be applied.
/// \param Diagnoser The object that will emit a diagnostic if the type is
/// incomplete.
///
/// \returns \c true if the type of \p E is incomplete and diagnosed, \c false
/// otherwise.
bool Sema::RequireCompleteExprType(Expr *E, CompleteTypeKind Kind,
                                   TypeDiagnoser &Diagnoser) {
  return RequireCompleteType(E->getExprLoc(), getCompletedType(E), Kind,
                             Diagnoser);
}

bool Sema::RequireCompleteExprType(Expr *E, unsigned DiagID) {
  BoundTypeDiagnoser<> Diagnoser(DiagID);
  return RequireCompleteExprType(E, CompleteTypeKind::Default, Diagnoser);
}

/// Ensure that the type T is a complete type.
///
/// This routine checks whether the type @p T is complete in any
/// context where a complete type is required. If @p T is a complete
/// type, returns false. If @p T is a class template specialization,
/// this routine then attempts to perform class template
/// instantiation. If instantiation fails, or if @p T is incomplete
/// and cannot be completed, issues the diagnostic @p diag (giving it
/// the type @p T) and returns true.
///
/// @param Loc  The location in the source that the incomplete type
/// diagnostic should refer to.
///
/// @param T  The type that this routine is examining for completeness.
///
/// @param Kind Selects which completeness rules should be applied.
///
/// @returns @c true if @p T is incomplete and a diagnostic was emitted,
/// @c false otherwise.
bool Sema::RequireCompleteType(SourceLocation Loc, QualType T,
                               CompleteTypeKind Kind,
                               TypeDiagnoser &Diagnoser) {
  if (RequireCompleteTypeImpl(Loc, T, Kind, &Diagnoser))
    return true;
  if (const TagType *Tag = T->getAs<TagType>()) {
    if (!Tag->getDecl()->isCompleteDefinitionRequired()) {
      Tag->getDecl()->setCompleteDefinitionRequired();
      Consumer.HandleTagDeclRequiredDefinition(Tag->getDecl());
    }
  }
  return false;
}

bool Sema::hasStructuralCompatLayout(Decl *D, Decl *Suggested) {
  llvm::DenseSet<std::pair<Decl *, Decl *>> NonEquivalentDecls;
  if (!Suggested)
    return false;

  // FIXME: Add a specific mode for C11 6.2.7/1 in StructuralEquivalenceContext
  // and isolate from other C++ specific checks.
  StructuralEquivalenceContext Ctx(
      D->getASTContext(), Suggested->getASTContext(), NonEquivalentDecls,
      StructuralEquivalenceKind::Default,
      false /*StrictTypeSpelling*/, true /*Complain*/,
      true /*ErrorOnTagTypeMismatch*/);
  return Ctx.IsEquivalent(D, Suggested);
}

/// Determine whether there is any declaration of \p D that was ever a
///        definition (perhaps before module merging) and is currently visible.
/// \param D The definition of the entity.
/// \param Suggested Filled in with the declaration that should be made visible
///        in order to provide a definition of this entity.
/// \param OnlyNeedComplete If \c true, we only need the type to be complete,
///        not defined. This only matters for enums with a fixed underlying
///        type, since in all other cases, a type is complete if and only if it
///        is defined.
bool Sema::hasVisibleDefinition(NamedDecl *D, NamedDecl **Suggested,
                                bool OnlyNeedComplete) {
  // Easy case: if we don't have modules, all declarations are visible.
  if (!getLangOpts().Modules && !getLangOpts().ModulesLocalVisibility)
    return true;

  // If this definition was instantiated from a template, map back to the
  // pattern from which it was instantiated.
  if (isa<TagDecl>(D) && cast<TagDecl>(D)->isBeingDefined()) {
    // We're in the middle of defining it; this definition should be treated
    // as visible.
    return true;
  } else if (auto *RD = dyn_cast<CXXRecordDecl>(D)) {
    if (auto *Pattern = RD->getTemplateInstantiationPattern())
      RD = Pattern;
    D = RD->getDefinition();
  } else if (auto *ED = dyn_cast<EnumDecl>(D)) {
    if (auto *Pattern = ED->getTemplateInstantiationPattern())
      ED = Pattern;
    if (OnlyNeedComplete && (ED->isFixed() || getLangOpts().MSVCCompat)) {
      // If the enum has a fixed underlying type, it may have been forward
      // declared. In -fms-compatibility, `enum Foo;` will also forward declare
      // the enum and assign it the underlying type of `int`. Since we're only
      // looking for a complete type (not a definition), any visible declaration
      // of it will do.
      *Suggested = nullptr;
      for (auto *Redecl : ED->redecls()) {
        if (isVisible(Redecl))
          return true;
        if (Redecl->isThisDeclarationADefinition() ||
            (Redecl->isCanonicalDecl() && !*Suggested))
          *Suggested = Redecl;
      }
      return false;
    }
    D = ED->getDefinition();
  } else if (auto *FD = dyn_cast<FunctionDecl>(D)) {
    if (auto *Pattern = FD->getTemplateInstantiationPattern())
      FD = Pattern;
    D = FD->getDefinition();
  } else if (auto *VD = dyn_cast<VarDecl>(D)) {
    if (auto *Pattern = VD->getTemplateInstantiationPattern())
      VD = Pattern;
    D = VD->getDefinition();
  }
  assert(D && "missing definition for pattern of instantiated definition");

  *Suggested = D;

  auto DefinitionIsVisible = [&] {
    // The (primary) definition might be in a visible module.
    if (isVisible(D))
      return true;

    // A visible module might have a merged definition instead.
    if (D->isModulePrivate() ? hasMergedDefinitionInCurrentModule(D)
                             : hasVisibleMergedDefinition(D)) {
      if (CodeSynthesisContexts.empty() &&
          !getLangOpts().ModulesLocalVisibility) {
        // Cache the fact that this definition is implicitly visible because
        // there is a visible merged definition.
        D->setVisibleDespiteOwningModule();
      }
      return true;
    }

    return false;
  };

  if (DefinitionIsVisible())
    return true;

  // The external source may have additional definitions of this entity that are
  // visible, so complete the redeclaration chain now and ask again.
  if (auto *Source = Context.getExternalSource()) {
    Source->CompleteRedeclChain(D);
    return DefinitionIsVisible();
  }

  return false;
}

/// Locks in the inheritance model for the given class and all of its bases.
static void assignInheritanceModel(Sema &S, CXXRecordDecl *RD) {
  RD = RD->getMostRecentNonInjectedDecl();
  if (!RD->hasAttr<MSInheritanceAttr>()) {
    MSInheritanceModel IM;
    bool BestCase = false;
    switch (S.MSPointerToMemberRepresentationMethod) {
    case LangOptions::PPTMK_BestCase:
      BestCase = true;
      IM = RD->calculateInheritanceModel();
      break;
    case LangOptions::PPTMK_FullGeneralitySingleInheritance:
      IM = MSInheritanceModel::Single;
      break;
    case LangOptions::PPTMK_FullGeneralityMultipleInheritance:
      IM = MSInheritanceModel::Multiple;
      break;
    case LangOptions::PPTMK_FullGeneralityVirtualInheritance:
      IM = MSInheritanceModel::Unspecified;
      break;
    }

    SourceRange Loc = S.ImplicitMSInheritanceAttrLoc.isValid()
                          ? S.ImplicitMSInheritanceAttrLoc
                          : RD->getSourceRange();
    RD->addAttr(MSInheritanceAttr::CreateImplicit(
        S.getASTContext(), BestCase, Loc, AttributeCommonInfo::AS_Microsoft,
        MSInheritanceAttr::Spelling(IM)));
    S.Consumer.AssignInheritanceModel(RD);
  }
}

/// The implementation of RequireCompleteType
bool Sema::RequireCompleteTypeImpl(SourceLocation Loc, QualType T,
                                   CompleteTypeKind Kind,
                                   TypeDiagnoser *Diagnoser) {
  // FIXME: Add this assertion to make sure we always get instantiation points.
  //  assert(!Loc.isInvalid() && "Invalid location in RequireCompleteType");
  // FIXME: Add this assertion to help us flush out problems with
  // checking for dependent types and type-dependent expressions.
  //
  //  assert(!T->isDependentType() &&
  //         "Can't ask whether a dependent type is complete");

  if (const MemberPointerType *MPTy = T->getAs<MemberPointerType>()) {
    if (!MPTy->getClass()->isDependentType()) {
      if (getLangOpts().CompleteMemberPointers &&
          !MPTy->getClass()->getAsCXXRecordDecl()->isBeingDefined() &&
          RequireCompleteType(Loc, QualType(MPTy->getClass(), 0), Kind,
                              diag::err_memptr_incomplete))
        return true;

      // We lock in the inheritance model once somebody has asked us to ensure
      // that a pointer-to-member type is complete.
      if (Context.getTargetInfo().getCXXABI().isMicrosoft()) {
        (void)isCompleteType(Loc, QualType(MPTy->getClass(), 0));
        assignInheritanceModel(*this, MPTy->getMostRecentCXXRecordDecl());
      }
    }
  }

  NamedDecl *Def = nullptr;
  bool AcceptSizeless = (Kind == CompleteTypeKind::AcceptSizeless);
  bool Incomplete = (T->isIncompleteType(&Def) ||
                     (!AcceptSizeless && T->isSizelessBuiltinType()));

  // Check that any necessary explicit specializations are visible. For an
  // enum, we just need the declaration, so don't check this.
  if (Def && !isa<EnumDecl>(Def))
    checkSpecializationVisibility(Loc, Def);

  // If we have a complete type, we're done.
  if (!Incomplete) {
    // If we know about the definition but it is not visible, complain.
    NamedDecl *SuggestedDef = nullptr;
    if (Def &&
        !hasVisibleDefinition(Def, &SuggestedDef, /*OnlyNeedComplete*/true)) {
      // If the user is going to see an error here, recover by making the
      // definition visible.
      bool TreatAsComplete = Diagnoser && !isSFINAEContext();
      if (Diagnoser && SuggestedDef)
        diagnoseMissingImport(Loc, SuggestedDef, MissingImportKind::Definition,
                              /*Recover*/TreatAsComplete);
      return !TreatAsComplete;
    } else if (Def && !TemplateInstCallbacks.empty()) {
      CodeSynthesisContext TempInst;
      TempInst.Kind = CodeSynthesisContext::Memoization;
      TempInst.Template = Def;
      TempInst.Entity = Def;
      TempInst.PointOfInstantiation = Loc;
      atTemplateBegin(TemplateInstCallbacks, *this, TempInst);
      atTemplateEnd(TemplateInstCallbacks, *this, TempInst);
    }

    return false;
  }

  TagDecl *Tag = dyn_cast_or_null<TagDecl>(Def);
  ObjCInterfaceDecl *IFace = dyn_cast_or_null<ObjCInterfaceDecl>(Def);

  // Give the external source a chance to provide a definition of the type.
  // This is kept separate from completing the redeclaration chain so that
  // external sources such as LLDB can avoid synthesizing a type definition
  // unless it's actually needed.
  if (Tag || IFace) {
    // Avoid diagnosing invalid decls as incomplete.
    if (Def->isInvalidDecl())
      return true;

    // Give the external AST source a chance to complete the type.
    if (auto *Source = Context.getExternalSource()) {
      if (Tag && Tag->hasExternalLexicalStorage())
          Source->CompleteType(Tag);
      if (IFace && IFace->hasExternalLexicalStorage())
          Source->CompleteType(IFace);
      // If the external source completed the type, go through the motions
      // again to ensure we're allowed to use the completed type.
      if (!T->isIncompleteType())
        return RequireCompleteTypeImpl(Loc, T, Kind, Diagnoser);
    }
  }

  // If we have a class template specialization or a class member of a
  // class template specialization, or an array with known size of such,
  // try to instantiate it.
  if (auto *RD = dyn_cast_or_null<CXXRecordDecl>(Tag)) {
    bool Instantiated = false;
    bool Diagnosed = false;
    if (RD->isDependentContext()) {
      // Don't try to instantiate a dependent class (eg, a member template of
      // an instantiated class template specialization).
      // FIXME: Can this ever happen?
    } else if (auto *ClassTemplateSpec =
            dyn_cast<ClassTemplateSpecializationDecl>(RD)) {
      if (ClassTemplateSpec->getSpecializationKind() == TSK_Undeclared) {
        runWithSufficientStackSpace(Loc, [&] {
          Diagnosed = InstantiateClassTemplateSpecialization(
              Loc, ClassTemplateSpec, TSK_ImplicitInstantiation,
              /*Complain=*/Diagnoser);
        });
        Instantiated = true;
      }
    } else {
      CXXRecordDecl *Pattern = RD->getInstantiatedFromMemberClass();
      if (!RD->isBeingDefined() && Pattern) {
        MemberSpecializationInfo *MSI = RD->getMemberSpecializationInfo();
        assert(MSI && "Missing member specialization information?");
        // This record was instantiated from a class within a template.
        if (MSI->getTemplateSpecializationKind() !=
            TSK_ExplicitSpecialization) {
          runWithSufficientStackSpace(Loc, [&] {
            Diagnosed = InstantiateClass(Loc, RD, Pattern,
                                         getTemplateInstantiationArgs(RD),
                                         TSK_ImplicitInstantiation,
                                         /*Complain=*/Diagnoser);
          });
          Instantiated = true;
        }
      }
    }

    if (Instantiated) {
      // Instantiate* might have already complained that the template is not
      // defined, if we asked it to.
      if (Diagnoser && Diagnosed)
        return true;
      // If we instantiated a definition, check that it's usable, even if
      // instantiation produced an error, so that repeated calls to this
      // function give consistent answers.
      if (!T->isIncompleteType())
        return RequireCompleteTypeImpl(Loc, T, Kind, Diagnoser);
    }
  }

  // FIXME: If we didn't instantiate a definition because of an explicit
  // specialization declaration, check that it's visible.

  if (!Diagnoser)
    return true;

  Diagnoser->diagnose(*this, Loc, T);

  // If the type was a forward declaration of a class/struct/union
  // type, produce a note.
  if (Tag && !Tag->isInvalidDecl() && !Tag->getLocation().isInvalid())
    Diag(Tag->getLocation(),
         Tag->isBeingDefined() ? diag::note_type_being_defined
                               : diag::note_forward_declaration)
      << Context.getTagDeclType(Tag);

  // If the Objective-C class was a forward declaration, produce a note.
  if (IFace && !IFace->isInvalidDecl() && !IFace->getLocation().isInvalid())
    Diag(IFace->getLocation(), diag::note_forward_class);

  // If we have external information that we can use to suggest a fix,
  // produce a note.
  if (ExternalSource)
    ExternalSource->MaybeDiagnoseMissingCompleteType(Loc, T);

  return true;
}

bool Sema::RequireCompleteType(SourceLocation Loc, QualType T,
                               CompleteTypeKind Kind, unsigned DiagID) {
  BoundTypeDiagnoser<> Diagnoser(DiagID);
  return RequireCompleteType(Loc, T, Kind, Diagnoser);
}

/// Get diagnostic %select index for tag kind for
/// literal type diagnostic message.
/// WARNING: Indexes apply to particular diagnostics only!
///
/// \returns diagnostic %select index.
static unsigned getLiteralDiagFromTagKind(TagTypeKind Tag) {
  switch (Tag) {
  case TTK_Struct: return 0;
  case TTK_Interface: return 1;
  case TTK_Class:  return 2;
  default: llvm_unreachable("Invalid tag kind for literal type diagnostic!");
  }
}

/// Ensure that the type T is a literal type.
///
/// This routine checks whether the type @p T is a literal type. If @p T is an
/// incomplete type, an attempt is made to complete it. If @p T is a literal
/// type, or @p AllowIncompleteType is true and @p T is an incomplete type,
/// returns false. Otherwise, this routine issues the diagnostic @p PD (giving
/// it the type @p T), along with notes explaining why the type is not a
/// literal type, and returns true.
///
/// @param Loc  The location in the source that the non-literal type
/// diagnostic should refer to.
///
/// @param T  The type that this routine is examining for literalness.
///
/// @param Diagnoser Emits a diagnostic if T is not a literal type.
///
/// @returns @c true if @p T is not a literal type and a diagnostic was emitted,
/// @c false otherwise.
bool Sema::RequireLiteralType(SourceLocation Loc, QualType T,
                              TypeDiagnoser &Diagnoser) {
  assert(!T->isDependentType() && "type should not be dependent");

  QualType ElemType = Context.getBaseElementType(T);
  if ((isCompleteType(Loc, ElemType) || ElemType->isVoidType()) &&
      T->isLiteralType(Context))
    return false;

  Diagnoser.diagnose(*this, Loc, T);

  if (T->isVariableArrayType())
    return true;

  const RecordType *RT = ElemType->getAs<RecordType>();
  if (!RT)
    return true;

  const CXXRecordDecl *RD = cast<CXXRecordDecl>(RT->getDecl());

  // A partially-defined class type can't be a literal type, because a literal
  // class type must have a trivial destructor (which can't be checked until
  // the class definition is complete).
  if (RequireCompleteType(Loc, ElemType, diag::note_non_literal_incomplete, T))
    return true;

  // [expr.prim.lambda]p3:
  //   This class type is [not] a literal type.
  if (RD->isLambda() && !getLangOpts().CPlusPlus17) {
    Diag(RD->getLocation(), diag::note_non_literal_lambda);
    return true;
  }

  // If the class has virtual base classes, then it's not an aggregate, and
  // cannot have any constexpr constructors or a trivial default constructor,
  // so is non-literal. This is better to diagnose than the resulting absence
  // of constexpr constructors.
  if (RD->getNumVBases()) {
    Diag(RD->getLocation(), diag::note_non_literal_virtual_base)
      << getLiteralDiagFromTagKind(RD->getTagKind()) << RD->getNumVBases();
    for (const auto &I : RD->vbases())
      Diag(I.getBeginLoc(), diag::note_constexpr_virtual_base_here)
          << I.getSourceRange();
  } else if (!RD->isAggregate() && !RD->hasConstexprNonCopyMoveConstructor() &&
             !RD->hasTrivialDefaultConstructor()) {
    Diag(RD->getLocation(), diag::note_non_literal_no_constexpr_ctors) << RD;
  } else if (RD->hasNonLiteralTypeFieldsOrBases()) {
    for (const auto &I : RD->bases()) {
      if (!I.getType()->isLiteralType(Context)) {
        Diag(I.getBeginLoc(), diag::note_non_literal_base_class)
            << RD << I.getType() << I.getSourceRange();
        return true;
      }
    }
    for (const auto *I : RD->fields()) {
      if (!I->getType()->isLiteralType(Context) ||
          I->getType().isVolatileQualified()) {
        Diag(I->getLocation(), diag::note_non_literal_field)
          << RD << I << I->getType()
          << I->getType().isVolatileQualified();
        return true;
      }
    }
  } else if (getLangOpts().CPlusPlus20 ? !RD->hasConstexprDestructor()
                                       : !RD->hasTrivialDestructor()) {
    // All fields and bases are of literal types, so have trivial or constexpr
    // destructors. If this class's destructor is non-trivial / non-constexpr,
    // it must be user-declared.
    CXXDestructorDecl *Dtor = RD->getDestructor();
    assert(Dtor && "class has literal fields and bases but no dtor?");
    if (!Dtor)
      return true;

    if (getLangOpts().CPlusPlus20) {
      Diag(Dtor->getLocation(), diag::note_non_literal_non_constexpr_dtor)
          << RD;
    } else {
      Diag(Dtor->getLocation(), Dtor->isUserProvided()
                                    ? diag::note_non_literal_user_provided_dtor
                                    : diag::note_non_literal_nontrivial_dtor)
          << RD;
      if (!Dtor->isUserProvided())
        SpecialMemberIsTrivial(Dtor, CXXDestructor, TAH_IgnoreTrivialABI,
                               /*Diagnose*/ true);
    }
  }

  return true;
}

bool Sema::RequireLiteralType(SourceLocation Loc, QualType T, unsigned DiagID) {
  BoundTypeDiagnoser<> Diagnoser(DiagID);
  return RequireLiteralType(Loc, T, Diagnoser);
}

/// Retrieve a version of the type 'T' that is elaborated by Keyword, qualified
/// by the nested-name-specifier contained in SS, and that is (re)declared by
/// OwnedTagDecl, which is nullptr if this is not a (re)declaration.
QualType Sema::getElaboratedType(ElaboratedTypeKeyword Keyword,
                                 const CXXScopeSpec &SS, QualType T,
                                 TagDecl *OwnedTagDecl) {
  if (T.isNull())
    return T;
  NestedNameSpecifier *NNS;
  if (SS.isValid())
    NNS = SS.getScopeRep();
  else {
    if (Keyword == ETK_None)
      return T;
    NNS = nullptr;
  }
  return Context.getElaboratedType(Keyword, NNS, T, OwnedTagDecl);
}

QualType Sema::BuildTypeofExprType(Expr *E) {
  assert(!E->hasPlaceholderType() && "unexpected placeholder");

  if (!getLangOpts().CPlusPlus && E->refersToBitField())
    Diag(E->getExprLoc(), diag::err_sizeof_alignof_typeof_bitfield) << 2;

  if (!E->isTypeDependent()) {
    QualType T = E->getType();
    if (const TagType *TT = T->getAs<TagType>())
      DiagnoseUseOfDecl(TT->getDecl(), E->getExprLoc());
  }
  return Context.getTypeOfExprType(E);
}

/// getDecltypeForExpr - Given an expr, will return the decltype for
/// that expression, according to the rules in C++11
/// [dcl.type.simple]p4 and C++11 [expr.lambda.prim]p18.
QualType Sema::getDecltypeForExpr(Expr *E) {
  if (E->isTypeDependent())
    return Context.DependentTy;

  Expr *IDExpr = E;
  if (auto *ImplCastExpr = dyn_cast<ImplicitCastExpr>(E))
    IDExpr = ImplCastExpr->getSubExpr();

  // C++11 [dcl.type.simple]p4:
  //   The type denoted by decltype(e) is defined as follows:

  // C++20:
  //     - if E is an unparenthesized id-expression naming a non-type
  //       template-parameter (13.2), decltype(E) is the type of the
  //       template-parameter after performing any necessary type deduction
  // Note that this does not pick up the implicit 'const' for a template
  // parameter object. This rule makes no difference before C++20 so we apply
  // it unconditionally.
  if (const auto *SNTTPE = dyn_cast<SubstNonTypeTemplateParmExpr>(IDExpr))
    return SNTTPE->getParameterType(Context);

  //     - if e is an unparenthesized id-expression or an unparenthesized class
  //       member access (5.2.5), decltype(e) is the type of the entity named
  //       by e. If there is no such entity, or if e names a set of overloaded
  //       functions, the program is ill-formed;
  //
  // We apply the same rules for Objective-C ivar and property references.
  if (const auto *DRE = dyn_cast<DeclRefExpr>(IDExpr)) {
    const ValueDecl *VD = DRE->getDecl();
    QualType T = VD->getType();
    return isa<TemplateParamObjectDecl>(VD) ? T.getUnqualifiedType() : T;
  }
  if (const auto *ME = dyn_cast<MemberExpr>(IDExpr)) {
    if (const auto *VD = ME->getMemberDecl())
      if (isa<FieldDecl>(VD) || isa<VarDecl>(VD))
        return VD->getType();
  } else if (const auto *IR = dyn_cast<ObjCIvarRefExpr>(IDExpr)) {
    return IR->getDecl()->getType();
  } else if (const auto *PR = dyn_cast<ObjCPropertyRefExpr>(IDExpr)) {
    if (PR->isExplicitProperty())
      return PR->getExplicitProperty()->getType();
  } else if (const auto *PE = dyn_cast<PredefinedExpr>(IDExpr)) {
    return PE->getType();
  }

  // C++11 [expr.lambda.prim]p18:
  //   Every occurrence of decltype((x)) where x is a possibly
  //   parenthesized id-expression that names an entity of automatic
  //   storage duration is treated as if x were transformed into an
  //   access to a corresponding data member of the closure type that
  //   would have been declared if x were an odr-use of the denoted
  //   entity.
  if (getCurLambda() && isa<ParenExpr>(IDExpr)) {
    if (auto *DRE = dyn_cast<DeclRefExpr>(IDExpr->IgnoreParens())) {
      if (auto *Var = dyn_cast<VarDecl>(DRE->getDecl())) {
        QualType T = getCapturedDeclRefType(Var, DRE->getLocation());
        if (!T.isNull())
          return Context.getLValueReferenceType(T);
      }
    }
  }

  return Context.getReferenceQualifiedType(E);
}

QualType Sema::BuildDecltypeType(Expr *E, bool AsUnevaluated) {
  assert(!E->hasPlaceholderType() && "unexpected placeholder");

  if (AsUnevaluated && CodeSynthesisContexts.empty() &&
      !E->isInstantiationDependent() && E->HasSideEffects(Context, false)) {
    // The expression operand for decltype is in an unevaluated expression
    // context, so side effects could result in unintended consequences.
    // Exclude instantiation-dependent expressions, because 'decltype' is often
    // used to build SFINAE gadgets.
    Diag(E->getExprLoc(), diag::warn_side_effects_unevaluated_context);
  }
  return Context.getDecltypeType(E, getDecltypeForExpr(E));
}

QualType Sema::BuildUnaryTransformType(QualType BaseType,
                                       UnaryTransformType::UTTKind UKind,
                                       SourceLocation Loc) {
  switch (UKind) {
  case UnaryTransformType::EnumUnderlyingType:
    if (!BaseType->isDependentType() && !BaseType->isEnumeralType()) {
      Diag(Loc, diag::err_only_enums_have_underlying_types);
      return QualType();
    } else {
      QualType Underlying = BaseType;
      if (!BaseType->isDependentType()) {
        // The enum could be incomplete if we're parsing its definition or
        // recovering from an error.
        NamedDecl *FwdDecl = nullptr;
        if (BaseType->isIncompleteType(&FwdDecl)) {
          Diag(Loc, diag::err_underlying_type_of_incomplete_enum) << BaseType;
          Diag(FwdDecl->getLocation(), diag::note_forward_declaration) << FwdDecl;
          return QualType();
        }

        EnumDecl *ED = BaseType->castAs<EnumType>()->getDecl();
        assert(ED && "EnumType has no EnumDecl");

        DiagnoseUseOfDecl(ED, Loc);

        Underlying = ED->getIntegerType();
        assert(!Underlying.isNull());
      }
      return Context.getUnaryTransformType(BaseType, Underlying,
                                        UnaryTransformType::EnumUnderlyingType);
    }
  }
  llvm_unreachable("unknown unary transform type");
}

QualType Sema::BuildAtomicType(QualType T, SourceLocation Loc) {
  if (!isDependentOrGNUAutoType(T)) {
    // FIXME: It isn't entirely clear whether incomplete atomic types
    // are allowed or not; for simplicity, ban them for the moment.
    if (RequireCompleteType(Loc, T, diag::err_atomic_specifier_bad_type, 0))
      return QualType();

    int DisallowedKind = -1;
    if (T->isArrayType())
      DisallowedKind = 1;
    else if (T->isFunctionType())
      DisallowedKind = 2;
    else if (T->isReferenceType())
      DisallowedKind = 3;
    else if (T->isAtomicType())
      DisallowedKind = 4;
    else if (T.hasQualifiers())
      DisallowedKind = 5;
    else if (T->isSizelessType())
      DisallowedKind = 6;
    else if (!T.isTriviallyCopyableType(Context))
      // Some other non-trivially-copyable type (probably a C++ class)
      DisallowedKind = 7;
    else if (T->isBitIntType())
      DisallowedKind = 8;

    if (DisallowedKind != -1) {
      Diag(Loc, diag::err_atomic_specifier_bad_type) << DisallowedKind << T;
      return QualType();
    }

    // FIXME: Do we need any handling for ARC here?
  }

  // Build the pointer type.
  return Context.getAtomicType(T);
}<|MERGE_RESOLUTION|>--- conflicted
+++ resolved
@@ -5292,16 +5292,11 @@
       FunctionType::ExtInfo EI(
           getCCForDeclaratorChunk(S, D, DeclType.getAttrs(), FTI, chunkIndex));
 
-<<<<<<< HEAD
-      if (!FTI.NumParams && !FTI.isVariadic && !LangOpts.CPlusPlus &&
-          !LangOpts.OpenCL && !LangOpts.SYCLIsDevice) {
-=======
       // OpenCL disallows functions without a prototype, but it doesn't enforce
       // strict prototypes as in C2x because it allows a function definition to
       // have an identifier list. See OpenCL 3.0 6.11/g for more details.
-      if (!FTI.NumParams && !FTI.isVariadic &&
+      if (!FTI.NumParams && !FTI.isVariadic && !LangOpts.SYCLIsDevice &&
           !LangOpts.requiresStrictPrototypes() && !LangOpts.OpenCL) {
->>>>>>> 9955f14a
         // Simple void foo(), where the incoming T is the result type.
         T = Context.getFunctionNoProtoType(T, EI);
       } else {
