--- conflicted
+++ resolved
@@ -2252,20 +2252,9 @@
     return QualType();
   }
 
-  if (T->isVariableArrayType() && !Context.getTargetInfo().isVLASupported()) {
-<<<<<<< HEAD
-    if (getLangOpts().CUDA) {
-      // CUDA device code doesn't support VLAs.
-      CUDADiagIfDeviceCode(Loc, diag::err_cuda_vla) << CurrentCUDATarget();
-    } else if (getLangOpts().SYCL) {
-      // Delay diagnostic to SemaSYCL so only Kernel functions are diagnosed.
-    } else if (!getLangOpts().OpenMP ||
-               shouldDiagnoseTargetSupportFromOpenMP()) {
-      // Some targets don't support VLAs.
-      Diag(Loc, diag::err_vla_unsupported);
-      return QualType();
-    }
-=======
+  // Delay diagnostic to SemaSYCL so only Kernel functions are diagnosed.
+  if (T->isVariableArrayType() && !Context.getTargetInfo().isVLASupported() &&
+      !getLangOpts().SYCLIsDevice) {
     // CUDA device code and some other targets don't support VLAs.
     targetDiag(Loc, (getLangOpts().CUDA && getLangOpts().CUDAIsDevice)
                         ? diag::err_cuda_vla
@@ -2273,7 +2262,6 @@
         << ((getLangOpts().CUDA && getLangOpts().CUDAIsDevice)
                 ? CurrentCUDATarget()
                 : CFT_InvalidTarget);
->>>>>>> c2d6b84d
   }
 
   // If this is not C99, extwarn about VLA's and C99 array size modifiers.
@@ -5845,7 +5833,7 @@
       return false;
     }
 
-    if (S.LangOpts.SYCL && (addrSpace == 4 || addrSpace > 5)) {
+    if (S.LangOpts.SYCLIsDevice && (addrSpace == 4 || addrSpace > 5)) {
       S.Diag(AttrLoc, diag::err_sycl_attribute_address_space_invalid)
           << AddrSpace->getSourceRange();
       return false;
@@ -5854,7 +5842,7 @@
     ASIdx = getLangASFromTargetAS(
                              static_cast<unsigned>(addrSpace.getZExtValue()));
 
-    if (S.LangOpts.SYCL) {
+    if (S.LangOpts.SYCLIsDevice) {
       ASIdx =
           [](unsigned AS) {
             switch (AS) {
@@ -5992,7 +5980,8 @@
       Attr.setInvalid();
   } else {
     // The keyword-based type attributes imply which address space to use.
-    ASIdx = S.getLangOpts().SYCL ? Attr.asSYCLLangAS() : Attr.asOpenCLLangAS();
+    ASIdx = S.getLangOpts().SYCLIsDevice ? 
+                Attr.asSYCLLangAS() : Attr.asOpenCLLangAS();
     if (ASIdx == LangAS::Default)
       llvm_unreachable("Invalid address space");
 
