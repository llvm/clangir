--- conflicted
+++ resolved
@@ -5318,11 +5318,7 @@
   llvm::Type *DeclTy = getTypes().ConvertTypeForMem(D->getType());
   llvm::Type *ResolverTy = llvm::GlobalIFunc::getResolverFunctionType(DeclTy);
   llvm::Constant *Resolver =
-<<<<<<< HEAD
-      GetOrCreateLLVMFunction(IFA->getResolver(), ResolverTy, GD,
-=======
       GetOrCreateLLVMFunction(IFA->getResolver(), ResolverTy, {},
->>>>>>> f7105d88
                               /*ForVTable=*/false);
   llvm::GlobalIFunc *GIF =
       llvm::GlobalIFunc::create(DeclTy, 0, llvm::Function::ExternalLinkage,
