//===--- CGDecl.cpp - Emit LLVM Code for declarations ---------------------===//
//
// Part of the LLVM Project, under the Apache License v2.0 with LLVM Exceptions.
// See https://llvm.org/LICENSE.txt for license information.
// SPDX-License-Identifier: Apache-2.0 WITH LLVM-exception
//
//===----------------------------------------------------------------------===//
//
// This contains code to emit Decl nodes as LLVM code.
//
//===----------------------------------------------------------------------===//

#include "CGBlocks.h"
#include "CGCXXABI.h"
#include "CGCleanup.h"
#include "CGDebugInfo.h"
#include "CGOpenCLRuntime.h"
#include "CGOpenMPRuntime.h"
#include "CGSYCLRuntime.h"
#include "CodeGenFunction.h"
#include "CodeGenModule.h"
#include "ConstantEmitter.h"
#include "PatternInit.h"
#include "TargetInfo.h"
#include "clang/AST/ASTContext.h"
#include "clang/AST/Attr.h"
#include "clang/AST/CharUnits.h"
#include "clang/AST/Decl.h"
#include "clang/AST/DeclObjC.h"
#include "clang/AST/DeclOpenMP.h"
#include "clang/Basic/CodeGenOptions.h"
#include "clang/Basic/SourceManager.h"
#include "clang/Basic/TargetInfo.h"
#include "clang/CodeGen/CGFunctionInfo.h"
#include "clang/Sema/Sema.h"
#include "llvm/Analysis/ValueTracking.h"
#include "llvm/IR/DataLayout.h"
#include "llvm/IR/GlobalVariable.h"
#include "llvm/IR/Intrinsics.h"
#include "llvm/IR/Type.h"

using namespace clang;
using namespace CodeGen;

static_assert(clang::Sema::MaximumAlignment <= llvm::Value::MaximumAlignment,
              "Clang max alignment greater than what LLVM supports?");

void CodeGenFunction::EmitDecl(const Decl &D) {
  switch (D.getKind()) {
  case Decl::BuiltinTemplate:
  case Decl::TranslationUnit:
  case Decl::ExternCContext:
  case Decl::Namespace:
  case Decl::UnresolvedUsingTypename:
  case Decl::ClassTemplateSpecialization:
  case Decl::ClassTemplatePartialSpecialization:
  case Decl::VarTemplateSpecialization:
  case Decl::VarTemplatePartialSpecialization:
  case Decl::TemplateTypeParm:
  case Decl::UnresolvedUsingValue:
  case Decl::NonTypeTemplateParm:
  case Decl::CXXDeductionGuide:
  case Decl::CXXMethod:
  case Decl::CXXConstructor:
  case Decl::CXXDestructor:
  case Decl::CXXConversion:
  case Decl::Field:
  case Decl::MSProperty:
  case Decl::IndirectField:
  case Decl::ObjCIvar:
  case Decl::ObjCAtDefsField:
  case Decl::ParmVar:
  case Decl::ImplicitParam:
  case Decl::ClassTemplate:
  case Decl::VarTemplate:
  case Decl::FunctionTemplate:
  case Decl::TypeAliasTemplate:
  case Decl::TemplateTemplateParm:
  case Decl::ObjCMethod:
  case Decl::ObjCCategory:
  case Decl::ObjCProtocol:
  case Decl::ObjCInterface:
  case Decl::ObjCCategoryImpl:
  case Decl::ObjCImplementation:
  case Decl::ObjCProperty:
  case Decl::ObjCCompatibleAlias:
  case Decl::PragmaComment:
  case Decl::PragmaDetectMismatch:
  case Decl::AccessSpec:
  case Decl::LinkageSpec:
  case Decl::Export:
  case Decl::ObjCPropertyImpl:
  case Decl::FileScopeAsm:
  case Decl::Friend:
  case Decl::FriendTemplate:
  case Decl::Block:
  case Decl::Captured:
  case Decl::ClassScopeFunctionSpecialization:
  case Decl::UsingShadow:
  case Decl::ConstructorUsingShadow:
  case Decl::ObjCTypeParam:
  case Decl::Binding:
    llvm_unreachable("Declaration should not be in declstmts!");
  case Decl::Record:    // struct/union/class X;
  case Decl::CXXRecord: // struct/union/class X; [C++]
    if (CGDebugInfo *DI = getDebugInfo())
      if (cast<RecordDecl>(D).getDefinition())
        DI->EmitAndRetainType(getContext().getRecordType(cast<RecordDecl>(&D)));
    return;
  case Decl::Enum:      // enum X;
    if (CGDebugInfo *DI = getDebugInfo())
      if (cast<EnumDecl>(D).getDefinition())
        DI->EmitAndRetainType(getContext().getEnumType(cast<EnumDecl>(&D)));
    return;
  case Decl::Function:     // void X();
  case Decl::EnumConstant: // enum ? { X = ? }
  case Decl::StaticAssert: // static_assert(X, ""); [C++0x]
  case Decl::Label:        // __label__ x;
  case Decl::Import:
  case Decl::MSGuid:    // __declspec(uuid("..."))
  case Decl::TemplateParamObject:
  case Decl::OMPThreadPrivate:
  case Decl::OMPAllocate:
  case Decl::OMPCapturedExpr:
  case Decl::OMPRequires:
  case Decl::Empty:
  case Decl::Concept:
  case Decl::LifetimeExtendedTemporary:
  case Decl::RequiresExprBody:
    // None of these decls require codegen support.
    return;

  case Decl::NamespaceAlias:
    if (CGDebugInfo *DI = getDebugInfo())
        DI->EmitNamespaceAlias(cast<NamespaceAliasDecl>(D));
    return;
  case Decl::Using:          // using X; [C++]
    if (CGDebugInfo *DI = getDebugInfo())
        DI->EmitUsingDecl(cast<UsingDecl>(D));
    return;
  case Decl::UsingPack:
    for (auto *Using : cast<UsingPackDecl>(D).expansions())
      EmitDecl(*Using);
    return;
  case Decl::UsingDirective: // using namespace X; [C++]
    if (CGDebugInfo *DI = getDebugInfo())
      DI->EmitUsingDirective(cast<UsingDirectiveDecl>(D));
    return;
  case Decl::Var:
  case Decl::Decomposition: {
    const VarDecl &VD = cast<VarDecl>(D);
    assert(VD.isLocalVarDecl() &&
           "Should not see file-scope variables inside a function!");
    EmitVarDecl(VD);
    if (auto *DD = dyn_cast<DecompositionDecl>(&VD))
      for (auto *B : DD->bindings())
        if (auto *HD = B->getHoldingVar())
          EmitVarDecl(*HD);
    return;
  }

  case Decl::OMPDeclareReduction:
    return CGM.EmitOMPDeclareReduction(cast<OMPDeclareReductionDecl>(&D), this);

  case Decl::OMPDeclareMapper:
    return CGM.EmitOMPDeclareMapper(cast<OMPDeclareMapperDecl>(&D), this);

  case Decl::Typedef:      // typedef int X;
  case Decl::TypeAlias: {  // using X = int; [C++0x]
    QualType Ty = cast<TypedefNameDecl>(D).getUnderlyingType();
    if (CGDebugInfo *DI = getDebugInfo())
      DI->EmitAndRetainType(Ty);
    if (Ty->isVariablyModifiedType())
      EmitVariablyModifiedType(Ty);
    return;
  }
  }
}

/// EmitVarDecl - This method handles emission of any variable declaration
/// inside a function, including static vars etc.
void CodeGenFunction::EmitVarDecl(const VarDecl &D) {
  if (D.hasExternalStorage())
    // Don't emit it now, allow it to be emitted lazily on its first use.
    return;

  // Some function-scope variable does not have static storage but still
  // needs to be emitted like a static variable, e.g. a function-scope
  // variable in constant address space in OpenCL.
  if (D.getStorageDuration() != SD_Automatic) {
    // Static sampler variables translated to function calls.
    if (D.getType()->isSamplerT())
      return;

    llvm::GlobalValue::LinkageTypes Linkage =
        CGM.getLLVMLinkageVarDefinition(&D, /*IsConstant=*/false);

    // FIXME: We need to force the emission/use of a guard variable for
    // some variables even if we can constant-evaluate them because
    // we can't guarantee every translation unit will constant-evaluate them.

    return EmitStaticVarDecl(D, Linkage);
  }

  if (D.getType().getAddressSpace() == LangAS::opencl_local)
    return CGM.getOpenCLRuntime().EmitWorkGroupLocalVarDecl(*this, D);

  if (D.getAttr<SYCLScopeAttr>() && D.getAttr<SYCLScopeAttr>()->isWorkGroup())
    return CGM.getSYCLRuntime().emitWorkGroupLocalVarDecl(*this, D);

  assert(D.hasLocalStorage());
  return EmitAutoVarDecl(D);
}

static std::string getStaticDeclName(CodeGenModule &CGM, const VarDecl &D) {
  if (CGM.getLangOpts().CPlusPlus)
    return CGM.getMangledName(&D).str();

  // If this isn't C++, we don't need a mangled name, just a pretty one.
  assert(!D.isExternallyVisible() && "name shouldn't matter");
  std::string ContextName;
  const DeclContext *DC = D.getDeclContext();
  if (auto *CD = dyn_cast<CapturedDecl>(DC))
    DC = cast<DeclContext>(CD->getNonClosureContext());
  if (const auto *FD = dyn_cast<FunctionDecl>(DC))
    ContextName = std::string(CGM.getMangledName(FD));
  else if (const auto *BD = dyn_cast<BlockDecl>(DC))
    ContextName = std::string(CGM.getBlockMangledName(GlobalDecl(), BD));
  else if (const auto *OMD = dyn_cast<ObjCMethodDecl>(DC))
    ContextName = OMD->getSelector().getAsString();
  else
    llvm_unreachable("Unknown context for static var decl");

  ContextName += "." + D.getNameAsString();
  return ContextName;
}

llvm::Constant *CodeGenModule::getOrCreateStaticVarDecl(
    const VarDecl &D, llvm::GlobalValue::LinkageTypes Linkage) {
  // In general, we don't always emit static var decls once before we reference
  // them. It is possible to reference them before emitting the function that
  // contains them, and it is possible to emit the containing function multiple
  // times.
  if (llvm::Constant *ExistingGV = StaticLocalDeclMap[&D])
    return ExistingGV;

  QualType Ty = D.getType();
  assert(Ty->isConstantSizeType() && "VLAs can't be static");

  // Use the label if the variable is renamed with the asm-label extension.
  std::string Name;
  if (D.hasAttr<AsmLabelAttr>())
    Name = std::string(getMangledName(&D));
  else
    Name = getStaticDeclName(*this, D);

  llvm::Type *LTy = getTypes().ConvertTypeForMem(Ty);
  LangAS AS = GetGlobalVarAddressSpace(&D);
  unsigned TargetAS = getContext().getTargetAddressSpace(AS);

  // OpenCL variables in local address space and CUDA shared
  // variables cannot have an initializer.
  llvm::Constant *Init = nullptr;
  if (Ty.getAddressSpace() == LangAS::opencl_local ||
      D.hasAttr<CUDASharedAttr>() || D.hasAttr<LoaderUninitializedAttr>())
    Init = llvm::UndefValue::get(LTy);
  else
    Init = EmitNullConstant(Ty);

  llvm::GlobalVariable *GV = new llvm::GlobalVariable(
      getModule(), LTy, Ty.isConstant(getContext()), Linkage, Init, Name,
      nullptr, llvm::GlobalVariable::NotThreadLocal, TargetAS);
  GV->setAlignment(getContext().getDeclAlign(&D).getAsAlign());

  if (supportsCOMDAT() && GV->isWeakForLinker())
    GV->setComdat(TheModule.getOrInsertComdat(GV->getName()));

  if (D.getTLSKind())
    setTLSMode(GV, D);

  setGVProperties(GV, &D);

  // Make sure the result is of the correct type.
  LangAS ExpectedAS = Ty.getAddressSpace();
  llvm::Constant *Addr = GV;
  if (AS != ExpectedAS) {
    Addr = getTargetCodeGenInfo().performAddrSpaceCast(
        *this, GV, AS, ExpectedAS,
        LTy->getPointerTo(getContext().getTargetAddressSpace(ExpectedAS)));
  }

  setStaticLocalDeclAddress(&D, Addr);

  // Ensure that the static local gets initialized by making sure the parent
  // function gets emitted eventually.
  const Decl *DC = cast<Decl>(D.getDeclContext());

  // We can't name blocks or captured statements directly, so try to emit their
  // parents.
  if (isa<BlockDecl>(DC) || isa<CapturedDecl>(DC)) {
    DC = DC->getNonClosureContext();
    // FIXME: Ensure that global blocks get emitted.
    if (!DC)
      return Addr;
  }

  GlobalDecl GD;
  if (const auto *CD = dyn_cast<CXXConstructorDecl>(DC))
    GD = GlobalDecl(CD, Ctor_Base);
  else if (const auto *DD = dyn_cast<CXXDestructorDecl>(DC))
    GD = GlobalDecl(DD, Dtor_Base);
  else if (const auto *FD = dyn_cast<FunctionDecl>(DC))
    GD = GlobalDecl(FD);
  else {
    // Don't do anything for Obj-C method decls or global closures. We should
    // never defer them.
    assert(isa<ObjCMethodDecl>(DC) && "unexpected parent code decl");
  }
  if (GD.getDecl()) {
    // Disable emission of the parent function for the OpenMP device codegen.
    CGOpenMPRuntime::DisableAutoDeclareTargetRAII NoDeclTarget(*this);
    (void)GetAddrOfGlobal(GD);
  }

  return Addr;
}

/// AddInitializerToStaticVarDecl - Add the initializer for 'D' to the
/// global variable that has already been created for it.  If the initializer
/// has a different type than GV does, this may free GV and return a different
/// one.  Otherwise it just returns GV.
llvm::GlobalVariable *
CodeGenFunction::AddInitializerToStaticVarDecl(const VarDecl &D,
                                               llvm::GlobalVariable *GV) {
  if (getLangOpts().SYCLIsDevice) {
    auto *Scope = D.getAttr<SYCLScopeAttr>();
    if (Scope && Scope->isWorkGroup()) {
      // In SYCL device code globals which represent WG shared local variables
      // 1) (TODO) must have initializer emitted even if it is constant, because
      //    LLVM->SPIRV translation does not generate optional initializer for
      //    WG shared local variables.
      // 2) must not use guarded init because
      //   a) guarded init uses exceptions not supported in SYCL device code
      //   b) initialization is already safe because it happens in WG scope -
      //      once per WG - by specification, and this will be/ enforced in
      //       SYCL-specific Clang lowering (LowerWGScope.cpp) after CG.
      EmitCXXGlobalVarDeclInit(D, GV, /*PerformInit*/ true);
      // Remove const-ness, otherwise the initializer (a store into the
      // variable) won't have effect in SPIRV due to "Constant" decoration.
      GV->setConstant(false);
      return GV;
    }
  }
  ConstantEmitter emitter(*this);
  llvm::Constant *Init = emitter.tryEmitForInitializer(D);

  // If constant emission failed, then this should be a C++ static
  // initializer.
  if (!Init) {
    if (!getLangOpts().CPlusPlus)
      CGM.ErrorUnsupported(D.getInit(), "constant l-value expression");
    else if (HaveInsertPoint()) {
      // Since we have a static initializer, this global variable can't
      // be constant.
      GV->setConstant(false);

      EmitCXXGuardedInit(D, GV, /*PerformInit*/true);
    }
    return GV;
  }

  // The initializer may differ in type from the global. Rewrite
  // the global to match the initializer.  (We have to do this
  // because some types, like unions, can't be completely represented
  // in the LLVM type system.)
  if (GV->getValueType() != Init->getType()) {
    llvm::GlobalVariable *OldGV = GV;

<<<<<<< HEAD
    GV = new llvm::GlobalVariable(CGM.getModule(), Init->getType(),
                                  OldGV->isConstant(),
                                  OldGV->getLinkage(), Init, "",
                                  /*InsertBefore*/ OldGV,
                                  OldGV->getThreadLocalMode(),
                                  OldGV->getType()->getPointerAddressSpace());
=======
    GV = new llvm::GlobalVariable(
        CGM.getModule(), Init->getType(), OldGV->isConstant(),
        OldGV->getLinkage(), Init, "",
        /*InsertBefore*/ OldGV, OldGV->getThreadLocalMode(),
        OldGV->getType()->getPointerAddressSpace());
>>>>>>> a500a435
    GV->setVisibility(OldGV->getVisibility());
    GV->setDSOLocal(OldGV->isDSOLocal());
    GV->setComdat(OldGV->getComdat());

    // Steal the name of the old global
    GV->takeName(OldGV);

    // Replace all uses of the old global with the new global
    llvm::Constant *NewPtrForOldDecl =
    llvm::ConstantExpr::getBitCast(GV, OldGV->getType());
    OldGV->replaceAllUsesWith(NewPtrForOldDecl);

    // Erase the old global, since it is no longer used.
    OldGV->eraseFromParent();
  }

  GV->setConstant(CGM.isTypeConstant(D.getType(), true));
  GV->setInitializer(Init);

  emitter.finalize(GV);

  if (D.needsDestruction(getContext()) == QualType::DK_cxx_destructor &&
      HaveInsertPoint()) {
    // We have a constant initializer, but a nontrivial destructor. We still
    // need to perform a guarded "initialization" in order to register the
    // destructor.
    EmitCXXGuardedInit(D, GV, /*PerformInit*/false);
  }

  return GV;
}

void CodeGenFunction::EmitStaticVarDecl(const VarDecl &D,
                                      llvm::GlobalValue::LinkageTypes Linkage) {
  // Check to see if we already have a global variable for this
  // declaration.  This can happen when double-emitting function
  // bodies, e.g. with complete and base constructors.
  llvm::Constant *addr = CGM.getOrCreateStaticVarDecl(D, Linkage);
  CharUnits alignment = getContext().getDeclAlign(&D);

  // Store into LocalDeclMap before generating initializer to handle
  // circular references.
  setAddrOfLocalVar(&D, Address(addr, alignment));

  // We can't have a VLA here, but we can have a pointer to a VLA,
  // even though that doesn't really make any sense.
  // Make sure to evaluate VLA bounds now so that we have them for later.
  if (D.getType()->isVariablyModifiedType())
    EmitVariablyModifiedType(D.getType());

  // Save the type in case adding the initializer forces a type change.
  llvm::Type *expectedType = addr->getType();

  llvm::GlobalVariable *var =
    cast<llvm::GlobalVariable>(addr->stripPointerCasts());

  // CUDA's local and local static __shared__ variables should not
  // have any non-empty initializers. This is ensured by Sema.
  // Whatever initializer such variable may have when it gets here is
  // a no-op and should not be emitted.
  bool isCudaSharedVar = getLangOpts().CUDA && getLangOpts().CUDAIsDevice &&
                         D.hasAttr<CUDASharedAttr>();
  // If this value has an initializer, emit it.
  if (D.getInit() && !isCudaSharedVar)
    var = AddInitializerToStaticVarDecl(D, var);

  var->setAlignment(alignment.getAsAlign());

  if (D.hasAttr<AnnotateAttr>())
    CGM.AddGlobalAnnotations(&D, var);

  // Emit Intel FPGA attribute annotation for a local static variable.
  if (getLangOpts().SYCLIsDevice)
    CGM.addGlobalIntelFPGAAnnotation(&D, var);

  if (auto *SA = D.getAttr<PragmaClangBSSSectionAttr>())
    var->addAttribute("bss-section", SA->getName());
  if (auto *SA = D.getAttr<PragmaClangDataSectionAttr>())
    var->addAttribute("data-section", SA->getName());
  if (auto *SA = D.getAttr<PragmaClangRodataSectionAttr>())
    var->addAttribute("rodata-section", SA->getName());
  if (auto *SA = D.getAttr<PragmaClangRelroSectionAttr>())
    var->addAttribute("relro-section", SA->getName());

  if (const SectionAttr *SA = D.getAttr<SectionAttr>())
    var->setSection(SA->getName());

  if (D.hasAttr<UsedAttr>())
    CGM.addUsedGlobal(var);

  // We may have to cast the constant because of the initializer
  // mismatch above.
  //
  // FIXME: It is really dangerous to store this in the map; if anyone
  // RAUW's the GV uses of this constant will be invalid.
  llvm::Constant *castedAddr =
    llvm::ConstantExpr::getPointerBitCastOrAddrSpaceCast(var, expectedType);
  if (var != castedAddr)
    LocalDeclMap.find(&D)->second = Address(castedAddr, alignment);
  CGM.setStaticLocalDeclAddress(&D, castedAddr);

  CGM.getSanitizerMetadata()->reportGlobalToASan(var, D);

  // Emit global variable debug descriptor for static vars.
  CGDebugInfo *DI = getDebugInfo();
  if (DI && CGM.getCodeGenOpts().hasReducedDebugInfo()) {
    DI->setLocation(D.getLocation());
    DI->EmitGlobalVariable(var, &D);
  }
}

namespace {
  struct DestroyObject final : EHScopeStack::Cleanup {
    DestroyObject(Address addr, QualType type,
                  CodeGenFunction::Destroyer *destroyer,
                  bool useEHCleanupForArray)
      : addr(addr), type(type), destroyer(destroyer),
        useEHCleanupForArray(useEHCleanupForArray) {}

    Address addr;
    QualType type;
    CodeGenFunction::Destroyer *destroyer;
    bool useEHCleanupForArray;

    void Emit(CodeGenFunction &CGF, Flags flags) override {
      // Don't use an EH cleanup recursively from an EH cleanup.
      bool useEHCleanupForArray =
        flags.isForNormalCleanup() && this->useEHCleanupForArray;

      CGF.emitDestroy(addr, type, destroyer, useEHCleanupForArray);
    }
  };

  template <class Derived>
  struct DestroyNRVOVariable : EHScopeStack::Cleanup {
    DestroyNRVOVariable(Address addr, QualType type, llvm::Value *NRVOFlag)
        : NRVOFlag(NRVOFlag), Loc(addr), Ty(type) {}

    llvm::Value *NRVOFlag;
    Address Loc;
    QualType Ty;

    void Emit(CodeGenFunction &CGF, Flags flags) override {
      // Along the exceptions path we always execute the dtor.
      bool NRVO = flags.isForNormalCleanup() && NRVOFlag;

      llvm::BasicBlock *SkipDtorBB = nullptr;
      if (NRVO) {
        // If we exited via NRVO, we skip the destructor call.
        llvm::BasicBlock *RunDtorBB = CGF.createBasicBlock("nrvo.unused");
        SkipDtorBB = CGF.createBasicBlock("nrvo.skipdtor");
        llvm::Value *DidNRVO =
          CGF.Builder.CreateFlagLoad(NRVOFlag, "nrvo.val");
        CGF.Builder.CreateCondBr(DidNRVO, SkipDtorBB, RunDtorBB);
        CGF.EmitBlock(RunDtorBB);
      }

      static_cast<Derived *>(this)->emitDestructorCall(CGF);

      if (NRVO) CGF.EmitBlock(SkipDtorBB);
    }

    virtual ~DestroyNRVOVariable() = default;
  };

  struct DestroyNRVOVariableCXX final
      : DestroyNRVOVariable<DestroyNRVOVariableCXX> {
    DestroyNRVOVariableCXX(Address addr, QualType type,
                           const CXXDestructorDecl *Dtor, llvm::Value *NRVOFlag)
        : DestroyNRVOVariable<DestroyNRVOVariableCXX>(addr, type, NRVOFlag),
          Dtor(Dtor) {}

    const CXXDestructorDecl *Dtor;

    void emitDestructorCall(CodeGenFunction &CGF) {
      CGF.EmitCXXDestructorCall(Dtor, Dtor_Complete,
                                /*ForVirtualBase=*/false,
                                /*Delegating=*/false, Loc, Ty);
    }
  };

  struct DestroyNRVOVariableC final
      : DestroyNRVOVariable<DestroyNRVOVariableC> {
    DestroyNRVOVariableC(Address addr, llvm::Value *NRVOFlag, QualType Ty)
        : DestroyNRVOVariable<DestroyNRVOVariableC>(addr, Ty, NRVOFlag) {}

    void emitDestructorCall(CodeGenFunction &CGF) {
      CGF.destroyNonTrivialCStruct(CGF, Loc, Ty);
    }
  };

  struct CallStackRestore final : EHScopeStack::Cleanup {
    Address Stack;
    CallStackRestore(Address Stack) : Stack(Stack) {}
    void Emit(CodeGenFunction &CGF, Flags flags) override {
      llvm::Value *V = CGF.Builder.CreateLoad(Stack);
      llvm::Function *F = CGF.CGM.getIntrinsic(llvm::Intrinsic::stackrestore);
      CGF.Builder.CreateCall(F, V);
    }
  };

  struct ExtendGCLifetime final : EHScopeStack::Cleanup {
    const VarDecl &Var;
    ExtendGCLifetime(const VarDecl *var) : Var(*var) {}

    void Emit(CodeGenFunction &CGF, Flags flags) override {
      // Compute the address of the local variable, in case it's a
      // byref or something.
      DeclRefExpr DRE(CGF.getContext(), const_cast<VarDecl *>(&Var), false,
                      Var.getType(), VK_LValue, SourceLocation());
      llvm::Value *value = CGF.EmitLoadOfScalar(CGF.EmitDeclRefLValue(&DRE),
                                                SourceLocation());
      CGF.EmitExtendGCLifetime(value);
    }
  };

  struct CallCleanupFunction final : EHScopeStack::Cleanup {
    llvm::Constant *CleanupFn;
    const CGFunctionInfo &FnInfo;
    const VarDecl &Var;

    CallCleanupFunction(llvm::Constant *CleanupFn, const CGFunctionInfo *Info,
                        const VarDecl *Var)
      : CleanupFn(CleanupFn), FnInfo(*Info), Var(*Var) {}

    void Emit(CodeGenFunction &CGF, Flags flags) override {
      DeclRefExpr DRE(CGF.getContext(), const_cast<VarDecl *>(&Var), false,
                      Var.getType(), VK_LValue, SourceLocation());
      // Compute the address of the local variable, in case it's a byref
      // or something.
      llvm::Value *Addr = CGF.EmitDeclRefLValue(&DRE).getPointer(CGF);

      // In some cases, the type of the function argument will be different from
      // the type of the pointer. An example of this is
      // void f(void* arg);
      // __attribute__((cleanup(f))) void *g;
      //
      // To fix this we insert a bitcast here.
      QualType ArgTy = FnInfo.arg_begin()->type;
      llvm::Value *Arg =
        CGF.Builder.CreateBitCast(Addr, CGF.ConvertType(ArgTy));

      CallArgList Args;
      Args.add(RValue::get(Arg),
               CGF.getContext().getPointerType(Var.getType()));
      auto Callee = CGCallee::forDirect(CleanupFn);
      CGF.EmitCall(FnInfo, Callee, ReturnValueSlot(), Args);
    }
  };
} // end anonymous namespace

/// EmitAutoVarWithLifetime - Does the setup required for an automatic
/// variable with lifetime.
static void EmitAutoVarWithLifetime(CodeGenFunction &CGF, const VarDecl &var,
                                    Address addr,
                                    Qualifiers::ObjCLifetime lifetime) {
  switch (lifetime) {
  case Qualifiers::OCL_None:
    llvm_unreachable("present but none");

  case Qualifiers::OCL_ExplicitNone:
    // nothing to do
    break;

  case Qualifiers::OCL_Strong: {
    CodeGenFunction::Destroyer *destroyer =
      (var.hasAttr<ObjCPreciseLifetimeAttr>()
       ? CodeGenFunction::destroyARCStrongPrecise
       : CodeGenFunction::destroyARCStrongImprecise);

    CleanupKind cleanupKind = CGF.getARCCleanupKind();
    CGF.pushDestroy(cleanupKind, addr, var.getType(), destroyer,
                    cleanupKind & EHCleanup);
    break;
  }
  case Qualifiers::OCL_Autoreleasing:
    // nothing to do
    break;

  case Qualifiers::OCL_Weak:
    // __weak objects always get EH cleanups; otherwise, exceptions
    // could cause really nasty crashes instead of mere leaks.
    CGF.pushDestroy(NormalAndEHCleanup, addr, var.getType(),
                    CodeGenFunction::destroyARCWeak,
                    /*useEHCleanup*/ true);
    break;
  }
}

static bool isAccessedBy(const VarDecl &var, const Stmt *s) {
  if (const Expr *e = dyn_cast<Expr>(s)) {
    // Skip the most common kinds of expressions that make
    // hierarchy-walking expensive.
    s = e = e->IgnoreParenCasts();

    if (const DeclRefExpr *ref = dyn_cast<DeclRefExpr>(e))
      return (ref->getDecl() == &var);
    if (const BlockExpr *be = dyn_cast<BlockExpr>(e)) {
      const BlockDecl *block = be->getBlockDecl();
      for (const auto &I : block->captures()) {
        if (I.getVariable() == &var)
          return true;
      }
    }
  }

  for (const Stmt *SubStmt : s->children())
    // SubStmt might be null; as in missing decl or conditional of an if-stmt.
    if (SubStmt && isAccessedBy(var, SubStmt))
      return true;

  return false;
}

static bool isAccessedBy(const ValueDecl *decl, const Expr *e) {
  if (!decl) return false;
  if (!isa<VarDecl>(decl)) return false;
  const VarDecl *var = cast<VarDecl>(decl);
  return isAccessedBy(*var, e);
}

static bool tryEmitARCCopyWeakInit(CodeGenFunction &CGF,
                                   const LValue &destLV, const Expr *init) {
  bool needsCast = false;

  while (auto castExpr = dyn_cast<CastExpr>(init->IgnoreParens())) {
    switch (castExpr->getCastKind()) {
    // Look through casts that don't require representation changes.
    case CK_NoOp:
    case CK_BitCast:
    case CK_BlockPointerToObjCPointerCast:
      needsCast = true;
      break;

    // If we find an l-value to r-value cast from a __weak variable,
    // emit this operation as a copy or move.
    case CK_LValueToRValue: {
      const Expr *srcExpr = castExpr->getSubExpr();
      if (srcExpr->getType().getObjCLifetime() != Qualifiers::OCL_Weak)
        return false;

      // Emit the source l-value.
      LValue srcLV = CGF.EmitLValue(srcExpr);

      // Handle a formal type change to avoid asserting.
      auto srcAddr = srcLV.getAddress(CGF);
      if (needsCast) {
        srcAddr = CGF.Builder.CreateElementBitCast(
            srcAddr, destLV.getAddress(CGF).getElementType());
      }

      // If it was an l-value, use objc_copyWeak.
      if (srcExpr->getValueKind() == VK_LValue) {
        CGF.EmitARCCopyWeak(destLV.getAddress(CGF), srcAddr);
      } else {
        assert(srcExpr->getValueKind() == VK_XValue);
        CGF.EmitARCMoveWeak(destLV.getAddress(CGF), srcAddr);
      }
      return true;
    }

    // Stop at anything else.
    default:
      return false;
    }

    init = castExpr->getSubExpr();
  }
  return false;
}

static void drillIntoBlockVariable(CodeGenFunction &CGF,
                                   LValue &lvalue,
                                   const VarDecl *var) {
  lvalue.setAddress(CGF.emitBlockByrefAddress(lvalue.getAddress(CGF), var));
}

void CodeGenFunction::EmitNullabilityCheck(LValue LHS, llvm::Value *RHS,
                                           SourceLocation Loc) {
  if (!SanOpts.has(SanitizerKind::NullabilityAssign))
    return;

  auto Nullability = LHS.getType()->getNullability(getContext());
  if (!Nullability || *Nullability != NullabilityKind::NonNull)
    return;

  // Check if the right hand side of the assignment is nonnull, if the left
  // hand side must be nonnull.
  SanitizerScope SanScope(this);
  llvm::Value *IsNotNull = Builder.CreateIsNotNull(RHS);
  llvm::Constant *StaticData[] = {
      EmitCheckSourceLocation(Loc), EmitCheckTypeDescriptor(LHS.getType()),
      llvm::ConstantInt::get(Int8Ty, 0), // The LogAlignment info is unused.
      llvm::ConstantInt::get(Int8Ty, TCK_NonnullAssign)};
  EmitCheck({{IsNotNull, SanitizerKind::NullabilityAssign}},
            SanitizerHandler::TypeMismatch, StaticData, RHS);
}

void CodeGenFunction::EmitScalarInit(const Expr *init, const ValueDecl *D,
                                     LValue lvalue, bool capturedByInit) {
  Qualifiers::ObjCLifetime lifetime = lvalue.getObjCLifetime();
  if (!lifetime) {
    llvm::Value *value = EmitScalarExpr(init);
    if (capturedByInit)
      drillIntoBlockVariable(*this, lvalue, cast<VarDecl>(D));
    EmitNullabilityCheck(lvalue, value, init->getExprLoc());
    EmitStoreThroughLValue(RValue::get(value), lvalue, true);
    return;
  }

  if (const CXXDefaultInitExpr *DIE = dyn_cast<CXXDefaultInitExpr>(init))
    init = DIE->getExpr();

  // If we're emitting a value with lifetime, we have to do the
  // initialization *before* we leave the cleanup scopes.
  if (const ExprWithCleanups *EWC = dyn_cast<ExprWithCleanups>(init))
    init = EWC->getSubExpr();
  CodeGenFunction::RunCleanupsScope Scope(*this);

  // We have to maintain the illusion that the variable is
  // zero-initialized.  If the variable might be accessed in its
  // initializer, zero-initialize before running the initializer, then
  // actually perform the initialization with an assign.
  bool accessedByInit = false;
  if (lifetime != Qualifiers::OCL_ExplicitNone)
    accessedByInit = (capturedByInit || isAccessedBy(D, init));
  if (accessedByInit) {
    LValue tempLV = lvalue;
    // Drill down to the __block object if necessary.
    if (capturedByInit) {
      // We can use a simple GEP for this because it can't have been
      // moved yet.
      tempLV.setAddress(emitBlockByrefAddress(tempLV.getAddress(*this),
                                              cast<VarDecl>(D),
                                              /*follow*/ false));
    }

    auto ty =
        cast<llvm::PointerType>(tempLV.getAddress(*this).getElementType());
    llvm::Value *zero = CGM.getNullPointer(ty, tempLV.getType());

    // If __weak, we want to use a barrier under certain conditions.
    if (lifetime == Qualifiers::OCL_Weak)
      EmitARCInitWeak(tempLV.getAddress(*this), zero);

    // Otherwise just do a simple store.
    else
      EmitStoreOfScalar(zero, tempLV, /* isInitialization */ true);
  }

  // Emit the initializer.
  llvm::Value *value = nullptr;

  switch (lifetime) {
  case Qualifiers::OCL_None:
    llvm_unreachable("present but none");

  case Qualifiers::OCL_Strong: {
    if (!D || !isa<VarDecl>(D) || !cast<VarDecl>(D)->isARCPseudoStrong()) {
      value = EmitARCRetainScalarExpr(init);
      break;
    }
    // If D is pseudo-strong, treat it like __unsafe_unretained here. This means
    // that we omit the retain, and causes non-autoreleased return values to be
    // immediately released.
    LLVM_FALLTHROUGH;
  }

  case Qualifiers::OCL_ExplicitNone:
    value = EmitARCUnsafeUnretainedScalarExpr(init);
    break;

  case Qualifiers::OCL_Weak: {
    // If it's not accessed by the initializer, try to emit the
    // initialization with a copy or move.
    if (!accessedByInit && tryEmitARCCopyWeakInit(*this, lvalue, init)) {
      return;
    }

    // No way to optimize a producing initializer into this.  It's not
    // worth optimizing for, because the value will immediately
    // disappear in the common case.
    value = EmitScalarExpr(init);

    if (capturedByInit) drillIntoBlockVariable(*this, lvalue, cast<VarDecl>(D));
    if (accessedByInit)
      EmitARCStoreWeak(lvalue.getAddress(*this), value, /*ignored*/ true);
    else
      EmitARCInitWeak(lvalue.getAddress(*this), value);
    return;
  }

  case Qualifiers::OCL_Autoreleasing:
    value = EmitARCRetainAutoreleaseScalarExpr(init);
    break;
  }

  if (capturedByInit) drillIntoBlockVariable(*this, lvalue, cast<VarDecl>(D));

  EmitNullabilityCheck(lvalue, value, init->getExprLoc());

  // If the variable might have been accessed by its initializer, we
  // might have to initialize with a barrier.  We have to do this for
  // both __weak and __strong, but __weak got filtered out above.
  if (accessedByInit && lifetime == Qualifiers::OCL_Strong) {
    llvm::Value *oldValue = EmitLoadOfScalar(lvalue, init->getExprLoc());
    EmitStoreOfScalar(value, lvalue, /* isInitialization */ true);
    EmitARCRelease(oldValue, ARCImpreciseLifetime);
    return;
  }

  EmitStoreOfScalar(value, lvalue, /* isInitialization */ true);
}

/// Decide whether we can emit the non-zero parts of the specified initializer
/// with equal or fewer than NumStores scalar stores.
static bool canEmitInitWithFewStoresAfterBZero(llvm::Constant *Init,
                                               unsigned &NumStores) {
  // Zero and Undef never requires any extra stores.
  if (isa<llvm::ConstantAggregateZero>(Init) ||
      isa<llvm::ConstantPointerNull>(Init) ||
      isa<llvm::UndefValue>(Init))
    return true;
  if (isa<llvm::ConstantInt>(Init) || isa<llvm::ConstantFP>(Init) ||
      isa<llvm::ConstantVector>(Init) || isa<llvm::BlockAddress>(Init) ||
      isa<llvm::ConstantExpr>(Init))
    return Init->isNullValue() || NumStores--;

  // See if we can emit each element.
  if (isa<llvm::ConstantArray>(Init) || isa<llvm::ConstantStruct>(Init)) {
    for (unsigned i = 0, e = Init->getNumOperands(); i != e; ++i) {
      llvm::Constant *Elt = cast<llvm::Constant>(Init->getOperand(i));
      if (!canEmitInitWithFewStoresAfterBZero(Elt, NumStores))
        return false;
    }
    return true;
  }

  if (llvm::ConstantDataSequential *CDS =
        dyn_cast<llvm::ConstantDataSequential>(Init)) {
    for (unsigned i = 0, e = CDS->getNumElements(); i != e; ++i) {
      llvm::Constant *Elt = CDS->getElementAsConstant(i);
      if (!canEmitInitWithFewStoresAfterBZero(Elt, NumStores))
        return false;
    }
    return true;
  }

  // Anything else is hard and scary.
  return false;
}

/// For inits that canEmitInitWithFewStoresAfterBZero returned true for, emit
/// the scalar stores that would be required.
static void emitStoresForInitAfterBZero(CodeGenModule &CGM,
                                        llvm::Constant *Init, Address Loc,
                                        bool isVolatile, CGBuilderTy &Builder,
                                        bool IsAutoInit) {
  assert(!Init->isNullValue() && !isa<llvm::UndefValue>(Init) &&
         "called emitStoresForInitAfterBZero for zero or undef value.");

  if (isa<llvm::ConstantInt>(Init) || isa<llvm::ConstantFP>(Init) ||
      isa<llvm::ConstantVector>(Init) || isa<llvm::BlockAddress>(Init) ||
      isa<llvm::ConstantExpr>(Init)) {
    auto *I = Builder.CreateStore(Init, Loc, isVolatile);
    if (IsAutoInit)
      I->addAnnotationMetadata("auto-init");
    return;
  }

  if (llvm::ConstantDataSequential *CDS =
          dyn_cast<llvm::ConstantDataSequential>(Init)) {
    for (unsigned i = 0, e = CDS->getNumElements(); i != e; ++i) {
      llvm::Constant *Elt = CDS->getElementAsConstant(i);

      // If necessary, get a pointer to the element and emit it.
      if (!Elt->isNullValue() && !isa<llvm::UndefValue>(Elt))
        emitStoresForInitAfterBZero(
            CGM, Elt, Builder.CreateConstInBoundsGEP2_32(Loc, 0, i), isVolatile,
            Builder, IsAutoInit);
    }
    return;
  }

  assert((isa<llvm::ConstantStruct>(Init) || isa<llvm::ConstantArray>(Init)) &&
         "Unknown value type!");

  for (unsigned i = 0, e = Init->getNumOperands(); i != e; ++i) {
    llvm::Constant *Elt = cast<llvm::Constant>(Init->getOperand(i));

    // If necessary, get a pointer to the element and emit it.
    if (!Elt->isNullValue() && !isa<llvm::UndefValue>(Elt))
      emitStoresForInitAfterBZero(CGM, Elt,
                                  Builder.CreateConstInBoundsGEP2_32(Loc, 0, i),
                                  isVolatile, Builder, IsAutoInit);
  }
}

/// Decide whether we should use bzero plus some stores to initialize a local
/// variable instead of using a memcpy from a constant global.  It is beneficial
/// to use bzero if the global is all zeros, or mostly zeros and large.
static bool shouldUseBZeroPlusStoresToInitialize(llvm::Constant *Init,
                                                 uint64_t GlobalSize) {
  // If a global is all zeros, always use a bzero.
  if (isa<llvm::ConstantAggregateZero>(Init)) return true;

  // If a non-zero global is <= 32 bytes, always use a memcpy.  If it is large,
  // do it if it will require 6 or fewer scalar stores.
  // TODO: Should budget depends on the size?  Avoiding a large global warrants
  // plopping in more stores.
  unsigned StoreBudget = 6;
  uint64_t SizeLimit = 32;

  return GlobalSize > SizeLimit &&
         canEmitInitWithFewStoresAfterBZero(Init, StoreBudget);
}

/// Decide whether we should use memset to initialize a local variable instead
/// of using a memcpy from a constant global. Assumes we've already decided to
/// not user bzero.
/// FIXME We could be more clever, as we are for bzero above, and generate
///       memset followed by stores. It's unclear that's worth the effort.
static llvm::Value *shouldUseMemSetToInitialize(llvm::Constant *Init,
                                                uint64_t GlobalSize,
                                                const llvm::DataLayout &DL) {
  uint64_t SizeLimit = 32;
  if (GlobalSize <= SizeLimit)
    return nullptr;
  return llvm::isBytewiseValue(Init, DL);
}

/// Decide whether we want to split a constant structure or array store into a
/// sequence of its fields' stores. This may cost us code size and compilation
/// speed, but plays better with store optimizations.
static bool shouldSplitConstantStore(CodeGenModule &CGM,
                                     uint64_t GlobalByteSize) {
  // Don't break things that occupy more than one cacheline.
  uint64_t ByteSizeLimit = 64;
  if (CGM.getCodeGenOpts().OptimizationLevel == 0)
    return false;
  if (GlobalByteSize <= ByteSizeLimit)
    return true;
  return false;
}

enum class IsPattern { No, Yes };

/// Generate a constant filled with either a pattern or zeroes.
static llvm::Constant *patternOrZeroFor(CodeGenModule &CGM, IsPattern isPattern,
                                        llvm::Type *Ty) {
  if (isPattern == IsPattern::Yes)
    return initializationPatternFor(CGM, Ty);
  else
    return llvm::Constant::getNullValue(Ty);
}

static llvm::Constant *constWithPadding(CodeGenModule &CGM, IsPattern isPattern,
                                        llvm::Constant *constant);

/// Helper function for constWithPadding() to deal with padding in structures.
static llvm::Constant *constStructWithPadding(CodeGenModule &CGM,
                                              IsPattern isPattern,
                                              llvm::StructType *STy,
                                              llvm::Constant *constant) {
  const llvm::DataLayout &DL = CGM.getDataLayout();
  const llvm::StructLayout *Layout = DL.getStructLayout(STy);
  llvm::Type *Int8Ty = llvm::IntegerType::getInt8Ty(CGM.getLLVMContext());
  unsigned SizeSoFar = 0;
  SmallVector<llvm::Constant *, 8> Values;
  bool NestedIntact = true;
  for (unsigned i = 0, e = STy->getNumElements(); i != e; i++) {
    unsigned CurOff = Layout->getElementOffset(i);
    if (SizeSoFar < CurOff) {
      assert(!STy->isPacked());
      auto *PadTy = llvm::ArrayType::get(Int8Ty, CurOff - SizeSoFar);
      Values.push_back(patternOrZeroFor(CGM, isPattern, PadTy));
    }
    llvm::Constant *CurOp;
    if (constant->isZeroValue())
      CurOp = llvm::Constant::getNullValue(STy->getElementType(i));
    else
      CurOp = cast<llvm::Constant>(constant->getAggregateElement(i));
    auto *NewOp = constWithPadding(CGM, isPattern, CurOp);
    if (CurOp != NewOp)
      NestedIntact = false;
    Values.push_back(NewOp);
    SizeSoFar = CurOff + DL.getTypeAllocSize(CurOp->getType());
  }
  unsigned TotalSize = Layout->getSizeInBytes();
  if (SizeSoFar < TotalSize) {
    auto *PadTy = llvm::ArrayType::get(Int8Ty, TotalSize - SizeSoFar);
    Values.push_back(patternOrZeroFor(CGM, isPattern, PadTy));
  }
  if (NestedIntact && Values.size() == STy->getNumElements())
    return constant;
  return llvm::ConstantStruct::getAnon(Values, STy->isPacked());
}

/// Replace all padding bytes in a given constant with either a pattern byte or
/// 0x00.
static llvm::Constant *constWithPadding(CodeGenModule &CGM, IsPattern isPattern,
                                        llvm::Constant *constant) {
  llvm::Type *OrigTy = constant->getType();
  if (const auto STy = dyn_cast<llvm::StructType>(OrigTy))
    return constStructWithPadding(CGM, isPattern, STy, constant);
  if (auto *ArrayTy = dyn_cast<llvm::ArrayType>(OrigTy)) {
    llvm::SmallVector<llvm::Constant *, 8> Values;
    uint64_t Size = ArrayTy->getNumElements();
    if (!Size)
      return constant;
    llvm::Type *ElemTy = ArrayTy->getElementType();
    bool ZeroInitializer = constant->isNullValue();
    llvm::Constant *OpValue, *PaddedOp;
    if (ZeroInitializer) {
      OpValue = llvm::Constant::getNullValue(ElemTy);
      PaddedOp = constWithPadding(CGM, isPattern, OpValue);
    }
    for (unsigned Op = 0; Op != Size; ++Op) {
      if (!ZeroInitializer) {
        OpValue = constant->getAggregateElement(Op);
        PaddedOp = constWithPadding(CGM, isPattern, OpValue);
      }
      Values.push_back(PaddedOp);
    }
    auto *NewElemTy = Values[0]->getType();
    if (NewElemTy == ElemTy)
      return constant;
    auto *NewArrayTy = llvm::ArrayType::get(NewElemTy, Size);
    return llvm::ConstantArray::get(NewArrayTy, Values);
  }
  // FIXME: Add handling for tail padding in vectors. Vectors don't
  // have padding between or inside elements, but the total amount of
  // data can be less than the allocated size.
  return constant;
}

Address CodeGenModule::createUnnamedGlobalFrom(const VarDecl &D,
                                               llvm::Constant *Constant,
                                               CharUnits Align) {
  auto FunctionName = [&](const DeclContext *DC) -> std::string {
    if (const auto *FD = dyn_cast<FunctionDecl>(DC)) {
      if (const auto *CC = dyn_cast<CXXConstructorDecl>(FD))
        return CC->getNameAsString();
      if (const auto *CD = dyn_cast<CXXDestructorDecl>(FD))
        return CD->getNameAsString();
      return std::string(getMangledName(FD));
    } else if (const auto *OM = dyn_cast<ObjCMethodDecl>(DC)) {
      return OM->getNameAsString();
    } else if (isa<BlockDecl>(DC)) {
      return "<block>";
    } else if (isa<CapturedDecl>(DC)) {
      return "<captured>";
    } else {
      llvm_unreachable("expected a function or method");
    }
  };

  // Form a simple per-variable cache of these values in case we find we
  // want to reuse them.
  llvm::GlobalVariable *&CacheEntry = InitializerConstants[&D];
  if (!CacheEntry || CacheEntry->getInitializer() != Constant) {
    auto *Ty = Constant->getType();
    bool isConstant = true;
    llvm::GlobalVariable *InsertBefore = nullptr;
    unsigned AS =
        getContext().getTargetAddressSpace(getStringLiteralAddressSpace());
    std::string Name;
    if (D.hasGlobalStorage())
      Name = getMangledName(&D).str() + ".const";
    else if (const DeclContext *DC = D.getParentFunctionOrMethod())
      Name = ("__const." + FunctionName(DC) + "." + D.getName()).str();
    else
      llvm_unreachable("local variable has no parent function or method");
    llvm::GlobalVariable *GV = new llvm::GlobalVariable(
        getModule(), Ty, isConstant, llvm::GlobalValue::PrivateLinkage,
        Constant, Name, InsertBefore, llvm::GlobalValue::NotThreadLocal, AS);
    GV->setAlignment(Align.getAsAlign());
    GV->setUnnamedAddr(llvm::GlobalValue::UnnamedAddr::Global);
    CacheEntry = GV;
  } else if (CacheEntry->getAlignment() < Align.getQuantity()) {
    CacheEntry->setAlignment(Align.getAsAlign());
  }

  return Address(CacheEntry, Align);
}

static Address createUnnamedGlobalForMemcpyFrom(CodeGenModule &CGM,
                                                const VarDecl &D,
                                                CGBuilderTy &Builder,
                                                llvm::Constant *Constant,
                                                CharUnits Align) {
  Address SrcPtr = CGM.createUnnamedGlobalFrom(D, Constant, Align);
  llvm::Type *BP = llvm::PointerType::getInt8PtrTy(CGM.getLLVMContext(),
                                                   SrcPtr.getAddressSpace());
  if (SrcPtr.getType() != BP)
    SrcPtr = Builder.CreateBitCast(SrcPtr, BP);
  return SrcPtr;
}

static void emitStoresForConstant(CodeGenModule &CGM, const VarDecl &D,
                                  Address Loc, bool isVolatile,
                                  CGBuilderTy &Builder,
                                  llvm::Constant *constant, bool IsAutoInit) {
  auto *Ty = constant->getType();
  uint64_t ConstantSize = CGM.getDataLayout().getTypeAllocSize(Ty);
  if (!ConstantSize)
    return;

  bool canDoSingleStore = Ty->isIntOrIntVectorTy() ||
                          Ty->isPtrOrPtrVectorTy() || Ty->isFPOrFPVectorTy();
  if (canDoSingleStore) {
    auto *I = Builder.CreateStore(constant, Loc, isVolatile);
    if (IsAutoInit)
      I->addAnnotationMetadata("auto-init");
    return;
  }

  auto *SizeVal = llvm::ConstantInt::get(CGM.IntPtrTy, ConstantSize);

  // If the initializer is all or mostly the same, codegen with bzero / memset
  // then do a few stores afterward.
  if (shouldUseBZeroPlusStoresToInitialize(constant, ConstantSize)) {
    auto *I = Builder.CreateMemSet(Loc, llvm::ConstantInt::get(CGM.Int8Ty, 0),
                                   SizeVal, isVolatile);
    if (IsAutoInit)
      I->addAnnotationMetadata("auto-init");

    bool valueAlreadyCorrect =
        constant->isNullValue() || isa<llvm::UndefValue>(constant);
    if (!valueAlreadyCorrect) {
      Loc = Builder.CreateBitCast(Loc, Ty->getPointerTo(Loc.getAddressSpace()));
      emitStoresForInitAfterBZero(CGM, constant, Loc, isVolatile, Builder,
                                  IsAutoInit);
    }
    return;
  }

  // If the initializer is a repeated byte pattern, use memset.
  llvm::Value *Pattern =
      shouldUseMemSetToInitialize(constant, ConstantSize, CGM.getDataLayout());
  if (Pattern) {
    uint64_t Value = 0x00;
    if (!isa<llvm::UndefValue>(Pattern)) {
      const llvm::APInt &AP = cast<llvm::ConstantInt>(Pattern)->getValue();
      assert(AP.getBitWidth() <= 8);
      Value = AP.getLimitedValue();
    }
    auto *I = Builder.CreateMemSet(
        Loc, llvm::ConstantInt::get(CGM.Int8Ty, Value), SizeVal, isVolatile);
    if (IsAutoInit)
      I->addAnnotationMetadata("auto-init");
    return;
  }

  // If the initializer is small, use a handful of stores.
  if (shouldSplitConstantStore(CGM, ConstantSize)) {
    if (auto *STy = dyn_cast<llvm::StructType>(Ty)) {
      // FIXME: handle the case when STy != Loc.getElementType().
      if (STy == Loc.getElementType()) {
        for (unsigned i = 0; i != constant->getNumOperands(); i++) {
          Address EltPtr = Builder.CreateStructGEP(Loc, i);
          emitStoresForConstant(
              CGM, D, EltPtr, isVolatile, Builder,
              cast<llvm::Constant>(Builder.CreateExtractValue(constant, i)),
              IsAutoInit);
        }
        return;
      }
    } else if (auto *ATy = dyn_cast<llvm::ArrayType>(Ty)) {
      // FIXME: handle the case when ATy != Loc.getElementType().
      if (ATy == Loc.getElementType()) {
        for (unsigned i = 0; i != ATy->getNumElements(); i++) {
          Address EltPtr = Builder.CreateConstArrayGEP(Loc, i);
          emitStoresForConstant(
              CGM, D, EltPtr, isVolatile, Builder,
              cast<llvm::Constant>(Builder.CreateExtractValue(constant, i)),
              IsAutoInit);
        }
        return;
      }
    }
  }

  // Copy from a global.
  auto *I =
      Builder.CreateMemCpy(Loc,
                           createUnnamedGlobalForMemcpyFrom(
                               CGM, D, Builder, constant, Loc.getAlignment()),
                           SizeVal, isVolatile);
  if (IsAutoInit)
    I->addAnnotationMetadata("auto-init");
}

static void emitStoresForZeroInit(CodeGenModule &CGM, const VarDecl &D,
                                  Address Loc, bool isVolatile,
                                  CGBuilderTy &Builder) {
  llvm::Type *ElTy = Loc.getElementType();
  llvm::Constant *constant =
      constWithPadding(CGM, IsPattern::No, llvm::Constant::getNullValue(ElTy));
  emitStoresForConstant(CGM, D, Loc, isVolatile, Builder, constant,
                        /*IsAutoInit=*/true);
}

static void emitStoresForPatternInit(CodeGenModule &CGM, const VarDecl &D,
                                     Address Loc, bool isVolatile,
                                     CGBuilderTy &Builder) {
  llvm::Type *ElTy = Loc.getElementType();
  llvm::Constant *constant = constWithPadding(
      CGM, IsPattern::Yes, initializationPatternFor(CGM, ElTy));
  assert(!isa<llvm::UndefValue>(constant));
  emitStoresForConstant(CGM, D, Loc, isVolatile, Builder, constant,
                        /*IsAutoInit=*/true);
}

static bool containsUndef(llvm::Constant *constant) {
  auto *Ty = constant->getType();
  if (isa<llvm::UndefValue>(constant))
    return true;
  if (Ty->isStructTy() || Ty->isArrayTy() || Ty->isVectorTy())
    for (llvm::Use &Op : constant->operands())
      if (containsUndef(cast<llvm::Constant>(Op)))
        return true;
  return false;
}

static llvm::Constant *replaceUndef(CodeGenModule &CGM, IsPattern isPattern,
                                    llvm::Constant *constant) {
  auto *Ty = constant->getType();
  if (isa<llvm::UndefValue>(constant))
    return patternOrZeroFor(CGM, isPattern, Ty);
  if (!(Ty->isStructTy() || Ty->isArrayTy() || Ty->isVectorTy()))
    return constant;
  if (!containsUndef(constant))
    return constant;
  llvm::SmallVector<llvm::Constant *, 8> Values(constant->getNumOperands());
  for (unsigned Op = 0, NumOp = constant->getNumOperands(); Op != NumOp; ++Op) {
    auto *OpValue = cast<llvm::Constant>(constant->getOperand(Op));
    Values[Op] = replaceUndef(CGM, isPattern, OpValue);
  }
  if (Ty->isStructTy())
    return llvm::ConstantStruct::get(cast<llvm::StructType>(Ty), Values);
  if (Ty->isArrayTy())
    return llvm::ConstantArray::get(cast<llvm::ArrayType>(Ty), Values);
  assert(Ty->isVectorTy());
  return llvm::ConstantVector::get(Values);
}

/// EmitAutoVarDecl - Emit code and set up an entry in LocalDeclMap for a
/// variable declaration with auto, register, or no storage class specifier.
/// These turn into simple stack objects, or GlobalValues depending on target.
void CodeGenFunction::EmitAutoVarDecl(const VarDecl &D) {
  AutoVarEmission emission = EmitAutoVarAlloca(D);
  EmitAutoVarInit(emission);
  EmitAutoVarCleanups(emission);
  // No alloca in case of NRVO (named return value optimization) variable.
  if (CGM.getLangOpts().SYCLIsDevice && !D.isNRVOVariable())
    CGM.getSYCLRuntime().actOnAutoVarEmit(
        *this, D, emission.getOriginalAllocatedAddress().getPointer());
}

/// Emit a lifetime.begin marker if some criteria are satisfied.
/// \return a pointer to the temporary size Value if a marker was emitted, null
/// otherwise
llvm::Value *CodeGenFunction::EmitLifetimeStart(uint64_t Size,
                                                llvm::Value *Addr) {
  if (!ShouldEmitLifetimeMarkers)
    return nullptr;

  assert(Addr->getType()->getPointerAddressSpace() ==
             CGM.getDataLayout().getAllocaAddrSpace() &&
         "Pointer should be in alloca address space");
  llvm::Value *SizeV = llvm::ConstantInt::get(Int64Ty, Size);
  Addr = Builder.CreateBitCast(Addr, AllocaInt8PtrTy);
  llvm::CallInst *C =
      Builder.CreateCall(CGM.getLLVMLifetimeStartFn(), {SizeV, Addr});
  C->setDoesNotThrow();
  return SizeV;
}

void CodeGenFunction::EmitLifetimeEnd(llvm::Value *Size, llvm::Value *Addr) {
  assert(Addr->getType()->getPointerAddressSpace() ==
             CGM.getDataLayout().getAllocaAddrSpace() &&
         "Pointer should be in alloca address space");
  Addr = Builder.CreateBitCast(Addr, AllocaInt8PtrTy);
  llvm::CallInst *C =
      Builder.CreateCall(CGM.getLLVMLifetimeEndFn(), {Size, Addr});
  C->setDoesNotThrow();
}

void CodeGenFunction::EmitAndRegisterVariableArrayDimensions(
    CGDebugInfo *DI, const VarDecl &D, bool EmitDebugInfo) {
  // For each dimension stores its QualType and corresponding
  // size-expression Value.
  SmallVector<CodeGenFunction::VlaSizePair, 4> Dimensions;
  SmallVector<IdentifierInfo *, 4> VLAExprNames;

  // Break down the array into individual dimensions.
  QualType Type1D = D.getType();
  while (getContext().getAsVariableArrayType(Type1D)) {
    auto VlaSize = getVLAElements1D(Type1D);
    if (auto *C = dyn_cast<llvm::ConstantInt>(VlaSize.NumElts))
      Dimensions.emplace_back(C, Type1D.getUnqualifiedType());
    else {
      // Generate a locally unique name for the size expression.
      Twine Name = Twine("__vla_expr") + Twine(VLAExprCounter++);
      SmallString<12> Buffer;
      StringRef NameRef = Name.toStringRef(Buffer);
      auto &Ident = getContext().Idents.getOwn(NameRef);
      VLAExprNames.push_back(&Ident);
      auto SizeExprAddr =
          CreateDefaultAlignTempAlloca(VlaSize.NumElts->getType(), NameRef);
      Builder.CreateStore(VlaSize.NumElts, SizeExprAddr);
      Dimensions.emplace_back(SizeExprAddr.getPointer(),
                              Type1D.getUnqualifiedType());
    }
    Type1D = VlaSize.Type;
  }

  if (!EmitDebugInfo)
    return;

  // Register each dimension's size-expression with a DILocalVariable,
  // so that it can be used by CGDebugInfo when instantiating a DISubrange
  // to describe this array.
  unsigned NameIdx = 0;
  for (auto &VlaSize : Dimensions) {
    llvm::Metadata *MD;
    if (auto *C = dyn_cast<llvm::ConstantInt>(VlaSize.NumElts))
      MD = llvm::ConstantAsMetadata::get(C);
    else {
      // Create an artificial VarDecl to generate debug info for.
      IdentifierInfo *NameIdent = VLAExprNames[NameIdx++];
      auto VlaExprTy = VlaSize.NumElts->getType()->getPointerElementType();
      auto QT = getContext().getIntTypeForBitwidth(
          VlaExprTy->getScalarSizeInBits(), false);
      auto *ArtificialDecl = VarDecl::Create(
          getContext(), const_cast<DeclContext *>(D.getDeclContext()),
          D.getLocation(), D.getLocation(), NameIdent, QT,
          getContext().CreateTypeSourceInfo(QT), SC_Auto);
      ArtificialDecl->setImplicit();

      MD = DI->EmitDeclareOfAutoVariable(ArtificialDecl, VlaSize.NumElts,
                                         Builder);
    }
    assert(MD && "No Size expression debug node created");
    DI->registerVLASizeExpression(VlaSize.Type, MD);
  }
}

/// EmitAutoVarAlloca - Emit the alloca and debug information for a
/// local variable.  Does not emit initialization or destruction.
CodeGenFunction::AutoVarEmission
CodeGenFunction::EmitAutoVarAlloca(const VarDecl &D) {
  QualType Ty = D.getType();
  assert(
      Ty.getAddressSpace() == LangAS::Default ||
      (Ty.getAddressSpace() == LangAS::opencl_private && getLangOpts().OpenCL));

  AutoVarEmission emission(D);

  bool isEscapingByRef = D.isEscapingByref();
  emission.IsEscapingByRef = isEscapingByRef;

  CharUnits alignment = getContext().getDeclAlign(&D);

  // If the type is variably-modified, emit all the VLA sizes for it.
  if (Ty->isVariablyModifiedType())
    EmitVariablyModifiedType(Ty);

  auto *DI = getDebugInfo();
  bool EmitDebugInfo = DI && CGM.getCodeGenOpts().hasReducedDebugInfo();

  Address address = Address::invalid();
  Address AllocaAddr = Address::invalid();
  Address OpenMPLocalAddr = Address::invalid();
  if (CGM.getLangOpts().OpenMPIRBuilder)
    OpenMPLocalAddr = OMPBuilderCBHelpers::getAddressOfLocalVariable(*this, &D);
  else
    OpenMPLocalAddr =
        getLangOpts().OpenMP
            ? CGM.getOpenMPRuntime().getAddressOfLocalVariable(*this, &D)
            : Address::invalid();

  bool NRVO = getLangOpts().ElideConstructors && D.isNRVOVariable();

  if (getLangOpts().OpenMP && OpenMPLocalAddr.isValid()) {
    address = OpenMPLocalAddr;
  } else if (Ty->isConstantSizeType()) {
    // If this value is an array or struct with a statically determinable
    // constant initializer, there are optimizations we can do.
    //
    // TODO: We should constant-evaluate the initializer of any variable,
    // as long as it is initialized by a constant expression. Currently,
    // isConstantInitializer produces wrong answers for structs with
    // reference or bitfield members, and a few other cases, and checking
    // for POD-ness protects us from some of these.
    if (D.getInit() && (Ty->isArrayType() || Ty->isRecordType()) &&
        (D.isConstexpr() ||
         ((Ty.isPODType(getContext()) ||
           getContext().getBaseElementType(Ty)->isObjCObjectPointerType()) &&
          D.getInit()->isConstantInitializer(getContext(), false)))) {

      // If the variable's a const type, and it's neither an NRVO
      // candidate nor a __block variable and has no mutable members,
      // emit it as a global instead.
      // Exception is if a variable is located in non-constant address space
      // in OpenCL.
      if ((!getLangOpts().OpenCL ||
           Ty.getAddressSpace() == LangAS::opencl_constant) &&
          (CGM.getCodeGenOpts().MergeAllConstants && !NRVO &&
           !isEscapingByRef && CGM.isTypeConstant(Ty, true))) {
        EmitStaticVarDecl(D, llvm::GlobalValue::InternalLinkage);

        // Signal this condition to later callbacks.
        emission.Addr = Address::invalid();
        assert(emission.wasEmittedAsGlobal());
        return emission;
      }

      // Otherwise, tell the initialization code that we're in this case.
      emission.IsConstantAggregate = true;
    }

    // A normal fixed sized variable becomes an alloca in the entry block,
    // unless:
    // - it's an NRVO variable.
    // - we are compiling OpenMP and it's an OpenMP local variable.
    if (NRVO) {
      // The named return value optimization: allocate this variable in the
      // return slot, so that we can elide the copy when returning this
      // variable (C++0x [class.copy]p34).
      address = ReturnValue;

      if (const RecordType *RecordTy = Ty->getAs<RecordType>()) {
        const auto *RD = RecordTy->getDecl();
        const auto *CXXRD = dyn_cast<CXXRecordDecl>(RD);
        if ((CXXRD && !CXXRD->hasTrivialDestructor()) ||
            RD->isNonTrivialToPrimitiveDestroy()) {
          // Create a flag that is used to indicate when the NRVO was applied
          // to this variable. Set it to zero to indicate that NRVO was not
          // applied.
          llvm::Value *Zero = Builder.getFalse();
          Address NRVOFlag =
            CreateTempAlloca(Zero->getType(), CharUnits::One(), "nrvo");
          EnsureInsertPoint();
          Builder.CreateStore(Zero, NRVOFlag);

          // Record the NRVO flag for this variable.
          NRVOFlags[&D] = NRVOFlag.getPointer();
          emission.NRVOFlag = NRVOFlag.getPointer();
        }
      }
    } else {
      CharUnits allocaAlignment;
      llvm::Type *allocaTy;
      if (isEscapingByRef) {
        auto &byrefInfo = getBlockByrefInfo(&D);
        allocaTy = byrefInfo.Type;
        allocaAlignment = byrefInfo.ByrefAlignment;
      } else {
        allocaTy = ConvertTypeForMem(Ty);
        allocaAlignment = alignment;
      }

      // Create the alloca.  Note that we set the name separately from
      // building the instruction so that it's there even in no-asserts
      // builds.
      address = CreateTempAlloca(allocaTy, allocaAlignment, D.getName(),
                                 /*ArraySize=*/nullptr, &AllocaAddr);

      // Don't emit lifetime markers for MSVC catch parameters. The lifetime of
      // the catch parameter starts in the catchpad instruction, and we can't
      // insert code in those basic blocks.
      bool IsMSCatchParam =
          D.isExceptionVariable() && getTarget().getCXXABI().isMicrosoft();

      // Emit a lifetime intrinsic if meaningful. There's no point in doing this
      // if we don't have a valid insertion point (?).
      if (HaveInsertPoint() && !IsMSCatchParam) {
        // If there's a jump into the lifetime of this variable, its lifetime
        // gets broken up into several regions in IR, which requires more work
        // to handle correctly. For now, just omit the intrinsics; this is a
        // rare case, and it's better to just be conservatively correct.
        // PR28267.
        //
        // We have to do this in all language modes if there's a jump past the
        // declaration. We also have to do it in C if there's a jump to an
        // earlier point in the current block because non-VLA lifetimes begin as
        // soon as the containing block is entered, not when its variables
        // actually come into scope; suppressing the lifetime annotations
        // completely in this case is unnecessarily pessimistic, but again, this
        // is rare.
        if (!Bypasses.IsBypassed(&D) &&
            !(!getLangOpts().CPlusPlus && hasLabelBeenSeenInCurrentScope())) {
          llvm::TypeSize size =
              CGM.getDataLayout().getTypeAllocSize(allocaTy);
          emission.SizeForLifetimeMarkers =
              size.isScalable() ? EmitLifetimeStart(-1, AllocaAddr.getPointer())
                                : EmitLifetimeStart(size.getFixedSize(),
                                                    AllocaAddr.getPointer());
        }
      } else {
        assert(!emission.useLifetimeMarkers());
      }
    }
  } else {
    EnsureInsertPoint();

    if (!DidCallStackSave) {
      // Save the stack.
      Address Stack =
        CreateTempAlloca(Int8PtrTy, getPointerAlign(), "saved_stack");

      llvm::Function *F = CGM.getIntrinsic(llvm::Intrinsic::stacksave);
      llvm::Value *V = Builder.CreateCall(F);
      Builder.CreateStore(V, Stack);

      DidCallStackSave = true;

      // Push a cleanup block and restore the stack there.
      // FIXME: in general circumstances, this should be an EH cleanup.
      pushStackRestore(NormalCleanup, Stack);
    }

    auto VlaSize = getVLASize(Ty);
    llvm::Type *llvmTy = ConvertTypeForMem(VlaSize.Type);

    // Allocate memory for the array.
    address = CreateTempAlloca(llvmTy, alignment, "vla", VlaSize.NumElts,
                               &AllocaAddr);

    // If we have debug info enabled, properly describe the VLA dimensions for
    // this type by registering the vla size expression for each of the
    // dimensions.
    EmitAndRegisterVariableArrayDimensions(DI, D, EmitDebugInfo);
  }

  setAddrOfLocalVar(&D, address);
  emission.Addr = address;
  emission.AllocaAddr = AllocaAddr;

  // Emit debug info for local var declaration.
  if (EmitDebugInfo && HaveInsertPoint()) {
    Address DebugAddr = address;
    bool UsePointerValue = NRVO && ReturnValuePointer.isValid();
    DI->setLocation(D.getLocation());

    // If NRVO, use a pointer to the return address.
    if (UsePointerValue)
      DebugAddr = ReturnValuePointer;

    (void)DI->EmitDeclareOfAutoVariable(&D, DebugAddr.getPointer(), Builder,
                                        UsePointerValue);
  }

  // Emit Intel FPGA attribute annotation for a local variable.
  if (getLangOpts().SYCLIsDevice) {
    SmallString<256> AnnotStr;
    CGM.generateIntelFPGAAnnotation(&D, AnnotStr);
    if (!AnnotStr.empty()) {
      llvm::Value *V = address.getPointer();
      EmitAnnotationCall(CGM.getIntrinsic(llvm::Intrinsic::var_annotation),
                         Builder.CreateBitCast(V, CGM.Int8PtrTy, V->getName()),
                         AnnotStr, D.getLocation());
    }
  }

  if (D.hasAttr<AnnotateAttr>() && HaveInsertPoint())
    EmitVarAnnotations(&D, address.getPointer());

  // Make sure we call @llvm.lifetime.end.
  if (emission.useLifetimeMarkers())
    EHStack.pushCleanup<CallLifetimeEnd>(NormalEHLifetimeMarker,
                                         emission.getOriginalAllocatedAddress(),
                                         emission.getSizeForLifetimeMarkers());

  return emission;
}

static bool isCapturedBy(const VarDecl &, const Expr *);

/// Determines whether the given __block variable is potentially
/// captured by the given statement.
static bool isCapturedBy(const VarDecl &Var, const Stmt *S) {
  if (const Expr *E = dyn_cast<Expr>(S))
    return isCapturedBy(Var, E);
  for (const Stmt *SubStmt : S->children())
    if (isCapturedBy(Var, SubStmt))
      return true;
  return false;
}

/// Determines whether the given __block variable is potentially
/// captured by the given expression.
static bool isCapturedBy(const VarDecl &Var, const Expr *E) {
  // Skip the most common kinds of expressions that make
  // hierarchy-walking expensive.
  E = E->IgnoreParenCasts();

  if (const BlockExpr *BE = dyn_cast<BlockExpr>(E)) {
    const BlockDecl *Block = BE->getBlockDecl();
    for (const auto &I : Block->captures()) {
      if (I.getVariable() == &Var)
        return true;
    }

    // No need to walk into the subexpressions.
    return false;
  }

  if (const StmtExpr *SE = dyn_cast<StmtExpr>(E)) {
    const CompoundStmt *CS = SE->getSubStmt();
    for (const auto *BI : CS->body())
      if (const auto *BIE = dyn_cast<Expr>(BI)) {
        if (isCapturedBy(Var, BIE))
          return true;
      }
      else if (const auto *DS = dyn_cast<DeclStmt>(BI)) {
          // special case declarations
          for (const auto *I : DS->decls()) {
              if (const auto *VD = dyn_cast<VarDecl>((I))) {
                const Expr *Init = VD->getInit();
                if (Init && isCapturedBy(Var, Init))
                  return true;
              }
          }
      }
      else
        // FIXME. Make safe assumption assuming arbitrary statements cause capturing.
        // Later, provide code to poke into statements for capture analysis.
        return true;
    return false;
  }

  for (const Stmt *SubStmt : E->children())
    if (isCapturedBy(Var, SubStmt))
      return true;

  return false;
}

/// Determine whether the given initializer is trivial in the sense
/// that it requires no code to be generated.
bool CodeGenFunction::isTrivialInitializer(const Expr *Init) {
  if (!Init)
    return true;

  if (const CXXConstructExpr *Construct = dyn_cast<CXXConstructExpr>(Init))
    if (CXXConstructorDecl *Constructor = Construct->getConstructor())
      if (Constructor->isTrivial() &&
          Constructor->isDefaultConstructor() &&
          !Construct->requiresZeroInitialization())
        return true;

  return false;
}

void CodeGenFunction::emitZeroOrPatternForAutoVarInit(QualType type,
                                                      const VarDecl &D,
                                                      Address Loc) {
  auto trivialAutoVarInit = getContext().getLangOpts().getTrivialAutoVarInit();
  CharUnits Size = getContext().getTypeSizeInChars(type);
  bool isVolatile = type.isVolatileQualified();
  if (!Size.isZero()) {
    switch (trivialAutoVarInit) {
    case LangOptions::TrivialAutoVarInitKind::Uninitialized:
      llvm_unreachable("Uninitialized handled by caller");
    case LangOptions::TrivialAutoVarInitKind::Zero:
      if (CGM.stopAutoInit())
        return;
      emitStoresForZeroInit(CGM, D, Loc, isVolatile, Builder);
      break;
    case LangOptions::TrivialAutoVarInitKind::Pattern:
      if (CGM.stopAutoInit())
        return;
      emitStoresForPatternInit(CGM, D, Loc, isVolatile, Builder);
      break;
    }
    return;
  }

  // VLAs look zero-sized to getTypeInfo. We can't emit constant stores to
  // them, so emit a memcpy with the VLA size to initialize each element.
  // Technically zero-sized or negative-sized VLAs are undefined, and UBSan
  // will catch that code, but there exists code which generates zero-sized
  // VLAs. Be nice and initialize whatever they requested.
  const auto *VlaType = getContext().getAsVariableArrayType(type);
  if (!VlaType)
    return;
  auto VlaSize = getVLASize(VlaType);
  auto SizeVal = VlaSize.NumElts;
  CharUnits EltSize = getContext().getTypeSizeInChars(VlaSize.Type);
  switch (trivialAutoVarInit) {
  case LangOptions::TrivialAutoVarInitKind::Uninitialized:
    llvm_unreachable("Uninitialized handled by caller");

  case LangOptions::TrivialAutoVarInitKind::Zero: {
    if (CGM.stopAutoInit())
      return;
    if (!EltSize.isOne())
      SizeVal = Builder.CreateNUWMul(SizeVal, CGM.getSize(EltSize));
    auto *I = Builder.CreateMemSet(Loc, llvm::ConstantInt::get(Int8Ty, 0),
                                   SizeVal, isVolatile);
    I->addAnnotationMetadata("auto-init");
    break;
  }

  case LangOptions::TrivialAutoVarInitKind::Pattern: {
    if (CGM.stopAutoInit())
      return;
    llvm::Type *ElTy = Loc.getElementType();
    llvm::Constant *Constant = constWithPadding(
        CGM, IsPattern::Yes, initializationPatternFor(CGM, ElTy));
    CharUnits ConstantAlign = getContext().getTypeAlignInChars(VlaSize.Type);
    llvm::BasicBlock *SetupBB = createBasicBlock("vla-setup.loop");
    llvm::BasicBlock *LoopBB = createBasicBlock("vla-init.loop");
    llvm::BasicBlock *ContBB = createBasicBlock("vla-init.cont");
    llvm::Value *IsZeroSizedVLA = Builder.CreateICmpEQ(
        SizeVal, llvm::ConstantInt::get(SizeVal->getType(), 0),
        "vla.iszerosized");
    Builder.CreateCondBr(IsZeroSizedVLA, ContBB, SetupBB);
    EmitBlock(SetupBB);
    if (!EltSize.isOne())
      SizeVal = Builder.CreateNUWMul(SizeVal, CGM.getSize(EltSize));
    llvm::Value *BaseSizeInChars =
        llvm::ConstantInt::get(IntPtrTy, EltSize.getQuantity());
    Address Begin = Builder.CreateElementBitCast(Loc, Int8Ty, "vla.begin");
    llvm::Value *End =
        Builder.CreateInBoundsGEP(Begin.getPointer(), SizeVal, "vla.end");
    llvm::BasicBlock *OriginBB = Builder.GetInsertBlock();
    EmitBlock(LoopBB);
    llvm::PHINode *Cur = Builder.CreatePHI(Begin.getType(), 2, "vla.cur");
    Cur->addIncoming(Begin.getPointer(), OriginBB);
    CharUnits CurAlign = Loc.getAlignment().alignmentOfArrayElement(EltSize);
    auto *I =
        Builder.CreateMemCpy(Address(Cur, CurAlign),
                             createUnnamedGlobalForMemcpyFrom(
                                 CGM, D, Builder, Constant, ConstantAlign),
                             BaseSizeInChars, isVolatile);
    I->addAnnotationMetadata("auto-init");
    llvm::Value *Next =
        Builder.CreateInBoundsGEP(Int8Ty, Cur, BaseSizeInChars, "vla.next");
    llvm::Value *Done = Builder.CreateICmpEQ(Next, End, "vla-init.isdone");
    Builder.CreateCondBr(Done, ContBB, LoopBB);
    Cur->addIncoming(Next, LoopBB);
    EmitBlock(ContBB);
  } break;
  }
}

void CodeGenFunction::EmitAutoVarInit(const AutoVarEmission &emission) {
  assert(emission.Variable && "emission was not valid!");

  // If this was emitted as a global constant, we're done.
  if (emission.wasEmittedAsGlobal()) return;

  const VarDecl &D = *emission.Variable;
  auto DL = ApplyDebugLocation::CreateDefaultArtificial(*this, D.getLocation());
  QualType type = D.getType();

  // If this local has an initializer, emit it now.
  const Expr *Init = D.getInit();

  // If we are at an unreachable point, we don't need to emit the initializer
  // unless it contains a label.
  if (!HaveInsertPoint()) {
    if (!Init || !ContainsLabel(Init)) return;
    EnsureInsertPoint();
  }

  // Initialize the structure of a __block variable.
  if (emission.IsEscapingByRef)
    emitByrefStructureInit(emission);

  // Initialize the variable here if it doesn't have a initializer and it is a
  // C struct that is non-trivial to initialize or an array containing such a
  // struct.
  if (!Init &&
      type.isNonTrivialToPrimitiveDefaultInitialize() ==
          QualType::PDIK_Struct) {
    LValue Dst = MakeAddrLValue(emission.getAllocatedAddress(), type);
    if (emission.IsEscapingByRef)
      drillIntoBlockVariable(*this, Dst, &D);
    defaultInitNonTrivialCStructVar(Dst);
    return;
  }

  // Check whether this is a byref variable that's potentially
  // captured and moved by its own initializer.  If so, we'll need to
  // emit the initializer first, then copy into the variable.
  bool capturedByInit =
      Init && emission.IsEscapingByRef && isCapturedBy(D, Init);

  bool locIsByrefHeader = !capturedByInit;
  const Address Loc =
      locIsByrefHeader ? emission.getObjectAddress(*this) : emission.Addr;

  // Note: constexpr already initializes everything correctly.
  LangOptions::TrivialAutoVarInitKind trivialAutoVarInit =
      (D.isConstexpr()
           ? LangOptions::TrivialAutoVarInitKind::Uninitialized
           : (D.getAttr<UninitializedAttr>()
                  ? LangOptions::TrivialAutoVarInitKind::Uninitialized
                  : getContext().getLangOpts().getTrivialAutoVarInit()));

  auto initializeWhatIsTechnicallyUninitialized = [&](Address Loc) {
    if (trivialAutoVarInit ==
        LangOptions::TrivialAutoVarInitKind::Uninitialized)
      return;

    // Only initialize a __block's storage: we always initialize the header.
    if (emission.IsEscapingByRef && !locIsByrefHeader)
      Loc = emitBlockByrefAddress(Loc, &D, /*follow=*/false);

    return emitZeroOrPatternForAutoVarInit(type, D, Loc);
  };

  if (isTrivialInitializer(Init))
    return initializeWhatIsTechnicallyUninitialized(Loc);

  llvm::Constant *constant = nullptr;
  if (emission.IsConstantAggregate ||
      D.mightBeUsableInConstantExpressions(getContext())) {
    assert(!capturedByInit && "constant init contains a capturing block?");
    constant = ConstantEmitter(*this).tryEmitAbstractForInitializer(D);
    if (constant && !constant->isZeroValue() &&
        (trivialAutoVarInit !=
         LangOptions::TrivialAutoVarInitKind::Uninitialized)) {
      IsPattern isPattern =
          (trivialAutoVarInit == LangOptions::TrivialAutoVarInitKind::Pattern)
              ? IsPattern::Yes
              : IsPattern::No;
      // C guarantees that brace-init with fewer initializers than members in
      // the aggregate will initialize the rest of the aggregate as-if it were
      // static initialization. In turn static initialization guarantees that
      // padding is initialized to zero bits. We could instead pattern-init if D
      // has any ImplicitValueInitExpr, but that seems to be unintuitive
      // behavior.
      constant = constWithPadding(CGM, IsPattern::No,
                                  replaceUndef(CGM, isPattern, constant));
    }
  }

  if (!constant) {
    initializeWhatIsTechnicallyUninitialized(Loc);
    LValue lv = MakeAddrLValue(Loc, type);
    lv.setNonGC(true);
    return EmitExprAsInit(Init, &D, lv, capturedByInit);
  }

  if (!emission.IsConstantAggregate) {
    // For simple scalar/complex initialization, store the value directly.
    LValue lv = MakeAddrLValue(Loc, type);
    lv.setNonGC(true);
    return EmitStoreThroughLValue(RValue::get(constant), lv, true);
  }

  llvm::Type *BP = CGM.Int8Ty->getPointerTo(Loc.getAddressSpace());
  emitStoresForConstant(
      CGM, D, (Loc.getType() == BP) ? Loc : Builder.CreateBitCast(Loc, BP),
      type.isVolatileQualified(), Builder, constant, /*IsAutoInit=*/false);
}

/// Emit an expression as an initializer for an object (variable, field, etc.)
/// at the given location.  The expression is not necessarily the normal
/// initializer for the object, and the address is not necessarily
/// its normal location.
///
/// \param init the initializing expression
/// \param D the object to act as if we're initializing
/// \param lvalue the lvalue to initialize
/// \param capturedByInit true if \p D is a __block variable
///   whose address is potentially changed by the initializer
void CodeGenFunction::EmitExprAsInit(const Expr *init, const ValueDecl *D,
                                     LValue lvalue, bool capturedByInit) {
  QualType type = D->getType();

  if (type->isReferenceType()) {
    RValue rvalue = EmitReferenceBindingToExpr(init);
    if (capturedByInit)
      drillIntoBlockVariable(*this, lvalue, cast<VarDecl>(D));
    EmitStoreThroughLValue(rvalue, lvalue, true);
    return;
  }
  switch (getEvaluationKind(type)) {
  case TEK_Scalar:
    EmitScalarInit(init, D, lvalue, capturedByInit);
    return;
  case TEK_Complex: {
    ComplexPairTy complex = EmitComplexExpr(init);
    if (capturedByInit)
      drillIntoBlockVariable(*this, lvalue, cast<VarDecl>(D));
    EmitStoreOfComplex(complex, lvalue, /*init*/ true);
    return;
  }
  case TEK_Aggregate:
    if (type->isAtomicType()) {
      EmitAtomicInit(const_cast<Expr*>(init), lvalue);
    } else {
      AggValueSlot::Overlap_t Overlap = AggValueSlot::MayOverlap;
      if (isa<VarDecl>(D))
        Overlap = AggValueSlot::DoesNotOverlap;
      else if (auto *FD = dyn_cast<FieldDecl>(D))
        Overlap = getOverlapForFieldInit(FD);
      // TODO: how can we delay here if D is captured by its initializer?
      EmitAggExpr(init, AggValueSlot::forLValue(
                            lvalue, *this, AggValueSlot::IsDestructed,
                            AggValueSlot::DoesNotNeedGCBarriers,
                            AggValueSlot::IsNotAliased, Overlap));
    }
    return;
  }
  llvm_unreachable("bad evaluation kind");
}

/// Enter a destroy cleanup for the given local variable.
void CodeGenFunction::emitAutoVarTypeCleanup(
                            const CodeGenFunction::AutoVarEmission &emission,
                            QualType::DestructionKind dtorKind) {
  assert(dtorKind != QualType::DK_none);

  // Note that for __block variables, we want to destroy the
  // original stack object, not the possibly forwarded object.
  Address addr = emission.getObjectAddress(*this);

  const VarDecl *var = emission.Variable;
  QualType type = var->getType();

  CleanupKind cleanupKind = NormalAndEHCleanup;
  CodeGenFunction::Destroyer *destroyer = nullptr;

  switch (dtorKind) {
  case QualType::DK_none:
    llvm_unreachable("no cleanup for trivially-destructible variable");

  case QualType::DK_cxx_destructor:
    // If there's an NRVO flag on the emission, we need a different
    // cleanup.
    if (emission.NRVOFlag) {
      assert(!type->isArrayType());
      CXXDestructorDecl *dtor = type->getAsCXXRecordDecl()->getDestructor();
      EHStack.pushCleanup<DestroyNRVOVariableCXX>(cleanupKind, addr, type, dtor,
                                                  emission.NRVOFlag);
      return;
    }
    break;

  case QualType::DK_objc_strong_lifetime:
    // Suppress cleanups for pseudo-strong variables.
    if (var->isARCPseudoStrong()) return;

    // Otherwise, consider whether to use an EH cleanup or not.
    cleanupKind = getARCCleanupKind();

    // Use the imprecise destroyer by default.
    if (!var->hasAttr<ObjCPreciseLifetimeAttr>())
      destroyer = CodeGenFunction::destroyARCStrongImprecise;
    break;

  case QualType::DK_objc_weak_lifetime:
    break;

  case QualType::DK_nontrivial_c_struct:
    destroyer = CodeGenFunction::destroyNonTrivialCStruct;
    if (emission.NRVOFlag) {
      assert(!type->isArrayType());
      EHStack.pushCleanup<DestroyNRVOVariableC>(cleanupKind, addr,
                                                emission.NRVOFlag, type);
      return;
    }
    break;
  }

  // If we haven't chosen a more specific destroyer, use the default.
  if (!destroyer) destroyer = getDestroyer(dtorKind);

  // Use an EH cleanup in array destructors iff the destructor itself
  // is being pushed as an EH cleanup.
  bool useEHCleanup = (cleanupKind & EHCleanup);
  EHStack.pushCleanup<DestroyObject>(cleanupKind, addr, type, destroyer,
                                     useEHCleanup);
}

void CodeGenFunction::EmitAutoVarCleanups(const AutoVarEmission &emission) {
  assert(emission.Variable && "emission was not valid!");

  // If this was emitted as a global constant, we're done.
  if (emission.wasEmittedAsGlobal()) return;

  // If we don't have an insertion point, we're done.  Sema prevents
  // us from jumping into any of these scopes anyway.
  if (!HaveInsertPoint()) return;

  const VarDecl &D = *emission.Variable;

  // Check the type for a cleanup.
  if (QualType::DestructionKind dtorKind = D.needsDestruction(getContext()))
    emitAutoVarTypeCleanup(emission, dtorKind);

  // In GC mode, honor objc_precise_lifetime.
  if (getLangOpts().getGC() != LangOptions::NonGC &&
      D.hasAttr<ObjCPreciseLifetimeAttr>()) {
    EHStack.pushCleanup<ExtendGCLifetime>(NormalCleanup, &D);
  }

  // Handle the cleanup attribute.
  if (const CleanupAttr *CA = D.getAttr<CleanupAttr>()) {
    const FunctionDecl *FD = CA->getFunctionDecl();

    llvm::Constant *F = CGM.GetAddrOfFunction(FD);
    assert(F && "Could not find function!");

    const CGFunctionInfo &Info = CGM.getTypes().arrangeFunctionDeclaration(FD);
    EHStack.pushCleanup<CallCleanupFunction>(NormalAndEHCleanup, F, &Info, &D);
  }

  // If this is a block variable, call _Block_object_destroy
  // (on the unforwarded address). Don't enter this cleanup if we're in pure-GC
  // mode.
  if (emission.IsEscapingByRef &&
      CGM.getLangOpts().getGC() != LangOptions::GCOnly) {
    BlockFieldFlags Flags = BLOCK_FIELD_IS_BYREF;
    if (emission.Variable->getType().isObjCGCWeak())
      Flags |= BLOCK_FIELD_IS_WEAK;
    enterByrefCleanup(NormalAndEHCleanup, emission.Addr, Flags,
                      /*LoadBlockVarAddr*/ false,
                      cxxDestructorCanThrow(emission.Variable->getType()));
  }
}

CodeGenFunction::Destroyer *
CodeGenFunction::getDestroyer(QualType::DestructionKind kind) {
  switch (kind) {
  case QualType::DK_none: llvm_unreachable("no destroyer for trivial dtor");
  case QualType::DK_cxx_destructor:
    return destroyCXXObject;
  case QualType::DK_objc_strong_lifetime:
    return destroyARCStrongPrecise;
  case QualType::DK_objc_weak_lifetime:
    return destroyARCWeak;
  case QualType::DK_nontrivial_c_struct:
    return destroyNonTrivialCStruct;
  }
  llvm_unreachable("Unknown DestructionKind");
}

/// pushEHDestroy - Push the standard destructor for the given type as
/// an EH-only cleanup.
void CodeGenFunction::pushEHDestroy(QualType::DestructionKind dtorKind,
                                    Address addr, QualType type) {
  assert(dtorKind && "cannot push destructor for trivial type");
  assert(needsEHCleanup(dtorKind));

  pushDestroy(EHCleanup, addr, type, getDestroyer(dtorKind), true);
}

/// pushDestroy - Push the standard destructor for the given type as
/// at least a normal cleanup.
void CodeGenFunction::pushDestroy(QualType::DestructionKind dtorKind,
                                  Address addr, QualType type) {
  assert(dtorKind && "cannot push destructor for trivial type");

  CleanupKind cleanupKind = getCleanupKind(dtorKind);
  pushDestroy(cleanupKind, addr, type, getDestroyer(dtorKind),
              cleanupKind & EHCleanup);
}

void CodeGenFunction::pushDestroy(CleanupKind cleanupKind, Address addr,
                                  QualType type, Destroyer *destroyer,
                                  bool useEHCleanupForArray) {
  pushFullExprCleanup<DestroyObject>(cleanupKind, addr, type,
                                     destroyer, useEHCleanupForArray);
}

void CodeGenFunction::pushStackRestore(CleanupKind Kind, Address SPMem) {
  EHStack.pushCleanup<CallStackRestore>(Kind, SPMem);
}

void CodeGenFunction::pushLifetimeExtendedDestroy(CleanupKind cleanupKind,
                                                  Address addr, QualType type,
                                                  Destroyer *destroyer,
                                                  bool useEHCleanupForArray) {
  // If we're not in a conditional branch, we don't need to bother generating a
  // conditional cleanup.
  if (!isInConditionalBranch()) {
    // Push an EH-only cleanup for the object now.
    // FIXME: When popping normal cleanups, we need to keep this EH cleanup
    // around in case a temporary's destructor throws an exception.
    if (cleanupKind & EHCleanup)
      EHStack.pushCleanup<DestroyObject>(
          static_cast<CleanupKind>(cleanupKind & ~NormalCleanup), addr, type,
          destroyer, useEHCleanupForArray);

    return pushCleanupAfterFullExprWithActiveFlag<DestroyObject>(
        cleanupKind, Address::invalid(), addr, type, destroyer, useEHCleanupForArray);
  }

  // Otherwise, we should only destroy the object if it's been initialized.
  // Re-use the active flag and saved address across both the EH and end of
  // scope cleanups.

  using SavedType = typename DominatingValue<Address>::saved_type;
  using ConditionalCleanupType =
      EHScopeStack::ConditionalCleanup<DestroyObject, Address, QualType,
                                       Destroyer *, bool>;

  Address ActiveFlag = createCleanupActiveFlag();
  SavedType SavedAddr = saveValueInCond(addr);

  if (cleanupKind & EHCleanup) {
    EHStack.pushCleanup<ConditionalCleanupType>(
        static_cast<CleanupKind>(cleanupKind & ~NormalCleanup), SavedAddr, type,
        destroyer, useEHCleanupForArray);
    initFullExprCleanupWithFlag(ActiveFlag);
  }

  pushCleanupAfterFullExprWithActiveFlag<ConditionalCleanupType>(
      cleanupKind, ActiveFlag, SavedAddr, type, destroyer,
      useEHCleanupForArray);
}

/// emitDestroy - Immediately perform the destruction of the given
/// object.
///
/// \param addr - the address of the object; a type*
/// \param type - the type of the object; if an array type, all
///   objects are destroyed in reverse order
/// \param destroyer - the function to call to destroy individual
///   elements
/// \param useEHCleanupForArray - whether an EH cleanup should be
///   used when destroying array elements, in case one of the
///   destructions throws an exception
void CodeGenFunction::emitDestroy(Address addr, QualType type,
                                  Destroyer *destroyer,
                                  bool useEHCleanupForArray) {
  const ArrayType *arrayType = getContext().getAsArrayType(type);
  if (!arrayType)
    return destroyer(*this, addr, type);

  llvm::Value *length = emitArrayLength(arrayType, type, addr);

  CharUnits elementAlign =
    addr.getAlignment()
        .alignmentOfArrayElement(getContext().getTypeSizeInChars(type));

  // Normally we have to check whether the array is zero-length.
  bool checkZeroLength = true;

  // But if the array length is constant, we can suppress that.
  if (llvm::ConstantInt *constLength = dyn_cast<llvm::ConstantInt>(length)) {
    // ...and if it's constant zero, we can just skip the entire thing.
    if (constLength->isZero()) return;
    checkZeroLength = false;
  }

  llvm::Value *begin = addr.getPointer();
  llvm::Value *end = Builder.CreateInBoundsGEP(begin, length);
  emitArrayDestroy(begin, end, type, elementAlign, destroyer,
                   checkZeroLength, useEHCleanupForArray);
}

/// emitArrayDestroy - Destroys all the elements of the given array,
/// beginning from last to first.  The array cannot be zero-length.
///
/// \param begin - a type* denoting the first element of the array
/// \param end - a type* denoting one past the end of the array
/// \param elementType - the element type of the array
/// \param destroyer - the function to call to destroy elements
/// \param useEHCleanup - whether to push an EH cleanup to destroy
///   the remaining elements in case the destruction of a single
///   element throws
void CodeGenFunction::emitArrayDestroy(llvm::Value *begin,
                                       llvm::Value *end,
                                       QualType elementType,
                                       CharUnits elementAlign,
                                       Destroyer *destroyer,
                                       bool checkZeroLength,
                                       bool useEHCleanup) {
  assert(!elementType->isArrayType());

  // The basic structure here is a do-while loop, because we don't
  // need to check for the zero-element case.
  llvm::BasicBlock *bodyBB = createBasicBlock("arraydestroy.body");
  llvm::BasicBlock *doneBB = createBasicBlock("arraydestroy.done");

  if (checkZeroLength) {
    llvm::Value *isEmpty = Builder.CreateICmpEQ(begin, end,
                                                "arraydestroy.isempty");
    Builder.CreateCondBr(isEmpty, doneBB, bodyBB);
  }

  // Enter the loop body, making that address the current address.
  llvm::BasicBlock *entryBB = Builder.GetInsertBlock();
  EmitBlock(bodyBB);
  llvm::PHINode *elementPast =
    Builder.CreatePHI(begin->getType(), 2, "arraydestroy.elementPast");
  elementPast->addIncoming(end, entryBB);

  // Shift the address back by one element.
  llvm::Value *negativeOne = llvm::ConstantInt::get(SizeTy, -1, true);
  llvm::Value *element = Builder.CreateInBoundsGEP(elementPast, negativeOne,
                                                   "arraydestroy.element");

  if (useEHCleanup)
    pushRegularPartialArrayCleanup(begin, element, elementType, elementAlign,
                                   destroyer);

  // Perform the actual destruction there.
  destroyer(*this, Address(element, elementAlign), elementType);

  if (useEHCleanup)
    PopCleanupBlock();

  // Check whether we've reached the end.
  llvm::Value *done = Builder.CreateICmpEQ(element, begin, "arraydestroy.done");
  Builder.CreateCondBr(done, doneBB, bodyBB);
  elementPast->addIncoming(element, Builder.GetInsertBlock());

  // Done.
  EmitBlock(doneBB);
}

/// Perform partial array destruction as if in an EH cleanup.  Unlike
/// emitArrayDestroy, the element type here may still be an array type.
static void emitPartialArrayDestroy(CodeGenFunction &CGF,
                                    llvm::Value *begin, llvm::Value *end,
                                    QualType type, CharUnits elementAlign,
                                    CodeGenFunction::Destroyer *destroyer) {
  // If the element type is itself an array, drill down.
  unsigned arrayDepth = 0;
  while (const ArrayType *arrayType = CGF.getContext().getAsArrayType(type)) {
    // VLAs don't require a GEP index to walk into.
    if (!isa<VariableArrayType>(arrayType))
      arrayDepth++;
    type = arrayType->getElementType();
  }

  if (arrayDepth) {
    llvm::Value *zero = llvm::ConstantInt::get(CGF.SizeTy, 0);

    SmallVector<llvm::Value*,4> gepIndices(arrayDepth+1, zero);
    begin = CGF.Builder.CreateInBoundsGEP(begin, gepIndices, "pad.arraybegin");
    end = CGF.Builder.CreateInBoundsGEP(end, gepIndices, "pad.arrayend");
  }

  // Destroy the array.  We don't ever need an EH cleanup because we
  // assume that we're in an EH cleanup ourselves, so a throwing
  // destructor causes an immediate terminate.
  CGF.emitArrayDestroy(begin, end, type, elementAlign, destroyer,
                       /*checkZeroLength*/ true, /*useEHCleanup*/ false);
}

namespace {
  /// RegularPartialArrayDestroy - a cleanup which performs a partial
  /// array destroy where the end pointer is regularly determined and
  /// does not need to be loaded from a local.
  class RegularPartialArrayDestroy final : public EHScopeStack::Cleanup {
    llvm::Value *ArrayBegin;
    llvm::Value *ArrayEnd;
    QualType ElementType;
    CodeGenFunction::Destroyer *Destroyer;
    CharUnits ElementAlign;
  public:
    RegularPartialArrayDestroy(llvm::Value *arrayBegin, llvm::Value *arrayEnd,
                               QualType elementType, CharUnits elementAlign,
                               CodeGenFunction::Destroyer *destroyer)
      : ArrayBegin(arrayBegin), ArrayEnd(arrayEnd),
        ElementType(elementType), Destroyer(destroyer),
        ElementAlign(elementAlign) {}

    void Emit(CodeGenFunction &CGF, Flags flags) override {
      emitPartialArrayDestroy(CGF, ArrayBegin, ArrayEnd,
                              ElementType, ElementAlign, Destroyer);
    }
  };

  /// IrregularPartialArrayDestroy - a cleanup which performs a
  /// partial array destroy where the end pointer is irregularly
  /// determined and must be loaded from a local.
  class IrregularPartialArrayDestroy final : public EHScopeStack::Cleanup {
    llvm::Value *ArrayBegin;
    Address ArrayEndPointer;
    QualType ElementType;
    CodeGenFunction::Destroyer *Destroyer;
    CharUnits ElementAlign;
  public:
    IrregularPartialArrayDestroy(llvm::Value *arrayBegin,
                                 Address arrayEndPointer,
                                 QualType elementType,
                                 CharUnits elementAlign,
                                 CodeGenFunction::Destroyer *destroyer)
      : ArrayBegin(arrayBegin), ArrayEndPointer(arrayEndPointer),
        ElementType(elementType), Destroyer(destroyer),
        ElementAlign(elementAlign) {}

    void Emit(CodeGenFunction &CGF, Flags flags) override {
      llvm::Value *arrayEnd = CGF.Builder.CreateLoad(ArrayEndPointer);
      emitPartialArrayDestroy(CGF, ArrayBegin, arrayEnd,
                              ElementType, ElementAlign, Destroyer);
    }
  };
} // end anonymous namespace

/// pushIrregularPartialArrayCleanup - Push an EH cleanup to destroy
/// already-constructed elements of the given array.  The cleanup
/// may be popped with DeactivateCleanupBlock or PopCleanupBlock.
///
/// \param elementType - the immediate element type of the array;
///   possibly still an array type
void CodeGenFunction::pushIrregularPartialArrayCleanup(llvm::Value *arrayBegin,
                                                       Address arrayEndPointer,
                                                       QualType elementType,
                                                       CharUnits elementAlign,
                                                       Destroyer *destroyer) {
  pushFullExprCleanup<IrregularPartialArrayDestroy>(EHCleanup,
                                                    arrayBegin, arrayEndPointer,
                                                    elementType, elementAlign,
                                                    destroyer);
}

/// pushRegularPartialArrayCleanup - Push an EH cleanup to destroy
/// already-constructed elements of the given array.  The cleanup
/// may be popped with DeactivateCleanupBlock or PopCleanupBlock.
///
/// \param elementType - the immediate element type of the array;
///   possibly still an array type
void CodeGenFunction::pushRegularPartialArrayCleanup(llvm::Value *arrayBegin,
                                                     llvm::Value *arrayEnd,
                                                     QualType elementType,
                                                     CharUnits elementAlign,
                                                     Destroyer *destroyer) {
  pushFullExprCleanup<RegularPartialArrayDestroy>(EHCleanup,
                                                  arrayBegin, arrayEnd,
                                                  elementType, elementAlign,
                                                  destroyer);
}

/// Lazily declare the @llvm.lifetime.start intrinsic.
llvm::Function *CodeGenModule::getLLVMLifetimeStartFn() {
  if (LifetimeStartFn)
    return LifetimeStartFn;
  LifetimeStartFn = llvm::Intrinsic::getDeclaration(&getModule(),
    llvm::Intrinsic::lifetime_start, AllocaInt8PtrTy);
  return LifetimeStartFn;
}

/// Lazily declare the @llvm.lifetime.end intrinsic.
llvm::Function *CodeGenModule::getLLVMLifetimeEndFn() {
  if (LifetimeEndFn)
    return LifetimeEndFn;
  LifetimeEndFn = llvm::Intrinsic::getDeclaration(&getModule(),
    llvm::Intrinsic::lifetime_end, AllocaInt8PtrTy);
  return LifetimeEndFn;
}

namespace {
  /// A cleanup to perform a release of an object at the end of a
  /// function.  This is used to balance out the incoming +1 of a
  /// ns_consumed argument when we can't reasonably do that just by
  /// not doing the initial retain for a __block argument.
  struct ConsumeARCParameter final : EHScopeStack::Cleanup {
    ConsumeARCParameter(llvm::Value *param,
                        ARCPreciseLifetime_t precise)
      : Param(param), Precise(precise) {}

    llvm::Value *Param;
    ARCPreciseLifetime_t Precise;

    void Emit(CodeGenFunction &CGF, Flags flags) override {
      CGF.EmitARCRelease(Param, Precise);
    }
  };
} // end anonymous namespace

/// Emit an alloca (or GlobalValue depending on target)
/// for the specified parameter and set up LocalDeclMap.
void CodeGenFunction::EmitParmDecl(const VarDecl &D, ParamValue Arg,
                                   unsigned ArgNo) {
  // FIXME: Why isn't ImplicitParamDecl a ParmVarDecl?
  assert((isa<ParmVarDecl>(D) || isa<ImplicitParamDecl>(D)) &&
         "Invalid argument to EmitParmDecl");

  Arg.getAnyValue()->setName(D.getName());

  QualType Ty = D.getType();

  // Use better IR generation for certain implicit parameters.
  if (auto IPD = dyn_cast<ImplicitParamDecl>(&D)) {
    // The only implicit argument a block has is its literal.
    // This may be passed as an inalloca'ed value on Windows x86.
    if (BlockInfo) {
      llvm::Value *V = Arg.isIndirect()
                           ? Builder.CreateLoad(Arg.getIndirectAddress())
                           : Arg.getDirectValue();
      setBlockContextParameter(IPD, ArgNo, V);
      return;
    }
  }

  Address DeclPtr = Address::invalid();
  bool DoStore = false;
  bool IsScalar = hasScalarEvaluationKind(Ty);
  // If we already have a pointer to the argument, reuse the input pointer.
  if (Arg.isIndirect()) {
    DeclPtr = Arg.getIndirectAddress();
    // If we have a prettier pointer type at this point, bitcast to that.
    unsigned AS = DeclPtr.getType()->getAddressSpace();
    llvm::Type *IRTy = ConvertTypeForMem(Ty)->getPointerTo(AS);
    if (DeclPtr.getType() != IRTy)
      DeclPtr = Builder.CreateBitCast(DeclPtr, IRTy, D.getName());
    // Indirect argument is in alloca address space, which may be different
    // from the default address space.
    auto AllocaAS = CGM.getASTAllocaAddressSpace();
    auto *V = DeclPtr.getPointer();
    auto SrcLangAS = getLangOpts().OpenCL ? LangAS::opencl_private : AllocaAS;
    auto DestLangAS =
        getLangOpts().OpenCL ? LangAS::opencl_private : LangAS::Default;
    if (SrcLangAS != DestLangAS) {
      assert(getContext().getTargetAddressSpace(SrcLangAS) ==
             CGM.getDataLayout().getAllocaAddrSpace());
      auto DestAS = getContext().getTargetAddressSpace(DestLangAS);
      auto *T = V->getType()->getPointerElementType()->getPointerTo(DestAS);
      DeclPtr = Address(getTargetHooks().performAddrSpaceCast(
                            *this, V, SrcLangAS, DestLangAS, T, true),
                        DeclPtr.getAlignment());
    }

    // Push a destructor cleanup for this parameter if the ABI requires it.
    // Don't push a cleanup in a thunk for a method that will also emit a
    // cleanup.
    if (hasAggregateEvaluationKind(Ty) && !CurFuncIsThunk &&
        Ty->castAs<RecordType>()->getDecl()->isParamDestroyedInCallee()) {
      if (QualType::DestructionKind DtorKind =
              D.needsDestruction(getContext())) {
        assert((DtorKind == QualType::DK_cxx_destructor ||
                DtorKind == QualType::DK_nontrivial_c_struct) &&
               "unexpected destructor type");
        pushDestroy(DtorKind, DeclPtr, Ty);
        CalleeDestructedParamCleanups[cast<ParmVarDecl>(&D)] =
            EHStack.stable_begin();
      }
    }
  } else {
    // Check if the parameter address is controlled by OpenMP runtime.
    Address OpenMPLocalAddr =
        getLangOpts().OpenMP
            ? CGM.getOpenMPRuntime().getAddressOfLocalVariable(*this, &D)
            : Address::invalid();
    if (getLangOpts().OpenMP && OpenMPLocalAddr.isValid()) {
      DeclPtr = OpenMPLocalAddr;
    } else {
      // Otherwise, create a temporary to hold the value.
      DeclPtr = CreateMemTemp(Ty, getContext().getDeclAlign(&D),
                              D.getName() + ".addr");
    }
    DoStore = true;
  }

  llvm::Value *ArgVal = (DoStore ? Arg.getDirectValue() : nullptr);

  LValue lv = MakeAddrLValue(DeclPtr, Ty);
  if (IsScalar) {
    Qualifiers qs = Ty.getQualifiers();
    if (Qualifiers::ObjCLifetime lt = qs.getObjCLifetime()) {
      // We honor __attribute__((ns_consumed)) for types with lifetime.
      // For __strong, it's handled by just skipping the initial retain;
      // otherwise we have to balance out the initial +1 with an extra
      // cleanup to do the release at the end of the function.
      bool isConsumed = D.hasAttr<NSConsumedAttr>();

      // If a parameter is pseudo-strong then we can omit the implicit retain.
      if (D.isARCPseudoStrong()) {
        assert(lt == Qualifiers::OCL_Strong &&
               "pseudo-strong variable isn't strong?");
        assert(qs.hasConst() && "pseudo-strong variable should be const!");
        lt = Qualifiers::OCL_ExplicitNone;
      }

      // Load objects passed indirectly.
      if (Arg.isIndirect() && !ArgVal)
        ArgVal = Builder.CreateLoad(DeclPtr);

      if (lt == Qualifiers::OCL_Strong) {
        if (!isConsumed) {
          if (CGM.getCodeGenOpts().OptimizationLevel == 0) {
            // use objc_storeStrong(&dest, value) for retaining the
            // object. But first, store a null into 'dest' because
            // objc_storeStrong attempts to release its old value.
            llvm::Value *Null = CGM.EmitNullConstant(D.getType());
            EmitStoreOfScalar(Null, lv, /* isInitialization */ true);
            EmitARCStoreStrongCall(lv.getAddress(*this), ArgVal, true);
            DoStore = false;
          }
          else
          // Don't use objc_retainBlock for block pointers, because we
          // don't want to Block_copy something just because we got it
          // as a parameter.
            ArgVal = EmitARCRetainNonBlock(ArgVal);
        }
      } else {
        // Push the cleanup for a consumed parameter.
        if (isConsumed) {
          ARCPreciseLifetime_t precise = (D.hasAttr<ObjCPreciseLifetimeAttr>()
                                ? ARCPreciseLifetime : ARCImpreciseLifetime);
          EHStack.pushCleanup<ConsumeARCParameter>(getARCCleanupKind(), ArgVal,
                                                   precise);
        }

        if (lt == Qualifiers::OCL_Weak) {
          EmitARCInitWeak(DeclPtr, ArgVal);
          DoStore = false; // The weak init is a store, no need to do two.
        }
      }

      // Enter the cleanup scope.
      EmitAutoVarWithLifetime(*this, D, DeclPtr, lt);
    }
  }

  // Store the initial value into the alloca.
  if (DoStore)
    EmitStoreOfScalar(ArgVal, lv, /* isInitialization */ true);

  setAddrOfLocalVar(&D, DeclPtr);

  // Emit debug info for param declarations in non-thunk functions.
  if (CGDebugInfo *DI = getDebugInfo()) {
    if (CGM.getCodeGenOpts().hasReducedDebugInfo() && !CurFuncIsThunk) {
      DI->EmitDeclareOfArgVariable(&D, DeclPtr.getPointer(), ArgNo, Builder);
    }
  }

  if (D.hasAttr<AnnotateAttr>())
    EmitVarAnnotations(&D, DeclPtr.getPointer());

  // We can only check return value nullability if all arguments to the
  // function satisfy their nullability preconditions. This makes it necessary
  // to emit null checks for args in the function body itself.
  if (requiresReturnValueNullabilityCheck()) {
    auto Nullability = Ty->getNullability(getContext());
    if (Nullability && *Nullability == NullabilityKind::NonNull) {
      SanitizerScope SanScope(this);
      RetValNullabilityPrecondition =
          Builder.CreateAnd(RetValNullabilityPrecondition,
                            Builder.CreateIsNotNull(Arg.getAnyValue()));
    }
  }
}

void CodeGenModule::EmitOMPDeclareReduction(const OMPDeclareReductionDecl *D,
                                            CodeGenFunction *CGF) {
  if (!LangOpts.OpenMP || (!LangOpts.EmitAllDecls && !D->isUsed()))
    return;
  getOpenMPRuntime().emitUserDefinedReduction(CGF, D);
}

void CodeGenModule::EmitOMPDeclareMapper(const OMPDeclareMapperDecl *D,
                                         CodeGenFunction *CGF) {
  if (!LangOpts.OpenMP || LangOpts.OpenMPSimd ||
      (!LangOpts.EmitAllDecls && !D->isUsed()))
    return;
  getOpenMPRuntime().emitUserDefinedMapper(D, CGF);
}

void CodeGenModule::EmitOMPRequiresDecl(const OMPRequiresDecl *D) {
  getOpenMPRuntime().processRequiresDirective(D);
}<|MERGE_RESOLUTION|>--- conflicted
+++ resolved
@@ -376,20 +376,11 @@
   if (GV->getValueType() != Init->getType()) {
     llvm::GlobalVariable *OldGV = GV;
 
-<<<<<<< HEAD
-    GV = new llvm::GlobalVariable(CGM.getModule(), Init->getType(),
-                                  OldGV->isConstant(),
-                                  OldGV->getLinkage(), Init, "",
-                                  /*InsertBefore*/ OldGV,
-                                  OldGV->getThreadLocalMode(),
-                                  OldGV->getType()->getPointerAddressSpace());
-=======
     GV = new llvm::GlobalVariable(
         CGM.getModule(), Init->getType(), OldGV->isConstant(),
         OldGV->getLinkage(), Init, "",
         /*InsertBefore*/ OldGV, OldGV->getThreadLocalMode(),
         OldGV->getType()->getPointerAddressSpace());
->>>>>>> a500a435
     GV->setVisibility(OldGV->getVisibility());
     GV->setDSOLocal(OldGV->isDSOLocal());
     GV->setComdat(OldGV->getComdat());
