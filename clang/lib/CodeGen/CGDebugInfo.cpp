//===--- CGDebugInfo.cpp - Emit Debug Information for a Module ------------===//
//
// Part of the LLVM Project, under the Apache License v2.0 with LLVM Exceptions.
// See https://llvm.org/LICENSE.txt for license information.
// SPDX-License-Identifier: Apache-2.0 WITH LLVM-exception
//
//===----------------------------------------------------------------------===//
//
// This coordinates the debug information generation while generating code.
//
//===----------------------------------------------------------------------===//

#include "CGDebugInfo.h"
#include "CGBlocks.h"
#include "CGCXXABI.h"
#include "CGObjCRuntime.h"
#include "CGRecordLayout.h"
#include "CodeGenFunction.h"
#include "CodeGenModule.h"
#include "ConstantEmitter.h"
#include "TargetInfo.h"
#include "clang/AST/ASTContext.h"
#include "clang/AST/Attr.h"
#include "clang/AST/DeclFriend.h"
#include "clang/AST/DeclObjC.h"
#include "clang/AST/DeclTemplate.h"
#include "clang/AST/Expr.h"
#include "clang/AST/RecordLayout.h"
#include "clang/AST/RecursiveASTVisitor.h"
#include "clang/AST/VTableBuilder.h"
#include "clang/Basic/CodeGenOptions.h"
#include "clang/Basic/FileManager.h"
#include "clang/Basic/SourceManager.h"
#include "clang/Basic/Version.h"
#include "clang/Frontend/FrontendOptions.h"
#include "clang/Lex/HeaderSearchOptions.h"
#include "clang/Lex/ModuleMap.h"
#include "clang/Lex/PreprocessorOptions.h"
#include "llvm/ADT/DenseSet.h"
#include "llvm/ADT/SmallVector.h"
#include "llvm/ADT/StringExtras.h"
#include "llvm/IR/Constants.h"
#include "llvm/IR/DataLayout.h"
#include "llvm/IR/DerivedTypes.h"
#include "llvm/IR/Instructions.h"
#include "llvm/IR/Intrinsics.h"
#include "llvm/IR/Metadata.h"
#include "llvm/IR/Module.h"
#include "llvm/Support/FileSystem.h"
#include "llvm/Support/MD5.h"
#include "llvm/Support/Path.h"
#include "llvm/Support/SHA1.h"
#include "llvm/Support/SHA256.h"
#include "llvm/Support/TimeProfiler.h"
#include <optional>
using namespace clang;
using namespace clang::CodeGen;

static uint32_t getTypeAlignIfRequired(const Type *Ty, const ASTContext &Ctx) {
  auto TI = Ctx.getTypeInfo(Ty);
  return TI.isAlignRequired() ? TI.Align : 0;
}

static uint32_t getTypeAlignIfRequired(QualType Ty, const ASTContext &Ctx) {
  return getTypeAlignIfRequired(Ty.getTypePtr(), Ctx);
}

static uint32_t getDeclAlignIfRequired(const Decl *D, const ASTContext &Ctx) {
  return D->hasAttr<AlignedAttr>() ? D->getMaxAlignment() : 0;
}

CGDebugInfo::CGDebugInfo(CodeGenModule &CGM)
    : CGM(CGM), DebugKind(CGM.getCodeGenOpts().getDebugInfo()),
      DebugTypeExtRefs(CGM.getCodeGenOpts().DebugTypeExtRefs),
      DBuilder(CGM.getModule()) {
  CreateCompileUnit();
}

CGDebugInfo::~CGDebugInfo() {
  assert(LexicalBlockStack.empty() &&
         "Region stack mismatch, stack not empty!");
}

ApplyDebugLocation::ApplyDebugLocation(CodeGenFunction &CGF,
                                       SourceLocation TemporaryLocation)
    : CGF(&CGF) {
  init(TemporaryLocation);
}

ApplyDebugLocation::ApplyDebugLocation(CodeGenFunction &CGF,
                                       bool DefaultToEmpty,
                                       SourceLocation TemporaryLocation)
    : CGF(&CGF) {
  init(TemporaryLocation, DefaultToEmpty);
}

void ApplyDebugLocation::init(SourceLocation TemporaryLocation,
                              bool DefaultToEmpty) {
  auto *DI = CGF->getDebugInfo();
  if (!DI) {
    CGF = nullptr;
    return;
  }

  OriginalLocation = CGF->Builder.getCurrentDebugLocation();

  if (OriginalLocation && !DI->CGM.getExpressionLocationsEnabled())
    return;

  if (TemporaryLocation.isValid()) {
    DI->EmitLocation(CGF->Builder, TemporaryLocation);
    return;
  }

  if (DefaultToEmpty) {
    CGF->Builder.SetCurrentDebugLocation(llvm::DebugLoc());
    return;
  }

  // Construct a location that has a valid scope, but no line info.
  assert(!DI->LexicalBlockStack.empty());
  CGF->Builder.SetCurrentDebugLocation(
      llvm::DILocation::get(DI->LexicalBlockStack.back()->getContext(), 0, 0,
                            DI->LexicalBlockStack.back(), DI->getInlinedAt()));
}

ApplyDebugLocation::ApplyDebugLocation(CodeGenFunction &CGF, const Expr *E)
    : CGF(&CGF) {
  init(E->getExprLoc());
}

ApplyDebugLocation::ApplyDebugLocation(CodeGenFunction &CGF, llvm::DebugLoc Loc)
    : CGF(&CGF) {
  if (!CGF.getDebugInfo()) {
    this->CGF = nullptr;
    return;
  }
  OriginalLocation = CGF.Builder.getCurrentDebugLocation();
  if (Loc)
    CGF.Builder.SetCurrentDebugLocation(std::move(Loc));
}

ApplyDebugLocation::~ApplyDebugLocation() {
  // Query CGF so the location isn't overwritten when location updates are
  // temporarily disabled (for C++ default function arguments)
  if (CGF)
    CGF->Builder.SetCurrentDebugLocation(std::move(OriginalLocation));
}

ApplyInlineDebugLocation::ApplyInlineDebugLocation(CodeGenFunction &CGF,
                                                   GlobalDecl InlinedFn)
    : CGF(&CGF) {
  if (!CGF.getDebugInfo()) {
    this->CGF = nullptr;
    return;
  }
  auto &DI = *CGF.getDebugInfo();
  SavedLocation = DI.getLocation();
  assert((DI.getInlinedAt() ==
          CGF.Builder.getCurrentDebugLocation()->getInlinedAt()) &&
         "CGDebugInfo and IRBuilder are out of sync");

  DI.EmitInlineFunctionStart(CGF.Builder, InlinedFn);
}

ApplyInlineDebugLocation::~ApplyInlineDebugLocation() {
  if (!CGF)
    return;
  auto &DI = *CGF->getDebugInfo();
  DI.EmitInlineFunctionEnd(CGF->Builder);
  DI.EmitLocation(CGF->Builder, SavedLocation);
}

void CGDebugInfo::setLocation(SourceLocation Loc) {
  // If the new location isn't valid return.
  if (Loc.isInvalid())
    return;

  CurLoc = CGM.getContext().getSourceManager().getExpansionLoc(Loc);

  // If we've changed files in the middle of a lexical scope go ahead
  // and create a new lexical scope with file node if it's different
  // from the one in the scope.
  if (LexicalBlockStack.empty())
    return;

  SourceManager &SM = CGM.getContext().getSourceManager();
  auto *Scope = cast<llvm::DIScope>(LexicalBlockStack.back());
  PresumedLoc PCLoc = SM.getPresumedLoc(CurLoc);
  if (PCLoc.isInvalid() || Scope->getFile() == getOrCreateFile(CurLoc))
    return;

  if (auto *LBF = dyn_cast<llvm::DILexicalBlockFile>(Scope)) {
    LexicalBlockStack.pop_back();
    LexicalBlockStack.emplace_back(DBuilder.createLexicalBlockFile(
        LBF->getScope(), getOrCreateFile(CurLoc)));
  } else if (isa<llvm::DILexicalBlock>(Scope) ||
             isa<llvm::DISubprogram>(Scope)) {
    LexicalBlockStack.pop_back();
    LexicalBlockStack.emplace_back(
        DBuilder.createLexicalBlockFile(Scope, getOrCreateFile(CurLoc)));
  }
}

llvm::DIScope *CGDebugInfo::getDeclContextDescriptor(const Decl *D) {
  llvm::DIScope *Mod = getParentModuleOrNull(D);
  return getContextDescriptor(cast<Decl>(D->getDeclContext()),
                              Mod ? Mod : TheCU);
}

llvm::DIScope *CGDebugInfo::getContextDescriptor(const Decl *Context,
                                                 llvm::DIScope *Default) {
  if (!Context)
    return Default;

  auto I = RegionMap.find(Context);
  if (I != RegionMap.end()) {
    llvm::Metadata *V = I->second;
    return dyn_cast_or_null<llvm::DIScope>(V);
  }

  // Check namespace.
  if (const auto *NSDecl = dyn_cast<NamespaceDecl>(Context))
    return getOrCreateNamespace(NSDecl);

  if (const auto *RDecl = dyn_cast<RecordDecl>(Context))
    if (!RDecl->isDependentType())
      return getOrCreateType(CGM.getContext().getTypeDeclType(RDecl),
                             TheCU->getFile());
  return Default;
}

PrintingPolicy CGDebugInfo::getPrintingPolicy() const {
  PrintingPolicy PP = CGM.getContext().getPrintingPolicy();

  // If we're emitting codeview, it's important to try to match MSVC's naming so
  // that visualizers written for MSVC will trigger for our class names. In
  // particular, we can't have spaces between arguments of standard templates
  // like basic_string and vector, but we must have spaces between consecutive
  // angle brackets that close nested template argument lists.
  if (CGM.getCodeGenOpts().EmitCodeView) {
    PP.MSVCFormatting = true;
    PP.SplitTemplateClosers = true;
  } else {
    // For DWARF, printing rules are underspecified.
    // SplitTemplateClosers yields better interop with GCC and GDB (PR46052).
    PP.SplitTemplateClosers = true;
  }

  PP.SuppressInlineNamespace = false;
  PP.PrintCanonicalTypes = true;
  PP.UsePreferredNames = false;
  PP.AlwaysIncludeTypeForTemplateArgument = true;
  PP.UseEnumerators = false;

  // Apply -fdebug-prefix-map.
  PP.Callbacks = &PrintCB;
  return PP;
}

StringRef CGDebugInfo::getFunctionName(const FunctionDecl *FD) {
  return internString(GetName(FD));
}

StringRef CGDebugInfo::getObjCMethodName(const ObjCMethodDecl *OMD) {
  SmallString<256> MethodName;
  llvm::raw_svector_ostream OS(MethodName);
  OS << (OMD->isInstanceMethod() ? '-' : '+') << '[';
  const DeclContext *DC = OMD->getDeclContext();
  if (const auto *OID = dyn_cast<ObjCImplementationDecl>(DC)) {
    OS << OID->getName();
  } else if (const auto *OID = dyn_cast<ObjCInterfaceDecl>(DC)) {
    OS << OID->getName();
  } else if (const auto *OC = dyn_cast<ObjCCategoryDecl>(DC)) {
    if (OC->IsClassExtension()) {
      OS << OC->getClassInterface()->getName();
    } else {
      OS << OC->getIdentifier()->getNameStart() << '('
         << OC->getIdentifier()->getNameStart() << ')';
    }
  } else if (const auto *OCD = dyn_cast<ObjCCategoryImplDecl>(DC)) {
    OS << OCD->getClassInterface()->getName() << '(' << OCD->getName() << ')';
  }
  OS << ' ' << OMD->getSelector().getAsString() << ']';

  return internString(OS.str());
}

StringRef CGDebugInfo::getSelectorName(Selector S) {
  return internString(S.getAsString());
}

StringRef CGDebugInfo::getClassName(const RecordDecl *RD) {
  if (isa<ClassTemplateSpecializationDecl>(RD)) {
    // Copy this name on the side and use its reference.
    return internString(GetName(RD));
  }

  // quick optimization to avoid having to intern strings that are already
  // stored reliably elsewhere
  if (const IdentifierInfo *II = RD->getIdentifier())
    return II->getName();

  // The CodeView printer in LLVM wants to see the names of unnamed types
  // because they need to have a unique identifier.
  // These names are used to reconstruct the fully qualified type names.
  if (CGM.getCodeGenOpts().EmitCodeView) {
    if (const TypedefNameDecl *D = RD->getTypedefNameForAnonDecl()) {
      assert(RD->getDeclContext() == D->getDeclContext() &&
             "Typedef should not be in another decl context!");
      assert(D->getDeclName().getAsIdentifierInfo() &&
             "Typedef was not named!");
      return D->getDeclName().getAsIdentifierInfo()->getName();
    }

    if (CGM.getLangOpts().CPlusPlus) {
      StringRef Name;

      ASTContext &Context = CGM.getContext();
      if (const DeclaratorDecl *DD = Context.getDeclaratorForUnnamedTagDecl(RD))
        // Anonymous types without a name for linkage purposes have their
        // declarator mangled in if they have one.
        Name = DD->getName();
      else if (const TypedefNameDecl *TND =
                   Context.getTypedefNameForUnnamedTagDecl(RD))
        // Anonymous types without a name for linkage purposes have their
        // associate typedef mangled in if they have one.
        Name = TND->getName();

      // Give lambdas a display name based on their name mangling.
      if (const CXXRecordDecl *CXXRD = dyn_cast<CXXRecordDecl>(RD))
        if (CXXRD->isLambda())
          return internString(
              CGM.getCXXABI().getMangleContext().getLambdaString(CXXRD));

      if (!Name.empty()) {
        SmallString<256> UnnamedType("<unnamed-type-");
        UnnamedType += Name;
        UnnamedType += '>';
        return internString(UnnamedType);
      }
    }
  }

  return StringRef();
}

std::optional<llvm::DIFile::ChecksumKind>
CGDebugInfo::computeChecksum(FileID FID, SmallString<64> &Checksum) const {
  Checksum.clear();

  if (!CGM.getCodeGenOpts().EmitCodeView &&
      CGM.getCodeGenOpts().DwarfVersion < 5)
    return std::nullopt;

  SourceManager &SM = CGM.getContext().getSourceManager();
  std::optional<llvm::MemoryBufferRef> MemBuffer = SM.getBufferOrNone(FID);
  if (!MemBuffer)
    return std::nullopt;

  auto Data = llvm::arrayRefFromStringRef(MemBuffer->getBuffer());
  switch (CGM.getCodeGenOpts().getDebugSrcHash()) {
  case clang::CodeGenOptions::DSH_MD5:
    llvm::toHex(llvm::MD5::hash(Data), /*LowerCase=*/true, Checksum);
    return llvm::DIFile::CSK_MD5;
  case clang::CodeGenOptions::DSH_SHA1:
    llvm::toHex(llvm::SHA1::hash(Data), /*LowerCase=*/true, Checksum);
    return llvm::DIFile::CSK_SHA1;
  case clang::CodeGenOptions::DSH_SHA256:
    llvm::toHex(llvm::SHA256::hash(Data), /*LowerCase=*/true, Checksum);
    return llvm::DIFile::CSK_SHA256;
  }
  llvm_unreachable("Unhandled DebugSrcHashKind enum");
}

std::optional<StringRef> CGDebugInfo::getSource(const SourceManager &SM,
                                                FileID FID) {
  if (!CGM.getCodeGenOpts().EmbedSource)
    return std::nullopt;

  bool SourceInvalid = false;
  StringRef Source = SM.getBufferData(FID, &SourceInvalid);

  if (SourceInvalid)
    return std::nullopt;

  return Source;
}

// Compute valid FID for FileName.
FileID ComputeValidFileID(SourceManager &SM, StringRef FileName) {
  FileID MainFileID = SM.getMainFileID();
  // Find the filename FileName and load it.
  llvm::Expected<FileEntryRef> ExpectedFileRef =
      SM.getFileManager().getFileRef(FileName);
  if (ExpectedFileRef) {
    MainFileID = SM.getOrCreateFileID(ExpectedFileRef.get(),
                                      SrcMgr::CharacteristicKind::C_User);
  }
  return MainFileID;
}

llvm::DIFile *CGDebugInfo::getOrCreateFile(SourceLocation Loc) {
  SourceManager &SM = CGM.getContext().getSourceManager();
  StringRef FileName;
  FileID FID;
  std::optional<llvm::DIFile::ChecksumInfo<StringRef>> CSInfo;

  if (Loc.isInvalid()) {
<<<<<<< HEAD
    if (CGM.getCodeGenOpts().SYCLUseMainFileName &&
        CGM.getLangOpts().MacroPrefixMap.size() > 0) {
      // When fmacro-prefix-map is used, the original source file
      // file name is indicated by FullMainFileName instead of the CU.
      auto &CGO = CGM.getCodeGenOpts();
      FileName = CGO.FullMainFileName;
      FID = ComputeValidFileID(SM, CGO.FullMainFileName);
    } else {
      // The DIFile used by the CU is distinct from the main source file. Call
      // createFile() below for canonicalization if the source file was
      // specified with an absolute path.
      FileName = TheCU->getFile()->getFilename();
    }
=======
    // The DIFile used by the CU is distinct from the main source file. Call
    // createFile() below for canonicalization if the source file was specified
    // with an absolute path.
    FileName = TheCU->getFile()->getFilename();
    CSInfo = TheCU->getFile()->getChecksum();
>>>>>>> 1fcc2bc3
  } else {
    PresumedLoc PLoc = SM.getPresumedLoc(Loc);
    FileName = PLoc.getFilename();

    if (FileName.empty()) {
      FileName = TheCU->getFile()->getFilename();
    }
    FID = PLoc.getFileID();
  }

  // Cache the results.
  auto It = DIFileCache.find(FileName.data());
  if (It != DIFileCache.end()) {
    // Verify that the information still exists.
    if (llvm::Metadata *V = It->second)
      return cast<llvm::DIFile>(V);
  }

<<<<<<< HEAD
  if (SM.getFileEntryForID(SM.getMainFileID()) &&
      CGM.getCodeGenOpts().SYCLUseMainFileName && FID.isInvalid())
    // When an integration footer is involved, the main file is a temporary
    // file generated by the compiler. FileName is pointing to original user
    // source file. We use it here to properly calculate its checksum.
    FID = ComputeValidFileID(SM, FileName);

=======
  // Put Checksum at a scope where it will persist past the createFile call.
>>>>>>> 1fcc2bc3
  SmallString<64> Checksum;
  if (!CSInfo) {
    std::optional<llvm::DIFile::ChecksumKind> CSKind =
      computeChecksum(FID, Checksum);
    if (CSKind)
      CSInfo.emplace(*CSKind, Checksum);
  }
  return createFile(FileName, CSInfo, getSource(SM, SM.getFileID(Loc)));
}

llvm::DIFile *CGDebugInfo::createFile(
    StringRef FileName,
    std::optional<llvm::DIFile::ChecksumInfo<StringRef>> CSInfo,
    std::optional<StringRef> Source) {
  StringRef Dir;
  StringRef File;
  std::string RemappedFile = remapDIPath(FileName);
  std::string CurDir = remapDIPath(getCurrentDirname());
  SmallString<128> DirBuf;
  SmallString<128> FileBuf;
  if (llvm::sys::path::is_absolute(RemappedFile)) {
    // Strip the common prefix (if it is more than just "/" or "C:\") from
    // current directory and FileName for a more space-efficient encoding.
    auto FileIt = llvm::sys::path::begin(RemappedFile);
    auto FileE = llvm::sys::path::end(RemappedFile);
    auto CurDirIt = llvm::sys::path::begin(CurDir);
    auto CurDirE = llvm::sys::path::end(CurDir);
    for (; CurDirIt != CurDirE && *CurDirIt == *FileIt; ++CurDirIt, ++FileIt)
      llvm::sys::path::append(DirBuf, *CurDirIt);
    if (llvm::sys::path::root_path(DirBuf) == DirBuf) {
      // Don't strip the common prefix if it is only the root ("/" or "C:\")
      // since that would make LLVM diagnostic locations confusing.
      Dir = {};
      File = RemappedFile;
    } else {
      for (; FileIt != FileE; ++FileIt)
        llvm::sys::path::append(FileBuf, *FileIt);
      Dir = DirBuf;
      File = FileBuf;
    }
  } else {
    if (!llvm::sys::path::is_absolute(FileName))
      Dir = CurDir;
    File = RemappedFile;
  }
  llvm::DIFile *F = DBuilder.createFile(File, Dir, CSInfo, Source);
  DIFileCache[FileName.data()].reset(F);
  return F;
}

std::string CGDebugInfo::remapDIPath(StringRef Path) const {
  SmallString<256> P = Path;
  for (auto &[From, To] : llvm::reverse(CGM.getCodeGenOpts().DebugPrefixMap))
    if (llvm::sys::path::replace_path_prefix(P, From, To))
      break;
  return P.str().str();
}

unsigned CGDebugInfo::getLineNumber(SourceLocation Loc) {
  if (Loc.isInvalid())
    return 0;
  SourceManager &SM = CGM.getContext().getSourceManager();
  return SM.getPresumedLoc(Loc).getLine();
}

unsigned CGDebugInfo::getColumnNumber(SourceLocation Loc, bool Force) {
  // We may not want column information at all.
  if (!Force && !CGM.getCodeGenOpts().DebugColumnInfo)
    return 0;

  // If the location is invalid then use the current column.
  if (Loc.isInvalid() && CurLoc.isInvalid())
    return 0;
  SourceManager &SM = CGM.getContext().getSourceManager();
  PresumedLoc PLoc = SM.getPresumedLoc(Loc.isValid() ? Loc : CurLoc);
  return PLoc.isValid() ? PLoc.getColumn() : 0;
}

StringRef CGDebugInfo::getCurrentDirname() {
  if (!CGM.getCodeGenOpts().DebugCompilationDir.empty())
    return CGM.getCodeGenOpts().DebugCompilationDir;

  if (!CWDName.empty())
    return CWDName;
  llvm::ErrorOr<std::string> CWD =
      CGM.getFileSystem()->getCurrentWorkingDirectory();
  if (!CWD)
    return StringRef();
  return CWDName = internString(*CWD);
}

void CGDebugInfo::CreateCompileUnit() {
  SmallString<64> Checksum;
  std::optional<llvm::DIFile::ChecksumKind> CSKind;
  std::optional<llvm::DIFile::ChecksumInfo<StringRef>> CSInfo;

  // Should we be asking the SourceManager for the main file name, instead of
  // accepting it as an argument? This just causes the main file name to
  // mismatch with source locations and create extra lexical scopes or
  // mismatched debug info (a CU with a DW_AT_file of "-", because that's what
  // the driver passed, but functions/other things have DW_AT_file of "<stdin>"
  // because that's what the SourceManager says)

  // Get absolute path name.
  SourceManager &SM = CGM.getContext().getSourceManager();
  auto &CGO = CGM.getCodeGenOpts();
  const LangOptions &LO = CGM.getLangOpts();
  std::string MainFileName = CGO.MainFileName;
  std::string FullMainFileName = CGO.FullMainFileName;
  if (MainFileName.empty())
    MainFileName = "<stdin>";

  // The main file name provided via the "-main-file-name" option contains just
  // the file name itself with no path information. This file name may have had
  // a relative path, so we look into the actual file entry for the main
  // file to determine the real absolute path for the file.
  // An exception here is workflow when integration footer is involved: in that
  // case driver passes an absolute path to the original user-provided source
  // file, whilst main file corresponds to a temporary file generated by the
  // compiler.
  std::string MainFileDir;
  if (OptionalFileEntryRef MainFile =
          SM.getFileEntryRefForID(SM.getMainFileID())) {
    MainFileDir = std::string(MainFile->getDir().getName());
    FileID MainFileID = SM.getMainFileID();
    if (!llvm::sys::path::is_absolute(MainFileName) &&
        !CGM.getCodeGenOpts().SYCLUseMainFileName) {
      llvm::SmallString<1024> MainFileDirSS(MainFileDir);
      llvm::sys::path::Style Style =
          LO.UseTargetPathSeparator
              ? (CGM.getTarget().getTriple().isOSWindows()
                     ? llvm::sys::path::Style::windows_backslash
                     : llvm::sys::path::Style::posix)
              : llvm::sys::path::Style::native;
      llvm::sys::path::append(MainFileDirSS, Style, MainFileName);
      MainFileName = std::string(
          llvm::sys::path::remove_leading_dotslash(MainFileDirSS, Style));
    } else if (CGM.getCodeGenOpts().SYCLUseMainFileName) {
      // When an integration footer is involved, the main file is a temporary
      // file generated by the compiler. FullMainFileName is pointing to
      // original user source file. We use it here to properly calculate its
      // checksum.
      MainFileID = ComputeValidFileID(SM, FullMainFileName);
      // Make sure the filename points to the original user source filename.
      MainFileName = FullMainFileName;
    }
    // If the main file name provided is identical to the input file name, and
    // if the input file is a preprocessed source, use the module name for
    // debug info. The module name comes from the name specified in the first
    // linemarker if the input is a preprocessed source.
    if (MainFile->getName() == MainFileName &&
        FrontendOptions::getInputKindForExtension(
            MainFile->getName().rsplit('.').second)
            .isPreprocessed())
      MainFileName = CGM.getModule().getName().str();

    CSKind = computeChecksum(MainFileID, Checksum);
  }

  llvm::dwarf::SourceLanguage LangTag;
  if (LO.CPlusPlus) {
    if (LO.ObjC)
      LangTag = llvm::dwarf::DW_LANG_ObjC_plus_plus;
    else if (CGO.DebugStrictDwarf && CGO.DwarfVersion < 5)
      LangTag = llvm::dwarf::DW_LANG_C_plus_plus;
    else if (LO.CPlusPlus14)
      LangTag = llvm::dwarf::DW_LANG_C_plus_plus_14;
    else if (LO.CPlusPlus11)
      LangTag = llvm::dwarf::DW_LANG_C_plus_plus_11;
    else
      LangTag = llvm::dwarf::DW_LANG_C_plus_plus;
  } else if (LO.ObjC) {
    LangTag = llvm::dwarf::DW_LANG_ObjC;
  } else if (LO.OpenCL && (!CGM.getCodeGenOpts().DebugStrictDwarf ||
                           CGM.getCodeGenOpts().DwarfVersion >= 5)) {
    LangTag = llvm::dwarf::DW_LANG_OpenCL;
  } else if (LO.RenderScript) {
    LangTag = llvm::dwarf::DW_LANG_GOOGLE_RenderScript;
  } else if (LO.C11 && !(CGO.DebugStrictDwarf && CGO.DwarfVersion < 5)) {
      LangTag = llvm::dwarf::DW_LANG_C11;
  } else if (LO.C99) {
    LangTag = llvm::dwarf::DW_LANG_C99;
  } else {
    LangTag = llvm::dwarf::DW_LANG_C89;
  }

  std::string Producer = getClangFullVersion();

  // Figure out which version of the ObjC runtime we have.
  unsigned RuntimeVers = 0;
  if (LO.ObjC)
    RuntimeVers = LO.ObjCRuntime.isNonFragile() ? 2 : 1;

  llvm::DICompileUnit::DebugEmissionKind EmissionKind;
  switch (DebugKind) {
  case llvm::codegenoptions::NoDebugInfo:
  case llvm::codegenoptions::LocTrackingOnly:
    EmissionKind = llvm::DICompileUnit::NoDebug;
    break;
  case llvm::codegenoptions::DebugLineTablesOnly:
    EmissionKind = llvm::DICompileUnit::LineTablesOnly;
    break;
  case llvm::codegenoptions::DebugDirectivesOnly:
    EmissionKind = llvm::DICompileUnit::DebugDirectivesOnly;
    break;
  case llvm::codegenoptions::DebugInfoConstructor:
  case llvm::codegenoptions::LimitedDebugInfo:
  case llvm::codegenoptions::FullDebugInfo:
  case llvm::codegenoptions::UnusedTypeInfo:
    EmissionKind = llvm::DICompileUnit::FullDebug;
    break;
  }

  uint64_t DwoId = 0;
  auto &CGOpts = CGM.getCodeGenOpts();
  // The DIFile used by the CU is distinct from the main source
  // file. Its directory part specifies what becomes the
  // DW_AT_comp_dir (the compilation directory), even if the source
  // file was specified with an absolute path.
  // Unless an integration footer is involved, and the directory part is
  // specified by the FileEntryRef provided by the FileID of the main source
  // file.
  if (CSKind)
    CSInfo.emplace(*CSKind, Checksum);

  llvm::DIFile *CUFile =
      DBuilder.createFile(remapDIPath(MainFileName), remapDIPath(getCurrentDirname()),
                          CSInfo, getSource(SM, SM.getMainFileID()));

  StringRef Sysroot, SDK;
  if (CGM.getCodeGenOpts().getDebuggerTuning() == llvm::DebuggerKind::LLDB) {
    Sysroot = CGM.getHeaderSearchOpts().Sysroot;
    auto B = llvm::sys::path::rbegin(Sysroot);
    auto E = llvm::sys::path::rend(Sysroot);
    auto It = std::find_if(B, E, [](auto SDK) { return SDK.endswith(".sdk"); });
    if (It != E)
      SDK = *It;
  }

  llvm::DICompileUnit::DebugNameTableKind NameTableKind =
      static_cast<llvm::DICompileUnit::DebugNameTableKind>(
          CGOpts.DebugNameTable);
  if (CGM.getTarget().getTriple().isNVPTX())
    NameTableKind = llvm::DICompileUnit::DebugNameTableKind::None;
  else if (CGM.getTarget().getTriple().getVendor() == llvm::Triple::Apple)
    NameTableKind = llvm::DICompileUnit::DebugNameTableKind::Apple;

  // Create new compile unit.
  TheCU = DBuilder.createCompileUnit(
      LangTag, CUFile, CGOpts.EmitVersionIdentMetadata ? Producer : "",
      LO.Optimize || CGOpts.PrepareForLTO || CGOpts.PrepareForThinLTO,
      CGOpts.DwarfDebugFlags, RuntimeVers, CGOpts.SplitDwarfFile, EmissionKind,
      DwoId, CGOpts.SplitDwarfInlining, CGOpts.DebugInfoForProfiling,
      NameTableKind, CGOpts.DebugRangesBaseAddress, remapDIPath(Sysroot), SDK);
}

llvm::DIType *CGDebugInfo::CreateType(const BuiltinType *BT) {
  llvm::dwarf::TypeKind Encoding;
  StringRef BTName;
  switch (BT->getKind()) {
#define BUILTIN_TYPE(Id, SingletonId)
#define PLACEHOLDER_TYPE(Id, SingletonId) case BuiltinType::Id:
#include "clang/AST/BuiltinTypes.def"
  case BuiltinType::Dependent:
    llvm_unreachable("Unexpected builtin type");
  case BuiltinType::NullPtr:
    return DBuilder.createNullPtrType();
  case BuiltinType::Void:
    return nullptr;
  case BuiltinType::ObjCClass:
    if (!ClassTy)
      ClassTy =
          DBuilder.createForwardDecl(llvm::dwarf::DW_TAG_structure_type,
                                     "objc_class", TheCU, TheCU->getFile(), 0);
    return ClassTy;
  case BuiltinType::ObjCId: {
    // typedef struct objc_class *Class;
    // typedef struct objc_object {
    //  Class isa;
    // } *id;

    if (ObjTy)
      return ObjTy;

    if (!ClassTy)
      ClassTy =
          DBuilder.createForwardDecl(llvm::dwarf::DW_TAG_structure_type,
                                     "objc_class", TheCU, TheCU->getFile(), 0);

    unsigned Size = CGM.getContext().getTypeSize(CGM.getContext().VoidPtrTy);

    auto *ISATy = DBuilder.createPointerType(ClassTy, Size);

    ObjTy = DBuilder.createStructType(TheCU, "objc_object", TheCU->getFile(), 0,
                                      0, 0, llvm::DINode::FlagZero, nullptr,
                                      llvm::DINodeArray());

    DBuilder.replaceArrays(
        ObjTy, DBuilder.getOrCreateArray(&*DBuilder.createMemberType(
                   ObjTy, "isa", TheCU->getFile(), 0, Size, 0, 0,
                   llvm::DINode::FlagZero, ISATy)));
    return ObjTy;
  }
  case BuiltinType::ObjCSel: {
    if (!SelTy)
      SelTy = DBuilder.createForwardDecl(llvm::dwarf::DW_TAG_structure_type,
                                         "objc_selector", TheCU,
                                         TheCU->getFile(), 0);
    return SelTy;
  }

#define IMAGE_TYPE(ImgType, Id, SingletonId, Access, Suffix)                   \
  case BuiltinType::Id:                                                        \
    return getOrCreateStructPtrType("opencl_" #ImgType "_" #Suffix "_t",       \
                                    SingletonId);
#include "clang/Basic/OpenCLImageTypes.def"
#define IMAGE_TYPE(ImgType, Id, SingletonId, Access, Suffix)                   \
  case BuiltinType::Sampled##Id:                                               \
    return getOrCreateStructPtrType(                                           \
        "spirv_sampled_" #ImgType "_" #Suffix "_t", Sampled##SingletonId);
#define IMAGE_WRITE_TYPE(Type, Id, Ext)
#define IMAGE_READ_WRITE_TYPE(Type, Id, Ext)
#include "clang/Basic/OpenCLImageTypes.def"
  case BuiltinType::OCLSampler:
    return getOrCreateStructPtrType("opencl_sampler_t", OCLSamplerDITy);
  case BuiltinType::OCLEvent:
    return getOrCreateStructPtrType("opencl_event_t", OCLEventDITy);
  case BuiltinType::OCLClkEvent:
    return getOrCreateStructPtrType("opencl_clk_event_t", OCLClkEventDITy);
  case BuiltinType::OCLQueue:
    return getOrCreateStructPtrType("opencl_queue_t", OCLQueueDITy);
  case BuiltinType::OCLReserveID:
    return getOrCreateStructPtrType("opencl_reserve_id_t", OCLReserveIDDITy);
#define EXT_OPAQUE_TYPE(ExtType, Id, Ext) \
  case BuiltinType::Id: \
    return getOrCreateStructPtrType("opencl_" #ExtType, Id##Ty);
#include "clang/Basic/OpenCLExtensionTypes.def"

#define SVE_TYPE(Name, Id, SingletonId) case BuiltinType::Id:
#include "clang/Basic/AArch64SVEACLETypes.def"
    {
      ASTContext::BuiltinVectorTypeInfo Info =
          // For svcount_t, only the lower 2 bytes are relevant.
          BT->getKind() == BuiltinType::SveCount
              ? ASTContext::BuiltinVectorTypeInfo(
                    CGM.getContext().BoolTy, llvm::ElementCount::getFixed(16),
                    1)
              : CGM.getContext().getBuiltinVectorTypeInfo(BT);

      // A single vector of bytes may not suffice as the representation of
      // svcount_t tuples because of the gap between the active 16bits of
      // successive tuple members. Currently no such tuples are defined for
      // svcount_t, so assert that NumVectors is 1.
      assert((BT->getKind() != BuiltinType::SveCount || Info.NumVectors == 1) &&
             "Unsupported number of vectors for svcount_t");

      // Debuggers can't extract 1bit from a vector, so will display a
      // bitpattern for predicates instead.
      unsigned NumElems = Info.EC.getKnownMinValue() * Info.NumVectors;
      if (Info.ElementType == CGM.getContext().BoolTy) {
        NumElems /= 8;
        Info.ElementType = CGM.getContext().UnsignedCharTy;
      }

      llvm::Metadata *LowerBound, *UpperBound;
      LowerBound = llvm::ConstantAsMetadata::get(llvm::ConstantInt::getSigned(
          llvm::Type::getInt64Ty(CGM.getLLVMContext()), 0));
      if (Info.EC.isScalable()) {
        unsigned NumElemsPerVG = NumElems / 2;
        SmallVector<uint64_t, 9> Expr(
            {llvm::dwarf::DW_OP_constu, NumElemsPerVG, llvm::dwarf::DW_OP_bregx,
             /* AArch64::VG */ 46, 0, llvm::dwarf::DW_OP_mul,
             llvm::dwarf::DW_OP_constu, 1, llvm::dwarf::DW_OP_minus});
        UpperBound = DBuilder.createExpression(Expr);
      } else
        UpperBound = llvm::ConstantAsMetadata::get(llvm::ConstantInt::getSigned(
            llvm::Type::getInt64Ty(CGM.getLLVMContext()), NumElems - 1));

      llvm::Metadata *Subscript = DBuilder.getOrCreateSubrange(
          /*count*/ nullptr, LowerBound, UpperBound, /*stride*/ nullptr);
      llvm::DINodeArray SubscriptArray = DBuilder.getOrCreateArray(Subscript);
      llvm::DIType *ElemTy =
          getOrCreateType(Info.ElementType, TheCU->getFile());
      auto Align = getTypeAlignIfRequired(BT, CGM.getContext());
      return DBuilder.createVectorType(/*Size*/ 0, Align, ElemTy,
                                       SubscriptArray);
    }
  // It doesn't make sense to generate debug info for PowerPC MMA vector types.
  // So we return a safe type here to avoid generating an error.
#define PPC_VECTOR_TYPE(Name, Id, size) \
  case BuiltinType::Id:
#include "clang/Basic/PPCTypes.def"
    return CreateType(cast<const BuiltinType>(CGM.getContext().IntTy));

#define RVV_TYPE(Name, Id, SingletonId) case BuiltinType::Id:
#include "clang/Basic/RISCVVTypes.def"
    {
      ASTContext::BuiltinVectorTypeInfo Info =
          CGM.getContext().getBuiltinVectorTypeInfo(BT);

      unsigned ElementCount = Info.EC.getKnownMinValue();
      unsigned SEW = CGM.getContext().getTypeSize(Info.ElementType);

      bool Fractional = false;
      unsigned LMUL;
      unsigned FixedSize = ElementCount * SEW;
      if (Info.ElementType == CGM.getContext().BoolTy) {
        // Mask type only occupies one vector register.
        LMUL = 1;
      } else if (FixedSize < 64) {
        // In RVV scalable vector types, we encode 64 bits in the fixed part.
        Fractional = true;
        LMUL = 64 / FixedSize;
      } else {
        LMUL = FixedSize / 64;
      }

      // Element count = (VLENB / SEW) x LMUL
      SmallVector<uint64_t, 12> Expr(
          // The DW_OP_bregx operation has two operands: a register which is
          // specified by an unsigned LEB128 number, followed by a signed LEB128
          // offset.
          {llvm::dwarf::DW_OP_bregx, // Read the contents of a register.
           4096 + 0xC22,             // RISC-V VLENB CSR register.
           0, // Offset for DW_OP_bregx. It is dummy here.
           llvm::dwarf::DW_OP_constu,
           SEW / 8, // SEW is in bits.
           llvm::dwarf::DW_OP_div, llvm::dwarf::DW_OP_constu, LMUL});
      if (Fractional)
        Expr.push_back(llvm::dwarf::DW_OP_div);
      else
        Expr.push_back(llvm::dwarf::DW_OP_mul);
      // Element max index = count - 1
      Expr.append({llvm::dwarf::DW_OP_constu, 1, llvm::dwarf::DW_OP_minus});

      auto *LowerBound =
          llvm::ConstantAsMetadata::get(llvm::ConstantInt::getSigned(
              llvm::Type::getInt64Ty(CGM.getLLVMContext()), 0));
      auto *UpperBound = DBuilder.createExpression(Expr);
      llvm::Metadata *Subscript = DBuilder.getOrCreateSubrange(
          /*count*/ nullptr, LowerBound, UpperBound, /*stride*/ nullptr);
      llvm::DINodeArray SubscriptArray = DBuilder.getOrCreateArray(Subscript);
      llvm::DIType *ElemTy =
          getOrCreateType(Info.ElementType, TheCU->getFile());

      auto Align = getTypeAlignIfRequired(BT, CGM.getContext());
      return DBuilder.createVectorType(/*Size=*/0, Align, ElemTy,
                                       SubscriptArray);
    }

#define WASM_REF_TYPE(Name, MangledName, Id, SingletonId, AS)                  \
  case BuiltinType::Id: {                                                      \
    if (!SingletonId)                                                          \
      SingletonId =                                                            \
          DBuilder.createForwardDecl(llvm::dwarf::DW_TAG_structure_type,       \
                                     MangledName, TheCU, TheCU->getFile(), 0); \
    return SingletonId;                                                        \
  }
#include "clang/Basic/WebAssemblyReferenceTypes.def"

  case BuiltinType::UChar:
  case BuiltinType::Char_U:
    Encoding = llvm::dwarf::DW_ATE_unsigned_char;
    break;
  case BuiltinType::Char_S:
  case BuiltinType::SChar:
    Encoding = llvm::dwarf::DW_ATE_signed_char;
    break;
  case BuiltinType::Char8:
  case BuiltinType::Char16:
  case BuiltinType::Char32:
    Encoding = llvm::dwarf::DW_ATE_UTF;
    break;
  case BuiltinType::UShort:
  case BuiltinType::UInt:
  case BuiltinType::UInt128:
  case BuiltinType::ULong:
  case BuiltinType::WChar_U:
  case BuiltinType::ULongLong:
    Encoding = llvm::dwarf::DW_ATE_unsigned;
    break;
  case BuiltinType::Short:
  case BuiltinType::Int:
  case BuiltinType::Int128:
  case BuiltinType::Long:
  case BuiltinType::WChar_S:
  case BuiltinType::LongLong:
    Encoding = llvm::dwarf::DW_ATE_signed;
    break;
  case BuiltinType::Bool:
    Encoding = llvm::dwarf::DW_ATE_boolean;
    break;
  case BuiltinType::Half:
  case BuiltinType::Float:
  case BuiltinType::LongDouble:
  case BuiltinType::Float16:
  case BuiltinType::BFloat16:
  case BuiltinType::Float128:
  case BuiltinType::Double:
  case BuiltinType::Ibm128:
    // FIXME: For targets where long double, __ibm128 and __float128 have the
    // same size, they are currently indistinguishable in the debugger without
    // some special treatment. However, there is currently no consensus on
    // encoding and this should be updated once a DWARF encoding exists for
    // distinct floating point types of the same size.
    Encoding = llvm::dwarf::DW_ATE_float;
    break;
  case BuiltinType::ShortAccum:
  case BuiltinType::Accum:
  case BuiltinType::LongAccum:
  case BuiltinType::ShortFract:
  case BuiltinType::Fract:
  case BuiltinType::LongFract:
  case BuiltinType::SatShortFract:
  case BuiltinType::SatFract:
  case BuiltinType::SatLongFract:
  case BuiltinType::SatShortAccum:
  case BuiltinType::SatAccum:
  case BuiltinType::SatLongAccum:
    Encoding = llvm::dwarf::DW_ATE_signed_fixed;
    break;
  case BuiltinType::UShortAccum:
  case BuiltinType::UAccum:
  case BuiltinType::ULongAccum:
  case BuiltinType::UShortFract:
  case BuiltinType::UFract:
  case BuiltinType::ULongFract:
  case BuiltinType::SatUShortAccum:
  case BuiltinType::SatUAccum:
  case BuiltinType::SatULongAccum:
  case BuiltinType::SatUShortFract:
  case BuiltinType::SatUFract:
  case BuiltinType::SatULongFract:
    Encoding = llvm::dwarf::DW_ATE_unsigned_fixed;
    break;
  }

  BTName = BT->getName(CGM.getLangOpts());
  // Bit size and offset of the type.
  uint64_t Size = CGM.getContext().getTypeSize(BT);
  return DBuilder.createBasicType(BTName, Size, Encoding);
}

llvm::DIType *CGDebugInfo::CreateType(const BitIntType *Ty) {

  StringRef Name = Ty->isUnsigned() ? "unsigned _BitInt" : "_BitInt";
  llvm::dwarf::TypeKind Encoding = Ty->isUnsigned()
                                       ? llvm::dwarf::DW_ATE_unsigned
                                       : llvm::dwarf::DW_ATE_signed;

  return DBuilder.createBasicType(Name, CGM.getContext().getTypeSize(Ty),
                                  Encoding);
}

llvm::DIType *CGDebugInfo::CreateType(const ComplexType *Ty) {
  // Bit size and offset of the type.
  llvm::dwarf::TypeKind Encoding = llvm::dwarf::DW_ATE_complex_float;
  if (Ty->isComplexIntegerType())
    Encoding = llvm::dwarf::DW_ATE_lo_user;

  uint64_t Size = CGM.getContext().getTypeSize(Ty);
  return DBuilder.createBasicType("complex", Size, Encoding);
}

static void stripUnusedQualifiers(Qualifiers &Q) {
  // Ignore these qualifiers for now.
  Q.removeObjCGCAttr();
  Q.removeAddressSpace();
  Q.removeObjCLifetime();
  Q.removeUnaligned();
}

static llvm::dwarf::Tag getNextQualifier(Qualifiers &Q) {
  if (Q.hasConst()) {
    Q.removeConst();
    return llvm::dwarf::DW_TAG_const_type;
  }
  if (Q.hasVolatile()) {
    Q.removeVolatile();
    return llvm::dwarf::DW_TAG_volatile_type;
  }
  if (Q.hasRestrict()) {
    Q.removeRestrict();
    return llvm::dwarf::DW_TAG_restrict_type;
  }
  return (llvm::dwarf::Tag)0;
}

llvm::DIType *CGDebugInfo::CreateQualifiedType(QualType Ty,
                                               llvm::DIFile *Unit) {
  QualifierCollector Qc;
  const Type *T = Qc.strip(Ty);

  stripUnusedQualifiers(Qc);

  // We will create one Derived type for one qualifier and recurse to handle any
  // additional ones.
  llvm::dwarf::Tag Tag = getNextQualifier(Qc);
  if (!Tag) {
    assert(Qc.empty() && "Unknown type qualifier for debug info");
    return getOrCreateType(QualType(T, 0), Unit);
  }

  auto *FromTy = getOrCreateType(Qc.apply(CGM.getContext(), T), Unit);

  // No need to fill in the Name, Line, Size, Alignment, Offset in case of
  // CVR derived types.
  return DBuilder.createQualifiedType(Tag, FromTy);
}

llvm::DIType *CGDebugInfo::CreateQualifiedType(const FunctionProtoType *F,
                                               llvm::DIFile *Unit) {
  FunctionProtoType::ExtProtoInfo EPI = F->getExtProtoInfo();
  Qualifiers &Q = EPI.TypeQuals;
  stripUnusedQualifiers(Q);

  // We will create one Derived type for one qualifier and recurse to handle any
  // additional ones.
  llvm::dwarf::Tag Tag = getNextQualifier(Q);
  if (!Tag) {
    assert(Q.empty() && "Unknown type qualifier for debug info");
    return nullptr;
  }

  auto *FromTy =
      getOrCreateType(CGM.getContext().getFunctionType(F->getReturnType(),
                                                       F->getParamTypes(), EPI),
                      Unit);

  // No need to fill in the Name, Line, Size, Alignment, Offset in case of
  // CVR derived types.
  return DBuilder.createQualifiedType(Tag, FromTy);
}

llvm::DIType *CGDebugInfo::CreateType(const ObjCObjectPointerType *Ty,
                                      llvm::DIFile *Unit) {

  // The frontend treats 'id' as a typedef to an ObjCObjectType,
  // whereas 'id<protocol>' is treated as an ObjCPointerType. For the
  // debug info, we want to emit 'id' in both cases.
  if (Ty->isObjCQualifiedIdType())
    return getOrCreateType(CGM.getContext().getObjCIdType(), Unit);

  return CreatePointerLikeType(llvm::dwarf::DW_TAG_pointer_type, Ty,
                               Ty->getPointeeType(), Unit);
}

llvm::DIType *CGDebugInfo::CreateType(const PointerType *Ty,
                                      llvm::DIFile *Unit) {
  return CreatePointerLikeType(llvm::dwarf::DW_TAG_pointer_type, Ty,
                               Ty->getPointeeType(), Unit);
}

/// \return whether a C++ mangling exists for the type defined by TD.
static bool hasCXXMangling(const TagDecl *TD, llvm::DICompileUnit *TheCU) {
  switch (TheCU->getSourceLanguage()) {
  case llvm::dwarf::DW_LANG_C_plus_plus:
  case llvm::dwarf::DW_LANG_C_plus_plus_11:
  case llvm::dwarf::DW_LANG_C_plus_plus_14:
    return true;
  case llvm::dwarf::DW_LANG_ObjC_plus_plus:
    return isa<CXXRecordDecl>(TD) || isa<EnumDecl>(TD);
  default:
    return false;
  }
}

// Determines if the debug info for this tag declaration needs a type
// identifier. The purpose of the unique identifier is to deduplicate type
// information for identical types across TUs. Because of the C++ one definition
// rule (ODR), it is valid to assume that the type is defined the same way in
// every TU and its debug info is equivalent.
//
// C does not have the ODR, and it is common for codebases to contain multiple
// different definitions of a struct with the same name in different TUs.
// Therefore, if the type doesn't have a C++ mangling, don't give it an
// identifer. Type information in C is smaller and simpler than C++ type
// information, so the increase in debug info size is negligible.
//
// If the type is not externally visible, it should be unique to the current TU,
// and should not need an identifier to participate in type deduplication.
// However, when emitting CodeView, the format internally uses these
// unique type name identifers for references between debug info. For example,
// the method of a class in an anonymous namespace uses the identifer to refer
// to its parent class. The Microsoft C++ ABI attempts to provide unique names
// for such types, so when emitting CodeView, always use identifiers for C++
// types. This may create problems when attempting to emit CodeView when the MS
// C++ ABI is not in use.
static bool needsTypeIdentifier(const TagDecl *TD, CodeGenModule &CGM,
                                llvm::DICompileUnit *TheCU) {
  // We only add a type identifier for types with C++ name mangling.
  if (!hasCXXMangling(TD, TheCU))
    return false;

  // Externally visible types with C++ mangling need a type identifier.
  if (TD->isExternallyVisible())
    return true;

  // CodeView types with C++ mangling need a type identifier.
  if (CGM.getCodeGenOpts().EmitCodeView)
    return true;

  return false;
}

// Returns a unique type identifier string if one exists, or an empty string.
static SmallString<256> getTypeIdentifier(const TagType *Ty, CodeGenModule &CGM,
                                          llvm::DICompileUnit *TheCU) {
  SmallString<256> Identifier;
  const TagDecl *TD = Ty->getDecl();

  if (!needsTypeIdentifier(TD, CGM, TheCU))
    return Identifier;
  if (const auto *RD = dyn_cast<CXXRecordDecl>(TD))
    if (RD->getDefinition())
      if (RD->isDynamicClass() &&
          CGM.getVTableLinkage(RD) == llvm::GlobalValue::ExternalLinkage)
        return Identifier;

  // TODO: This is using the RTTI name. Is there a better way to get
  // a unique string for a type?
  llvm::raw_svector_ostream Out(Identifier);
  CGM.getCXXABI().getMangleContext().mangleCXXRTTIName(QualType(Ty, 0), Out);
  return Identifier;
}

/// \return the appropriate DWARF tag for a composite type.
static llvm::dwarf::Tag getTagForRecord(const RecordDecl *RD) {
  llvm::dwarf::Tag Tag;
  if (RD->isStruct() || RD->isInterface())
    Tag = llvm::dwarf::DW_TAG_structure_type;
  else if (RD->isUnion())
    Tag = llvm::dwarf::DW_TAG_union_type;
  else {
    // FIXME: This could be a struct type giving a default visibility different
    // than C++ class type, but needs llvm metadata changes first.
    assert(RD->isClass());
    Tag = llvm::dwarf::DW_TAG_class_type;
  }
  return Tag;
}

llvm::DICompositeType *
CGDebugInfo::getOrCreateRecordFwdDecl(const RecordType *Ty,
                                      llvm::DIScope *Ctx) {
  const RecordDecl *RD = Ty->getDecl();
  if (llvm::DIType *T = getTypeOrNull(CGM.getContext().getRecordType(RD)))
    return cast<llvm::DICompositeType>(T);
  llvm::DIFile *DefUnit = getOrCreateFile(RD->getLocation());
  const unsigned Line =
      getLineNumber(RD->getLocation().isValid() ? RD->getLocation() : CurLoc);
  StringRef RDName = getClassName(RD);

  uint64_t Size = 0;
  uint32_t Align = 0;

  const RecordDecl *D = RD->getDefinition();
  if (D && D->isCompleteDefinition())
    Size = CGM.getContext().getTypeSize(Ty);

  llvm::DINode::DIFlags Flags = llvm::DINode::FlagFwdDecl;

  // Add flag to nontrivial forward declarations. To be consistent with MSVC,
  // add the flag if a record has no definition because we don't know whether
  // it will be trivial or not.
  if (const CXXRecordDecl *CXXRD = dyn_cast<CXXRecordDecl>(RD))
    if (!CXXRD->hasDefinition() ||
        (CXXRD->hasDefinition() && !CXXRD->isTrivial()))
      Flags |= llvm::DINode::FlagNonTrivial;

  // Create the type.
  SmallString<256> Identifier;
  // Don't include a linkage name in line tables only.
  if (CGM.getCodeGenOpts().hasReducedDebugInfo())
    Identifier = getTypeIdentifier(Ty, CGM, TheCU);
  llvm::DICompositeType *RetTy = DBuilder.createReplaceableCompositeType(
      getTagForRecord(RD), RDName, Ctx, DefUnit, Line, 0, Size, Align, Flags,
      Identifier);
  if (CGM.getCodeGenOpts().DebugFwdTemplateParams)
    if (auto *TSpecial = dyn_cast<ClassTemplateSpecializationDecl>(RD))
      DBuilder.replaceArrays(RetTy, llvm::DINodeArray(),
                             CollectCXXTemplateParams(TSpecial, DefUnit));
  ReplaceMap.emplace_back(
      std::piecewise_construct, std::make_tuple(Ty),
      std::make_tuple(static_cast<llvm::Metadata *>(RetTy)));
  return RetTy;
}

llvm::DIType *CGDebugInfo::CreatePointerLikeType(llvm::dwarf::Tag Tag,
                                                 const Type *Ty,
                                                 QualType PointeeTy,
                                                 llvm::DIFile *Unit) {
  // Bit size, align and offset of the type.
  // Size is always the size of a pointer.
  uint64_t Size = CGM.getContext().getTypeSize(Ty);
  auto Align = getTypeAlignIfRequired(Ty, CGM.getContext());
  std::optional<unsigned> DWARFAddressSpace =
      CGM.getTarget().getDWARFAddressSpace(
          CGM.getTypes().getTargetAddressSpace(PointeeTy));

  SmallVector<llvm::Metadata *, 4> Annots;
  auto *BTFAttrTy = dyn_cast<BTFTagAttributedType>(PointeeTy);
  while (BTFAttrTy) {
    StringRef Tag = BTFAttrTy->getAttr()->getBTFTypeTag();
    if (!Tag.empty()) {
      llvm::Metadata *Ops[2] = {
          llvm::MDString::get(CGM.getLLVMContext(), StringRef("btf_type_tag")),
          llvm::MDString::get(CGM.getLLVMContext(), Tag)};
      Annots.insert(Annots.begin(),
                    llvm::MDNode::get(CGM.getLLVMContext(), Ops));
    }
    BTFAttrTy = dyn_cast<BTFTagAttributedType>(BTFAttrTy->getWrappedType());
  }

  llvm::DINodeArray Annotations = nullptr;
  if (Annots.size() > 0)
    Annotations = DBuilder.getOrCreateArray(Annots);

  if (Tag == llvm::dwarf::DW_TAG_reference_type ||
      Tag == llvm::dwarf::DW_TAG_rvalue_reference_type)
    return DBuilder.createReferenceType(Tag, getOrCreateType(PointeeTy, Unit),
                                        Size, Align, DWARFAddressSpace);
  else
    return DBuilder.createPointerType(getOrCreateType(PointeeTy, Unit), Size,
                                      Align, DWARFAddressSpace, StringRef(),
                                      Annotations);
}

llvm::DIType *CGDebugInfo::getOrCreateStructPtrType(StringRef Name,
                                                    llvm::DIType *&Cache) {
  if (Cache)
    return Cache;
  Cache = DBuilder.createForwardDecl(llvm::dwarf::DW_TAG_structure_type, Name,
                                     TheCU, TheCU->getFile(), 0);
  unsigned Size = CGM.getContext().getTypeSize(CGM.getContext().VoidPtrTy);
  Cache = DBuilder.createPointerType(Cache, Size);
  return Cache;
}

uint64_t CGDebugInfo::collectDefaultElementTypesForBlockPointer(
    const BlockPointerType *Ty, llvm::DIFile *Unit, llvm::DIDerivedType *DescTy,
    unsigned LineNo, SmallVectorImpl<llvm::Metadata *> &EltTys) {
  QualType FType;

  // Advanced by calls to CreateMemberType in increments of FType, then
  // returned as the overall size of the default elements.
  uint64_t FieldOffset = 0;

  // Blocks in OpenCL have unique constraints which make the standard fields
  // redundant while requiring size and align fields for enqueue_kernel. See
  // initializeForBlockHeader in CGBlocks.cpp
  if (CGM.getLangOpts().OpenCL) {
    FType = CGM.getContext().IntTy;
    EltTys.push_back(CreateMemberType(Unit, FType, "__size", &FieldOffset));
    EltTys.push_back(CreateMemberType(Unit, FType, "__align", &FieldOffset));
  } else {
    FType = CGM.getContext().getPointerType(CGM.getContext().VoidTy);
    EltTys.push_back(CreateMemberType(Unit, FType, "__isa", &FieldOffset));
    FType = CGM.getContext().IntTy;
    EltTys.push_back(CreateMemberType(Unit, FType, "__flags", &FieldOffset));
    EltTys.push_back(CreateMemberType(Unit, FType, "__reserved", &FieldOffset));
    FType = CGM.getContext().getPointerType(Ty->getPointeeType());
    EltTys.push_back(CreateMemberType(Unit, FType, "__FuncPtr", &FieldOffset));
    FType = CGM.getContext().getPointerType(CGM.getContext().VoidTy);
    uint64_t FieldSize = CGM.getContext().getTypeSize(Ty);
    uint32_t FieldAlign = CGM.getContext().getTypeAlign(Ty);
    EltTys.push_back(DBuilder.createMemberType(
        Unit, "__descriptor", nullptr, LineNo, FieldSize, FieldAlign,
        FieldOffset, llvm::DINode::FlagZero, DescTy));
    FieldOffset += FieldSize;
  }

  return FieldOffset;
}

llvm::DIType *CGDebugInfo::CreateType(const BlockPointerType *Ty,
                                      llvm::DIFile *Unit) {
  SmallVector<llvm::Metadata *, 8> EltTys;
  QualType FType;
  uint64_t FieldOffset;
  llvm::DINodeArray Elements;

  FieldOffset = 0;
  FType = CGM.getContext().UnsignedLongTy;
  EltTys.push_back(CreateMemberType(Unit, FType, "reserved", &FieldOffset));
  EltTys.push_back(CreateMemberType(Unit, FType, "Size", &FieldOffset));

  Elements = DBuilder.getOrCreateArray(EltTys);
  EltTys.clear();

  llvm::DINode::DIFlags Flags = llvm::DINode::FlagAppleBlock;

  auto *EltTy =
      DBuilder.createStructType(Unit, "__block_descriptor", nullptr, 0,
                                FieldOffset, 0, Flags, nullptr, Elements);

  // Bit size, align and offset of the type.
  uint64_t Size = CGM.getContext().getTypeSize(Ty);

  auto *DescTy = DBuilder.createPointerType(EltTy, Size);

  FieldOffset = collectDefaultElementTypesForBlockPointer(Ty, Unit, DescTy,
                                                          0, EltTys);

  Elements = DBuilder.getOrCreateArray(EltTys);

  // The __block_literal_generic structs are marked with a special
  // DW_AT_APPLE_BLOCK attribute and are an implementation detail only
  // the debugger needs to know about. To allow type uniquing, emit
  // them without a name or a location.
  EltTy = DBuilder.createStructType(Unit, "", nullptr, 0, FieldOffset, 0,
                                    Flags, nullptr, Elements);

  return DBuilder.createPointerType(EltTy, Size);
}

llvm::DIType *CGDebugInfo::CreateType(const TemplateSpecializationType *Ty,
                                      llvm::DIFile *Unit) {
  assert(Ty->isTypeAlias());
  llvm::DIType *Src = getOrCreateType(Ty->getAliasedType(), Unit);

  const TemplateDecl *TD = Ty->getTemplateName().getAsTemplateDecl();
  if (isa<BuiltinTemplateDecl>(TD))
    return Src;

  const auto *AliasDecl = cast<TypeAliasTemplateDecl>(TD)->getTemplatedDecl();
  if (AliasDecl->hasAttr<NoDebugAttr>())
    return Src;

  SmallString<128> NS;
  llvm::raw_svector_ostream OS(NS);

  auto PP = getPrintingPolicy();
  Ty->getTemplateName().print(OS, PP, TemplateName::Qualified::None);

  // Disable PrintCanonicalTypes here because we want
  // the DW_AT_name to benefit from the TypePrinter's ability
  // to skip defaulted template arguments.
  //
  // FIXME: Once -gsimple-template-names is enabled by default
  // and we attach template parameters to alias template DIEs
  // we don't need to worry about customizing the PrintingPolicy
  // here anymore.
  PP.PrintCanonicalTypes = false;
  printTemplateArgumentList(OS, Ty->template_arguments(), PP,
                            TD->getTemplateParameters());

  SourceLocation Loc = AliasDecl->getLocation();
  return DBuilder.createTypedef(Src, OS.str(), getOrCreateFile(Loc),
                                getLineNumber(Loc),
                                getDeclContextDescriptor(AliasDecl));
}

/// Convert an AccessSpecifier into the corresponding DINode flag.
/// As an optimization, return 0 if the access specifier equals the
/// default for the containing type.
static llvm::DINode::DIFlags getAccessFlag(AccessSpecifier Access,
                                           const RecordDecl *RD) {
  AccessSpecifier Default = clang::AS_none;
  if (RD && RD->isClass())
    Default = clang::AS_private;
  else if (RD && (RD->isStruct() || RD->isUnion()))
    Default = clang::AS_public;

  if (Access == Default)
    return llvm::DINode::FlagZero;

  switch (Access) {
  case clang::AS_private:
    return llvm::DINode::FlagPrivate;
  case clang::AS_protected:
    return llvm::DINode::FlagProtected;
  case clang::AS_public:
    return llvm::DINode::FlagPublic;
  case clang::AS_none:
    return llvm::DINode::FlagZero;
  }
  llvm_unreachable("unexpected access enumerator");
}

llvm::DIType *CGDebugInfo::CreateType(const TypedefType *Ty,
                                      llvm::DIFile *Unit) {
  llvm::DIType *Underlying =
      getOrCreateType(Ty->getDecl()->getUnderlyingType(), Unit);

  if (Ty->getDecl()->hasAttr<NoDebugAttr>())
    return Underlying;

  // We don't set size information, but do specify where the typedef was
  // declared.
  SourceLocation Loc = Ty->getDecl()->getLocation();

  uint32_t Align = getDeclAlignIfRequired(Ty->getDecl(), CGM.getContext());
  // Typedefs are derived from some other type.
  llvm::DINodeArray Annotations = CollectBTFDeclTagAnnotations(Ty->getDecl());

  llvm::DINode::DIFlags Flags = llvm::DINode::FlagZero;
  const DeclContext *DC = Ty->getDecl()->getDeclContext();
  if (isa<RecordDecl>(DC))
    Flags = getAccessFlag(Ty->getDecl()->getAccess(), cast<RecordDecl>(DC));

  return DBuilder.createTypedef(Underlying, Ty->getDecl()->getName(),
                                getOrCreateFile(Loc), getLineNumber(Loc),
                                getDeclContextDescriptor(Ty->getDecl()), Align,
                                Flags, Annotations);
}

static unsigned getDwarfCC(CallingConv CC) {
  switch (CC) {
  case CC_C:
    // Avoid emitting DW_AT_calling_convention if the C convention was used.
    return 0;

  case CC_X86StdCall:
    return llvm::dwarf::DW_CC_BORLAND_stdcall;
  case CC_X86FastCall:
    return llvm::dwarf::DW_CC_BORLAND_msfastcall;
  case CC_X86ThisCall:
    return llvm::dwarf::DW_CC_BORLAND_thiscall;
  case CC_X86VectorCall:
    return llvm::dwarf::DW_CC_LLVM_vectorcall;
  case CC_X86Pascal:
    return llvm::dwarf::DW_CC_BORLAND_pascal;
  case CC_Win64:
    return llvm::dwarf::DW_CC_LLVM_Win64;
  case CC_X86_64SysV:
    return llvm::dwarf::DW_CC_LLVM_X86_64SysV;
  case CC_AAPCS:
  case CC_AArch64VectorCall:
  case CC_AArch64SVEPCS:
    return llvm::dwarf::DW_CC_LLVM_AAPCS;
  case CC_AAPCS_VFP:
    return llvm::dwarf::DW_CC_LLVM_AAPCS_VFP;
  case CC_IntelOclBicc:
    return llvm::dwarf::DW_CC_LLVM_IntelOclBicc;
  case CC_SpirFunction:
    return llvm::dwarf::DW_CC_LLVM_SpirFunction;
  case CC_OpenCLKernel:
  case CC_AMDGPUKernelCall:
    return llvm::dwarf::DW_CC_LLVM_OpenCLKernel;
  case CC_Swift:
    return llvm::dwarf::DW_CC_LLVM_Swift;
  case CC_SwiftAsync:
    // [FIXME: swiftasynccc] Update to SwiftAsync once LLVM support lands.
    return llvm::dwarf::DW_CC_LLVM_Swift;
  case CC_PreserveMost:
    return llvm::dwarf::DW_CC_LLVM_PreserveMost;
  case CC_PreserveAll:
    return llvm::dwarf::DW_CC_LLVM_PreserveAll;
  case CC_X86RegCall:
    return llvm::dwarf::DW_CC_LLVM_X86RegCall;
  }
  return 0;
}

static llvm::DINode::DIFlags getRefFlags(const FunctionProtoType *Func) {
  llvm::DINode::DIFlags Flags = llvm::DINode::FlagZero;
  if (Func->getExtProtoInfo().RefQualifier == RQ_LValue)
    Flags |= llvm::DINode::FlagLValueReference;
  if (Func->getExtProtoInfo().RefQualifier == RQ_RValue)
    Flags |= llvm::DINode::FlagRValueReference;
  return Flags;
}

llvm::DIType *CGDebugInfo::CreateType(const FunctionType *Ty,
                                      llvm::DIFile *Unit) {
  const auto *FPT = dyn_cast<FunctionProtoType>(Ty);
  if (FPT) {
    if (llvm::DIType *QTy = CreateQualifiedType(FPT, Unit))
      return QTy;
  }

  // Create the type without any qualifiers

  SmallVector<llvm::Metadata *, 16> EltTys;

  // Add the result type at least.
  EltTys.push_back(getOrCreateType(Ty->getReturnType(), Unit));

  llvm::DINode::DIFlags Flags = llvm::DINode::FlagZero;
  // Set up remainder of arguments if there is a prototype.
  // otherwise emit it as a variadic function.
  if (!FPT) {
    EltTys.push_back(DBuilder.createUnspecifiedParameter());
  } else {
    Flags = getRefFlags(FPT);
    for (const QualType &ParamType : FPT->param_types())
      EltTys.push_back(getOrCreateType(ParamType, Unit));
    if (FPT->isVariadic())
      EltTys.push_back(DBuilder.createUnspecifiedParameter());
  }

  llvm::DITypeRefArray EltTypeArray = DBuilder.getOrCreateTypeArray(EltTys);
  llvm::DIType *F = DBuilder.createSubroutineType(
      EltTypeArray, Flags, getDwarfCC(Ty->getCallConv()));
  return F;
}

llvm::DIDerivedType *
CGDebugInfo::createBitFieldType(const FieldDecl *BitFieldDecl,
                                llvm::DIScope *RecordTy, const RecordDecl *RD) {
  StringRef Name = BitFieldDecl->getName();
  QualType Ty = BitFieldDecl->getType();
  SourceLocation Loc = BitFieldDecl->getLocation();
  llvm::DIFile *VUnit = getOrCreateFile(Loc);
  llvm::DIType *DebugType = getOrCreateType(Ty, VUnit);

  // Get the location for the field.
  llvm::DIFile *File = getOrCreateFile(Loc);
  unsigned Line = getLineNumber(Loc);

  const CGBitFieldInfo &BitFieldInfo =
      CGM.getTypes().getCGRecordLayout(RD).getBitFieldInfo(BitFieldDecl);
  uint64_t SizeInBits = BitFieldInfo.Size;
  assert(SizeInBits > 0 && "found named 0-width bitfield");
  uint64_t StorageOffsetInBits =
      CGM.getContext().toBits(BitFieldInfo.StorageOffset);
  uint64_t Offset = BitFieldInfo.Offset;
  // The bit offsets for big endian machines are reversed for big
  // endian target, compensate for that as the DIDerivedType requires
  // un-reversed offsets.
  if (CGM.getDataLayout().isBigEndian())
    Offset = BitFieldInfo.StorageSize - BitFieldInfo.Size - Offset;
  uint64_t OffsetInBits = StorageOffsetInBits + Offset;
  llvm::DINode::DIFlags Flags = getAccessFlag(BitFieldDecl->getAccess(), RD);
  llvm::DINodeArray Annotations = CollectBTFDeclTagAnnotations(BitFieldDecl);
  return DBuilder.createBitFieldMemberType(
      RecordTy, Name, File, Line, SizeInBits, OffsetInBits, StorageOffsetInBits,
      Flags, DebugType, Annotations);
}

llvm::DIDerivedType *CGDebugInfo::createBitFieldSeparatorIfNeeded(
    const FieldDecl *BitFieldDecl, const llvm::DIDerivedType *BitFieldDI,
    llvm::ArrayRef<llvm::Metadata *> PreviousFieldsDI, const RecordDecl *RD) {

  if (!CGM.getTargetCodeGenInfo().shouldEmitDWARFBitFieldSeparators())
    return nullptr;

  /*
  Add a *single* zero-bitfield separator between two non-zero bitfields
  separated by one or more zero-bitfields. This is used to distinguish between
  structures such the ones below, where the memory layout is the same, but how
  the ABI assigns fields to registers differs.

  struct foo {
    int space[4];
    char a : 8; // on amdgpu, passed on v4
    char b : 8;
    char x : 8;
    char y : 8;
  };
  struct bar {
    int space[4];
    char a : 8; // on amdgpu, passed on v4
    char b : 8;
    char : 0;
    char x : 8; // passed on v5
    char y : 8;
  };
  */
  if (PreviousFieldsDI.empty())
    return nullptr;

  // If we already emitted metadata for a 0-length bitfield, nothing to do here.
  auto *PreviousMDEntry =
      PreviousFieldsDI.empty() ? nullptr : PreviousFieldsDI.back();
  auto *PreviousMDField =
      dyn_cast_or_null<llvm::DIDerivedType>(PreviousMDEntry);
  if (!PreviousMDField || !PreviousMDField->isBitField() ||
      PreviousMDField->getSizeInBits() == 0)
    return nullptr;

  auto PreviousBitfield = RD->field_begin();
  std::advance(PreviousBitfield, BitFieldDecl->getFieldIndex() - 1);

  assert(PreviousBitfield->isBitField());

  ASTContext &Context = CGM.getContext();
  if (!PreviousBitfield->isZeroLengthBitField(Context))
    return nullptr;

  QualType Ty = PreviousBitfield->getType();
  SourceLocation Loc = PreviousBitfield->getLocation();
  llvm::DIFile *VUnit = getOrCreateFile(Loc);
  llvm::DIType *DebugType = getOrCreateType(Ty, VUnit);
  llvm::DIScope *RecordTy = BitFieldDI->getScope();

  llvm::DIFile *File = getOrCreateFile(Loc);
  unsigned Line = getLineNumber(Loc);

  uint64_t StorageOffsetInBits =
      cast<llvm::ConstantInt>(BitFieldDI->getStorageOffsetInBits())
          ->getZExtValue();

  llvm::DINode::DIFlags Flags =
      getAccessFlag(PreviousBitfield->getAccess(), RD);
  llvm::DINodeArray Annotations =
      CollectBTFDeclTagAnnotations(*PreviousBitfield);
  return DBuilder.createBitFieldMemberType(
      RecordTy, "", File, Line, 0, StorageOffsetInBits, StorageOffsetInBits,
      Flags, DebugType, Annotations);
}

llvm::DIType *CGDebugInfo::createFieldType(
    StringRef name, QualType type, SourceLocation loc, AccessSpecifier AS,
    uint64_t offsetInBits, uint32_t AlignInBits, llvm::DIFile *tunit,
    llvm::DIScope *scope, const RecordDecl *RD, llvm::DINodeArray Annotations) {
  llvm::DIType *debugType = getOrCreateType(type, tunit);

  // Get the location for the field.
  llvm::DIFile *file = getOrCreateFile(loc);
  const unsigned line = getLineNumber(loc.isValid() ? loc : CurLoc);

  uint64_t SizeInBits = 0;
  auto Align = AlignInBits;
  if (!type->isIncompleteArrayType()) {
    TypeInfo TI = CGM.getContext().getTypeInfo(type);
    SizeInBits = TI.Width;
    if (!Align)
      Align = getTypeAlignIfRequired(type, CGM.getContext());
  }

  llvm::DINode::DIFlags flags = getAccessFlag(AS, RD);
  return DBuilder.createMemberType(scope, name, file, line, SizeInBits, Align,
                                   offsetInBits, flags, debugType, Annotations);
}

void CGDebugInfo::CollectRecordLambdaFields(
    const CXXRecordDecl *CXXDecl, SmallVectorImpl<llvm::Metadata *> &elements,
    llvm::DIType *RecordTy) {
  // For C++11 Lambdas a Field will be the same as a Capture, but the Capture
  // has the name and the location of the variable so we should iterate over
  // both concurrently.
  const ASTRecordLayout &layout = CGM.getContext().getASTRecordLayout(CXXDecl);
  RecordDecl::field_iterator Field = CXXDecl->field_begin();
  unsigned fieldno = 0;
  for (CXXRecordDecl::capture_const_iterator I = CXXDecl->captures_begin(),
                                             E = CXXDecl->captures_end();
       I != E; ++I, ++Field, ++fieldno) {
    const LambdaCapture &C = *I;
    if (C.capturesVariable()) {
      SourceLocation Loc = C.getLocation();
      assert(!Field->isBitField() && "lambdas don't have bitfield members!");
      ValueDecl *V = C.getCapturedVar();
      StringRef VName = V->getName();
      llvm::DIFile *VUnit = getOrCreateFile(Loc);
      auto Align = getDeclAlignIfRequired(V, CGM.getContext());
      llvm::DIType *FieldType = createFieldType(
          VName, Field->getType(), Loc, Field->getAccess(),
          layout.getFieldOffset(fieldno), Align, VUnit, RecordTy, CXXDecl);
      elements.push_back(FieldType);
    } else if (C.capturesThis()) {
      // TODO: Need to handle 'this' in some way by probably renaming the
      // this of the lambda class and having a field member of 'this' or
      // by using AT_object_pointer for the function and having that be
      // used as 'this' for semantic references.
      FieldDecl *f = *Field;
      llvm::DIFile *VUnit = getOrCreateFile(f->getLocation());
      QualType type = f->getType();
      llvm::DIType *fieldType = createFieldType(
          "this", type, f->getLocation(), f->getAccess(),
          layout.getFieldOffset(fieldno), VUnit, RecordTy, CXXDecl);

      elements.push_back(fieldType);
    }
  }
}

llvm::DIDerivedType *
CGDebugInfo::CreateRecordStaticField(const VarDecl *Var, llvm::DIType *RecordTy,
                                     const RecordDecl *RD) {
  // Create the descriptor for the static variable, with or without
  // constant initializers.
  Var = Var->getCanonicalDecl();
  llvm::DIFile *VUnit = getOrCreateFile(Var->getLocation());
  llvm::DIType *VTy = getOrCreateType(Var->getType(), VUnit);

  unsigned LineNumber = getLineNumber(Var->getLocation());
  StringRef VName = Var->getName();
  llvm::Constant *C = nullptr;
  if (Var->getInit()) {
    const APValue *Value = Var->evaluateValue();
    if (Value) {
      if (Value->isInt())
        C = llvm::ConstantInt::get(CGM.getLLVMContext(), Value->getInt());
      if (Value->isFloat())
        C = llvm::ConstantFP::get(CGM.getLLVMContext(), Value->getFloat());
    }
  }

  llvm::DINode::DIFlags Flags = getAccessFlag(Var->getAccess(), RD);
  auto Align = getDeclAlignIfRequired(Var, CGM.getContext());
  llvm::DIDerivedType *GV = DBuilder.createStaticMemberType(
      RecordTy, VName, VUnit, LineNumber, VTy, Flags, C, Align);
  StaticDataMemberCache[Var->getCanonicalDecl()].reset(GV);
  return GV;
}

void CGDebugInfo::CollectRecordNormalField(
    const FieldDecl *field, uint64_t OffsetInBits, llvm::DIFile *tunit,
    SmallVectorImpl<llvm::Metadata *> &elements, llvm::DIType *RecordTy,
    const RecordDecl *RD) {
  StringRef name = field->getName();
  QualType type = field->getType();

  // Ignore unnamed fields unless they're anonymous structs/unions.
  if (name.empty() && !type->isRecordType())
    return;

  llvm::DIType *FieldType;
  if (field->isBitField()) {
    llvm::DIDerivedType *BitFieldType;
    FieldType = BitFieldType = createBitFieldType(field, RecordTy, RD);
    if (llvm::DIType *Separator =
            createBitFieldSeparatorIfNeeded(field, BitFieldType, elements, RD))
      elements.push_back(Separator);
  } else {
    auto Align = getDeclAlignIfRequired(field, CGM.getContext());
    llvm::DINodeArray Annotations = CollectBTFDeclTagAnnotations(field);
    FieldType =
        createFieldType(name, type, field->getLocation(), field->getAccess(),
                        OffsetInBits, Align, tunit, RecordTy, RD, Annotations);
  }

  elements.push_back(FieldType);
}

void CGDebugInfo::CollectRecordNestedType(
    const TypeDecl *TD, SmallVectorImpl<llvm::Metadata *> &elements) {
  QualType Ty = CGM.getContext().getTypeDeclType(TD);
  // Injected class names are not considered nested records.
  if (isa<InjectedClassNameType>(Ty))
    return;
  SourceLocation Loc = TD->getLocation();
  llvm::DIType *nestedType = getOrCreateType(Ty, getOrCreateFile(Loc));
  elements.push_back(nestedType);
}

void CGDebugInfo::CollectRecordFields(
    const RecordDecl *record, llvm::DIFile *tunit,
    SmallVectorImpl<llvm::Metadata *> &elements,
    llvm::DICompositeType *RecordTy) {
  const auto *CXXDecl = dyn_cast<CXXRecordDecl>(record);

  if (CXXDecl && CXXDecl->isLambda())
    CollectRecordLambdaFields(CXXDecl, elements, RecordTy);
  else {
    const ASTRecordLayout &layout = CGM.getContext().getASTRecordLayout(record);

    // Field number for non-static fields.
    unsigned fieldNo = 0;

    // Static and non-static members should appear in the same order as
    // the corresponding declarations in the source program.
    for (const auto *I : record->decls())
      if (const auto *V = dyn_cast<VarDecl>(I)) {
        if (V->hasAttr<NoDebugAttr>())
          continue;

        // Skip variable template specializations when emitting CodeView. MSVC
        // doesn't emit them.
        if (CGM.getCodeGenOpts().EmitCodeView &&
            isa<VarTemplateSpecializationDecl>(V))
          continue;

        if (isa<VarTemplatePartialSpecializationDecl>(V))
          continue;

        // Reuse the existing static member declaration if one exists
        auto MI = StaticDataMemberCache.find(V->getCanonicalDecl());
        if (MI != StaticDataMemberCache.end()) {
          assert(MI->second &&
                 "Static data member declaration should still exist");
          elements.push_back(MI->second);
        } else {
          auto Field = CreateRecordStaticField(V, RecordTy, record);
          elements.push_back(Field);
        }
      } else if (const auto *field = dyn_cast<FieldDecl>(I)) {
        CollectRecordNormalField(field, layout.getFieldOffset(fieldNo), tunit,
                                 elements, RecordTy, record);

        // Bump field number for next field.
        ++fieldNo;
      } else if (CGM.getCodeGenOpts().EmitCodeView) {
        // Debug info for nested types is included in the member list only for
        // CodeView.
        if (const auto *nestedType = dyn_cast<TypeDecl>(I)) {
          // MSVC doesn't generate nested type for anonymous struct/union.
          if (isa<RecordDecl>(I) &&
              cast<RecordDecl>(I)->isAnonymousStructOrUnion())
            continue;
          if (!nestedType->isImplicit() &&
              nestedType->getDeclContext() == record)
            CollectRecordNestedType(nestedType, elements);
        }
      }
  }
}

llvm::DISubroutineType *
CGDebugInfo::getOrCreateMethodType(const CXXMethodDecl *Method,
                                   llvm::DIFile *Unit) {
  const FunctionProtoType *Func = Method->getType()->getAs<FunctionProtoType>();
  if (Method->isStatic())
    return cast_or_null<llvm::DISubroutineType>(
        getOrCreateType(QualType(Func, 0), Unit));
  return getOrCreateInstanceMethodType(Method->getThisType(), Func, Unit);
}

llvm::DISubroutineType *CGDebugInfo::getOrCreateInstanceMethodType(
    QualType ThisPtr, const FunctionProtoType *Func, llvm::DIFile *Unit) {
  FunctionProtoType::ExtProtoInfo EPI = Func->getExtProtoInfo();
  Qualifiers &Qc = EPI.TypeQuals;
  Qc.removeConst();
  Qc.removeVolatile();
  Qc.removeRestrict();
  Qc.removeUnaligned();
  // Keep the removed qualifiers in sync with
  // CreateQualifiedType(const FunctionPrototype*, DIFile *Unit)
  // On a 'real' member function type, these qualifiers are carried on the type
  // of the first parameter, not as separate DW_TAG_const_type (etc) decorator
  // tags around them. (But, in the raw function types with qualifiers, they have
  // to use wrapper types.)

  // Add "this" pointer.
  const auto *OriginalFunc = cast<llvm::DISubroutineType>(
      getOrCreateType(CGM.getContext().getFunctionType(
                          Func->getReturnType(), Func->getParamTypes(), EPI),
                      Unit));
  llvm::DITypeRefArray Args = OriginalFunc->getTypeArray();
  assert(Args.size() && "Invalid number of arguments!");

  SmallVector<llvm::Metadata *, 16> Elts;

  // First element is always return type. For 'void' functions it is NULL.
  Elts.push_back(Args[0]);

  // "this" pointer is always first argument.
  const CXXRecordDecl *RD = ThisPtr->getPointeeCXXRecordDecl();
  if (isa<ClassTemplateSpecializationDecl>(RD)) {
    // Create pointer type directly in this case.
    const PointerType *ThisPtrTy = cast<PointerType>(ThisPtr);
    uint64_t Size = CGM.getContext().getTypeSize(ThisPtrTy);
    auto Align = getTypeAlignIfRequired(ThisPtrTy, CGM.getContext());
    llvm::DIType *PointeeType =
        getOrCreateType(ThisPtrTy->getPointeeType(), Unit);
    llvm::DIType *ThisPtrType =
        DBuilder.createPointerType(PointeeType, Size, Align);
    TypeCache[ThisPtr.getAsOpaquePtr()].reset(ThisPtrType);
    // TODO: This and the artificial type below are misleading, the
    // types aren't artificial the argument is, but the current
    // metadata doesn't represent that.
    ThisPtrType = DBuilder.createObjectPointerType(ThisPtrType);
    Elts.push_back(ThisPtrType);
  } else {
    llvm::DIType *ThisPtrType = getOrCreateType(ThisPtr, Unit);
    TypeCache[ThisPtr.getAsOpaquePtr()].reset(ThisPtrType);
    ThisPtrType = DBuilder.createObjectPointerType(ThisPtrType);
    Elts.push_back(ThisPtrType);
  }

  // Copy rest of the arguments.
  for (unsigned i = 1, e = Args.size(); i != e; ++i)
    Elts.push_back(Args[i]);

  llvm::DITypeRefArray EltTypeArray = DBuilder.getOrCreateTypeArray(Elts);

  return DBuilder.createSubroutineType(EltTypeArray, OriginalFunc->getFlags(),
                                       getDwarfCC(Func->getCallConv()));
}

/// isFunctionLocalClass - Return true if CXXRecordDecl is defined
/// inside a function.
static bool isFunctionLocalClass(const CXXRecordDecl *RD) {
  if (const auto *NRD = dyn_cast<CXXRecordDecl>(RD->getDeclContext()))
    return isFunctionLocalClass(NRD);
  if (isa<FunctionDecl>(RD->getDeclContext()))
    return true;
  return false;
}

llvm::DISubprogram *CGDebugInfo::CreateCXXMemberFunction(
    const CXXMethodDecl *Method, llvm::DIFile *Unit, llvm::DIType *RecordTy) {
  bool IsCtorOrDtor =
      isa<CXXConstructorDecl>(Method) || isa<CXXDestructorDecl>(Method);

  StringRef MethodName = getFunctionName(Method);
  llvm::DISubroutineType *MethodTy = getOrCreateMethodType(Method, Unit);

  // Since a single ctor/dtor corresponds to multiple functions, it doesn't
  // make sense to give a single ctor/dtor a linkage name.
  StringRef MethodLinkageName;
  // FIXME: 'isFunctionLocalClass' seems like an arbitrary/unintentional
  // property to use here. It may've been intended to model "is non-external
  // type" but misses cases of non-function-local but non-external classes such
  // as those in anonymous namespaces as well as the reverse - external types
  // that are function local, such as those in (non-local) inline functions.
  if (!IsCtorOrDtor && !isFunctionLocalClass(Method->getParent()))
    MethodLinkageName = CGM.getMangledName(Method);

  // Get the location for the method.
  llvm::DIFile *MethodDefUnit = nullptr;
  unsigned MethodLine = 0;
  if (!Method->isImplicit()) {
    MethodDefUnit = getOrCreateFile(Method->getLocation());
    MethodLine = getLineNumber(Method->getLocation());
  }

  // Collect virtual method info.
  llvm::DIType *ContainingType = nullptr;
  unsigned VIndex = 0;
  llvm::DINode::DIFlags Flags = llvm::DINode::FlagZero;
  llvm::DISubprogram::DISPFlags SPFlags = llvm::DISubprogram::SPFlagZero;
  int ThisAdjustment = 0;

  if (VTableContextBase::hasVtableSlot(Method)) {
    if (Method->isPure())
      SPFlags |= llvm::DISubprogram::SPFlagPureVirtual;
    else
      SPFlags |= llvm::DISubprogram::SPFlagVirtual;

    if (CGM.getTarget().getCXXABI().isItaniumFamily()) {
      // It doesn't make sense to give a virtual destructor a vtable index,
      // since a single destructor has two entries in the vtable.
      if (!isa<CXXDestructorDecl>(Method))
        VIndex = CGM.getItaniumVTableContext().getMethodVTableIndex(Method);
    } else {
      // Emit MS ABI vftable information.  There is only one entry for the
      // deleting dtor.
      const auto *DD = dyn_cast<CXXDestructorDecl>(Method);
      GlobalDecl GD = DD ? GlobalDecl(DD, Dtor_Deleting) : GlobalDecl(Method);
      MethodVFTableLocation ML =
          CGM.getMicrosoftVTableContext().getMethodVFTableLocation(GD);
      VIndex = ML.Index;

      // CodeView only records the vftable offset in the class that introduces
      // the virtual method. This is possible because, unlike Itanium, the MS
      // C++ ABI does not include all virtual methods from non-primary bases in
      // the vtable for the most derived class. For example, if C inherits from
      // A and B, C's primary vftable will not include B's virtual methods.
      if (Method->size_overridden_methods() == 0)
        Flags |= llvm::DINode::FlagIntroducedVirtual;

      // The 'this' adjustment accounts for both the virtual and non-virtual
      // portions of the adjustment. Presumably the debugger only uses it when
      // it knows the dynamic type of an object.
      ThisAdjustment = CGM.getCXXABI()
                           .getVirtualFunctionPrologueThisAdjustment(GD)
                           .getQuantity();
    }
    ContainingType = RecordTy;
  }

  if (Method->getCanonicalDecl()->isDeleted())
    SPFlags |= llvm::DISubprogram::SPFlagDeleted;

  if (Method->isNoReturn())
    Flags |= llvm::DINode::FlagNoReturn;

  if (Method->isStatic())
    Flags |= llvm::DINode::FlagStaticMember;
  if (Method->isImplicit())
    Flags |= llvm::DINode::FlagArtificial;
  Flags |= getAccessFlag(Method->getAccess(), Method->getParent());
  if (const auto *CXXC = dyn_cast<CXXConstructorDecl>(Method)) {
    if (CXXC->isExplicit())
      Flags |= llvm::DINode::FlagExplicit;
  } else if (const auto *CXXC = dyn_cast<CXXConversionDecl>(Method)) {
    if (CXXC->isExplicit())
      Flags |= llvm::DINode::FlagExplicit;
  }
  if (Method->hasPrototype())
    Flags |= llvm::DINode::FlagPrototyped;
  if (Method->getRefQualifier() == RQ_LValue)
    Flags |= llvm::DINode::FlagLValueReference;
  if (Method->getRefQualifier() == RQ_RValue)
    Flags |= llvm::DINode::FlagRValueReference;
  if (!Method->isExternallyVisible())
    SPFlags |= llvm::DISubprogram::SPFlagLocalToUnit;
  if (CGM.getLangOpts().Optimize)
    SPFlags |= llvm::DISubprogram::SPFlagOptimized;

  // In this debug mode, emit type info for a class when its constructor type
  // info is emitted.
  if (DebugKind == llvm::codegenoptions::DebugInfoConstructor)
    if (const CXXConstructorDecl *CD = dyn_cast<CXXConstructorDecl>(Method))
      completeUnusedClass(*CD->getParent());

  llvm::DINodeArray TParamsArray = CollectFunctionTemplateParams(Method, Unit);
  llvm::DISubprogram *SP = DBuilder.createMethod(
      RecordTy, MethodName, MethodLinkageName, MethodDefUnit, MethodLine,
      MethodTy, VIndex, ThisAdjustment, ContainingType, Flags, SPFlags,
      TParamsArray.get());

  SPCache[Method->getCanonicalDecl()].reset(SP);

  return SP;
}

void CGDebugInfo::CollectCXXMemberFunctions(
    const CXXRecordDecl *RD, llvm::DIFile *Unit,
    SmallVectorImpl<llvm::Metadata *> &EltTys, llvm::DIType *RecordTy) {

  // Since we want more than just the individual member decls if we
  // have templated functions iterate over every declaration to gather
  // the functions.
  for (const auto *I : RD->decls()) {
    const auto *Method = dyn_cast<CXXMethodDecl>(I);
    // If the member is implicit, don't add it to the member list. This avoids
    // the member being added to type units by LLVM, while still allowing it
    // to be emitted into the type declaration/reference inside the compile
    // unit.
    // Ditto 'nodebug' methods, for consistency with CodeGenFunction.cpp.
    // FIXME: Handle Using(Shadow?)Decls here to create
    // DW_TAG_imported_declarations inside the class for base decls brought into
    // derived classes. GDB doesn't seem to notice/leverage these when I tried
    // it, so I'm not rushing to fix this. (GCC seems to produce them, if
    // referenced)
    if (!Method || Method->isImplicit() || Method->hasAttr<NoDebugAttr>())
      continue;

    if (Method->getType()->castAs<FunctionProtoType>()->getContainedAutoType())
      continue;

    // Reuse the existing member function declaration if it exists.
    // It may be associated with the declaration of the type & should be
    // reused as we're building the definition.
    //
    // This situation can arise in the vtable-based debug info reduction where
    // implicit members are emitted in a non-vtable TU.
    auto MI = SPCache.find(Method->getCanonicalDecl());
    EltTys.push_back(MI == SPCache.end()
                         ? CreateCXXMemberFunction(Method, Unit, RecordTy)
                         : static_cast<llvm::Metadata *>(MI->second));
  }
}

void CGDebugInfo::CollectCXXBases(const CXXRecordDecl *RD, llvm::DIFile *Unit,
                                  SmallVectorImpl<llvm::Metadata *> &EltTys,
                                  llvm::DIType *RecordTy) {
  llvm::DenseSet<CanonicalDeclPtr<const CXXRecordDecl>> SeenTypes;
  CollectCXXBasesAux(RD, Unit, EltTys, RecordTy, RD->bases(), SeenTypes,
                     llvm::DINode::FlagZero);

  // If we are generating CodeView debug info, we also need to emit records for
  // indirect virtual base classes.
  if (CGM.getCodeGenOpts().EmitCodeView) {
    CollectCXXBasesAux(RD, Unit, EltTys, RecordTy, RD->vbases(), SeenTypes,
                       llvm::DINode::FlagIndirectVirtualBase);
  }
}

void CGDebugInfo::CollectCXXBasesAux(
    const CXXRecordDecl *RD, llvm::DIFile *Unit,
    SmallVectorImpl<llvm::Metadata *> &EltTys, llvm::DIType *RecordTy,
    const CXXRecordDecl::base_class_const_range &Bases,
    llvm::DenseSet<CanonicalDeclPtr<const CXXRecordDecl>> &SeenTypes,
    llvm::DINode::DIFlags StartingFlags) {
  const ASTRecordLayout &RL = CGM.getContext().getASTRecordLayout(RD);
  for (const auto &BI : Bases) {
    const auto *Base =
        cast<CXXRecordDecl>(BI.getType()->castAs<RecordType>()->getDecl());
    if (!SeenTypes.insert(Base).second)
      continue;
    auto *BaseTy = getOrCreateType(BI.getType(), Unit);
    llvm::DINode::DIFlags BFlags = StartingFlags;
    uint64_t BaseOffset;
    uint32_t VBPtrOffset = 0;

    if (BI.isVirtual()) {
      if (CGM.getTarget().getCXXABI().isItaniumFamily()) {
        // virtual base offset offset is -ve. The code generator emits dwarf
        // expression where it expects +ve number.
        BaseOffset = 0 - CGM.getItaniumVTableContext()
                             .getVirtualBaseOffsetOffset(RD, Base)
                             .getQuantity();
      } else {
        // In the MS ABI, store the vbtable offset, which is analogous to the
        // vbase offset offset in Itanium.
        BaseOffset =
            4 * CGM.getMicrosoftVTableContext().getVBTableIndex(RD, Base);
        VBPtrOffset = CGM.getContext()
                          .getASTRecordLayout(RD)
                          .getVBPtrOffset()
                          .getQuantity();
      }
      BFlags |= llvm::DINode::FlagVirtual;
    } else
      BaseOffset = CGM.getContext().toBits(RL.getBaseClassOffset(Base));
    // FIXME: Inconsistent units for BaseOffset. It is in bytes when
    // BI->isVirtual() and bits when not.

    BFlags |= getAccessFlag(BI.getAccessSpecifier(), RD);
    llvm::DIType *DTy = DBuilder.createInheritance(RecordTy, BaseTy, BaseOffset,
                                                   VBPtrOffset, BFlags);
    EltTys.push_back(DTy);
  }
}

llvm::DINodeArray
CGDebugInfo::CollectTemplateParams(std::optional<TemplateArgs> OArgs,
                                   llvm::DIFile *Unit) {
  if (!OArgs)
    return llvm::DINodeArray();
  TemplateArgs &Args = *OArgs;
  SmallVector<llvm::Metadata *, 16> TemplateParams;
  for (unsigned i = 0, e = Args.Args.size(); i != e; ++i) {
    const TemplateArgument &TA = Args.Args[i];
    StringRef Name;
    const bool defaultParameter = TA.getIsDefaulted();
    if (Args.TList)
      Name = Args.TList->getParam(i)->getName();

    switch (TA.getKind()) {
    case TemplateArgument::Type: {
      llvm::DIType *TTy = getOrCreateType(TA.getAsType(), Unit);
      TemplateParams.push_back(DBuilder.createTemplateTypeParameter(
          TheCU, Name, TTy, defaultParameter));

    } break;
    case TemplateArgument::Integral: {
      llvm::DIType *TTy = getOrCreateType(TA.getIntegralType(), Unit);
      TemplateParams.push_back(DBuilder.createTemplateValueParameter(
          TheCU, Name, TTy, defaultParameter,
          llvm::ConstantInt::get(CGM.getLLVMContext(), TA.getAsIntegral())));
    } break;
    case TemplateArgument::Declaration: {
      const ValueDecl *D = TA.getAsDecl();
      QualType T = TA.getParamTypeForDecl().getDesugaredType(CGM.getContext());
      llvm::DIType *TTy = getOrCreateType(T, Unit);
      llvm::Constant *V = nullptr;
      // Skip retrieve the value if that template parameter has cuda device
      // attribute, i.e. that value is not available at the host side.
      if (!CGM.getLangOpts().CUDA || CGM.getLangOpts().CUDAIsDevice ||
          !D->hasAttr<CUDADeviceAttr>()) {
        const CXXMethodDecl *MD;
        // Variable pointer template parameters have a value that is the address
        // of the variable.
        if (const auto *VD = dyn_cast<VarDecl>(D))
          V = CGM.GetAddrOfGlobalVar(VD);
        // Member function pointers have special support for building them,
        // though this is currently unsupported in LLVM CodeGen.
        else if ((MD = dyn_cast<CXXMethodDecl>(D)) && MD->isInstance())
          V = CGM.getCXXABI().EmitMemberFunctionPointer(MD);
        else if (const auto *FD = dyn_cast<FunctionDecl>(D))
          V = CGM.GetAddrOfFunction(FD);
        // Member data pointers have special handling too to compute the fixed
        // offset within the object.
        else if (const auto *MPT =
                     dyn_cast<MemberPointerType>(T.getTypePtr())) {
          // These five lines (& possibly the above member function pointer
          // handling) might be able to be refactored to use similar code in
          // CodeGenModule::getMemberPointerConstant
          uint64_t fieldOffset = CGM.getContext().getFieldOffset(D);
          CharUnits chars =
              CGM.getContext().toCharUnitsFromBits((int64_t)fieldOffset);
          V = CGM.getCXXABI().EmitMemberDataPointer(MPT, chars);
        } else if (const auto *GD = dyn_cast<MSGuidDecl>(D)) {
          V = CGM.GetAddrOfMSGuidDecl(GD).getPointer();
        } else if (const auto *TPO = dyn_cast<TemplateParamObjectDecl>(D)) {
          if (T->isRecordType())
            V = ConstantEmitter(CGM).emitAbstract(
                SourceLocation(), TPO->getValue(), TPO->getType());
          else
            V = CGM.GetAddrOfTemplateParamObject(TPO).getPointer();
        }
        assert(V && "Failed to find template parameter pointer");
        V = V->stripPointerCasts();
      }
      TemplateParams.push_back(DBuilder.createTemplateValueParameter(
          TheCU, Name, TTy, defaultParameter, cast_or_null<llvm::Constant>(V)));
    } break;
    case TemplateArgument::NullPtr: {
      QualType T = TA.getNullPtrType();
      llvm::DIType *TTy = getOrCreateType(T, Unit);
      llvm::Constant *V = nullptr;
      // Special case member data pointer null values since they're actually -1
      // instead of zero.
      if (const auto *MPT = dyn_cast<MemberPointerType>(T.getTypePtr()))
        // But treat member function pointers as simple zero integers because
        // it's easier than having a special case in LLVM's CodeGen. If LLVM
        // CodeGen grows handling for values of non-null member function
        // pointers then perhaps we could remove this special case and rely on
        // EmitNullMemberPointer for member function pointers.
        if (MPT->isMemberDataPointer())
          V = CGM.getCXXABI().EmitNullMemberPointer(MPT);
      if (!V)
        V = llvm::ConstantInt::get(CGM.Int8Ty, 0);
      TemplateParams.push_back(DBuilder.createTemplateValueParameter(
          TheCU, Name, TTy, defaultParameter, V));
    } break;
    case TemplateArgument::Template: {
      std::string QualName;
      llvm::raw_string_ostream OS(QualName);
      TA.getAsTemplate().getAsTemplateDecl()->printQualifiedName(
          OS, getPrintingPolicy());
      TemplateParams.push_back(DBuilder.createTemplateTemplateParameter(
          TheCU, Name, nullptr, OS.str(), defaultParameter));
      break;
    }
    case TemplateArgument::Pack:
      TemplateParams.push_back(DBuilder.createTemplateParameterPack(
          TheCU, Name, nullptr,
          CollectTemplateParams({{nullptr, TA.getPackAsArray()}}, Unit)));
      break;
    case TemplateArgument::Expression: {
      const Expr *E = TA.getAsExpr();
      QualType T = E->getType();
      if (E->isGLValue())
        T = CGM.getContext().getLValueReferenceType(T);
      llvm::Constant *V = ConstantEmitter(CGM).emitAbstract(E, T);
      assert(V && "Expression in template argument isn't constant");
      llvm::DIType *TTy = getOrCreateType(T, Unit);
      TemplateParams.push_back(DBuilder.createTemplateValueParameter(
          TheCU, Name, TTy, defaultParameter, V->stripPointerCasts()));
    } break;
    // And the following should never occur:
    case TemplateArgument::TemplateExpansion:
    case TemplateArgument::Null:
      llvm_unreachable(
          "These argument types shouldn't exist in concrete types");
    }
  }
  return DBuilder.getOrCreateArray(TemplateParams);
}

std::optional<CGDebugInfo::TemplateArgs>
CGDebugInfo::GetTemplateArgs(const FunctionDecl *FD) const {
  if (FD->getTemplatedKind() ==
      FunctionDecl::TK_FunctionTemplateSpecialization) {
    const TemplateParameterList *TList = FD->getTemplateSpecializationInfo()
                                             ->getTemplate()
                                             ->getTemplateParameters();
    return {{TList, FD->getTemplateSpecializationArgs()->asArray()}};
  }
  return std::nullopt;
}
std::optional<CGDebugInfo::TemplateArgs>
CGDebugInfo::GetTemplateArgs(const VarDecl *VD) const {
  // Always get the full list of parameters, not just the ones from the
  // specialization. A partial specialization may have fewer parameters than
  // there are arguments.
  auto *TS = dyn_cast<VarTemplateSpecializationDecl>(VD);
  if (!TS)
    return std::nullopt;
  VarTemplateDecl *T = TS->getSpecializedTemplate();
  const TemplateParameterList *TList = T->getTemplateParameters();
  auto TA = TS->getTemplateArgs().asArray();
  return {{TList, TA}};
}
std::optional<CGDebugInfo::TemplateArgs>
CGDebugInfo::GetTemplateArgs(const RecordDecl *RD) const {
  if (auto *TSpecial = dyn_cast<ClassTemplateSpecializationDecl>(RD)) {
    // Always get the full list of parameters, not just the ones from the
    // specialization. A partial specialization may have fewer parameters than
    // there are arguments.
    TemplateParameterList *TPList =
        TSpecial->getSpecializedTemplate()->getTemplateParameters();
    const TemplateArgumentList &TAList = TSpecial->getTemplateArgs();
    return {{TPList, TAList.asArray()}};
  }
  return std::nullopt;
}

llvm::DINodeArray
CGDebugInfo::CollectFunctionTemplateParams(const FunctionDecl *FD,
                                           llvm::DIFile *Unit) {
  return CollectTemplateParams(GetTemplateArgs(FD), Unit);
}

llvm::DINodeArray CGDebugInfo::CollectVarTemplateParams(const VarDecl *VL,
                                                        llvm::DIFile *Unit) {
  return CollectTemplateParams(GetTemplateArgs(VL), Unit);
}

llvm::DINodeArray CGDebugInfo::CollectCXXTemplateParams(const RecordDecl *RD,
                                                        llvm::DIFile *Unit) {
  return CollectTemplateParams(GetTemplateArgs(RD), Unit);
}

llvm::DINodeArray CGDebugInfo::CollectBTFDeclTagAnnotations(const Decl *D) {
  if (!D->hasAttr<BTFDeclTagAttr>())
    return nullptr;

  SmallVector<llvm::Metadata *, 4> Annotations;
  for (const auto *I : D->specific_attrs<BTFDeclTagAttr>()) {
    llvm::Metadata *Ops[2] = {
        llvm::MDString::get(CGM.getLLVMContext(), StringRef("btf_decl_tag")),
        llvm::MDString::get(CGM.getLLVMContext(), I->getBTFDeclTag())};
    Annotations.push_back(llvm::MDNode::get(CGM.getLLVMContext(), Ops));
  }
  return DBuilder.getOrCreateArray(Annotations);
}

llvm::DIType *CGDebugInfo::getOrCreateVTablePtrType(llvm::DIFile *Unit) {
  if (VTablePtrType)
    return VTablePtrType;

  ASTContext &Context = CGM.getContext();

  /* Function type */
  llvm::Metadata *STy = getOrCreateType(Context.IntTy, Unit);
  llvm::DITypeRefArray SElements = DBuilder.getOrCreateTypeArray(STy);
  llvm::DIType *SubTy = DBuilder.createSubroutineType(SElements);
  unsigned Size = Context.getTypeSize(Context.VoidPtrTy);
  unsigned VtblPtrAddressSpace = CGM.getTarget().getVtblPtrAddressSpace();
  std::optional<unsigned> DWARFAddressSpace =
      CGM.getTarget().getDWARFAddressSpace(VtblPtrAddressSpace);

  llvm::DIType *vtbl_ptr_type = DBuilder.createPointerType(
      SubTy, Size, 0, DWARFAddressSpace, "__vtbl_ptr_type");
  VTablePtrType = DBuilder.createPointerType(vtbl_ptr_type, Size);
  return VTablePtrType;
}

StringRef CGDebugInfo::getVTableName(const CXXRecordDecl *RD) {
  // Copy the gdb compatible name on the side and use its reference.
  return internString("_vptr$", RD->getNameAsString());
}

StringRef CGDebugInfo::getDynamicInitializerName(const VarDecl *VD,
                                                 DynamicInitKind StubKind,
                                                 llvm::Function *InitFn) {
  // If we're not emitting codeview, use the mangled name. For Itanium, this is
  // arbitrary.
  if (!CGM.getCodeGenOpts().EmitCodeView ||
      StubKind == DynamicInitKind::GlobalArrayDestructor)
    return InitFn->getName();

  // Print the normal qualified name for the variable, then break off the last
  // NNS, and add the appropriate other text. Clang always prints the global
  // variable name without template arguments, so we can use rsplit("::") and
  // then recombine the pieces.
  SmallString<128> QualifiedGV;
  StringRef Quals;
  StringRef GVName;
  {
    llvm::raw_svector_ostream OS(QualifiedGV);
    VD->printQualifiedName(OS, getPrintingPolicy());
    std::tie(Quals, GVName) = OS.str().rsplit("::");
    if (GVName.empty())
      std::swap(Quals, GVName);
  }

  SmallString<128> InitName;
  llvm::raw_svector_ostream OS(InitName);
  if (!Quals.empty())
    OS << Quals << "::";

  switch (StubKind) {
  case DynamicInitKind::NoStub:
  case DynamicInitKind::GlobalArrayDestructor:
    llvm_unreachable("not an initializer");
  case DynamicInitKind::Initializer:
    OS << "`dynamic initializer for '";
    break;
  case DynamicInitKind::AtExit:
    OS << "`dynamic atexit destructor for '";
    break;
  }

  OS << GVName;

  // Add any template specialization args.
  if (const auto *VTpl = dyn_cast<VarTemplateSpecializationDecl>(VD)) {
    printTemplateArgumentList(OS, VTpl->getTemplateArgs().asArray(),
                              getPrintingPolicy());
  }

  OS << '\'';

  return internString(OS.str());
}

void CGDebugInfo::CollectVTableInfo(const CXXRecordDecl *RD, llvm::DIFile *Unit,
                                    SmallVectorImpl<llvm::Metadata *> &EltTys) {
  // If this class is not dynamic then there is not any vtable info to collect.
  if (!RD->isDynamicClass())
    return;

  // Don't emit any vtable shape or vptr info if this class doesn't have an
  // extendable vfptr. This can happen if the class doesn't have virtual
  // methods, or in the MS ABI if those virtual methods only come from virtually
  // inherited bases.
  const ASTRecordLayout &RL = CGM.getContext().getASTRecordLayout(RD);
  if (!RL.hasExtendableVFPtr())
    return;

  // CodeView needs to know how large the vtable of every dynamic class is, so
  // emit a special named pointer type into the element list. The vptr type
  // points to this type as well.
  llvm::DIType *VPtrTy = nullptr;
  bool NeedVTableShape = CGM.getCodeGenOpts().EmitCodeView &&
                         CGM.getTarget().getCXXABI().isMicrosoft();
  if (NeedVTableShape) {
    uint64_t PtrWidth =
        CGM.getContext().getTypeSize(CGM.getContext().VoidPtrTy);
    const VTableLayout &VFTLayout =
        CGM.getMicrosoftVTableContext().getVFTableLayout(RD, CharUnits::Zero());
    unsigned VSlotCount =
        VFTLayout.vtable_components().size() - CGM.getLangOpts().RTTIData;
    unsigned VTableWidth = PtrWidth * VSlotCount;
    unsigned VtblPtrAddressSpace = CGM.getTarget().getVtblPtrAddressSpace();
    std::optional<unsigned> DWARFAddressSpace =
        CGM.getTarget().getDWARFAddressSpace(VtblPtrAddressSpace);

    // Create a very wide void* type and insert it directly in the element list.
    llvm::DIType *VTableType = DBuilder.createPointerType(
        nullptr, VTableWidth, 0, DWARFAddressSpace, "__vtbl_ptr_type");
    EltTys.push_back(VTableType);

    // The vptr is a pointer to this special vtable type.
    VPtrTy = DBuilder.createPointerType(VTableType, PtrWidth);
  }

  // If there is a primary base then the artificial vptr member lives there.
  if (RL.getPrimaryBase())
    return;

  if (!VPtrTy)
    VPtrTy = getOrCreateVTablePtrType(Unit);

  unsigned Size = CGM.getContext().getTypeSize(CGM.getContext().VoidPtrTy);
  llvm::DIType *VPtrMember =
      DBuilder.createMemberType(Unit, getVTableName(RD), Unit, 0, Size, 0, 0,
                                llvm::DINode::FlagArtificial, VPtrTy);
  EltTys.push_back(VPtrMember);
}

llvm::DIType *CGDebugInfo::getOrCreateRecordType(QualType RTy,
                                                 SourceLocation Loc) {
  assert(CGM.getCodeGenOpts().hasReducedDebugInfo());
  llvm::DIType *T = getOrCreateType(RTy, getOrCreateFile(Loc));
  return T;
}

llvm::DIType *CGDebugInfo::getOrCreateInterfaceType(QualType D,
                                                    SourceLocation Loc) {
  return getOrCreateStandaloneType(D, Loc);
}

llvm::DIType *CGDebugInfo::getOrCreateStandaloneType(QualType D,
                                                     SourceLocation Loc) {
  assert(CGM.getCodeGenOpts().hasReducedDebugInfo());
  assert(!D.isNull() && "null type");
  llvm::DIType *T = getOrCreateType(D, getOrCreateFile(Loc));
  assert(T && "could not create debug info for type");

  RetainedTypes.push_back(D.getAsOpaquePtr());
  return T;
}

void CGDebugInfo::addHeapAllocSiteMetadata(llvm::CallBase *CI,
                                           QualType AllocatedTy,
                                           SourceLocation Loc) {
  if (CGM.getCodeGenOpts().getDebugInfo() <=
      llvm::codegenoptions::DebugLineTablesOnly)
    return;
  llvm::MDNode *node;
  if (AllocatedTy->isVoidType())
    node = llvm::MDNode::get(CGM.getLLVMContext(), std::nullopt);
  else
    node = getOrCreateType(AllocatedTy, getOrCreateFile(Loc));

  CI->setMetadata("heapallocsite", node);
}

void CGDebugInfo::completeType(const EnumDecl *ED) {
  if (DebugKind <= llvm::codegenoptions::DebugLineTablesOnly)
    return;
  QualType Ty = CGM.getContext().getEnumType(ED);
  void *TyPtr = Ty.getAsOpaquePtr();
  auto I = TypeCache.find(TyPtr);
  if (I == TypeCache.end() || !cast<llvm::DIType>(I->second)->isForwardDecl())
    return;
  llvm::DIType *Res = CreateTypeDefinition(Ty->castAs<EnumType>());
  assert(!Res->isForwardDecl());
  TypeCache[TyPtr].reset(Res);
}

void CGDebugInfo::completeType(const RecordDecl *RD) {
  if (DebugKind > llvm::codegenoptions::LimitedDebugInfo ||
      !CGM.getLangOpts().CPlusPlus)
    completeRequiredType(RD);
}

/// Return true if the class or any of its methods are marked dllimport.
static bool isClassOrMethodDLLImport(const CXXRecordDecl *RD) {
  if (RD->hasAttr<DLLImportAttr>())
    return true;
  for (const CXXMethodDecl *MD : RD->methods())
    if (MD->hasAttr<DLLImportAttr>())
      return true;
  return false;
}

/// Does a type definition exist in an imported clang module?
static bool isDefinedInClangModule(const RecordDecl *RD) {
  // Only definitions that where imported from an AST file come from a module.
  if (!RD || !RD->isFromASTFile())
    return false;
  // Anonymous entities cannot be addressed. Treat them as not from module.
  if (!RD->isExternallyVisible() && RD->getName().empty())
    return false;
  if (auto *CXXDecl = dyn_cast<CXXRecordDecl>(RD)) {
    if (!CXXDecl->isCompleteDefinition())
      return false;
    // Check wether RD is a template.
    auto TemplateKind = CXXDecl->getTemplateSpecializationKind();
    if (TemplateKind != TSK_Undeclared) {
      // Unfortunately getOwningModule() isn't accurate enough to find the
      // owning module of a ClassTemplateSpecializationDecl that is inside a
      // namespace spanning multiple modules.
      bool Explicit = false;
      if (auto *TD = dyn_cast<ClassTemplateSpecializationDecl>(CXXDecl))
        Explicit = TD->isExplicitInstantiationOrSpecialization();
      if (!Explicit && CXXDecl->getEnclosingNamespaceContext())
        return false;
      // This is a template, check the origin of the first member.
      if (CXXDecl->field_begin() == CXXDecl->field_end())
        return TemplateKind == TSK_ExplicitInstantiationDeclaration;
      if (!CXXDecl->field_begin()->isFromASTFile())
        return false;
    }
  }
  return true;
}

void CGDebugInfo::completeClassData(const RecordDecl *RD) {
  if (auto *CXXRD = dyn_cast<CXXRecordDecl>(RD))
    if (CXXRD->isDynamicClass() &&
        CGM.getVTableLinkage(CXXRD) ==
            llvm::GlobalValue::AvailableExternallyLinkage &&
        !isClassOrMethodDLLImport(CXXRD))
      return;

  if (DebugTypeExtRefs && isDefinedInClangModule(RD->getDefinition()))
    return;

  completeClass(RD);
}

void CGDebugInfo::completeClass(const RecordDecl *RD) {
  if (DebugKind <= llvm::codegenoptions::DebugLineTablesOnly)
    return;
  QualType Ty = CGM.getContext().getRecordType(RD);
  void *TyPtr = Ty.getAsOpaquePtr();
  auto I = TypeCache.find(TyPtr);
  if (I != TypeCache.end() && !cast<llvm::DIType>(I->second)->isForwardDecl())
    return;

  // We want the canonical definition of the structure to not
  // be the typedef. Since that would lead to circular typedef
  // metadata.
  auto [Res, PrefRes] = CreateTypeDefinition(Ty->castAs<RecordType>());
  assert(!Res->isForwardDecl());
  TypeCache[TyPtr].reset(Res);
}

static bool hasExplicitMemberDefinition(CXXRecordDecl::method_iterator I,
                                        CXXRecordDecl::method_iterator End) {
  for (CXXMethodDecl *MD : llvm::make_range(I, End))
    if (FunctionDecl *Tmpl = MD->getInstantiatedFromMemberFunction())
      if (!Tmpl->isImplicit() && Tmpl->isThisDeclarationADefinition() &&
          !MD->getMemberSpecializationInfo()->isExplicitSpecialization())
        return true;
  return false;
}

static bool canUseCtorHoming(const CXXRecordDecl *RD) {
  // Constructor homing can be used for classes that cannnot be constructed
  // without emitting code for one of their constructors. This is classes that
  // don't have trivial or constexpr constructors, or can be created from
  // aggregate initialization. Also skip lambda objects because they don't call
  // constructors.

  // Skip this optimization if the class or any of its methods are marked
  // dllimport.
  if (isClassOrMethodDLLImport(RD))
    return false;

  if (RD->isLambda() || RD->isAggregate() ||
      RD->hasTrivialDefaultConstructor() ||
      RD->hasConstexprNonCopyMoveConstructor())
    return false;

  for (const CXXConstructorDecl *Ctor : RD->ctors()) {
    if (Ctor->isCopyOrMoveConstructor())
      continue;
    if (!Ctor->isDeleted())
      return true;
  }
  return false;
}

static bool shouldOmitDefinition(llvm::codegenoptions::DebugInfoKind DebugKind,
                                 bool DebugTypeExtRefs, const RecordDecl *RD,
                                 const LangOptions &LangOpts) {
  if (DebugTypeExtRefs && isDefinedInClangModule(RD->getDefinition()))
    return true;

  if (auto *ES = RD->getASTContext().getExternalSource())
    if (ES->hasExternalDefinitions(RD) == ExternalASTSource::EK_Always)
      return true;

  // Only emit forward declarations in line tables only to keep debug info size
  // small. This only applies to CodeView, since we don't emit types in DWARF
  // line tables only.
  if (DebugKind == llvm::codegenoptions::DebugLineTablesOnly)
    return true;

  if (DebugKind > llvm::codegenoptions::LimitedDebugInfo ||
      RD->hasAttr<StandaloneDebugAttr>())
    return false;

  if (!LangOpts.CPlusPlus)
    return false;

  if (!RD->isCompleteDefinitionRequired())
    return true;

  const auto *CXXDecl = dyn_cast<CXXRecordDecl>(RD);

  if (!CXXDecl)
    return false;

  // Only emit complete debug info for a dynamic class when its vtable is
  // emitted.  However, Microsoft debuggers don't resolve type information
  // across DLL boundaries, so skip this optimization if the class or any of its
  // methods are marked dllimport. This isn't a complete solution, since objects
  // without any dllimport methods can be used in one DLL and constructed in
  // another, but it is the current behavior of LimitedDebugInfo.
  if (CXXDecl->hasDefinition() && CXXDecl->isDynamicClass() &&
      !isClassOrMethodDLLImport(CXXDecl))
    return true;

  TemplateSpecializationKind Spec = TSK_Undeclared;
  if (const auto *SD = dyn_cast<ClassTemplateSpecializationDecl>(RD))
    Spec = SD->getSpecializationKind();

  if (Spec == TSK_ExplicitInstantiationDeclaration &&
      hasExplicitMemberDefinition(CXXDecl->method_begin(),
                                  CXXDecl->method_end()))
    return true;

  // In constructor homing mode, only emit complete debug info for a class
  // when its constructor is emitted.
  if ((DebugKind == llvm::codegenoptions::DebugInfoConstructor) &&
      canUseCtorHoming(CXXDecl))
    return true;

  return false;
}

void CGDebugInfo::completeRequiredType(const RecordDecl *RD) {
  if (shouldOmitDefinition(DebugKind, DebugTypeExtRefs, RD, CGM.getLangOpts()))
    return;

  QualType Ty = CGM.getContext().getRecordType(RD);
  llvm::DIType *T = getTypeOrNull(Ty);
  if (T && T->isForwardDecl())
    completeClassData(RD);
}

llvm::DIType *CGDebugInfo::CreateType(const RecordType *Ty) {
  RecordDecl *RD = Ty->getDecl();
  llvm::DIType *T = cast_or_null<llvm::DIType>(getTypeOrNull(QualType(Ty, 0)));
  if (T || shouldOmitDefinition(DebugKind, DebugTypeExtRefs, RD,
                                CGM.getLangOpts())) {
    if (!T)
      T = getOrCreateRecordFwdDecl(Ty, getDeclContextDescriptor(RD));
    return T;
  }

  auto [Def, Pref] = CreateTypeDefinition(Ty);

  return Pref ? Pref : Def;
}

llvm::DIType *CGDebugInfo::GetPreferredNameType(const CXXRecordDecl *RD,
                                                llvm::DIFile *Unit) {
  if (!RD)
    return nullptr;

  auto const *PNA = RD->getAttr<PreferredNameAttr>();
  if (!PNA)
    return nullptr;

  return getOrCreateType(PNA->getTypedefType(), Unit);
}

std::pair<llvm::DIType *, llvm::DIType *>
CGDebugInfo::CreateTypeDefinition(const RecordType *Ty) {
  RecordDecl *RD = Ty->getDecl();

  // Get overall information about the record type for the debug info.
  llvm::DIFile *DefUnit = getOrCreateFile(RD->getLocation());

  // Records and classes and unions can all be recursive.  To handle them, we
  // first generate a debug descriptor for the struct as a forward declaration.
  // Then (if it is a definition) we go through and get debug info for all of
  // its members.  Finally, we create a descriptor for the complete type (which
  // may refer to the forward decl if the struct is recursive) and replace all
  // uses of the forward declaration with the final definition.
  llvm::DICompositeType *FwdDecl = getOrCreateLimitedType(Ty);

  const RecordDecl *D = RD->getDefinition();
  if (!D || !D->isCompleteDefinition())
    return {FwdDecl, nullptr};

  if (const auto *CXXDecl = dyn_cast<CXXRecordDecl>(RD))
    CollectContainingType(CXXDecl, FwdDecl);

  // Push the struct on region stack.
  LexicalBlockStack.emplace_back(&*FwdDecl);
  RegionMap[Ty->getDecl()].reset(FwdDecl);

  // Convert all the elements.
  SmallVector<llvm::Metadata *, 16> EltTys;
  // what about nested types?

  // Note: The split of CXXDecl information here is intentional, the
  // gdb tests will depend on a certain ordering at printout. The debug
  // information offsets are still correct if we merge them all together
  // though.
  const auto *CXXDecl = dyn_cast<CXXRecordDecl>(RD);
  if (CXXDecl) {
    CollectCXXBases(CXXDecl, DefUnit, EltTys, FwdDecl);
    CollectVTableInfo(CXXDecl, DefUnit, EltTys);
  }

  // Collect data fields (including static variables and any initializers).
  CollectRecordFields(RD, DefUnit, EltTys, FwdDecl);
  if (CXXDecl)
    CollectCXXMemberFunctions(CXXDecl, DefUnit, EltTys, FwdDecl);

  LexicalBlockStack.pop_back();
  RegionMap.erase(Ty->getDecl());

  llvm::DINodeArray Elements = DBuilder.getOrCreateArray(EltTys);
  DBuilder.replaceArrays(FwdDecl, Elements);

  if (FwdDecl->isTemporary())
    FwdDecl =
        llvm::MDNode::replaceWithPermanent(llvm::TempDICompositeType(FwdDecl));

  RegionMap[Ty->getDecl()].reset(FwdDecl);

  if (CGM.getCodeGenOpts().getDebuggerTuning() == llvm::DebuggerKind::LLDB)
    if (auto *PrefDI = GetPreferredNameType(CXXDecl, DefUnit))
      return {FwdDecl, PrefDI};

  return {FwdDecl, nullptr};
}

llvm::DIType *CGDebugInfo::CreateType(const ObjCObjectType *Ty,
                                      llvm::DIFile *Unit) {
  // Ignore protocols.
  return getOrCreateType(Ty->getBaseType(), Unit);
}

llvm::DIType *CGDebugInfo::CreateType(const ObjCTypeParamType *Ty,
                                      llvm::DIFile *Unit) {
  // Ignore protocols.
  SourceLocation Loc = Ty->getDecl()->getLocation();

  // Use Typedefs to represent ObjCTypeParamType.
  return DBuilder.createTypedef(
      getOrCreateType(Ty->getDecl()->getUnderlyingType(), Unit),
      Ty->getDecl()->getName(), getOrCreateFile(Loc), getLineNumber(Loc),
      getDeclContextDescriptor(Ty->getDecl()));
}

/// \return true if Getter has the default name for the property PD.
static bool hasDefaultGetterName(const ObjCPropertyDecl *PD,
                                 const ObjCMethodDecl *Getter) {
  assert(PD);
  if (!Getter)
    return true;

  assert(Getter->getDeclName().isObjCZeroArgSelector());
  return PD->getName() ==
         Getter->getDeclName().getObjCSelector().getNameForSlot(0);
}

/// \return true if Setter has the default name for the property PD.
static bool hasDefaultSetterName(const ObjCPropertyDecl *PD,
                                 const ObjCMethodDecl *Setter) {
  assert(PD);
  if (!Setter)
    return true;

  assert(Setter->getDeclName().isObjCOneArgSelector());
  return SelectorTable::constructSetterName(PD->getName()) ==
         Setter->getDeclName().getObjCSelector().getNameForSlot(0);
}

llvm::DIType *CGDebugInfo::CreateType(const ObjCInterfaceType *Ty,
                                      llvm::DIFile *Unit) {
  ObjCInterfaceDecl *ID = Ty->getDecl();
  if (!ID)
    return nullptr;

  // Return a forward declaration if this type was imported from a clang module,
  // and this is not the compile unit with the implementation of the type (which
  // may contain hidden ivars).
  if (DebugTypeExtRefs && ID->isFromASTFile() && ID->getDefinition() &&
      !ID->getImplementation())
    return DBuilder.createForwardDecl(llvm::dwarf::DW_TAG_structure_type,
                                      ID->getName(),
                                      getDeclContextDescriptor(ID), Unit, 0);

  // Get overall information about the record type for the debug info.
  llvm::DIFile *DefUnit = getOrCreateFile(ID->getLocation());
  unsigned Line = getLineNumber(ID->getLocation());
  auto RuntimeLang =
      static_cast<llvm::dwarf::SourceLanguage>(TheCU->getSourceLanguage());

  // If this is just a forward declaration return a special forward-declaration
  // debug type since we won't be able to lay out the entire type.
  ObjCInterfaceDecl *Def = ID->getDefinition();
  if (!Def || !Def->getImplementation()) {
    llvm::DIScope *Mod = getParentModuleOrNull(ID);
    llvm::DIType *FwdDecl = DBuilder.createReplaceableCompositeType(
        llvm::dwarf::DW_TAG_structure_type, ID->getName(), Mod ? Mod : TheCU,
        DefUnit, Line, RuntimeLang);
    ObjCInterfaceCache.push_back(ObjCInterfaceCacheEntry(Ty, FwdDecl, Unit));
    return FwdDecl;
  }

  return CreateTypeDefinition(Ty, Unit);
}

llvm::DIModule *CGDebugInfo::getOrCreateModuleRef(ASTSourceDescriptor Mod,
                                                  bool CreateSkeletonCU) {
  // Use the Module pointer as the key into the cache. This is a
  // nullptr if the "Module" is a PCH, which is safe because we don't
  // support chained PCH debug info, so there can only be a single PCH.
  const Module *M = Mod.getModuleOrNull();
  auto ModRef = ModuleCache.find(M);
  if (ModRef != ModuleCache.end())
    return cast<llvm::DIModule>(ModRef->second);

  // Macro definitions that were defined with "-D" on the command line.
  SmallString<128> ConfigMacros;
  {
    llvm::raw_svector_ostream OS(ConfigMacros);
    const auto &PPOpts = CGM.getPreprocessorOpts();
    unsigned I = 0;
    // Translate the macro definitions back into a command line.
    for (auto &M : PPOpts.Macros) {
      if (++I > 1)
        OS << " ";
      const std::string &Macro = M.first;
      bool Undef = M.second;
      OS << "\"-" << (Undef ? 'U' : 'D');
      for (char c : Macro)
        switch (c) {
        case '\\':
          OS << "\\\\";
          break;
        case '"':
          OS << "\\\"";
          break;
        default:
          OS << c;
        }
      OS << '\"';
    }
  }

  bool IsRootModule = M ? !M->Parent : true;
  // When a module name is specified as -fmodule-name, that module gets a
  // clang::Module object, but it won't actually be built or imported; it will
  // be textual.
  if (CreateSkeletonCU && IsRootModule && Mod.getASTFile().empty() && M)
    assert(StringRef(M->Name).startswith(CGM.getLangOpts().ModuleName) &&
           "clang module without ASTFile must be specified by -fmodule-name");

  // Return a StringRef to the remapped Path.
  auto RemapPath = [this](StringRef Path) -> std::string {
    std::string Remapped = remapDIPath(Path);
    StringRef Relative(Remapped);
    StringRef CompDir = TheCU->getDirectory();
    if (Relative.consume_front(CompDir))
      Relative.consume_front(llvm::sys::path::get_separator());

    return Relative.str();
  };

  if (CreateSkeletonCU && IsRootModule && !Mod.getASTFile().empty()) {
    // PCH files don't have a signature field in the control block,
    // but LLVM detects skeleton CUs by looking for a non-zero DWO id.
    // We use the lower 64 bits for debug info.

    uint64_t Signature = 0;
    if (const auto &ModSig = Mod.getSignature())
      Signature = ModSig.truncatedValue();
    else
      Signature = ~1ULL;

    llvm::DIBuilder DIB(CGM.getModule());
    SmallString<0> PCM;
    if (!llvm::sys::path::is_absolute(Mod.getASTFile())) {
      if (CGM.getHeaderSearchOpts().ModuleFileHomeIsCwd)
        PCM = getCurrentDirname();
      else
        PCM = Mod.getPath();
    }
    llvm::sys::path::append(PCM, Mod.getASTFile());
    DIB.createCompileUnit(
        TheCU->getSourceLanguage(),
        // TODO: Support "Source" from external AST providers?
        DIB.createFile(Mod.getModuleName(), TheCU->getDirectory()),
        TheCU->getProducer(), false, StringRef(), 0, RemapPath(PCM),
        llvm::DICompileUnit::FullDebug, Signature);
    DIB.finalize();
  }

  llvm::DIModule *Parent =
      IsRootModule ? nullptr
                   : getOrCreateModuleRef(ASTSourceDescriptor(*M->Parent),
                                          CreateSkeletonCU);
  std::string IncludePath = Mod.getPath().str();
  llvm::DIModule *DIMod =
      DBuilder.createModule(Parent, Mod.getModuleName(), ConfigMacros,
                            RemapPath(IncludePath));
  ModuleCache[M].reset(DIMod);
  return DIMod;
}

llvm::DIType *CGDebugInfo::CreateTypeDefinition(const ObjCInterfaceType *Ty,
                                                llvm::DIFile *Unit) {
  ObjCInterfaceDecl *ID = Ty->getDecl();
  llvm::DIFile *DefUnit = getOrCreateFile(ID->getLocation());
  unsigned Line = getLineNumber(ID->getLocation());
  unsigned RuntimeLang = TheCU->getSourceLanguage();

  // Bit size, align and offset of the type.
  uint64_t Size = CGM.getContext().getTypeSize(Ty);
  auto Align = getTypeAlignIfRequired(Ty, CGM.getContext());

  llvm::DINode::DIFlags Flags = llvm::DINode::FlagZero;
  if (ID->getImplementation())
    Flags |= llvm::DINode::FlagObjcClassComplete;

  llvm::DIScope *Mod = getParentModuleOrNull(ID);
  llvm::DICompositeType *RealDecl = DBuilder.createStructType(
      Mod ? Mod : Unit, ID->getName(), DefUnit, Line, Size, Align, Flags,
      nullptr, llvm::DINodeArray(), RuntimeLang);

  QualType QTy(Ty, 0);
  TypeCache[QTy.getAsOpaquePtr()].reset(RealDecl);

  // Push the struct on region stack.
  LexicalBlockStack.emplace_back(RealDecl);
  RegionMap[Ty->getDecl()].reset(RealDecl);

  // Convert all the elements.
  SmallVector<llvm::Metadata *, 16> EltTys;

  ObjCInterfaceDecl *SClass = ID->getSuperClass();
  if (SClass) {
    llvm::DIType *SClassTy =
        getOrCreateType(CGM.getContext().getObjCInterfaceType(SClass), Unit);
    if (!SClassTy)
      return nullptr;

    llvm::DIType *InhTag = DBuilder.createInheritance(RealDecl, SClassTy, 0, 0,
                                                      llvm::DINode::FlagZero);
    EltTys.push_back(InhTag);
  }

  // Create entries for all of the properties.
  auto AddProperty = [&](const ObjCPropertyDecl *PD) {
    SourceLocation Loc = PD->getLocation();
    llvm::DIFile *PUnit = getOrCreateFile(Loc);
    unsigned PLine = getLineNumber(Loc);
    ObjCMethodDecl *Getter = PD->getGetterMethodDecl();
    ObjCMethodDecl *Setter = PD->getSetterMethodDecl();
    llvm::MDNode *PropertyNode = DBuilder.createObjCProperty(
        PD->getName(), PUnit, PLine,
        hasDefaultGetterName(PD, Getter) ? ""
                                         : getSelectorName(PD->getGetterName()),
        hasDefaultSetterName(PD, Setter) ? ""
                                         : getSelectorName(PD->getSetterName()),
        PD->getPropertyAttributes(), getOrCreateType(PD->getType(), PUnit));
    EltTys.push_back(PropertyNode);
  };
  {
    // Use 'char' for the isClassProperty bit as DenseSet requires space for
    // empty/tombstone keys in the data type (and bool is too small for that).
    typedef std::pair<char, const IdentifierInfo *> IsClassAndIdent;
    /// List of already emitted properties. Two distinct class and instance
    /// properties can share the same identifier (but not two instance
    /// properties or two class properties).
    llvm::DenseSet<IsClassAndIdent> PropertySet;
    /// Returns the IsClassAndIdent key for the given property.
    auto GetIsClassAndIdent = [](const ObjCPropertyDecl *PD) {
      return std::make_pair(PD->isClassProperty(), PD->getIdentifier());
    };
    for (const ObjCCategoryDecl *ClassExt : ID->known_extensions())
      for (auto *PD : ClassExt->properties()) {
        PropertySet.insert(GetIsClassAndIdent(PD));
        AddProperty(PD);
      }
    for (const auto *PD : ID->properties()) {
      // Don't emit duplicate metadata for properties that were already in a
      // class extension.
      if (!PropertySet.insert(GetIsClassAndIdent(PD)).second)
        continue;
      AddProperty(PD);
    }
  }

  const ASTRecordLayout &RL = CGM.getContext().getASTObjCInterfaceLayout(ID);
  unsigned FieldNo = 0;
  for (ObjCIvarDecl *Field = ID->all_declared_ivar_begin(); Field;
       Field = Field->getNextIvar(), ++FieldNo) {
    llvm::DIType *FieldTy = getOrCreateType(Field->getType(), Unit);
    if (!FieldTy)
      return nullptr;

    StringRef FieldName = Field->getName();

    // Ignore unnamed fields.
    if (FieldName.empty())
      continue;

    // Get the location for the field.
    llvm::DIFile *FieldDefUnit = getOrCreateFile(Field->getLocation());
    unsigned FieldLine = getLineNumber(Field->getLocation());
    QualType FType = Field->getType();
    uint64_t FieldSize = 0;
    uint32_t FieldAlign = 0;

    if (!FType->isIncompleteArrayType()) {

      // Bit size, align and offset of the type.
      FieldSize = Field->isBitField()
                      ? Field->getBitWidthValue(CGM.getContext())
                      : CGM.getContext().getTypeSize(FType);
      FieldAlign = getTypeAlignIfRequired(FType, CGM.getContext());
    }

    uint64_t FieldOffset;
    if (CGM.getLangOpts().ObjCRuntime.isNonFragile()) {
      // We don't know the runtime offset of an ivar if we're using the
      // non-fragile ABI.  For bitfields, use the bit offset into the first
      // byte of storage of the bitfield.  For other fields, use zero.
      if (Field->isBitField()) {
        FieldOffset =
            CGM.getObjCRuntime().ComputeBitfieldBitOffset(CGM, ID, Field);
        FieldOffset %= CGM.getContext().getCharWidth();
      } else {
        FieldOffset = 0;
      }
    } else {
      FieldOffset = RL.getFieldOffset(FieldNo);
    }

    llvm::DINode::DIFlags Flags = llvm::DINode::FlagZero;
    if (Field->getAccessControl() == ObjCIvarDecl::Protected)
      Flags = llvm::DINode::FlagProtected;
    else if (Field->getAccessControl() == ObjCIvarDecl::Private)
      Flags = llvm::DINode::FlagPrivate;
    else if (Field->getAccessControl() == ObjCIvarDecl::Public)
      Flags = llvm::DINode::FlagPublic;

    if (Field->isBitField())
      Flags |= llvm::DINode::FlagBitField;

    llvm::MDNode *PropertyNode = nullptr;
    if (ObjCImplementationDecl *ImpD = ID->getImplementation()) {
      if (ObjCPropertyImplDecl *PImpD =
              ImpD->FindPropertyImplIvarDecl(Field->getIdentifier())) {
        if (ObjCPropertyDecl *PD = PImpD->getPropertyDecl()) {
          SourceLocation Loc = PD->getLocation();
          llvm::DIFile *PUnit = getOrCreateFile(Loc);
          unsigned PLine = getLineNumber(Loc);
          ObjCMethodDecl *Getter = PImpD->getGetterMethodDecl();
          ObjCMethodDecl *Setter = PImpD->getSetterMethodDecl();
          PropertyNode = DBuilder.createObjCProperty(
              PD->getName(), PUnit, PLine,
              hasDefaultGetterName(PD, Getter)
                  ? ""
                  : getSelectorName(PD->getGetterName()),
              hasDefaultSetterName(PD, Setter)
                  ? ""
                  : getSelectorName(PD->getSetterName()),
              PD->getPropertyAttributes(),
              getOrCreateType(PD->getType(), PUnit));
        }
      }
    }
    FieldTy = DBuilder.createObjCIVar(FieldName, FieldDefUnit, FieldLine,
                                      FieldSize, FieldAlign, FieldOffset, Flags,
                                      FieldTy, PropertyNode);
    EltTys.push_back(FieldTy);
  }

  llvm::DINodeArray Elements = DBuilder.getOrCreateArray(EltTys);
  DBuilder.replaceArrays(RealDecl, Elements);

  LexicalBlockStack.pop_back();
  return RealDecl;
}

llvm::DIType *CGDebugInfo::CreateType(const VectorType *Ty,
                                      llvm::DIFile *Unit) {
  if (Ty->isExtVectorBoolType()) {
    // Boolean ext_vector_type(N) are special because their real element type
    // (bits of bit size) is not their Clang element type (_Bool of size byte).
    // For now, we pretend the boolean vector were actually a vector of bytes
    // (where each byte represents 8 bits of the actual vector).
    // FIXME Debug info should actually represent this proper as a vector mask
    // type.
    auto &Ctx = CGM.getContext();
    uint64_t Size = CGM.getContext().getTypeSize(Ty);
    uint64_t NumVectorBytes = Size / Ctx.getCharWidth();

    // Construct the vector of 'char' type.
    QualType CharVecTy = Ctx.getVectorType(Ctx.CharTy, NumVectorBytes,
                                           VectorType::GenericVector);
    return CreateType(CharVecTy->getAs<VectorType>(), Unit);
  }

  llvm::DIType *ElementTy = getOrCreateType(Ty->getElementType(), Unit);
  int64_t Count = Ty->getNumElements();

  llvm::Metadata *Subscript;
  QualType QTy(Ty, 0);
  auto SizeExpr = SizeExprCache.find(QTy);
  if (SizeExpr != SizeExprCache.end())
    Subscript = DBuilder.getOrCreateSubrange(
        SizeExpr->getSecond() /*count*/, nullptr /*lowerBound*/,
        nullptr /*upperBound*/, nullptr /*stride*/);
  else {
    auto *CountNode =
        llvm::ConstantAsMetadata::get(llvm::ConstantInt::getSigned(
            llvm::Type::getInt64Ty(CGM.getLLVMContext()), Count ? Count : -1));
    Subscript = DBuilder.getOrCreateSubrange(
        CountNode /*count*/, nullptr /*lowerBound*/, nullptr /*upperBound*/,
        nullptr /*stride*/);
  }
  llvm::DINodeArray SubscriptArray = DBuilder.getOrCreateArray(Subscript);

  uint64_t Size = CGM.getContext().getTypeSize(Ty);
  auto Align = getTypeAlignIfRequired(Ty, CGM.getContext());

  return DBuilder.createVectorType(Size, Align, ElementTy, SubscriptArray);
}

llvm::DIType *CGDebugInfo::CreateType(const ConstantMatrixType *Ty,
                                      llvm::DIFile *Unit) {
  // FIXME: Create another debug type for matrices
  // For the time being, it treats it like a nested ArrayType.

  llvm::DIType *ElementTy = getOrCreateType(Ty->getElementType(), Unit);
  uint64_t Size = CGM.getContext().getTypeSize(Ty);
  uint32_t Align = getTypeAlignIfRequired(Ty, CGM.getContext());

  // Create ranges for both dimensions.
  llvm::SmallVector<llvm::Metadata *, 2> Subscripts;
  auto *ColumnCountNode =
      llvm::ConstantAsMetadata::get(llvm::ConstantInt::getSigned(
          llvm::Type::getInt64Ty(CGM.getLLVMContext()), Ty->getNumColumns()));
  auto *RowCountNode =
      llvm::ConstantAsMetadata::get(llvm::ConstantInt::getSigned(
          llvm::Type::getInt64Ty(CGM.getLLVMContext()), Ty->getNumRows()));
  Subscripts.push_back(DBuilder.getOrCreateSubrange(
      ColumnCountNode /*count*/, nullptr /*lowerBound*/, nullptr /*upperBound*/,
      nullptr /*stride*/));
  Subscripts.push_back(DBuilder.getOrCreateSubrange(
      RowCountNode /*count*/, nullptr /*lowerBound*/, nullptr /*upperBound*/,
      nullptr /*stride*/));
  llvm::DINodeArray SubscriptArray = DBuilder.getOrCreateArray(Subscripts);
  return DBuilder.createArrayType(Size, Align, ElementTy, SubscriptArray);
}

llvm::DIType *CGDebugInfo::CreateType(const ArrayType *Ty, llvm::DIFile *Unit) {
  uint64_t Size;
  uint32_t Align;

  // FIXME: make getTypeAlign() aware of VLAs and incomplete array types
  if (const auto *VAT = dyn_cast<VariableArrayType>(Ty)) {
    Size = 0;
    Align = getTypeAlignIfRequired(CGM.getContext().getBaseElementType(VAT),
                                   CGM.getContext());
  } else if (Ty->isIncompleteArrayType()) {
    Size = 0;
    if (Ty->getElementType()->isIncompleteType())
      Align = 0;
    else
      Align = getTypeAlignIfRequired(Ty->getElementType(), CGM.getContext());
  } else if (Ty->isIncompleteType()) {
    Size = 0;
    Align = 0;
  } else {
    // Size and align of the whole array, not the element type.
    Size = CGM.getContext().getTypeSize(Ty);
    Align = getTypeAlignIfRequired(Ty, CGM.getContext());
  }

  // Add the dimensions of the array.  FIXME: This loses CV qualifiers from
  // interior arrays, do we care?  Why aren't nested arrays represented the
  // obvious/recursive way?
  SmallVector<llvm::Metadata *, 8> Subscripts;
  QualType EltTy(Ty, 0);
  while ((Ty = dyn_cast<ArrayType>(EltTy))) {
    // If the number of elements is known, then count is that number. Otherwise,
    // it's -1. This allows us to represent a subrange with an array of 0
    // elements, like this:
    //
    //   struct foo {
    //     int x[0];
    //   };
    int64_t Count = -1; // Count == -1 is an unbounded array.
    if (const auto *CAT = dyn_cast<ConstantArrayType>(Ty))
      Count = CAT->getSize().getZExtValue();
    else if (const auto *VAT = dyn_cast<VariableArrayType>(Ty)) {
      if (Expr *Size = VAT->getSizeExpr()) {
        Expr::EvalResult Result;
        if (Size->EvaluateAsInt(Result, CGM.getContext()))
          Count = Result.Val.getInt().getExtValue();
      }
    }

    auto SizeNode = SizeExprCache.find(EltTy);
    if (SizeNode != SizeExprCache.end())
      Subscripts.push_back(DBuilder.getOrCreateSubrange(
          SizeNode->getSecond() /*count*/, nullptr /*lowerBound*/,
          nullptr /*upperBound*/, nullptr /*stride*/));
    else {
      auto *CountNode =
          llvm::ConstantAsMetadata::get(llvm::ConstantInt::getSigned(
              llvm::Type::getInt64Ty(CGM.getLLVMContext()), Count));
      Subscripts.push_back(DBuilder.getOrCreateSubrange(
          CountNode /*count*/, nullptr /*lowerBound*/, nullptr /*upperBound*/,
          nullptr /*stride*/));
    }
    EltTy = Ty->getElementType();
  }

  llvm::DINodeArray SubscriptArray = DBuilder.getOrCreateArray(Subscripts);

  return DBuilder.createArrayType(Size, Align, getOrCreateType(EltTy, Unit),
                                  SubscriptArray);
}

llvm::DIType *CGDebugInfo::CreateType(const LValueReferenceType *Ty,
                                      llvm::DIFile *Unit) {
  return CreatePointerLikeType(llvm::dwarf::DW_TAG_reference_type, Ty,
                               Ty->getPointeeType(), Unit);
}

llvm::DIType *CGDebugInfo::CreateType(const RValueReferenceType *Ty,
                                      llvm::DIFile *Unit) {
  llvm::dwarf::Tag Tag = llvm::dwarf::DW_TAG_rvalue_reference_type;
  // DW_TAG_rvalue_reference_type was introduced in DWARF 4.
  if (CGM.getCodeGenOpts().DebugStrictDwarf &&
      CGM.getCodeGenOpts().DwarfVersion < 4)
    Tag = llvm::dwarf::DW_TAG_reference_type;

  return CreatePointerLikeType(Tag, Ty, Ty->getPointeeType(), Unit);
}

llvm::DIType *CGDebugInfo::CreateType(const MemberPointerType *Ty,
                                      llvm::DIFile *U) {
  llvm::DINode::DIFlags Flags = llvm::DINode::FlagZero;
  uint64_t Size = 0;

  if (!Ty->isIncompleteType()) {
    Size = CGM.getContext().getTypeSize(Ty);

    // Set the MS inheritance model. There is no flag for the unspecified model.
    if (CGM.getTarget().getCXXABI().isMicrosoft()) {
      switch (Ty->getMostRecentCXXRecordDecl()->getMSInheritanceModel()) {
      case MSInheritanceModel::Single:
        Flags |= llvm::DINode::FlagSingleInheritance;
        break;
      case MSInheritanceModel::Multiple:
        Flags |= llvm::DINode::FlagMultipleInheritance;
        break;
      case MSInheritanceModel::Virtual:
        Flags |= llvm::DINode::FlagVirtualInheritance;
        break;
      case MSInheritanceModel::Unspecified:
        break;
      }
    }
  }

  llvm::DIType *ClassType = getOrCreateType(QualType(Ty->getClass(), 0), U);
  if (Ty->isMemberDataPointerType())
    return DBuilder.createMemberPointerType(
        getOrCreateType(Ty->getPointeeType(), U), ClassType, Size, /*Align=*/0,
        Flags);

  const FunctionProtoType *FPT =
      Ty->getPointeeType()->castAs<FunctionProtoType>();
  return DBuilder.createMemberPointerType(
      getOrCreateInstanceMethodType(
          CXXMethodDecl::getThisType(FPT, Ty->getMostRecentCXXRecordDecl()),
          FPT, U),
      ClassType, Size, /*Align=*/0, Flags);
}

llvm::DIType *CGDebugInfo::CreateType(const AtomicType *Ty, llvm::DIFile *U) {
  auto *FromTy = getOrCreateType(Ty->getValueType(), U);
  return DBuilder.createQualifiedType(llvm::dwarf::DW_TAG_atomic_type, FromTy);
}

llvm::DIType *CGDebugInfo::CreateType(const PipeType *Ty, llvm::DIFile *U) {
  return getOrCreateType(Ty->getElementType(), U);
}

llvm::DIType *CGDebugInfo::CreateEnumType(const EnumType *Ty) {
  const EnumDecl *ED = Ty->getDecl();

  uint64_t Size = 0;
  uint32_t Align = 0;
  if (!ED->getTypeForDecl()->isIncompleteType()) {
    Size = CGM.getContext().getTypeSize(ED->getTypeForDecl());
    Align = getDeclAlignIfRequired(ED, CGM.getContext());
  }

  SmallString<256> Identifier = getTypeIdentifier(Ty, CGM, TheCU);

  bool isImportedFromModule =
      DebugTypeExtRefs && ED->isFromASTFile() && ED->getDefinition();

  // If this is just a forward declaration, construct an appropriately
  // marked node and just return it.
  if (isImportedFromModule || !ED->getDefinition()) {
    // Note that it is possible for enums to be created as part of
    // their own declcontext. In this case a FwdDecl will be created
    // twice. This doesn't cause a problem because both FwdDecls are
    // entered into the ReplaceMap: finalize() will replace the first
    // FwdDecl with the second and then replace the second with
    // complete type.
    llvm::DIScope *EDContext = getDeclContextDescriptor(ED);
    llvm::DIFile *DefUnit = getOrCreateFile(ED->getLocation());
    llvm::TempDIScope TmpContext(DBuilder.createReplaceableCompositeType(
        llvm::dwarf::DW_TAG_enumeration_type, "", TheCU, DefUnit, 0));

    unsigned Line = getLineNumber(ED->getLocation());
    StringRef EDName = ED->getName();
    llvm::DIType *RetTy = DBuilder.createReplaceableCompositeType(
        llvm::dwarf::DW_TAG_enumeration_type, EDName, EDContext, DefUnit, Line,
        0, Size, Align, llvm::DINode::FlagFwdDecl, Identifier);

    ReplaceMap.emplace_back(
        std::piecewise_construct, std::make_tuple(Ty),
        std::make_tuple(static_cast<llvm::Metadata *>(RetTy)));
    return RetTy;
  }

  return CreateTypeDefinition(Ty);
}

llvm::DIType *CGDebugInfo::CreateTypeDefinition(const EnumType *Ty) {
  const EnumDecl *ED = Ty->getDecl();
  uint64_t Size = 0;
  uint32_t Align = 0;
  if (!ED->getTypeForDecl()->isIncompleteType()) {
    Size = CGM.getContext().getTypeSize(ED->getTypeForDecl());
    Align = getDeclAlignIfRequired(ED, CGM.getContext());
  }

  SmallString<256> Identifier = getTypeIdentifier(Ty, CGM, TheCU);

  SmallVector<llvm::Metadata *, 16> Enumerators;
  ED = ED->getDefinition();
  for (const auto *Enum : ED->enumerators()) {
    Enumerators.push_back(
        DBuilder.createEnumerator(Enum->getName(), Enum->getInitVal()));
  }

  // Return a CompositeType for the enum itself.
  llvm::DINodeArray EltArray = DBuilder.getOrCreateArray(Enumerators);

  llvm::DIFile *DefUnit = getOrCreateFile(ED->getLocation());
  unsigned Line = getLineNumber(ED->getLocation());
  llvm::DIScope *EnumContext = getDeclContextDescriptor(ED);
  llvm::DIType *ClassTy = getOrCreateType(ED->getIntegerType(), DefUnit);
  return DBuilder.createEnumerationType(EnumContext, ED->getName(), DefUnit,
                                        Line, Size, Align, EltArray, ClassTy,
                                        Identifier, ED->isScoped());
}

llvm::DIMacro *CGDebugInfo::CreateMacro(llvm::DIMacroFile *Parent,
                                        unsigned MType, SourceLocation LineLoc,
                                        StringRef Name, StringRef Value) {
  unsigned Line = LineLoc.isInvalid() ? 0 : getLineNumber(LineLoc);
  return DBuilder.createMacro(Parent, Line, MType, Name, Value);
}

llvm::DIMacroFile *CGDebugInfo::CreateTempMacroFile(llvm::DIMacroFile *Parent,
                                                    SourceLocation LineLoc,
                                                    SourceLocation FileLoc) {
  llvm::DIFile *FName = getOrCreateFile(FileLoc);
  unsigned Line = LineLoc.isInvalid() ? 0 : getLineNumber(LineLoc);
  return DBuilder.createTempMacroFile(Parent, Line, FName);
}

static QualType UnwrapTypeForDebugInfo(QualType T, const ASTContext &C) {
  Qualifiers Quals;
  do {
    Qualifiers InnerQuals = T.getLocalQualifiers();
    // Qualifiers::operator+() doesn't like it if you add a Qualifier
    // that is already there.
    Quals += Qualifiers::removeCommonQualifiers(Quals, InnerQuals);
    Quals += InnerQuals;
    QualType LastT = T;
    switch (T->getTypeClass()) {
    default:
      return C.getQualifiedType(T.getTypePtr(), Quals);
    case Type::TemplateSpecialization: {
      const auto *Spec = cast<TemplateSpecializationType>(T);
      if (Spec->isTypeAlias())
        return C.getQualifiedType(T.getTypePtr(), Quals);
      T = Spec->desugar();
      break;
    }
    case Type::TypeOfExpr:
      T = cast<TypeOfExprType>(T)->getUnderlyingExpr()->getType();
      break;
    case Type::TypeOf:
      T = cast<TypeOfType>(T)->getUnmodifiedType();
      break;
    case Type::Decltype:
      T = cast<DecltypeType>(T)->getUnderlyingType();
      break;
    case Type::UnaryTransform:
      T = cast<UnaryTransformType>(T)->getUnderlyingType();
      break;
    case Type::Attributed:
      T = cast<AttributedType>(T)->getEquivalentType();
      break;
    case Type::BTFTagAttributed:
      T = cast<BTFTagAttributedType>(T)->getWrappedType();
      break;
    case Type::Elaborated:
      T = cast<ElaboratedType>(T)->getNamedType();
      break;
    case Type::Using:
      T = cast<UsingType>(T)->getUnderlyingType();
      break;
    case Type::Paren:
      T = cast<ParenType>(T)->getInnerType();
      break;
    case Type::MacroQualified:
      T = cast<MacroQualifiedType>(T)->getUnderlyingType();
      break;
    case Type::SubstTemplateTypeParm:
      T = cast<SubstTemplateTypeParmType>(T)->getReplacementType();
      break;
    case Type::Auto:
    case Type::DeducedTemplateSpecialization: {
      QualType DT = cast<DeducedType>(T)->getDeducedType();
      assert(!DT.isNull() && "Undeduced types shouldn't reach here.");
      T = DT;
      break;
    }
    case Type::Adjusted:
    case Type::Decayed:
      // Decayed and adjusted types use the adjusted type in LLVM and DWARF.
      T = cast<AdjustedType>(T)->getAdjustedType();
      break;
    }

    assert(T != LastT && "Type unwrapping failed to unwrap!");
    (void)LastT;
  } while (true);
}

llvm::DIType *CGDebugInfo::getTypeOrNull(QualType Ty) {
  assert(Ty == UnwrapTypeForDebugInfo(Ty, CGM.getContext()));
  auto It = TypeCache.find(Ty.getAsOpaquePtr());
  if (It != TypeCache.end()) {
    // Verify that the debug info still exists.
    if (llvm::Metadata *V = It->second)
      return cast<llvm::DIType>(V);
  }

  return nullptr;
}

void CGDebugInfo::completeTemplateDefinition(
    const ClassTemplateSpecializationDecl &SD) {
  completeUnusedClass(SD);
}

void CGDebugInfo::completeUnusedClass(const CXXRecordDecl &D) {
  if (DebugKind <= llvm::codegenoptions::DebugLineTablesOnly ||
      D.isDynamicClass())
    return;

  completeClassData(&D);
  // In case this type has no member function definitions being emitted, ensure
  // it is retained
  RetainedTypes.push_back(CGM.getContext().getRecordType(&D).getAsOpaquePtr());
}

llvm::DIType *CGDebugInfo::getOrCreateType(QualType Ty, llvm::DIFile *Unit) {
  if (Ty.isNull())
    return nullptr;

  llvm::TimeTraceScope TimeScope("DebugType", [&]() {
    std::string Name;
    llvm::raw_string_ostream OS(Name);
    Ty.print(OS, getPrintingPolicy());
    return Name;
  });

  // Unwrap the type as needed for debug information.
  Ty = UnwrapTypeForDebugInfo(Ty, CGM.getContext());

  if (auto *T = getTypeOrNull(Ty))
    return T;

  llvm::DIType *Res = CreateTypeNode(Ty, Unit);
  void *TyPtr = Ty.getAsOpaquePtr();

  // And update the type cache.
  TypeCache[TyPtr].reset(Res);

  return Res;
}

llvm::DIModule *CGDebugInfo::getParentModuleOrNull(const Decl *D) {
  // A forward declaration inside a module header does not belong to the module.
  if (isa<RecordDecl>(D) && !cast<RecordDecl>(D)->getDefinition())
    return nullptr;
  if (DebugTypeExtRefs && D->isFromASTFile()) {
    // Record a reference to an imported clang module or precompiled header.
    auto *Reader = CGM.getContext().getExternalSource();
    auto Idx = D->getOwningModuleID();
    auto Info = Reader->getSourceDescriptor(Idx);
    if (Info)
      return getOrCreateModuleRef(*Info, /*SkeletonCU=*/true);
  } else if (ClangModuleMap) {
    // We are building a clang module or a precompiled header.
    //
    // TODO: When D is a CXXRecordDecl or a C++ Enum, the ODR applies
    // and it wouldn't be necessary to specify the parent scope
    // because the type is already unique by definition (it would look
    // like the output of -fno-standalone-debug). On the other hand,
    // the parent scope helps a consumer to quickly locate the object
    // file where the type's definition is located, so it might be
    // best to make this behavior a command line or debugger tuning
    // option.
    if (Module *M = D->getOwningModule()) {
      // This is a (sub-)module.
      auto Info = ASTSourceDescriptor(*M);
      return getOrCreateModuleRef(Info, /*SkeletonCU=*/false);
    } else {
      // This the precompiled header being built.
      return getOrCreateModuleRef(PCHDescriptor, /*SkeletonCU=*/false);
    }
  }

  return nullptr;
}

llvm::DIType *CGDebugInfo::CreateTypeNode(QualType Ty, llvm::DIFile *Unit) {
  // Handle qualifiers, which recursively handles what they refer to.
  if (Ty.hasLocalQualifiers())
    return CreateQualifiedType(Ty, Unit);

  // Work out details of type.
  switch (Ty->getTypeClass()) {
#define TYPE(Class, Base)
#define ABSTRACT_TYPE(Class, Base)
#define NON_CANONICAL_TYPE(Class, Base)
#define DEPENDENT_TYPE(Class, Base) case Type::Class:
#include "clang/AST/TypeNodes.inc"
    llvm_unreachable("Dependent types cannot show up in debug information");

  case Type::ExtVector:
  case Type::Vector:
    return CreateType(cast<VectorType>(Ty), Unit);
  case Type::ConstantMatrix:
    return CreateType(cast<ConstantMatrixType>(Ty), Unit);
  case Type::ObjCObjectPointer:
    return CreateType(cast<ObjCObjectPointerType>(Ty), Unit);
  case Type::ObjCObject:
    return CreateType(cast<ObjCObjectType>(Ty), Unit);
  case Type::ObjCTypeParam:
    return CreateType(cast<ObjCTypeParamType>(Ty), Unit);
  case Type::ObjCInterface:
    return CreateType(cast<ObjCInterfaceType>(Ty), Unit);
  case Type::Builtin:
    return CreateType(cast<BuiltinType>(Ty));
  case Type::Complex:
    return CreateType(cast<ComplexType>(Ty));
  case Type::Pointer:
    return CreateType(cast<PointerType>(Ty), Unit);
  case Type::BlockPointer:
    return CreateType(cast<BlockPointerType>(Ty), Unit);
  case Type::Typedef:
    return CreateType(cast<TypedefType>(Ty), Unit);
  case Type::Record:
    return CreateType(cast<RecordType>(Ty));
  case Type::Enum:
    return CreateEnumType(cast<EnumType>(Ty));
  case Type::FunctionProto:
  case Type::FunctionNoProto:
    return CreateType(cast<FunctionType>(Ty), Unit);
  case Type::ConstantArray:
  case Type::VariableArray:
  case Type::IncompleteArray:
    return CreateType(cast<ArrayType>(Ty), Unit);

  case Type::LValueReference:
    return CreateType(cast<LValueReferenceType>(Ty), Unit);
  case Type::RValueReference:
    return CreateType(cast<RValueReferenceType>(Ty), Unit);

  case Type::MemberPointer:
    return CreateType(cast<MemberPointerType>(Ty), Unit);

  case Type::Atomic:
    return CreateType(cast<AtomicType>(Ty), Unit);

  case Type::BitInt:
    return CreateType(cast<BitIntType>(Ty));
  case Type::Pipe:
    return CreateType(cast<PipeType>(Ty), Unit);

  case Type::TemplateSpecialization:
    return CreateType(cast<TemplateSpecializationType>(Ty), Unit);

  case Type::Auto:
  case Type::Attributed:
  case Type::BTFTagAttributed:
  case Type::Adjusted:
  case Type::Decayed:
  case Type::DeducedTemplateSpecialization:
  case Type::Elaborated:
  case Type::Using:
  case Type::Paren:
  case Type::MacroQualified:
  case Type::SubstTemplateTypeParm:
  case Type::TypeOfExpr:
  case Type::TypeOf:
  case Type::Decltype:
  case Type::UnaryTransform:
    break;
  }

  llvm_unreachable("type should have been unwrapped!");
}

llvm::DICompositeType *
CGDebugInfo::getOrCreateLimitedType(const RecordType *Ty) {
  QualType QTy(Ty, 0);

  auto *T = cast_or_null<llvm::DICompositeType>(getTypeOrNull(QTy));

  // We may have cached a forward decl when we could have created
  // a non-forward decl. Go ahead and create a non-forward decl
  // now.
  if (T && !T->isForwardDecl())
    return T;

  // Otherwise create the type.
  llvm::DICompositeType *Res = CreateLimitedType(Ty);

  // Propagate members from the declaration to the definition
  // CreateType(const RecordType*) will overwrite this with the members in the
  // correct order if the full type is needed.
  DBuilder.replaceArrays(Res, T ? T->getElements() : llvm::DINodeArray());

  // And update the type cache.
  TypeCache[QTy.getAsOpaquePtr()].reset(Res);
  return Res;
}

// TODO: Currently used for context chains when limiting debug info.
llvm::DICompositeType *CGDebugInfo::CreateLimitedType(const RecordType *Ty) {
  RecordDecl *RD = Ty->getDecl();

  // Get overall information about the record type for the debug info.
  StringRef RDName = getClassName(RD);
  const SourceLocation Loc = RD->getLocation();
  llvm::DIFile *DefUnit = nullptr;
  unsigned Line = 0;
  if (Loc.isValid()) {
    DefUnit = getOrCreateFile(Loc);
    Line = getLineNumber(Loc);
  }

  llvm::DIScope *RDContext = getDeclContextDescriptor(RD);

  // If we ended up creating the type during the context chain construction,
  // just return that.
  auto *T = cast_or_null<llvm::DICompositeType>(
      getTypeOrNull(CGM.getContext().getRecordType(RD)));
  if (T && (!T->isForwardDecl() || !RD->getDefinition()))
    return T;

  // If this is just a forward or incomplete declaration, construct an
  // appropriately marked node and just return it.
  const RecordDecl *D = RD->getDefinition();
  if (!D || !D->isCompleteDefinition())
    return getOrCreateRecordFwdDecl(Ty, RDContext);

  uint64_t Size = CGM.getContext().getTypeSize(Ty);
  // __attribute__((aligned)) can increase or decrease alignment *except* on a
  // struct or struct member, where it only increases  alignment unless 'packed'
  // is also specified. To handle this case, the `getTypeAlignIfRequired` needs
  // to be used.
  auto Align = getTypeAlignIfRequired(Ty, CGM.getContext());

  SmallString<256> Identifier = getTypeIdentifier(Ty, CGM, TheCU);

  // Explicitly record the calling convention and export symbols for C++
  // records.
  auto Flags = llvm::DINode::FlagZero;
  if (auto CXXRD = dyn_cast<CXXRecordDecl>(RD)) {
    if (CGM.getCXXABI().getRecordArgABI(CXXRD) == CGCXXABI::RAA_Indirect)
      Flags |= llvm::DINode::FlagTypePassByReference;
    else
      Flags |= llvm::DINode::FlagTypePassByValue;

    // Record if a C++ record is non-trivial type.
    if (!CXXRD->isTrivial())
      Flags |= llvm::DINode::FlagNonTrivial;

    // Record exports it symbols to the containing structure.
    if (CXXRD->isAnonymousStructOrUnion())
        Flags |= llvm::DINode::FlagExportSymbols;

    Flags |= getAccessFlag(CXXRD->getAccess(),
                           dyn_cast<CXXRecordDecl>(CXXRD->getDeclContext()));
  }

  llvm::DINodeArray Annotations = CollectBTFDeclTagAnnotations(D);
  llvm::DICompositeType *RealDecl = DBuilder.createReplaceableCompositeType(
      getTagForRecord(RD), RDName, RDContext, DefUnit, Line, 0, Size, Align,
      Flags, Identifier, Annotations);

  // Elements of composite types usually have back to the type, creating
  // uniquing cycles.  Distinct nodes are more efficient.
  switch (RealDecl->getTag()) {
  default:
    llvm_unreachable("invalid composite type tag");

  case llvm::dwarf::DW_TAG_array_type:
  case llvm::dwarf::DW_TAG_enumeration_type:
    // Array elements and most enumeration elements don't have back references,
    // so they don't tend to be involved in uniquing cycles and there is some
    // chance of merging them when linking together two modules.  Only make
    // them distinct if they are ODR-uniqued.
    if (Identifier.empty())
      break;
    [[fallthrough]];

  case llvm::dwarf::DW_TAG_structure_type:
  case llvm::dwarf::DW_TAG_union_type:
  case llvm::dwarf::DW_TAG_class_type:
    // Immediately resolve to a distinct node.
    RealDecl =
        llvm::MDNode::replaceWithDistinct(llvm::TempDICompositeType(RealDecl));
    break;
  }

  RegionMap[Ty->getDecl()].reset(RealDecl);
  TypeCache[QualType(Ty, 0).getAsOpaquePtr()].reset(RealDecl);

  if (const auto *TSpecial = dyn_cast<ClassTemplateSpecializationDecl>(RD))
    DBuilder.replaceArrays(RealDecl, llvm::DINodeArray(),
                           CollectCXXTemplateParams(TSpecial, DefUnit));
  return RealDecl;
}

void CGDebugInfo::CollectContainingType(const CXXRecordDecl *RD,
                                        llvm::DICompositeType *RealDecl) {
  // A class's primary base or the class itself contains the vtable.
  llvm::DIType *ContainingType = nullptr;
  const ASTRecordLayout &RL = CGM.getContext().getASTRecordLayout(RD);
  if (const CXXRecordDecl *PBase = RL.getPrimaryBase()) {
    // Seek non-virtual primary base root.
    while (true) {
      const ASTRecordLayout &BRL = CGM.getContext().getASTRecordLayout(PBase);
      const CXXRecordDecl *PBT = BRL.getPrimaryBase();
      if (PBT && !BRL.isPrimaryBaseVirtual())
        PBase = PBT;
      else
        break;
    }
    ContainingType = getOrCreateType(QualType(PBase->getTypeForDecl(), 0),
                                     getOrCreateFile(RD->getLocation()));
  } else if (RD->isDynamicClass())
    ContainingType = RealDecl;

  DBuilder.replaceVTableHolder(RealDecl, ContainingType);
}

llvm::DIType *CGDebugInfo::CreateMemberType(llvm::DIFile *Unit, QualType FType,
                                            StringRef Name, uint64_t *Offset) {
  llvm::DIType *FieldTy = CGDebugInfo::getOrCreateType(FType, Unit);
  uint64_t FieldSize = CGM.getContext().getTypeSize(FType);
  auto FieldAlign = getTypeAlignIfRequired(FType, CGM.getContext());
  llvm::DIType *Ty =
      DBuilder.createMemberType(Unit, Name, Unit, 0, FieldSize, FieldAlign,
                                *Offset, llvm::DINode::FlagZero, FieldTy);
  *Offset += FieldSize;
  return Ty;
}

void CGDebugInfo::collectFunctionDeclProps(GlobalDecl GD, llvm::DIFile *Unit,
                                           StringRef &Name,
                                           StringRef &LinkageName,
                                           llvm::DIScope *&FDContext,
                                           llvm::DINodeArray &TParamsArray,
                                           llvm::DINode::DIFlags &Flags) {
  const auto *FD = cast<FunctionDecl>(GD.getCanonicalDecl().getDecl());
  Name = getFunctionName(FD);
  // Use mangled name as linkage name for C/C++ functions.
  if (FD->getType()->getAs<FunctionProtoType>())
    LinkageName = CGM.getMangledName(GD);
  if (FD->hasPrototype())
    Flags |= llvm::DINode::FlagPrototyped;
  // No need to replicate the linkage name if it isn't different from the
  // subprogram name, no need to have it at all unless coverage is enabled or
  // debug is set to more than just line tables or extra debug info is needed.
  if (LinkageName == Name ||
      (CGM.getCodeGenOpts().CoverageNotesFile.empty() &&
       CGM.getCodeGenOpts().CoverageDataFile.empty() &&
       !CGM.getCodeGenOpts().DebugInfoForProfiling &&
       !CGM.getCodeGenOpts().PseudoProbeForProfiling &&
       DebugKind <= llvm::codegenoptions::DebugLineTablesOnly))
    LinkageName = StringRef();

  // Emit the function scope in line tables only mode (if CodeView) to
  // differentiate between function names.
  if (CGM.getCodeGenOpts().hasReducedDebugInfo() ||
      (DebugKind == llvm::codegenoptions::DebugLineTablesOnly &&
       CGM.getCodeGenOpts().EmitCodeView)) {
    if (const NamespaceDecl *NSDecl =
            dyn_cast_or_null<NamespaceDecl>(FD->getDeclContext()))
      FDContext = getOrCreateNamespace(NSDecl);
    else if (const RecordDecl *RDecl =
                 dyn_cast_or_null<RecordDecl>(FD->getDeclContext())) {
      llvm::DIScope *Mod = getParentModuleOrNull(RDecl);
      FDContext = getContextDescriptor(RDecl, Mod ? Mod : TheCU);
    }
  }
  if (CGM.getCodeGenOpts().hasReducedDebugInfo()) {
    // Check if it is a noreturn-marked function
    if (FD->isNoReturn())
      Flags |= llvm::DINode::FlagNoReturn;
    // Collect template parameters.
    TParamsArray = CollectFunctionTemplateParams(FD, Unit);
  }
}

void CGDebugInfo::collectVarDeclProps(const VarDecl *VD, llvm::DIFile *&Unit,
                                      unsigned &LineNo, QualType &T,
                                      StringRef &Name, StringRef &LinkageName,
                                      llvm::MDTuple *&TemplateParameters,
                                      llvm::DIScope *&VDContext) {
  Unit = getOrCreateFile(VD->getLocation());
  LineNo = getLineNumber(VD->getLocation());

  setLocation(VD->getLocation());

  T = VD->getType();
  if (T->isIncompleteArrayType()) {
    // CodeGen turns int[] into int[1] so we'll do the same here.
    llvm::APInt ConstVal(32, 1);
    QualType ET = CGM.getContext().getAsArrayType(T)->getElementType();

    T = CGM.getContext().getConstantArrayType(ET, ConstVal, nullptr,
                                              ArrayType::Normal, 0);
  }

  Name = VD->getName();
  if (VD->getDeclContext() && !isa<FunctionDecl>(VD->getDeclContext()) &&
      !isa<ObjCMethodDecl>(VD->getDeclContext()))
    LinkageName = CGM.getMangledName(VD);
  if (LinkageName == Name)
    LinkageName = StringRef();

  if (isa<VarTemplateSpecializationDecl>(VD)) {
    llvm::DINodeArray parameterNodes = CollectVarTemplateParams(VD, &*Unit);
    TemplateParameters = parameterNodes.get();
  } else {
    TemplateParameters = nullptr;
  }

  // Since we emit declarations (DW_AT_members) for static members, place the
  // definition of those static members in the namespace they were declared in
  // in the source code (the lexical decl context).
  // FIXME: Generalize this for even non-member global variables where the
  // declaration and definition may have different lexical decl contexts, once
  // we have support for emitting declarations of (non-member) global variables.
  const DeclContext *DC = VD->isStaticDataMember() ? VD->getLexicalDeclContext()
                                                   : VD->getDeclContext();
  // When a record type contains an in-line initialization of a static data
  // member, and the record type is marked as __declspec(dllexport), an implicit
  // definition of the member will be created in the record context.  DWARF
  // doesn't seem to have a nice way to describe this in a form that consumers
  // are likely to understand, so fake the "normal" situation of a definition
  // outside the class by putting it in the global scope.
  if (DC->isRecord())
    DC = CGM.getContext().getTranslationUnitDecl();

  llvm::DIScope *Mod = getParentModuleOrNull(VD);
  VDContext = getContextDescriptor(cast<Decl>(DC), Mod ? Mod : TheCU);
}

llvm::DISubprogram *CGDebugInfo::getFunctionFwdDeclOrStub(GlobalDecl GD,
                                                          bool Stub) {
  llvm::DINodeArray TParamsArray;
  StringRef Name, LinkageName;
  llvm::DINode::DIFlags Flags = llvm::DINode::FlagZero;
  llvm::DISubprogram::DISPFlags SPFlags = llvm::DISubprogram::SPFlagZero;
  SourceLocation Loc = GD.getDecl()->getLocation();
  llvm::DIFile *Unit = getOrCreateFile(Loc);
  llvm::DIScope *DContext = Unit;
  unsigned Line = getLineNumber(Loc);
  collectFunctionDeclProps(GD, Unit, Name, LinkageName, DContext, TParamsArray,
                           Flags);
  auto *FD = cast<FunctionDecl>(GD.getDecl());

  // Build function type.
  SmallVector<QualType, 16> ArgTypes;
  for (const ParmVarDecl *Parm : FD->parameters())
    ArgTypes.push_back(Parm->getType());

  CallingConv CC = FD->getType()->castAs<FunctionType>()->getCallConv();
  QualType FnType = CGM.getContext().getFunctionType(
      FD->getReturnType(), ArgTypes, FunctionProtoType::ExtProtoInfo(CC));
  if (!FD->isExternallyVisible())
    SPFlags |= llvm::DISubprogram::SPFlagLocalToUnit;
  if (CGM.getLangOpts().Optimize)
    SPFlags |= llvm::DISubprogram::SPFlagOptimized;

  if (Stub) {
    Flags |= getCallSiteRelatedAttrs();
    SPFlags |= llvm::DISubprogram::SPFlagDefinition;
    return DBuilder.createFunction(
        DContext, Name, LinkageName, Unit, Line,
        getOrCreateFunctionType(GD.getDecl(), FnType, Unit), 0, Flags, SPFlags,
        TParamsArray.get(), getFunctionDeclaration(FD));
  }

  llvm::DISubprogram *SP = DBuilder.createTempFunctionFwdDecl(
      DContext, Name, LinkageName, Unit, Line,
      getOrCreateFunctionType(GD.getDecl(), FnType, Unit), 0, Flags, SPFlags,
      TParamsArray.get(), getFunctionDeclaration(FD));
  const FunctionDecl *CanonDecl = FD->getCanonicalDecl();
  FwdDeclReplaceMap.emplace_back(std::piecewise_construct,
                                 std::make_tuple(CanonDecl),
                                 std::make_tuple(SP));
  return SP;
}

llvm::DISubprogram *CGDebugInfo::getFunctionForwardDeclaration(GlobalDecl GD) {
  return getFunctionFwdDeclOrStub(GD, /* Stub = */ false);
}

llvm::DISubprogram *CGDebugInfo::getFunctionStub(GlobalDecl GD) {
  return getFunctionFwdDeclOrStub(GD, /* Stub = */ true);
}

llvm::DIGlobalVariable *
CGDebugInfo::getGlobalVariableForwardDeclaration(const VarDecl *VD) {
  QualType T;
  StringRef Name, LinkageName;
  SourceLocation Loc = VD->getLocation();
  llvm::DIFile *Unit = getOrCreateFile(Loc);
  llvm::DIScope *DContext = Unit;
  unsigned Line = getLineNumber(Loc);
  llvm::MDTuple *TemplateParameters = nullptr;

  collectVarDeclProps(VD, Unit, Line, T, Name, LinkageName, TemplateParameters,
                      DContext);
  auto Align = getDeclAlignIfRequired(VD, CGM.getContext());
  auto *GV = DBuilder.createTempGlobalVariableFwdDecl(
      DContext, Name, LinkageName, Unit, Line, getOrCreateType(T, Unit),
      !VD->isExternallyVisible(), nullptr, TemplateParameters, Align);
  FwdDeclReplaceMap.emplace_back(
      std::piecewise_construct,
      std::make_tuple(cast<VarDecl>(VD->getCanonicalDecl())),
      std::make_tuple(static_cast<llvm::Metadata *>(GV)));
  return GV;
}

llvm::DINode *CGDebugInfo::getDeclarationOrDefinition(const Decl *D) {
  // We only need a declaration (not a definition) of the type - so use whatever
  // we would otherwise do to get a type for a pointee. (forward declarations in
  // limited debug info, full definitions (if the type definition is available)
  // in unlimited debug info)
  if (const auto *TD = dyn_cast<TypeDecl>(D))
    return getOrCreateType(CGM.getContext().getTypeDeclType(TD),
                           getOrCreateFile(TD->getLocation()));
  auto I = DeclCache.find(D->getCanonicalDecl());

  if (I != DeclCache.end()) {
    auto N = I->second;
    if (auto *GVE = dyn_cast_or_null<llvm::DIGlobalVariableExpression>(N))
      return GVE->getVariable();
    return cast<llvm::DINode>(N);
  }

  // Search imported declaration cache if it is already defined
  // as imported declaration.
  auto IE = ImportedDeclCache.find(D->getCanonicalDecl());

  if (IE != ImportedDeclCache.end()) {
    auto N = IE->second;
    if (auto *GVE = dyn_cast_or_null<llvm::DIImportedEntity>(N))
      return cast<llvm::DINode>(GVE);
    return dyn_cast_or_null<llvm::DINode>(N);
  }

  // No definition for now. Emit a forward definition that might be
  // merged with a potential upcoming definition.
  if (const auto *FD = dyn_cast<FunctionDecl>(D))
    return getFunctionForwardDeclaration(FD);
  else if (const auto *VD = dyn_cast<VarDecl>(D))
    return getGlobalVariableForwardDeclaration(VD);

  return nullptr;
}

llvm::DISubprogram *CGDebugInfo::getFunctionDeclaration(const Decl *D) {
  if (!D || DebugKind <= llvm::codegenoptions::DebugLineTablesOnly)
    return nullptr;

  const auto *FD = dyn_cast<FunctionDecl>(D);
  if (!FD)
    return nullptr;

  // Setup context.
  auto *S = getDeclContextDescriptor(D);

  auto MI = SPCache.find(FD->getCanonicalDecl());
  if (MI == SPCache.end()) {
    if (const auto *MD = dyn_cast<CXXMethodDecl>(FD->getCanonicalDecl())) {
      return CreateCXXMemberFunction(MD, getOrCreateFile(MD->getLocation()),
                                     cast<llvm::DICompositeType>(S));
    }
  }
  if (MI != SPCache.end()) {
    auto *SP = dyn_cast_or_null<llvm::DISubprogram>(MI->second);
    if (SP && !SP->isDefinition())
      return SP;
  }

  for (auto *NextFD : FD->redecls()) {
    auto MI = SPCache.find(NextFD->getCanonicalDecl());
    if (MI != SPCache.end()) {
      auto *SP = dyn_cast_or_null<llvm::DISubprogram>(MI->second);
      if (SP && !SP->isDefinition())
        return SP;
    }
  }
  return nullptr;
}

llvm::DISubprogram *CGDebugInfo::getObjCMethodDeclaration(
    const Decl *D, llvm::DISubroutineType *FnType, unsigned LineNo,
    llvm::DINode::DIFlags Flags, llvm::DISubprogram::DISPFlags SPFlags) {
  if (!D || DebugKind <= llvm::codegenoptions::DebugLineTablesOnly)
    return nullptr;

  const auto *OMD = dyn_cast<ObjCMethodDecl>(D);
  if (!OMD)
    return nullptr;

  if (CGM.getCodeGenOpts().DwarfVersion < 5 && !OMD->isDirectMethod())
    return nullptr;

  if (OMD->isDirectMethod())
    SPFlags |= llvm::DISubprogram::SPFlagObjCDirect;

  // Starting with DWARF V5 method declarations are emitted as children of
  // the interface type.
  auto *ID = dyn_cast_or_null<ObjCInterfaceDecl>(D->getDeclContext());
  if (!ID)
    ID = OMD->getClassInterface();
  if (!ID)
    return nullptr;
  QualType QTy(ID->getTypeForDecl(), 0);
  auto It = TypeCache.find(QTy.getAsOpaquePtr());
  if (It == TypeCache.end())
    return nullptr;
  auto *InterfaceType = cast<llvm::DICompositeType>(It->second);
  llvm::DISubprogram *FD = DBuilder.createFunction(
      InterfaceType, getObjCMethodName(OMD), StringRef(),
      InterfaceType->getFile(), LineNo, FnType, LineNo, Flags, SPFlags);
  DBuilder.finalizeSubprogram(FD);
  ObjCMethodCache[ID].push_back({FD, OMD->isDirectMethod()});
  return FD;
}

// getOrCreateFunctionType - Construct type. If it is a c++ method, include
// implicit parameter "this".
llvm::DISubroutineType *CGDebugInfo::getOrCreateFunctionType(const Decl *D,
                                                             QualType FnType,
                                                             llvm::DIFile *F) {
  // In CodeView, we emit the function types in line tables only because the
  // only way to distinguish between functions is by display name and type.
  if (!D || (DebugKind <= llvm::codegenoptions::DebugLineTablesOnly &&
             !CGM.getCodeGenOpts().EmitCodeView))
    // Create fake but valid subroutine type. Otherwise -verify would fail, and
    // subprogram DIE will miss DW_AT_decl_file and DW_AT_decl_line fields.
    return DBuilder.createSubroutineType(
        DBuilder.getOrCreateTypeArray(std::nullopt));

  if (const auto *Method = dyn_cast<CXXMethodDecl>(D))
    return getOrCreateMethodType(Method, F);

  const auto *FTy = FnType->getAs<FunctionType>();
  CallingConv CC = FTy ? FTy->getCallConv() : CallingConv::CC_C;

  if (const auto *OMethod = dyn_cast<ObjCMethodDecl>(D)) {
    // Add "self" and "_cmd"
    SmallVector<llvm::Metadata *, 16> Elts;

    // First element is always return type. For 'void' functions it is NULL.
    QualType ResultTy = OMethod->getReturnType();

    // Replace the instancetype keyword with the actual type.
    if (ResultTy == CGM.getContext().getObjCInstanceType())
      ResultTy = CGM.getContext().getPointerType(
          QualType(OMethod->getClassInterface()->getTypeForDecl(), 0));

    Elts.push_back(getOrCreateType(ResultTy, F));
    // "self" pointer is always first argument.
    QualType SelfDeclTy;
    if (auto *SelfDecl = OMethod->getSelfDecl())
      SelfDeclTy = SelfDecl->getType();
    else if (auto *FPT = dyn_cast<FunctionProtoType>(FnType))
      if (FPT->getNumParams() > 1)
        SelfDeclTy = FPT->getParamType(0);
    if (!SelfDeclTy.isNull())
      Elts.push_back(
          CreateSelfType(SelfDeclTy, getOrCreateType(SelfDeclTy, F)));
    // "_cmd" pointer is always second argument.
    Elts.push_back(DBuilder.createArtificialType(
        getOrCreateType(CGM.getContext().getObjCSelType(), F)));
    // Get rest of the arguments.
    for (const auto *PI : OMethod->parameters())
      Elts.push_back(getOrCreateType(PI->getType(), F));
    // Variadic methods need a special marker at the end of the type list.
    if (OMethod->isVariadic())
      Elts.push_back(DBuilder.createUnspecifiedParameter());

    llvm::DITypeRefArray EltTypeArray = DBuilder.getOrCreateTypeArray(Elts);
    return DBuilder.createSubroutineType(EltTypeArray, llvm::DINode::FlagZero,
                                         getDwarfCC(CC));
  }

  // Handle variadic function types; they need an additional
  // unspecified parameter.
  if (const auto *FD = dyn_cast<FunctionDecl>(D))
    if (FD->isVariadic()) {
      SmallVector<llvm::Metadata *, 16> EltTys;
      EltTys.push_back(getOrCreateType(FD->getReturnType(), F));
      if (const auto *FPT = dyn_cast<FunctionProtoType>(FnType))
        for (QualType ParamType : FPT->param_types())
          EltTys.push_back(getOrCreateType(ParamType, F));
      EltTys.push_back(DBuilder.createUnspecifiedParameter());
      llvm::DITypeRefArray EltTypeArray = DBuilder.getOrCreateTypeArray(EltTys);
      return DBuilder.createSubroutineType(EltTypeArray, llvm::DINode::FlagZero,
                                           getDwarfCC(CC));
    }

  return cast<llvm::DISubroutineType>(getOrCreateType(FnType, F));
}

QualType
CGDebugInfo::getFunctionType(const FunctionDecl *FD, QualType RetTy,
                             const SmallVectorImpl<const VarDecl *> &Args) {
  CallingConv CC = CallingConv::CC_C;
  if (FD)
    if (const auto *SrcFnTy = FD->getType()->getAs<FunctionType>())
      CC = SrcFnTy->getCallConv();
  SmallVector<QualType, 16> ArgTypes;
  for (const VarDecl *VD : Args)
    ArgTypes.push_back(VD->getType());
  return CGM.getContext().getFunctionType(RetTy, ArgTypes,
                                          FunctionProtoType::ExtProtoInfo(CC));
}

void CGDebugInfo::emitFunctionStart(GlobalDecl GD, SourceLocation Loc,
                                    SourceLocation ScopeLoc, QualType FnType,
                                    llvm::Function *Fn, bool CurFuncIsThunk) {
  StringRef Name;
  StringRef LinkageName;

  FnBeginRegionCount.push_back(LexicalBlockStack.size());

  const Decl *D = GD.getDecl();
  bool HasDecl = (D != nullptr);

  llvm::DINode::DIFlags Flags = llvm::DINode::FlagZero;
  llvm::DISubprogram::DISPFlags SPFlags = llvm::DISubprogram::SPFlagZero;
  llvm::DIFile *Unit = getOrCreateFile(Loc);
  llvm::DIScope *FDContext = Unit;
  llvm::DINodeArray TParamsArray;
  if (!HasDecl) {
    // Use llvm function name.
    LinkageName = Fn->getName();
  } else if (const auto *FD = dyn_cast<FunctionDecl>(D)) {
    // If there is a subprogram for this function available then use it.
    auto FI = SPCache.find(FD->getCanonicalDecl());
    if (FI != SPCache.end()) {
      auto *SP = dyn_cast_or_null<llvm::DISubprogram>(FI->second);
      if (SP && SP->isDefinition()) {
        LexicalBlockStack.emplace_back(SP);
        RegionMap[D].reset(SP);
        return;
      }
    }
    collectFunctionDeclProps(GD, Unit, Name, LinkageName, FDContext,
                             TParamsArray, Flags);
  } else if (const auto *OMD = dyn_cast<ObjCMethodDecl>(D)) {
    Name = getObjCMethodName(OMD);
    Flags |= llvm::DINode::FlagPrototyped;
  } else if (isa<VarDecl>(D) &&
             GD.getDynamicInitKind() != DynamicInitKind::NoStub) {
    // This is a global initializer or atexit destructor for a global variable.
    Name = getDynamicInitializerName(cast<VarDecl>(D), GD.getDynamicInitKind(),
                                     Fn);
  } else {
    Name = Fn->getName();

    if (isa<BlockDecl>(D))
      LinkageName = Name;

    Flags |= llvm::DINode::FlagPrototyped;
  }
  if (Name.startswith("\01"))
    Name = Name.substr(1);

  assert((!D || !isa<VarDecl>(D) ||
          GD.getDynamicInitKind() != DynamicInitKind::NoStub) &&
         "Unexpected DynamicInitKind !");

  if (!HasDecl || D->isImplicit() || D->hasAttr<ArtificialAttr>() ||
      isa<VarDecl>(D) || isa<CapturedDecl>(D)) {
    Flags |= llvm::DINode::FlagArtificial;
    // Artificial functions should not silently reuse CurLoc.
    CurLoc = SourceLocation();
  }

  if (CurFuncIsThunk)
    Flags |= llvm::DINode::FlagThunk;

  if (Fn->hasLocalLinkage())
    SPFlags |= llvm::DISubprogram::SPFlagLocalToUnit;
  if (CGM.getLangOpts().Optimize)
    SPFlags |= llvm::DISubprogram::SPFlagOptimized;

  llvm::DINode::DIFlags FlagsForDef = Flags | getCallSiteRelatedAttrs();
  llvm::DISubprogram::DISPFlags SPFlagsForDef =
      SPFlags | llvm::DISubprogram::SPFlagDefinition;

  const unsigned LineNo = getLineNumber(Loc.isValid() ? Loc : CurLoc);
  unsigned ScopeLine = getLineNumber(ScopeLoc);
  llvm::DISubroutineType *DIFnType = getOrCreateFunctionType(D, FnType, Unit);
  llvm::DISubprogram *Decl = nullptr;
  llvm::DINodeArray Annotations = nullptr;
  if (D) {
    Decl = isa<ObjCMethodDecl>(D)
               ? getObjCMethodDeclaration(D, DIFnType, LineNo, Flags, SPFlags)
               : getFunctionDeclaration(D);
    Annotations = CollectBTFDeclTagAnnotations(D);
  }

  // FIXME: The function declaration we're constructing here is mostly reusing
  // declarations from CXXMethodDecl and not constructing new ones for arbitrary
  // FunctionDecls. When/if we fix this we can have FDContext be TheCU/null for
  // all subprograms instead of the actual context since subprogram definitions
  // are emitted as CU level entities by the backend.
  llvm::DISubprogram *SP = DBuilder.createFunction(
      FDContext, Name, LinkageName, Unit, LineNo, DIFnType, ScopeLine,
      FlagsForDef, SPFlagsForDef, TParamsArray.get(), Decl, nullptr,
      Annotations);
  Fn->setSubprogram(SP);
  // We might get here with a VarDecl in the case we're generating
  // code for the initialization of globals. Do not record these decls
  // as they will overwrite the actual VarDecl Decl in the cache.
  if (HasDecl && isa<FunctionDecl>(D))
    DeclCache[D->getCanonicalDecl()].reset(SP);

  // Push the function onto the lexical block stack.
  LexicalBlockStack.emplace_back(SP);

  if (HasDecl)
    RegionMap[D].reset(SP);
}

void CGDebugInfo::EmitFunctionDecl(GlobalDecl GD, SourceLocation Loc,
                                   QualType FnType, llvm::Function *Fn) {
  StringRef Name;
  StringRef LinkageName;

  const Decl *D = GD.getDecl();
  if (!D)
    return;

  llvm::TimeTraceScope TimeScope("DebugFunction", [&]() {
    return GetName(D, true);
  });

  llvm::DINode::DIFlags Flags = llvm::DINode::FlagZero;
  llvm::DIFile *Unit = getOrCreateFile(Loc);
  bool IsDeclForCallSite = Fn ? true : false;
  llvm::DIScope *FDContext =
      IsDeclForCallSite ? Unit : getDeclContextDescriptor(D);
  llvm::DINodeArray TParamsArray;
  if (isa<FunctionDecl>(D)) {
    // If there is a DISubprogram for this function available then use it.
    collectFunctionDeclProps(GD, Unit, Name, LinkageName, FDContext,
                             TParamsArray, Flags);
  } else if (const auto *OMD = dyn_cast<ObjCMethodDecl>(D)) {
    Name = getObjCMethodName(OMD);
    Flags |= llvm::DINode::FlagPrototyped;
  } else {
    llvm_unreachable("not a function or ObjC method");
  }
  if (!Name.empty() && Name[0] == '\01')
    Name = Name.substr(1);

  if (D->isImplicit()) {
    Flags |= llvm::DINode::FlagArtificial;
    // Artificial functions without a location should not silently reuse CurLoc.
    if (Loc.isInvalid())
      CurLoc = SourceLocation();
  }
  unsigned LineNo = getLineNumber(Loc);
  unsigned ScopeLine = 0;
  llvm::DISubprogram::DISPFlags SPFlags = llvm::DISubprogram::SPFlagZero;
  if (CGM.getLangOpts().Optimize)
    SPFlags |= llvm::DISubprogram::SPFlagOptimized;

  llvm::DINodeArray Annotations = CollectBTFDeclTagAnnotations(D);
  llvm::DISubroutineType *STy = getOrCreateFunctionType(D, FnType, Unit);
  llvm::DISubprogram *SP = DBuilder.createFunction(
      FDContext, Name, LinkageName, Unit, LineNo, STy, ScopeLine, Flags,
      SPFlags, TParamsArray.get(), nullptr, nullptr, Annotations);

  // Preserve btf_decl_tag attributes for parameters of extern functions
  // for BPF target. The parameters created in this loop are attached as
  // DISubprogram's retainedNodes in the subsequent finalizeSubprogram call.
  if (IsDeclForCallSite && CGM.getTarget().getTriple().isBPF()) {
    if (auto *FD = dyn_cast<FunctionDecl>(D)) {
      llvm::DITypeRefArray ParamTypes = STy->getTypeArray();
      unsigned ArgNo = 1;
      for (ParmVarDecl *PD : FD->parameters()) {
        llvm::DINodeArray ParamAnnotations = CollectBTFDeclTagAnnotations(PD);
        DBuilder.createParameterVariable(
            SP, PD->getName(), ArgNo, Unit, LineNo, ParamTypes[ArgNo], true,
            llvm::DINode::FlagZero, ParamAnnotations);
        ++ArgNo;
      }
    }
  }

  if (IsDeclForCallSite)
    Fn->setSubprogram(SP);

  DBuilder.finalizeSubprogram(SP);
}

void CGDebugInfo::EmitFuncDeclForCallSite(llvm::CallBase *CallOrInvoke,
                                          QualType CalleeType,
                                          const FunctionDecl *CalleeDecl) {
  if (!CallOrInvoke)
    return;
  auto *Func = CallOrInvoke->getCalledFunction();
  if (!Func)
    return;
  if (Func->getSubprogram())
    return;

  // Do not emit a declaration subprogram for a function with nodebug
  // attribute, or if call site info isn't required.
  if (CalleeDecl->hasAttr<NoDebugAttr>() ||
      getCallSiteRelatedAttrs() == llvm::DINode::FlagZero)
    return;

  // If there is no DISubprogram attached to the function being called,
  // create the one describing the function in order to have complete
  // call site debug info.
  if (!CalleeDecl->isStatic() && !CalleeDecl->isInlined())
    EmitFunctionDecl(CalleeDecl, CalleeDecl->getLocation(), CalleeType, Func);
}

void CGDebugInfo::EmitInlineFunctionStart(CGBuilderTy &Builder, GlobalDecl GD) {
  const auto *FD = cast<FunctionDecl>(GD.getDecl());
  // If there is a subprogram for this function available then use it.
  auto FI = SPCache.find(FD->getCanonicalDecl());
  llvm::DISubprogram *SP = nullptr;
  if (FI != SPCache.end())
    SP = dyn_cast_or_null<llvm::DISubprogram>(FI->second);
  if (!SP || !SP->isDefinition())
    SP = getFunctionStub(GD);
  FnBeginRegionCount.push_back(LexicalBlockStack.size());
  LexicalBlockStack.emplace_back(SP);
  setInlinedAt(Builder.getCurrentDebugLocation());
  EmitLocation(Builder, FD->getLocation());
}

void CGDebugInfo::EmitInlineFunctionEnd(CGBuilderTy &Builder) {
  assert(CurInlinedAt && "unbalanced inline scope stack");
  EmitFunctionEnd(Builder, nullptr);
  setInlinedAt(llvm::DebugLoc(CurInlinedAt).getInlinedAt());
}

void CGDebugInfo::EmitLocation(CGBuilderTy &Builder, SourceLocation Loc) {
  // Update our current location
  setLocation(Loc);

  if (CurLoc.isInvalid() || CurLoc.isMacroID() || LexicalBlockStack.empty())
    return;

  llvm::MDNode *Scope = LexicalBlockStack.back();
  Builder.SetCurrentDebugLocation(
      llvm::DILocation::get(CGM.getLLVMContext(), getLineNumber(CurLoc),
                            getColumnNumber(CurLoc), Scope, CurInlinedAt));
}

void CGDebugInfo::CreateLexicalBlock(SourceLocation Loc) {
  llvm::MDNode *Back = nullptr;
  if (!LexicalBlockStack.empty())
    Back = LexicalBlockStack.back().get();
  LexicalBlockStack.emplace_back(DBuilder.createLexicalBlock(
      cast<llvm::DIScope>(Back), getOrCreateFile(CurLoc), getLineNumber(CurLoc),
      getColumnNumber(CurLoc)));
}

void CGDebugInfo::AppendAddressSpaceXDeref(
    unsigned AddressSpace, SmallVectorImpl<uint64_t> &Expr) const {
  std::optional<unsigned> DWARFAddressSpace =
      CGM.getTarget().getDWARFAddressSpace(AddressSpace);
  if (!DWARFAddressSpace)
    return;

  Expr.push_back(llvm::dwarf::DW_OP_constu);
  Expr.push_back(*DWARFAddressSpace);
  Expr.push_back(llvm::dwarf::DW_OP_swap);
  Expr.push_back(llvm::dwarf::DW_OP_xderef);
}

void CGDebugInfo::EmitLexicalBlockStart(CGBuilderTy &Builder,
                                        SourceLocation Loc) {
  // Set our current location.
  setLocation(Loc);

  // Emit a line table change for the current location inside the new scope.
  Builder.SetCurrentDebugLocation(llvm::DILocation::get(
      CGM.getLLVMContext(), getLineNumber(Loc), getColumnNumber(Loc),
      LexicalBlockStack.back(), CurInlinedAt));

  if (DebugKind <= llvm::codegenoptions::DebugLineTablesOnly)
    return;

  // Create a new lexical block and push it on the stack.
  CreateLexicalBlock(Loc);
}

void CGDebugInfo::EmitLexicalBlockEnd(CGBuilderTy &Builder,
                                      SourceLocation Loc) {
  assert(!LexicalBlockStack.empty() && "Region stack mismatch, stack empty!");

  // Provide an entry in the line table for the end of the block.
  EmitLocation(Builder, Loc);

  if (DebugKind <= llvm::codegenoptions::DebugLineTablesOnly)
    return;

  LexicalBlockStack.pop_back();
}

void CGDebugInfo::EmitFunctionEnd(CGBuilderTy &Builder, llvm::Function *Fn) {
  assert(!LexicalBlockStack.empty() && "Region stack mismatch, stack empty!");
  unsigned RCount = FnBeginRegionCount.back();
  assert(RCount <= LexicalBlockStack.size() && "Region stack mismatch");

  // Pop all regions for this function.
  while (LexicalBlockStack.size() != RCount) {
    // Provide an entry in the line table for the end of the block.
    EmitLocation(Builder, CurLoc);
    LexicalBlockStack.pop_back();
  }
  FnBeginRegionCount.pop_back();

  if (Fn && Fn->getSubprogram())
    DBuilder.finalizeSubprogram(Fn->getSubprogram());
}

CGDebugInfo::BlockByRefType
CGDebugInfo::EmitTypeForVarWithBlocksAttr(const VarDecl *VD,
                                          uint64_t *XOffset) {
  SmallVector<llvm::Metadata *, 5> EltTys;
  QualType FType;
  uint64_t FieldSize, FieldOffset;
  uint32_t FieldAlign;

  llvm::DIFile *Unit = getOrCreateFile(VD->getLocation());
  QualType Type = VD->getType();

  FieldOffset = 0;
  FType = CGM.getContext().getPointerType(CGM.getContext().VoidTy);
  EltTys.push_back(CreateMemberType(Unit, FType, "__isa", &FieldOffset));
  EltTys.push_back(CreateMemberType(Unit, FType, "__forwarding", &FieldOffset));
  FType = CGM.getContext().IntTy;
  EltTys.push_back(CreateMemberType(Unit, FType, "__flags", &FieldOffset));
  EltTys.push_back(CreateMemberType(Unit, FType, "__size", &FieldOffset));

  bool HasCopyAndDispose = CGM.getContext().BlockRequiresCopying(Type, VD);
  if (HasCopyAndDispose) {
    FType = CGM.getContext().getPointerType(CGM.getContext().VoidTy);
    EltTys.push_back(
        CreateMemberType(Unit, FType, "__copy_helper", &FieldOffset));
    EltTys.push_back(
        CreateMemberType(Unit, FType, "__destroy_helper", &FieldOffset));
  }
  bool HasByrefExtendedLayout;
  Qualifiers::ObjCLifetime Lifetime;
  if (CGM.getContext().getByrefLifetime(Type, Lifetime,
                                        HasByrefExtendedLayout) &&
      HasByrefExtendedLayout) {
    FType = CGM.getContext().getPointerType(CGM.getContext().VoidTy);
    EltTys.push_back(
        CreateMemberType(Unit, FType, "__byref_variable_layout", &FieldOffset));
  }

  CharUnits Align = CGM.getContext().getDeclAlign(VD);
  if (Align > CGM.getContext().toCharUnitsFromBits(
                  CGM.getTarget().getPointerAlign(LangAS::Default))) {
    CharUnits FieldOffsetInBytes =
        CGM.getContext().toCharUnitsFromBits(FieldOffset);
    CharUnits AlignedOffsetInBytes = FieldOffsetInBytes.alignTo(Align);
    CharUnits NumPaddingBytes = AlignedOffsetInBytes - FieldOffsetInBytes;

    if (NumPaddingBytes.isPositive()) {
      llvm::APInt pad(32, NumPaddingBytes.getQuantity());
      FType = CGM.getContext().getConstantArrayType(
          CGM.getContext().CharTy, pad, nullptr, ArrayType::Normal, 0);
      EltTys.push_back(CreateMemberType(Unit, FType, "", &FieldOffset));
    }
  }

  FType = Type;
  llvm::DIType *WrappedTy = getOrCreateType(FType, Unit);
  FieldSize = CGM.getContext().getTypeSize(FType);
  FieldAlign = CGM.getContext().toBits(Align);

  *XOffset = FieldOffset;
  llvm::DIType *FieldTy = DBuilder.createMemberType(
      Unit, VD->getName(), Unit, 0, FieldSize, FieldAlign, FieldOffset,
      llvm::DINode::FlagZero, WrappedTy);
  EltTys.push_back(FieldTy);
  FieldOffset += FieldSize;

  llvm::DINodeArray Elements = DBuilder.getOrCreateArray(EltTys);
  return {DBuilder.createStructType(Unit, "", Unit, 0, FieldOffset, 0,
                                    llvm::DINode::FlagZero, nullptr, Elements),
          WrappedTy};
}

llvm::DILocalVariable *CGDebugInfo::EmitDeclare(const VarDecl *VD,
                                                llvm::Value *Storage,
                                                std::optional<unsigned> ArgNo,
                                                CGBuilderTy &Builder,
                                                const bool UsePointerValue) {
  assert(CGM.getCodeGenOpts().hasReducedDebugInfo());
  assert(!LexicalBlockStack.empty() && "Region stack mismatch, stack empty!");
  if (VD->hasAttr<NoDebugAttr>())
    return nullptr;

  bool Unwritten =
      VD->isImplicit() || (isa<Decl>(VD->getDeclContext()) &&
                           cast<Decl>(VD->getDeclContext())->isImplicit());
  llvm::DIFile *Unit = nullptr;
  if (!Unwritten)
    Unit = getOrCreateFile(VD->getLocation());
  llvm::DIType *Ty;
  uint64_t XOffset = 0;
  if (VD->hasAttr<BlocksAttr>())
    Ty = EmitTypeForVarWithBlocksAttr(VD, &XOffset).WrappedType;
  else
    Ty = getOrCreateType(VD->getType(), Unit);

  // If there is no debug info for this type then do not emit debug info
  // for this variable.
  if (!Ty)
    return nullptr;

  // Get location information.
  unsigned Line = 0;
  unsigned Column = 0;
  if (!Unwritten) {
    Line = getLineNumber(VD->getLocation());
    Column = getColumnNumber(VD->getLocation());
  }
  SmallVector<uint64_t, 13> Expr;
  llvm::DINode::DIFlags Flags = llvm::DINode::FlagZero;
  if (VD->isImplicit())
    Flags |= llvm::DINode::FlagArtificial;

  auto Align = getDeclAlignIfRequired(VD, CGM.getContext());

  unsigned AddressSpace = CGM.getTypes().getTargetAddressSpace(VD->getType());
  AppendAddressSpaceXDeref(AddressSpace, Expr);

  // If this is implicit parameter of CXXThis or ObjCSelf kind, then give it an
  // object pointer flag.
  if (const auto *IPD = dyn_cast<ImplicitParamDecl>(VD)) {
    if (IPD->getParameterKind() == ImplicitParamDecl::CXXThis ||
        IPD->getParameterKind() == ImplicitParamDecl::ObjCSelf)
      Flags |= llvm::DINode::FlagObjectPointer;
  }

  // Note: Older versions of clang used to emit byval references with an extra
  // DW_OP_deref, because they referenced the IR arg directly instead of
  // referencing an alloca. Newer versions of LLVM don't treat allocas
  // differently from other function arguments when used in a dbg.declare.
  auto *Scope = cast<llvm::DIScope>(LexicalBlockStack.back());
  StringRef Name = VD->getName();
  if (!Name.empty()) {
    // __block vars are stored on the heap if they are captured by a block that
    // can escape the local scope.
    if (VD->isEscapingByref()) {
      // Here, we need an offset *into* the alloca.
      CharUnits offset = CharUnits::fromQuantity(32);
      Expr.push_back(llvm::dwarf::DW_OP_plus_uconst);
      // offset of __forwarding field
      offset = CGM.getContext().toCharUnitsFromBits(
          CGM.getTarget().getPointerWidth(LangAS::Default));
      Expr.push_back(offset.getQuantity());
      Expr.push_back(llvm::dwarf::DW_OP_deref);
      Expr.push_back(llvm::dwarf::DW_OP_plus_uconst);
      // offset of x field
      offset = CGM.getContext().toCharUnitsFromBits(XOffset);
      Expr.push_back(offset.getQuantity());
    }
  } else if (const auto *RT = dyn_cast<RecordType>(VD->getType())) {
    // If VD is an anonymous union then Storage represents value for
    // all union fields.
    const RecordDecl *RD = RT->getDecl();
    if (RD->isUnion() && RD->isAnonymousStructOrUnion()) {
      // GDB has trouble finding local variables in anonymous unions, so we emit
      // artificial local variables for each of the members.
      //
      // FIXME: Remove this code as soon as GDB supports this.
      // The debug info verifier in LLVM operates based on the assumption that a
      // variable has the same size as its storage and we had to disable the
      // check for artificial variables.
      for (const auto *Field : RD->fields()) {
        llvm::DIType *FieldTy = getOrCreateType(Field->getType(), Unit);
        StringRef FieldName = Field->getName();

        // Ignore unnamed fields. Do not ignore unnamed records.
        if (FieldName.empty() && !isa<RecordType>(Field->getType()))
          continue;

        // Use VarDecl's Tag, Scope and Line number.
        auto FieldAlign = getDeclAlignIfRequired(Field, CGM.getContext());
        auto *D = DBuilder.createAutoVariable(
            Scope, FieldName, Unit, Line, FieldTy, CGM.getLangOpts().Optimize,
            Flags | llvm::DINode::FlagArtificial, FieldAlign);

        // Insert an llvm.dbg.declare into the current block.
        DBuilder.insertDeclare(Storage, D, DBuilder.createExpression(Expr),
                               llvm::DILocation::get(CGM.getLLVMContext(), Line,
                                                     Column, Scope,
                                                     CurInlinedAt),
                               Builder.GetInsertBlock());
      }
    }
  }

  // Clang stores the sret pointer provided by the caller in a static alloca.
  // Use DW_OP_deref to tell the debugger to load the pointer and treat it as
  // the address of the variable.
  if (UsePointerValue) {
    assert(!llvm::is_contained(Expr, llvm::dwarf::DW_OP_deref) &&
           "Debug info already contains DW_OP_deref.");
    Expr.push_back(llvm::dwarf::DW_OP_deref);
  }

  // Create the descriptor for the variable.
  llvm::DILocalVariable *D = nullptr;
  if (ArgNo) {
    llvm::DINodeArray Annotations = CollectBTFDeclTagAnnotations(VD);
    D = DBuilder.createParameterVariable(Scope, Name, *ArgNo, Unit, Line, Ty,
                                         CGM.getLangOpts().Optimize, Flags,
                                         Annotations);
  } else {
    // For normal local variable, we will try to find out whether 'VD' is the
    // copy parameter of coroutine.
    // If yes, we are going to use DIVariable of the origin parameter instead
    // of creating the new one.
    // If no, it might be a normal alloc, we just create a new one for it.

    // Check whether the VD is move parameters.
    auto RemapCoroArgToLocalVar = [&]() -> llvm::DILocalVariable * {
      // The scope of parameter and move-parameter should be distinct
      // DISubprogram.
      if (!isa<llvm::DISubprogram>(Scope) || !Scope->isDistinct())
        return nullptr;

      auto Iter = llvm::find_if(CoroutineParameterMappings, [&](auto &Pair) {
        Stmt *StmtPtr = const_cast<Stmt *>(Pair.second);
        if (DeclStmt *DeclStmtPtr = dyn_cast<DeclStmt>(StmtPtr)) {
          DeclGroupRef DeclGroup = DeclStmtPtr->getDeclGroup();
          Decl *Decl = DeclGroup.getSingleDecl();
          if (VD == dyn_cast_or_null<VarDecl>(Decl))
            return true;
        }
        return false;
      });

      if (Iter != CoroutineParameterMappings.end()) {
        ParmVarDecl *PD = const_cast<ParmVarDecl *>(Iter->first);
        auto Iter2 = llvm::find_if(ParamDbgMappings, [&](auto &DbgPair) {
          return DbgPair.first == PD && DbgPair.second->getScope() == Scope;
        });
        if (Iter2 != ParamDbgMappings.end())
          return const_cast<llvm::DILocalVariable *>(Iter2->second);
      }
      return nullptr;
    };

    // If we couldn't find a move param DIVariable, create a new one.
    D = RemapCoroArgToLocalVar();
    // Or we will create a new DIVariable for this Decl if D dose not exists.
    if (!D)
      D = DBuilder.createAutoVariable(Scope, Name, Unit, Line, Ty,
                                      CGM.getLangOpts().Optimize, Flags, Align);
  }
  // Insert an llvm.dbg.declare into the current block.
  DBuilder.insertDeclare(Storage, D, DBuilder.createExpression(Expr),
                         llvm::DILocation::get(CGM.getLLVMContext(), Line,
                                               Column, Scope, CurInlinedAt),
                         Builder.GetInsertBlock());

  return D;
}

llvm::DIType *CGDebugInfo::CreateBindingDeclType(const BindingDecl *BD) {
  llvm::DIFile *Unit = getOrCreateFile(BD->getLocation());

  // If the declaration is bound to a bitfield struct field, its type may have a
  // size that is different from its deduced declaration type's.
  if (const MemberExpr *ME = dyn_cast<MemberExpr>(BD->getBinding())) {
    if (const FieldDecl *FD = dyn_cast<FieldDecl>(ME->getMemberDecl())) {
      if (FD->isBitField()) {
        ASTContext &Context = CGM.getContext();
        const CGRecordLayout &RL =
            CGM.getTypes().getCGRecordLayout(FD->getParent());
        const CGBitFieldInfo &Info = RL.getBitFieldInfo(FD);

        // Find an integer type with the same bitwidth as the bitfield size. If
        // no suitable type is present in the target, give up on producing debug
        // information as it would be wrong. It is certainly possible to produce
        // correct debug info, but the logic isn't currently implemented.
        uint64_t BitfieldSizeInBits = Info.Size;
        QualType IntTy =
            Context.getIntTypeForBitwidth(BitfieldSizeInBits, Info.IsSigned);
        if (IntTy.isNull())
          return nullptr;
        Qualifiers Quals = BD->getType().getQualifiers();
        QualType FinalTy = Context.getQualifiedType(IntTy, Quals);
        llvm::DIType *Ty = getOrCreateType(FinalTy, Unit);
        assert(Ty);
        return Ty;
      }
    }
  }

  return getOrCreateType(BD->getType(), Unit);
}

llvm::DILocalVariable *CGDebugInfo::EmitDeclare(const BindingDecl *BD,
                                                llvm::Value *Storage,
                                                std::optional<unsigned> ArgNo,
                                                CGBuilderTy &Builder,
                                                const bool UsePointerValue) {
  assert(CGM.getCodeGenOpts().hasReducedDebugInfo());
  assert(!LexicalBlockStack.empty() && "Region stack mismatch, stack empty!");
  if (BD->hasAttr<NoDebugAttr>())
    return nullptr;

  // Skip the tuple like case, we don't handle that here
  if (isa<DeclRefExpr>(BD->getBinding()))
    return nullptr;

  llvm::DIType *Ty = CreateBindingDeclType(BD);

  // If there is no debug info for this type then do not emit debug info
  // for this variable.
  if (!Ty)
    return nullptr;

  auto Align = getDeclAlignIfRequired(BD, CGM.getContext());
  unsigned AddressSpace = CGM.getTypes().getTargetAddressSpace(BD->getType());

  SmallVector<uint64_t, 3> Expr;
  AppendAddressSpaceXDeref(AddressSpace, Expr);

  // Clang stores the sret pointer provided by the caller in a static alloca.
  // Use DW_OP_deref to tell the debugger to load the pointer and treat it as
  // the address of the variable.
  if (UsePointerValue) {
    assert(!llvm::is_contained(Expr, llvm::dwarf::DW_OP_deref) &&
           "Debug info already contains DW_OP_deref.");
    Expr.push_back(llvm::dwarf::DW_OP_deref);
  }

  unsigned Line = getLineNumber(BD->getLocation());
  unsigned Column = getColumnNumber(BD->getLocation());
  StringRef Name = BD->getName();
  auto *Scope = cast<llvm::DIScope>(LexicalBlockStack.back());
  llvm::DIFile *Unit = getOrCreateFile(BD->getLocation());
  // Create the descriptor for the variable.
  llvm::DILocalVariable *D = DBuilder.createAutoVariable(
      Scope, Name, Unit, Line, Ty, CGM.getLangOpts().Optimize,
      llvm::DINode::FlagZero, Align);

  if (const MemberExpr *ME = dyn_cast<MemberExpr>(BD->getBinding())) {
    if (const FieldDecl *FD = dyn_cast<FieldDecl>(ME->getMemberDecl())) {
      const unsigned fieldIndex = FD->getFieldIndex();
      const clang::CXXRecordDecl *parent =
          (const CXXRecordDecl *)FD->getParent();
      const ASTRecordLayout &layout =
          CGM.getContext().getASTRecordLayout(parent);
      const uint64_t fieldOffset = layout.getFieldOffset(fieldIndex);

      if (fieldOffset != 0) {
        // Currently if the field offset is not a multiple of byte, the produced
        // location would not be accurate. Therefore give up.
        if (fieldOffset % CGM.getContext().getCharWidth() != 0)
          return nullptr;

        Expr.push_back(llvm::dwarf::DW_OP_plus_uconst);
        Expr.push_back(
            CGM.getContext().toCharUnitsFromBits(fieldOffset).getQuantity());
      }
    }
  } else if (const ArraySubscriptExpr *ASE =
                 dyn_cast<ArraySubscriptExpr>(BD->getBinding())) {
    if (const IntegerLiteral *IL = dyn_cast<IntegerLiteral>(ASE->getIdx())) {
      const uint64_t value = IL->getValue().getZExtValue();
      const uint64_t typeSize = CGM.getContext().getTypeSize(BD->getType());

      if (value != 0) {
        Expr.push_back(llvm::dwarf::DW_OP_plus_uconst);
        Expr.push_back(CGM.getContext()
                           .toCharUnitsFromBits(value * typeSize)
                           .getQuantity());
      }
    }
  }

  // Insert an llvm.dbg.declare into the current block.
  DBuilder.insertDeclare(Storage, D, DBuilder.createExpression(Expr),
                         llvm::DILocation::get(CGM.getLLVMContext(), Line,
                                               Column, Scope, CurInlinedAt),
                         Builder.GetInsertBlock());

  return D;
}

llvm::DILocalVariable *
CGDebugInfo::EmitDeclareOfAutoVariable(const VarDecl *VD, llvm::Value *Storage,
                                       CGBuilderTy &Builder,
                                       const bool UsePointerValue) {
  assert(CGM.getCodeGenOpts().hasReducedDebugInfo());

  if (auto *DD = dyn_cast<DecompositionDecl>(VD))
    for (auto *B : DD->bindings()) {
      EmitDeclare(B, Storage, std::nullopt, Builder,
                  VD->getType()->isReferenceType());
    }

  return EmitDeclare(VD, Storage, std::nullopt, Builder, UsePointerValue);
}

void CGDebugInfo::EmitLabel(const LabelDecl *D, CGBuilderTy &Builder) {
  assert(CGM.getCodeGenOpts().hasReducedDebugInfo());
  assert(!LexicalBlockStack.empty() && "Region stack mismatch, stack empty!");

  if (D->hasAttr<NoDebugAttr>())
    return;

  auto *Scope = cast<llvm::DIScope>(LexicalBlockStack.back());
  llvm::DIFile *Unit = getOrCreateFile(D->getLocation());

  // Get location information.
  unsigned Line = getLineNumber(D->getLocation());
  unsigned Column = getColumnNumber(D->getLocation());

  StringRef Name = D->getName();

  // Create the descriptor for the label.
  auto *L =
      DBuilder.createLabel(Scope, Name, Unit, Line, CGM.getLangOpts().Optimize);

  // Insert an llvm.dbg.label into the current block.
  DBuilder.insertLabel(L,
                       llvm::DILocation::get(CGM.getLLVMContext(), Line, Column,
                                             Scope, CurInlinedAt),
                       Builder.GetInsertBlock());
}

llvm::DIType *CGDebugInfo::CreateSelfType(const QualType &QualTy,
                                          llvm::DIType *Ty) {
  llvm::DIType *CachedTy = getTypeOrNull(QualTy);
  if (CachedTy)
    Ty = CachedTy;
  return DBuilder.createObjectPointerType(Ty);
}

void CGDebugInfo::EmitDeclareOfBlockDeclRefVariable(
    const VarDecl *VD, llvm::Value *Storage, CGBuilderTy &Builder,
    const CGBlockInfo &blockInfo, llvm::Instruction *InsertPoint) {
  assert(CGM.getCodeGenOpts().hasReducedDebugInfo());
  assert(!LexicalBlockStack.empty() && "Region stack mismatch, stack empty!");

  if (Builder.GetInsertBlock() == nullptr)
    return;
  if (VD->hasAttr<NoDebugAttr>())
    return;

  bool isByRef = VD->hasAttr<BlocksAttr>();

  uint64_t XOffset = 0;
  llvm::DIFile *Unit = getOrCreateFile(VD->getLocation());
  llvm::DIType *Ty;
  if (isByRef)
    Ty = EmitTypeForVarWithBlocksAttr(VD, &XOffset).WrappedType;
  else
    Ty = getOrCreateType(VD->getType(), Unit);

  // Self is passed along as an implicit non-arg variable in a
  // block. Mark it as the object pointer.
  if (const auto *IPD = dyn_cast<ImplicitParamDecl>(VD))
    if (IPD->getParameterKind() == ImplicitParamDecl::ObjCSelf)
      Ty = CreateSelfType(VD->getType(), Ty);

  // Get location information.
  const unsigned Line =
      getLineNumber(VD->getLocation().isValid() ? VD->getLocation() : CurLoc);
  unsigned Column = getColumnNumber(VD->getLocation());

  const llvm::DataLayout &target = CGM.getDataLayout();

  CharUnits offset = CharUnits::fromQuantity(
      target.getStructLayout(blockInfo.StructureType)
          ->getElementOffset(blockInfo.getCapture(VD).getIndex()));

  SmallVector<uint64_t, 9> addr;
  addr.push_back(llvm::dwarf::DW_OP_deref);
  addr.push_back(llvm::dwarf::DW_OP_plus_uconst);
  addr.push_back(offset.getQuantity());
  if (isByRef) {
    addr.push_back(llvm::dwarf::DW_OP_deref);
    addr.push_back(llvm::dwarf::DW_OP_plus_uconst);
    // offset of __forwarding field
    offset =
        CGM.getContext().toCharUnitsFromBits(target.getPointerSizeInBits(0));
    addr.push_back(offset.getQuantity());
    addr.push_back(llvm::dwarf::DW_OP_deref);
    addr.push_back(llvm::dwarf::DW_OP_plus_uconst);
    // offset of x field
    offset = CGM.getContext().toCharUnitsFromBits(XOffset);
    addr.push_back(offset.getQuantity());
  }

  // Create the descriptor for the variable.
  auto Align = getDeclAlignIfRequired(VD, CGM.getContext());
  auto *D = DBuilder.createAutoVariable(
      cast<llvm::DILocalScope>(LexicalBlockStack.back()), VD->getName(), Unit,
      Line, Ty, false, llvm::DINode::FlagZero, Align);

  // Insert an llvm.dbg.declare into the current block.
  auto DL = llvm::DILocation::get(CGM.getLLVMContext(), Line, Column,
                                  LexicalBlockStack.back(), CurInlinedAt);
  auto *Expr = DBuilder.createExpression(addr);
  if (InsertPoint)
    DBuilder.insertDeclare(Storage, D, Expr, DL, InsertPoint);
  else
    DBuilder.insertDeclare(Storage, D, Expr, DL, Builder.GetInsertBlock());
}

llvm::DILocalVariable *
CGDebugInfo::EmitDeclareOfArgVariable(const VarDecl *VD, llvm::Value *AI,
                                      unsigned ArgNo, CGBuilderTy &Builder,
                                      bool UsePointerValue) {
  assert(CGM.getCodeGenOpts().hasReducedDebugInfo());
  return EmitDeclare(VD, AI, ArgNo, Builder, UsePointerValue);
}

namespace {
struct BlockLayoutChunk {
  uint64_t OffsetInBits;
  const BlockDecl::Capture *Capture;
};
bool operator<(const BlockLayoutChunk &l, const BlockLayoutChunk &r) {
  return l.OffsetInBits < r.OffsetInBits;
}
} // namespace

void CGDebugInfo::collectDefaultFieldsForBlockLiteralDeclare(
    const CGBlockInfo &Block, const ASTContext &Context, SourceLocation Loc,
    const llvm::StructLayout &BlockLayout, llvm::DIFile *Unit,
    SmallVectorImpl<llvm::Metadata *> &Fields) {
  // Blocks in OpenCL have unique constraints which make the standard fields
  // redundant while requiring size and align fields for enqueue_kernel. See
  // initializeForBlockHeader in CGBlocks.cpp
  if (CGM.getLangOpts().OpenCL) {
    Fields.push_back(createFieldType("__size", Context.IntTy, Loc, AS_public,
                                     BlockLayout.getElementOffsetInBits(0),
                                     Unit, Unit));
    Fields.push_back(createFieldType("__align", Context.IntTy, Loc, AS_public,
                                     BlockLayout.getElementOffsetInBits(1),
                                     Unit, Unit));
  } else {
    Fields.push_back(createFieldType("__isa", Context.VoidPtrTy, Loc, AS_public,
                                     BlockLayout.getElementOffsetInBits(0),
                                     Unit, Unit));
    Fields.push_back(createFieldType("__flags", Context.IntTy, Loc, AS_public,
                                     BlockLayout.getElementOffsetInBits(1),
                                     Unit, Unit));
    Fields.push_back(
        createFieldType("__reserved", Context.IntTy, Loc, AS_public,
                        BlockLayout.getElementOffsetInBits(2), Unit, Unit));
    auto *FnTy = Block.getBlockExpr()->getFunctionType();
    auto FnPtrType = CGM.getContext().getPointerType(FnTy->desugar());
    Fields.push_back(createFieldType("__FuncPtr", FnPtrType, Loc, AS_public,
                                     BlockLayout.getElementOffsetInBits(3),
                                     Unit, Unit));
    Fields.push_back(createFieldType(
        "__descriptor",
        Context.getPointerType(Block.NeedsCopyDispose
                                   ? Context.getBlockDescriptorExtendedType()
                                   : Context.getBlockDescriptorType()),
        Loc, AS_public, BlockLayout.getElementOffsetInBits(4), Unit, Unit));
  }
}

void CGDebugInfo::EmitDeclareOfBlockLiteralArgVariable(const CGBlockInfo &block,
                                                       StringRef Name,
                                                       unsigned ArgNo,
                                                       llvm::AllocaInst *Alloca,
                                                       CGBuilderTy &Builder) {
  assert(CGM.getCodeGenOpts().hasReducedDebugInfo());
  ASTContext &C = CGM.getContext();
  const BlockDecl *blockDecl = block.getBlockDecl();

  // Collect some general information about the block's location.
  SourceLocation loc = blockDecl->getCaretLocation();
  llvm::DIFile *tunit = getOrCreateFile(loc);
  unsigned line = getLineNumber(loc);
  unsigned column = getColumnNumber(loc);

  // Build the debug-info type for the block literal.
  getDeclContextDescriptor(blockDecl);

  const llvm::StructLayout *blockLayout =
      CGM.getDataLayout().getStructLayout(block.StructureType);

  SmallVector<llvm::Metadata *, 16> fields;
  collectDefaultFieldsForBlockLiteralDeclare(block, C, loc, *blockLayout, tunit,
                                             fields);

  // We want to sort the captures by offset, not because DWARF
  // requires this, but because we're paranoid about debuggers.
  SmallVector<BlockLayoutChunk, 8> chunks;

  // 'this' capture.
  if (blockDecl->capturesCXXThis()) {
    BlockLayoutChunk chunk;
    chunk.OffsetInBits =
        blockLayout->getElementOffsetInBits(block.CXXThisIndex);
    chunk.Capture = nullptr;
    chunks.push_back(chunk);
  }

  // Variable captures.
  for (const auto &capture : blockDecl->captures()) {
    const VarDecl *variable = capture.getVariable();
    const CGBlockInfo::Capture &captureInfo = block.getCapture(variable);

    // Ignore constant captures.
    if (captureInfo.isConstant())
      continue;

    BlockLayoutChunk chunk;
    chunk.OffsetInBits =
        blockLayout->getElementOffsetInBits(captureInfo.getIndex());
    chunk.Capture = &capture;
    chunks.push_back(chunk);
  }

  // Sort by offset.
  llvm::array_pod_sort(chunks.begin(), chunks.end());

  for (const BlockLayoutChunk &Chunk : chunks) {
    uint64_t offsetInBits = Chunk.OffsetInBits;
    const BlockDecl::Capture *capture = Chunk.Capture;

    // If we have a null capture, this must be the C++ 'this' capture.
    if (!capture) {
      QualType type;
      if (auto *Method =
              cast_or_null<CXXMethodDecl>(blockDecl->getNonClosureContext()))
        type = Method->getThisType();
      else if (auto *RDecl = dyn_cast<CXXRecordDecl>(blockDecl->getParent()))
        type = QualType(RDecl->getTypeForDecl(), 0);
      else
        llvm_unreachable("unexpected block declcontext");

      fields.push_back(createFieldType("this", type, loc, AS_public,
                                       offsetInBits, tunit, tunit));
      continue;
    }

    const VarDecl *variable = capture->getVariable();
    StringRef name = variable->getName();

    llvm::DIType *fieldType;
    if (capture->isByRef()) {
      TypeInfo PtrInfo = C.getTypeInfo(C.VoidPtrTy);
      auto Align = PtrInfo.isAlignRequired() ? PtrInfo.Align : 0;
      // FIXME: This recomputes the layout of the BlockByRefWrapper.
      uint64_t xoffset;
      fieldType =
          EmitTypeForVarWithBlocksAttr(variable, &xoffset).BlockByRefWrapper;
      fieldType = DBuilder.createPointerType(fieldType, PtrInfo.Width);
      fieldType = DBuilder.createMemberType(tunit, name, tunit, line,
                                            PtrInfo.Width, Align, offsetInBits,
                                            llvm::DINode::FlagZero, fieldType);
    } else {
      auto Align = getDeclAlignIfRequired(variable, CGM.getContext());
      fieldType = createFieldType(name, variable->getType(), loc, AS_public,
                                  offsetInBits, Align, tunit, tunit);
    }
    fields.push_back(fieldType);
  }

  SmallString<36> typeName;
  llvm::raw_svector_ostream(typeName)
      << "__block_literal_" << CGM.getUniqueBlockCount();

  llvm::DINodeArray fieldsArray = DBuilder.getOrCreateArray(fields);

  llvm::DIType *type =
      DBuilder.createStructType(tunit, typeName.str(), tunit, line,
                                CGM.getContext().toBits(block.BlockSize), 0,
                                llvm::DINode::FlagZero, nullptr, fieldsArray);
  type = DBuilder.createPointerType(type, CGM.PointerWidthInBits);

  // Get overall information about the block.
  llvm::DINode::DIFlags flags = llvm::DINode::FlagArtificial;
  auto *scope = cast<llvm::DILocalScope>(LexicalBlockStack.back());

  // Create the descriptor for the parameter.
  auto *debugVar = DBuilder.createParameterVariable(
      scope, Name, ArgNo, tunit, line, type, CGM.getLangOpts().Optimize, flags);

  // Insert an llvm.dbg.declare into the current block.
  DBuilder.insertDeclare(Alloca, debugVar, DBuilder.createExpression(),
                         llvm::DILocation::get(CGM.getLLVMContext(), line,
                                               column, scope, CurInlinedAt),
                         Builder.GetInsertBlock());
}

llvm::DIDerivedType *
CGDebugInfo::getOrCreateStaticDataMemberDeclarationOrNull(const VarDecl *D) {
  if (!D || !D->isStaticDataMember())
    return nullptr;

  auto MI = StaticDataMemberCache.find(D->getCanonicalDecl());
  if (MI != StaticDataMemberCache.end()) {
    assert(MI->second && "Static data member declaration should still exist");
    return MI->second;
  }

  // If the member wasn't found in the cache, lazily construct and add it to the
  // type (used when a limited form of the type is emitted).
  auto DC = D->getDeclContext();
  auto *Ctxt = cast<llvm::DICompositeType>(getDeclContextDescriptor(D));
  return CreateRecordStaticField(D, Ctxt, cast<RecordDecl>(DC));
}

llvm::DIGlobalVariableExpression *CGDebugInfo::CollectAnonRecordDecls(
    const RecordDecl *RD, llvm::DIFile *Unit, unsigned LineNo,
    StringRef LinkageName, llvm::GlobalVariable *Var, llvm::DIScope *DContext) {
  llvm::DIGlobalVariableExpression *GVE = nullptr;

  for (const auto *Field : RD->fields()) {
    llvm::DIType *FieldTy = getOrCreateType(Field->getType(), Unit);
    StringRef FieldName = Field->getName();

    // Ignore unnamed fields, but recurse into anonymous records.
    if (FieldName.empty()) {
      if (const auto *RT = dyn_cast<RecordType>(Field->getType()))
        GVE = CollectAnonRecordDecls(RT->getDecl(), Unit, LineNo, LinkageName,
                                     Var, DContext);
      continue;
    }
    // Use VarDecl's Tag, Scope and Line number.
    GVE = DBuilder.createGlobalVariableExpression(
        DContext, FieldName, LinkageName, Unit, LineNo, FieldTy,
        Var->hasLocalLinkage());
    Var->addDebugInfo(GVE);
  }
  return GVE;
}

static bool ReferencesAnonymousEntity(ArrayRef<TemplateArgument> Args);
static bool ReferencesAnonymousEntity(RecordType *RT) {
  // Unnamed classes/lambdas can't be reconstituted due to a lack of column
  // info we produce in the DWARF, so we can't get Clang's full name back.
  // But so long as it's not one of those, it doesn't matter if some sub-type
  // of the record (a template parameter) can't be reconstituted - because the
  // un-reconstitutable type itself will carry its own name.
  const auto *RD = dyn_cast<CXXRecordDecl>(RT->getDecl());
  if (!RD)
    return false;
  if (!RD->getIdentifier())
    return true;
  auto *TSpecial = dyn_cast<ClassTemplateSpecializationDecl>(RD);
  if (!TSpecial)
    return false;
  return ReferencesAnonymousEntity(TSpecial->getTemplateArgs().asArray());
}
static bool ReferencesAnonymousEntity(ArrayRef<TemplateArgument> Args) {
  return llvm::any_of(Args, [&](const TemplateArgument &TA) {
    switch (TA.getKind()) {
    case TemplateArgument::Pack:
      return ReferencesAnonymousEntity(TA.getPackAsArray());
    case TemplateArgument::Type: {
      struct ReferencesAnonymous
          : public RecursiveASTVisitor<ReferencesAnonymous> {
        bool RefAnon = false;
        bool VisitRecordType(RecordType *RT) {
          if (ReferencesAnonymousEntity(RT)) {
            RefAnon = true;
            return false;
          }
          return true;
        }
      };
      ReferencesAnonymous RT;
      RT.TraverseType(TA.getAsType());
      if (RT.RefAnon)
        return true;
      break;
    }
    default:
      break;
    }
    return false;
  });
}
namespace {
struct ReconstitutableType : public RecursiveASTVisitor<ReconstitutableType> {
  bool Reconstitutable = true;
  bool VisitVectorType(VectorType *FT) {
    Reconstitutable = false;
    return false;
  }
  bool VisitAtomicType(AtomicType *FT) {
    Reconstitutable = false;
    return false;
  }
  bool VisitType(Type *T) {
    // _BitInt(N) isn't reconstitutable because the bit width isn't encoded in
    // the DWARF, only the byte width.
    if (T->isBitIntType()) {
      Reconstitutable = false;
      return false;
    }
    return true;
  }
  bool TraverseEnumType(EnumType *ET) {
    // Unnamed enums can't be reconstituted due to a lack of column info we
    // produce in the DWARF, so we can't get Clang's full name back.
    if (const auto *ED = dyn_cast<EnumDecl>(ET->getDecl())) {
      if (!ED->getIdentifier()) {
        Reconstitutable = false;
        return false;
      }
      if (!ED->isExternallyVisible()) {
        Reconstitutable = false;
        return false;
      }
    }
    return true;
  }
  bool VisitFunctionProtoType(FunctionProtoType *FT) {
    // noexcept is not encoded in DWARF, so the reversi
    Reconstitutable &= !isNoexceptExceptionSpec(FT->getExceptionSpecType());
    Reconstitutable &= !FT->getNoReturnAttr();
    return Reconstitutable;
  }
  bool VisitRecordType(RecordType *RT) {
    if (ReferencesAnonymousEntity(RT)) {
      Reconstitutable = false;
      return false;
    }
    return true;
  }
};
} // anonymous namespace

// Test whether a type name could be rebuilt from emitted debug info.
static bool IsReconstitutableType(QualType QT) {
  ReconstitutableType T;
  T.TraverseType(QT);
  return T.Reconstitutable;
}

std::string CGDebugInfo::GetName(const Decl *D, bool Qualified) const {
  std::string Name;
  llvm::raw_string_ostream OS(Name);
  const NamedDecl *ND = dyn_cast<NamedDecl>(D);
  if (!ND)
    return Name;
  llvm::codegenoptions::DebugTemplateNamesKind TemplateNamesKind =
      CGM.getCodeGenOpts().getDebugSimpleTemplateNames();

  if (!CGM.getCodeGenOpts().hasReducedDebugInfo())
    TemplateNamesKind = llvm::codegenoptions::DebugTemplateNamesKind::Full;

  std::optional<TemplateArgs> Args;

  bool IsOperatorOverload = false; // isa<CXXConversionDecl>(ND);
  if (auto *RD = dyn_cast<CXXRecordDecl>(ND)) {
    Args = GetTemplateArgs(RD);
  } else if (auto *FD = dyn_cast<FunctionDecl>(ND)) {
    Args = GetTemplateArgs(FD);
    auto NameKind = ND->getDeclName().getNameKind();
    IsOperatorOverload |=
        NameKind == DeclarationName::CXXOperatorName ||
        NameKind == DeclarationName::CXXConversionFunctionName;
  } else if (auto *VD = dyn_cast<VarDecl>(ND)) {
    Args = GetTemplateArgs(VD);
  }
  std::function<bool(ArrayRef<TemplateArgument>)> HasReconstitutableArgs =
      [&](ArrayRef<TemplateArgument> Args) {
        return llvm::all_of(Args, [&](const TemplateArgument &TA) {
          switch (TA.getKind()) {
          case TemplateArgument::Template:
            // Easy to reconstitute - the value of the parameter in the debug
            // info is the string name of the template. (so the template name
            // itself won't benefit from any name rebuilding, but that's a
            // representational limitation - maybe DWARF could be
            // changed/improved to use some more structural representation)
            return true;
          case TemplateArgument::Declaration:
            // Reference and pointer non-type template parameters point to
            // variables, functions, etc and their value is, at best (for
            // variables) represented as an address - not a reference to the
            // DWARF describing the variable/function/etc. This makes it hard,
            // possibly impossible to rebuild the original name - looking up the
            // address in the executable file's symbol table would be needed.
            return false;
          case TemplateArgument::NullPtr:
            // These could be rebuilt, but figured they're close enough to the
            // declaration case, and not worth rebuilding.
            return false;
          case TemplateArgument::Pack:
            // A pack is invalid if any of the elements of the pack are invalid.
            return HasReconstitutableArgs(TA.getPackAsArray());
          case TemplateArgument::Integral:
            // Larger integers get encoded as DWARF blocks which are a bit
            // harder to parse back into a large integer, etc - so punting on
            // this for now. Re-parsing the integers back into APInt is probably
            // feasible some day.
            return TA.getAsIntegral().getBitWidth() <= 64 &&
                   IsReconstitutableType(TA.getIntegralType());
          case TemplateArgument::Type:
            return IsReconstitutableType(TA.getAsType());
          default:
            llvm_unreachable("Other, unresolved, template arguments should "
                             "not be seen here");
          }
        });
      };
  // A conversion operator presents complications/ambiguity if there's a
  // conversion to class template that is itself a template, eg:
  // template<typename T>
  // operator ns::t1<T, int>();
  // This should be named, eg: "operator ns::t1<float, int><float>"
  // (ignoring clang bug that means this is currently "operator t1<float>")
  // but if the arguments were stripped, the consumer couldn't differentiate
  // whether the template argument list for the conversion type was the
  // function's argument list (& no reconstitution was needed) or not.
  // This could be handled if reconstitutable names had a separate attribute
  // annotating them as such - this would remove the ambiguity.
  //
  // Alternatively the template argument list could be parsed enough to check
  // whether there's one list or two, then compare that with the DWARF
  // description of the return type and the template argument lists to determine
  // how many lists there should be and if one is missing it could be assumed(?)
  // to be the function's template argument list  & then be rebuilt.
  //
  // Other operator overloads that aren't conversion operators could be
  // reconstituted but would require a bit more nuance about detecting the
  // difference between these different operators during that rebuilding.
  bool Reconstitutable =
      Args && HasReconstitutableArgs(Args->Args) && !IsOperatorOverload;

  PrintingPolicy PP = getPrintingPolicy();

  if (TemplateNamesKind == llvm::codegenoptions::DebugTemplateNamesKind::Full ||
      !Reconstitutable) {
    ND->getNameForDiagnostic(OS, PP, Qualified);
  } else {
    bool Mangled = TemplateNamesKind ==
                   llvm::codegenoptions::DebugTemplateNamesKind::Mangled;
    // check if it's a template
    if (Mangled)
      OS << "_STN|";

    OS << ND->getDeclName();
    std::string EncodedOriginalName;
    llvm::raw_string_ostream EncodedOriginalNameOS(EncodedOriginalName);
    EncodedOriginalNameOS << ND->getDeclName();

    if (Mangled) {
      OS << "|";
      printTemplateArgumentList(OS, Args->Args, PP);
      printTemplateArgumentList(EncodedOriginalNameOS, Args->Args, PP);
#ifndef NDEBUG
      std::string CanonicalOriginalName;
      llvm::raw_string_ostream OriginalOS(CanonicalOriginalName);
      ND->getNameForDiagnostic(OriginalOS, PP, Qualified);
      assert(EncodedOriginalNameOS.str() == OriginalOS.str());
#endif
    }
  }
  return Name;
}

void CGDebugInfo::EmitGlobalVariable(llvm::GlobalVariable *Var,
                                     const VarDecl *D) {
  assert(CGM.getCodeGenOpts().hasReducedDebugInfo());
  if (D->hasAttr<NoDebugAttr>())
    return;

  llvm::TimeTraceScope TimeScope("DebugGlobalVariable", [&]() {
    return GetName(D, true);
  });

  // If we already created a DIGlobalVariable for this declaration, just attach
  // it to the llvm::GlobalVariable.
  auto Cached = DeclCache.find(D->getCanonicalDecl());
  if (Cached != DeclCache.end())
    return Var->addDebugInfo(
        cast<llvm::DIGlobalVariableExpression>(Cached->second));

  // Create global variable debug descriptor.
  llvm::DIFile *Unit = nullptr;
  llvm::DIScope *DContext = nullptr;
  unsigned LineNo;
  StringRef DeclName, LinkageName;
  QualType T;
  llvm::MDTuple *TemplateParameters = nullptr;
  collectVarDeclProps(D, Unit, LineNo, T, DeclName, LinkageName,
                      TemplateParameters, DContext);

  // Attempt to store one global variable for the declaration - even if we
  // emit a lot of fields.
  llvm::DIGlobalVariableExpression *GVE = nullptr;

  // If this is an anonymous union then we'll want to emit a global
  // variable for each member of the anonymous union so that it's possible
  // to find the name of any field in the union.
  if (T->isUnionType() && DeclName.empty()) {
    const RecordDecl *RD = T->castAs<RecordType>()->getDecl();
    assert(RD->isAnonymousStructOrUnion() &&
           "unnamed non-anonymous struct or union?");
    GVE = CollectAnonRecordDecls(RD, Unit, LineNo, LinkageName, Var, DContext);
  } else {
    auto Align = getDeclAlignIfRequired(D, CGM.getContext());

    SmallVector<uint64_t, 4> Expr;
    unsigned AddressSpace = CGM.getTypes().getTargetAddressSpace(D->getType());
    if (CGM.getLangOpts().CUDA && CGM.getLangOpts().CUDAIsDevice) {
      if (D->hasAttr<CUDASharedAttr>())
        AddressSpace =
            CGM.getContext().getTargetAddressSpace(LangAS::cuda_shared);
      else if (D->hasAttr<CUDAConstantAttr>())
        AddressSpace =
            CGM.getContext().getTargetAddressSpace(LangAS::cuda_constant);
    }
    AppendAddressSpaceXDeref(AddressSpace, Expr);

    llvm::DINodeArray Annotations = CollectBTFDeclTagAnnotations(D);
    GVE = DBuilder.createGlobalVariableExpression(
        DContext, DeclName, LinkageName, Unit, LineNo, getOrCreateType(T, Unit),
        Var->hasLocalLinkage(), true,
        Expr.empty() ? nullptr : DBuilder.createExpression(Expr),
        getOrCreateStaticDataMemberDeclarationOrNull(D), TemplateParameters,
        Align, Annotations);
    Var->addDebugInfo(GVE);
  }
  DeclCache[D->getCanonicalDecl()].reset(GVE);
}

void CGDebugInfo::EmitGlobalVariable(const ValueDecl *VD, const APValue &Init) {
  assert(CGM.getCodeGenOpts().hasReducedDebugInfo());
  if (VD->hasAttr<NoDebugAttr>())
    return;
  llvm::TimeTraceScope TimeScope("DebugConstGlobalVariable", [&]() {
    return GetName(VD, true);
  });

  auto Align = getDeclAlignIfRequired(VD, CGM.getContext());
  // Create the descriptor for the variable.
  llvm::DIFile *Unit = getOrCreateFile(VD->getLocation());
  StringRef Name = VD->getName();
  llvm::DIType *Ty = getOrCreateType(VD->getType(), Unit);

  if (const auto *ECD = dyn_cast<EnumConstantDecl>(VD)) {
    const auto *ED = cast<EnumDecl>(ECD->getDeclContext());
    assert(isa<EnumType>(ED->getTypeForDecl()) && "Enum without EnumType?");

    if (CGM.getCodeGenOpts().EmitCodeView) {
      // If CodeView, emit enums as global variables, unless they are defined
      // inside a class. We do this because MSVC doesn't emit S_CONSTANTs for
      // enums in classes, and because it is difficult to attach this scope
      // information to the global variable.
      if (isa<RecordDecl>(ED->getDeclContext()))
        return;
    } else {
      // If not CodeView, emit DW_TAG_enumeration_type if necessary. For
      // example: for "enum { ZERO };", a DW_TAG_enumeration_type is created the
      // first time `ZERO` is referenced in a function.
      llvm::DIType *EDTy =
          getOrCreateType(QualType(ED->getTypeForDecl(), 0), Unit);
      assert (EDTy->getTag() == llvm::dwarf::DW_TAG_enumeration_type);
      (void)EDTy;
      return;
    }
  }

  // Do not emit separate definitions for function local consts.
  if (isa<FunctionDecl>(VD->getDeclContext()))
    return;

  VD = cast<ValueDecl>(VD->getCanonicalDecl());
  auto *VarD = dyn_cast<VarDecl>(VD);
  if (VarD && VarD->isStaticDataMember()) {
    auto *RD = cast<RecordDecl>(VarD->getDeclContext());
    getDeclContextDescriptor(VarD);
    // Ensure that the type is retained even though it's otherwise unreferenced.
    //
    // FIXME: This is probably unnecessary, since Ty should reference RD
    // through its scope.
    RetainedTypes.push_back(
        CGM.getContext().getRecordType(RD).getAsOpaquePtr());

    return;
  }
  llvm::DIScope *DContext = getDeclContextDescriptor(VD);

  auto &GV = DeclCache[VD];
  if (GV)
    return;
  llvm::DIExpression *InitExpr = nullptr;
  if (CGM.getContext().getTypeSize(VD->getType()) <= 64) {
    // FIXME: Add a representation for integer constants wider than 64 bits.
    if (Init.isInt()) {
      const llvm::APSInt &InitInt = Init.getInt();
      std::optional<uint64_t> InitIntOpt;
      if (InitInt.isUnsigned())
        InitIntOpt = InitInt.tryZExtValue();
      else if (auto tmp = InitInt.trySExtValue(); tmp.has_value())
        // Transform a signed optional to unsigned optional. When cpp 23 comes,
        // use std::optional::transform
        InitIntOpt = (uint64_t)tmp.value();
      if (InitIntOpt)
        InitExpr = DBuilder.createConstantValueExpression(InitIntOpt.value());
    } else if (Init.isFloat())
      InitExpr = DBuilder.createConstantValueExpression(
          Init.getFloat().bitcastToAPInt().getZExtValue());
  }

  llvm::MDTuple *TemplateParameters = nullptr;

  if (isa<VarTemplateSpecializationDecl>(VD))
    if (VarD) {
      llvm::DINodeArray parameterNodes = CollectVarTemplateParams(VarD, &*Unit);
      TemplateParameters = parameterNodes.get();
    }

  GV.reset(DBuilder.createGlobalVariableExpression(
      DContext, Name, StringRef(), Unit, getLineNumber(VD->getLocation()), Ty,
      true, true, InitExpr, getOrCreateStaticDataMemberDeclarationOrNull(VarD),
      TemplateParameters, Align));
}

void CGDebugInfo::EmitExternalVariable(llvm::GlobalVariable *Var,
                                       const VarDecl *D) {
  assert(CGM.getCodeGenOpts().hasReducedDebugInfo());
  if (D->hasAttr<NoDebugAttr>())
    return;

  auto Align = getDeclAlignIfRequired(D, CGM.getContext());
  llvm::DIFile *Unit = getOrCreateFile(D->getLocation());
  StringRef Name = D->getName();
  llvm::DIType *Ty = getOrCreateType(D->getType(), Unit);

  llvm::DIScope *DContext = getDeclContextDescriptor(D);
  llvm::DIGlobalVariableExpression *GVE =
      DBuilder.createGlobalVariableExpression(
          DContext, Name, StringRef(), Unit, getLineNumber(D->getLocation()),
          Ty, false, false, nullptr, nullptr, nullptr, Align);
  Var->addDebugInfo(GVE);
}

void CGDebugInfo::EmitGlobalAlias(const llvm::GlobalValue *GV,
                                  const GlobalDecl GD) {

  assert(GV);

  if (!CGM.getCodeGenOpts().hasReducedDebugInfo())
    return;

  const auto *D = cast<ValueDecl>(GD.getDecl());
  if (D->hasAttr<NoDebugAttr>())
    return;

  auto AliaseeDecl = CGM.getMangledNameDecl(GV->getName());
  llvm::DINode *DI;

  if (!AliaseeDecl)
    // FIXME: Aliasee not declared yet - possibly declared later
    // For example,
    //
    //   1 extern int newname __attribute__((alias("oldname")));
    //   2 int oldname = 1;
    //
    // No debug info would be generated for 'newname' in this case.
    //
    // Fix compiler to generate "newname" as imported_declaration
    // pointing to the DIE of "oldname".
    return;
  if (!(DI = getDeclarationOrDefinition(
            AliaseeDecl.getCanonicalDecl().getDecl())))
    return;

  llvm::DIScope *DContext = getDeclContextDescriptor(D);
  auto Loc = D->getLocation();

  llvm::DIImportedEntity *ImportDI = DBuilder.createImportedDeclaration(
      DContext, DI, getOrCreateFile(Loc), getLineNumber(Loc), D->getName());

  // Record this DIE in the cache for nested declaration reference.
  ImportedDeclCache[GD.getCanonicalDecl().getDecl()].reset(ImportDI);
}

void CGDebugInfo::AddStringLiteralDebugInfo(llvm::GlobalVariable *GV,
                                            const StringLiteral *S) {
  SourceLocation Loc = S->getStrTokenLoc(0);
  PresumedLoc PLoc = CGM.getContext().getSourceManager().getPresumedLoc(Loc);
  if (!PLoc.isValid())
    return;

  llvm::DIFile *File = getOrCreateFile(Loc);
  llvm::DIGlobalVariableExpression *Debug =
      DBuilder.createGlobalVariableExpression(
          nullptr, StringRef(), StringRef(), getOrCreateFile(Loc),
          getLineNumber(Loc), getOrCreateType(S->getType(), File), true);
  GV->addDebugInfo(Debug);
}

llvm::DIScope *CGDebugInfo::getCurrentContextDescriptor(const Decl *D) {
  if (!LexicalBlockStack.empty())
    return LexicalBlockStack.back();
  llvm::DIScope *Mod = getParentModuleOrNull(D);
  return getContextDescriptor(D, Mod ? Mod : TheCU);
}

void CGDebugInfo::EmitUsingDirective(const UsingDirectiveDecl &UD) {
  if (!CGM.getCodeGenOpts().hasReducedDebugInfo())
    return;
  const NamespaceDecl *NSDecl = UD.getNominatedNamespace();
  if (!NSDecl->isAnonymousNamespace() ||
      CGM.getCodeGenOpts().DebugExplicitImport) {
    auto Loc = UD.getLocation();
    if (!Loc.isValid())
      Loc = CurLoc;
    DBuilder.createImportedModule(
        getCurrentContextDescriptor(cast<Decl>(UD.getDeclContext())),
        getOrCreateNamespace(NSDecl), getOrCreateFile(Loc), getLineNumber(Loc));
  }
}

void CGDebugInfo::EmitUsingShadowDecl(const UsingShadowDecl &USD) {
  if (llvm::DINode *Target =
          getDeclarationOrDefinition(USD.getUnderlyingDecl())) {
    auto Loc = USD.getLocation();
    DBuilder.createImportedDeclaration(
        getCurrentContextDescriptor(cast<Decl>(USD.getDeclContext())), Target,
        getOrCreateFile(Loc), getLineNumber(Loc));
  }
}

void CGDebugInfo::EmitUsingDecl(const UsingDecl &UD) {
  if (!CGM.getCodeGenOpts().hasReducedDebugInfo())
    return;
  assert(UD.shadow_size() &&
         "We shouldn't be codegening an invalid UsingDecl containing no decls");

  for (const auto *USD : UD.shadows()) {
    // FIXME: Skip functions with undeduced auto return type for now since we
    // don't currently have the plumbing for separate declarations & definitions
    // of free functions and mismatched types (auto in the declaration, concrete
    // return type in the definition)
    if (const auto *FD = dyn_cast<FunctionDecl>(USD->getUnderlyingDecl()))
      if (const auto *AT = FD->getType()
                               ->castAs<FunctionProtoType>()
                               ->getContainedAutoType())
        if (AT->getDeducedType().isNull())
          continue;

    EmitUsingShadowDecl(*USD);
    // Emitting one decl is sufficient - debuggers can detect that this is an
    // overloaded name & provide lookup for all the overloads.
    break;
  }
}

void CGDebugInfo::EmitUsingEnumDecl(const UsingEnumDecl &UD) {
  if (!CGM.getCodeGenOpts().hasReducedDebugInfo())
    return;
  assert(UD.shadow_size() &&
         "We shouldn't be codegening an invalid UsingEnumDecl"
         " containing no decls");

  for (const auto *USD : UD.shadows())
    EmitUsingShadowDecl(*USD);
}

void CGDebugInfo::EmitImportDecl(const ImportDecl &ID) {
  if (CGM.getCodeGenOpts().getDebuggerTuning() != llvm::DebuggerKind::LLDB)
    return;
  if (Module *M = ID.getImportedModule()) {
    auto Info = ASTSourceDescriptor(*M);
    auto Loc = ID.getLocation();
    DBuilder.createImportedDeclaration(
        getCurrentContextDescriptor(cast<Decl>(ID.getDeclContext())),
        getOrCreateModuleRef(Info, DebugTypeExtRefs), getOrCreateFile(Loc),
        getLineNumber(Loc));
  }
}

llvm::DIImportedEntity *
CGDebugInfo::EmitNamespaceAlias(const NamespaceAliasDecl &NA) {
  if (!CGM.getCodeGenOpts().hasReducedDebugInfo())
    return nullptr;
  auto &VH = NamespaceAliasCache[&NA];
  if (VH)
    return cast<llvm::DIImportedEntity>(VH);
  llvm::DIImportedEntity *R;
  auto Loc = NA.getLocation();
  if (const auto *Underlying =
          dyn_cast<NamespaceAliasDecl>(NA.getAliasedNamespace()))
    // This could cache & dedup here rather than relying on metadata deduping.
    R = DBuilder.createImportedDeclaration(
        getCurrentContextDescriptor(cast<Decl>(NA.getDeclContext())),
        EmitNamespaceAlias(*Underlying), getOrCreateFile(Loc),
        getLineNumber(Loc), NA.getName());
  else
    R = DBuilder.createImportedDeclaration(
        getCurrentContextDescriptor(cast<Decl>(NA.getDeclContext())),
        getOrCreateNamespace(cast<NamespaceDecl>(NA.getAliasedNamespace())),
        getOrCreateFile(Loc), getLineNumber(Loc), NA.getName());
  VH.reset(R);
  return R;
}

llvm::DINamespace *
CGDebugInfo::getOrCreateNamespace(const NamespaceDecl *NSDecl) {
  // Don't canonicalize the NamespaceDecl here: The DINamespace will be uniqued
  // if necessary, and this way multiple declarations of the same namespace in
  // different parent modules stay distinct.
  auto I = NamespaceCache.find(NSDecl);
  if (I != NamespaceCache.end())
    return cast<llvm::DINamespace>(I->second);

  llvm::DIScope *Context = getDeclContextDescriptor(NSDecl);
  // Don't trust the context if it is a DIModule (see comment above).
  llvm::DINamespace *NS =
      DBuilder.createNameSpace(Context, NSDecl->getName(), NSDecl->isInline());
  NamespaceCache[NSDecl].reset(NS);
  return NS;
}

void CGDebugInfo::setDwoId(uint64_t Signature) {
  assert(TheCU && "no main compile unit");
  TheCU->setDWOId(Signature);
}

void CGDebugInfo::finalize() {
  // Creating types might create further types - invalidating the current
  // element and the size(), so don't cache/reference them.
  for (size_t i = 0; i != ObjCInterfaceCache.size(); ++i) {
    ObjCInterfaceCacheEntry E = ObjCInterfaceCache[i];
    llvm::DIType *Ty = E.Type->getDecl()->getDefinition()
                           ? CreateTypeDefinition(E.Type, E.Unit)
                           : E.Decl;
    DBuilder.replaceTemporary(llvm::TempDIType(E.Decl), Ty);
  }

  // Add methods to interface.
  for (const auto &P : ObjCMethodCache) {
    if (P.second.empty())
      continue;

    QualType QTy(P.first->getTypeForDecl(), 0);
    auto It = TypeCache.find(QTy.getAsOpaquePtr());
    assert(It != TypeCache.end());

    llvm::DICompositeType *InterfaceDecl =
        cast<llvm::DICompositeType>(It->second);

    auto CurElts = InterfaceDecl->getElements();
    SmallVector<llvm::Metadata *, 16> EltTys(CurElts.begin(), CurElts.end());

    // For DWARF v4 or earlier, only add objc_direct methods.
    for (auto &SubprogramDirect : P.second)
      if (CGM.getCodeGenOpts().DwarfVersion >= 5 || SubprogramDirect.getInt())
        EltTys.push_back(SubprogramDirect.getPointer());

    llvm::DINodeArray Elements = DBuilder.getOrCreateArray(EltTys);
    DBuilder.replaceArrays(InterfaceDecl, Elements);
  }

  for (const auto &P : ReplaceMap) {
    assert(P.second);
    auto *Ty = cast<llvm::DIType>(P.second);
    assert(Ty->isForwardDecl());

    auto It = TypeCache.find(P.first);
    assert(It != TypeCache.end());
    assert(It->second);

    DBuilder.replaceTemporary(llvm::TempDIType(Ty),
                              cast<llvm::DIType>(It->second));
  }

  for (const auto &P : FwdDeclReplaceMap) {
    assert(P.second);
    llvm::TempMDNode FwdDecl(cast<llvm::MDNode>(P.second));
    llvm::Metadata *Repl;

    auto It = DeclCache.find(P.first);
    // If there has been no definition for the declaration, call RAUW
    // with ourselves, that will destroy the temporary MDNode and
    // replace it with a standard one, avoiding leaking memory.
    if (It == DeclCache.end())
      Repl = P.second;
    else
      Repl = It->second;

    if (auto *GVE = dyn_cast_or_null<llvm::DIGlobalVariableExpression>(Repl))
      Repl = GVE->getVariable();
    DBuilder.replaceTemporary(std::move(FwdDecl), cast<llvm::MDNode>(Repl));
  }

  // We keep our own list of retained types, because we need to look
  // up the final type in the type cache.
  for (auto &RT : RetainedTypes)
    if (auto MD = TypeCache[RT])
      DBuilder.retainType(cast<llvm::DIType>(MD));

  DBuilder.finalize();
}

// Don't ignore in case of explicit cast where it is referenced indirectly.
void CGDebugInfo::EmitExplicitCastType(QualType Ty) {
  if (CGM.getCodeGenOpts().hasReducedDebugInfo())
    if (auto *DieTy = getOrCreateType(Ty, TheCU->getFile()))
      DBuilder.retainType(DieTy);
}

void CGDebugInfo::EmitAndRetainType(QualType Ty) {
  if (CGM.getCodeGenOpts().hasMaybeUnusedDebugInfo())
    if (auto *DieTy = getOrCreateType(Ty, TheCU->getFile()))
      DBuilder.retainType(DieTy);
}

llvm::DebugLoc CGDebugInfo::SourceLocToDebugLoc(SourceLocation Loc) {
  if (LexicalBlockStack.empty())
    return llvm::DebugLoc();

  llvm::MDNode *Scope = LexicalBlockStack.back();
  return llvm::DILocation::get(CGM.getLLVMContext(), getLineNumber(Loc),
                               getColumnNumber(Loc), Scope);
}

llvm::DINode::DIFlags CGDebugInfo::getCallSiteRelatedAttrs() const {
  // Call site-related attributes are only useful in optimized programs, and
  // when there's a possibility of debugging backtraces.
  if (!CGM.getLangOpts().Optimize ||
      DebugKind == llvm::codegenoptions::NoDebugInfo ||
      DebugKind == llvm::codegenoptions::LocTrackingOnly)
    return llvm::DINode::FlagZero;

  // Call site-related attributes are available in DWARF v5. Some debuggers,
  // while not fully DWARF v5-compliant, may accept these attributes as if they
  // were part of DWARF v4.
  bool SupportsDWARFv4Ext =
      CGM.getCodeGenOpts().DwarfVersion == 4 &&
      (CGM.getCodeGenOpts().getDebuggerTuning() == llvm::DebuggerKind::LLDB ||
       CGM.getCodeGenOpts().getDebuggerTuning() == llvm::DebuggerKind::GDB);

  if (!SupportsDWARFv4Ext && CGM.getCodeGenOpts().DwarfVersion < 5)
    return llvm::DINode::FlagZero;

  return llvm::DINode::FlagAllCallsDescribed;
}<|MERGE_RESOLUTION|>--- conflicted
+++ resolved
@@ -407,7 +407,6 @@
   std::optional<llvm::DIFile::ChecksumInfo<StringRef>> CSInfo;
 
   if (Loc.isInvalid()) {
-<<<<<<< HEAD
     if (CGM.getCodeGenOpts().SYCLUseMainFileName &&
         CGM.getLangOpts().MacroPrefixMap.size() > 0) {
       // When fmacro-prefix-map is used, the original source file
@@ -417,17 +416,11 @@
       FID = ComputeValidFileID(SM, CGO.FullMainFileName);
     } else {
       // The DIFile used by the CU is distinct from the main source file. Call
-      // createFile() below for canonicalization if the source file was
-      // specified with an absolute path.
+      // createFile() below for canonicalization if the source file was specified
+      // with an absolute path.
       FileName = TheCU->getFile()->getFilename();
+      CSInfo = TheCU->getFile()->getChecksum();
     }
-=======
-    // The DIFile used by the CU is distinct from the main source file. Call
-    // createFile() below for canonicalization if the source file was specified
-    // with an absolute path.
-    FileName = TheCU->getFile()->getFilename();
-    CSInfo = TheCU->getFile()->getChecksum();
->>>>>>> 1fcc2bc3
   } else {
     PresumedLoc PLoc = SM.getPresumedLoc(Loc);
     FileName = PLoc.getFilename();
@@ -446,7 +439,6 @@
       return cast<llvm::DIFile>(V);
   }
 
-<<<<<<< HEAD
   if (SM.getFileEntryForID(SM.getMainFileID()) &&
       CGM.getCodeGenOpts().SYCLUseMainFileName && FID.isInvalid())
     // When an integration footer is involved, the main file is a temporary
@@ -454,9 +446,7 @@
     // source file. We use it here to properly calculate its checksum.
     FID = ComputeValidFileID(SM, FileName);
 
-=======
   // Put Checksum at a scope where it will persist past the createFile call.
->>>>>>> 1fcc2bc3
   SmallString<64> Checksum;
   if (!CSInfo) {
     std::optional<llvm::DIFile::ChecksumKind> CSKind =
