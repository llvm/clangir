--- conflicted
+++ resolved
@@ -85,11 +85,8 @@
 class CGOpenCLRuntime;
 class CGOpenMPRuntime;
 class CGCUDARuntime;
-<<<<<<< HEAD
 class CGSYCLRuntime;
-=======
 class CGHLSLRuntime;
->>>>>>> 73417c51
 class CoverageMappingModuleGen;
 class TargetCodeGenInfo;
 
@@ -324,11 +321,8 @@
   std::unique_ptr<CGOpenCLRuntime> OpenCLRuntime;
   std::unique_ptr<CGOpenMPRuntime> OpenMPRuntime;
   std::unique_ptr<CGCUDARuntime> CUDARuntime;
-<<<<<<< HEAD
   std::unique_ptr<CGSYCLRuntime> SYCLRuntime;
-=======
   std::unique_ptr<CGHLSLRuntime> HLSLRuntime;
->>>>>>> 73417c51
   std::unique_ptr<CGDebugInfo> DebugInfo;
   std::unique_ptr<ObjCEntrypoints> ObjCData;
   llvm::MDNode *NoObjCARCExceptionsMetadata = nullptr;
@@ -531,11 +525,8 @@
   void createOpenCLRuntime();
   void createOpenMPRuntime();
   void createCUDARuntime();
-<<<<<<< HEAD
   void createSYCLRuntime();
-=======
   void createHLSLRuntime();
->>>>>>> 73417c51
 
   bool isTriviallyRecursive(const FunctionDecl *F);
   bool shouldEmitFunction(GlobalDecl GD);
@@ -636,17 +627,16 @@
     return *CUDARuntime;
   }
 
-<<<<<<< HEAD
   /// Return a reference to the configured SYCL runtime.
   CGSYCLRuntime &getSYCLRuntime() {
     assert(SYCLRuntime != nullptr);
     return *SYCLRuntime;
-=======
+  }
+
   /// Return a reference to the configured HLSL runtime.
   CGHLSLRuntime &getHLSLRuntime() {
     assert(HLSLRuntime != nullptr);
     return *HLSLRuntime;
->>>>>>> 73417c51
   }
 
   ObjCEntrypoints &getObjCEntrypoints() const {
