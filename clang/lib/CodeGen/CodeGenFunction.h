--- conflicted
+++ resolved
@@ -3903,11 +3903,6 @@
   llvm::Value *EmitNeonRShiftImm(llvm::Value *Vec, llvm::Value *Amt,
                                  llvm::Type *Ty, bool usgn, const char *name);
   llvm::Value *vectorWrapScalar16(llvm::Value *Op);
-<<<<<<< HEAD
-
-  llvm::Type *getSVEType(const SVETypeFlags &TypeFlags);
-  llvm::Value *EmitSVEPredicateCast(llvm::Value *Pred, llvm::VectorType *VTy);
-=======
   /// SVEBuiltinMemEltTy - Returns the memory element type for this memory
   /// access builtin.  Only required if it can't be inferred from the base
   /// pointer operand.
@@ -3926,19 +3921,15 @@
   llvm::Value *EmitSVEScatterStore(SVETypeFlags TypeFlags,
                                    llvm::SmallVectorImpl<llvm::Value *> &Ops,
                                    unsigned IntID);
->>>>>>> a34309b7
   llvm::Value *EmitSVEMaskedLoad(const CallExpr *, llvm::Type *ReturnTy,
                                  SmallVectorImpl<llvm::Value *> &Ops,
                                  unsigned BuiltinID, bool IsZExtReturn);
   llvm::Value *EmitSVEMaskedStore(const CallExpr *,
                                   SmallVectorImpl<llvm::Value *> &Ops,
                                   unsigned BuiltinID);
-<<<<<<< HEAD
-=======
   llvm::Value *EmitSVEPrefetchLoad(SVETypeFlags TypeFlags,
                                    SmallVectorImpl<llvm::Value *> &Ops,
                                    unsigned BuiltinID);
->>>>>>> a34309b7
   llvm::Value *EmitAArch64SVEBuiltinExpr(unsigned BuiltinID, const CallExpr *E);
 
   llvm::Value *EmitAArch64BuiltinExpr(unsigned BuiltinID, const CallExpr *E,
