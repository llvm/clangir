--- conflicted
+++ resolved
@@ -3412,62 +3412,6 @@
   return eltType;
 }
 
-<<<<<<< HEAD
-/// Given an array base, check whether its member access belongs to a record
-/// with preserve_access_index attribute or not.
-static bool IsPreserveAIArrayBase(CodeGenFunction &CGF, const Expr *ArrayBase) {
-  if (!ArrayBase || !CGF.getDebugInfo())
-    return false;
-
-  const auto *ImplicitCast = dyn_cast<ImplicitCastExpr>(ArrayBase);
-  if (!ImplicitCast)
-    return false;
-
-  // Only support base as either a MemberExpr or DeclRefExpr.
-  // DeclRefExpr to cover cases like:
-  //    struct s { int a; int b[10]; };
-  //    struct s *p;
-  //    p[1].a
-  // p[1] will generate a DeclRefExpr and p[1].a is a MemberExpr.
-  // p->b[5] is a MemberExpr example.
-  const Expr *E = ImplicitCast->getSubExpr();
-  const auto *MemberCast = dyn_cast<MemberExpr>(E);
-  if (MemberCast)
-    return MemberCast->getMemberDecl()->hasAttr<BPFPreserveAccessIndexAttr>();
-
-  const auto *DeclRefCast = dyn_cast<DeclRefExpr>(E);
-  if (DeclRefCast) {
-    const VarDecl *VarDef = dyn_cast<VarDecl>(DeclRefCast->getDecl());
-    if (!VarDef)
-      return false;
-
-    const auto *PtrT = dyn_cast<PointerType>(VarDef->getType().getTypePtr());
-    if (!PtrT)
-      return false;
-    const auto *PointeeT = PtrT->getPointeeType().getTypePtr();
-
-    // Peel off typedef's
-    const auto *TypedefT = dyn_cast<TypedefType>(PointeeT);
-    while (TypedefT) {
-      PointeeT = TypedefT->desugar().getTypePtr();
-      TypedefT = dyn_cast<TypedefType>(PointeeT);
-    }
-
-    // Not a typedef any more, it should be an elaborated type.
-    const auto ElaborateT = dyn_cast<ElaboratedType>(PointeeT);
-    if (!ElaborateT)
-      return false;
-
-    const auto *RecT = dyn_cast<RecordType>(ElaborateT->desugar().getTypePtr());
-    if (!RecT)
-      return false;
-
-    return RecT->getDecl()->hasAttr<BPFPreserveAccessIndexAttr>();
-  }
-
-  return false;
-}
-
 static void AddIVDepMetadata(CodeGenFunction &CGF, const ValueDecl *ArrayDecl,
                              llvm::Value *EltPtr) {
   if (!ArrayDecl)
@@ -3478,20 +3422,13 @@
     CGF.LoopStack.addIVDepMetadata(ArrayDecl, GEP);
 }
 
-=======
->>>>>>> 94343604
 static Address emitArraySubscriptGEP(CodeGenFunction &CGF, Address addr,
                                      ArrayRef<llvm::Value *> indices,
                                      QualType eltType, bool inbounds,
                                      bool signedIndices, SourceLocation loc,
                                      QualType *arrayType = nullptr,
-<<<<<<< HEAD
-                                     const Expr *Base = nullptr,
                                      const llvm::Twine &name = "arrayidx",
                                      const ValueDecl *arrayDecl = nullptr) {
-=======
-                                     const llvm::Twine &name = "arrayidx") {
->>>>>>> 94343604
   // All the indices except that last must be zero.
 #ifndef NDEBUG
   for (auto idx : indices.drop_back())
@@ -3673,11 +3610,7 @@
     Addr = emitArraySubscriptGEP(
         *this, ArrayLV.getAddress(), {CGM.getSize(CharUnits::Zero()), Idx},
         E->getType(), !getLangOpts().isSignedOverflowDefined(), SignedIndices,
-<<<<<<< HEAD
-        E->getExprLoc(), &arrayType, E->getBase(), "arrayidx", ArrayDecl);
-=======
-        E->getExprLoc(), &arrayType);
->>>>>>> 94343604
+        E->getExprLoc(), &arrayType, "arrayidx", ArrayDecl);
     EltBaseInfo = ArrayLV.getBaseInfo();
     EltTBAAInfo = CGM.getTBAAInfoForSubobject(ArrayLV, E->getType());
   } else {
