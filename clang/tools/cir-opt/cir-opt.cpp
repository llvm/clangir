--- conflicted
+++ resolved
@@ -55,13 +55,9 @@
   ::mlir::registerPass([]() -> std::unique_ptr<::mlir::Pass> {
     return mlir::createCIRSimplifyPass();
   });
-<<<<<<< HEAD
-
-=======
   ::mlir::registerPass([]() -> std::unique_ptr<::mlir::Pass> {
     return mlir::createGotoSolverPass();
   });
->>>>>>> 6ce3969b
   ::mlir::registerPass([]() -> std::unique_ptr<::mlir::Pass> {
     return mlir::createSCFPreparePass();
   });
