set(SOURCES
  ARCMigrate.cpp
  BuildSystem.cpp
  CIndex.cpp
  CIndexCXX.cpp
  CIndexCodeCompletion.cpp
  CIndexDiagnostic.cpp
  CIndexHigh.cpp
  CIndexInclusionStack.cpp
  CIndexUSRs.cpp
  CIndexer.cpp
  CXComment.cpp
  CXCursor.cpp
  CXIndexDataConsumer.cpp
  CXCompilationDatabase.cpp
  CXLoadedDiagnostic.cpp
  CXSourceLocation.cpp
  CXStoredDiagnostic.cpp
  CXString.cpp
  CXType.cpp
  Indexing.cpp
  FatalErrorHandler.cpp

  ADDITIONAL_HEADERS
  CIndexDiagnostic.h
  CIndexer.h
  CXCursor.h
  CXLoadedDiagnostic.h
  CXSourceLocation.h
  CXString.h
  CXTranslationUnit.h
  CXType.h
  Index_Internal.h
  ../../include/clang-c/Index.h
  )

set(LIBS
  clangAST
  clangBasic
  clangDriver
  clangFrontend
  clangIndex
  clangLex
  clangSema
  clangSerialization
  clangTooling
  LLVMSupport
)

if (CLANG_ENABLE_ARCMT)
  list(APPEND LIBS clangARCMigrate)
endif ()

if (TARGET clangTidyPlugin)
  add_definitions(-DCLANG_TOOL_EXTRA_BUILD)
  list(APPEND LIBS clangTidyPlugin)
  list(APPEND LIBS clangIncludeFixerPlugin)
  if(LLVM_ENABLE_MODULES)
    list(APPEND LLVM_COMPILE_FLAGS "-fmodules-ignore-macro=CLANG_TOOL_EXTRA_BUILD")
  endif()
endif ()

find_library(DL_LIBRARY_PATH dl)
if (DL_LIBRARY_PATH)
  list(APPEND LIBS dl)
endif()

option(LIBCLANG_BUILD_STATIC
  "Build libclang as a static library (in addition to a shared one)" OFF)

set(LLVM_EXPORTED_SYMBOL_FILE ${CMAKE_CURRENT_SOURCE_DIR}/libclang.exports)

if(MSVC)
  # Avoid LNK4197 by not specifying libclang.exports here.
  # Each functions is exported as "dllexport" in include/clang-c.
  # KB835326
  set(LLVM_EXPORTED_SYMBOL_FILE)
endif()

<<<<<<< HEAD
if(LLVM_ENABLE_PIC)
=======
if(LLVM_ENABLE_PIC OR (WIN32 AND NOT LIBCLANG_BUILD_STATIC))
>>>>>>> 918d599f
  set(ENABLE_SHARED SHARED)
endif()

if(NOT LLVM_ENABLE_PIC OR LIBCLANG_BUILD_STATIC)
  set(ENABLE_STATIC STATIC)
endif()

if (WIN32 AND ENABLE_SHARED AND ENABLE_STATIC)
  unset(ENABLE_STATIC)
endif()

if(WIN32)
  set(output_name "libclang")
else()
  set(output_name "clang")
endif()

# libclang requires headers which need _ALL_SOURCE to build on AIX
if (UNIX AND ${CMAKE_SYSTEM_NAME} MATCHES "AIX")
    remove_definitions("-D_XOPEN_SOURCE=700")
endif()

add_clang_library(libclang ${ENABLE_SHARED} ${ENABLE_STATIC} INSTALL_WITH_TOOLCHAIN
  OUTPUT_NAME ${output_name}
  ${SOURCES}

  DEPENDS
  ClangDriverOptions
  clang-resource-headers

  LINK_LIBS
  ${LIBS}

  LINK_COMPONENTS
  ${LLVM_TARGETS_TO_BUILD}
  Core
  Support
  )

if(ENABLE_STATIC)
  foreach(name libclang obj.libclang libclang_static)
    if (TARGET ${name})
      target_compile_definitions(${name} PUBLIC CINDEX_NO_EXPORTS)
    endif()
  endforeach()
endif()

if(ENABLE_SHARED)
  if(WIN32)
    set_target_properties(libclang
      PROPERTIES
      VERSION ${LIBCLANG_LIBRARY_VERSION}
      DEFINE_SYMBOL _CINDEX_LIB_)
  elseif(APPLE)
    set(LIBCLANG_LINK_FLAGS " -Wl,-compatibility_version -Wl,1")
    set(LIBCLANG_LINK_FLAGS "${LIBCLANG_LINK_FLAGS} -Wl,-current_version -Wl,${LLVM_VERSION_MAJOR}.${LLVM_VERSION_MINOR}.${LLVM_VERSION_PATCH}")

    set_property(TARGET libclang APPEND_STRING PROPERTY
                 LINK_FLAGS ${LIBCLANG_LINK_FLAGS})
  else()
    set_target_properties(libclang
      PROPERTIES
      VERSION ${LIBCLANG_LIBRARY_VERSION}
      DEFINE_SYMBOL _CINDEX_LIB_)
    # FIXME: _CINDEX_LIB_ affects dllexport/dllimport on Win32.
    if(LLVM_ENABLE_MODULES AND NOT WIN32)
      target_compile_options(libclang PRIVATE
        "-fmodules-ignore-macro=_CINDEX_LIB_"
        )
    endif()
  endif()
endif()

if(INTERNAL_INSTALL_PREFIX)
  set(LIBCLANG_HEADERS_INSTALL_DESTINATION "${INTERNAL_INSTALL_PREFIX}/include")
else()
  set(LIBCLANG_HEADERS_INSTALL_DESTINATION include)
endif()

install(DIRECTORY ../../include/clang-c
  COMPONENT libclang-headers
  DESTINATION "${LIBCLANG_HEADERS_INSTALL_DESTINATION}"
  FILES_MATCHING
  PATTERN "*.h"
  PATTERN ".svn" EXCLUDE
  )

# LLVM_DISTRIBUTION_COMPONENTS requires that each component have both a
# component and an install-component target, so add a dummy libclang-headers
# target to allow using it in LLVM_DISTRIBUTION_COMPONENTS.
add_custom_target(libclang-headers)
set_target_properties(libclang-headers PROPERTIES FOLDER "Misc")

if (NOT LLVM_ENABLE_IDE)
  add_llvm_install_targets(install-libclang-headers
                           COMPONENT libclang-headers)
endif()

# Create a target to install the python bindings to make them easier to
# distribute.  Since the bindings are over libclang, which is installed
# unbundled to the clang version, follow suit.
foreach(PythonVersion ${CLANG_PYTHON_BINDINGS_VERSIONS})
  install(DIRECTORY
            ${CMAKE_CURRENT_SOURCE_DIR}/../../bindings/python/clang
          COMPONENT
            libclang-python-bindings
          DESTINATION
            "lib${LLVM_LIBDIR_SUFFIX}/python${PythonVersion}/site-packages")
endforeach()
if(NOT LLVM_ENABLE_IDE)
  add_custom_target(libclang-python-bindings)
  add_llvm_install_targets(install-libclang-python-bindings
                           COMPONENT
                             libclang-python-bindings)
endif()
<|MERGE_RESOLUTION|>--- conflicted
+++ resolved
@@ -77,11 +77,7 @@
   set(LLVM_EXPORTED_SYMBOL_FILE)
 endif()
 
-<<<<<<< HEAD
-if(LLVM_ENABLE_PIC)
-=======
 if(LLVM_ENABLE_PIC OR (WIN32 AND NOT LIBCLANG_BUILD_STATIC))
->>>>>>> 918d599f
   set(ENABLE_SHARED SHARED)
 endif()
 
