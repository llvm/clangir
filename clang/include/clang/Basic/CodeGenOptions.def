//===--- CodeGenOptions.def - Code generation option database ----- C++ -*-===//
//
// Part of the LLVM Project, under the Apache License v2.0 with LLVM Exceptions.
// See https://llvm.org/LICENSE.txt for license information.
// SPDX-License-Identifier: Apache-2.0 WITH LLVM-exception
//
//===----------------------------------------------------------------------===//
//
// This file defines the code generation options. Users of this file
// must define the CODEGENOPT macro to make use of this information.
// Optionally, the user may also define ENUM_CODEGENOPT (for options
// that have enumeration type and VALUE_CODEGENOPT is a code
// generation option that describes a value rather than a flag.
//
//===----------------------------------------------------------------------===//
#ifndef CODEGENOPT
#  error Define the CODEGENOPT macro to handle codegen options
#endif

#ifndef VALUE_CODEGENOPT
#  define VALUE_CODEGENOPT(Name, Bits, Default, Compatibility) \
CODEGENOPT(Name, Bits, Default, Compatibility)
#endif

#ifndef ENUM_CODEGENOPT
#  define ENUM_CODEGENOPT(Name, Type, Bits, Default, Compatibility) \
CODEGENOPT(Name, Bits, Default, Compatibility)
#endif

CODEGENOPT(DisableIntegratedAS, 1, 0, Benign) ///< -no-integrated-as
CODEGENOPT(Crel, 1, 0, Benign) ///< -Wa,--crel
CODEGENOPT(ImplicitMapSyms, 1, 0, Benign) ///< -Wa,-mmapsyms=implicit
CODEGENOPT(AsmVerbose        , 1, 0, Benign) ///< -dA, -fverbose-asm.
CODEGENOPT(PreserveAsmComments, 1, 1, Benign) ///< -dA, -fno-preserve-as-comments.
CODEGENOPT(AssumeSaneOperatorNew , 1, 1, Benign) ///< implicit __attribute__((malloc)) operator new
CODEGENOPT(AssumeUniqueVTables , 1, 1, Benign) ///< Assume a class has only one vtable.
CODEGENOPT(Autolink          , 1, 1, Benign) ///< -fno-autolink
CODEGENOPT(AutoImport        , 1, 1, Benign) ///< -fno-auto-import
CODEGENOPT(ObjCAutoRefCountExceptions , 1, 0, Benign) ///< Whether ARC should be EH-safe.
CODEGENOPT(Backchain         , 1, 0, Benign) ///< -mbackchain
CODEGENOPT(ControlFlowGuardNoChecks  , 1, 0, Benign) ///< -cfguard-no-checks
CODEGENOPT(ControlFlowGuard  , 1, 0, Benign) ///< -cfguard
CODEGENOPT(EHContGuard       , 1, 0, Benign) ///< -ehcontguard
CODEGENOPT(CXAAtExit         , 1, 1, Benign) ///< Use __cxa_atexit for calling destructors.
CODEGENOPT(RegisterGlobalDtorsWithAtExit, 1, 1, Benign) ///< Use atexit or __cxa_atexit to register global destructors.
CODEGENOPT(CXXCtorDtorAliases, 1, 0, Benign) ///< Emit complete ctors/dtors as linker
                                     ///< aliases to base ctors when possible.
CODEGENOPT(DataSections      , 1, 0, Benign) ///< Set when -fdata-sections is enabled.
CODEGENOPT(UniqueSectionNames, 1, 1, Benign) ///< Set for -funique-section-names.
CODEGENOPT(UniqueBasicBlockSectionNames, 1, 1, Benign) ///< Set for -funique-basic-block-section-names,
                                               ///< Produce unique section names with
                                               ///< basic block sections.
CODEGENOPT(SeparateNamedSections, 1, 0, Benign) ///< Set for -fseparate-named-sections.
CODEGENOPT(EnableAIXExtendedAltivecABI, 1, 0, Benign) ///< Set for -mabi=vec-extabi. Enables the extended Altivec ABI on AIX.
CODEGENOPT(XCOFFReadOnlyPointers, 1, 0, Benign) ///< Set for -mxcoff-roptr.
CODEGENOPT(AllTocData, 1, 0, Benign) ///< AIX -mtocdata
ENUM_CODEGENOPT(FramePointer, FramePointerKind, 2, FramePointerKind::None, Benign) /// frame-pointer: all,non-leaf,reserved,none

ENUM_CODEGENOPT(ExceptionHandling, ExceptionHandlingKind, 3, ExceptionHandlingKind::None, NotCompatible)

CODEGENOPT(ClearASTBeforeBackend , 1, 0, Benign) ///< Free the AST before running backend code generation. Only works with -disable-free.
CODEGENOPT(DisableFree       , 1, 0, Benign) ///< Don't free memory.
CODEGENOPT(DiscardValueNames , 1, 0, Benign) ///< Discard Value Names from the IR (LLVMContext flag)
CODEGENOPT(DisableLLVMPasses , 1, 0, Benign) ///< Don't run any LLVM IR passes to get
                                             ///< the pristine IR generated by the
                                             ///< frontend.
CODEGENOPT(DisableLifetimeMarkers, 1, 0, Benign) ///< Don't emit any lifetime markers
CODEGENOPT(DisableO0ImplyOptNone , 1, 0, Benign) ///< Don't annonate function with optnone at O0
CODEGENOPT(ExperimentalStrictFloatingPoint, 1, 0, Benign) ///< Enables the new, experimental
                                                          ///< strict floating point.
CODEGENOPT(EnableNoundefAttrs, 1, 0, Benign) ///< Enable emitting `noundef` attributes on IR call arguments and return values
CODEGENOPT(DebugPassManager, 1, 0, Benign) ///< Prints debug information for the new
                                           ///< pass manager.
CODEGENOPT(DisableRedZone    , 1, 0, Benign) ///< Set when -mno-red-zone is enabled.
CODEGENOPT(EmitCallSiteInfo, 1, 0, Benign) ///< Emit call site info only in the case of
                                           ///< '-g' + 'O>0' level.
CODEGENOPT(IndirectTlsSegRefs, 1, 0, Benign) ///< Set when -mno-tls-direct-seg-refs
                                             ///< is specified.
CODEGENOPT(DisableTailCalls  , 1, 0, Benign) ///< Do not emit tail calls.
CODEGENOPT(NoEscapingBlockTailCalls, 1, 0, Benign) ///< Do not emit tail calls from
                                                   ///< escaping blocks.
CODEGENOPT(EmitDeclMetadata  , 1, 0, Benign) ///< Emit special metadata indicating what
                                             ///< Decl* various IR entities came from.
                                             ///< Only useful when running CodeGen as a
                                             ///< subroutine.
CODEGENOPT(EmitVersionIdentMetadata , 1, 1, Benign) ///< Emit compiler version metadata.
CODEGENOPT(EmitOpenCLArgMetadata , 1, 0, Benign) ///< Emit OpenCL kernel arg metadata.
CODEGENOPT(EmulatedTLS       , 1, 0, Benign) ///< Set by default or -f[no-]emulated-tls.
/// Embed Bitcode mode (off/all/bitcode/marker).
ENUM_CODEGENOPT(EmbedBitcode, EmbedBitcodeKind, 2, Embed_Off, Benign)
/// Inline asm dialect, -masm=(att|intel)
ENUM_CODEGENOPT(InlineAsmDialect, InlineAsmDialectKind, 1, IAD_ATT, Benign)
CODEGENOPT(OutputAsmVariant, 2, 3, Benign) ///< Set the asm variant for output (3: unspecified).
CODEGENOPT(ForbidGuardVariables , 1, 0, Benign) ///< Issue errors if C++ guard variables
                                                ///< are required.
CODEGENOPT(FunctionSections  , 1, 0, Benign) ///< Set when -ffunction-sections is enabled.
CODEGENOPT(BBAddrMap  , 1, 0, Benign) ///< Set when -fbasic-block-address-map is enabled.
CODEGENOPT(InstrumentFunctions , 1, 0, Benign) ///< Set when -finstrument-functions is
                                               ///< enabled.
CODEGENOPT(InstrumentFunctionsAfterInlining , 1, 0, Benign) ///< Set when
                          ///< -finstrument-functions-after-inlining is enabled.
CODEGENOPT(InstrumentFunctionEntryBare , 1, 0, Benign) ///< Set when
                               ///< -finstrument-function-entry-bare is enabled.
CODEGENOPT(CFProtectionReturn , 1, 0, Benign) ///< if -fcf-protection is
                                      ///< set to full or return.
CODEGENOPT(CFProtectionBranch , 1, 0, Benign) ///< if -fcf-protection is
                                              ///< set to full or branch.
ENUM_CODEGENOPT(CFBranchLabelScheme, CFBranchLabelSchemeKind, 2,
    CFBranchLabelSchemeKind::Default, Benign) ///< if -mcf-branch-label-scheme is set.
CODEGENOPT(FunctionReturnThunks, 1, 0, Benign) ///< -mfunction-return={keep|thunk-extern}
CODEGENOPT(IndirectBranchCSPrefix, 1, 0, Benign) ///< if -mindirect-branch-cs-prefix
                                                 ///< is set.

CODEGENOPT(XRayInstrumentFunctions , 1, 0, Benign) ///< Set when -fxray-instrument is
                                                   ///< enabled.
CODEGENOPT(StackSizeSection  , 1, 0, Benign) ///< Set when -fstack-size-section is enabled.

///< Set when -femit-compact-unwind-non-canonical is enabled.
CODEGENOPT(EmitCompactUnwindNonCanonical, 1, 0, Benign)

///< Set when -fxray-always-emit-customevents is enabled.
CODEGENOPT(XRayAlwaysEmitCustomEvents , 1, 0, Benign)

///< Set when -fxray-always-emit-typedevents is enabled.
CODEGENOPT(XRayAlwaysEmitTypedEvents , 1, 0, Benign)

///< Set when -fxray-ignore-loops is enabled.
CODEGENOPT(XRayIgnoreLoops , 1, 0, Benign)

///< Emit the XRay function index section.
CODEGENOPT(XRayFunctionIndex , 1, 1, Benign)

///< Set when -fxray-shared is enabled
CODEGENOPT(XRayShared , 1, 0, Benign)

///< Set the minimum number of instructions in a function to determine selective
///< XRay instrumentation.
VALUE_CODEGENOPT(XRayInstructionThreshold , 32, 200, Benign)

///< Only instrument 1 in N functions, by dividing functions into N total groups and
///< instrumenting only the specified group at a time. Group numbers start at 0
///< and end at N-1.
VALUE_CODEGENOPT(XRayTotalFunctionGroups, 32, 1, Benign)
VALUE_CODEGENOPT(XRaySelectedFunctionGroup, 32, 0, Benign)

VALUE_CODEGENOPT(PatchableFunctionEntryCount , 32, 0, Benign) ///< Number of NOPs at function entry
VALUE_CODEGENOPT(PatchableFunctionEntryOffset , 32, 0, Benign)

CODEGENOPT(HotPatch, 1, 0, Benign) ///< Supports the Microsoft /HOTPATCH flag and
                                   ///< generates a 'patchable-function' attribute.

CODEGENOPT(TlsGuards , 1, 1, Benign) ///< Controls emission of tls guards via -fms-tls-guards
CODEGENOPT(JMCInstrument, 1, 0, Benign) ///< Set when -fjmc is enabled.
CODEGENOPT(InstrumentForProfiling , 1, 0, Benign) ///< Set when -pg is enabled.
CODEGENOPT(CallFEntry , 1, 0, Benign) ///< Set when -mfentry is enabled.
CODEGENOPT(MNopMCount , 1, 0, Benign) ///< Set when -mnop-mcount is enabled.
CODEGENOPT(RecordMCount , 1, 0, Benign) ///< Set when -mrecord-mcount is enabled.
CODEGENOPT(PackedStack , 1, 0, Benign) ///< Set when -mpacked-stack is enabled.
CODEGENOPT(LessPreciseFPMAD  , 1, 0, Benign) ///< Enable less precise MAD instructions to
                                             ///< be generated.
CODEGENOPT(PrepareForLTO     , 1, 0, Benign) ///< Set when -flto is enabled on the
                                             ///< compile step.
CODEGENOPT(PrepareForThinLTO , 1, 0, Benign) ///< Set when -flto=thin is enabled on the
                                             ///< compile step.
CODEGENOPT(LTOUnit, 1, 0, Benign) ///< Emit IR to support LTO unit features (CFI, whole
                                 ///< program vtable opt).
CODEGENOPT(FatLTO, 1, 0, Benign) ///< Set when -ffat-lto-objects is enabled.
CODEGENOPT(EnableSplitLTOUnit, 1, 0, Benign) ///< Enable LTO unit splitting to support
                                             /// CFI and traditional whole program
                                             /// devirtualization that require whole
                                             /// program IR support.
CODEGENOPT(UnifiedLTO, 1, 0, Benign) ///< Use the unified LTO pipeline.
CODEGENOPT(IncrementalLinkerCompatible, 1, 0, Benign) ///< Emit an object file which can
                                                      ///< be used with an incremental
                                                      ///< linker.
CODEGENOPT(MergeAllConstants , 1, 1, Benign) ///< Merge identical constants.
CODEGENOPT(MergeFunctions    , 1, 0, Benign) ///< Set when -fmerge-functions is enabled.
CODEGENOPT(NoCommon          , 1, 0, Benign) ///< Set when -fno-common or C++ is enabled.
CODEGENOPT(NoExecStack       , 1, 0, Benign) ///< Set when -Wa,--noexecstack is enabled.
CODEGENOPT(MipsMsa           , 1, 0, Benign) ///< Set when -Wa,-mmsa is enabled.
CODEGENOPT(FatalWarnings     , 1, 0, Benign) ///< Set when -Wa,--fatal-warnings is
                                             ///< enabled.
CODEGENOPT(NoWarn            , 1, 0, Benign) ///< Set when -Wa,--no-warn is enabled.
CODEGENOPT(NoTypeCheck       , 1, 0, Benign) ///< Set when -Wa,--no-type-check is enabled.
CODEGENOPT(MisExpect         , 1, 0, Benign) ///< Set when -Wmisexpect is enabled
CODEGENOPT(EnableSegmentedStacks , 1, 0, Benign) ///< Set when -fsplit-stack is enabled.
CODEGENOPT(StackClashProtector, 1, 0, Benign) ///< Set when -fstack-clash-protection is enabled.
CODEGENOPT(NoImplicitFloat   , 1, 0, Benign) ///< Set when -mno-implicit-float is enabled.
CODEGENOPT(NullPointerIsValid , 1, 0, Benign) ///< Assume Null pointer deference is defined.
CODEGENOPT(OpenCLCorrectlyRoundedDivSqrt, 1, 0, Benign) ///< -cl-fp32-correctly-rounded-divide-sqrt
CODEGENOPT(HIPCorrectlyRoundedDivSqrt, 1, 1, Benign) ///< -fno-hip-fp32-correctly-rounded-divide-sqrt
CODEGENOPT(DisableBlockSignatureString, 1, 0, Benign) ///< Set when -fdisable-block-signature-string is enabled.
CODEGENOPT(HIPSaveKernelArgName, 1, 0, Benign) ///< Set when -fhip-kernel-arg-name is enabled.
CODEGENOPT(UniqueInternalLinkageNames, 1, 0, Benign) ///< Internal Linkage symbols get unique names.
CODEGENOPT(SplitMachineFunctions, 1, 0, Benign) ///< Split machine functions using profile information.
CODEGENOPT(PPCUseFullRegisterNames, 1, 0, Benign) ///< Print full register names in assembly
CODEGENOPT(X86RelaxRelocations, 1, 1, Benign) ///< -Wa,-mrelax-relocations={yes,no}
CODEGENOPT(X86Sse2Avx        , 1, 0, Benign)   ///< -Wa,-msse2avx

/// When false, this attempts to generate code as if the result of an
/// overflowing conversion matches the overflowing behavior of a target's native
/// float-to-int conversion instructions.
CODEGENOPT(StrictFloatCastOverflow, 1, 1, Benign)

CODEGENOPT(NoZeroInitializedInBSS , 1, 0, Benign) ///< -fno-zero-initialized-in-bss.
/// Method of Objective-C dispatch to use.
ENUM_CODEGENOPT(ObjCDispatchMethod, ObjCDispatchMethodKind, 2, Legacy, Benign)
/// Replace certain message sends with calls to ObjC runtime entrypoints
CODEGENOPT(ObjCConvertMessagesToRuntimeCalls , 1, 1, Benign)
CODEGENOPT(ObjCAvoidHeapifyLocalBlocks, 1, 0, Benign)


// The optimization options affect frontend options, which in turn do affect the AST.
VALUE_CODEGENOPT(OptimizationLevel, 2, 0, Compatible) ///< The -O[0-3] option specified.
VALUE_CODEGENOPT(OptimizeSize, 2, 0, Compatible) ///< If -Os (==1, Benign) or -Oz (==2, Benign) is specified.

CODEGENOPT(AtomicProfileUpdate , 1, 0, Benign) ///< Set -fprofile-update=atomic
CODEGENOPT(ContinuousProfileSync, 1, 0, Benign) ///< Enable continuous instrumentation profiling
/// Choose profile instrumenation kind or no instrumentation.

ENUM_CODEGENOPT(ProfileInstr, ProfileInstrKind, 4, ProfileInstrKind::ProfileNone, Benign)

/// Choose profile kind for PGO use compilation.
ENUM_CODEGENOPT(ProfileUse, ProfileInstrKind, 2, ProfileInstrKind::ProfileNone, Benign)
/// Partition functions into N groups and select only functions in group i to be
/// instrumented. Selected group numbers can be 0 to N-1 inclusive.
VALUE_CODEGENOPT(ProfileTotalFunctionGroups, 32, 1, Benign)
VALUE_CODEGENOPT(ProfileSelectedFunctionGroup, 32, 0, Benign)
CODEGENOPT(CoverageMapping , 1, 0, Benign) ///< Generate coverage mapping regions to
                                           ///< enable code coverage analysis.
CODEGENOPT(DumpCoverageMapping , 1, 0, Benign) ///< Dump the generated coverage mapping
                                               ///< regions.
CODEGENOPT(MCDCCoverage , 1, 0, Benign) ///< Enable MC/DC code coverage criteria.
VALUE_CODEGENOPT(MCDCMaxConds, 16, 32767, Benign) ///< MC/DC Maximum conditions.
VALUE_CODEGENOPT(MCDCMaxTVs, 32, 0x7FFFFFFE, Benign) ///< MC/DC Maximum test vectors.

  /// If -fpcc-struct-return or -freg-struct-return is specified.
ENUM_CODEGENOPT(StructReturnConvention, StructReturnConventionKind, 2, SRCK_Default, Benign)

CODEGENOPT(RelaxAll          , 1, 0, Benign) ///< Relax all machine code instructions.
CODEGENOPT(RelaxedAliasing   , 1, 0, Benign) ///< Set when -fno-strict-aliasing is enabled.
CODEGENOPT(PointerTBAA       , 1, 1, Benign) ///< Whether or not to use distinct TBAA tags for pointers.
CODEGENOPT(StructPathTBAA    , 1, 0, Benign) ///< Whether or not to use struct-path TBAA.
CODEGENOPT(NewStructPathTBAA , 1, 0, Benign) ///< Whether or not to use enhanced struct-path TBAA.
CODEGENOPT(SaveTempLabels    , 1, 0, Benign) ///< Save temporary labels.
CODEGENOPT(SanitizeAddressUseAfterScope , 1, 0, Benign) ///< Enable use-after-scope detection
                                                        ///< in AddressSanitizer
ENUM_CODEGENOPT(SanitizeAddressUseAfterReturn,
                AsanDetectStackUseAfterReturnMode, 2,
                AsanDetectStackUseAfterReturnMode::Runtime,
                Benign
                ) ///< Set detection mode for stack-use-after-return.
CODEGENOPT(SanitizeAddressPoisonCustomArrayCookie, 1, 0, Benign) ///< Enable poisoning operator new[] which is not a replaceable
                                                                 ///< global allocation function in AddressSanitizer
CODEGENOPT(SanitizeAddressGlobalsDeadStripping, 1, 0, Benign) ///< Enable linker dead stripping
                                                              ///< of globals in AddressSanitizer
CODEGENOPT(SanitizeAddressUseOdrIndicator, 1, 0, Benign) ///< Enable ODR indicator globals
CODEGENOPT(SanitizeMemoryTrackOrigins, 2, 0, Benign) ///< Enable tracking origins in
                                                     ///< MemorySanitizer
ENUM_CODEGENOPT(SanitizeAddressDtor, AsanDtorKind, 2,
                AsanDtorKind::Global, Benign)  ///< Set how ASan global
                                               ///< destructors are emitted.
CODEGENOPT(SanitizeMemoryParamRetval, 1, 0, Benign) ///< Enable detection of uninitialized
                                                    ///< parameters and return values
                                                    ///< in MemorySanitizer
CODEGENOPT(SanitizeMemoryUseAfterDtor, 1, 0, Benign) ///< Enable use-after-delete detection
                                                     ///< in MemorySanitizer
CODEGENOPT(SanitizeCfiCrossDso, 1, 0, Benign) ///< Enable cross-dso support in CFI.
CODEGENOPT(SanitizeMinimalRuntime, 1, 0, Benign) ///< Use "_minimal" sanitizer runtime for
                                                 ///< diagnostics.
CODEGENOPT(SanitizeCfiICallGeneralizePointers, 1, 0, Benign) ///< Generalize pointer types in
                                                             ///< CFI icall function signatures
CODEGENOPT(SanitizeCfiICallNormalizeIntegers, 1, 0, Benign) ///< Normalize integer types in
                                                            ///< CFI icall function signatures
CODEGENOPT(SanitizeCfiCanonicalJumpTables, 1, 0, Benign) ///< Make jump table symbols canonical
                                                         ///< instead of creating a local jump table.
CODEGENOPT(SanitizeKcfiArity, 1, 0, Benign) ///< Embed arity in KCFI patchable function prefix
CODEGENOPT(SanitizeCoverageType, 2, 0, Benign) ///< Type of sanitizer coverage
                                               ///< instrumentation.
CODEGENOPT(SanitizeCoverageIndirectCalls, 1, 0, Benign) ///< Enable sanitizer coverage
                                                        ///< for indirect calls.
CODEGENOPT(SanitizeCoverageTraceBB, 1, 0, Benign) ///< Enable basic block tracing in
                                                  ///< in sanitizer coverage.
CODEGENOPT(SanitizeCoverageTraceCmp, 1, 0, Benign) ///< Enable cmp instruction tracing
                                                   ///< in sanitizer coverage.
CODEGENOPT(SanitizeCoverageTraceDiv, 1, 0, Benign) ///< Enable div instruction tracing
                                                   ///< in sanitizer coverage.
CODEGENOPT(SanitizeCoverageTraceGep, 1, 0, Benign) ///< Enable GEP instruction tracing
                                                   ///< in sanitizer coverage.
CODEGENOPT(SanitizeCoverage8bitCounters, 1, 0, Benign) ///< Use 8-bit frequency counters
                                                       ///< in sanitizer coverage.
CODEGENOPT(SanitizeCoverageTracePC, 1, 0, Benign) ///< Enable PC tracing
                                                  ///< in sanitizer coverage.
CODEGENOPT(SanitizeCoverageTracePCGuard, 1, 0, Benign) ///< Enable PC tracing with guard
                                                       ///< in sanitizer coverage.
CODEGENOPT(SanitizeCoverageInline8bitCounters, 1, 0, Benign) ///< Use inline 8bit counters.
CODEGENOPT(SanitizeCoverageInlineBoolFlag, 1, 0, Benign) ///< Use inline bool flag.
CODEGENOPT(SanitizeCoveragePCTable, 1, 0, Benign) ///< Create a PC Table.
CODEGENOPT(SanitizeCoverageControlFlow, 1, 0, Benign) ///< Collect control flow
CODEGENOPT(SanitizeCoverageNoPrune, 1, 0, Benign) ///< Disable coverage pruning.
CODEGENOPT(SanitizeCoverageStackDepth, 1, 0, Benign) ///< Enable max stack depth tracing
VALUE_CODEGENOPT(SanitizeCoverageStackDepthCallbackMin , 32, 0, Benign) ///< Enable stack depth tracing callbacks.
CODEGENOPT(SanitizeCoverageTraceLoads, 1, 0, Benign) ///< Enable tracing of loads.
CODEGENOPT(SanitizeCoverageTraceStores, 1, 0, Benign) ///< Enable tracing of stores.
CODEGENOPT(SanitizeBinaryMetadataCovered, 1, 0, Benign) ///< Emit PCs for covered functions.
CODEGENOPT(SanitizeBinaryMetadataAtomics, 1, 0, Benign) ///< Emit PCs for atomic operations.
CODEGENOPT(SanitizeBinaryMetadataUAR, 1, 0, Benign) ///< Emit PCs for start of functions
                                                    ///< that are subject for use-after-return checking.
CODEGENOPT(SanitizeStats     , 1, 0, Benign) ///< Collect statistics for sanitizers.
CODEGENOPT(SimplifyLibCalls  , 1, 1, Benign) ///< Set when -fbuiltin is enabled.
CODEGENOPT(SoftFloat         , 1, 0, Benign) ///< -soft-float.
CODEGENOPT(SpeculativeLoadHardening, 1, 0, Benign) ///< Enable speculative load hardening.
CODEGENOPT(FineGrainedBitfieldAccesses, 1, 0, Benign) ///< Enable fine-grained bitfield accesses.
CODEGENOPT(StrictEnums       , 1, 0, Benign) ///< Optimize based on strict enum definition.
CODEGENOPT(StrictVTablePointers, 1, 0, Benign) ///< Optimize based on the strict vtable pointers
CODEGENOPT(TimePasses        , 1, 0, Benign) ///< Set when -ftime-report or -ftime-report= or -ftime-report-json is enabled.
CODEGENOPT(TimePassesPerRun  , 1, 0, Benign) ///< Set when -ftime-report=per-pass-run is enabled.
CODEGENOPT(TimePassesJson    , 1, 0, Benign) ///< Set when -ftime-report-json is enabled.
CODEGENOPT(TimeTrace         , 1, 0, Benign) ///< Set when -ftime-trace is enabled.
VALUE_CODEGENOPT(TimeTraceGranularity, 32, 500, Benign) ///< Minimum time granularity (in microseconds),
                                                        ///< traced by time profiler
CODEGENOPT(InterchangeLoops  , 1, 0, Benign) ///< Run loop-interchange.
CODEGENOPT(UnrollLoops       , 1, 0, Benign) ///< Control whether loops are unrolled.
CODEGENOPT(RerollLoops       , 1, 0, Benign) ///< Control whether loops are rerolled.
CODEGENOPT(NoUseJumpTables   , 1, 0, Benign) ///< Set when -fno-jump-tables is enabled.
VALUE_CODEGENOPT(UnwindTables, 2, 0, Benign) ///< Unwind tables (1, Benign) or asynchronous unwind tables (2, Benign)
CODEGENOPT(LinkBitcodePostopt, 1, 0, Benign) ///< Link builtin bitcodes after optimization pipeline.
CODEGENOPT(VectorizeLoop     , 1, 0, Benign) ///< Run loop vectorizer.
CODEGENOPT(VectorizeSLP      , 1, 0, Benign) ///< Run SLP vectorizer.
CODEGENOPT(ProfileSampleAccurate, 1, 0, Benign) ///< Sample profile is accurate.

/// Treat loops as finite: language, always, never.
ENUM_CODEGENOPT(FiniteLoops, FiniteLoopsKind, 2, FiniteLoopsKind::Language, Benign)

  /// Attempt to use register sized accesses to bit-fields in structures, when
  /// possible.
CODEGENOPT(UseRegisterSizedBitfieldAccess , 1, 0, Benign)

CODEGENOPT(VerifyModule      , 1, 1, Benign) ///< Control whether the module should be run
                                             ///< through the LLVM Verifier.
CODEGENOPT(VerifyEach        , 1, 1, Benign) ///< Control whether the LLVM verifier
                                             ///< should run after every pass.

CODEGENOPT(StackRealignment  , 1, 0, Benign) ///< Control whether to force stack
                                             ///< realignment.
CODEGENOPT(UseInitArray      , 1, 0, Benign) ///< Control whether to use .init_array or
                                             ///< .ctors.
VALUE_CODEGENOPT(LoopAlignment     , 32, 0, Benign) ///< Overrides default loop
                                                    ///< alignment, if not 0.
VALUE_CODEGENOPT(StackAlignment    , 32, 0, Benign) ///< Overrides default stack
                                                    ///< alignment, if not 0.
VALUE_CODEGENOPT(StackProbeSize    , 32, 4096, Benign) ///< Overrides default stack
                                                       ///< probe size, even if 0.
VALUE_CODEGENOPT(WarnStackSize     , 32, UINT_MAX, Benign) ///< Set via -fwarn-stack-size.
CODEGENOPT(NoStackArgProbe, 1, 0, Benign) ///< Set when -mno-stack-arg-probe is used
CODEGENOPT(EmitLLVMUseLists, 1, 0, Benign) ///< Control whether to serialize use-lists.

CODEGENOPT(WholeProgramVTables, 1, 0, Benign) ///< Whether to apply whole-program
                                              ///  vtable optimization.

CODEGENOPT(VirtualFunctionElimination, 1, 0, Benign) ///< Whether to apply the dead
                                                     /// virtual function elimination
                                                     /// optimization.

/// Whether to use public LTO visibility for entities in std and stdext
/// namespaces. This is enabled by clang-cl's /MT and /MTd flags.
CODEGENOPT(LTOVisibilityPublicStd, 1, 0, Benign)

/// The user specified number of registers to be used for integral arguments,
/// or 0 if unspecified.
VALUE_CODEGENOPT(NumRegisterParameters, 32, 0, Benign)

/// The threshold to put data into small data section.
VALUE_CODEGENOPT(SmallDataLimit, 32, 0, Benign)

/// The lower bound for a buffer to be considered for stack protection.
VALUE_CODEGENOPT(SSPBufferSize, 32, 0, Benign)

/// The kind of inlining to perform.
ENUM_CODEGENOPT(Inlining, InliningMethod, 2, NormalInlining, Compatible)

/// The maximum stack size a function can have to be considered for inlining.
VALUE_CODEGENOPT(InlineMaxStackSize, 32, UINT_MAX, Benign)

// Vector functions library to use.
ENUM_CODEGENOPT(VecLib, VectorLibrary, 4, VectorLibrary::NoLibrary, Benign)

/// The default TLS model to use.
ENUM_CODEGENOPT(DefaultTLSModel, TLSModel, 2, GeneralDynamicTLSModel, Benign)

/// Whether to enable TLSDESC. AArch64 enables TLSDESC regardless of this value.
CODEGENOPT(EnableTLSDESC, 1, 0, Benign)

/// Bit size of immediate TLS offsets (0 == use the default).
VALUE_CODEGENOPT(TLSSize, 8, 0, Benign)

/// The types of variables that we will extend the live ranges of.
ENUM_CODEGENOPT(ExtendVariableLiveness, ExtendVariableLivenessKind, 2, ExtendVariableLivenessKind::None, Benign)

/// The default stack protector guard offset to use.
VALUE_CODEGENOPT(StackProtectorGuardOffset, 32, INT_MAX, Benign)

/// Number of path components to strip when emitting checks. (0 == full
/// filename)
VALUE_CODEGENOPT(EmitCheckPathComponentsToStrip, 32, 0, Benign)

/// Whether to report the hotness of the code region for optimization remarks.
CODEGENOPT(DiagnosticsWithHotness, 1, 0, Benign)

/// Whether to use direct access relocations (instead of GOT) to reference external data symbols.
CODEGENOPT(DirectAccessExternalData, 1, 0, Benign)

/// Whether we should use the undefined behaviour optimization for control flow
/// paths that reach the end of a function without executing a required return.
CODEGENOPT(StrictReturn, 1, 1, Benign)

/// Whether emit pseudo probes for sample pgo profile collection.
CODEGENOPT(PseudoProbeForProfiling, 1, 0, Benign)

CODEGENOPT(NoPLT, 1, 0, Benign)

/// Whether to emit all vtables
CODEGENOPT(ForceEmitVTables, 1, 0, Benign)

/// Whether to emit an address-significance table into the object file.
CODEGENOPT(Addrsig, 1, 0, Benign)

/// Whether to emit unused static constants.
CODEGENOPT(KeepStaticConsts, 1, 0, Benign)

/// Whether to emit all variables that have a persistent storage duration,
/// including global, static and thread local variables.
CODEGENOPT(KeepPersistentStorageVariables, 1, 0, Benign)

/// Whether to follow the AAPCS enforcing at least one read before storing to a volatile bitfield
CODEGENOPT(ForceAAPCSBitfieldLoad, 1, 0, Benign)

/// Assume that by-value parameters do not alias any other values.
CODEGENOPT(PassByValueIsNoAlias, 1, 0, Benign)

/// Whether to store register parameters to stack.
CODEGENOPT(SaveRegParams, 1, 0, Benign)

/// Whether to not follow the AAPCS that enforces volatile bit-field access width to be
/// according to the field declaring type width.
CODEGENOPT(AAPCSBitfieldWidth, 1, 1, Benign)

/// Sets the IEEE bit in the expected default floating point mode register.
/// Floating point opcodes that support exception flag gathering quiet and
/// propagate signaling NaN inputs per IEEE 754-2008 (AMDGPU Only)
CODEGENOPT(EmitIEEENaNCompliantInsts, 1, 1, Benign)

// Whether to emit Swift Async function extended frame information: auto,
// never, always.
ENUM_CODEGENOPT(SwiftAsyncFramePointer, SwiftAsyncFramePointerKind, 2,
                SwiftAsyncFramePointerKind::Always, Benign)

/// Whether to skip RAX setup when passing variable arguments (x86 only).
CODEGENOPT(SkipRaxSetup, 1, 0, Benign)

/// Whether to zero out caller-used registers before returning.
ENUM_CODEGENOPT(ZeroCallUsedRegs, ZeroCallUsedRegsKind,
                5, ZeroCallUsedRegsKind::Skip, Benign)

/// Modify C++ ABI to returning `this` pointer from constructors and
/// non-deleting destructors. (No effect on Microsoft ABI.)
CODEGENOPT(CtorDtorReturnThis, 1, 0, Benign)

/// Enables emitting Import Call sections on supported targets that can be used
/// by the Windows kernel to enable import call optimization.
CODEGENOPT(ImportCallOptimization, 1, 0, Benign)

/// Controls whether we generate code for static linking of libclosure
/// (BlocksRuntime) on Windows.
CODEGENOPT(StaticClosure, 1, 0, Benign)

/// Assume that UAVs/SRVs may alias
CODEGENOPT(ResMayAlias, 1, 0, Benign)

/// Controls how unwind v2 (epilog) information should be generated for x64
/// Windows.
ENUM_CODEGENOPT(WinX64EHUnwindV2, WinX64EHUnwindV2Mode,
                2, WinX64EHUnwindV2Mode::Disabled, Benign)

/// FIXME: Make DebugOptions its own top-level .def file.
#include "DebugOptions.def"

/// ClangIR specific (internal): limits recursion depth for buildDeferred()
/// calls. This helps incremental progress while building large C++ TUs, once
/// CIRGen is mature we should probably remove it.
<<<<<<< HEAD
VALUE_CODEGENOPT(ClangIRBuildDeferredThreshold, 32, 500)
=======
VALUE_CODEGENOPT(ClangIRBuildDeferredThreshold, 32, 500, Benign)
>>>>>>> bfe865b9

/// ClangIR specific (internal): Only build deferred functions not coming from
/// system headers. This helps incremental progress while building large C++
/// TUs, once CIRGen is mature we should probably remove it.
<<<<<<< HEAD
CODEGENOPT(ClangIRSkipFunctionsFromSystemHeaders, 1, 0)
=======
CODEGENOPT(ClangIRSkipFunctionsFromSystemHeaders, 1, 0, Benign)
>>>>>>> bfe865b9

#undef CODEGENOPT
#undef ENUM_CODEGENOPT
#undef VALUE_CODEGENOPT<|MERGE_RESOLUTION|>--- conflicted
+++ resolved
@@ -488,20 +488,12 @@
 /// ClangIR specific (internal): limits recursion depth for buildDeferred()
 /// calls. This helps incremental progress while building large C++ TUs, once
 /// CIRGen is mature we should probably remove it.
-<<<<<<< HEAD
-VALUE_CODEGENOPT(ClangIRBuildDeferredThreshold, 32, 500)
-=======
 VALUE_CODEGENOPT(ClangIRBuildDeferredThreshold, 32, 500, Benign)
->>>>>>> bfe865b9
 
 /// ClangIR specific (internal): Only build deferred functions not coming from
 /// system headers. This helps incremental progress while building large C++
 /// TUs, once CIRGen is mature we should probably remove it.
-<<<<<<< HEAD
-CODEGENOPT(ClangIRSkipFunctionsFromSystemHeaders, 1, 0)
-=======
 CODEGENOPT(ClangIRSkipFunctionsFromSystemHeaders, 1, 0, Benign)
->>>>>>> bfe865b9
 
 #undef CODEGENOPT
 #undef ENUM_CODEGENOPT
