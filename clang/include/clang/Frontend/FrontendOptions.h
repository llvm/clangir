//===- FrontendOptions.h ----------------------------------------*- C++ -*-===//
//
// Part of the LLVM Project, under the Apache License v2.0 with LLVM Exceptions.
// See https://llvm.org/LICENSE.txt for license information.
// SPDX-License-Identifier: Apache-2.0 WITH LLVM-exception
//
//===----------------------------------------------------------------------===//

#ifndef LLVM_CLANG_FRONTEND_FRONTENDOPTIONS_H
#define LLVM_CLANG_FRONTEND_FRONTENDOPTIONS_H

#include "clang/AST/ASTDumperUtils.h"
#include "clang/Basic/LangStandard.h"
#include "clang/Frontend/CommandLineSourceLoc.h"
#include "clang/Sema/CodeCompleteOptions.h"
#include "clang/Serialization/ModuleFileExtension.h"
#include "llvm/ADT/StringRef.h"
#include "llvm/Support/MemoryBuffer.h"
#include <cassert>
#include <map>
#include <memory>
#include <optional>
#include <string>
#include <vector>

namespace llvm {

class MemoryBuffer;

} // namespace llvm

namespace clang {

namespace frontend {

enum ActionKind {
  /// Parse ASTs and list Decl nodes.
  ASTDeclList,

  /// Parse ASTs and dump them.
  ASTDump,

  /// Parse ASTs and print them.
  ASTPrint,

  /// Parse ASTs and view them in Graphviz.
  ASTView,

  /// Dump the compiler configuration.
  DumpCompilerOptions,

  /// Dump out raw tokens.
  DumpRawTokens,

  /// Dump out preprocessed tokens.
  DumpTokens,

  /// Emit a .s file.
  EmitAssembly,

  /// Emit a .bc file.
  EmitBC,

  /// Translate input source into HTML.
  EmitHTML,

  /// Emit a .cir file
  EmitCIR,

  /// Generate CIR, bud don't emit anything.
  EmitCIROnly,

  /// Emit a .mlir file
  EmitMLIR,

  /// Emit a .ll file.
  EmitLLVM,

  /// Generate LLVM IR, but do not emit anything.
  EmitLLVMOnly,

  /// Generate machine code, but don't emit anything.
  EmitCodeGenOnly,

  /// Emit a .o file.
  EmitObj,

  // Extract API information
  ExtractAPI,

  /// Parse and apply any fixits to the source.
  FixIt,

  /// Generate pre-compiled module from a module map.
  GenerateModule,

  /// Generate pre-compiled module from a C++ module interface file.
  GenerateModuleInterface,

  /// Generate a C++20 header unit module from a header file.
  GenerateHeaderUnit,

  /// Generate pre-compiled header.
  GeneratePCH,

  /// Generate Interface Stub Files.
  GenerateInterfaceStubs,

  /// Only execute frontend initialization.
  InitOnly,

  /// Dump information about a module file.
  ModuleFileInfo,

  /// Load and verify that a PCH file is usable.
  VerifyPCH,

  /// Parse and perform semantic analysis.
  ParseSyntaxOnly,

  /// Run a plugin action, \see ActionName.
  PluginAction,

  /// Print the "preamble" of the input file
  PrintPreamble,

  /// -E mode.
  PrintPreprocessedInput,

  /// Expand macros but not \#includes.
  RewriteMacros,

  /// ObjC->C Rewriter.
  RewriteObjC,

  /// Rewriter playground
  RewriteTest,

  /// Run one or more source code analyses.
  RunAnalysis,

  /// Dump template instantiations
  TemplightDump,

  /// Run migrator.
  MigrateSource,

  /// Just lex, no output.
  RunPreprocessorOnly,

  /// Print the output of the dependency directives source minimizer.
  PrintDependencyDirectivesSourceMinimizerOutput
};

} // namespace frontend

/// The kind of a file that we've been handed as an input.
class InputKind {
private:
  Language Lang;
  unsigned Fmt : 3;
  unsigned Preprocessed : 1;
  unsigned HeaderUnit : 3;
  unsigned IsHeader : 1;

public:
  /// The input file format.
  enum Format { Source, ModuleMap, Precompiled };

  // If we are building a header unit, what kind it is; this affects whether
  // we look for the file in the user or system include search paths before
  // flagging a missing input.
  enum HeaderUnitKind {
    HeaderUnit_None,
    HeaderUnit_User,
    HeaderUnit_System,
    HeaderUnit_Abs
  };

  constexpr InputKind(Language L = Language::Unknown, Format F = Source,
                      bool PP = false, HeaderUnitKind HU = HeaderUnit_None,
                      bool HD = false)
      : Lang(L), Fmt(F), Preprocessed(PP), HeaderUnit(HU), IsHeader(HD) {}

  Language getLanguage() const { return static_cast<Language>(Lang); }
  Format getFormat() const { return static_cast<Format>(Fmt); }
  HeaderUnitKind getHeaderUnitKind() const {
    return static_cast<HeaderUnitKind>(HeaderUnit);
  }
  bool isPreprocessed() const { return Preprocessed; }
  bool isHeader() const { return IsHeader; }
  bool isHeaderUnit() const { return HeaderUnit != HeaderUnit_None; }

  /// Is the input kind fully-unknown?
  bool isUnknown() const { return Lang == Language::Unknown && Fmt == Source; }

  /// Is the language of the input some dialect of Objective-C?
  bool isObjectiveC() const {
    return Lang == Language::ObjC || Lang == Language::ObjCXX;
  }

  InputKind getPreprocessed() const {
    return InputKind(getLanguage(), getFormat(), true, getHeaderUnitKind(),
                     isHeader());
  }

  InputKind getHeader() const {
    return InputKind(getLanguage(), getFormat(), isPreprocessed(),
                     getHeaderUnitKind(), true);
  }

  InputKind withHeaderUnit(HeaderUnitKind HU) const {
    return InputKind(getLanguage(), getFormat(), isPreprocessed(), HU,
                     isHeader());
  }

  InputKind withFormat(Format F) const {
    return InputKind(getLanguage(), F, isPreprocessed(), getHeaderUnitKind(),
                     isHeader());
  }
};

/// An input file for the front end.
class FrontendInputFile {
  /// The file name, or "-" to read from standard input.
  std::string File;

  /// The input, if it comes from a buffer rather than a file. This object
  /// does not own the buffer, and the caller is responsible for ensuring
  /// that it outlives any users.
  std::optional<llvm::MemoryBufferRef> Buffer;

  /// The kind of input, e.g., C source, AST file, LLVM IR.
  InputKind Kind;

  /// Whether we're dealing with a 'system' input (vs. a 'user' input).
  bool IsSystem = false;

public:
  FrontendInputFile() = default;
  FrontendInputFile(StringRef File, InputKind Kind, bool IsSystem = false)
      : File(File.str()), Kind(Kind), IsSystem(IsSystem) {}
  FrontendInputFile(llvm::MemoryBufferRef Buffer, InputKind Kind,
                    bool IsSystem = false)
      : Buffer(Buffer), Kind(Kind), IsSystem(IsSystem) {}

  InputKind getKind() const { return Kind; }
  bool isSystem() const { return IsSystem; }

  bool isEmpty() const { return File.empty() && Buffer == std::nullopt; }
  bool isFile() const { return !isBuffer(); }
  bool isBuffer() const { return Buffer != std::nullopt; }
  bool isPreprocessed() const { return Kind.isPreprocessed(); }
  bool isHeader() const { return Kind.isHeader(); }
  InputKind::HeaderUnitKind getHeaderUnitKind() const {
    return Kind.getHeaderUnitKind();
  }

  StringRef getFile() const {
    assert(isFile());
    return File;
  }

  llvm::MemoryBufferRef getBuffer() const {
    assert(isBuffer());
    return *Buffer;
  }
};

/// FrontendOptions - Options for controlling the behavior of the frontend.
class FrontendOptions {
public:
  /// Disable memory freeing on exit.
  unsigned DisableFree : 1;

  /// When generating PCH files, instruct the AST writer to create relocatable
  /// PCH files.
  unsigned RelocatablePCH : 1;

  /// Show the -help text.
  unsigned ShowHelp : 1;

  /// Show frontend performance metrics and statistics.
  unsigned ShowStats : 1;

  unsigned AppendStats : 1;

  /// print the supported cpus for the current target
  unsigned PrintSupportedCPUs : 1;

  /// Show the -version text.
  unsigned ShowVersion : 1;

  /// Apply fixes even if there are unfixable errors.
  unsigned FixWhatYouCan : 1;

  /// Apply fixes only for warnings.
  unsigned FixOnlyWarnings : 1;

  /// Apply fixes and recompile.
  unsigned FixAndRecompile : 1;

  /// Apply fixes to temporary files.
  unsigned FixToTemporaries : 1;

  /// Emit ARC errors even if the migrator can fix them.
  unsigned ARCMTMigrateEmitARCErrors : 1;

  /// Skip over function bodies to speed up parsing in cases you do not need
  /// them (e.g. with code completion).
  unsigned SkipFunctionBodies : 1;

  /// Whether we can use the global module index if available.
  unsigned UseGlobalModuleIndex : 1;

  /// Whether we can generate the global module index if needed.
  unsigned GenerateGlobalModuleIndex : 1;

  /// Whether we include declaration dumps in AST dumps.
  unsigned ASTDumpDecls : 1;

  /// Whether we deserialize all decls when forming AST dumps.
  unsigned ASTDumpAll : 1;

  /// Whether we include lookup table dumps in AST dumps.
  unsigned ASTDumpLookups : 1;

  /// Whether we include declaration type dumps in AST dumps.
  unsigned ASTDumpDeclTypes : 1;

  /// Whether we are performing an implicit module build.
  unsigned BuildingImplicitModule : 1;

  /// Whether to use a filesystem lock when building implicit modules.
  unsigned BuildingImplicitModuleUsesLock : 1;

  /// Whether we should embed all used files into the PCM file.
  unsigned ModulesEmbedAllFiles : 1;

  /// Whether timestamps should be written to the produced PCH file.
  unsigned IncludeTimestamps : 1;

  /// Should a temporary file be used during compilation.
  unsigned UseTemporary : 1;

  /// When using -emit-module, treat the modulemap as a system module.
  unsigned IsSystemModule : 1;

  /// Output (and read) PCM files regardless of compiler errors.
  unsigned AllowPCMWithCompilerErrors : 1;

  /// Whether to share the FileManager when building modules.
  unsigned ModulesShareFileManager : 1;

  /// Use Clang IR pipeline to emit code
  unsigned UseClangIRPipeline : 1;

  /// Lower directly from ClangIR to LLVM
  unsigned ClangIRDirectLowering : 1;

  /// Disable Clang IR specific (CIR) passes
  unsigned ClangIRDisablePasses : 1;

  /// Disable Clang IR (CIR) verifier
  unsigned ClangIRDisableCIRVerifier : 1;

  /// Disable ClangIR emission for CXX default (compiler generated methods).
  unsigned ClangIRDisableEmitCXXDefault : 1;

  /// Enable diagnostic verification for CIR
  unsigned ClangIRVerifyDiags : 1;

  // Enable Clang IR based lifetime check
  unsigned ClangIRLifetimeCheck : 1;

  CodeCompleteOptions CodeCompleteOpts;

  /// Specifies the output format of the AST.
  ASTDumpOutputFormat ASTDumpFormat = ADOF_Default;

  enum {
    ARCMT_None,
    ARCMT_Check,
    ARCMT_Modify,
    ARCMT_Migrate
  } ARCMTAction = ARCMT_None;

  enum {
    ObjCMT_None = 0,

    /// Enable migration to modern ObjC literals.
    ObjCMT_Literals = 0x1,

    /// Enable migration to modern ObjC subscripting.
    ObjCMT_Subscripting = 0x2,

    /// Enable migration to modern ObjC readonly property.
    ObjCMT_ReadonlyProperty = 0x4,

    /// Enable migration to modern ObjC readwrite property.
    ObjCMT_ReadwriteProperty = 0x8,

    /// Enable migration to modern ObjC property.
    ObjCMT_Property = (ObjCMT_ReadonlyProperty | ObjCMT_ReadwriteProperty),

    /// Enable annotation of ObjCMethods of all kinds.
    ObjCMT_Annotation = 0x10,

    /// Enable migration of ObjC methods to 'instancetype'.
    ObjCMT_Instancetype = 0x20,

    /// Enable migration to NS_ENUM/NS_OPTIONS macros.
    ObjCMT_NsMacros = 0x40,

    /// Enable migration to add conforming protocols.
    ObjCMT_ProtocolConformance = 0x80,

    /// prefer 'atomic' property over 'nonatomic'.
    ObjCMT_AtomicProperty = 0x100,

    /// annotate property with NS_RETURNS_INNER_POINTER
    ObjCMT_ReturnsInnerPointerProperty = 0x200,

    /// use NS_NONATOMIC_IOSONLY for property 'atomic' attribute
    ObjCMT_NsAtomicIOSOnlyProperty = 0x400,

    /// Enable inferring NS_DESIGNATED_INITIALIZER for ObjC methods.
    ObjCMT_DesignatedInitializer = 0x800,

    /// Enable converting setter/getter expressions to property-dot syntx.
    ObjCMT_PropertyDotSyntax = 0x1000,

    ObjCMT_MigrateDecls =
        (ObjCMT_ReadonlyProperty | ObjCMT_ReadwriteProperty |
         ObjCMT_Annotation | ObjCMT_Instancetype | ObjCMT_NsMacros |
         ObjCMT_ProtocolConformance | ObjCMT_NsAtomicIOSOnlyProperty |
         ObjCMT_DesignatedInitializer),
    ObjCMT_MigrateAll = (ObjCMT_Literals | ObjCMT_Subscripting |
                         ObjCMT_MigrateDecls | ObjCMT_PropertyDotSyntax)
  };
  unsigned ObjCMTAction = ObjCMT_None;
  std::string ObjCMTAllowListPath;

  std::string MTMigrateDir;
  std::string ARCMTMigrateReportOut;

  std::string ClangIRLifetimeCheckOpts;

  /// The input kind, either specified via -x argument or deduced from the input
  /// file name.
  InputKind DashX;

  /// The input files and their types.
  SmallVector<FrontendInputFile, 0> Inputs;

  /// When the input is a module map, the original module map file from which
  /// that map was inferred, if any (for umbrella modules).
  std::string OriginalModuleMap;

  /// The output file, if any.
  std::string OutputFile;

  /// If given, the new suffix for fix-it rewritten files.
  std::string FixItSuffix;

  /// If given, filter dumped AST Decl nodes by this substring.
  std::string ASTDumpFilter;

  /// If given, enable code completion at the provided location.
  ParsedSourceLocation CodeCompletionAt;

  /// The frontend action to perform.
  frontend::ActionKind ProgramAction = frontend::ParseSyntaxOnly;

  /// The name of the action to run when using a plugin action.
  std::string ActionName;

  // Currently this is only used as part of the `-extract-api` action.
  /// The name of the product the input files belong too.
  std::string ProductName;

  // Currently this is only used as part of the `-extract-api` action.
  // A comma seperated list of files providing a list of APIs to
  // ignore when extracting documentation.
  std::vector<std::string> ExtractAPIIgnoresFileList;

  /// Args to pass to the plugins
  std::map<std::string, std::vector<std::string>> PluginArgs;

  /// The list of plugin actions to run in addition to the normal action.
  std::vector<std::string> AddPluginActions;

  /// The list of plugins to load.
  std::vector<std::string> Plugins;

  /// The list of module file extensions.
  std::vector<std::shared_ptr<ModuleFileExtension>> ModuleFileExtensions;

  /// The list of module map files to load before processing the input.
  std::vector<std::string> ModuleMapFiles;

  /// The list of additional prebuilt module files to load before
  /// processing the input.
  std::vector<std::string> ModuleFiles;

  /// The list of files to embed into the compiled module file.
  std::vector<std::string> ModulesEmbedFiles;

  /// The list of AST files to merge.
  std::vector<std::string> ASTMergeFiles;

  /// A list of arguments to forward to LLVM's option processing; this
  /// should only be used for debugging and experimental features.
  std::vector<std::string> LLVMArgs;

  /// File name of the file that will provide record layouts
  /// (in the format produced by -fdump-record-layouts).
  std::string OverrideRecordLayoutsFile;

  /// Auxiliary triple for CUDA/HIP compilation.
  std::string AuxTriple;

  /// Auxiliary target CPU for CUDA/HIP compilation.
  std::optional<std::string> AuxTargetCPU;

  /// Auxiliary target features for CUDA/HIP compilation.
  std::optional<std::vector<std::string>> AuxTargetFeatures;

  /// Filename to write statistics to.
  std::string StatsFile;

  /// Minimum time granularity (in microseconds) traced by time profiler.
  unsigned TimeTraceGranularity;

  /// Path which stores the output files for -ftime-trace
  std::string TimeTracePath;

public:
  FrontendOptions()
      : DisableFree(false), RelocatablePCH(false), ShowHelp(false),
<<<<<<< HEAD
        ShowStats(false), AppendStats(false), TimeTrace(false),
        ShowVersion(false), FixWhatYouCan(false), FixOnlyWarnings(false),
        FixAndRecompile(false), FixToTemporaries(false),
        ARCMTMigrateEmitARCErrors(false), SkipFunctionBodies(false),
        UseGlobalModuleIndex(true), GenerateGlobalModuleIndex(true),
        ASTDumpDecls(false), ASTDumpLookups(false),
        BuildingImplicitModule(false), BuildingImplicitModuleUsesLock(true),
        ModulesEmbedAllFiles(false), IncludeTimestamps(true),
        UseTemporary(true), AllowPCMWithCompilerErrors(false),
        ModulesShareFileManager(true), UseClangIRPipeline(false),
        ClangIRDirectLowering(false), ClangIRDisablePasses(false),
        ClangIRDisableCIRVerifier(false), ClangIRDisableEmitCXXDefault(false),
        ClangIRLifetimeCheck(false), TimeTraceGranularity(500) {}
=======
        ShowStats(false), AppendStats(false), ShowVersion(false),
        FixWhatYouCan(false), FixOnlyWarnings(false), FixAndRecompile(false),
        FixToTemporaries(false), ARCMTMigrateEmitARCErrors(false),
        SkipFunctionBodies(false), UseGlobalModuleIndex(true),
        GenerateGlobalModuleIndex(true), ASTDumpDecls(false),
        ASTDumpLookups(false), BuildingImplicitModule(false),
        BuildingImplicitModuleUsesLock(true), ModulesEmbedAllFiles(false),
        IncludeTimestamps(true), UseTemporary(true),
        AllowPCMWithCompilerErrors(false), ModulesShareFileManager(true),
        UseClangIRPipeline(false), ClangIRDirectLowering(false),
        ClangIRDisablePasses(false), ClangIRDisableCIRVerifier(false),
        ClangIRDisableEmitCXXDefault(false), ClangIRLifetimeCheck(false),
        TimeTraceGranularity(500) {}
>>>>>>> 5414b0dc

  /// getInputKindForExtension - Return the appropriate input kind for a file
  /// extension. For example, "c" would return Language::C.
  ///
  /// \return The input kind for the extension, or Language::Unknown if the
  /// extension is not recognized.
  static InputKind getInputKindForExtension(StringRef Extension);
};

} // namespace clang

#endif // LLVM_CLANG_FRONTEND_FRONTENDOPTIONS_H<|MERGE_RESOLUTION|>--- conflicted
+++ resolved
@@ -538,21 +538,6 @@
 public:
   FrontendOptions()
       : DisableFree(false), RelocatablePCH(false), ShowHelp(false),
-<<<<<<< HEAD
-        ShowStats(false), AppendStats(false), TimeTrace(false),
-        ShowVersion(false), FixWhatYouCan(false), FixOnlyWarnings(false),
-        FixAndRecompile(false), FixToTemporaries(false),
-        ARCMTMigrateEmitARCErrors(false), SkipFunctionBodies(false),
-        UseGlobalModuleIndex(true), GenerateGlobalModuleIndex(true),
-        ASTDumpDecls(false), ASTDumpLookups(false),
-        BuildingImplicitModule(false), BuildingImplicitModuleUsesLock(true),
-        ModulesEmbedAllFiles(false), IncludeTimestamps(true),
-        UseTemporary(true), AllowPCMWithCompilerErrors(false),
-        ModulesShareFileManager(true), UseClangIRPipeline(false),
-        ClangIRDirectLowering(false), ClangIRDisablePasses(false),
-        ClangIRDisableCIRVerifier(false), ClangIRDisableEmitCXXDefault(false),
-        ClangIRLifetimeCheck(false), TimeTraceGranularity(500) {}
-=======
         ShowStats(false), AppendStats(false), ShowVersion(false),
         FixWhatYouCan(false), FixOnlyWarnings(false), FixAndRecompile(false),
         FixToTemporaries(false), ARCMTMigrateEmitARCErrors(false),
@@ -566,7 +551,6 @@
         ClangIRDisablePasses(false), ClangIRDisableCIRVerifier(false),
         ClangIRDisableEmitCXXDefault(false), ClangIRLifetimeCheck(false),
         TimeTraceGranularity(500) {}
->>>>>>> 5414b0dc
 
   /// getInputKindForExtension - Return the appropriate input kind for a file
   /// extension. For example, "c" would return Language::C.
