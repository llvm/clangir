--- conflicted
+++ resolved
@@ -1055,8 +1055,6 @@
 inline const StreamingDiagnostic &operator<<(const StreamingDiagnostic &DB,
                                              const ParsedAttr *At) {
   DB.AddTaggedVal(reinterpret_cast<intptr_t>(At->getAttrName()),
-<<<<<<< HEAD
-=======
                   DiagnosticsEngine::ak_identifierinfo);
   return DB;
 }
@@ -1072,13 +1070,10 @@
 inline const StreamingDiagnostic &operator<<(const StreamingDiagnostic &DB,
                                            const ACI &CI) {
   DB.AddTaggedVal(reinterpret_cast<intptr_t>(CI.getAttrName()),
->>>>>>> a4eefe45
                   DiagnosticsEngine::ak_identifierinfo);
   return DB;
 }
 
-<<<<<<< HEAD
-=======
 template <typename ACI,
           typename std::enable_if_t<
               std::is_same<ACI, AttributeCommonInfo>::value, int> = 0>
@@ -1089,7 +1084,6 @@
   return DB;
 }
 
->>>>>>> a4eefe45
 } // namespace clang
 
 #endif // LLVM_CLANG_SEMA_ATTRIBUTELIST_H