//===- Type.h - C Language Family Type Representation -----------*- C++ -*-===//
//
// Part of the LLVM Project, under the Apache License v2.0 with LLVM Exceptions.
// See https://llvm.org/LICENSE.txt for license information.
// SPDX-License-Identifier: Apache-2.0 WITH LLVM-exception
//
//===----------------------------------------------------------------------===//
//
/// \file
/// C Language Family Type Representation
///
/// This file defines the clang::Type interface and subclasses, used to
/// represent types for languages in the C family.
//
//===----------------------------------------------------------------------===//

#ifndef LLVM_CLANG_AST_TYPE_H
#define LLVM_CLANG_AST_TYPE_H

#include "clang/AST/DependenceFlags.h"
#include "clang/AST/NestedNameSpecifier.h"
#include "clang/AST/TemplateName.h"
#include "clang/Basic/AddressSpaces.h"
#include "clang/Basic/AttrKinds.h"
#include "clang/Basic/Diagnostic.h"
#include "clang/Basic/ExceptionSpecificationType.h"
#include "clang/Basic/LLVM.h"
#include "clang/Basic/Linkage.h"
#include "clang/Basic/PartialDiagnostic.h"
#include "clang/Basic/SourceLocation.h"
#include "clang/Basic/Specifiers.h"
#include "clang/Basic/Visibility.h"
#include "llvm/ADT/APInt.h"
#include "llvm/ADT/APSInt.h"
#include "llvm/ADT/ArrayRef.h"
#include "llvm/ADT/FoldingSet.h"
#include "llvm/ADT/None.h"
#include "llvm/ADT/Optional.h"
#include "llvm/ADT/PointerIntPair.h"
#include "llvm/ADT/PointerUnion.h"
#include "llvm/ADT/StringRef.h"
#include "llvm/ADT/Twine.h"
#include "llvm/ADT/iterator_range.h"
#include "llvm/Support/Casting.h"
#include "llvm/Support/Compiler.h"
#include "llvm/Support/ErrorHandling.h"
#include "llvm/Support/PointerLikeTypeTraits.h"
#include "llvm/Support/TrailingObjects.h"
#include "llvm/Support/type_traits.h"
#include <cassert>
#include <cstddef>
#include <cstdint>
#include <cstring>
#include <string>
#include <type_traits>
#include <utility>

namespace clang {

class BTFTypeTagAttr;
class ExtQuals;
class QualType;
class ConceptDecl;
class TagDecl;
class TemplateParameterList;
class Type;

enum {
  TypeAlignmentInBits = 4,
  TypeAlignment = 1 << TypeAlignmentInBits
};

namespace serialization {
  template <class T> class AbstractTypeReader;
  template <class T> class AbstractTypeWriter;
}

} // namespace clang

namespace llvm {

  template <typename T>
  struct PointerLikeTypeTraits;
  template<>
  struct PointerLikeTypeTraits< ::clang::Type*> {
    static inline void *getAsVoidPointer(::clang::Type *P) { return P; }

    static inline ::clang::Type *getFromVoidPointer(void *P) {
      return static_cast< ::clang::Type*>(P);
    }

    static constexpr int NumLowBitsAvailable = clang::TypeAlignmentInBits;
  };

  template<>
  struct PointerLikeTypeTraits< ::clang::ExtQuals*> {
    static inline void *getAsVoidPointer(::clang::ExtQuals *P) { return P; }

    static inline ::clang::ExtQuals *getFromVoidPointer(void *P) {
      return static_cast< ::clang::ExtQuals*>(P);
    }

    static constexpr int NumLowBitsAvailable = clang::TypeAlignmentInBits;
  };

} // namespace llvm

namespace clang {

class ASTContext;
template <typename> class CanQual;
class CXXRecordDecl;
class DeclContext;
class EnumDecl;
class Expr;
class ExtQualsTypeCommonBase;
class FunctionDecl;
class IdentifierInfo;
class NamedDecl;
class ObjCInterfaceDecl;
class ObjCProtocolDecl;
class ObjCTypeParamDecl;
struct PrintingPolicy;
class RecordDecl;
class Stmt;
class TagDecl;
class TemplateArgument;
class TemplateArgumentListInfo;
class TemplateArgumentLoc;
class TemplateTypeParmDecl;
class TypedefNameDecl;
class UnresolvedUsingTypenameDecl;
class UsingShadowDecl;

using CanQualType = CanQual<Type>;

// Provide forward declarations for all of the *Type classes.
#define TYPE(Class, Base) class Class##Type;
#include "clang/AST/TypeNodes.inc"

/// The collection of all-type qualifiers we support.
/// Clang supports five independent qualifiers:
/// * C99: const, volatile, and restrict
/// * MS: __unaligned
/// * Embedded C (TR18037): address spaces
/// * Objective C: the GC attributes (none, weak, or strong)
class Qualifiers {
public:
  enum TQ { // NOTE: These flags must be kept in sync with DeclSpec::TQ.
    Const    = 0x1,
    Restrict = 0x2,
    Volatile = 0x4,
    CVRMask = Const | Volatile | Restrict
  };

  enum GC {
    GCNone = 0,
    Weak,
    Strong
  };

  enum ObjCLifetime {
    /// There is no lifetime qualification on this type.
    OCL_None,

    /// This object can be modified without requiring retains or
    /// releases.
    OCL_ExplicitNone,

    /// Assigning into this object requires the old value to be
    /// released and the new value to be retained.  The timing of the
    /// release of the old value is inexact: it may be moved to
    /// immediately after the last known point where the value is
    /// live.
    OCL_Strong,

    /// Reading or writing from this object requires a barrier call.
    OCL_Weak,

    /// Assigning into this object requires a lifetime extension.
    OCL_Autoreleasing
  };

  enum {
    /// The maximum supported address space number.
    /// 23 bits should be enough for anyone.
    MaxAddressSpace = 0x7fffffu,

    /// The width of the "fast" qualifier mask.
    FastWidth = 3,

    /// The fast qualifier mask.
    FastMask = (1 << FastWidth) - 1
  };

  /// Returns the common set of qualifiers while removing them from
  /// the given sets.
  static Qualifiers removeCommonQualifiers(Qualifiers &L, Qualifiers &R) {
    // If both are only CVR-qualified, bit operations are sufficient.
    if (!(L.Mask & ~CVRMask) && !(R.Mask & ~CVRMask)) {
      Qualifiers Q;
      Q.Mask = L.Mask & R.Mask;
      L.Mask &= ~Q.Mask;
      R.Mask &= ~Q.Mask;
      return Q;
    }

    Qualifiers Q;
    unsigned CommonCRV = L.getCVRQualifiers() & R.getCVRQualifiers();
    Q.addCVRQualifiers(CommonCRV);
    L.removeCVRQualifiers(CommonCRV);
    R.removeCVRQualifiers(CommonCRV);

    if (L.getObjCGCAttr() == R.getObjCGCAttr()) {
      Q.setObjCGCAttr(L.getObjCGCAttr());
      L.removeObjCGCAttr();
      R.removeObjCGCAttr();
    }

    if (L.getObjCLifetime() == R.getObjCLifetime()) {
      Q.setObjCLifetime(L.getObjCLifetime());
      L.removeObjCLifetime();
      R.removeObjCLifetime();
    }

    if (L.getAddressSpace() == R.getAddressSpace()) {
      Q.setAddressSpace(L.getAddressSpace());
      L.removeAddressSpace();
      R.removeAddressSpace();
    }
    return Q;
  }

  static Qualifiers fromFastMask(unsigned Mask) {
    Qualifiers Qs;
    Qs.addFastQualifiers(Mask);
    return Qs;
  }

  static Qualifiers fromCVRMask(unsigned CVR) {
    Qualifiers Qs;
    Qs.addCVRQualifiers(CVR);
    return Qs;
  }

  static Qualifiers fromCVRUMask(unsigned CVRU) {
    Qualifiers Qs;
    Qs.addCVRUQualifiers(CVRU);
    return Qs;
  }

  // Deserialize qualifiers from an opaque representation.
  static Qualifiers fromOpaqueValue(unsigned opaque) {
    Qualifiers Qs;
    Qs.Mask = opaque;
    return Qs;
  }

  // Serialize these qualifiers into an opaque representation.
  unsigned getAsOpaqueValue() const {
    return Mask;
  }

  bool hasConst() const { return Mask & Const; }
  bool hasOnlyConst() const { return Mask == Const; }
  void removeConst() { Mask &= ~Const; }
  void addConst() { Mask |= Const; }
  Qualifiers withConst() const {
    Qualifiers Qs = *this;
    Qs.addConst();
    return Qs;
  }

  bool hasVolatile() const { return Mask & Volatile; }
  bool hasOnlyVolatile() const { return Mask == Volatile; }
  void removeVolatile() { Mask &= ~Volatile; }
  void addVolatile() { Mask |= Volatile; }
  Qualifiers withVolatile() const {
    Qualifiers Qs = *this;
    Qs.addVolatile();
    return Qs;
  }

  bool hasRestrict() const { return Mask & Restrict; }
  bool hasOnlyRestrict() const { return Mask == Restrict; }
  void removeRestrict() { Mask &= ~Restrict; }
  void addRestrict() { Mask |= Restrict; }
  Qualifiers withRestrict() const {
    Qualifiers Qs = *this;
    Qs.addRestrict();
    return Qs;
  }

  bool hasCVRQualifiers() const { return getCVRQualifiers(); }
  unsigned getCVRQualifiers() const { return Mask & CVRMask; }
  unsigned getCVRUQualifiers() const { return Mask & (CVRMask | UMask); }

  void setCVRQualifiers(unsigned mask) {
    assert(!(mask & ~CVRMask) && "bitmask contains non-CVR bits");
    Mask = (Mask & ~CVRMask) | mask;
  }
  void removeCVRQualifiers(unsigned mask) {
    assert(!(mask & ~CVRMask) && "bitmask contains non-CVR bits");
    Mask &= ~mask;
  }
  void removeCVRQualifiers() {
    removeCVRQualifiers(CVRMask);
  }
  void addCVRQualifiers(unsigned mask) {
    assert(!(mask & ~CVRMask) && "bitmask contains non-CVR bits");
    Mask |= mask;
  }
  void addCVRUQualifiers(unsigned mask) {
    assert(!(mask & ~CVRMask & ~UMask) && "bitmask contains non-CVRU bits");
    Mask |= mask;
  }

  bool hasUnaligned() const { return Mask & UMask; }
  void setUnaligned(bool flag) {
    Mask = (Mask & ~UMask) | (flag ? UMask : 0);
  }
  void removeUnaligned() { Mask &= ~UMask; }
  void addUnaligned() { Mask |= UMask; }

  bool hasObjCGCAttr() const { return Mask & GCAttrMask; }
  GC getObjCGCAttr() const { return GC((Mask & GCAttrMask) >> GCAttrShift); }
  void setObjCGCAttr(GC type) {
    Mask = (Mask & ~GCAttrMask) | (type << GCAttrShift);
  }
  void removeObjCGCAttr() { setObjCGCAttr(GCNone); }
  void addObjCGCAttr(GC type) {
    assert(type);
    setObjCGCAttr(type);
  }
  Qualifiers withoutObjCGCAttr() const {
    Qualifiers qs = *this;
    qs.removeObjCGCAttr();
    return qs;
  }
  Qualifiers withoutObjCLifetime() const {
    Qualifiers qs = *this;
    qs.removeObjCLifetime();
    return qs;
  }
  Qualifiers withoutAddressSpace() const {
    Qualifiers qs = *this;
    qs.removeAddressSpace();
    return qs;
  }

  bool hasObjCLifetime() const { return Mask & LifetimeMask; }
  ObjCLifetime getObjCLifetime() const {
    return ObjCLifetime((Mask & LifetimeMask) >> LifetimeShift);
  }
  void setObjCLifetime(ObjCLifetime type) {
    Mask = (Mask & ~LifetimeMask) | (type << LifetimeShift);
  }
  void removeObjCLifetime() { setObjCLifetime(OCL_None); }
  void addObjCLifetime(ObjCLifetime type) {
    assert(type);
    assert(!hasObjCLifetime());
    Mask |= (type << LifetimeShift);
  }

  /// True if the lifetime is neither None or ExplicitNone.
  bool hasNonTrivialObjCLifetime() const {
    ObjCLifetime lifetime = getObjCLifetime();
    return (lifetime > OCL_ExplicitNone);
  }

  /// True if the lifetime is either strong or weak.
  bool hasStrongOrWeakObjCLifetime() const {
    ObjCLifetime lifetime = getObjCLifetime();
    return (lifetime == OCL_Strong || lifetime == OCL_Weak);
  }

  bool hasAddressSpace() const { return Mask & AddressSpaceMask; }
  LangAS getAddressSpace() const {
    return static_cast<LangAS>(Mask >> AddressSpaceShift);
  }
  bool hasTargetSpecificAddressSpace() const {
    return isTargetAddressSpace(getAddressSpace());
  }
  /// Get the address space attribute value to be printed by diagnostics.
  unsigned getAddressSpaceAttributePrintValue() const {
    auto Addr = getAddressSpace();
    // This function is not supposed to be used with language specific
    // address spaces. If that happens, the diagnostic message should consider
    // printing the QualType instead of the address space value.
    assert(Addr == LangAS::Default || hasTargetSpecificAddressSpace());
    if (Addr != LangAS::Default)
      return toTargetAddressSpace(Addr);
    // TODO: The diagnostic messages where Addr may be 0 should be fixed
    // since it cannot differentiate the situation where 0 denotes the default
    // address space or user specified __attribute__((address_space(0))).
    return 0;
  }
  void setAddressSpace(LangAS space) {
    assert((unsigned)space <= MaxAddressSpace);
    Mask = (Mask & ~AddressSpaceMask)
         | (((uint32_t) space) << AddressSpaceShift);
  }
  void removeAddressSpace() { setAddressSpace(LangAS::Default); }
  void addAddressSpace(LangAS space, bool AllowDefaultAddrSpace = false) {
    assert(space != LangAS::Default || AllowDefaultAddrSpace);
    setAddressSpace(space);
  }

  // Fast qualifiers are those that can be allocated directly
  // on a QualType object.
  bool hasFastQualifiers() const { return getFastQualifiers(); }
  unsigned getFastQualifiers() const { return Mask & FastMask; }
  void setFastQualifiers(unsigned mask) {
    assert(!(mask & ~FastMask) && "bitmask contains non-fast qualifier bits");
    Mask = (Mask & ~FastMask) | mask;
  }
  void removeFastQualifiers(unsigned mask) {
    assert(!(mask & ~FastMask) && "bitmask contains non-fast qualifier bits");
    Mask &= ~mask;
  }
  void removeFastQualifiers() {
    removeFastQualifiers(FastMask);
  }
  void addFastQualifiers(unsigned mask) {
    assert(!(mask & ~FastMask) && "bitmask contains non-fast qualifier bits");
    Mask |= mask;
  }

  /// Return true if the set contains any qualifiers which require an ExtQuals
  /// node to be allocated.
  bool hasNonFastQualifiers() const { return Mask & ~FastMask; }
  Qualifiers getNonFastQualifiers() const {
    Qualifiers Quals = *this;
    Quals.setFastQualifiers(0);
    return Quals;
  }

  /// Return true if the set contains any qualifiers.
  bool hasQualifiers() const { return Mask; }
  bool empty() const { return !Mask; }

  /// Add the qualifiers from the given set to this set.
  void addQualifiers(Qualifiers Q) {
    // If the other set doesn't have any non-boolean qualifiers, just
    // bit-or it in.
    if (!(Q.Mask & ~CVRMask))
      Mask |= Q.Mask;
    else {
      Mask |= (Q.Mask & CVRMask);
      if (Q.hasAddressSpace())
        addAddressSpace(Q.getAddressSpace());
      if (Q.hasObjCGCAttr())
        addObjCGCAttr(Q.getObjCGCAttr());
      if (Q.hasObjCLifetime())
        addObjCLifetime(Q.getObjCLifetime());
    }
  }

  /// Remove the qualifiers from the given set from this set.
  void removeQualifiers(Qualifiers Q) {
    // If the other set doesn't have any non-boolean qualifiers, just
    // bit-and the inverse in.
    if (!(Q.Mask & ~CVRMask))
      Mask &= ~Q.Mask;
    else {
      Mask &= ~(Q.Mask & CVRMask);
      if (getObjCGCAttr() == Q.getObjCGCAttr())
        removeObjCGCAttr();
      if (getObjCLifetime() == Q.getObjCLifetime())
        removeObjCLifetime();
      if (getAddressSpace() == Q.getAddressSpace())
        removeAddressSpace();
    }
  }

  /// Add the qualifiers from the given set to this set, given that
  /// they don't conflict.
  void addConsistentQualifiers(Qualifiers qs) {
    assert(getAddressSpace() == qs.getAddressSpace() ||
           !hasAddressSpace() || !qs.hasAddressSpace());
    assert(getObjCGCAttr() == qs.getObjCGCAttr() ||
           !hasObjCGCAttr() || !qs.hasObjCGCAttr());
    assert(getObjCLifetime() == qs.getObjCLifetime() ||
           !hasObjCLifetime() || !qs.hasObjCLifetime());
    Mask |= qs.Mask;
  }

  /// Returns true if address space A is equal to or a superset of B.
  /// OpenCL v2.0 defines conversion rules (OpenCLC v2.0 s6.5.5) and notion of
  /// overlapping address spaces.
  /// CL1.1 or CL1.2:
  ///   every address space is a superset of itself.
  /// CL2.0 adds:
  ///   __generic is a superset of any address space except for __constant.
  static bool isAddressSpaceSupersetOf(LangAS A, LangAS B) {
    // Address spaces must match exactly.
    return A == B ||
           // Otherwise in OpenCLC v2.0 s6.5.5: every address space except
           // for __constant can be used as __generic.
           (A == LangAS::opencl_generic && B != LangAS::opencl_constant) ||
           // We also define global_device and global_host address spaces,
           // to distinguish global pointers allocated on host from pointers
           // allocated on device, which are a subset of __global.
           (A == LangAS::opencl_global && (B == LangAS::opencl_global_device ||
                                           B == LangAS::opencl_global_host)) ||
           (A == LangAS::sycl_global && (B == LangAS::sycl_global_device ||
                                         B == LangAS::sycl_global_host)) ||
           // Consider pointer size address spaces to be equivalent to default.
           ((isPtrSizeAddressSpace(A) || A == LangAS::Default) &&
            (isPtrSizeAddressSpace(B) || B == LangAS::Default)) ||
           // Default is a superset of SYCL address spaces.
           (A == LangAS::Default &&
            (B == LangAS::sycl_private || B == LangAS::sycl_local ||
             B == LangAS::sycl_global || B == LangAS::sycl_global_device ||
             B == LangAS::sycl_global_host)) ||
           // In HIP device compilation, any cuda address space is allowed
           // to implicitly cast into the default address space.
           (A == LangAS::Default &&
            (B == LangAS::cuda_constant || B == LangAS::cuda_device ||
             B == LangAS::cuda_shared));
  }

  /// Returns true if the address space in these qualifiers is equal to or
  /// a superset of the address space in the argument qualifiers.
  bool isAddressSpaceSupersetOf(Qualifiers other) const {
    return isAddressSpaceSupersetOf(getAddressSpace(), other.getAddressSpace());
  }

  /// Determines if these qualifiers compatibly include another set.
  /// Generally this answers the question of whether an object with the other
  /// qualifiers can be safely used as an object with these qualifiers.
  bool compatiblyIncludes(Qualifiers other) const {
    return isAddressSpaceSupersetOf(other) &&
           // ObjC GC qualifiers can match, be added, or be removed, but can't
           // be changed.
           (getObjCGCAttr() == other.getObjCGCAttr() || !hasObjCGCAttr() ||
            !other.hasObjCGCAttr()) &&
           // ObjC lifetime qualifiers must match exactly.
           getObjCLifetime() == other.getObjCLifetime() &&
           // CVR qualifiers may subset.
           (((Mask & CVRMask) | (other.Mask & CVRMask)) == (Mask & CVRMask)) &&
           // U qualifier may superset.
           (!other.hasUnaligned() || hasUnaligned());
  }

  /// Determines if these qualifiers compatibly include another set of
  /// qualifiers from the narrow perspective of Objective-C ARC lifetime.
  ///
  /// One set of Objective-C lifetime qualifiers compatibly includes the other
  /// if the lifetime qualifiers match, or if both are non-__weak and the
  /// including set also contains the 'const' qualifier, or both are non-__weak
  /// and one is None (which can only happen in non-ARC modes).
  bool compatiblyIncludesObjCLifetime(Qualifiers other) const {
    if (getObjCLifetime() == other.getObjCLifetime())
      return true;

    if (getObjCLifetime() == OCL_Weak || other.getObjCLifetime() == OCL_Weak)
      return false;

    if (getObjCLifetime() == OCL_None || other.getObjCLifetime() == OCL_None)
      return true;

    return hasConst();
  }

  /// Determine whether this set of qualifiers is a strict superset of
  /// another set of qualifiers, not considering qualifier compatibility.
  bool isStrictSupersetOf(Qualifiers Other) const;

  bool operator==(Qualifiers Other) const { return Mask == Other.Mask; }
  bool operator!=(Qualifiers Other) const { return Mask != Other.Mask; }

  explicit operator bool() const { return hasQualifiers(); }

  Qualifiers &operator+=(Qualifiers R) {
    addQualifiers(R);
    return *this;
  }

  // Union two qualifier sets.  If an enumerated qualifier appears
  // in both sets, use the one from the right.
  friend Qualifiers operator+(Qualifiers L, Qualifiers R) {
    L += R;
    return L;
  }

  Qualifiers &operator-=(Qualifiers R) {
    removeQualifiers(R);
    return *this;
  }

  /// Compute the difference between two qualifier sets.
  friend Qualifiers operator-(Qualifiers L, Qualifiers R) {
    L -= R;
    return L;
  }

  std::string getAsString() const;
  std::string getAsString(const PrintingPolicy &Policy) const;

  static std::string getAddrSpaceAsString(LangAS AS);

  bool isEmptyWhenPrinted(const PrintingPolicy &Policy) const;
  void print(raw_ostream &OS, const PrintingPolicy &Policy,
             bool appendSpaceIfNonEmpty = false) const;

  void Profile(llvm::FoldingSetNodeID &ID) const {
    ID.AddInteger(Mask);
  }

private:
  // bits:     |0 1 2|3|4 .. 5|6  ..  8|9   ...   31|
  //           |C R V|U|GCAttr|Lifetime|AddressSpace|
  uint32_t Mask = 0;

  static const uint32_t UMask = 0x8;
  static const uint32_t UShift = 3;
  static const uint32_t GCAttrMask = 0x30;
  static const uint32_t GCAttrShift = 4;
  static const uint32_t LifetimeMask = 0x1C0;
  static const uint32_t LifetimeShift = 6;
  static const uint32_t AddressSpaceMask =
      ~(CVRMask | UMask | GCAttrMask | LifetimeMask);
  static const uint32_t AddressSpaceShift = 9;
};

class QualifiersAndAtomic {
  Qualifiers Quals;
  bool HasAtomic;

public:
  QualifiersAndAtomic() : HasAtomic(false) {}
  QualifiersAndAtomic(Qualifiers Quals, bool HasAtomic)
      : Quals(Quals), HasAtomic(HasAtomic) {}

  operator Qualifiers() const { return Quals; }

  bool hasVolatile() const { return Quals.hasVolatile(); }
  bool hasConst() const { return Quals.hasConst(); }
  bool hasRestrict() const { return Quals.hasRestrict(); }
  bool hasAtomic() const { return HasAtomic; }

  void addVolatile() { Quals.addVolatile(); }
  void addConst() { Quals.addConst(); }
  void addRestrict() { Quals.addRestrict(); }
  void addAtomic() { HasAtomic = true; }

  void removeVolatile() { Quals.removeVolatile(); }
  void removeConst() { Quals.removeConst(); }
  void removeRestrict() { Quals.removeRestrict(); }
  void removeAtomic() { HasAtomic = false; }

  QualifiersAndAtomic withVolatile() {
    return {Quals.withVolatile(), HasAtomic};
  }
  QualifiersAndAtomic withConst() { return {Quals.withConst(), HasAtomic}; }
  QualifiersAndAtomic withRestrict() {
    return {Quals.withRestrict(), HasAtomic};
  }
  QualifiersAndAtomic withAtomic() { return {Quals, true}; }

  QualifiersAndAtomic &operator+=(Qualifiers RHS) {
    Quals += RHS;
    return *this;
  }
};

/// A std::pair-like structure for storing a qualified type split
/// into its local qualifiers and its locally-unqualified type.
struct SplitQualType {
  /// The locally-unqualified type.
  const Type *Ty = nullptr;

  /// The local qualifiers.
  Qualifiers Quals;

  SplitQualType() = default;
  SplitQualType(const Type *ty, Qualifiers qs) : Ty(ty), Quals(qs) {}

  SplitQualType getSingleStepDesugaredType() const; // end of this file

  // Make std::tie work.
  std::pair<const Type *,Qualifiers> asPair() const {
    return std::pair<const Type *, Qualifiers>(Ty, Quals);
  }

  friend bool operator==(SplitQualType a, SplitQualType b) {
    return a.Ty == b.Ty && a.Quals == b.Quals;
  }
  friend bool operator!=(SplitQualType a, SplitQualType b) {
    return a.Ty != b.Ty || a.Quals != b.Quals;
  }
};

/// The kind of type we are substituting Objective-C type arguments into.
///
/// The kind of substitution affects the replacement of type parameters when
/// no concrete type information is provided, e.g., when dealing with an
/// unspecialized type.
enum class ObjCSubstitutionContext {
  /// An ordinary type.
  Ordinary,

  /// The result type of a method or function.
  Result,

  /// The parameter type of a method or function.
  Parameter,

  /// The type of a property.
  Property,

  /// The superclass of a type.
  Superclass,
};

/// The kind of 'typeof' expression we're after.
enum class TypeOfKind : uint8_t {
  Qualified,
  Unqualified,
};

/// A (possibly-)qualified type.
///
/// For efficiency, we don't store CV-qualified types as nodes on their
/// own: instead each reference to a type stores the qualifiers.  This
/// greatly reduces the number of nodes we need to allocate for types (for
/// example we only need one for 'int', 'const int', 'volatile int',
/// 'const volatile int', etc).
///
/// As an added efficiency bonus, instead of making this a pair, we
/// just store the two bits we care about in the low bits of the
/// pointer.  To handle the packing/unpacking, we make QualType be a
/// simple wrapper class that acts like a smart pointer.  A third bit
/// indicates whether there are extended qualifiers present, in which
/// case the pointer points to a special structure.
class QualType {
  friend class QualifierCollector;

  // Thankfully, these are efficiently composable.
  llvm::PointerIntPair<llvm::PointerUnion<const Type *, const ExtQuals *>,
                       Qualifiers::FastWidth> Value;

  const ExtQuals *getExtQualsUnsafe() const {
    return Value.getPointer().get<const ExtQuals*>();
  }

  const Type *getTypePtrUnsafe() const {
    return Value.getPointer().get<const Type*>();
  }

  const ExtQualsTypeCommonBase *getCommonPtr() const {
    assert(!isNull() && "Cannot retrieve a NULL type pointer");
    auto CommonPtrVal = reinterpret_cast<uintptr_t>(Value.getOpaqueValue());
    CommonPtrVal &= ~(uintptr_t)((1 << TypeAlignmentInBits) - 1);
    return reinterpret_cast<ExtQualsTypeCommonBase*>(CommonPtrVal);
  }

public:
  QualType() = default;
  QualType(const Type *Ptr, unsigned Quals) : Value(Ptr, Quals) {}
  QualType(const ExtQuals *Ptr, unsigned Quals) : Value(Ptr, Quals) {}

  unsigned getLocalFastQualifiers() const { return Value.getInt(); }
  void setLocalFastQualifiers(unsigned Quals) { Value.setInt(Quals); }

  /// Retrieves a pointer to the underlying (unqualified) type.
  ///
  /// This function requires that the type not be NULL. If the type might be
  /// NULL, use the (slightly less efficient) \c getTypePtrOrNull().
  const Type *getTypePtr() const;

  const Type *getTypePtrOrNull() const;

  /// Retrieves a pointer to the name of the base type.
  const IdentifierInfo *getBaseTypeIdentifier() const;

  /// Divides a QualType into its unqualified type and a set of local
  /// qualifiers.
  SplitQualType split() const;

  void *getAsOpaquePtr() const { return Value.getOpaqueValue(); }

  static QualType getFromOpaquePtr(const void *Ptr) {
    QualType T;
    T.Value.setFromOpaqueValue(const_cast<void*>(Ptr));
    return T;
  }

  const Type &operator*() const {
    return *getTypePtr();
  }

  const Type *operator->() const {
    return getTypePtr();
  }

  bool isCanonical() const;
  bool isCanonicalAsParam() const;

  /// Return true if this QualType doesn't point to a type yet.
  bool isNull() const {
    return Value.getPointer().isNull();
  }

  // Determines if a type can form `T&`.
  bool isReferenceable() const;

  /// Determine whether this particular QualType instance has the
  /// "const" qualifier set, without looking through typedefs that may have
  /// added "const" at a different level.
  bool isLocalConstQualified() const {
    return (getLocalFastQualifiers() & Qualifiers::Const);
  }

  /// Determine whether this type is const-qualified.
  bool isConstQualified() const;

  /// Determine whether this particular QualType instance has the
  /// "restrict" qualifier set, without looking through typedefs that may have
  /// added "restrict" at a different level.
  bool isLocalRestrictQualified() const {
    return (getLocalFastQualifiers() & Qualifiers::Restrict);
  }

  /// Determine whether this type is restrict-qualified.
  bool isRestrictQualified() const;

  /// Determine whether this particular QualType instance has the
  /// "volatile" qualifier set, without looking through typedefs that may have
  /// added "volatile" at a different level.
  bool isLocalVolatileQualified() const {
    return (getLocalFastQualifiers() & Qualifiers::Volatile);
  }

  /// Determine whether this type is volatile-qualified.
  bool isVolatileQualified() const;

  /// Determine whether this particular QualType instance has any
  /// qualifiers, without looking through any typedefs that might add
  /// qualifiers at a different level.
  bool hasLocalQualifiers() const {
    return getLocalFastQualifiers() || hasLocalNonFastQualifiers();
  }

  /// Determine whether this type has any qualifiers.
  bool hasQualifiers() const;

  /// Determine whether this particular QualType instance has any
  /// "non-fast" qualifiers, e.g., those that are stored in an ExtQualType
  /// instance.
  bool hasLocalNonFastQualifiers() const {
    return Value.getPointer().is<const ExtQuals*>();
  }

  /// Retrieve the set of qualifiers local to this particular QualType
  /// instance, not including any qualifiers acquired through typedefs or
  /// other sugar.
  Qualifiers getLocalQualifiers() const;

  /// Retrieve the set of qualifiers applied to this type.
  Qualifiers getQualifiers() const;

  /// Retrieve the set of CVR (const-volatile-restrict) qualifiers
  /// local to this particular QualType instance, not including any qualifiers
  /// acquired through typedefs or other sugar.
  unsigned getLocalCVRQualifiers() const {
    return getLocalFastQualifiers();
  }

  /// Retrieve the set of CVR (const-volatile-restrict) qualifiers
  /// applied to this type.
  unsigned getCVRQualifiers() const;

  bool isConstant(const ASTContext& Ctx) const {
    return QualType::isConstant(*this, Ctx);
  }

  /// Determine whether this is a Plain Old Data (POD) type (C++ 3.9p10).
  bool isPODType(const ASTContext &Context) const;

  /// Return true if this is a POD type according to the rules of the C++98
  /// standard, regardless of the current compilation's language.
  bool isCXX98PODType(const ASTContext &Context) const;

  /// Return true if this is a POD type according to the more relaxed rules
  /// of the C++11 standard, regardless of the current compilation's language.
  /// (C++0x [basic.types]p9). Note that, unlike
  /// CXXRecordDecl::isCXX11StandardLayout, this takes DRs into account.
  bool isCXX11PODType(const ASTContext &Context) const;

  /// Return true if this is a trivial type per (C++0x [basic.types]p9)
  bool isTrivialType(const ASTContext &Context) const;

  /// Return true if this is a trivially copyable type (C++0x [basic.types]p9)
  bool isTriviallyCopyableType(const ASTContext &Context) const;

  /// Return true if this is a trivially relocatable type.
  bool isTriviallyRelocatableType(const ASTContext &Context) const;

  /// Returns true if it is a class and it might be dynamic.
  bool mayBeDynamicClass() const;

  /// Returns true if it is not a class or if the class might not be dynamic.
  bool mayBeNotDynamicClass() const;

  // Don't promise in the API that anything besides 'const' can be
  // easily added.

  /// Add the `const` type qualifier to this QualType.
  void addConst() {
    addFastQualifiers(Qualifiers::Const);
  }
  QualType withConst() const {
    return withFastQualifiers(Qualifiers::Const);
  }

  /// Add the `volatile` type qualifier to this QualType.
  void addVolatile() {
    addFastQualifiers(Qualifiers::Volatile);
  }
  QualType withVolatile() const {
    return withFastQualifiers(Qualifiers::Volatile);
  }

  /// Add the `restrict` qualifier to this QualType.
  void addRestrict() {
    addFastQualifiers(Qualifiers::Restrict);
  }
  QualType withRestrict() const {
    return withFastQualifiers(Qualifiers::Restrict);
  }

  QualType withCVRQualifiers(unsigned CVR) const {
    return withFastQualifiers(CVR);
  }

  void addFastQualifiers(unsigned TQs) {
    assert(!(TQs & ~Qualifiers::FastMask)
           && "non-fast qualifier bits set in mask!");
    Value.setInt(Value.getInt() | TQs);
  }

  void removeLocalConst();
  void removeLocalVolatile();
  void removeLocalRestrict();
  void removeLocalCVRQualifiers(unsigned Mask);

  void removeLocalFastQualifiers() { Value.setInt(0); }
  void removeLocalFastQualifiers(unsigned Mask) {
    assert(!(Mask & ~Qualifiers::FastMask) && "mask has non-fast qualifiers");
    Value.setInt(Value.getInt() & ~Mask);
  }

  // Creates a type with the given qualifiers in addition to any
  // qualifiers already on this type.
  QualType withFastQualifiers(unsigned TQs) const {
    QualType T = *this;
    T.addFastQualifiers(TQs);
    return T;
  }

  // Creates a type with exactly the given fast qualifiers, removing
  // any existing fast qualifiers.
  QualType withExactLocalFastQualifiers(unsigned TQs) const {
    return withoutLocalFastQualifiers().withFastQualifiers(TQs);
  }

  // Removes fast qualifiers, but leaves any extended qualifiers in place.
  QualType withoutLocalFastQualifiers() const {
    QualType T = *this;
    T.removeLocalFastQualifiers();
    return T;
  }

  QualType getCanonicalType() const;

  /// Return this type with all of the instance-specific qualifiers
  /// removed, but without removing any qualifiers that may have been applied
  /// through typedefs.
  QualType getLocalUnqualifiedType() const { return QualType(getTypePtr(), 0); }

  /// Retrieve the unqualified variant of the given type,
  /// removing as little sugar as possible.
  ///
  /// This routine looks through various kinds of sugar to find the
  /// least-desugared type that is unqualified. For example, given:
  ///
  /// \code
  /// typedef int Integer;
  /// typedef const Integer CInteger;
  /// typedef CInteger DifferenceType;
  /// \endcode
  ///
  /// Executing \c getUnqualifiedType() on the type \c DifferenceType will
  /// desugar until we hit the type \c Integer, which has no qualifiers on it.
  ///
  /// The resulting type might still be qualified if it's sugar for an array
  /// type.  To strip qualifiers even from within a sugared array type, use
  /// ASTContext::getUnqualifiedArrayType.
  ///
  /// Note: In C, the _Atomic qualifier is special (see C2x 6.2.5p29 for
  /// details), and it is not stripped by this function. Use
  /// getAtomicUnqualifiedType() to strip qualifiers including _Atomic.
  inline QualType getUnqualifiedType() const;

  /// Retrieve the unqualified variant of the given type, removing as little
  /// sugar as possible.
  ///
  /// Like getUnqualifiedType(), but also returns the set of
  /// qualifiers that were built up.
  ///
  /// The resulting type might still be qualified if it's sugar for an array
  /// type.  To strip qualifiers even from within a sugared array type, use
  /// ASTContext::getUnqualifiedArrayType.
  inline SplitQualType getSplitUnqualifiedType() const;

  /// Determine whether this type is more qualified than the other
  /// given type, requiring exact equality for non-CVR qualifiers.
  bool isMoreQualifiedThan(QualType Other) const;

  /// Determine whether this type is at least as qualified as the other
  /// given type, requiring exact equality for non-CVR qualifiers.
  bool isAtLeastAsQualifiedAs(QualType Other) const;

  QualType getNonReferenceType() const;

  /// Determine the type of a (typically non-lvalue) expression with the
  /// specified result type.
  ///
  /// This routine should be used for expressions for which the return type is
  /// explicitly specified (e.g., in a cast or call) and isn't necessarily
  /// an lvalue. It removes a top-level reference (since there are no
  /// expressions of reference type) and deletes top-level cvr-qualifiers
  /// from non-class types (in C++) or all types (in C).
  QualType getNonLValueExprType(const ASTContext &Context) const;

  /// Remove an outer pack expansion type (if any) from this type. Used as part
  /// of converting the type of a declaration to the type of an expression that
  /// references that expression. It's meaningless for an expression to have a
  /// pack expansion type.
  QualType getNonPackExpansionType() const;

  /// Return the specified type with any "sugar" removed from
  /// the type.  This takes off typedefs, typeof's etc.  If the outer level of
  /// the type is already concrete, it returns it unmodified.  This is similar
  /// to getting the canonical type, but it doesn't remove *all* typedefs.  For
  /// example, it returns "T*" as "T*", (not as "int*"), because the pointer is
  /// concrete.
  ///
  /// Qualifiers are left in place.
  QualType getDesugaredType(const ASTContext &Context) const {
    return getDesugaredType(*this, Context);
  }

  SplitQualType getSplitDesugaredType() const {
    return getSplitDesugaredType(*this);
  }

  /// Return the specified type with one level of "sugar" removed from
  /// the type.
  ///
  /// This routine takes off the first typedef, typeof, etc. If the outer level
  /// of the type is already concrete, it returns it unmodified.
  QualType getSingleStepDesugaredType(const ASTContext &Context) const {
    return getSingleStepDesugaredTypeImpl(*this, Context);
  }

  /// Returns the specified type after dropping any
  /// outer-level parentheses.
  QualType IgnoreParens() const {
    if (isa<ParenType>(*this))
      return QualType::IgnoreParens(*this);
    return *this;
  }

  /// Indicate whether the specified types and qualifiers are identical.
  friend bool operator==(const QualType &LHS, const QualType &RHS) {
    return LHS.Value == RHS.Value;
  }
  friend bool operator!=(const QualType &LHS, const QualType &RHS) {
    return LHS.Value != RHS.Value;
  }
  friend bool operator<(const QualType &LHS, const QualType &RHS) {
    return LHS.Value < RHS.Value;
  }

  static std::string getAsString(SplitQualType split,
                                 const PrintingPolicy &Policy) {
    return getAsString(split.Ty, split.Quals, Policy);
  }
  static std::string getAsString(const Type *ty, Qualifiers qs,
                                 const PrintingPolicy &Policy);

  std::string getAsString() const;
  std::string getAsString(const PrintingPolicy &Policy) const;

  void print(raw_ostream &OS, const PrintingPolicy &Policy,
             const Twine &PlaceHolder = Twine(),
             unsigned Indentation = 0) const;

  static void print(SplitQualType split, raw_ostream &OS,
                    const PrintingPolicy &policy, const Twine &PlaceHolder,
                    unsigned Indentation = 0) {
    return print(split.Ty, split.Quals, OS, policy, PlaceHolder, Indentation);
  }

  static void print(const Type *ty, Qualifiers qs,
                    raw_ostream &OS, const PrintingPolicy &policy,
                    const Twine &PlaceHolder,
                    unsigned Indentation = 0);

  void getAsStringInternal(std::string &Str,
                           const PrintingPolicy &Policy) const;

  static void getAsStringInternal(SplitQualType split, std::string &out,
                                  const PrintingPolicy &policy) {
    return getAsStringInternal(split.Ty, split.Quals, out, policy);
  }

  static void getAsStringInternal(const Type *ty, Qualifiers qs,
                                  std::string &out,
                                  const PrintingPolicy &policy);

  class StreamedQualTypeHelper {
    const QualType &T;
    const PrintingPolicy &Policy;
    const Twine &PlaceHolder;
    unsigned Indentation;

  public:
    StreamedQualTypeHelper(const QualType &T, const PrintingPolicy &Policy,
                           const Twine &PlaceHolder, unsigned Indentation)
        : T(T), Policy(Policy), PlaceHolder(PlaceHolder),
          Indentation(Indentation) {}

    friend raw_ostream &operator<<(raw_ostream &OS,
                                   const StreamedQualTypeHelper &SQT) {
      SQT.T.print(OS, SQT.Policy, SQT.PlaceHolder, SQT.Indentation);
      return OS;
    }
  };

  StreamedQualTypeHelper stream(const PrintingPolicy &Policy,
                                const Twine &PlaceHolder = Twine(),
                                unsigned Indentation = 0) const {
    return StreamedQualTypeHelper(*this, Policy, PlaceHolder, Indentation);
  }

  void dump(const char *s) const;
  void dump() const;
  void dump(llvm::raw_ostream &OS, const ASTContext &Context) const;

  void Profile(llvm::FoldingSetNodeID &ID) const {
    ID.AddPointer(getAsOpaquePtr());
  }

  /// Check if this type has any address space qualifier.
  inline bool hasAddressSpace() const;

  /// Return the address space of this type.
  inline LangAS getAddressSpace() const;

  /// Returns true if address space qualifiers overlap with T address space
  /// qualifiers.
  /// OpenCL C defines conversion rules for pointers to different address spaces
  /// and notion of overlapping address spaces.
  /// CL1.1 or CL1.2:
  ///   address spaces overlap iff they are they same.
  /// OpenCL C v2.0 s6.5.5 adds:
  ///   __generic overlaps with any address space except for __constant.
  bool isAddressSpaceOverlapping(QualType T) const {
    Qualifiers Q = getQualifiers();
    Qualifiers TQ = T.getQualifiers();
    // Address spaces overlap if at least one of them is a superset of another
    return Q.isAddressSpaceSupersetOf(TQ) || TQ.isAddressSpaceSupersetOf(Q);
  }

  /// Returns gc attribute of this type.
  inline Qualifiers::GC getObjCGCAttr() const;

  /// true when Type is objc's weak.
  bool isObjCGCWeak() const {
    return getObjCGCAttr() == Qualifiers::Weak;
  }

  /// true when Type is objc's strong.
  bool isObjCGCStrong() const {
    return getObjCGCAttr() == Qualifiers::Strong;
  }

  /// Returns lifetime attribute of this type.
  Qualifiers::ObjCLifetime getObjCLifetime() const {
    return getQualifiers().getObjCLifetime();
  }

  bool hasNonTrivialObjCLifetime() const {
    return getQualifiers().hasNonTrivialObjCLifetime();
  }

  bool hasStrongOrWeakObjCLifetime() const {
    return getQualifiers().hasStrongOrWeakObjCLifetime();
  }

  // true when Type is objc's weak and weak is enabled but ARC isn't.
  bool isNonWeakInMRRWithObjCWeak(const ASTContext &Context) const;

  enum PrimitiveDefaultInitializeKind {
    /// The type does not fall into any of the following categories. Note that
    /// this case is zero-valued so that values of this enum can be used as a
    /// boolean condition for non-triviality.
    PDIK_Trivial,

    /// The type is an Objective-C retainable pointer type that is qualified
    /// with the ARC __strong qualifier.
    PDIK_ARCStrong,

    /// The type is an Objective-C retainable pointer type that is qualified
    /// with the ARC __weak qualifier.
    PDIK_ARCWeak,

    /// The type is a struct containing a field whose type is not PCK_Trivial.
    PDIK_Struct
  };

  /// Functions to query basic properties of non-trivial C struct types.

  /// Check if this is a non-trivial type that would cause a C struct
  /// transitively containing this type to be non-trivial to default initialize
  /// and return the kind.
  PrimitiveDefaultInitializeKind
  isNonTrivialToPrimitiveDefaultInitialize() const;

  enum PrimitiveCopyKind {
    /// The type does not fall into any of the following categories. Note that
    /// this case is zero-valued so that values of this enum can be used as a
    /// boolean condition for non-triviality.
    PCK_Trivial,

    /// The type would be trivial except that it is volatile-qualified. Types
    /// that fall into one of the other non-trivial cases may additionally be
    /// volatile-qualified.
    PCK_VolatileTrivial,

    /// The type is an Objective-C retainable pointer type that is qualified
    /// with the ARC __strong qualifier.
    PCK_ARCStrong,

    /// The type is an Objective-C retainable pointer type that is qualified
    /// with the ARC __weak qualifier.
    PCK_ARCWeak,

    /// The type is a struct containing a field whose type is neither
    /// PCK_Trivial nor PCK_VolatileTrivial.
    /// Note that a C++ struct type does not necessarily match this; C++ copying
    /// semantics are too complex to express here, in part because they depend
    /// on the exact constructor or assignment operator that is chosen by
    /// overload resolution to do the copy.
    PCK_Struct
  };

  /// Check if this is a non-trivial type that would cause a C struct
  /// transitively containing this type to be non-trivial to copy and return the
  /// kind.
  PrimitiveCopyKind isNonTrivialToPrimitiveCopy() const;

  /// Check if this is a non-trivial type that would cause a C struct
  /// transitively containing this type to be non-trivial to destructively
  /// move and return the kind. Destructive move in this context is a C++-style
  /// move in which the source object is placed in a valid but unspecified state
  /// after it is moved, as opposed to a truly destructive move in which the
  /// source object is placed in an uninitialized state.
  PrimitiveCopyKind isNonTrivialToPrimitiveDestructiveMove() const;

  enum DestructionKind {
    DK_none,
    DK_cxx_destructor,
    DK_objc_strong_lifetime,
    DK_objc_weak_lifetime,
    DK_nontrivial_c_struct
  };

  /// Returns a nonzero value if objects of this type require
  /// non-trivial work to clean up after.  Non-zero because it's
  /// conceivable that qualifiers (objc_gc(weak)?) could make
  /// something require destruction.
  DestructionKind isDestructedType() const {
    return isDestructedTypeImpl(*this);
  }

  /// Check if this is or contains a C union that is non-trivial to
  /// default-initialize, which is a union that has a member that is non-trivial
  /// to default-initialize. If this returns true,
  /// isNonTrivialToPrimitiveDefaultInitialize returns PDIK_Struct.
  bool hasNonTrivialToPrimitiveDefaultInitializeCUnion() const;

  /// Check if this is or contains a C union that is non-trivial to destruct,
  /// which is a union that has a member that is non-trivial to destruct. If
  /// this returns true, isDestructedType returns DK_nontrivial_c_struct.
  bool hasNonTrivialToPrimitiveDestructCUnion() const;

  /// Check if this is or contains a C union that is non-trivial to copy, which
  /// is a union that has a member that is non-trivial to copy. If this returns
  /// true, isNonTrivialToPrimitiveCopy returns PCK_Struct.
  bool hasNonTrivialToPrimitiveCopyCUnion() const;

  /// Determine whether expressions of the given type are forbidden
  /// from being lvalues in C.
  ///
  /// The expression types that are forbidden to be lvalues are:
  ///   - 'void', but not qualified void
  ///   - function types
  ///
  /// The exact rule here is C99 6.3.2.1:
  ///   An lvalue is an expression with an object type or an incomplete
  ///   type other than void.
  bool isCForbiddenLValueType() const;

  /// Substitute type arguments for the Objective-C type parameters used in the
  /// subject type.
  ///
  /// \param ctx ASTContext in which the type exists.
  ///
  /// \param typeArgs The type arguments that will be substituted for the
  /// Objective-C type parameters in the subject type, which are generally
  /// computed via \c Type::getObjCSubstitutions. If empty, the type
  /// parameters will be replaced with their bounds or id/Class, as appropriate
  /// for the context.
  ///
  /// \param context The context in which the subject type was written.
  ///
  /// \returns the resulting type.
  QualType substObjCTypeArgs(ASTContext &ctx,
                             ArrayRef<QualType> typeArgs,
                             ObjCSubstitutionContext context) const;

  /// Substitute type arguments from an object type for the Objective-C type
  /// parameters used in the subject type.
  ///
  /// This operation combines the computation of type arguments for
  /// substitution (\c Type::getObjCSubstitutions) with the actual process of
  /// substitution (\c QualType::substObjCTypeArgs) for the convenience of
  /// callers that need to perform a single substitution in isolation.
  ///
  /// \param objectType The type of the object whose member type we're
  /// substituting into. For example, this might be the receiver of a message
  /// or the base of a property access.
  ///
  /// \param dc The declaration context from which the subject type was
  /// retrieved, which indicates (for example) which type parameters should
  /// be substituted.
  ///
  /// \param context The context in which the subject type was written.
  ///
  /// \returns the subject type after replacing all of the Objective-C type
  /// parameters with their corresponding arguments.
  QualType substObjCMemberType(QualType objectType,
                               const DeclContext *dc,
                               ObjCSubstitutionContext context) const;

  /// Strip Objective-C "__kindof" types from the given type.
  QualType stripObjCKindOfType(const ASTContext &ctx) const;

  /// Remove all qualifiers including _Atomic.
  QualType getAtomicUnqualifiedType() const;

private:
  // These methods are implemented in a separate translation unit;
  // "static"-ize them to avoid creating temporary QualTypes in the
  // caller.
  static bool isConstant(QualType T, const ASTContext& Ctx);
  static QualType getDesugaredType(QualType T, const ASTContext &Context);
  static SplitQualType getSplitDesugaredType(QualType T);
  static SplitQualType getSplitUnqualifiedTypeImpl(QualType type);
  static QualType getSingleStepDesugaredTypeImpl(QualType type,
                                                 const ASTContext &C);
  static QualType IgnoreParens(QualType T);
  static DestructionKind isDestructedTypeImpl(QualType type);

  /// Check if \param RD is or contains a non-trivial C union.
  static bool hasNonTrivialToPrimitiveDefaultInitializeCUnion(const RecordDecl *RD);
  static bool hasNonTrivialToPrimitiveDestructCUnion(const RecordDecl *RD);
  static bool hasNonTrivialToPrimitiveCopyCUnion(const RecordDecl *RD);
};

raw_ostream &operator<<(raw_ostream &OS, QualType QT);

} // namespace clang

namespace llvm {

/// Implement simplify_type for QualType, so that we can dyn_cast from QualType
/// to a specific Type class.
template<> struct simplify_type< ::clang::QualType> {
  using SimpleType = const ::clang::Type *;

  static SimpleType getSimplifiedValue(::clang::QualType Val) {
    return Val.getTypePtr();
  }
};

// Teach SmallPtrSet that QualType is "basically a pointer".
template<>
struct PointerLikeTypeTraits<clang::QualType> {
  static inline void *getAsVoidPointer(clang::QualType P) {
    return P.getAsOpaquePtr();
  }

  static inline clang::QualType getFromVoidPointer(void *P) {
    return clang::QualType::getFromOpaquePtr(P);
  }

  // Various qualifiers go in low bits.
  static constexpr int NumLowBitsAvailable = 0;
};

} // namespace llvm

namespace clang {

/// Base class that is common to both the \c ExtQuals and \c Type
/// classes, which allows \c QualType to access the common fields between the
/// two.
class ExtQualsTypeCommonBase {
  friend class ExtQuals;
  friend class QualType;
  friend class Type;

  /// The "base" type of an extended qualifiers type (\c ExtQuals) or
  /// a self-referential pointer (for \c Type).
  ///
  /// This pointer allows an efficient mapping from a QualType to its
  /// underlying type pointer.
  const Type *const BaseType;

  /// The canonical type of this type.  A QualType.
  QualType CanonicalType;

  ExtQualsTypeCommonBase(const Type *baseType, QualType canon)
      : BaseType(baseType), CanonicalType(canon) {}
};

/// We can encode up to four bits in the low bits of a
/// type pointer, but there are many more type qualifiers that we want
/// to be able to apply to an arbitrary type.  Therefore we have this
/// struct, intended to be heap-allocated and used by QualType to
/// store qualifiers.
///
/// The current design tags the 'const', 'restrict', and 'volatile' qualifiers
/// in three low bits on the QualType pointer; a fourth bit records whether
/// the pointer is an ExtQuals node. The extended qualifiers (address spaces,
/// Objective-C GC attributes) are much more rare.
class ExtQuals : public ExtQualsTypeCommonBase, public llvm::FoldingSetNode {
  // NOTE: changing the fast qualifiers should be straightforward as
  // long as you don't make 'const' non-fast.
  // 1. Qualifiers:
  //    a) Modify the bitmasks (Qualifiers::TQ and DeclSpec::TQ).
  //       Fast qualifiers must occupy the low-order bits.
  //    b) Update Qualifiers::FastWidth and FastMask.
  // 2. QualType:
  //    a) Update is{Volatile,Restrict}Qualified(), defined inline.
  //    b) Update remove{Volatile,Restrict}, defined near the end of
  //       this header.
  // 3. ASTContext:
  //    a) Update get{Volatile,Restrict}Type.

  /// The immutable set of qualifiers applied by this node. Always contains
  /// extended qualifiers.
  Qualifiers Quals;

  ExtQuals *this_() { return this; }

public:
  ExtQuals(const Type *baseType, QualType canon, Qualifiers quals)
      : ExtQualsTypeCommonBase(baseType,
                               canon.isNull() ? QualType(this_(), 0) : canon),
        Quals(quals) {
    assert(Quals.hasNonFastQualifiers()
           && "ExtQuals created with no fast qualifiers");
    assert(!Quals.hasFastQualifiers()
           && "ExtQuals created with fast qualifiers");
  }

  Qualifiers getQualifiers() const { return Quals; }

  bool hasObjCGCAttr() const { return Quals.hasObjCGCAttr(); }
  Qualifiers::GC getObjCGCAttr() const { return Quals.getObjCGCAttr(); }

  bool hasObjCLifetime() const { return Quals.hasObjCLifetime(); }
  Qualifiers::ObjCLifetime getObjCLifetime() const {
    return Quals.getObjCLifetime();
  }

  bool hasAddressSpace() const { return Quals.hasAddressSpace(); }
  LangAS getAddressSpace() const { return Quals.getAddressSpace(); }

  const Type *getBaseType() const { return BaseType; }

public:
  void Profile(llvm::FoldingSetNodeID &ID) const {
    Profile(ID, getBaseType(), Quals);
  }

  static void Profile(llvm::FoldingSetNodeID &ID,
                      const Type *BaseType,
                      Qualifiers Quals) {
    assert(!Quals.hasFastQualifiers() && "fast qualifiers in ExtQuals hash!");
    ID.AddPointer(BaseType);
    Quals.Profile(ID);
  }
};

/// The kind of C++11 ref-qualifier associated with a function type.
/// This determines whether a member function's "this" object can be an
/// lvalue, rvalue, or neither.
enum RefQualifierKind {
  /// No ref-qualifier was provided.
  RQ_None = 0,

  /// An lvalue ref-qualifier was provided (\c &).
  RQ_LValue,

  /// An rvalue ref-qualifier was provided (\c &&).
  RQ_RValue
};

/// Which keyword(s) were used to create an AutoType.
enum class AutoTypeKeyword {
  /// auto
  Auto,

  /// decltype(auto)
  DecltypeAuto,

  /// __auto_type (GNU extension)
  GNUAutoType
};

/// The base class of the type hierarchy.
///
/// A central concept with types is that each type always has a canonical
/// type.  A canonical type is the type with any typedef names stripped out
/// of it or the types it references.  For example, consider:
///
///  typedef int  foo;
///  typedef foo* bar;
///    'int *'    'foo *'    'bar'
///
/// There will be a Type object created for 'int'.  Since int is canonical, its
/// CanonicalType pointer points to itself.  There is also a Type for 'foo' (a
/// TypedefType).  Its CanonicalType pointer points to the 'int' Type.  Next
/// there is a PointerType that represents 'int*', which, like 'int', is
/// canonical.  Finally, there is a PointerType type for 'foo*' whose canonical
/// type is 'int*', and there is a TypedefType for 'bar', whose canonical type
/// is also 'int*'.
///
/// Non-canonical types are useful for emitting diagnostics, without losing
/// information about typedefs being used.  Canonical types are useful for type
/// comparisons (they allow by-pointer equality tests) and useful for reasoning
/// about whether something has a particular form (e.g. is a function type),
/// because they implicitly, recursively, strip all typedefs out of a type.
///
/// Types, once created, are immutable.
///
class alignas(8) Type : public ExtQualsTypeCommonBase {
public:
  enum TypeClass {
#define TYPE(Class, Base) Class,
#define LAST_TYPE(Class) TypeLast = Class
#define ABSTRACT_TYPE(Class, Base)
#include "clang/AST/TypeNodes.inc"
  };

private:
  /// Bitfields required by the Type class.
  class TypeBitfields {
    friend class Type;
    template <class T> friend class TypePropertyCache;

    /// TypeClass bitfield - Enum that specifies what subclass this belongs to.
    unsigned TC : 8;

    /// Store information on the type dependency.
    unsigned Dependence : llvm::BitWidth<TypeDependence>;

    /// True if the cache (i.e. the bitfields here starting with
    /// 'Cache') is valid.
    mutable unsigned CacheValid : 1;

    /// Linkage of this type.
    mutable unsigned CachedLinkage : 3;

    /// Whether this type involves and local or unnamed types.
    mutable unsigned CachedLocalOrUnnamed : 1;

    /// Whether this type comes from an AST file.
    mutable unsigned FromAST : 1;

    bool isCacheValid() const {
      return CacheValid;
    }

    Linkage getLinkage() const {
      assert(isCacheValid() && "getting linkage from invalid cache");
      return static_cast<Linkage>(CachedLinkage);
    }

    bool hasLocalOrUnnamedType() const {
      assert(isCacheValid() && "getting linkage from invalid cache");
      return CachedLocalOrUnnamed;
    }
  };
  enum { NumTypeBits = 8 + llvm::BitWidth<TypeDependence> + 6 };

protected:
  // These classes allow subclasses to somewhat cleanly pack bitfields
  // into Type.

  class ArrayTypeBitfields {
    friend class ArrayType;

    unsigned : NumTypeBits;

    /// CVR qualifiers from declarations like
    /// 'int X[static restrict 4]'. For function parameters only.
    unsigned IndexTypeQuals : 3;

    /// Storage class qualifiers from declarations like
    /// 'int X[static restrict 4]'. For function parameters only.
    /// Actually an ArrayType::ArraySizeModifier.
    unsigned SizeModifier : 3;
  };

  class ConstantArrayTypeBitfields {
    friend class ConstantArrayType;

    unsigned : NumTypeBits + 3 + 3;

    /// Whether we have a stored size expression.
    unsigned HasStoredSizeExpr : 1;
  };

  class BuiltinTypeBitfields {
    friend class BuiltinType;

    unsigned : NumTypeBits;

    /// The kind (BuiltinType::Kind) of builtin type this is.
    unsigned Kind : 8;
  };

  /// FunctionTypeBitfields store various bits belonging to FunctionProtoType.
  /// Only common bits are stored here. Additional uncommon bits are stored
  /// in a trailing object after FunctionProtoType.
  class FunctionTypeBitfields {
    friend class FunctionProtoType;
    friend class FunctionType;

    unsigned : NumTypeBits;

    /// Extra information which affects how the function is called, like
    /// regparm and the calling convention.
    unsigned ExtInfo : 13;

    /// The ref-qualifier associated with a \c FunctionProtoType.
    ///
    /// This is a value of type \c RefQualifierKind.
    unsigned RefQualifier : 2;

    /// Used only by FunctionProtoType, put here to pack with the
    /// other bitfields.
    /// The qualifiers are part of FunctionProtoType because...
    ///
    /// C++ 8.3.5p4: The return type, the parameter type list and the
    /// cv-qualifier-seq, [...], are part of the function type.
    unsigned FastTypeQuals : Qualifiers::FastWidth;
    /// Whether this function has extended Qualifiers.
    unsigned HasExtQuals : 1;

    /// The number of parameters this function has, not counting '...'.
    /// According to [implimits] 8 bits should be enough here but this is
    /// somewhat easy to exceed with metaprogramming and so we would like to
    /// keep NumParams as wide as reasonably possible.
    unsigned NumParams : 16;

    /// The type of exception specification this function has.
    unsigned ExceptionSpecType : 4;

    /// Whether this function has extended parameter information.
    unsigned HasExtParameterInfos : 1;

    /// Whether this function has extra bitfields for the prototype.
    unsigned HasExtraBitfields : 1;

    /// Whether the function is variadic.
    unsigned Variadic : 1;

    /// Whether this function has a trailing return type.
    unsigned HasTrailingReturn : 1;
  };

  class ObjCObjectTypeBitfields {
    friend class ObjCObjectType;

    unsigned : NumTypeBits;

    /// The number of type arguments stored directly on this object type.
    unsigned NumTypeArgs : 7;

    /// The number of protocols stored directly on this object type.
    unsigned NumProtocols : 6;

    /// Whether this is a "kindof" type.
    unsigned IsKindOf : 1;
  };

  class ReferenceTypeBitfields {
    friend class ReferenceType;

    unsigned : NumTypeBits;

    /// True if the type was originally spelled with an lvalue sigil.
    /// This is never true of rvalue references but can also be false
    /// on lvalue references because of C++0x [dcl.typedef]p9,
    /// as follows:
    ///
    ///   typedef int &ref;    // lvalue, spelled lvalue
    ///   typedef int &&rvref; // rvalue
    ///   ref &a;              // lvalue, inner ref, spelled lvalue
    ///   ref &&a;             // lvalue, inner ref
    ///   rvref &a;            // lvalue, inner ref, spelled lvalue
    ///   rvref &&a;           // rvalue, inner ref
    unsigned SpelledAsLValue : 1;

    /// True if the inner type is a reference type.  This only happens
    /// in non-canonical forms.
    unsigned InnerRef : 1;
  };

  class TypeWithKeywordBitfields {
    friend class TypeWithKeyword;

    unsigned : NumTypeBits;

    /// An ElaboratedTypeKeyword.  8 bits for efficient access.
    unsigned Keyword : 8;
  };

  enum { NumTypeWithKeywordBits = 8 };

  class ElaboratedTypeBitfields {
    friend class ElaboratedType;

    unsigned : NumTypeBits;
    unsigned : NumTypeWithKeywordBits;

    /// Whether the ElaboratedType has a trailing OwnedTagDecl.
    unsigned HasOwnedTagDecl : 1;
  };

  class VectorTypeBitfields {
    friend class VectorType;
    friend class DependentVectorType;

    unsigned : NumTypeBits;

    /// The kind of vector, either a generic vector type or some
    /// target-specific vector type such as for AltiVec or Neon.
    unsigned VecKind : 3;
    /// The number of elements in the vector.
    uint32_t NumElements;
  };

  class AttributedTypeBitfields {
    friend class AttributedType;

    unsigned : NumTypeBits;

    /// An AttributedType::Kind
    unsigned AttrKind : 32 - NumTypeBits;
  };

  class AutoTypeBitfields {
    friend class AutoType;

    unsigned : NumTypeBits;

    /// Was this placeholder type spelled as 'auto', 'decltype(auto)',
    /// or '__auto_type'?  AutoTypeKeyword value.
    unsigned Keyword : 2;

    /// The number of template arguments in the type-constraints, which is
    /// expected to be able to hold at least 1024 according to [implimits].
    /// However as this limit is somewhat easy to hit with template
    /// metaprogramming we'd prefer to keep it as large as possible.
    /// At the moment it has been left as a non-bitfield since this type
    /// safely fits in 64 bits as an unsigned, so there is no reason to
    /// introduce the performance impact of a bitfield.
    unsigned NumArgs;
  };

  class TypeOfBitfields {
    friend class TypeOfType;
    friend class TypeOfExprType;

    unsigned : NumTypeBits;
    unsigned IsUnqual : 1; // If true: typeof_unqual, else: typeof
  };

  class UsingBitfields {
    friend class UsingType;

    unsigned : NumTypeBits;

    /// True if the underlying type is different from the declared one.
    unsigned hasTypeDifferentFromDecl : 1;
  };

  class TypedefBitfields {
    friend class TypedefType;

    unsigned : NumTypeBits;

    /// True if the underlying type is different from the declared one.
    unsigned hasTypeDifferentFromDecl : 1;
  };

  class SubstTemplateTypeParmTypeBitfields {
    friend class SubstTemplateTypeParmType;

    unsigned : NumTypeBits;

    unsigned HasNonCanonicalUnderlyingType : 1;

    // The index of the template parameter this substitution represents.
    unsigned Index : 15;

    /// Represents the index within a pack if this represents a substitution
    /// from a pack expansion. This index starts at the end of the pack and
    /// increments towards the beginning.
    /// Positive non-zero number represents the index + 1.
    /// Zero means this is not substituted from an expansion.
    unsigned PackIndex : 16;
  };

  class SubstTemplateTypeParmPackTypeBitfields {
    friend class SubstTemplateTypeParmPackType;

    unsigned : NumTypeBits;

    // The index of the template parameter this substitution represents.
    unsigned Index : 16;

    /// The number of template arguments in \c Arguments, which is
    /// expected to be able to hold at least 1024 according to [implimits].
    /// However as this limit is somewhat easy to hit with template
    /// metaprogramming we'd prefer to keep it as large as possible.
    unsigned NumArgs : 16;
  };

  class TemplateSpecializationTypeBitfields {
    friend class TemplateSpecializationType;

    unsigned : NumTypeBits;

    /// Whether this template specialization type is a substituted type alias.
    unsigned TypeAlias : 1;

    /// The number of template arguments named in this class template
    /// specialization, which is expected to be able to hold at least 1024
    /// according to [implimits]. However, as this limit is somewhat easy to
    /// hit with template metaprogramming we'd prefer to keep it as large
    /// as possible. At the moment it has been left as a non-bitfield since
    /// this type safely fits in 64 bits as an unsigned, so there is no reason
    /// to introduce the performance impact of a bitfield.
    unsigned NumArgs;
  };

  class DependentTemplateSpecializationTypeBitfields {
    friend class DependentTemplateSpecializationType;

    unsigned : NumTypeBits;
    unsigned : NumTypeWithKeywordBits;

    /// The number of template arguments named in this class template
    /// specialization, which is expected to be able to hold at least 1024
    /// according to [implimits]. However, as this limit is somewhat easy to
    /// hit with template metaprogramming we'd prefer to keep it as large
    /// as possible. At the moment it has been left as a non-bitfield since
    /// this type safely fits in 64 bits as an unsigned, so there is no reason
    /// to introduce the performance impact of a bitfield.
    unsigned NumArgs;
  };

  class PackExpansionTypeBitfields {
    friend class PackExpansionType;

    unsigned : NumTypeBits;

    /// The number of expansions that this pack expansion will
    /// generate when substituted (+1), which is expected to be able to
    /// hold at least 1024 according to [implimits]. However, as this limit
    /// is somewhat easy to hit with template metaprogramming we'd prefer to
    /// keep it as large as possible. At the moment it has been left as a
    /// non-bitfield since this type safely fits in 64 bits as an unsigned, so
    /// there is no reason to introduce the performance impact of a bitfield.
    ///
    /// This field will only have a non-zero value when some of the parameter
    /// packs that occur within the pattern have been substituted but others
    /// have not.
    unsigned NumExpansions;
  };

  union {
    TypeBitfields TypeBits;
    ArrayTypeBitfields ArrayTypeBits;
    ConstantArrayTypeBitfields ConstantArrayTypeBits;
    AttributedTypeBitfields AttributedTypeBits;
    AutoTypeBitfields AutoTypeBits;
    TypeOfBitfields TypeOfBits;
    TypedefBitfields TypedefBits;
    UsingBitfields UsingBits;
    BuiltinTypeBitfields BuiltinTypeBits;
    FunctionTypeBitfields FunctionTypeBits;
    ObjCObjectTypeBitfields ObjCObjectTypeBits;
    ReferenceTypeBitfields ReferenceTypeBits;
    TypeWithKeywordBitfields TypeWithKeywordBits;
    ElaboratedTypeBitfields ElaboratedTypeBits;
    VectorTypeBitfields VectorTypeBits;
    SubstTemplateTypeParmTypeBitfields SubstTemplateTypeParmTypeBits;
    SubstTemplateTypeParmPackTypeBitfields SubstTemplateTypeParmPackTypeBits;
    TemplateSpecializationTypeBitfields TemplateSpecializationTypeBits;
    DependentTemplateSpecializationTypeBitfields
      DependentTemplateSpecializationTypeBits;
    PackExpansionTypeBitfields PackExpansionTypeBits;
  };

private:
  template <class T> friend class TypePropertyCache;

  /// Set whether this type comes from an AST file.
  void setFromAST(bool V = true) const {
    TypeBits.FromAST = V;
  }

protected:
  friend class ASTContext;

  Type(TypeClass tc, QualType canon, TypeDependence Dependence)
      : ExtQualsTypeCommonBase(this,
                               canon.isNull() ? QualType(this_(), 0) : canon) {
    static_assert(sizeof(*this) <= 8 + sizeof(ExtQualsTypeCommonBase),
                  "changing bitfields changed sizeof(Type)!");
    static_assert(alignof(decltype(*this)) % sizeof(void *) == 0,
                  "Insufficient alignment!");
    TypeBits.TC = tc;
    TypeBits.Dependence = static_cast<unsigned>(Dependence);
    TypeBits.CacheValid = false;
    TypeBits.CachedLocalOrUnnamed = false;
    TypeBits.CachedLinkage = NoLinkage;
    TypeBits.FromAST = false;
  }

  // silence VC++ warning C4355: 'this' : used in base member initializer list
  Type *this_() { return this; }

  void setDependence(TypeDependence D) {
    TypeBits.Dependence = static_cast<unsigned>(D);
  }

  void addDependence(TypeDependence D) { setDependence(getDependence() | D); }

public:
  friend class ASTReader;
  friend class ASTWriter;
  template <class T> friend class serialization::AbstractTypeReader;
  template <class T> friend class serialization::AbstractTypeWriter;

  Type(const Type &) = delete;
  Type(Type &&) = delete;
  Type &operator=(const Type &) = delete;
  Type &operator=(Type &&) = delete;

  TypeClass getTypeClass() const { return static_cast<TypeClass>(TypeBits.TC); }

  /// Whether this type comes from an AST file.
  bool isFromAST() const { return TypeBits.FromAST; }

  /// Whether this type is or contains an unexpanded parameter
  /// pack, used to support C++0x variadic templates.
  ///
  /// A type that contains a parameter pack shall be expanded by the
  /// ellipsis operator at some point. For example, the typedef in the
  /// following example contains an unexpanded parameter pack 'T':
  ///
  /// \code
  /// template<typename ...T>
  /// struct X {
  ///   typedef T* pointer_types; // ill-formed; T is a parameter pack.
  /// };
  /// \endcode
  ///
  /// Note that this routine does not specify which
  bool containsUnexpandedParameterPack() const {
    return getDependence() & TypeDependence::UnexpandedPack;
  }

  /// Determines if this type would be canonical if it had no further
  /// qualification.
  bool isCanonicalUnqualified() const {
    return CanonicalType == QualType(this, 0);
  }

  /// Pull a single level of sugar off of this locally-unqualified type.
  /// Users should generally prefer SplitQualType::getSingleStepDesugaredType()
  /// or QualType::getSingleStepDesugaredType(const ASTContext&).
  QualType getLocallyUnqualifiedSingleStepDesugaredType() const;

  /// As an extension, we classify types as one of "sized" or "sizeless";
  /// every type is one or the other.  Standard types are all sized;
  /// sizeless types are purely an extension.
  ///
  /// Sizeless types contain data with no specified size, alignment,
  /// or layout.
  bool isSizelessType() const;
  bool isSizelessBuiltinType() const;

  /// Determines if this is a sizeless type supported by the
  /// 'arm_sve_vector_bits' type attribute, which can be applied to a single
  /// SVE vector or predicate, excluding tuple types such as svint32x4_t.
  bool isVLSTBuiltinType() const;

  /// Returns the representative type for the element of an SVE builtin type.
  /// This is used to represent fixed-length SVE vectors created with the
  /// 'arm_sve_vector_bits' type attribute as VectorType.
  QualType getSveEltType(const ASTContext &Ctx) const;

  /// Types are partitioned into 3 broad categories (C99 6.2.5p1):
  /// object types, function types, and incomplete types.

  /// Return true if this is an incomplete type.
  /// A type that can describe objects, but which lacks information needed to
  /// determine its size (e.g. void, or a fwd declared struct). Clients of this
  /// routine will need to determine if the size is actually required.
  ///
  /// Def If non-null, and the type refers to some kind of declaration
  /// that can be completed (such as a C struct, C++ class, or Objective-C
  /// class), will be set to the declaration.
  bool isIncompleteType(NamedDecl **Def = nullptr) const;

  /// Return true if this is an incomplete or object
  /// type, in other words, not a function type.
  bool isIncompleteOrObjectType() const {
    return !isFunctionType();
  }

  /// Determine whether this type is an object type.
  bool isObjectType() const {
    // C++ [basic.types]p8:
    //   An object type is a (possibly cv-qualified) type that is not a
    //   function type, not a reference type, and not a void type.
    return !isReferenceType() && !isFunctionType() && !isVoidType();
  }

  /// Return true if this is a literal type
  /// (C++11 [basic.types]p10)
  bool isLiteralType(const ASTContext &Ctx) const;

  /// Determine if this type is a structural type, per C++20 [temp.param]p7.
  bool isStructuralType() const;

  /// Test if this type is a standard-layout type.
  /// (C++0x [basic.type]p9)
  bool isStandardLayoutType() const;

  /// Helper methods to distinguish type categories. All type predicates
  /// operate on the canonical type, ignoring typedefs and qualifiers.

  /// Returns true if the type is a builtin type.
  bool isBuiltinType() const;

  /// Test for a particular builtin type.
  bool isSpecificBuiltinType(unsigned K) const;

  /// Test for a type which does not represent an actual type-system type but
  /// is instead used as a placeholder for various convenient purposes within
  /// Clang.  All such types are BuiltinTypes.
  bool isPlaceholderType() const;
  const BuiltinType *getAsPlaceholderType() const;

  /// Test for a specific placeholder type.
  bool isSpecificPlaceholderType(unsigned K) const;

  /// Test for a placeholder type other than Overload; see
  /// BuiltinType::isNonOverloadPlaceholderType.
  bool isNonOverloadPlaceholderType() const;

  /// isIntegerType() does *not* include complex integers (a GCC extension).
  /// isComplexIntegerType() can be used to test for complex integers.
  bool isIntegerType() const;     // C99 6.2.5p17 (int, char, bool, enum)
  bool isEnumeralType() const;

  /// Determine whether this type is a scoped enumeration type.
  bool isScopedEnumeralType() const;
  bool isBooleanType() const;
  bool isCharType() const;
  bool isWideCharType() const;
  bool isChar8Type() const;
  bool isChar16Type() const;
  bool isChar32Type() const;
  bool isAnyCharacterType() const;
  bool isIntegralType(const ASTContext &Ctx) const;

  /// Determine whether this type is an integral or enumeration type.
  bool isIntegralOrEnumerationType() const;

  /// Determine whether this type is an integral or unscoped enumeration type.
  bool isIntegralOrUnscopedEnumerationType() const;
  bool isUnscopedEnumerationType() const;

  /// Floating point categories.
  bool isRealFloatingType() const; // C99 6.2.5p10 (float, double, long double)
  /// isComplexType() does *not* include complex integers (a GCC extension).
  /// isComplexIntegerType() can be used to test for complex integers.
  bool isComplexType() const;      // C99 6.2.5p11 (complex)
  bool isAnyComplexType() const;   // C99 6.2.5p11 (complex) + Complex Int.
  bool isFloatingType() const;     // C99 6.2.5p11 (real floating + complex)
  bool isHalfType() const;         // OpenCL 6.1.1.1, NEON (IEEE 754-2008 half)
  bool isFloat16Type() const;      // C11 extension ISO/IEC TS 18661
  bool isBFloat16Type() const;
  bool isFloat128Type() const;
  bool isIbm128Type() const;
  bool isRealType() const;         // C99 6.2.5p17 (real floating + integer)
  bool isArithmeticType() const;   // C99 6.2.5p18 (integer + floating)
  bool isVoidType() const;         // C99 6.2.5p19
  bool isScalarType() const;       // C99 6.2.5p21 (arithmetic + pointers)
  bool isAggregateType() const;
  bool isFundamentalType() const;
  bool isCompoundType() const;

  // Type Predicates: Check to see if this type is structurally the specified
  // type, ignoring typedefs and qualifiers.
  bool isFunctionType() const;
  bool isFunctionNoProtoType() const { return getAs<FunctionNoProtoType>(); }
  bool isFunctionProtoType() const { return getAs<FunctionProtoType>(); }
  bool isPointerType() const;
  bool isAnyPointerType() const;   // Any C pointer or ObjC object pointer
  bool isBlockPointerType() const;
  bool isVoidPointerType() const;
  bool isReferenceType() const;
  bool isLValueReferenceType() const;
  bool isRValueReferenceType() const;
  bool isObjectPointerType() const;
  bool isFunctionPointerType() const;
  bool isFunctionReferenceType() const;
  bool isMemberPointerType() const;
  bool isMemberFunctionPointerType() const;
  bool isMemberDataPointerType() const;
  bool isArrayType() const;
  bool isConstantArrayType() const;
  bool isIncompleteArrayType() const;
  bool isVariableArrayType() const;
  bool isDependentSizedArrayType() const;
  bool isRecordType() const;
  bool isClassType() const;
  bool isStructureType() const;
  bool isObjCBoxableRecordType() const;
  bool isInterfaceType() const;
  bool isStructureOrClassType() const;
  bool isUnionType() const;
  bool isComplexIntegerType() const;            // GCC _Complex integer type.
  bool isVectorType() const;                    // GCC vector type.
  bool isExtVectorType() const;                 // Extended vector type.
  bool isExtVectorBoolType() const;             // Extended vector type with bool element.
  bool isMatrixType() const;                    // Matrix type.
  bool isConstantMatrixType() const;            // Constant matrix type.
  bool isDependentAddressSpaceType() const;     // value-dependent address space qualifier
  bool isObjCObjectPointerType() const;         // pointer to ObjC object
  bool isObjCRetainableType() const;            // ObjC object or block pointer
  bool isObjCLifetimeType() const;              // (array of)* retainable type
  bool isObjCIndirectLifetimeType() const;      // (pointer to)* lifetime type
  bool isObjCNSObjectType() const;              // __attribute__((NSObject))
  bool isObjCIndependentClassType() const;      // __attribute__((objc_independent_class))
  // FIXME: change this to 'raw' interface type, so we can used 'interface' type
  // for the common case.
  bool isObjCObjectType() const;                // NSString or typeof(*(id)0)
  bool isObjCQualifiedInterfaceType() const;    // NSString<foo>
  bool isObjCQualifiedIdType() const;           // id<foo>
  bool isObjCQualifiedClassType() const;        // Class<foo>
  bool isObjCObjectOrInterfaceType() const;
  bool isObjCIdType() const;                    // id
  bool isDecltypeType() const;
  /// Was this type written with the special inert-in-ARC __unsafe_unretained
  /// qualifier?
  ///
  /// This approximates the answer to the following question: if this
  /// translation unit were compiled in ARC, would this type be qualified
  /// with __unsafe_unretained?
  bool isObjCInertUnsafeUnretainedType() const {
    return hasAttr(attr::ObjCInertUnsafeUnretained);
  }

  /// Whether the type is Objective-C 'id' or a __kindof type of an
  /// object type, e.g., __kindof NSView * or __kindof id
  /// <NSCopying>.
  ///
  /// \param bound Will be set to the bound on non-id subtype types,
  /// which will be (possibly specialized) Objective-C class type, or
  /// null for 'id.
  bool isObjCIdOrObjectKindOfType(const ASTContext &ctx,
                                  const ObjCObjectType *&bound) const;

  bool isObjCClassType() const;                 // Class

  /// Whether the type is Objective-C 'Class' or a __kindof type of an
  /// Class type, e.g., __kindof Class <NSCopying>.
  ///
  /// Unlike \c isObjCIdOrObjectKindOfType, there is no relevant bound
  /// here because Objective-C's type system cannot express "a class
  /// object for a subclass of NSFoo".
  bool isObjCClassOrClassKindOfType() const;

  bool isBlockCompatibleObjCPointerType(ASTContext &ctx) const;
  bool isObjCSelType() const;                 // Class
  bool isObjCBuiltinType() const;               // 'id' or 'Class'
  bool isObjCARCBridgableType() const;
  bool isCARCBridgableType() const;
  bool isTemplateTypeParmType() const;          // C++ template type parameter
  bool isNullPtrType() const;                   // C++11 std::nullptr_t or
                                                // C2x nullptr_t
  bool isNothrowT() const;                      // C++   std::nothrow_t
  bool isAlignValT() const;                     // C++17 std::align_val_t
  bool isStdByteType() const;                   // C++17 std::byte
  bool isAtomicType() const;                    // C11 _Atomic()
  bool isUndeducedAutoType() const;             // C++11 auto or
                                                // C++14 decltype(auto)
  bool isTypedefNameType() const;               // typedef or alias template

#define IMAGE_TYPE(ImgType, Id, SingletonId, Access, Suffix) \
  bool is##Id##Type() const;
#include "clang/Basic/OpenCLImageTypes.def"
#define IMAGE_TYPE(ImgType, Id, SingletonId, Access, Suffix)                   \
  bool isSampled##Id##Type() const;
#define IMAGE_WRITE_TYPE(Type, Id, Ext)
#define IMAGE_READ_WRITE_TYPE(Type, Id, Ext)
#include "clang/Basic/OpenCLImageTypes.def"

  bool isImageType() const;                     // Any OpenCL image type
  bool isSampledImageType() const;              // Any SPIR-V Sampled image type

  bool isSamplerT() const;                      // OpenCL sampler_t
  bool isEventT() const;                        // OpenCL event_t
  bool isClkEventT() const;                     // OpenCL clk_event_t
  bool isQueueT() const;                        // OpenCL queue_t
  bool isReserveIDT() const;                    // OpenCL reserve_id_t

#define EXT_OPAQUE_TYPE(ExtType, Id, Ext) \
  bool is##Id##Type() const;
#include "clang/Basic/OpenCLExtensionTypes.def"
  // Type defined in cl_intel_device_side_avc_motion_estimation OpenCL extension
  bool isOCLIntelSubgroupAVCType() const;
  bool isOCLExtOpaqueType() const;              // Any OpenCL extension type

  bool isPipeType() const;                      // OpenCL pipe type
  bool isBitIntType() const;                    // Bit-precise integer type
  bool isOpenCLSpecificType() const;            // Any OpenCL specific type

  /// Determines if this type, which must satisfy
  /// isObjCLifetimeType(), is implicitly __unsafe_unretained rather
  /// than implicitly __strong.
  bool isObjCARCImplicitlyUnretainedType() const;

  /// Check if the type is the CUDA device builtin surface type.
  bool isCUDADeviceBuiltinSurfaceType() const;
  /// Check if the type is the CUDA device builtin texture type.
  bool isCUDADeviceBuiltinTextureType() const;

  bool isRVVType() const;

  /// Return the implicit lifetime for this type, which must not be dependent.
  Qualifiers::ObjCLifetime getObjCARCImplicitLifetime() const;

  enum ScalarTypeKind {
    STK_CPointer,
    STK_BlockPointer,
    STK_ObjCObjectPointer,
    STK_MemberPointer,
    STK_Bool,
    STK_Integral,
    STK_Floating,
    STK_IntegralComplex,
    STK_FloatingComplex,
    STK_FixedPoint
  };

  /// Given that this is a scalar type, classify it.
  ScalarTypeKind getScalarTypeKind() const;

  TypeDependence getDependence() const {
    return static_cast<TypeDependence>(TypeBits.Dependence);
  }

  /// Whether this type is an error type.
  bool containsErrors() const {
    return getDependence() & TypeDependence::Error;
  }

  /// Whether this type is a dependent type, meaning that its definition
  /// somehow depends on a template parameter (C++ [temp.dep.type]).
  bool isDependentType() const {
    return getDependence() & TypeDependence::Dependent;
  }

  /// Determine whether this type is an instantiation-dependent type,
  /// meaning that the type involves a template parameter (even if the
  /// definition does not actually depend on the type substituted for that
  /// template parameter).
  bool isInstantiationDependentType() const {
    return getDependence() & TypeDependence::Instantiation;
  }

  /// Determine whether this type is an undeduced type, meaning that
  /// it somehow involves a C++11 'auto' type or similar which has not yet been
  /// deduced.
  bool isUndeducedType() const;

  /// Whether this type is a variably-modified type (C99 6.7.5).
  bool isVariablyModifiedType() const {
    return getDependence() & TypeDependence::VariablyModified;
  }

  /// Whether this type involves a variable-length array type
  /// with a definite size.
  bool hasSizedVLAType() const;

  /// Whether this type is or contains a local or unnamed type.
  bool hasUnnamedOrLocalType() const;

  bool isOverloadableType() const;

  /// Determine wither this type is a C++ elaborated-type-specifier.
  bool isElaboratedTypeSpecifier() const;

  bool canDecayToPointerType() const;

  /// Whether this type is represented natively as a pointer.  This includes
  /// pointers, references, block pointers, and Objective-C interface,
  /// qualified id, and qualified interface types, as well as nullptr_t.
  bool hasPointerRepresentation() const;

  /// Whether this type can represent an objective pointer type for the
  /// purpose of GC'ability
  bool hasObjCPointerRepresentation() const;

  /// Determine whether this type has an integer representation
  /// of some sort, e.g., it is an integer type or a vector.
  bool hasIntegerRepresentation() const;

  /// Determine whether this type has an signed integer representation
  /// of some sort, e.g., it is an signed integer type or a vector.
  bool hasSignedIntegerRepresentation() const;

  /// Determine whether this type has an unsigned integer representation
  /// of some sort, e.g., it is an unsigned integer type or a vector.
  bool hasUnsignedIntegerRepresentation() const;

  /// Determine whether this type has a floating-point representation
  /// of some sort, e.g., it is a floating-point type or a vector thereof.
  bool hasFloatingRepresentation() const;

  // Type Checking Functions: Check to see if this type is structurally the
  // specified type, ignoring typedefs and qualifiers, and return a pointer to
  // the best type we can.
  const RecordType *getAsStructureType() const;
  /// NOTE: getAs*ArrayType are methods on ASTContext.
  const RecordType *getAsUnionType() const;
  const ComplexType *getAsComplexIntegerType() const; // GCC complex int type.
  const ObjCObjectType *getAsObjCInterfaceType() const;

  // The following is a convenience method that returns an ObjCObjectPointerType
  // for object declared using an interface.
  const ObjCObjectPointerType *getAsObjCInterfacePointerType() const;
  const ObjCObjectPointerType *getAsObjCQualifiedIdType() const;
  const ObjCObjectPointerType *getAsObjCQualifiedClassType() const;
  const ObjCObjectType *getAsObjCQualifiedInterfaceType() const;

  /// Retrieves the CXXRecordDecl that this type refers to, either
  /// because the type is a RecordType or because it is the injected-class-name
  /// type of a class template or class template partial specialization.
  CXXRecordDecl *getAsCXXRecordDecl() const;

  /// Retrieves the RecordDecl this type refers to.
  RecordDecl *getAsRecordDecl() const;

  /// Retrieves the TagDecl that this type refers to, either
  /// because the type is a TagType or because it is the injected-class-name
  /// type of a class template or class template partial specialization.
  TagDecl *getAsTagDecl() const;

  /// If this is a pointer or reference to a RecordType, return the
  /// CXXRecordDecl that the type refers to.
  ///
  /// If this is not a pointer or reference, or the type being pointed to does
  /// not refer to a CXXRecordDecl, returns NULL.
  const CXXRecordDecl *getPointeeCXXRecordDecl() const;

  /// Get the DeducedType whose type will be deduced for a variable with
  /// an initializer of this type. This looks through declarators like pointer
  /// types, but not through decltype or typedefs.
  DeducedType *getContainedDeducedType() const;

  /// Get the AutoType whose type will be deduced for a variable with
  /// an initializer of this type. This looks through declarators like pointer
  /// types, but not through decltype or typedefs.
  AutoType *getContainedAutoType() const {
    return dyn_cast_or_null<AutoType>(getContainedDeducedType());
  }

  /// Determine whether this type was written with a leading 'auto'
  /// corresponding to a trailing return type (possibly for a nested
  /// function type within a pointer to function type or similar).
  bool hasAutoForTrailingReturnType() const;

  /// Member-template getAs<specific type>'.  Look through sugar for
  /// an instance of \<specific type>.   This scheme will eventually
  /// replace the specific getAsXXXX methods above.
  ///
  /// There are some specializations of this member template listed
  /// immediately following this class.
  template <typename T> const T *getAs() const;

  /// Member-template getAsAdjusted<specific type>. Look through specific kinds
  /// of sugar (parens, attributes, etc) for an instance of \<specific type>.
  /// This is used when you need to walk over sugar nodes that represent some
  /// kind of type adjustment from a type that was written as a \<specific type>
  /// to another type that is still canonically a \<specific type>.
  template <typename T> const T *getAsAdjusted() const;

  /// A variant of getAs<> for array types which silently discards
  /// qualifiers from the outermost type.
  const ArrayType *getAsArrayTypeUnsafe() const;

  /// Member-template castAs<specific type>.  Look through sugar for
  /// the underlying instance of \<specific type>.
  ///
  /// This method has the same relationship to getAs<T> as cast<T> has
  /// to dyn_cast<T>; which is to say, the underlying type *must*
  /// have the intended type, and this method will never return null.
  template <typename T> const T *castAs() const;

  /// A variant of castAs<> for array type which silently discards
  /// qualifiers from the outermost type.
  const ArrayType *castAsArrayTypeUnsafe() const;

  /// Determine whether this type had the specified attribute applied to it
  /// (looking through top-level type sugar).
  bool hasAttr(attr::Kind AK) const;

  /// Get the base element type of this type, potentially discarding type
  /// qualifiers.  This should never be used when type qualifiers
  /// are meaningful.
  const Type *getBaseElementTypeUnsafe() const;

  /// If this is an array type, return the element type of the array,
  /// potentially with type qualifiers missing.
  /// This should never be used when type qualifiers are meaningful.
  const Type *getArrayElementTypeNoTypeQual() const;

  /// If this is a pointer type, return the pointee type.
  /// If this is an array type, return the array element type.
  /// This should never be used when type qualifiers are meaningful.
  const Type *getPointeeOrArrayElementType() const;

  /// If this is a pointer, ObjC object pointer, or block
  /// pointer, this returns the respective pointee.
  QualType getPointeeType() const;

  /// Return the specified type with any "sugar" removed from the type,
  /// removing any typedefs, typeofs, etc., as well as any qualifiers.
  const Type *getUnqualifiedDesugaredType() const;

  /// Return true if this is an integer type that is
  /// signed, according to C99 6.2.5p4 [char, signed char, short, int, long..],
  /// or an enum decl which has a signed representation.
  bool isSignedIntegerType() const;

  /// Return true if this is an integer type that is
  /// unsigned, according to C99 6.2.5p6 [which returns true for _Bool],
  /// or an enum decl which has an unsigned representation.
  bool isUnsignedIntegerType() const;

  /// Determines whether this is an integer type that is signed or an
  /// enumeration types whose underlying type is a signed integer type.
  bool isSignedIntegerOrEnumerationType() const;

  /// Determines whether this is an integer type that is unsigned or an
  /// enumeration types whose underlying type is a unsigned integer type.
  bool isUnsignedIntegerOrEnumerationType() const;

  /// Return true if this is a fixed point type according to
  /// ISO/IEC JTC1 SC22 WG14 N1169.
  bool isFixedPointType() const;

  /// Return true if this is a fixed point or integer type.
  bool isFixedPointOrIntegerType() const;

  /// Return true if this is a saturated fixed point type according to
  /// ISO/IEC JTC1 SC22 WG14 N1169. This type can be signed or unsigned.
  bool isSaturatedFixedPointType() const;

  /// Return true if this is a saturated fixed point type according to
  /// ISO/IEC JTC1 SC22 WG14 N1169. This type can be signed or unsigned.
  bool isUnsaturatedFixedPointType() const;

  /// Return true if this is a fixed point type that is signed according
  /// to ISO/IEC JTC1 SC22 WG14 N1169. This type can also be saturated.
  bool isSignedFixedPointType() const;

  /// Return true if this is a fixed point type that is unsigned according
  /// to ISO/IEC JTC1 SC22 WG14 N1169. This type can also be saturated.
  bool isUnsignedFixedPointType() const;

  /// Return true if this is not a variable sized type,
  /// according to the rules of C99 6.7.5p3.  It is not legal to call this on
  /// incomplete types.
  bool isConstantSizeType() const;

  /// Returns true if this type can be represented by some
  /// set of type specifiers.
  bool isSpecifierType() const;

  /// Determine the linkage of this type.
  Linkage getLinkage() const;

  /// Determine the visibility of this type.
  Visibility getVisibility() const {
    return getLinkageAndVisibility().getVisibility();
  }

  /// Return true if the visibility was explicitly set is the code.
  bool isVisibilityExplicit() const {
    return getLinkageAndVisibility().isVisibilityExplicit();
  }

  /// Determine the linkage and visibility of this type.
  LinkageInfo getLinkageAndVisibility() const;

  /// True if the computed linkage is valid. Used for consistency
  /// checking. Should always return true.
  bool isLinkageValid() const;

  /// Determine the nullability of the given type.
  ///
  /// Note that nullability is only captured as sugar within the type
  /// system, not as part of the canonical type, so nullability will
  /// be lost by canonicalization and desugaring.
  Optional<NullabilityKind> getNullability(const ASTContext &context) const;

  /// Determine whether the given type can have a nullability
  /// specifier applied to it, i.e., if it is any kind of pointer type.
  ///
  /// \param ResultIfUnknown The value to return if we don't yet know whether
  ///        this type can have nullability because it is dependent.
  bool canHaveNullability(bool ResultIfUnknown = true) const;

  /// Retrieve the set of substitutions required when accessing a member
  /// of the Objective-C receiver type that is declared in the given context.
  ///
  /// \c *this is the type of the object we're operating on, e.g., the
  /// receiver for a message send or the base of a property access, and is
  /// expected to be of some object or object pointer type.
  ///
  /// \param dc The declaration context for which we are building up a
  /// substitution mapping, which should be an Objective-C class, extension,
  /// category, or method within.
  ///
  /// \returns an array of type arguments that can be substituted for
  /// the type parameters of the given declaration context in any type described
  /// within that context, or an empty optional to indicate that no
  /// substitution is required.
  Optional<ArrayRef<QualType>>
  getObjCSubstitutions(const DeclContext *dc) const;

  /// Determines if this is an ObjC interface type that may accept type
  /// parameters.
  bool acceptsObjCTypeParams() const;

  const char *getTypeClassName() const;

  QualType getCanonicalTypeInternal() const {
    return CanonicalType;
  }

  CanQualType getCanonicalTypeUnqualified() const; // in CanonicalType.h
  void dump() const;
  void dump(llvm::raw_ostream &OS, const ASTContext &Context) const;
};

/// This will check for a TypedefType by removing any existing sugar
/// until it reaches a TypedefType or a non-sugared type.
template <> const TypedefType *Type::getAs() const;

/// This will check for a TemplateSpecializationType by removing any
/// existing sugar until it reaches a TemplateSpecializationType or a
/// non-sugared type.
template <> const TemplateSpecializationType *Type::getAs() const;

/// This will check for an AttributedType by removing any existing sugar
/// until it reaches an AttributedType or a non-sugared type.
template <> const AttributedType *Type::getAs() const;

// We can do canonical leaf types faster, because we don't have to
// worry about preserving child type decoration.
#define TYPE(Class, Base)
#define LEAF_TYPE(Class) \
template <> inline const Class##Type *Type::getAs() const { \
  return dyn_cast<Class##Type>(CanonicalType); \
} \
template <> inline const Class##Type *Type::castAs() const { \
  return cast<Class##Type>(CanonicalType); \
}
#include "clang/AST/TypeNodes.inc"

/// This class is used for builtin types like 'int'.  Builtin
/// types are always canonical and have a literal name field.
class BuiltinType : public Type {
public:
  enum Kind {
// OpenCL image types
#define IMAGE_TYPE(ImgType, Id, SingletonId, Access, Suffix) Id,
#include "clang/Basic/OpenCLImageTypes.def"
#define IMAGE_TYPE(ImgType, Id, SingletonId, Access, Suffix) Sampled##Id,
#define IMAGE_WRITE_TYPE(Type, Id, Ext)
#define IMAGE_READ_WRITE_TYPE(Type, Id, Ext)
#include "clang/Basic/OpenCLImageTypes.def"
// OpenCL extension types
#define EXT_OPAQUE_TYPE(ExtType, Id, Ext) Id,
#include "clang/Basic/OpenCLExtensionTypes.def"
// SVE Types
#define SVE_TYPE(Name, Id, SingletonId) Id,
#include "clang/Basic/AArch64SVEACLETypes.def"
// PPC MMA Types
#define PPC_VECTOR_TYPE(Name, Id, Size) Id,
#include "clang/Basic/PPCTypes.def"
// RVV Types
#define RVV_TYPE(Name, Id, SingletonId) Id,
#include "clang/Basic/RISCVVTypes.def"
// All other builtin types
#define BUILTIN_TYPE(Id, SingletonId) Id,
#define LAST_BUILTIN_TYPE(Id) LastKind = Id
#include "clang/AST/BuiltinTypes.def"
  };

private:
  friend class ASTContext; // ASTContext creates these.

  BuiltinType(Kind K)
      : Type(Builtin, QualType(),
             K == Dependent ? TypeDependence::DependentInstantiation
                            : TypeDependence::None) {
    BuiltinTypeBits.Kind = K;
  }

public:
  Kind getKind() const { return static_cast<Kind>(BuiltinTypeBits.Kind); }
  StringRef getName(const PrintingPolicy &Policy) const;

  const char *getNameAsCString(const PrintingPolicy &Policy) const {
    // The StringRef is null-terminated.
    StringRef str = getName(Policy);
    assert(!str.empty() && str.data()[str.size()] == '\0');
    return str.data();
  }

  bool isSugared() const { return false; }
  QualType desugar() const { return QualType(this, 0); }

  bool isInteger() const {
    return getKind() >= Bool && getKind() <= Int128;
  }

  bool isSignedInteger() const {
    return getKind() >= Char_S && getKind() <= Int128;
  }

  bool isUnsignedInteger() const {
    return getKind() >= Bool && getKind() <= UInt128;
  }

  bool isFloatingPoint() const {
    return getKind() >= Half && getKind() <= Ibm128;
  }

  bool isSVEBool() const { return getKind() == Kind::SveBool; }

  /// Determines whether the given kind corresponds to a placeholder type.
  static bool isPlaceholderTypeKind(Kind K) {
    return K >= Overload;
  }

  /// Determines whether this type is a placeholder type, i.e. a type
  /// which cannot appear in arbitrary positions in a fully-formed
  /// expression.
  bool isPlaceholderType() const {
    return isPlaceholderTypeKind(getKind());
  }

  /// Determines whether this type is a placeholder type other than
  /// Overload.  Most placeholder types require only syntactic
  /// information about their context in order to be resolved (e.g.
  /// whether it is a call expression), which means they can (and
  /// should) be resolved in an earlier "phase" of analysis.
  /// Overload expressions sometimes pick up further information
  /// from their context, like whether the context expects a
  /// specific function-pointer type, and so frequently need
  /// special treatment.
  bool isNonOverloadPlaceholderType() const {
    return getKind() > Overload;
  }

  static bool classof(const Type *T) { return T->getTypeClass() == Builtin; }
};

/// Complex values, per C99 6.2.5p11.  This supports the C99 complex
/// types (_Complex float etc) as well as the GCC integer complex extensions.
class ComplexType : public Type, public llvm::FoldingSetNode {
  friend class ASTContext; // ASTContext creates these.

  QualType ElementType;

  ComplexType(QualType Element, QualType CanonicalPtr)
      : Type(Complex, CanonicalPtr, Element->getDependence()),
        ElementType(Element) {}

public:
  QualType getElementType() const { return ElementType; }

  bool isSugared() const { return false; }
  QualType desugar() const { return QualType(this, 0); }

  void Profile(llvm::FoldingSetNodeID &ID) {
    Profile(ID, getElementType());
  }

  static void Profile(llvm::FoldingSetNodeID &ID, QualType Element) {
    ID.AddPointer(Element.getAsOpaquePtr());
  }

  static bool classof(const Type *T) { return T->getTypeClass() == Complex; }
};

/// Sugar for parentheses used when specifying types.
class ParenType : public Type, public llvm::FoldingSetNode {
  friend class ASTContext; // ASTContext creates these.

  QualType Inner;

  ParenType(QualType InnerType, QualType CanonType)
      : Type(Paren, CanonType, InnerType->getDependence()), Inner(InnerType) {}

public:
  QualType getInnerType() const { return Inner; }

  bool isSugared() const { return true; }
  QualType desugar() const { return getInnerType(); }

  void Profile(llvm::FoldingSetNodeID &ID) {
    Profile(ID, getInnerType());
  }

  static void Profile(llvm::FoldingSetNodeID &ID, QualType Inner) {
    Inner.Profile(ID);
  }

  static bool classof(const Type *T) { return T->getTypeClass() == Paren; }
};

/// PointerType - C99 6.7.5.1 - Pointer Declarators.
class PointerType : public Type, public llvm::FoldingSetNode {
  friend class ASTContext; // ASTContext creates these.

  QualType PointeeType;

  PointerType(QualType Pointee, QualType CanonicalPtr)
      : Type(Pointer, CanonicalPtr, Pointee->getDependence()),
        PointeeType(Pointee) {}

public:
  QualType getPointeeType() const { return PointeeType; }

  bool isSugared() const { return false; }
  QualType desugar() const { return QualType(this, 0); }

  void Profile(llvm::FoldingSetNodeID &ID) {
    Profile(ID, getPointeeType());
  }

  static void Profile(llvm::FoldingSetNodeID &ID, QualType Pointee) {
    ID.AddPointer(Pointee.getAsOpaquePtr());
  }

  static bool classof(const Type *T) { return T->getTypeClass() == Pointer; }
};

/// Represents a type which was implicitly adjusted by the semantic
/// engine for arbitrary reasons.  For example, array and function types can
/// decay, and function types can have their calling conventions adjusted.
class AdjustedType : public Type, public llvm::FoldingSetNode {
  QualType OriginalTy;
  QualType AdjustedTy;

protected:
  friend class ASTContext; // ASTContext creates these.

  AdjustedType(TypeClass TC, QualType OriginalTy, QualType AdjustedTy,
               QualType CanonicalPtr)
      : Type(TC, CanonicalPtr, OriginalTy->getDependence()),
        OriginalTy(OriginalTy), AdjustedTy(AdjustedTy) {}

public:
  QualType getOriginalType() const { return OriginalTy; }
  QualType getAdjustedType() const { return AdjustedTy; }

  bool isSugared() const { return true; }
  QualType desugar() const { return AdjustedTy; }

  void Profile(llvm::FoldingSetNodeID &ID) {
    Profile(ID, OriginalTy, AdjustedTy);
  }

  static void Profile(llvm::FoldingSetNodeID &ID, QualType Orig, QualType New) {
    ID.AddPointer(Orig.getAsOpaquePtr());
    ID.AddPointer(New.getAsOpaquePtr());
  }

  static bool classof(const Type *T) {
    return T->getTypeClass() == Adjusted || T->getTypeClass() == Decayed;
  }
};

/// Represents a pointer type decayed from an array or function type.
class DecayedType : public AdjustedType {
  friend class ASTContext; // ASTContext creates these.

  inline
  DecayedType(QualType OriginalType, QualType Decayed, QualType Canonical);

public:
  QualType getDecayedType() const { return getAdjustedType(); }

  inline QualType getPointeeType() const;

  static bool classof(const Type *T) { return T->getTypeClass() == Decayed; }
};

/// Pointer to a block type.
/// This type is to represent types syntactically represented as
/// "void (^)(int)", etc. Pointee is required to always be a function type.
class BlockPointerType : public Type, public llvm::FoldingSetNode {
  friend class ASTContext; // ASTContext creates these.

  // Block is some kind of pointer type
  QualType PointeeType;

  BlockPointerType(QualType Pointee, QualType CanonicalCls)
      : Type(BlockPointer, CanonicalCls, Pointee->getDependence()),
        PointeeType(Pointee) {}

public:
  // Get the pointee type. Pointee is required to always be a function type.
  QualType getPointeeType() const { return PointeeType; }

  bool isSugared() const { return false; }
  QualType desugar() const { return QualType(this, 0); }

  void Profile(llvm::FoldingSetNodeID &ID) {
      Profile(ID, getPointeeType());
  }

  static void Profile(llvm::FoldingSetNodeID &ID, QualType Pointee) {
      ID.AddPointer(Pointee.getAsOpaquePtr());
  }

  static bool classof(const Type *T) {
    return T->getTypeClass() == BlockPointer;
  }
};

/// Base for LValueReferenceType and RValueReferenceType
class ReferenceType : public Type, public llvm::FoldingSetNode {
  QualType PointeeType;

protected:
  ReferenceType(TypeClass tc, QualType Referencee, QualType CanonicalRef,
                bool SpelledAsLValue)
      : Type(tc, CanonicalRef, Referencee->getDependence()),
        PointeeType(Referencee) {
    ReferenceTypeBits.SpelledAsLValue = SpelledAsLValue;
    ReferenceTypeBits.InnerRef = Referencee->isReferenceType();
  }

public:
  bool isSpelledAsLValue() const { return ReferenceTypeBits.SpelledAsLValue; }
  bool isInnerRef() const { return ReferenceTypeBits.InnerRef; }

  QualType getPointeeTypeAsWritten() const { return PointeeType; }

  QualType getPointeeType() const {
    // FIXME: this might strip inner qualifiers; okay?
    const ReferenceType *T = this;
    while (T->isInnerRef())
      T = T->PointeeType->castAs<ReferenceType>();
    return T->PointeeType;
  }

  void Profile(llvm::FoldingSetNodeID &ID) {
    Profile(ID, PointeeType, isSpelledAsLValue());
  }

  static void Profile(llvm::FoldingSetNodeID &ID,
                      QualType Referencee,
                      bool SpelledAsLValue) {
    ID.AddPointer(Referencee.getAsOpaquePtr());
    ID.AddBoolean(SpelledAsLValue);
  }

  static bool classof(const Type *T) {
    return T->getTypeClass() == LValueReference ||
           T->getTypeClass() == RValueReference;
  }
};

/// An lvalue reference type, per C++11 [dcl.ref].
class LValueReferenceType : public ReferenceType {
  friend class ASTContext; // ASTContext creates these

  LValueReferenceType(QualType Referencee, QualType CanonicalRef,
                      bool SpelledAsLValue)
      : ReferenceType(LValueReference, Referencee, CanonicalRef,
                      SpelledAsLValue) {}

public:
  bool isSugared() const { return false; }
  QualType desugar() const { return QualType(this, 0); }

  static bool classof(const Type *T) {
    return T->getTypeClass() == LValueReference;
  }
};

/// An rvalue reference type, per C++11 [dcl.ref].
class RValueReferenceType : public ReferenceType {
  friend class ASTContext; // ASTContext creates these

  RValueReferenceType(QualType Referencee, QualType CanonicalRef)
       : ReferenceType(RValueReference, Referencee, CanonicalRef, false) {}

public:
  bool isSugared() const { return false; }
  QualType desugar() const { return QualType(this, 0); }

  static bool classof(const Type *T) {
    return T->getTypeClass() == RValueReference;
  }
};

/// A pointer to member type per C++ 8.3.3 - Pointers to members.
///
/// This includes both pointers to data members and pointer to member functions.
class MemberPointerType : public Type, public llvm::FoldingSetNode {
  friend class ASTContext; // ASTContext creates these.

  QualType PointeeType;

  /// The class of which the pointee is a member. Must ultimately be a
  /// RecordType, but could be a typedef or a template parameter too.
  const Type *Class;

  MemberPointerType(QualType Pointee, const Type *Cls, QualType CanonicalPtr)
      : Type(MemberPointer, CanonicalPtr,
             (Cls->getDependence() & ~TypeDependence::VariablyModified) |
                 Pointee->getDependence()),
        PointeeType(Pointee), Class(Cls) {}

public:
  QualType getPointeeType() const { return PointeeType; }

  /// Returns true if the member type (i.e. the pointee type) is a
  /// function type rather than a data-member type.
  bool isMemberFunctionPointer() const {
    return PointeeType->isFunctionProtoType();
  }

  /// Returns true if the member type (i.e. the pointee type) is a
  /// data type rather than a function type.
  bool isMemberDataPointer() const {
    return !PointeeType->isFunctionProtoType();
  }

  const Type *getClass() const { return Class; }
  CXXRecordDecl *getMostRecentCXXRecordDecl() const;

  bool isSugared() const { return false; }
  QualType desugar() const { return QualType(this, 0); }

  void Profile(llvm::FoldingSetNodeID &ID) {
    Profile(ID, getPointeeType(), getClass());
  }

  static void Profile(llvm::FoldingSetNodeID &ID, QualType Pointee,
                      const Type *Class) {
    ID.AddPointer(Pointee.getAsOpaquePtr());
    ID.AddPointer(Class);
  }

  static bool classof(const Type *T) {
    return T->getTypeClass() == MemberPointer;
  }
};

/// Represents an array type, per C99 6.7.5.2 - Array Declarators.
class ArrayType : public Type, public llvm::FoldingSetNode {
public:
  /// Capture whether this is a normal array (e.g. int X[4])
  /// an array with a static size (e.g. int X[static 4]), or an array
  /// with a star size (e.g. int X[*]).
  /// 'static' is only allowed on function parameters.
  enum ArraySizeModifier {
    Normal, Static, Star
  };

private:
  /// The element type of the array.
  QualType ElementType;

protected:
  friend class ASTContext; // ASTContext creates these.

  ArrayType(TypeClass tc, QualType et, QualType can, ArraySizeModifier sm,
            unsigned tq, const Expr *sz = nullptr);

public:
  QualType getElementType() const { return ElementType; }

  ArraySizeModifier getSizeModifier() const {
    return ArraySizeModifier(ArrayTypeBits.SizeModifier);
  }

  Qualifiers getIndexTypeQualifiers() const {
    return Qualifiers::fromCVRMask(getIndexTypeCVRQualifiers());
  }

  unsigned getIndexTypeCVRQualifiers() const {
    return ArrayTypeBits.IndexTypeQuals;
  }

  static bool classof(const Type *T) {
    return T->getTypeClass() == ConstantArray ||
           T->getTypeClass() == VariableArray ||
           T->getTypeClass() == IncompleteArray ||
           T->getTypeClass() == DependentSizedArray;
  }
};

/// Represents the canonical version of C arrays with a specified constant size.
/// For example, the canonical type for 'int A[4 + 4*100]' is a
/// ConstantArrayType where the element type is 'int' and the size is 404.
class ConstantArrayType final
    : public ArrayType,
      private llvm::TrailingObjects<ConstantArrayType, const Expr *> {
  friend class ASTContext; // ASTContext creates these.
  friend TrailingObjects;

  llvm::APInt Size; // Allows us to unique the type.

  ConstantArrayType(QualType et, QualType can, const llvm::APInt &size,
                    const Expr *sz, ArraySizeModifier sm, unsigned tq)
      : ArrayType(ConstantArray, et, can, sm, tq, sz), Size(size) {
    ConstantArrayTypeBits.HasStoredSizeExpr = sz != nullptr;
    if (ConstantArrayTypeBits.HasStoredSizeExpr) {
      assert(!can.isNull() && "canonical constant array should not have size");
      *getTrailingObjects<const Expr*>() = sz;
    }
  }

  unsigned numTrailingObjects(OverloadToken<const Expr*>) const {
    return ConstantArrayTypeBits.HasStoredSizeExpr;
  }

public:
  const llvm::APInt &getSize() const { return Size; }
  const Expr *getSizeExpr() const {
    return ConstantArrayTypeBits.HasStoredSizeExpr
               ? *getTrailingObjects<const Expr *>()
               : nullptr;
  }
  bool isSugared() const { return false; }
  QualType desugar() const { return QualType(this, 0); }

  /// Determine the number of bits required to address a member of
  // an array with the given element type and number of elements.
  static unsigned getNumAddressingBits(const ASTContext &Context,
                                       QualType ElementType,
                                       const llvm::APInt &NumElements);

  /// Determine the maximum number of active bits that an array's size
  /// can require, which limits the maximum size of the array.
  static unsigned getMaxSizeBits(const ASTContext &Context);

  void Profile(llvm::FoldingSetNodeID &ID, const ASTContext &Ctx) {
    Profile(ID, Ctx, getElementType(), getSize(), getSizeExpr(),
            getSizeModifier(), getIndexTypeCVRQualifiers());
  }

  static void Profile(llvm::FoldingSetNodeID &ID, const ASTContext &Ctx,
                      QualType ET, const llvm::APInt &ArraySize,
                      const Expr *SizeExpr, ArraySizeModifier SizeMod,
                      unsigned TypeQuals);

  static bool classof(const Type *T) {
    return T->getTypeClass() == ConstantArray;
  }
};

/// Represents a C array with an unspecified size.  For example 'int A[]' has
/// an IncompleteArrayType where the element type is 'int' and the size is
/// unspecified.
class IncompleteArrayType : public ArrayType {
  friend class ASTContext; // ASTContext creates these.

  IncompleteArrayType(QualType et, QualType can,
                      ArraySizeModifier sm, unsigned tq)
      : ArrayType(IncompleteArray, et, can, sm, tq) {}

public:
  friend class StmtIteratorBase;

  bool isSugared() const { return false; }
  QualType desugar() const { return QualType(this, 0); }

  static bool classof(const Type *T) {
    return T->getTypeClass() == IncompleteArray;
  }

  void Profile(llvm::FoldingSetNodeID &ID) {
    Profile(ID, getElementType(), getSizeModifier(),
            getIndexTypeCVRQualifiers());
  }

  static void Profile(llvm::FoldingSetNodeID &ID, QualType ET,
                      ArraySizeModifier SizeMod, unsigned TypeQuals) {
    ID.AddPointer(ET.getAsOpaquePtr());
    ID.AddInteger(SizeMod);
    ID.AddInteger(TypeQuals);
  }
};

/// Represents a C array with a specified size that is not an
/// integer-constant-expression.  For example, 'int s[x+foo()]'.
/// Since the size expression is an arbitrary expression, we store it as such.
///
/// Note: VariableArrayType's aren't uniqued (since the expressions aren't) and
/// should not be: two lexically equivalent variable array types could mean
/// different things, for example, these variables do not have the same type
/// dynamically:
///
/// void foo(int x) {
///   int Y[x];
///   ++x;
///   int Z[x];
/// }
class VariableArrayType : public ArrayType {
  friend class ASTContext; // ASTContext creates these.

  /// An assignment-expression. VLA's are only permitted within
  /// a function block.
  Stmt *SizeExpr;

  /// The range spanned by the left and right array brackets.
  SourceRange Brackets;

  VariableArrayType(QualType et, QualType can, Expr *e,
                    ArraySizeModifier sm, unsigned tq,
                    SourceRange brackets)
      : ArrayType(VariableArray, et, can, sm, tq, e),
        SizeExpr((Stmt*) e), Brackets(brackets) {}

public:
  friend class StmtIteratorBase;

  Expr *getSizeExpr() const {
    // We use C-style casts instead of cast<> here because we do not wish
    // to have a dependency of Type.h on Stmt.h/Expr.h.
    return (Expr*) SizeExpr;
  }

  SourceRange getBracketsRange() const { return Brackets; }
  SourceLocation getLBracketLoc() const { return Brackets.getBegin(); }
  SourceLocation getRBracketLoc() const { return Brackets.getEnd(); }

  bool isSugared() const { return false; }
  QualType desugar() const { return QualType(this, 0); }

  static bool classof(const Type *T) {
    return T->getTypeClass() == VariableArray;
  }

  void Profile(llvm::FoldingSetNodeID &ID) {
    llvm_unreachable("Cannot unique VariableArrayTypes.");
  }
};

/// Represents an array type in C++ whose size is a value-dependent expression.
///
/// For example:
/// \code
/// template<typename T, int Size>
/// class array {
///   T data[Size];
/// };
/// \endcode
///
/// For these types, we won't actually know what the array bound is
/// until template instantiation occurs, at which point this will
/// become either a ConstantArrayType or a VariableArrayType.
class DependentSizedArrayType : public ArrayType {
  friend class ASTContext; // ASTContext creates these.

  const ASTContext &Context;

  /// An assignment expression that will instantiate to the
  /// size of the array.
  ///
  /// The expression itself might be null, in which case the array
  /// type will have its size deduced from an initializer.
  Stmt *SizeExpr;

  /// The range spanned by the left and right array brackets.
  SourceRange Brackets;

  DependentSizedArrayType(const ASTContext &Context, QualType et, QualType can,
                          Expr *e, ArraySizeModifier sm, unsigned tq,
                          SourceRange brackets);

public:
  friend class StmtIteratorBase;

  Expr *getSizeExpr() const {
    // We use C-style casts instead of cast<> here because we do not wish
    // to have a dependency of Type.h on Stmt.h/Expr.h.
    return (Expr*) SizeExpr;
  }

  SourceRange getBracketsRange() const { return Brackets; }
  SourceLocation getLBracketLoc() const { return Brackets.getBegin(); }
  SourceLocation getRBracketLoc() const { return Brackets.getEnd(); }

  bool isSugared() const { return false; }
  QualType desugar() const { return QualType(this, 0); }

  static bool classof(const Type *T) {
    return T->getTypeClass() == DependentSizedArray;
  }

  void Profile(llvm::FoldingSetNodeID &ID) {
    Profile(ID, Context, getElementType(),
            getSizeModifier(), getIndexTypeCVRQualifiers(), getSizeExpr());
  }

  static void Profile(llvm::FoldingSetNodeID &ID, const ASTContext &Context,
                      QualType ET, ArraySizeModifier SizeMod,
                      unsigned TypeQuals, Expr *E);
};

/// Represents an extended address space qualifier where the input address space
/// value is dependent. Non-dependent address spaces are not represented with a
/// special Type subclass; they are stored on an ExtQuals node as part of a QualType.
///
/// For example:
/// \code
/// template<typename T, int AddrSpace>
/// class AddressSpace {
///   typedef T __attribute__((address_space(AddrSpace))) type;
/// }
/// \endcode
class DependentAddressSpaceType : public Type, public llvm::FoldingSetNode {
  friend class ASTContext;

  const ASTContext &Context;
  Expr *AddrSpaceExpr;
  QualType PointeeType;
  SourceLocation loc;

  DependentAddressSpaceType(const ASTContext &Context, QualType PointeeType,
                            QualType can, Expr *AddrSpaceExpr,
                            SourceLocation loc);

public:
  Expr *getAddrSpaceExpr() const { return AddrSpaceExpr; }
  QualType getPointeeType() const { return PointeeType; }
  SourceLocation getAttributeLoc() const { return loc; }

  bool isSugared() const { return false; }
  QualType desugar() const { return QualType(this, 0); }

  static bool classof(const Type *T) {
    return T->getTypeClass() == DependentAddressSpace;
  }

  void Profile(llvm::FoldingSetNodeID &ID) {
    Profile(ID, Context, getPointeeType(), getAddrSpaceExpr());
  }

  static void Profile(llvm::FoldingSetNodeID &ID, const ASTContext &Context,
                      QualType PointeeType, Expr *AddrSpaceExpr);
};

/// Represents an extended vector type where either the type or size is
/// dependent.
///
/// For example:
/// \code
/// template<typename T, int Size>
/// class vector {
///   typedef T __attribute__((ext_vector_type(Size))) type;
/// }
/// \endcode
class DependentSizedExtVectorType : public Type, public llvm::FoldingSetNode {
  friend class ASTContext;

  const ASTContext &Context;
  Expr *SizeExpr;

  /// The element type of the array.
  QualType ElementType;

  SourceLocation loc;

  DependentSizedExtVectorType(const ASTContext &Context, QualType ElementType,
                              QualType can, Expr *SizeExpr, SourceLocation loc);

public:
  Expr *getSizeExpr() const { return SizeExpr; }
  QualType getElementType() const { return ElementType; }
  SourceLocation getAttributeLoc() const { return loc; }

  bool isSugared() const { return false; }
  QualType desugar() const { return QualType(this, 0); }

  static bool classof(const Type *T) {
    return T->getTypeClass() == DependentSizedExtVector;
  }

  void Profile(llvm::FoldingSetNodeID &ID) {
    Profile(ID, Context, getElementType(), getSizeExpr());
  }

  static void Profile(llvm::FoldingSetNodeID &ID, const ASTContext &Context,
                      QualType ElementType, Expr *SizeExpr);
};


/// Represents a GCC generic vector type. This type is created using
/// __attribute__((vector_size(n)), where "n" specifies the vector size in
/// bytes; or from an Altivec __vector or vector declaration.
/// Since the constructor takes the number of vector elements, the
/// client is responsible for converting the size into the number of elements.
class VectorType : public Type, public llvm::FoldingSetNode {
public:
  enum VectorKind {
    /// not a target-specific vector type
    GenericVector,

    /// is AltiVec vector
    AltiVecVector,

    /// is AltiVec 'vector Pixel'
    AltiVecPixel,

    /// is AltiVec 'vector bool ...'
    AltiVecBool,

    /// is ARM Neon vector
    NeonVector,

    /// is ARM Neon polynomial vector
    NeonPolyVector,

    /// is AArch64 SVE fixed-length data vector
    SveFixedLengthDataVector,

    /// is AArch64 SVE fixed-length predicate vector
    SveFixedLengthPredicateVector
  };

protected:
  friend class ASTContext; // ASTContext creates these.

  /// The element type of the vector.
  QualType ElementType;

  VectorType(QualType vecType, unsigned nElements, QualType canonType,
             VectorKind vecKind);

  VectorType(TypeClass tc, QualType vecType, unsigned nElements,
             QualType canonType, VectorKind vecKind);

public:
  QualType getElementType() const { return ElementType; }
  unsigned getNumElements() const { return VectorTypeBits.NumElements; }

  bool isSugared() const { return false; }
  QualType desugar() const { return QualType(this, 0); }

  VectorKind getVectorKind() const {
    return VectorKind(VectorTypeBits.VecKind);
  }

  void Profile(llvm::FoldingSetNodeID &ID) {
    Profile(ID, getElementType(), getNumElements(),
            getTypeClass(), getVectorKind());
  }

  static void Profile(llvm::FoldingSetNodeID &ID, QualType ElementType,
                      unsigned NumElements, TypeClass TypeClass,
                      VectorKind VecKind) {
    ID.AddPointer(ElementType.getAsOpaquePtr());
    ID.AddInteger(NumElements);
    ID.AddInteger(TypeClass);
    ID.AddInteger(VecKind);
  }

  static bool classof(const Type *T) {
    return T->getTypeClass() == Vector || T->getTypeClass() == ExtVector;
  }
};

/// Represents a vector type where either the type or size is dependent.
////
/// For example:
/// \code
/// template<typename T, int Size>
/// class vector {
///   typedef T __attribute__((vector_size(Size))) type;
/// }
/// \endcode
class DependentVectorType : public Type, public llvm::FoldingSetNode {
  friend class ASTContext;

  const ASTContext &Context;
  QualType ElementType;
  Expr *SizeExpr;
  SourceLocation Loc;

  DependentVectorType(const ASTContext &Context, QualType ElementType,
                           QualType CanonType, Expr *SizeExpr,
                           SourceLocation Loc, VectorType::VectorKind vecKind);

public:
  Expr *getSizeExpr() const { return SizeExpr; }
  QualType getElementType() const { return ElementType; }
  SourceLocation getAttributeLoc() const { return Loc; }
  VectorType::VectorKind getVectorKind() const {
    return VectorType::VectorKind(VectorTypeBits.VecKind);
  }

  bool isSugared() const { return false; }
  QualType desugar() const { return QualType(this, 0); }

  static bool classof(const Type *T) {
    return T->getTypeClass() == DependentVector;
  }

  void Profile(llvm::FoldingSetNodeID &ID) {
    Profile(ID, Context, getElementType(), getSizeExpr(), getVectorKind());
  }

  static void Profile(llvm::FoldingSetNodeID &ID, const ASTContext &Context,
                      QualType ElementType, const Expr *SizeExpr,
                      VectorType::VectorKind VecKind);
};

/// ExtVectorType - Extended vector type. This type is created using
/// __attribute__((ext_vector_type(n)), where "n" is the number of elements.
/// Unlike vector_size, ext_vector_type is only allowed on typedef's. This
/// class enables syntactic extensions, like Vector Components for accessing
/// points (as .xyzw), colors (as .rgba), and textures (modeled after OpenGL
/// Shading Language).
class ExtVectorType : public VectorType {
  friend class ASTContext; // ASTContext creates these.

  ExtVectorType(QualType vecType, unsigned nElements, QualType canonType)
      : VectorType(ExtVector, vecType, nElements, canonType, GenericVector) {}

public:
  static int getPointAccessorIdx(char c) {
    switch (c) {
    default: return -1;
    case 'x': case 'r': return 0;
    case 'y': case 'g': return 1;
    case 'z': case 'b': return 2;
    case 'w': case 'a': return 3;
    }
  }

  static int getNumericAccessorIdx(char c) {
    switch (c) {
      default: return -1;
      case '0': return 0;
      case '1': return 1;
      case '2': return 2;
      case '3': return 3;
      case '4': return 4;
      case '5': return 5;
      case '6': return 6;
      case '7': return 7;
      case '8': return 8;
      case '9': return 9;
      case 'A':
      case 'a': return 10;
      case 'B':
      case 'b': return 11;
      case 'C':
      case 'c': return 12;
      case 'D':
      case 'd': return 13;
      case 'E':
      case 'e': return 14;
      case 'F':
      case 'f': return 15;
    }
  }

  static int getAccessorIdx(char c, bool isNumericAccessor) {
    if (isNumericAccessor)
      return getNumericAccessorIdx(c);
    else
      return getPointAccessorIdx(c);
  }

  bool isAccessorWithinNumElements(char c, bool isNumericAccessor) const {
    if (int idx = getAccessorIdx(c, isNumericAccessor)+1)
      return unsigned(idx-1) < getNumElements();
    return false;
  }

  bool isSugared() const { return false; }
  QualType desugar() const { return QualType(this, 0); }

  static bool classof(const Type *T) {
    return T->getTypeClass() == ExtVector;
  }
};

/// Represents a matrix type, as defined in the Matrix Types clang extensions.
/// __attribute__((matrix_type(rows, columns))), where "rows" specifies
/// number of rows and "columns" specifies the number of columns.
class MatrixType : public Type, public llvm::FoldingSetNode {
protected:
  friend class ASTContext;

  /// The element type of the matrix.
  QualType ElementType;

  MatrixType(QualType ElementTy, QualType CanonElementTy);

  MatrixType(TypeClass TypeClass, QualType ElementTy, QualType CanonElementTy,
             const Expr *RowExpr = nullptr, const Expr *ColumnExpr = nullptr);

public:
  /// Returns type of the elements being stored in the matrix
  QualType getElementType() const { return ElementType; }

  /// Valid elements types are the following:
  /// * an integer type (as in C2x 6.2.5p19), but excluding enumerated types
  ///   and _Bool
  /// * the standard floating types float or double
  /// * a half-precision floating point type, if one is supported on the target
  static bool isValidElementType(QualType T) {
    return T->isDependentType() ||
           (T->isRealType() && !T->isBooleanType() && !T->isEnumeralType());
  }

  bool isSugared() const { return false; }
  QualType desugar() const { return QualType(this, 0); }

  static bool classof(const Type *T) {
    return T->getTypeClass() == ConstantMatrix ||
           T->getTypeClass() == DependentSizedMatrix;
  }
};

/// Represents a concrete matrix type with constant number of rows and columns
class ConstantMatrixType final : public MatrixType {
protected:
  friend class ASTContext;

  /// Number of rows and columns.
  unsigned NumRows;
  unsigned NumColumns;

  static constexpr unsigned MaxElementsPerDimension = (1 << 20) - 1;

  ConstantMatrixType(QualType MatrixElementType, unsigned NRows,
                     unsigned NColumns, QualType CanonElementType);

  ConstantMatrixType(TypeClass typeClass, QualType MatrixType, unsigned NRows,
                     unsigned NColumns, QualType CanonElementType);

public:
  /// Returns the number of rows in the matrix.
  unsigned getNumRows() const { return NumRows; }

  /// Returns the number of columns in the matrix.
  unsigned getNumColumns() const { return NumColumns; }

  /// Returns the number of elements required to embed the matrix into a vector.
  unsigned getNumElementsFlattened() const {
    return getNumRows() * getNumColumns();
  }

  /// Returns true if \p NumElements is a valid matrix dimension.
  static constexpr bool isDimensionValid(size_t NumElements) {
    return NumElements > 0 && NumElements <= MaxElementsPerDimension;
  }

  /// Returns the maximum number of elements per dimension.
  static constexpr unsigned getMaxElementsPerDimension() {
    return MaxElementsPerDimension;
  }

  void Profile(llvm::FoldingSetNodeID &ID) {
    Profile(ID, getElementType(), getNumRows(), getNumColumns(),
            getTypeClass());
  }

  static void Profile(llvm::FoldingSetNodeID &ID, QualType ElementType,
                      unsigned NumRows, unsigned NumColumns,
                      TypeClass TypeClass) {
    ID.AddPointer(ElementType.getAsOpaquePtr());
    ID.AddInteger(NumRows);
    ID.AddInteger(NumColumns);
    ID.AddInteger(TypeClass);
  }

  static bool classof(const Type *T) {
    return T->getTypeClass() == ConstantMatrix;
  }
};

/// Represents a matrix type where the type and the number of rows and columns
/// is dependent on a template.
class DependentSizedMatrixType final : public MatrixType {
  friend class ASTContext;

  const ASTContext &Context;
  Expr *RowExpr;
  Expr *ColumnExpr;

  SourceLocation loc;

  DependentSizedMatrixType(const ASTContext &Context, QualType ElementType,
                           QualType CanonicalType, Expr *RowExpr,
                           Expr *ColumnExpr, SourceLocation loc);

public:
  Expr *getRowExpr() const { return RowExpr; }
  Expr *getColumnExpr() const { return ColumnExpr; }
  SourceLocation getAttributeLoc() const { return loc; }

  static bool classof(const Type *T) {
    return T->getTypeClass() == DependentSizedMatrix;
  }

  void Profile(llvm::FoldingSetNodeID &ID) {
    Profile(ID, Context, getElementType(), getRowExpr(), getColumnExpr());
  }

  static void Profile(llvm::FoldingSetNodeID &ID, const ASTContext &Context,
                      QualType ElementType, Expr *RowExpr, Expr *ColumnExpr);
};

/// FunctionType - C99 6.7.5.3 - Function Declarators.  This is the common base
/// class of FunctionNoProtoType and FunctionProtoType.
class FunctionType : public Type {
  // The type returned by the function.
  QualType ResultType;

public:
  /// Interesting information about a specific parameter that can't simply
  /// be reflected in parameter's type. This is only used by FunctionProtoType
  /// but is in FunctionType to make this class available during the
  /// specification of the bases of FunctionProtoType.
  ///
  /// It makes sense to model language features this way when there's some
  /// sort of parameter-specific override (such as an attribute) that
  /// affects how the function is called.  For example, the ARC ns_consumed
  /// attribute changes whether a parameter is passed at +0 (the default)
  /// or +1 (ns_consumed).  This must be reflected in the function type,
  /// but isn't really a change to the parameter type.
  ///
  /// One serious disadvantage of modelling language features this way is
  /// that they generally do not work with language features that attempt
  /// to destructure types.  For example, template argument deduction will
  /// not be able to match a parameter declared as
  ///   T (*)(U)
  /// against an argument of type
  ///   void (*)(__attribute__((ns_consumed)) id)
  /// because the substitution of T=void, U=id into the former will
  /// not produce the latter.
  class ExtParameterInfo {
    enum {
      ABIMask = 0x0F,
      IsConsumed = 0x10,
      HasPassObjSize = 0x20,
      IsNoEscape = 0x40,
    };
    unsigned char Data = 0;

  public:
    ExtParameterInfo() = default;

    /// Return the ABI treatment of this parameter.
    ParameterABI getABI() const { return ParameterABI(Data & ABIMask); }
    ExtParameterInfo withABI(ParameterABI kind) const {
      ExtParameterInfo copy = *this;
      copy.Data = (copy.Data & ~ABIMask) | unsigned(kind);
      return copy;
    }

    /// Is this parameter considered "consumed" by Objective-C ARC?
    /// Consumed parameters must have retainable object type.
    bool isConsumed() const { return (Data & IsConsumed); }
    ExtParameterInfo withIsConsumed(bool consumed) const {
      ExtParameterInfo copy = *this;
      if (consumed)
        copy.Data |= IsConsumed;
      else
        copy.Data &= ~IsConsumed;
      return copy;
    }

    bool hasPassObjectSize() const { return Data & HasPassObjSize; }
    ExtParameterInfo withHasPassObjectSize() const {
      ExtParameterInfo Copy = *this;
      Copy.Data |= HasPassObjSize;
      return Copy;
    }

    bool isNoEscape() const { return Data & IsNoEscape; }
    ExtParameterInfo withIsNoEscape(bool NoEscape) const {
      ExtParameterInfo Copy = *this;
      if (NoEscape)
        Copy.Data |= IsNoEscape;
      else
        Copy.Data &= ~IsNoEscape;
      return Copy;
    }

    unsigned char getOpaqueValue() const { return Data; }
    static ExtParameterInfo getFromOpaqueValue(unsigned char data) {
      ExtParameterInfo result;
      result.Data = data;
      return result;
    }

    friend bool operator==(ExtParameterInfo lhs, ExtParameterInfo rhs) {
      return lhs.Data == rhs.Data;
    }

    friend bool operator!=(ExtParameterInfo lhs, ExtParameterInfo rhs) {
      return lhs.Data != rhs.Data;
    }
  };

  /// A class which abstracts out some details necessary for
  /// making a call.
  ///
  /// It is not actually used directly for storing this information in
  /// a FunctionType, although FunctionType does currently use the
  /// same bit-pattern.
  ///
  // If you add a field (say Foo), other than the obvious places (both,
  // constructors, compile failures), what you need to update is
  // * Operator==
  // * getFoo
  // * withFoo
  // * functionType. Add Foo, getFoo.
  // * ASTContext::getFooType
  // * ASTContext::mergeFunctionTypes
  // * FunctionNoProtoType::Profile
  // * FunctionProtoType::Profile
  // * TypePrinter::PrintFunctionProto
  // * AST read and write
  // * Codegen
  class ExtInfo {
    friend class FunctionType;

    // Feel free to rearrange or add bits, but if you go over 16, you'll need to
    // adjust the Bits field below, and if you add bits, you'll need to adjust
    // Type::FunctionTypeBitfields::ExtInfo as well.

    // |  CC  |noreturn|produces|nocallersavedregs|regparm|nocfcheck|cmsenscall|
    // |0 .. 4|   5    |    6   |       7         |8 .. 10|    11   |    12    |
    //
    // regparm is either 0 (no regparm attribute) or the regparm value+1.
    enum { CallConvMask = 0x1F };
    enum { NoReturnMask = 0x20 };
    enum { ProducesResultMask = 0x40 };
    enum { NoCallerSavedRegsMask = 0x80 };
    enum {
      RegParmMask =  0x700,
      RegParmOffset = 8
    };
    enum { NoCfCheckMask = 0x800 };
    enum { CmseNSCallMask = 0x1000 };
    uint16_t Bits = CC_C;

    ExtInfo(unsigned Bits) : Bits(static_cast<uint16_t>(Bits)) {}

  public:
    // Constructor with no defaults. Use this when you know that you
    // have all the elements (when reading an AST file for example).
    ExtInfo(bool noReturn, bool hasRegParm, unsigned regParm, CallingConv cc,
            bool producesResult, bool noCallerSavedRegs, bool NoCfCheck,
            bool cmseNSCall) {
      assert((!hasRegParm || regParm < 7) && "Invalid regparm value");
      Bits = ((unsigned)cc) | (noReturn ? NoReturnMask : 0) |
             (producesResult ? ProducesResultMask : 0) |
             (noCallerSavedRegs ? NoCallerSavedRegsMask : 0) |
             (hasRegParm ? ((regParm + 1) << RegParmOffset) : 0) |
             (NoCfCheck ? NoCfCheckMask : 0) |
             (cmseNSCall ? CmseNSCallMask : 0);
    }

    // Constructor with all defaults. Use when for example creating a
    // function known to use defaults.
    ExtInfo() = default;

    // Constructor with just the calling convention, which is an important part
    // of the canonical type.
    ExtInfo(CallingConv CC) : Bits(CC) {}

    bool getNoReturn() const { return Bits & NoReturnMask; }
    bool getProducesResult() const { return Bits & ProducesResultMask; }
    bool getCmseNSCall() const { return Bits & CmseNSCallMask; }
    bool getNoCallerSavedRegs() const { return Bits & NoCallerSavedRegsMask; }
    bool getNoCfCheck() const { return Bits & NoCfCheckMask; }
    bool getHasRegParm() const { return ((Bits & RegParmMask) >> RegParmOffset) != 0; }

    unsigned getRegParm() const {
      unsigned RegParm = (Bits & RegParmMask) >> RegParmOffset;
      if (RegParm > 0)
        --RegParm;
      return RegParm;
    }

    CallingConv getCC() const { return CallingConv(Bits & CallConvMask); }

    bool operator==(ExtInfo Other) const {
      return Bits == Other.Bits;
    }
    bool operator!=(ExtInfo Other) const {
      return Bits != Other.Bits;
    }

    // Note that we don't have setters. That is by design, use
    // the following with methods instead of mutating these objects.

    ExtInfo withNoReturn(bool noReturn) const {
      if (noReturn)
        return ExtInfo(Bits | NoReturnMask);
      else
        return ExtInfo(Bits & ~NoReturnMask);
    }

    ExtInfo withProducesResult(bool producesResult) const {
      if (producesResult)
        return ExtInfo(Bits | ProducesResultMask);
      else
        return ExtInfo(Bits & ~ProducesResultMask);
    }

    ExtInfo withCmseNSCall(bool cmseNSCall) const {
      if (cmseNSCall)
        return ExtInfo(Bits | CmseNSCallMask);
      else
        return ExtInfo(Bits & ~CmseNSCallMask);
    }

    ExtInfo withNoCallerSavedRegs(bool noCallerSavedRegs) const {
      if (noCallerSavedRegs)
        return ExtInfo(Bits | NoCallerSavedRegsMask);
      else
        return ExtInfo(Bits & ~NoCallerSavedRegsMask);
    }

    ExtInfo withNoCfCheck(bool noCfCheck) const {
      if (noCfCheck)
        return ExtInfo(Bits | NoCfCheckMask);
      else
        return ExtInfo(Bits & ~NoCfCheckMask);
    }

    ExtInfo withRegParm(unsigned RegParm) const {
      assert(RegParm < 7 && "Invalid regparm value");
      return ExtInfo((Bits & ~RegParmMask) |
                     ((RegParm + 1) << RegParmOffset));
    }

    ExtInfo withCallingConv(CallingConv cc) const {
      return ExtInfo((Bits & ~CallConvMask) | (unsigned) cc);
    }

    void Profile(llvm::FoldingSetNodeID &ID) const {
      ID.AddInteger(Bits);
    }
  };

  /// A simple holder for a QualType representing a type in an
  /// exception specification. Unfortunately needed by FunctionProtoType
  /// because TrailingObjects cannot handle repeated types.
  struct ExceptionType { QualType Type; };

  /// A simple holder for various uncommon bits which do not fit in
  /// FunctionTypeBitfields. Aligned to alignof(void *) to maintain the
  /// alignment of subsequent objects in TrailingObjects.
  struct alignas(void *) FunctionTypeExtraBitfields {
    /// The number of types in the exception specification.
    /// A whole unsigned is not needed here and according to
    /// [implimits] 8 bits would be enough here.
    unsigned NumExceptionType = 0;
  };

protected:
  FunctionType(TypeClass tc, QualType res, QualType Canonical,
               TypeDependence Dependence, ExtInfo Info)
      : Type(tc, Canonical, Dependence), ResultType(res) {
    FunctionTypeBits.ExtInfo = Info.Bits;
  }

  Qualifiers getFastTypeQuals() const {
    if (isFunctionProtoType())
      return Qualifiers::fromFastMask(FunctionTypeBits.FastTypeQuals);

    return Qualifiers();
  }

public:
  QualType getReturnType() const { return ResultType; }

  bool getHasRegParm() const { return getExtInfo().getHasRegParm(); }
  unsigned getRegParmType() const { return getExtInfo().getRegParm(); }

  /// Determine whether this function type includes the GNU noreturn
  /// attribute. The C++11 [[noreturn]] attribute does not affect the function
  /// type.
  bool getNoReturnAttr() const { return getExtInfo().getNoReturn(); }

  bool getCmseNSCallAttr() const { return getExtInfo().getCmseNSCall(); }
  CallingConv getCallConv() const { return getExtInfo().getCC(); }
  ExtInfo getExtInfo() const { return ExtInfo(FunctionTypeBits.ExtInfo); }

  static_assert((~Qualifiers::FastMask & Qualifiers::CVRMask) == 0,
                "Const, volatile and restrict are assumed to be a subset of "
                "the fast qualifiers.");

  bool isConst() const { return getFastTypeQuals().hasConst(); }
  bool isVolatile() const { return getFastTypeQuals().hasVolatile(); }
  bool isRestrict() const { return getFastTypeQuals().hasRestrict(); }

  /// Determine the type of an expression that calls a function of
  /// this type.
  QualType getCallResultType(const ASTContext &Context) const {
    return getReturnType().getNonLValueExprType(Context);
  }

  static StringRef getNameForCallConv(CallingConv CC);

  static bool classof(const Type *T) {
    return T->getTypeClass() == FunctionNoProto ||
           T->getTypeClass() == FunctionProto;
  }
};

/// Represents a K&R-style 'int foo()' function, which has
/// no information available about its arguments.
class FunctionNoProtoType : public FunctionType, public llvm::FoldingSetNode {
  friend class ASTContext; // ASTContext creates these.

  FunctionNoProtoType(QualType Result, QualType Canonical, ExtInfo Info)
      : FunctionType(FunctionNoProto, Result, Canonical,
                     Result->getDependence() &
                         ~(TypeDependence::DependentInstantiation |
                           TypeDependence::UnexpandedPack),
                     Info) {}

public:
  // No additional state past what FunctionType provides.

  bool isSugared() const { return false; }
  QualType desugar() const { return QualType(this, 0); }

  void Profile(llvm::FoldingSetNodeID &ID) {
    Profile(ID, getReturnType(), getExtInfo());
  }

  static void Profile(llvm::FoldingSetNodeID &ID, QualType ResultType,
                      ExtInfo Info) {
    Info.Profile(ID);
    ID.AddPointer(ResultType.getAsOpaquePtr());
  }

  static bool classof(const Type *T) {
    return T->getTypeClass() == FunctionNoProto;
  }
};

/// Represents a prototype with parameter type info, e.g.
/// 'int foo(int)' or 'int foo(void)'.  'void' is represented as having no
/// parameters, not as having a single void parameter. Such a type can have
/// an exception specification, but this specification is not part of the
/// canonical type. FunctionProtoType has several trailing objects, some of
/// which optional. For more information about the trailing objects see
/// the first comment inside FunctionProtoType.
class FunctionProtoType final
    : public FunctionType,
      public llvm::FoldingSetNode,
      private llvm::TrailingObjects<
          FunctionProtoType, QualType, SourceLocation,
          FunctionType::FunctionTypeExtraBitfields, FunctionType::ExceptionType,
          Expr *, FunctionDecl *, FunctionType::ExtParameterInfo, Qualifiers> {
  friend class ASTContext; // ASTContext creates these.
  friend TrailingObjects;

  // FunctionProtoType is followed by several trailing objects, some of
  // which optional. They are in order:
  //
  // * An array of getNumParams() QualType holding the parameter types.
  //   Always present. Note that for the vast majority of FunctionProtoType,
  //   these will be the only trailing objects.
  //
  // * Optionally if the function is variadic, the SourceLocation of the
  //   ellipsis.
  //
  // * Optionally if some extra data is stored in FunctionTypeExtraBitfields
  //   (see FunctionTypeExtraBitfields and FunctionTypeBitfields):
  //   a single FunctionTypeExtraBitfields. Present if and only if
  //   hasExtraBitfields() is true.
  //
  // * Optionally exactly one of:
  //   * an array of getNumExceptions() ExceptionType,
  //   * a single Expr *,
  //   * a pair of FunctionDecl *,
  //   * a single FunctionDecl *
  //   used to store information about the various types of exception
  //   specification. See getExceptionSpecSize for the details.
  //
  // * Optionally an array of getNumParams() ExtParameterInfo holding
  //   an ExtParameterInfo for each of the parameters. Present if and
  //   only if hasExtParameterInfos() is true.
  //
  // * Optionally a Qualifiers object to represent extra qualifiers that can't
  //   be represented by FunctionTypeBitfields.FastTypeQuals. Present if and only
  //   if hasExtQualifiers() is true.
  //
  // The optional FunctionTypeExtraBitfields has to be before the data
  // related to the exception specification since it contains the number
  // of exception types.
  //
  // We put the ExtParameterInfos last.  If all were equal, it would make
  // more sense to put these before the exception specification, because
  // it's much easier to skip past them compared to the elaborate switch
  // required to skip the exception specification.  However, all is not
  // equal; ExtParameterInfos are used to model very uncommon features,
  // and it's better not to burden the more common paths.

public:
  /// Holds information about the various types of exception specification.
  /// ExceptionSpecInfo is not stored as such in FunctionProtoType but is
  /// used to group together the various bits of information about the
  /// exception specification.
  struct ExceptionSpecInfo {
    /// The kind of exception specification this is.
    ExceptionSpecificationType Type = EST_None;

    /// Explicitly-specified list of exception types.
    ArrayRef<QualType> Exceptions;

    /// Noexcept expression, if this is a computed noexcept specification.
    Expr *NoexceptExpr = nullptr;

    /// The function whose exception specification this is, for
    /// EST_Unevaluated and EST_Uninstantiated.
    FunctionDecl *SourceDecl = nullptr;

    /// The function template whose exception specification this is instantiated
    /// from, for EST_Uninstantiated.
    FunctionDecl *SourceTemplate = nullptr;

    ExceptionSpecInfo() = default;

    ExceptionSpecInfo(ExceptionSpecificationType EST) : Type(EST) {}
  };

  /// Extra information about a function prototype. ExtProtoInfo is not
  /// stored as such in FunctionProtoType but is used to group together
  /// the various bits of extra information about a function prototype.
  struct ExtProtoInfo {
    FunctionType::ExtInfo ExtInfo;
    bool Variadic : 1;
    bool HasTrailingReturn : 1;
    Qualifiers TypeQuals;
    RefQualifierKind RefQualifier = RQ_None;
    ExceptionSpecInfo ExceptionSpec;
    const ExtParameterInfo *ExtParameterInfos = nullptr;
    SourceLocation EllipsisLoc;

    ExtProtoInfo() : Variadic(false), HasTrailingReturn(false) {}

    ExtProtoInfo(CallingConv CC)
        : ExtInfo(CC), Variadic(false), HasTrailingReturn(false) {}

    ExtProtoInfo withExceptionSpec(const ExceptionSpecInfo &ESI) {
      ExtProtoInfo Result(*this);
      Result.ExceptionSpec = ESI;
      return Result;
    }

    bool requiresFunctionProtoTypeExtraBitfields() const {
      return ExceptionSpec.Type == EST_Dynamic;
    }
  };

private:
  unsigned numTrailingObjects(OverloadToken<QualType>) const {
    return getNumParams();
  }

  unsigned numTrailingObjects(OverloadToken<SourceLocation>) const {
    return isVariadic();
  }

  unsigned numTrailingObjects(OverloadToken<FunctionTypeExtraBitfields>) const {
    return hasExtraBitfields();
  }

  unsigned numTrailingObjects(OverloadToken<ExceptionType>) const {
    return getExceptionSpecSize().NumExceptionType;
  }

  unsigned numTrailingObjects(OverloadToken<Expr *>) const {
    return getExceptionSpecSize().NumExprPtr;
  }

  unsigned numTrailingObjects(OverloadToken<FunctionDecl *>) const {
    return getExceptionSpecSize().NumFunctionDeclPtr;
  }

  unsigned numTrailingObjects(OverloadToken<ExtParameterInfo>) const {
    return hasExtParameterInfos() ? getNumParams() : 0;
  }

  /// Determine whether there are any argument types that
  /// contain an unexpanded parameter pack.
  static bool containsAnyUnexpandedParameterPack(const QualType *ArgArray,
                                                 unsigned numArgs) {
    for (unsigned Idx = 0; Idx < numArgs; ++Idx)
      if (ArgArray[Idx]->containsUnexpandedParameterPack())
        return true;

    return false;
  }

  FunctionProtoType(QualType result, ArrayRef<QualType> params,
                    QualType canonical, const ExtProtoInfo &epi);

  /// This struct is returned by getExceptionSpecSize and is used to
  /// translate an ExceptionSpecificationType to the number and kind
  /// of trailing objects related to the exception specification.
  struct ExceptionSpecSizeHolder {
    unsigned NumExceptionType;
    unsigned NumExprPtr;
    unsigned NumFunctionDeclPtr;
  };

  /// Return the number and kind of trailing objects
  /// related to the exception specification.
  static ExceptionSpecSizeHolder
  getExceptionSpecSize(ExceptionSpecificationType EST, unsigned NumExceptions) {
    switch (EST) {
    case EST_None:
    case EST_DynamicNone:
    case EST_MSAny:
    case EST_BasicNoexcept:
    case EST_Unparsed:
    case EST_NoThrow:
      return {0, 0, 0};

    case EST_Dynamic:
      return {NumExceptions, 0, 0};

    case EST_DependentNoexcept:
    case EST_NoexceptFalse:
    case EST_NoexceptTrue:
      return {0, 1, 0};

    case EST_Uninstantiated:
      return {0, 0, 2};

    case EST_Unevaluated:
      return {0, 0, 1};
    }
    llvm_unreachable("bad exception specification kind");
  }

  /// Return the number and kind of trailing objects
  /// related to the exception specification.
  ExceptionSpecSizeHolder getExceptionSpecSize() const {
    return getExceptionSpecSize(getExceptionSpecType(), getNumExceptions());
  }

  /// Whether the trailing FunctionTypeExtraBitfields is present.
  bool hasExtraBitfields() const {
    assert((getExceptionSpecType() != EST_Dynamic ||
            FunctionTypeBits.HasExtraBitfields) &&
           "ExtraBitfields are required for given ExceptionSpecType");
    return FunctionTypeBits.HasExtraBitfields;

  }

  bool hasExtQualifiers() const {
    return FunctionTypeBits.HasExtQuals;
  }

public:
  unsigned getNumParams() const { return FunctionTypeBits.NumParams; }

  QualType getParamType(unsigned i) const {
    assert(i < getNumParams() && "invalid parameter index");
    return param_type_begin()[i];
  }

  ArrayRef<QualType> getParamTypes() const {
    return llvm::makeArrayRef(param_type_begin(), param_type_end());
  }

  ExtProtoInfo getExtProtoInfo() const {
    ExtProtoInfo EPI;
    EPI.ExtInfo = getExtInfo();
    EPI.Variadic = isVariadic();
    EPI.EllipsisLoc = getEllipsisLoc();
    EPI.HasTrailingReturn = hasTrailingReturn();
    EPI.ExceptionSpec = getExceptionSpecInfo();
    EPI.TypeQuals = getMethodQuals();
    EPI.RefQualifier = getRefQualifier();
    EPI.ExtParameterInfos = getExtParameterInfosOrNull();
    return EPI;
  }

  /// Get the kind of exception specification on this function.
  ExceptionSpecificationType getExceptionSpecType() const {
    return static_cast<ExceptionSpecificationType>(
        FunctionTypeBits.ExceptionSpecType);
  }

  /// Return whether this function has any kind of exception spec.
  bool hasExceptionSpec() const { return getExceptionSpecType() != EST_None; }

  /// Return whether this function has a dynamic (throw) exception spec.
  bool hasDynamicExceptionSpec() const {
    return isDynamicExceptionSpec(getExceptionSpecType());
  }

  /// Return whether this function has a noexcept exception spec.
  bool hasNoexceptExceptionSpec() const {
    return isNoexceptExceptionSpec(getExceptionSpecType());
  }

  /// Return whether this function has a dependent exception spec.
  bool hasDependentExceptionSpec() const;

  /// Return whether this function has an instantiation-dependent exception
  /// spec.
  bool hasInstantiationDependentExceptionSpec() const;

  /// Return all the available information about this type's exception spec.
  ExceptionSpecInfo getExceptionSpecInfo() const {
    ExceptionSpecInfo Result;
    Result.Type = getExceptionSpecType();
    if (Result.Type == EST_Dynamic) {
      Result.Exceptions = exceptions();
    } else if (isComputedNoexcept(Result.Type)) {
      Result.NoexceptExpr = getNoexceptExpr();
    } else if (Result.Type == EST_Uninstantiated) {
      Result.SourceDecl = getExceptionSpecDecl();
      Result.SourceTemplate = getExceptionSpecTemplate();
    } else if (Result.Type == EST_Unevaluated) {
      Result.SourceDecl = getExceptionSpecDecl();
    }
    return Result;
  }

  /// Return the number of types in the exception specification.
  unsigned getNumExceptions() const {
    return getExceptionSpecType() == EST_Dynamic
               ? getTrailingObjects<FunctionTypeExtraBitfields>()
                     ->NumExceptionType
               : 0;
  }

  /// Return the ith exception type, where 0 <= i < getNumExceptions().
  QualType getExceptionType(unsigned i) const {
    assert(i < getNumExceptions() && "Invalid exception number!");
    return exception_begin()[i];
  }

  /// Return the expression inside noexcept(expression), or a null pointer
  /// if there is none (because the exception spec is not of this form).
  Expr *getNoexceptExpr() const {
    if (!isComputedNoexcept(getExceptionSpecType()))
      return nullptr;
    return *getTrailingObjects<Expr *>();
  }

  /// If this function type has an exception specification which hasn't
  /// been determined yet (either because it has not been evaluated or because
  /// it has not been instantiated), this is the function whose exception
  /// specification is represented by this type.
  FunctionDecl *getExceptionSpecDecl() const {
    if (getExceptionSpecType() != EST_Uninstantiated &&
        getExceptionSpecType() != EST_Unevaluated)
      return nullptr;
    return getTrailingObjects<FunctionDecl *>()[0];
  }

  /// If this function type has an uninstantiated exception
  /// specification, this is the function whose exception specification
  /// should be instantiated to find the exception specification for
  /// this type.
  FunctionDecl *getExceptionSpecTemplate() const {
    if (getExceptionSpecType() != EST_Uninstantiated)
      return nullptr;
    return getTrailingObjects<FunctionDecl *>()[1];
  }

  /// Determine whether this function type has a non-throwing exception
  /// specification.
  CanThrowResult canThrow() const;

  /// Determine whether this function type has a non-throwing exception
  /// specification. If this depends on template arguments, returns
  /// \c ResultIfDependent.
  bool isNothrow(bool ResultIfDependent = false) const {
    return ResultIfDependent ? canThrow() != CT_Can : canThrow() == CT_Cannot;
  }

  /// Whether this function prototype is variadic.
  bool isVariadic() const { return FunctionTypeBits.Variadic; }

  SourceLocation getEllipsisLoc() const {
    return isVariadic() ? *getTrailingObjects<SourceLocation>()
                        : SourceLocation();
  }

  /// Determines whether this function prototype contains a
  /// parameter pack at the end.
  ///
  /// A function template whose last parameter is a parameter pack can be
  /// called with an arbitrary number of arguments, much like a variadic
  /// function.
  bool isTemplateVariadic() const;

  /// Whether this function prototype has a trailing return type.
  bool hasTrailingReturn() const { return FunctionTypeBits.HasTrailingReturn; }

  Qualifiers getMethodQuals() const {
    if (hasExtQualifiers())
      return *getTrailingObjects<Qualifiers>();
    else
      return getFastTypeQuals();
  }

  /// Retrieve the ref-qualifier associated with this function type.
  RefQualifierKind getRefQualifier() const {
    return static_cast<RefQualifierKind>(FunctionTypeBits.RefQualifier);
  }

  using param_type_iterator = const QualType *;

  ArrayRef<QualType> param_types() const {
    return llvm::makeArrayRef(param_type_begin(), param_type_end());
  }

  param_type_iterator param_type_begin() const {
    return getTrailingObjects<QualType>();
  }

  param_type_iterator param_type_end() const {
    return param_type_begin() + getNumParams();
  }

  using exception_iterator = const QualType *;

  ArrayRef<QualType> exceptions() const {
    return llvm::makeArrayRef(exception_begin(), exception_end());
  }

  exception_iterator exception_begin() const {
    return reinterpret_cast<exception_iterator>(
        getTrailingObjects<ExceptionType>());
  }

  exception_iterator exception_end() const {
    return exception_begin() + getNumExceptions();
  }

  /// Is there any interesting extra information for any of the parameters
  /// of this function type?
  bool hasExtParameterInfos() const {
    return FunctionTypeBits.HasExtParameterInfos;
  }

  ArrayRef<ExtParameterInfo> getExtParameterInfos() const {
    assert(hasExtParameterInfos());
    return ArrayRef<ExtParameterInfo>(getTrailingObjects<ExtParameterInfo>(),
                                      getNumParams());
  }

  /// Return a pointer to the beginning of the array of extra parameter
  /// information, if present, or else null if none of the parameters
  /// carry it.  This is equivalent to getExtProtoInfo().ExtParameterInfos.
  const ExtParameterInfo *getExtParameterInfosOrNull() const {
    if (!hasExtParameterInfos())
      return nullptr;
    return getTrailingObjects<ExtParameterInfo>();
  }

  ExtParameterInfo getExtParameterInfo(unsigned I) const {
    assert(I < getNumParams() && "parameter index out of range");
    if (hasExtParameterInfos())
      return getTrailingObjects<ExtParameterInfo>()[I];
    return ExtParameterInfo();
  }

  ParameterABI getParameterABI(unsigned I) const {
    assert(I < getNumParams() && "parameter index out of range");
    if (hasExtParameterInfos())
      return getTrailingObjects<ExtParameterInfo>()[I].getABI();
    return ParameterABI::Ordinary;
  }

  bool isParamConsumed(unsigned I) const {
    assert(I < getNumParams() && "parameter index out of range");
    if (hasExtParameterInfos())
      return getTrailingObjects<ExtParameterInfo>()[I].isConsumed();
    return false;
  }

  bool isSugared() const { return false; }
  QualType desugar() const { return QualType(this, 0); }

  void printExceptionSpecification(raw_ostream &OS,
                                   const PrintingPolicy &Policy) const;

  static bool classof(const Type *T) {
    return T->getTypeClass() == FunctionProto;
  }

  void Profile(llvm::FoldingSetNodeID &ID, const ASTContext &Ctx);
  static void Profile(llvm::FoldingSetNodeID &ID, QualType Result,
                      param_type_iterator ArgTys, unsigned NumArgs,
                      const ExtProtoInfo &EPI, const ASTContext &Context,
                      bool Canonical);
};

/// Represents the dependent type named by a dependently-scoped
/// typename using declaration, e.g.
///   using typename Base<T>::foo;
///
/// Template instantiation turns these into the underlying type.
class UnresolvedUsingType : public Type {
  friend class ASTContext; // ASTContext creates these.

  UnresolvedUsingTypenameDecl *Decl;

  UnresolvedUsingType(const UnresolvedUsingTypenameDecl *D)
      : Type(UnresolvedUsing, QualType(),
             TypeDependence::DependentInstantiation),
        Decl(const_cast<UnresolvedUsingTypenameDecl *>(D)) {}

public:
  UnresolvedUsingTypenameDecl *getDecl() const { return Decl; }

  bool isSugared() const { return false; }
  QualType desugar() const { return QualType(this, 0); }

  static bool classof(const Type *T) {
    return T->getTypeClass() == UnresolvedUsing;
  }

  void Profile(llvm::FoldingSetNodeID &ID) {
    return Profile(ID, Decl);
  }

  static void Profile(llvm::FoldingSetNodeID &ID,
                      UnresolvedUsingTypenameDecl *D) {
    ID.AddPointer(D);
  }
};

class UsingType final : public Type,
                        public llvm::FoldingSetNode,
                        private llvm::TrailingObjects<UsingType, QualType> {
  UsingShadowDecl *Found;
  friend class ASTContext; // ASTContext creates these.
  friend TrailingObjects;

  UsingType(const UsingShadowDecl *Found, QualType Underlying, QualType Canon);

public:
  UsingShadowDecl *getFoundDecl() const { return Found; }
  QualType getUnderlyingType() const;

  bool isSugared() const { return true; }

  // This always has the 'same' type as declared, but not necessarily identical.
  QualType desugar() const { return getUnderlyingType(); }

  // Internal helper, for debugging purposes.
  bool typeMatchesDecl() const { return !UsingBits.hasTypeDifferentFromDecl; }

  void Profile(llvm::FoldingSetNodeID &ID) {
    Profile(ID, Found, typeMatchesDecl() ? QualType() : getUnderlyingType());
  }
  static void Profile(llvm::FoldingSetNodeID &ID, const UsingShadowDecl *Found,
                      QualType Underlying) {
    ID.AddPointer(Found);
    if (!Underlying.isNull())
      Underlying.Profile(ID);
  }
  static bool classof(const Type *T) { return T->getTypeClass() == Using; }
};

class TypedefType final : public Type,
                          public llvm::FoldingSetNode,
                          private llvm::TrailingObjects<TypedefType, QualType> {
  TypedefNameDecl *Decl;
  friend class ASTContext; // ASTContext creates these.
  friend TrailingObjects;

  TypedefType(TypeClass tc, const TypedefNameDecl *D, QualType underlying,
              QualType can);

public:
  TypedefNameDecl *getDecl() const { return Decl; }

  bool isSugared() const { return true; }

  // This always has the 'same' type as declared, but not necessarily identical.
  QualType desugar() const;

  // Internal helper, for debugging purposes.
  bool typeMatchesDecl() const { return !TypedefBits.hasTypeDifferentFromDecl; }

  void Profile(llvm::FoldingSetNodeID &ID) {
    Profile(ID, Decl, typeMatchesDecl() ? QualType() : desugar());
  }
  static void Profile(llvm::FoldingSetNodeID &ID, const TypedefNameDecl *Decl,
                      QualType Underlying) {
    ID.AddPointer(Decl);
    if (!Underlying.isNull())
      Underlying.Profile(ID);
  }

  static bool classof(const Type *T) { return T->getTypeClass() == Typedef; }
};

/// Sugar type that represents a type that was qualified by a qualifier written
/// as a macro invocation.
class MacroQualifiedType : public Type {
  friend class ASTContext; // ASTContext creates these.

  QualType UnderlyingTy;
  const IdentifierInfo *MacroII;

  MacroQualifiedType(QualType UnderlyingTy, QualType CanonTy,
                     const IdentifierInfo *MacroII)
      : Type(MacroQualified, CanonTy, UnderlyingTy->getDependence()),
        UnderlyingTy(UnderlyingTy), MacroII(MacroII) {
    assert(isa<AttributedType>(UnderlyingTy) &&
           "Expected a macro qualified type to only wrap attributed types.");
  }

public:
  const IdentifierInfo *getMacroIdentifier() const { return MacroII; }
  QualType getUnderlyingType() const { return UnderlyingTy; }

  /// Return this attributed type's modified type with no qualifiers attached to
  /// it.
  QualType getModifiedType() const;

  bool isSugared() const { return true; }
  QualType desugar() const;

  static bool classof(const Type *T) {
    return T->getTypeClass() == MacroQualified;
  }
};

/// Represents a `typeof` (or __typeof__) expression (a C2x feature and GCC
/// extension) or a `typeof_unqual` expression (a C2x feature).
class TypeOfExprType : public Type {
  Expr *TOExpr;

protected:
  friend class ASTContext; // ASTContext creates these.

  TypeOfExprType(Expr *E, TypeOfKind Kind, QualType Can = QualType());

public:
  Expr *getUnderlyingExpr() const { return TOExpr; }

  /// Returns the kind of 'typeof' type this is.
  TypeOfKind getKind() const {
    return TypeOfBits.IsUnqual ? TypeOfKind::Unqualified
                               : TypeOfKind::Qualified;
  }

  /// Remove a single level of sugar.
  QualType desugar() const;

  /// Returns whether this type directly provides sugar.
  bool isSugared() const;

  static bool classof(const Type *T) { return T->getTypeClass() == TypeOfExpr; }
};

/// Internal representation of canonical, dependent
/// `typeof(expr)` types.
///
/// This class is used internally by the ASTContext to manage
/// canonical, dependent types, only. Clients will only see instances
/// of this class via TypeOfExprType nodes.
class DependentTypeOfExprType
  : public TypeOfExprType, public llvm::FoldingSetNode {
  const ASTContext &Context;

public:
  DependentTypeOfExprType(const ASTContext &Context, Expr *E, TypeOfKind Kind)
      : TypeOfExprType(E, Kind), Context(Context) {}

  void Profile(llvm::FoldingSetNodeID &ID) {
    Profile(ID, Context, getUnderlyingExpr(),
            getKind() == TypeOfKind::Unqualified);
  }

  static void Profile(llvm::FoldingSetNodeID &ID, const ASTContext &Context,
                      Expr *E, bool IsUnqual);
};

/// Represents `typeof(type)`, a C2x feature and GCC extension, or
/// `typeof_unqual(type), a C2x feature.
class TypeOfType : public Type {
  friend class ASTContext; // ASTContext creates these.

  QualType TOType;

  TypeOfType(QualType T, QualType Can, TypeOfKind Kind)
      : Type(TypeOf,
             Kind == TypeOfKind::Unqualified ? Can.getAtomicUnqualifiedType()
                                             : Can,
             T->getDependence()),
        TOType(T) {
    TypeOfBits.IsUnqual = Kind == TypeOfKind::Unqualified;
  }

public:
  QualType getUnmodifiedType() const { return TOType; }

  /// Remove a single level of sugar.
  QualType desugar() const {
    QualType QT = getUnmodifiedType();
    return TypeOfBits.IsUnqual ? QT.getAtomicUnqualifiedType() : QT;
  }

  /// Returns whether this type directly provides sugar.
  bool isSugared() const { return true; }

  /// Returns the kind of 'typeof' type this is.
  TypeOfKind getKind() const {
    return TypeOfBits.IsUnqual ? TypeOfKind::Unqualified
                               : TypeOfKind::Qualified;
  }

  static bool classof(const Type *T) { return T->getTypeClass() == TypeOf; }
};

/// Represents the type `decltype(expr)` (C++11).
class DecltypeType : public Type {
  Expr *E;
  QualType UnderlyingType;

protected:
  friend class ASTContext; // ASTContext creates these.

  DecltypeType(Expr *E, QualType underlyingType, QualType can = QualType());

public:
  Expr *getUnderlyingExpr() const { return E; }
  QualType getUnderlyingType() const { return UnderlyingType; }

  /// Remove a single level of sugar.
  QualType desugar() const;

  /// Returns whether this type directly provides sugar.
  bool isSugared() const;

  static bool classof(const Type *T) { return T->getTypeClass() == Decltype; }
};

/// Internal representation of canonical, dependent
/// decltype(expr) types.
///
/// This class is used internally by the ASTContext to manage
/// canonical, dependent types, only. Clients will only see instances
/// of this class via DecltypeType nodes.
class DependentDecltypeType : public DecltypeType, public llvm::FoldingSetNode {
  const ASTContext &Context;

public:
  DependentDecltypeType(const ASTContext &Context, Expr *E);

  void Profile(llvm::FoldingSetNodeID &ID) {
    Profile(ID, Context, getUnderlyingExpr());
  }

  static void Profile(llvm::FoldingSetNodeID &ID, const ASTContext &Context,
                      Expr *E);
};

/// A unary type transform, which is a type constructed from another.
class UnaryTransformType : public Type {
public:
  enum UTTKind {
#define TRANSFORM_TYPE_TRAIT_DEF(Enum, _) Enum,
#include "clang/Basic/TransformTypeTraits.def"
  };

private:
  /// The untransformed type.
  QualType BaseType;

  /// The transformed type if not dependent, otherwise the same as BaseType.
  QualType UnderlyingType;

  UTTKind UKind;

protected:
  friend class ASTContext;

  UnaryTransformType(QualType BaseTy, QualType UnderlyingTy, UTTKind UKind,
                     QualType CanonicalTy);

public:
  bool isSugared() const { return !isDependentType(); }
  QualType desugar() const { return UnderlyingType; }

  QualType getUnderlyingType() const { return UnderlyingType; }
  QualType getBaseType() const { return BaseType; }

  UTTKind getUTTKind() const { return UKind; }

  static bool classof(const Type *T) {
    return T->getTypeClass() == UnaryTransform;
  }
};

/// Internal representation of canonical, dependent
/// __underlying_type(type) types.
///
/// This class is used internally by the ASTContext to manage
/// canonical, dependent types, only. Clients will only see instances
/// of this class via UnaryTransformType nodes.
class DependentUnaryTransformType : public UnaryTransformType,
                                    public llvm::FoldingSetNode {
public:
  DependentUnaryTransformType(const ASTContext &C, QualType BaseType,
                              UTTKind UKind);

  void Profile(llvm::FoldingSetNodeID &ID) {
    Profile(ID, getBaseType(), getUTTKind());
  }

  static void Profile(llvm::FoldingSetNodeID &ID, QualType BaseType,
                      UTTKind UKind) {
    ID.AddPointer(BaseType.getAsOpaquePtr());
    ID.AddInteger((unsigned)UKind);
  }
};

class TagType : public Type {
  friend class ASTReader;
  template <class T> friend class serialization::AbstractTypeReader;

  /// Stores the TagDecl associated with this type. The decl may point to any
  /// TagDecl that declares the entity.
  TagDecl *decl;

protected:
  TagType(TypeClass TC, const TagDecl *D, QualType can);

public:
  TagDecl *getDecl() const;

  /// Determines whether this type is in the process of being defined.
  bool isBeingDefined() const;

  static bool classof(const Type *T) {
    return T->getTypeClass() == Enum || T->getTypeClass() == Record;
  }
};

/// A helper class that allows the use of isa/cast/dyncast
/// to detect TagType objects of structs/unions/classes.
class RecordType : public TagType {
protected:
  friend class ASTContext; // ASTContext creates these.

  explicit RecordType(const RecordDecl *D)
      : TagType(Record, reinterpret_cast<const TagDecl*>(D), QualType()) {}
  explicit RecordType(TypeClass TC, RecordDecl *D)
      : TagType(TC, reinterpret_cast<const TagDecl*>(D), QualType()) {}

public:
  RecordDecl *getDecl() const {
    return reinterpret_cast<RecordDecl*>(TagType::getDecl());
  }

  /// Recursively check all fields in the record for const-ness. If any field
  /// is declared const, return true. Otherwise, return false.
  bool hasConstFields() const;

  bool isSugared() const { return false; }
  QualType desugar() const { return QualType(this, 0); }

  static bool classof(const Type *T) { return T->getTypeClass() == Record; }
};

/// A helper class that allows the use of isa/cast/dyncast
/// to detect TagType objects of enums.
class EnumType : public TagType {
  friend class ASTContext; // ASTContext creates these.

  explicit EnumType(const EnumDecl *D)
      : TagType(Enum, reinterpret_cast<const TagDecl*>(D), QualType()) {}

public:
  EnumDecl *getDecl() const {
    return reinterpret_cast<EnumDecl*>(TagType::getDecl());
  }

  bool isSugared() const { return false; }
  QualType desugar() const { return QualType(this, 0); }

  static bool classof(const Type *T) { return T->getTypeClass() == Enum; }
};

/// An attributed type is a type to which a type attribute has been applied.
///
/// The "modified type" is the fully-sugared type to which the attributed
/// type was applied; generally it is not canonically equivalent to the
/// attributed type. The "equivalent type" is the minimally-desugared type
/// which the type is canonically equivalent to.
///
/// For example, in the following attributed type:
///     int32_t __attribute__((vector_size(16)))
///   - the modified type is the TypedefType for int32_t
///   - the equivalent type is VectorType(16, int32_t)
///   - the canonical type is VectorType(16, int)
class AttributedType : public Type, public llvm::FoldingSetNode {
public:
  using Kind = attr::Kind;

private:
  friend class ASTContext; // ASTContext creates these

  QualType ModifiedType;
  QualType EquivalentType;

  AttributedType(QualType canon, attr::Kind attrKind, QualType modified,
                 QualType equivalent)
      : Type(Attributed, canon, equivalent->getDependence()),
        ModifiedType(modified), EquivalentType(equivalent) {
    AttributedTypeBits.AttrKind = attrKind;
  }

public:
  Kind getAttrKind() const {
    return static_cast<Kind>(AttributedTypeBits.AttrKind);
  }

  QualType getModifiedType() const { return ModifiedType; }
  QualType getEquivalentType() const { return EquivalentType; }

  bool isSugared() const { return true; }
  QualType desugar() const { return getEquivalentType(); }

  /// Does this attribute behave like a type qualifier?
  ///
  /// A type qualifier adjusts a type to provide specialized rules for
  /// a specific object, like the standard const and volatile qualifiers.
  /// This includes attributes controlling things like nullability,
  /// address spaces, and ARC ownership.  The value of the object is still
  /// largely described by the modified type.
  ///
  /// In contrast, many type attributes "rewrite" their modified type to
  /// produce a fundamentally different type, not necessarily related in any
  /// formalizable way to the original type.  For example, calling convention
  /// and vector attributes are not simple type qualifiers.
  ///
  /// Type qualifiers are often, but not always, reflected in the canonical
  /// type.
  bool isQualifier() const;

  bool isMSTypeSpec() const;

  bool isCallingConv() const;

  llvm::Optional<NullabilityKind> getImmediateNullability() const;

  /// Retrieve the attribute kind corresponding to the given
  /// nullability kind.
  static Kind getNullabilityAttrKind(NullabilityKind kind) {
    switch (kind) {
    case NullabilityKind::NonNull:
      return attr::TypeNonNull;

    case NullabilityKind::Nullable:
      return attr::TypeNullable;

    case NullabilityKind::NullableResult:
      return attr::TypeNullableResult;

    case NullabilityKind::Unspecified:
      return attr::TypeNullUnspecified;
    }
    llvm_unreachable("Unknown nullability kind.");
  }

  /// Strip off the top-level nullability annotation on the given
  /// type, if it's there.
  ///
  /// \param T The type to strip. If the type is exactly an
  /// AttributedType specifying nullability (without looking through
  /// type sugar), the nullability is returned and this type changed
  /// to the underlying modified type.
  ///
  /// \returns the top-level nullability, if present.
  static Optional<NullabilityKind> stripOuterNullability(QualType &T);

  void Profile(llvm::FoldingSetNodeID &ID) {
    Profile(ID, getAttrKind(), ModifiedType, EquivalentType);
  }

  static void Profile(llvm::FoldingSetNodeID &ID, Kind attrKind,
                      QualType modified, QualType equivalent) {
    ID.AddInteger(attrKind);
    ID.AddPointer(modified.getAsOpaquePtr());
    ID.AddPointer(equivalent.getAsOpaquePtr());
  }

  static bool classof(const Type *T) {
    return T->getTypeClass() == Attributed;
  }
};

class BTFTagAttributedType : public Type, public llvm::FoldingSetNode {
private:
  friend class ASTContext; // ASTContext creates these

  QualType WrappedType;
  const BTFTypeTagAttr *BTFAttr;

  BTFTagAttributedType(QualType Canon, QualType Wrapped,
                       const BTFTypeTagAttr *BTFAttr)
      : Type(BTFTagAttributed, Canon, Wrapped->getDependence()),
        WrappedType(Wrapped), BTFAttr(BTFAttr) {}

public:
  QualType getWrappedType() const { return WrappedType; }
  const BTFTypeTagAttr *getAttr() const { return BTFAttr; }

  bool isSugared() const { return true; }
  QualType desugar() const { return getWrappedType(); }

  void Profile(llvm::FoldingSetNodeID &ID) {
    Profile(ID, WrappedType, BTFAttr);
  }

  static void Profile(llvm::FoldingSetNodeID &ID, QualType Wrapped,
                      const BTFTypeTagAttr *BTFAttr) {
    ID.AddPointer(Wrapped.getAsOpaquePtr());
    ID.AddPointer(BTFAttr);
  }

  static bool classof(const Type *T) {
    return T->getTypeClass() == BTFTagAttributed;
  }
};

class TemplateTypeParmType : public Type, public llvm::FoldingSetNode {
  friend class ASTContext; // ASTContext creates these

  // Helper data collector for canonical types.
  struct CanonicalTTPTInfo {
    unsigned Depth : 15;
    unsigned ParameterPack : 1;
    unsigned Index : 16;
  };

  union {
    // Info for the canonical type.
    CanonicalTTPTInfo CanTTPTInfo;

    // Info for the non-canonical type.
    TemplateTypeParmDecl *TTPDecl;
  };

  /// Build a non-canonical type.
  TemplateTypeParmType(TemplateTypeParmDecl *TTPDecl, QualType Canon)
      : Type(TemplateTypeParm, Canon,
             TypeDependence::DependentInstantiation |
                 (Canon->getDependence() & TypeDependence::UnexpandedPack)),
        TTPDecl(TTPDecl) {}

  /// Build the canonical type.
  TemplateTypeParmType(unsigned D, unsigned I, bool PP)
      : Type(TemplateTypeParm, QualType(this, 0),
             TypeDependence::DependentInstantiation |
                 (PP ? TypeDependence::UnexpandedPack : TypeDependence::None)) {
    CanTTPTInfo.Depth = D;
    CanTTPTInfo.Index = I;
    CanTTPTInfo.ParameterPack = PP;
  }

  const CanonicalTTPTInfo& getCanTTPTInfo() const {
    QualType Can = getCanonicalTypeInternal();
    return Can->castAs<TemplateTypeParmType>()->CanTTPTInfo;
  }

public:
  unsigned getDepth() const { return getCanTTPTInfo().Depth; }
  unsigned getIndex() const { return getCanTTPTInfo().Index; }
  bool isParameterPack() const { return getCanTTPTInfo().ParameterPack; }

  TemplateTypeParmDecl *getDecl() const {
    return isCanonicalUnqualified() ? nullptr : TTPDecl;
  }

  IdentifierInfo *getIdentifier() const;

  bool isSugared() const { return false; }
  QualType desugar() const { return QualType(this, 0); }

  void Profile(llvm::FoldingSetNodeID &ID) {
    Profile(ID, getDepth(), getIndex(), isParameterPack(), getDecl());
  }

  static void Profile(llvm::FoldingSetNodeID &ID, unsigned Depth,
                      unsigned Index, bool ParameterPack,
                      TemplateTypeParmDecl *TTPDecl) {
    ID.AddInteger(Depth);
    ID.AddInteger(Index);
    ID.AddBoolean(ParameterPack);
    ID.AddPointer(TTPDecl);
  }

  static bool classof(const Type *T) {
    return T->getTypeClass() == TemplateTypeParm;
  }
};

/// Represents the result of substituting a type for a template
/// type parameter.
///
/// Within an instantiated template, all template type parameters have
/// been replaced with these.  They are used solely to record that a
/// type was originally written as a template type parameter;
/// therefore they are never canonical.
class SubstTemplateTypeParmType final
    : public Type,
      public llvm::FoldingSetNode,
      private llvm::TrailingObjects<SubstTemplateTypeParmType, QualType> {
  friend class ASTContext;
  friend class llvm::TrailingObjects<SubstTemplateTypeParmType, QualType>;

  Decl *AssociatedDecl;

  SubstTemplateTypeParmType(QualType Replacement, Decl *AssociatedDecl,
                            unsigned Index, Optional<unsigned> PackIndex);

public:
  /// Gets the type that was substituted for the template
  /// parameter.
  QualType getReplacementType() const {
    return SubstTemplateTypeParmTypeBits.HasNonCanonicalUnderlyingType
               ? *getTrailingObjects<QualType>()
               : getCanonicalTypeInternal();
  }

  /// A template-like entity which owns the whole pattern being substituted.
  /// This will usually own a set of template parameters, or in some
  /// cases might even be a template parameter itself.
  Decl *getAssociatedDecl() const { return AssociatedDecl; }

  /// Gets the template parameter declaration that was substituted for.
  const TemplateTypeParmDecl *getReplacedParameter() const;

  /// Returns the index of the replaced parameter in the associated declaration.
  /// This should match the result of `getReplacedParameter()->getIndex()`.
  unsigned getIndex() const { return SubstTemplateTypeParmTypeBits.Index; }

  Optional<unsigned> getPackIndex() const {
    if (SubstTemplateTypeParmTypeBits.PackIndex == 0)
      return None;
    return SubstTemplateTypeParmTypeBits.PackIndex - 1;
  }

  bool isSugared() const { return true; }
  QualType desugar() const { return getReplacementType(); }

  void Profile(llvm::FoldingSetNodeID &ID) {
    Profile(ID, getReplacementType(), getAssociatedDecl(), getIndex(),
            getPackIndex());
  }

  static void Profile(llvm::FoldingSetNodeID &ID, QualType Replacement,
                      const Decl *AssociatedDecl, unsigned Index,
                      Optional<unsigned> PackIndex) {
    Replacement.Profile(ID);
    ID.AddPointer(AssociatedDecl);
    ID.AddInteger(Index);
    ID.AddInteger(PackIndex ? *PackIndex - 1 : 0);
  }

  static bool classof(const Type *T) {
    return T->getTypeClass() == SubstTemplateTypeParm;
  }
};

/// Represents the result of substituting a set of types for a template
/// type parameter pack.
///
/// When a pack expansion in the source code contains multiple parameter packs
/// and those parameter packs correspond to different levels of template
/// parameter lists, this type node is used to represent a template type
/// parameter pack from an outer level, which has already had its argument pack
/// substituted but that still lives within a pack expansion that itself
/// could not be instantiated. When actually performing a substitution into
/// that pack expansion (e.g., when all template parameters have corresponding
/// arguments), this type will be replaced with the \c SubstTemplateTypeParmType
/// at the current pack substitution index.
class SubstTemplateTypeParmPackType : public Type, public llvm::FoldingSetNode {
  friend class ASTContext;

  /// A pointer to the set of template arguments that this
  /// parameter pack is instantiated with.
  const TemplateArgument *Arguments;

<<<<<<< HEAD
  Decl *AssociatedDecl;

  SubstTemplateTypeParmPackType(QualType Canon, Decl *AssociatedDecl,
                                unsigned Index,
=======
  llvm::PointerIntPair<Decl *, 1, bool> AssociatedDeclAndFinal;

  SubstTemplateTypeParmPackType(QualType Canon, Decl *AssociatedDecl,
                                unsigned Index, bool Final,
>>>>>>> e7aa6127
                                const TemplateArgument &ArgPack);

public:
  IdentifierInfo *getIdentifier() const;

  /// A template-like entity which owns the whole pattern being substituted.
  /// This will usually own a set of template parameters, or in some
  /// cases might even be a template parameter itself.
<<<<<<< HEAD
  Decl *getAssociatedDecl() const { return AssociatedDecl; }
=======
  Decl *getAssociatedDecl() const;
>>>>>>> e7aa6127

  /// Gets the template parameter declaration that was substituted for.
  const TemplateTypeParmDecl *getReplacedParameter() const;

  /// Returns the index of the replaced parameter in the associated declaration.
  /// This should match the result of `getReplacedParameter()->getIndex()`.
  unsigned getIndex() const { return SubstTemplateTypeParmPackTypeBits.Index; }
<<<<<<< HEAD
=======

  // When true the substitution will be 'Final' (subst node won't be placed).
  bool getFinal() const;
>>>>>>> e7aa6127

  unsigned getNumArgs() const {
    return SubstTemplateTypeParmPackTypeBits.NumArgs;
  }

  bool isSugared() const { return false; }
  QualType desugar() const { return QualType(this, 0); }

  TemplateArgument getArgumentPack() const;

  void Profile(llvm::FoldingSetNodeID &ID);
  static void Profile(llvm::FoldingSetNodeID &ID, const Decl *AssociatedDecl,
<<<<<<< HEAD
                      unsigned Index, const TemplateArgument &ArgPack);
=======
                      unsigned Index, bool Final,
                      const TemplateArgument &ArgPack);
>>>>>>> e7aa6127

  static bool classof(const Type *T) {
    return T->getTypeClass() == SubstTemplateTypeParmPack;
  }
};

/// Common base class for placeholders for types that get replaced by
/// placeholder type deduction: C++11 auto, C++14 decltype(auto), C++17 deduced
/// class template types, and constrained type names.
///
/// These types are usually a placeholder for a deduced type. However, before
/// the initializer is attached, or (usually) if the initializer is
/// type-dependent, there is no deduced type and the type is canonical. In
/// the latter case, it is also a dependent type.
class DeducedType : public Type {
  QualType DeducedAsType;

protected:
  DeducedType(TypeClass TC, QualType DeducedAsType,
              TypeDependence ExtraDependence, QualType Canon)
      : Type(TC, Canon,
             ExtraDependence | (DeducedAsType.isNull()
                                    ? TypeDependence::None
                                    : DeducedAsType->getDependence() &
                                          ~TypeDependence::VariablyModified)),
        DeducedAsType(DeducedAsType) {}

public:
  bool isSugared() const { return !DeducedAsType.isNull(); }
  QualType desugar() const {
    return isSugared() ? DeducedAsType : QualType(this, 0);
  }

  /// Get the type deduced for this placeholder type, or null if it
  /// has not been deduced.
  QualType getDeducedType() const { return DeducedAsType; }
  bool isDeduced() const {
    return !DeducedAsType.isNull() || isDependentType();
  }

  static bool classof(const Type *T) {
    return T->getTypeClass() == Auto ||
           T->getTypeClass() == DeducedTemplateSpecialization;
  }
};

/// Represents a C++11 auto or C++14 decltype(auto) type, possibly constrained
/// by a type-constraint.
class alignas(8) AutoType : public DeducedType, public llvm::FoldingSetNode {
  friend class ASTContext; // ASTContext creates these

  ConceptDecl *TypeConstraintConcept;

  AutoType(QualType DeducedAsType, AutoTypeKeyword Keyword,
           TypeDependence ExtraDependence, QualType Canon, ConceptDecl *CD,
           ArrayRef<TemplateArgument> TypeConstraintArgs);

public:
  ArrayRef<TemplateArgument> getTypeConstraintArguments() const {
    return {reinterpret_cast<const TemplateArgument *>(this + 1),
            AutoTypeBits.NumArgs};
  }

  ConceptDecl *getTypeConstraintConcept() const {
    return TypeConstraintConcept;
  }

  bool isConstrained() const {
    return TypeConstraintConcept != nullptr;
  }

  bool isDecltypeAuto() const {
    return getKeyword() == AutoTypeKeyword::DecltypeAuto;
  }

  bool isGNUAutoType() const {
    return getKeyword() == AutoTypeKeyword::GNUAutoType;
  }

  AutoTypeKeyword getKeyword() const {
    return (AutoTypeKeyword)AutoTypeBits.Keyword;
  }

  void Profile(llvm::FoldingSetNodeID &ID, const ASTContext &Context);
  static void Profile(llvm::FoldingSetNodeID &ID, const ASTContext &Context,
                      QualType Deduced, AutoTypeKeyword Keyword,
                      bool IsDependent, ConceptDecl *CD,
                      ArrayRef<TemplateArgument> Arguments);

  static bool classof(const Type *T) {
    return T->getTypeClass() == Auto;
  }
};

/// Represents a C++17 deduced template specialization type.
class DeducedTemplateSpecializationType : public DeducedType,
                                          public llvm::FoldingSetNode {
  friend class ASTContext; // ASTContext creates these

  /// The name of the template whose arguments will be deduced.
  TemplateName Template;

  DeducedTemplateSpecializationType(TemplateName Template,
                                    QualType DeducedAsType,
                                    bool IsDeducedAsDependent)
      : DeducedType(DeducedTemplateSpecialization, DeducedAsType,
                    toTypeDependence(Template.getDependence()) |
                        (IsDeducedAsDependent
                             ? TypeDependence::DependentInstantiation
                             : TypeDependence::None),
                    DeducedAsType.isNull() ? QualType(this, 0)
                                           : DeducedAsType.getCanonicalType()),
        Template(Template) {}

public:
  /// Retrieve the name of the template that we are deducing.
  TemplateName getTemplateName() const { return Template;}

  void Profile(llvm::FoldingSetNodeID &ID) {
    Profile(ID, getTemplateName(), getDeducedType(), isDependentType());
  }

  static void Profile(llvm::FoldingSetNodeID &ID, TemplateName Template,
                      QualType Deduced, bool IsDependent) {
    Template.Profile(ID);
    QualType CanonicalType =
        Deduced.isNull() ? Deduced : Deduced.getCanonicalType();
    ID.AddPointer(CanonicalType.getAsOpaquePtr());
    ID.AddBoolean(IsDependent || Template.isDependent());
  }

  static bool classof(const Type *T) {
    return T->getTypeClass() == DeducedTemplateSpecialization;
  }
};

/// Represents a type template specialization; the template
/// must be a class template, a type alias template, or a template
/// template parameter.  A template which cannot be resolved to one of
/// these, e.g. because it is written with a dependent scope
/// specifier, is instead represented as a
/// @c DependentTemplateSpecializationType.
///
/// A non-dependent template specialization type is always "sugar",
/// typically for a \c RecordType.  For example, a class template
/// specialization type of \c vector<int> will refer to a tag type for
/// the instantiation \c std::vector<int, std::allocator<int>>
///
/// Template specializations are dependent if either the template or
/// any of the template arguments are dependent, in which case the
/// type may also be canonical.
///
/// Instances of this type are allocated with a trailing array of
/// TemplateArguments, followed by a QualType representing the
/// non-canonical aliased type when the template is a type alias
/// template.
class alignas(8) TemplateSpecializationType
    : public Type,
      public llvm::FoldingSetNode {
  friend class ASTContext; // ASTContext creates these

  /// The name of the template being specialized.  This is
  /// either a TemplateName::Template (in which case it is a
  /// ClassTemplateDecl*, a TemplateTemplateParmDecl*, or a
  /// TypeAliasTemplateDecl*), a
  /// TemplateName::SubstTemplateTemplateParmPack, or a
  /// TemplateName::SubstTemplateTemplateParm (in which case the
  /// replacement must, recursively, be one of these).
  TemplateName Template;

  TemplateSpecializationType(TemplateName T,
                             ArrayRef<TemplateArgument> Args,
                             QualType Canon,
                             QualType Aliased);

public:
  /// Determine whether any of the given template arguments are dependent.
  ///
  /// The converted arguments should be supplied when known; whether an
  /// argument is dependent can depend on the conversions performed on it
  /// (for example, a 'const int' passed as a template argument might be
  /// dependent if the parameter is a reference but non-dependent if the
  /// parameter is an int).
  ///
  /// Note that the \p Args parameter is unused: this is intentional, to remind
  /// the caller that they need to pass in the converted arguments, not the
  /// specified arguments.
  static bool
  anyDependentTemplateArguments(ArrayRef<TemplateArgumentLoc> Args,
                                ArrayRef<TemplateArgument> Converted);
  static bool
  anyDependentTemplateArguments(const TemplateArgumentListInfo &,
                                ArrayRef<TemplateArgument> Converted);
  static bool anyInstantiationDependentTemplateArguments(
      ArrayRef<TemplateArgumentLoc> Args);

  /// True if this template specialization type matches a current
  /// instantiation in the context in which it is found.
  bool isCurrentInstantiation() const {
    return isa<InjectedClassNameType>(getCanonicalTypeInternal());
  }

  /// Determine if this template specialization type is for a type alias
  /// template that has been substituted.
  ///
  /// Nearly every template specialization type whose template is an alias
  /// template will be substituted. However, this is not the case when
  /// the specialization contains a pack expansion but the template alias
  /// does not have a corresponding parameter pack, e.g.,
  ///
  /// \code
  /// template<typename T, typename U, typename V> struct S;
  /// template<typename T, typename U> using A = S<T, int, U>;
  /// template<typename... Ts> struct X {
  ///   typedef A<Ts...> type; // not a type alias
  /// };
  /// \endcode
  bool isTypeAlias() const { return TemplateSpecializationTypeBits.TypeAlias; }

  /// Get the aliased type, if this is a specialization of a type alias
  /// template.
  QualType getAliasedType() const;

  /// Retrieve the name of the template that we are specializing.
  TemplateName getTemplateName() const { return Template; }

  ArrayRef<TemplateArgument> template_arguments() const {
    return {reinterpret_cast<const TemplateArgument *>(this + 1),
            TemplateSpecializationTypeBits.NumArgs};
  }

  bool isSugared() const {
    return !isDependentType() || isCurrentInstantiation() || isTypeAlias();
  }

  QualType desugar() const {
    return isTypeAlias() ? getAliasedType() : getCanonicalTypeInternal();
  }

  void Profile(llvm::FoldingSetNodeID &ID, const ASTContext &Ctx);
  static void Profile(llvm::FoldingSetNodeID &ID, TemplateName T,
                      ArrayRef<TemplateArgument> Args,
                      const ASTContext &Context);

  static bool classof(const Type *T) {
    return T->getTypeClass() == TemplateSpecialization;
  }
};

/// Print a template argument list, including the '<' and '>'
/// enclosing the template arguments.
void printTemplateArgumentList(raw_ostream &OS,
                               ArrayRef<TemplateArgument> Args,
                               const PrintingPolicy &Policy,
                               const TemplateParameterList *TPL = nullptr);

void printTemplateArgumentList(raw_ostream &OS,
                               ArrayRef<TemplateArgumentLoc> Args,
                               const PrintingPolicy &Policy,
                               const TemplateParameterList *TPL = nullptr);

void printTemplateArgumentList(raw_ostream &OS,
                               const TemplateArgumentListInfo &Args,
                               const PrintingPolicy &Policy,
                               const TemplateParameterList *TPL = nullptr);

/// The injected class name of a C++ class template or class
/// template partial specialization.  Used to record that a type was
/// spelled with a bare identifier rather than as a template-id; the
/// equivalent for non-templated classes is just RecordType.
///
/// Injected class name types are always dependent.  Template
/// instantiation turns these into RecordTypes.
///
/// Injected class name types are always canonical.  This works
/// because it is impossible to compare an injected class name type
/// with the corresponding non-injected template type, for the same
/// reason that it is impossible to directly compare template
/// parameters from different dependent contexts: injected class name
/// types can only occur within the scope of a particular templated
/// declaration, and within that scope every template specialization
/// will canonicalize to the injected class name (when appropriate
/// according to the rules of the language).
class InjectedClassNameType : public Type {
  friend class ASTContext; // ASTContext creates these.
  friend class ASTNodeImporter;
  friend class ASTReader; // FIXME: ASTContext::getInjectedClassNameType is not
                          // currently suitable for AST reading, too much
                          // interdependencies.
  template <class T> friend class serialization::AbstractTypeReader;

  CXXRecordDecl *Decl;

  /// The template specialization which this type represents.
  /// For example, in
  ///   template <class T> class A { ... };
  /// this is A<T>, whereas in
  ///   template <class X, class Y> class A<B<X,Y> > { ... };
  /// this is A<B<X,Y> >.
  ///
  /// It is always unqualified, always a template specialization type,
  /// and always dependent.
  QualType InjectedType;

  InjectedClassNameType(CXXRecordDecl *D, QualType TST)
      : Type(InjectedClassName, QualType(),
             TypeDependence::DependentInstantiation),
        Decl(D), InjectedType(TST) {
    assert(isa<TemplateSpecializationType>(TST));
    assert(!TST.hasQualifiers());
    assert(TST->isDependentType());
  }

public:
  QualType getInjectedSpecializationType() const { return InjectedType; }

  const TemplateSpecializationType *getInjectedTST() const {
    return cast<TemplateSpecializationType>(InjectedType.getTypePtr());
  }

  TemplateName getTemplateName() const {
    return getInjectedTST()->getTemplateName();
  }

  CXXRecordDecl *getDecl() const;

  bool isSugared() const { return false; }
  QualType desugar() const { return QualType(this, 0); }

  static bool classof(const Type *T) {
    return T->getTypeClass() == InjectedClassName;
  }
};

/// The kind of a tag type.
enum TagTypeKind {
  /// The "struct" keyword.
  TTK_Struct,

  /// The "__interface" keyword.
  TTK_Interface,

  /// The "union" keyword.
  TTK_Union,

  /// The "class" keyword.
  TTK_Class,

  /// The "enum" keyword.
  TTK_Enum
};

/// The elaboration keyword that precedes a qualified type name or
/// introduces an elaborated-type-specifier.
enum ElaboratedTypeKeyword {
  /// The "struct" keyword introduces the elaborated-type-specifier.
  ETK_Struct,

  /// The "__interface" keyword introduces the elaborated-type-specifier.
  ETK_Interface,

  /// The "union" keyword introduces the elaborated-type-specifier.
  ETK_Union,

  /// The "class" keyword introduces the elaborated-type-specifier.
  ETK_Class,

  /// The "enum" keyword introduces the elaborated-type-specifier.
  ETK_Enum,

  /// The "typename" keyword precedes the qualified type name, e.g.,
  /// \c typename T::type.
  ETK_Typename,

  /// No keyword precedes the qualified type name.
  ETK_None
};

/// A helper class for Type nodes having an ElaboratedTypeKeyword.
/// The keyword in stored in the free bits of the base class.
/// Also provides a few static helpers for converting and printing
/// elaborated type keyword and tag type kind enumerations.
class TypeWithKeyword : public Type {
protected:
  TypeWithKeyword(ElaboratedTypeKeyword Keyword, TypeClass tc,
                  QualType Canonical, TypeDependence Dependence)
      : Type(tc, Canonical, Dependence) {
    TypeWithKeywordBits.Keyword = Keyword;
  }

public:
  ElaboratedTypeKeyword getKeyword() const {
    return static_cast<ElaboratedTypeKeyword>(TypeWithKeywordBits.Keyword);
  }

  /// Converts a type specifier (DeclSpec::TST) into an elaborated type keyword.
  static ElaboratedTypeKeyword getKeywordForTypeSpec(unsigned TypeSpec);

  /// Converts a type specifier (DeclSpec::TST) into a tag type kind.
  /// It is an error to provide a type specifier which *isn't* a tag kind here.
  static TagTypeKind getTagTypeKindForTypeSpec(unsigned TypeSpec);

  /// Converts a TagTypeKind into an elaborated type keyword.
  static ElaboratedTypeKeyword getKeywordForTagTypeKind(TagTypeKind Tag);

  /// Converts an elaborated type keyword into a TagTypeKind.
  /// It is an error to provide an elaborated type keyword
  /// which *isn't* a tag kind here.
  static TagTypeKind getTagTypeKindForKeyword(ElaboratedTypeKeyword Keyword);

  static bool KeywordIsTagTypeKind(ElaboratedTypeKeyword Keyword);

  static StringRef getKeywordName(ElaboratedTypeKeyword Keyword);

  static StringRef getTagTypeKindName(TagTypeKind Kind) {
    return getKeywordName(getKeywordForTagTypeKind(Kind));
  }

  class CannotCastToThisType {};
  static CannotCastToThisType classof(const Type *);
};

/// Represents a type that was referred to using an elaborated type
/// keyword, e.g., struct S, or via a qualified name, e.g., N::M::type,
/// or both.
///
/// This type is used to keep track of a type name as written in the
/// source code, including tag keywords and any nested-name-specifiers.
/// The type itself is always "sugar", used to express what was written
/// in the source code but containing no additional semantic information.
class ElaboratedType final
    : public TypeWithKeyword,
      public llvm::FoldingSetNode,
      private llvm::TrailingObjects<ElaboratedType, TagDecl *> {
  friend class ASTContext; // ASTContext creates these
  friend TrailingObjects;

  /// The nested name specifier containing the qualifier.
  NestedNameSpecifier *NNS;

  /// The type that this qualified name refers to.
  QualType NamedType;

  /// The (re)declaration of this tag type owned by this occurrence is stored
  /// as a trailing object if there is one. Use getOwnedTagDecl to obtain
  /// it, or obtain a null pointer if there is none.

  ElaboratedType(ElaboratedTypeKeyword Keyword, NestedNameSpecifier *NNS,
                 QualType NamedType, QualType CanonType, TagDecl *OwnedTagDecl)
      : TypeWithKeyword(Keyword, Elaborated, CanonType,
                        // Any semantic dependence on the qualifier will have
                        // been incorporated into NamedType. We still need to
                        // track syntactic (instantiation / error / pack)
                        // dependence on the qualifier.
                        NamedType->getDependence() |
                            (NNS ? toSyntacticDependence(
                                       toTypeDependence(NNS->getDependence()))
                                 : TypeDependence::None)),
        NNS(NNS), NamedType(NamedType) {
    ElaboratedTypeBits.HasOwnedTagDecl = false;
    if (OwnedTagDecl) {
      ElaboratedTypeBits.HasOwnedTagDecl = true;
      *getTrailingObjects<TagDecl *>() = OwnedTagDecl;
    }
  }

public:
  /// Retrieve the qualification on this type.
  NestedNameSpecifier *getQualifier() const { return NNS; }

  /// Retrieve the type named by the qualified-id.
  QualType getNamedType() const { return NamedType; }

  /// Remove a single level of sugar.
  QualType desugar() const { return getNamedType(); }

  /// Returns whether this type directly provides sugar.
  bool isSugared() const { return true; }

  /// Return the (re)declaration of this type owned by this occurrence of this
  /// type, or nullptr if there is none.
  TagDecl *getOwnedTagDecl() const {
    return ElaboratedTypeBits.HasOwnedTagDecl ? *getTrailingObjects<TagDecl *>()
                                              : nullptr;
  }

  void Profile(llvm::FoldingSetNodeID &ID) {
    Profile(ID, getKeyword(), NNS, NamedType, getOwnedTagDecl());
  }

  static void Profile(llvm::FoldingSetNodeID &ID, ElaboratedTypeKeyword Keyword,
                      NestedNameSpecifier *NNS, QualType NamedType,
                      TagDecl *OwnedTagDecl) {
    ID.AddInteger(Keyword);
    ID.AddPointer(NNS);
    NamedType.Profile(ID);
    ID.AddPointer(OwnedTagDecl);
  }

  static bool classof(const Type *T) { return T->getTypeClass() == Elaborated; }
};

/// Represents a qualified type name for which the type name is
/// dependent.
///
/// DependentNameType represents a class of dependent types that involve a
/// possibly dependent nested-name-specifier (e.g., "T::") followed by a
/// name of a type. The DependentNameType may start with a "typename" (for a
/// typename-specifier), "class", "struct", "union", or "enum" (for a
/// dependent elaborated-type-specifier), or nothing (in contexts where we
/// know that we must be referring to a type, e.g., in a base class specifier).
/// Typically the nested-name-specifier is dependent, but in MSVC compatibility
/// mode, this type is used with non-dependent names to delay name lookup until
/// instantiation.
class DependentNameType : public TypeWithKeyword, public llvm::FoldingSetNode {
  friend class ASTContext; // ASTContext creates these

  /// The nested name specifier containing the qualifier.
  NestedNameSpecifier *NNS;

  /// The type that this typename specifier refers to.
  const IdentifierInfo *Name;

  DependentNameType(ElaboratedTypeKeyword Keyword, NestedNameSpecifier *NNS,
                    const IdentifierInfo *Name, QualType CanonType)
      : TypeWithKeyword(Keyword, DependentName, CanonType,
                        TypeDependence::DependentInstantiation |
                            toTypeDependence(NNS->getDependence())),
        NNS(NNS), Name(Name) {}

public:
  /// Retrieve the qualification on this type.
  NestedNameSpecifier *getQualifier() const { return NNS; }

  /// Retrieve the type named by the typename specifier as an identifier.
  ///
  /// This routine will return a non-NULL identifier pointer when the
  /// form of the original typename was terminated by an identifier,
  /// e.g., "typename T::type".
  const IdentifierInfo *getIdentifier() const {
    return Name;
  }

  bool isSugared() const { return false; }
  QualType desugar() const { return QualType(this, 0); }

  void Profile(llvm::FoldingSetNodeID &ID) {
    Profile(ID, getKeyword(), NNS, Name);
  }

  static void Profile(llvm::FoldingSetNodeID &ID, ElaboratedTypeKeyword Keyword,
                      NestedNameSpecifier *NNS, const IdentifierInfo *Name) {
    ID.AddInteger(Keyword);
    ID.AddPointer(NNS);
    ID.AddPointer(Name);
  }

  static bool classof(const Type *T) {
    return T->getTypeClass() == DependentName;
  }
};

/// Represents a template specialization type whose template cannot be
/// resolved, e.g.
///   A<T>::template B<T>
class alignas(8) DependentTemplateSpecializationType
    : public TypeWithKeyword,
      public llvm::FoldingSetNode {
  friend class ASTContext; // ASTContext creates these

  /// The nested name specifier containing the qualifier.
  NestedNameSpecifier *NNS;

  /// The identifier of the template.
  const IdentifierInfo *Name;

  DependentTemplateSpecializationType(ElaboratedTypeKeyword Keyword,
                                      NestedNameSpecifier *NNS,
                                      const IdentifierInfo *Name,
                                      ArrayRef<TemplateArgument> Args,
                                      QualType Canon);

public:
  NestedNameSpecifier *getQualifier() const { return NNS; }
  const IdentifierInfo *getIdentifier() const { return Name; }

  ArrayRef<TemplateArgument> template_arguments() const {
    return {reinterpret_cast<const TemplateArgument *>(this + 1),
            DependentTemplateSpecializationTypeBits.NumArgs};
  }

  bool isSugared() const { return false; }
  QualType desugar() const { return QualType(this, 0); }

  void Profile(llvm::FoldingSetNodeID &ID, const ASTContext &Context) {
    Profile(ID, Context, getKeyword(), NNS, Name, template_arguments());
  }

  static void Profile(llvm::FoldingSetNodeID &ID,
                      const ASTContext &Context,
                      ElaboratedTypeKeyword Keyword,
                      NestedNameSpecifier *Qualifier,
                      const IdentifierInfo *Name,
                      ArrayRef<TemplateArgument> Args);

  static bool classof(const Type *T) {
    return T->getTypeClass() == DependentTemplateSpecialization;
  }
};

/// Represents a pack expansion of types.
///
/// Pack expansions are part of C++11 variadic templates. A pack
/// expansion contains a pattern, which itself contains one or more
/// "unexpanded" parameter packs. When instantiated, a pack expansion
/// produces a series of types, each instantiated from the pattern of
/// the expansion, where the Ith instantiation of the pattern uses the
/// Ith arguments bound to each of the unexpanded parameter packs. The
/// pack expansion is considered to "expand" these unexpanded
/// parameter packs.
///
/// \code
/// template<typename ...Types> struct tuple;
///
/// template<typename ...Types>
/// struct tuple_of_references {
///   typedef tuple<Types&...> type;
/// };
/// \endcode
///
/// Here, the pack expansion \c Types&... is represented via a
/// PackExpansionType whose pattern is Types&.
class PackExpansionType : public Type, public llvm::FoldingSetNode {
  friend class ASTContext; // ASTContext creates these

  /// The pattern of the pack expansion.
  QualType Pattern;

  PackExpansionType(QualType Pattern, QualType Canon,
                    Optional<unsigned> NumExpansions)
      : Type(PackExpansion, Canon,
             (Pattern->getDependence() | TypeDependence::Dependent |
              TypeDependence::Instantiation) &
                 ~TypeDependence::UnexpandedPack),
        Pattern(Pattern) {
    PackExpansionTypeBits.NumExpansions =
        NumExpansions ? *NumExpansions + 1 : 0;
  }

public:
  /// Retrieve the pattern of this pack expansion, which is the
  /// type that will be repeatedly instantiated when instantiating the
  /// pack expansion itself.
  QualType getPattern() const { return Pattern; }

  /// Retrieve the number of expansions that this pack expansion will
  /// generate, if known.
  Optional<unsigned> getNumExpansions() const {
    if (PackExpansionTypeBits.NumExpansions)
      return PackExpansionTypeBits.NumExpansions - 1;
    return None;
  }

  bool isSugared() const { return false; }
  QualType desugar() const { return QualType(this, 0); }

  void Profile(llvm::FoldingSetNodeID &ID) {
    Profile(ID, getPattern(), getNumExpansions());
  }

  static void Profile(llvm::FoldingSetNodeID &ID, QualType Pattern,
                      Optional<unsigned> NumExpansions) {
    ID.AddPointer(Pattern.getAsOpaquePtr());
    ID.AddBoolean(NumExpansions.has_value());
    if (NumExpansions)
      ID.AddInteger(*NumExpansions);
  }

  static bool classof(const Type *T) {
    return T->getTypeClass() == PackExpansion;
  }
};

/// This class wraps the list of protocol qualifiers. For types that can
/// take ObjC protocol qualifers, they can subclass this class.
template <class T>
class ObjCProtocolQualifiers {
protected:
  ObjCProtocolQualifiers() = default;

  ObjCProtocolDecl * const *getProtocolStorage() const {
    return const_cast<ObjCProtocolQualifiers*>(this)->getProtocolStorage();
  }

  ObjCProtocolDecl **getProtocolStorage() {
    return static_cast<T*>(this)->getProtocolStorageImpl();
  }

  void setNumProtocols(unsigned N) {
    static_cast<T*>(this)->setNumProtocolsImpl(N);
  }

  void initialize(ArrayRef<ObjCProtocolDecl *> protocols) {
    setNumProtocols(protocols.size());
    assert(getNumProtocols() == protocols.size() &&
           "bitfield overflow in protocol count");
    if (!protocols.empty())
      memcpy(getProtocolStorage(), protocols.data(),
             protocols.size() * sizeof(ObjCProtocolDecl*));
  }

public:
  using qual_iterator = ObjCProtocolDecl * const *;
  using qual_range = llvm::iterator_range<qual_iterator>;

  qual_range quals() const { return qual_range(qual_begin(), qual_end()); }
  qual_iterator qual_begin() const { return getProtocolStorage(); }
  qual_iterator qual_end() const { return qual_begin() + getNumProtocols(); }

  bool qual_empty() const { return getNumProtocols() == 0; }

  /// Return the number of qualifying protocols in this type, or 0 if
  /// there are none.
  unsigned getNumProtocols() const {
    return static_cast<const T*>(this)->getNumProtocolsImpl();
  }

  /// Fetch a protocol by index.
  ObjCProtocolDecl *getProtocol(unsigned I) const {
    assert(I < getNumProtocols() && "Out-of-range protocol access");
    return qual_begin()[I];
  }

  /// Retrieve all of the protocol qualifiers.
  ArrayRef<ObjCProtocolDecl *> getProtocols() const {
    return ArrayRef<ObjCProtocolDecl *>(qual_begin(), getNumProtocols());
  }
};

/// Represents a type parameter type in Objective C. It can take
/// a list of protocols.
class ObjCTypeParamType : public Type,
                          public ObjCProtocolQualifiers<ObjCTypeParamType>,
                          public llvm::FoldingSetNode {
  friend class ASTContext;
  friend class ObjCProtocolQualifiers<ObjCTypeParamType>;

  /// The number of protocols stored on this type.
  unsigned NumProtocols : 6;

  ObjCTypeParamDecl *OTPDecl;

  /// The protocols are stored after the ObjCTypeParamType node. In the
  /// canonical type, the list of protocols are sorted alphabetically
  /// and uniqued.
  ObjCProtocolDecl **getProtocolStorageImpl();

  /// Return the number of qualifying protocols in this interface type,
  /// or 0 if there are none.
  unsigned getNumProtocolsImpl() const {
    return NumProtocols;
  }

  void setNumProtocolsImpl(unsigned N) {
    NumProtocols = N;
  }

  ObjCTypeParamType(const ObjCTypeParamDecl *D,
                    QualType can,
                    ArrayRef<ObjCProtocolDecl *> protocols);

public:
  bool isSugared() const { return true; }
  QualType desugar() const { return getCanonicalTypeInternal(); }

  static bool classof(const Type *T) {
    return T->getTypeClass() == ObjCTypeParam;
  }

  void Profile(llvm::FoldingSetNodeID &ID);
  static void Profile(llvm::FoldingSetNodeID &ID,
                      const ObjCTypeParamDecl *OTPDecl,
                      QualType CanonicalType,
                      ArrayRef<ObjCProtocolDecl *> protocols);

  ObjCTypeParamDecl *getDecl() const { return OTPDecl; }
};

/// Represents a class type in Objective C.
///
/// Every Objective C type is a combination of a base type, a set of
/// type arguments (optional, for parameterized classes) and a list of
/// protocols.
///
/// Given the following declarations:
/// \code
///   \@class C<T>;
///   \@protocol P;
/// \endcode
///
/// 'C' is an ObjCInterfaceType C.  It is sugar for an ObjCObjectType
/// with base C and no protocols.
///
/// 'C<P>' is an unspecialized ObjCObjectType with base C and protocol list [P].
/// 'C<C*>' is a specialized ObjCObjectType with type arguments 'C*' and no
/// protocol list.
/// 'C<C*><P>' is a specialized ObjCObjectType with base C, type arguments 'C*',
/// and protocol list [P].
///
/// 'id' is a TypedefType which is sugar for an ObjCObjectPointerType whose
/// pointee is an ObjCObjectType with base BuiltinType::ObjCIdType
/// and no protocols.
///
/// 'id<P>' is an ObjCObjectPointerType whose pointee is an ObjCObjectType
/// with base BuiltinType::ObjCIdType and protocol list [P].  Eventually
/// this should get its own sugar class to better represent the source.
class ObjCObjectType : public Type,
                       public ObjCProtocolQualifiers<ObjCObjectType> {
  friend class ObjCProtocolQualifiers<ObjCObjectType>;

  // ObjCObjectType.NumTypeArgs - the number of type arguments stored
  // after the ObjCObjectPointerType node.
  // ObjCObjectType.NumProtocols - the number of protocols stored
  // after the type arguments of ObjCObjectPointerType node.
  //
  // These protocols are those written directly on the type.  If
  // protocol qualifiers ever become additive, the iterators will need
  // to get kindof complicated.
  //
  // In the canonical object type, these are sorted alphabetically
  // and uniqued.

  /// Either a BuiltinType or an InterfaceType or sugar for either.
  QualType BaseType;

  /// Cached superclass type.
  mutable llvm::PointerIntPair<const ObjCObjectType *, 1, bool>
    CachedSuperClassType;

  QualType *getTypeArgStorage();
  const QualType *getTypeArgStorage() const {
    return const_cast<ObjCObjectType *>(this)->getTypeArgStorage();
  }

  ObjCProtocolDecl **getProtocolStorageImpl();
  /// Return the number of qualifying protocols in this interface type,
  /// or 0 if there are none.
  unsigned getNumProtocolsImpl() const {
    return ObjCObjectTypeBits.NumProtocols;
  }
  void setNumProtocolsImpl(unsigned N) {
    ObjCObjectTypeBits.NumProtocols = N;
  }

protected:
  enum Nonce_ObjCInterface { Nonce_ObjCInterface };

  ObjCObjectType(QualType Canonical, QualType Base,
                 ArrayRef<QualType> typeArgs,
                 ArrayRef<ObjCProtocolDecl *> protocols,
                 bool isKindOf);

  ObjCObjectType(enum Nonce_ObjCInterface)
      : Type(ObjCInterface, QualType(), TypeDependence::None),
        BaseType(QualType(this_(), 0)) {
    ObjCObjectTypeBits.NumProtocols = 0;
    ObjCObjectTypeBits.NumTypeArgs = 0;
    ObjCObjectTypeBits.IsKindOf = 0;
  }

  void computeSuperClassTypeSlow() const;

public:
  /// Gets the base type of this object type.  This is always (possibly
  /// sugar for) one of:
  ///  - the 'id' builtin type (as opposed to the 'id' type visible to the
  ///    user, which is a typedef for an ObjCObjectPointerType)
  ///  - the 'Class' builtin type (same caveat)
  ///  - an ObjCObjectType (currently always an ObjCInterfaceType)
  QualType getBaseType() const { return BaseType; }

  bool isObjCId() const {
    return getBaseType()->isSpecificBuiltinType(BuiltinType::ObjCId);
  }

  bool isObjCClass() const {
    return getBaseType()->isSpecificBuiltinType(BuiltinType::ObjCClass);
  }

  bool isObjCUnqualifiedId() const { return qual_empty() && isObjCId(); }
  bool isObjCUnqualifiedClass() const { return qual_empty() && isObjCClass(); }
  bool isObjCUnqualifiedIdOrClass() const {
    if (!qual_empty()) return false;
    if (const BuiltinType *T = getBaseType()->getAs<BuiltinType>())
      return T->getKind() == BuiltinType::ObjCId ||
             T->getKind() == BuiltinType::ObjCClass;
    return false;
  }
  bool isObjCQualifiedId() const { return !qual_empty() && isObjCId(); }
  bool isObjCQualifiedClass() const { return !qual_empty() && isObjCClass(); }

  /// Gets the interface declaration for this object type, if the base type
  /// really is an interface.
  ObjCInterfaceDecl *getInterface() const;

  /// Determine whether this object type is "specialized", meaning
  /// that it has type arguments.
  bool isSpecialized() const;

  /// Determine whether this object type was written with type arguments.
  bool isSpecializedAsWritten() const {
    return ObjCObjectTypeBits.NumTypeArgs > 0;
  }

  /// Determine whether this object type is "unspecialized", meaning
  /// that it has no type arguments.
  bool isUnspecialized() const { return !isSpecialized(); }

  /// Determine whether this object type is "unspecialized" as
  /// written, meaning that it has no type arguments.
  bool isUnspecializedAsWritten() const { return !isSpecializedAsWritten(); }

  /// Retrieve the type arguments of this object type (semantically).
  ArrayRef<QualType> getTypeArgs() const;

  /// Retrieve the type arguments of this object type as they were
  /// written.
  ArrayRef<QualType> getTypeArgsAsWritten() const {
    return llvm::makeArrayRef(getTypeArgStorage(),
                              ObjCObjectTypeBits.NumTypeArgs);
  }

  /// Whether this is a "__kindof" type as written.
  bool isKindOfTypeAsWritten() const { return ObjCObjectTypeBits.IsKindOf; }

  /// Whether this ia a "__kindof" type (semantically).
  bool isKindOfType() const;

  /// Retrieve the type of the superclass of this object type.
  ///
  /// This operation substitutes any type arguments into the
  /// superclass of the current class type, potentially producing a
  /// specialization of the superclass type. Produces a null type if
  /// there is no superclass.
  QualType getSuperClassType() const {
    if (!CachedSuperClassType.getInt())
      computeSuperClassTypeSlow();

    assert(CachedSuperClassType.getInt() && "Superclass not set?");
    return QualType(CachedSuperClassType.getPointer(), 0);
  }

  /// Strip off the Objective-C "kindof" type and (with it) any
  /// protocol qualifiers.
  QualType stripObjCKindOfTypeAndQuals(const ASTContext &ctx) const;

  bool isSugared() const { return false; }
  QualType desugar() const { return QualType(this, 0); }

  static bool classof(const Type *T) {
    return T->getTypeClass() == ObjCObject ||
           T->getTypeClass() == ObjCInterface;
  }
};

/// A class providing a concrete implementation
/// of ObjCObjectType, so as to not increase the footprint of
/// ObjCInterfaceType.  Code outside of ASTContext and the core type
/// system should not reference this type.
class ObjCObjectTypeImpl : public ObjCObjectType, public llvm::FoldingSetNode {
  friend class ASTContext;

  // If anyone adds fields here, ObjCObjectType::getProtocolStorage()
  // will need to be modified.

  ObjCObjectTypeImpl(QualType Canonical, QualType Base,
                     ArrayRef<QualType> typeArgs,
                     ArrayRef<ObjCProtocolDecl *> protocols,
                     bool isKindOf)
      : ObjCObjectType(Canonical, Base, typeArgs, protocols, isKindOf) {}

public:
  void Profile(llvm::FoldingSetNodeID &ID);
  static void Profile(llvm::FoldingSetNodeID &ID,
                      QualType Base,
                      ArrayRef<QualType> typeArgs,
                      ArrayRef<ObjCProtocolDecl *> protocols,
                      bool isKindOf);
};

inline QualType *ObjCObjectType::getTypeArgStorage() {
  return reinterpret_cast<QualType *>(static_cast<ObjCObjectTypeImpl*>(this)+1);
}

inline ObjCProtocolDecl **ObjCObjectType::getProtocolStorageImpl() {
    return reinterpret_cast<ObjCProtocolDecl**>(
             getTypeArgStorage() + ObjCObjectTypeBits.NumTypeArgs);
}

inline ObjCProtocolDecl **ObjCTypeParamType::getProtocolStorageImpl() {
    return reinterpret_cast<ObjCProtocolDecl**>(
             static_cast<ObjCTypeParamType*>(this)+1);
}

/// Interfaces are the core concept in Objective-C for object oriented design.
/// They basically correspond to C++ classes.  There are two kinds of interface
/// types: normal interfaces like `NSString`, and qualified interfaces, which
/// are qualified with a protocol list like `NSString<NSCopyable, NSAmazing>`.
///
/// ObjCInterfaceType guarantees the following properties when considered
/// as a subtype of its superclass, ObjCObjectType:
///   - There are no protocol qualifiers.  To reinforce this, code which
///     tries to invoke the protocol methods via an ObjCInterfaceType will
///     fail to compile.
///   - It is its own base type.  That is, if T is an ObjCInterfaceType*,
///     T->getBaseType() == QualType(T, 0).
class ObjCInterfaceType : public ObjCObjectType {
  friend class ASTContext; // ASTContext creates these.
  friend class ASTReader;
  template <class T> friend class serialization::AbstractTypeReader;

  ObjCInterfaceDecl *Decl;

  ObjCInterfaceType(const ObjCInterfaceDecl *D)
      : ObjCObjectType(Nonce_ObjCInterface),
        Decl(const_cast<ObjCInterfaceDecl*>(D)) {}

public:
  /// Get the declaration of this interface.
  ObjCInterfaceDecl *getDecl() const;

  bool isSugared() const { return false; }
  QualType desugar() const { return QualType(this, 0); }

  static bool classof(const Type *T) {
    return T->getTypeClass() == ObjCInterface;
  }

  // Nonsense to "hide" certain members of ObjCObjectType within this
  // class.  People asking for protocols on an ObjCInterfaceType are
  // not going to get what they want: ObjCInterfaceTypes are
  // guaranteed to have no protocols.
  enum {
    qual_iterator,
    qual_begin,
    qual_end,
    getNumProtocols,
    getProtocol
  };
};

inline ObjCInterfaceDecl *ObjCObjectType::getInterface() const {
  QualType baseType = getBaseType();
  while (const auto *ObjT = baseType->getAs<ObjCObjectType>()) {
    if (const auto *T = dyn_cast<ObjCInterfaceType>(ObjT))
      return T->getDecl();

    baseType = ObjT->getBaseType();
  }

  return nullptr;
}

/// Represents a pointer to an Objective C object.
///
/// These are constructed from pointer declarators when the pointee type is
/// an ObjCObjectType (or sugar for one).  In addition, the 'id' and 'Class'
/// types are typedefs for these, and the protocol-qualified types 'id<P>'
/// and 'Class<P>' are translated into these.
///
/// Pointers to pointers to Objective C objects are still PointerTypes;
/// only the first level of pointer gets it own type implementation.
class ObjCObjectPointerType : public Type, public llvm::FoldingSetNode {
  friend class ASTContext; // ASTContext creates these.

  QualType PointeeType;

  ObjCObjectPointerType(QualType Canonical, QualType Pointee)
      : Type(ObjCObjectPointer, Canonical, Pointee->getDependence()),
        PointeeType(Pointee) {}

public:
  /// Gets the type pointed to by this ObjC pointer.
  /// The result will always be an ObjCObjectType or sugar thereof.
  QualType getPointeeType() const { return PointeeType; }

  /// Gets the type pointed to by this ObjC pointer.  Always returns non-null.
  ///
  /// This method is equivalent to getPointeeType() except that
  /// it discards any typedefs (or other sugar) between this
  /// type and the "outermost" object type.  So for:
  /// \code
  ///   \@class A; \@protocol P; \@protocol Q;
  ///   typedef A<P> AP;
  ///   typedef A A1;
  ///   typedef A1<P> A1P;
  ///   typedef A1P<Q> A1PQ;
  /// \endcode
  /// For 'A*', getObjectType() will return 'A'.
  /// For 'A<P>*', getObjectType() will return 'A<P>'.
  /// For 'AP*', getObjectType() will return 'A<P>'.
  /// For 'A1*', getObjectType() will return 'A'.
  /// For 'A1<P>*', getObjectType() will return 'A1<P>'.
  /// For 'A1P*', getObjectType() will return 'A1<P>'.
  /// For 'A1PQ*', getObjectType() will return 'A1<Q>', because
  ///   adding protocols to a protocol-qualified base discards the
  ///   old qualifiers (for now).  But if it didn't, getObjectType()
  ///   would return 'A1P<Q>' (and we'd have to make iterating over
  ///   qualifiers more complicated).
  const ObjCObjectType *getObjectType() const {
    return PointeeType->castAs<ObjCObjectType>();
  }

  /// If this pointer points to an Objective C
  /// \@interface type, gets the type for that interface.  Any protocol
  /// qualifiers on the interface are ignored.
  ///
  /// \return null if the base type for this pointer is 'id' or 'Class'
  const ObjCInterfaceType *getInterfaceType() const;

  /// If this pointer points to an Objective \@interface
  /// type, gets the declaration for that interface.
  ///
  /// \return null if the base type for this pointer is 'id' or 'Class'
  ObjCInterfaceDecl *getInterfaceDecl() const {
    return getObjectType()->getInterface();
  }

  /// True if this is equivalent to the 'id' type, i.e. if
  /// its object type is the primitive 'id' type with no protocols.
  bool isObjCIdType() const {
    return getObjectType()->isObjCUnqualifiedId();
  }

  /// True if this is equivalent to the 'Class' type,
  /// i.e. if its object tive is the primitive 'Class' type with no protocols.
  bool isObjCClassType() const {
    return getObjectType()->isObjCUnqualifiedClass();
  }

  /// True if this is equivalent to the 'id' or 'Class' type,
  bool isObjCIdOrClassType() const {
    return getObjectType()->isObjCUnqualifiedIdOrClass();
  }

  /// True if this is equivalent to 'id<P>' for some non-empty set of
  /// protocols.
  bool isObjCQualifiedIdType() const {
    return getObjectType()->isObjCQualifiedId();
  }

  /// True if this is equivalent to 'Class<P>' for some non-empty set of
  /// protocols.
  bool isObjCQualifiedClassType() const {
    return getObjectType()->isObjCQualifiedClass();
  }

  /// Whether this is a "__kindof" type.
  bool isKindOfType() const { return getObjectType()->isKindOfType(); }

  /// Whether this type is specialized, meaning that it has type arguments.
  bool isSpecialized() const { return getObjectType()->isSpecialized(); }

  /// Whether this type is specialized, meaning that it has type arguments.
  bool isSpecializedAsWritten() const {
    return getObjectType()->isSpecializedAsWritten();
  }

  /// Whether this type is unspecialized, meaning that is has no type arguments.
  bool isUnspecialized() const { return getObjectType()->isUnspecialized(); }

  /// Determine whether this object type is "unspecialized" as
  /// written, meaning that it has no type arguments.
  bool isUnspecializedAsWritten() const { return !isSpecializedAsWritten(); }

  /// Retrieve the type arguments for this type.
  ArrayRef<QualType> getTypeArgs() const {
    return getObjectType()->getTypeArgs();
  }

  /// Retrieve the type arguments for this type.
  ArrayRef<QualType> getTypeArgsAsWritten() const {
    return getObjectType()->getTypeArgsAsWritten();
  }

  /// An iterator over the qualifiers on the object type.  Provided
  /// for convenience.  This will always iterate over the full set of
  /// protocols on a type, not just those provided directly.
  using qual_iterator = ObjCObjectType::qual_iterator;
  using qual_range = llvm::iterator_range<qual_iterator>;

  qual_range quals() const { return qual_range(qual_begin(), qual_end()); }

  qual_iterator qual_begin() const {
    return getObjectType()->qual_begin();
  }

  qual_iterator qual_end() const {
    return getObjectType()->qual_end();
  }

  bool qual_empty() const { return getObjectType()->qual_empty(); }

  /// Return the number of qualifying protocols on the object type.
  unsigned getNumProtocols() const {
    return getObjectType()->getNumProtocols();
  }

  /// Retrieve a qualifying protocol by index on the object type.
  ObjCProtocolDecl *getProtocol(unsigned I) const {
    return getObjectType()->getProtocol(I);
  }

  bool isSugared() const { return false; }
  QualType desugar() const { return QualType(this, 0); }

  /// Retrieve the type of the superclass of this object pointer type.
  ///
  /// This operation substitutes any type arguments into the
  /// superclass of the current class type, potentially producing a
  /// pointer to a specialization of the superclass type. Produces a
  /// null type if there is no superclass.
  QualType getSuperClassType() const;

  /// Strip off the Objective-C "kindof" type and (with it) any
  /// protocol qualifiers.
  const ObjCObjectPointerType *stripObjCKindOfTypeAndQuals(
                                 const ASTContext &ctx) const;

  void Profile(llvm::FoldingSetNodeID &ID) {
    Profile(ID, getPointeeType());
  }

  static void Profile(llvm::FoldingSetNodeID &ID, QualType T) {
    ID.AddPointer(T.getAsOpaquePtr());
  }

  static bool classof(const Type *T) {
    return T->getTypeClass() == ObjCObjectPointer;
  }
};

class AtomicType : public Type, public llvm::FoldingSetNode {
  friend class ASTContext; // ASTContext creates these.

  QualType ValueType;

  AtomicType(QualType ValTy, QualType Canonical)
      : Type(Atomic, Canonical, ValTy->getDependence()), ValueType(ValTy) {}

public:
  /// Gets the type contained by this atomic type, i.e.
  /// the type returned by performing an atomic load of this atomic type.
  QualType getValueType() const { return ValueType; }

  bool isSugared() const { return false; }
  QualType desugar() const { return QualType(this, 0); }

  void Profile(llvm::FoldingSetNodeID &ID) {
    Profile(ID, getValueType());
  }

  static void Profile(llvm::FoldingSetNodeID &ID, QualType T) {
    ID.AddPointer(T.getAsOpaquePtr());
  }

  static bool classof(const Type *T) {
    return T->getTypeClass() == Atomic;
  }
};

/// PipeType - OpenCL20.
class PipeType : public Type, public llvm::FoldingSetNode {
  friend class ASTContext; // ASTContext creates these.

  QualType ElementType;
  bool isRead;

  PipeType(QualType elemType, QualType CanonicalPtr, bool isRead)
      : Type(Pipe, CanonicalPtr, elemType->getDependence()),
        ElementType(elemType), isRead(isRead) {}

public:
  QualType getElementType() const { return ElementType; }

  bool isSugared() const { return false; }

  QualType desugar() const { return QualType(this, 0); }

  void Profile(llvm::FoldingSetNodeID &ID) {
    Profile(ID, getElementType(), isReadOnly());
  }

  static void Profile(llvm::FoldingSetNodeID &ID, QualType T, bool isRead) {
    ID.AddPointer(T.getAsOpaquePtr());
    ID.AddBoolean(isRead);
  }

  static bool classof(const Type *T) {
    return T->getTypeClass() == Pipe;
  }

  bool isReadOnly() const { return isRead; }
};

/// A fixed int type of a specified bitwidth.
class BitIntType final : public Type, public llvm::FoldingSetNode {
  friend class ASTContext;
  unsigned IsUnsigned : 1;
  unsigned NumBits : 24;

protected:
  BitIntType(bool isUnsigned, unsigned NumBits);

public:
  bool isUnsigned() const { return IsUnsigned; }
  bool isSigned() const { return !IsUnsigned; }
  unsigned getNumBits() const { return NumBits; }

  bool isSugared() const { return false; }
  QualType desugar() const { return QualType(this, 0); }

  void Profile(llvm::FoldingSetNodeID &ID) {
    Profile(ID, isUnsigned(), getNumBits());
  }

  static void Profile(llvm::FoldingSetNodeID &ID, bool IsUnsigned,
                      unsigned NumBits) {
    ID.AddBoolean(IsUnsigned);
    ID.AddInteger(NumBits);
  }

  static bool classof(const Type *T) { return T->getTypeClass() == BitInt; }
};

class DependentBitIntType final : public Type, public llvm::FoldingSetNode {
  friend class ASTContext;
  const ASTContext &Context;
  llvm::PointerIntPair<Expr*, 1, bool> ExprAndUnsigned;

protected:
  DependentBitIntType(const ASTContext &Context, bool IsUnsigned,
                      Expr *NumBits);

public:
  bool isUnsigned() const;
  bool isSigned() const { return !isUnsigned(); }
  Expr *getNumBitsExpr() const;

  bool isSugared() const { return false; }
  QualType desugar() const { return QualType(this, 0); }

  void Profile(llvm::FoldingSetNodeID &ID) {
    Profile(ID, Context, isUnsigned(), getNumBitsExpr());
  }
  static void Profile(llvm::FoldingSetNodeID &ID, const ASTContext &Context,
                      bool IsUnsigned, Expr *NumBitsExpr);

  static bool classof(const Type *T) {
    return T->getTypeClass() == DependentBitInt;
  }
};

/// A qualifier set is used to build a set of qualifiers.
class QualifierCollector : public Qualifiers {
public:
  QualifierCollector(Qualifiers Qs = Qualifiers()) : Qualifiers(Qs) {}

  /// Collect any qualifiers on the given type and return an
  /// unqualified type.  The qualifiers are assumed to be consistent
  /// with those already in the type.
  const Type *strip(QualType type) {
    addFastQualifiers(type.getLocalFastQualifiers());
    if (!type.hasLocalNonFastQualifiers())
      return type.getTypePtrUnsafe();

    const ExtQuals *extQuals = type.getExtQualsUnsafe();
    addConsistentQualifiers(extQuals->getQualifiers());
    return extQuals->getBaseType();
  }

  /// Apply the collected qualifiers to the given type.
  QualType apply(const ASTContext &Context, QualType QT) const;

  /// Apply the collected qualifiers to the given type.
  QualType apply(const ASTContext &Context, const Type* T) const;
};

/// A container of type source information.
///
/// A client can read the relevant info using TypeLoc wrappers, e.g:
/// @code
/// TypeLoc TL = TypeSourceInfo->getTypeLoc();
/// TL.getBeginLoc().print(OS, SrcMgr);
/// @endcode
class alignas(8) TypeSourceInfo {
  // Contains a memory block after the class, used for type source information,
  // allocated by ASTContext.
  friend class ASTContext;

  QualType Ty;

  TypeSourceInfo(QualType ty) : Ty(ty) {}

public:
  /// Return the type wrapped by this type source info.
  QualType getType() const { return Ty; }

  /// Return the TypeLoc wrapper for the type source info.
  TypeLoc getTypeLoc() const; // implemented in TypeLoc.h

  /// Override the type stored in this TypeSourceInfo. Use with caution!
  void overrideType(QualType T) { Ty = T; }
};

// Inline function definitions.

inline SplitQualType SplitQualType::getSingleStepDesugaredType() const {
  SplitQualType desugar =
    Ty->getLocallyUnqualifiedSingleStepDesugaredType().split();
  desugar.Quals.addConsistentQualifiers(Quals);
  return desugar;
}

inline const Type *QualType::getTypePtr() const {
  return getCommonPtr()->BaseType;
}

inline const Type *QualType::getTypePtrOrNull() const {
  return (isNull() ? nullptr : getCommonPtr()->BaseType);
}

inline bool QualType::isReferenceable() const {
  // C++ [defns.referenceable]
  //   type that is either an object type, a function type that does not have
  //   cv-qualifiers or a ref-qualifier, or a reference type.
  const Type &Self = **this;
  if (Self.isObjectType() || Self.isReferenceType())
    return true;
  if (const auto *F = Self.getAs<FunctionProtoType>())
    return F->getMethodQuals().empty() && F->getRefQualifier() == RQ_None;

  return false;
}

inline SplitQualType QualType::split() const {
  if (!hasLocalNonFastQualifiers())
    return SplitQualType(getTypePtrUnsafe(),
                         Qualifiers::fromFastMask(getLocalFastQualifiers()));

  const ExtQuals *eq = getExtQualsUnsafe();
  Qualifiers qs = eq->getQualifiers();
  qs.addFastQualifiers(getLocalFastQualifiers());
  return SplitQualType(eq->getBaseType(), qs);
}

inline Qualifiers QualType::getLocalQualifiers() const {
  Qualifiers Quals;
  if (hasLocalNonFastQualifiers())
    Quals = getExtQualsUnsafe()->getQualifiers();
  Quals.addFastQualifiers(getLocalFastQualifiers());
  return Quals;
}

inline Qualifiers QualType::getQualifiers() const {
  Qualifiers quals = getCommonPtr()->CanonicalType.getLocalQualifiers();
  quals.addFastQualifiers(getLocalFastQualifiers());
  return quals;
}

inline unsigned QualType::getCVRQualifiers() const {
  unsigned cvr = getCommonPtr()->CanonicalType.getLocalCVRQualifiers();
  cvr |= getLocalCVRQualifiers();
  return cvr;
}

inline QualType QualType::getCanonicalType() const {
  QualType canon = getCommonPtr()->CanonicalType;
  return canon.withFastQualifiers(getLocalFastQualifiers());
}

inline bool QualType::isCanonical() const {
  return getTypePtr()->isCanonicalUnqualified();
}

inline bool QualType::isCanonicalAsParam() const {
  if (!isCanonical()) return false;
  if (hasLocalQualifiers()) return false;

  const Type *T = getTypePtr();
  if (T->isVariablyModifiedType() && T->hasSizedVLAType())
    return false;

  return !isa<FunctionType>(T) && !isa<ArrayType>(T);
}

inline bool QualType::isConstQualified() const {
  return isLocalConstQualified() ||
         getCommonPtr()->CanonicalType.isLocalConstQualified();
}

inline bool QualType::isRestrictQualified() const {
  return isLocalRestrictQualified() ||
         getCommonPtr()->CanonicalType.isLocalRestrictQualified();
}


inline bool QualType::isVolatileQualified() const {
  return isLocalVolatileQualified() ||
         getCommonPtr()->CanonicalType.isLocalVolatileQualified();
}

inline bool QualType::hasQualifiers() const {
  return hasLocalQualifiers() ||
         getCommonPtr()->CanonicalType.hasLocalQualifiers();
}

inline QualType QualType::getUnqualifiedType() const {
  if (!getTypePtr()->getCanonicalTypeInternal().hasLocalQualifiers())
    return QualType(getTypePtr(), 0);

  return QualType(getSplitUnqualifiedTypeImpl(*this).Ty, 0);
}

inline SplitQualType QualType::getSplitUnqualifiedType() const {
  if (!getTypePtr()->getCanonicalTypeInternal().hasLocalQualifiers())
    return split();

  return getSplitUnqualifiedTypeImpl(*this);
}

inline void QualType::removeLocalConst() {
  removeLocalFastQualifiers(Qualifiers::Const);
}

inline void QualType::removeLocalRestrict() {
  removeLocalFastQualifiers(Qualifiers::Restrict);
}

inline void QualType::removeLocalVolatile() {
  removeLocalFastQualifiers(Qualifiers::Volatile);
}

inline void QualType::removeLocalCVRQualifiers(unsigned Mask) {
  assert(!(Mask & ~Qualifiers::CVRMask) && "mask has non-CVR bits");
  static_assert((int)Qualifiers::CVRMask == (int)Qualifiers::FastMask,
                "Fast bits differ from CVR bits!");

  // Fast path: we don't need to touch the slow qualifiers.
  removeLocalFastQualifiers(Mask);
}

/// Check if this type has any address space qualifier.
inline bool QualType::hasAddressSpace() const {
  return getQualifiers().hasAddressSpace();
}

/// Return the address space of this type.
inline LangAS QualType::getAddressSpace() const {
  return getQualifiers().getAddressSpace();
}

/// Return the gc attribute of this type.
inline Qualifiers::GC QualType::getObjCGCAttr() const {
  return getQualifiers().getObjCGCAttr();
}

inline bool QualType::hasNonTrivialToPrimitiveDefaultInitializeCUnion() const {
  if (auto *RD = getTypePtr()->getBaseElementTypeUnsafe()->getAsRecordDecl())
    return hasNonTrivialToPrimitiveDefaultInitializeCUnion(RD);
  return false;
}

inline bool QualType::hasNonTrivialToPrimitiveDestructCUnion() const {
  if (auto *RD = getTypePtr()->getBaseElementTypeUnsafe()->getAsRecordDecl())
    return hasNonTrivialToPrimitiveDestructCUnion(RD);
  return false;
}

inline bool QualType::hasNonTrivialToPrimitiveCopyCUnion() const {
  if (auto *RD = getTypePtr()->getBaseElementTypeUnsafe()->getAsRecordDecl())
    return hasNonTrivialToPrimitiveCopyCUnion(RD);
  return false;
}

inline FunctionType::ExtInfo getFunctionExtInfo(const Type &t) {
  if (const auto *PT = t.getAs<PointerType>()) {
    if (const auto *FT = PT->getPointeeType()->getAs<FunctionType>())
      return FT->getExtInfo();
  } else if (const auto *FT = t.getAs<FunctionType>())
    return FT->getExtInfo();

  return FunctionType::ExtInfo();
}

inline FunctionType::ExtInfo getFunctionExtInfo(QualType t) {
  return getFunctionExtInfo(*t);
}

/// Determine whether this type is more
/// qualified than the Other type. For example, "const volatile int"
/// is more qualified than "const int", "volatile int", and
/// "int". However, it is not more qualified than "const volatile
/// int".
inline bool QualType::isMoreQualifiedThan(QualType other) const {
  Qualifiers MyQuals = getQualifiers();
  Qualifiers OtherQuals = other.getQualifiers();
  return (MyQuals != OtherQuals && MyQuals.compatiblyIncludes(OtherQuals));
}

/// Determine whether this type is at last
/// as qualified as the Other type. For example, "const volatile
/// int" is at least as qualified as "const int", "volatile int",
/// "int", and "const volatile int".
inline bool QualType::isAtLeastAsQualifiedAs(QualType other) const {
  Qualifiers OtherQuals = other.getQualifiers();

  // Ignore __unaligned qualifier if this type is a void.
  if (getUnqualifiedType()->isVoidType())
    OtherQuals.removeUnaligned();

  return getQualifiers().compatiblyIncludes(OtherQuals);
}

/// If Type is a reference type (e.g., const
/// int&), returns the type that the reference refers to ("const
/// int"). Otherwise, returns the type itself. This routine is used
/// throughout Sema to implement C++ 5p6:
///
///   If an expression initially has the type "reference to T" (8.3.2,
///   8.5.3), the type is adjusted to "T" prior to any further
///   analysis, the expression designates the object or function
///   denoted by the reference, and the expression is an lvalue.
inline QualType QualType::getNonReferenceType() const {
  if (const auto *RefType = (*this)->getAs<ReferenceType>())
    return RefType->getPointeeType();
  else
    return *this;
}

inline bool QualType::isCForbiddenLValueType() const {
  return ((getTypePtr()->isVoidType() && !hasQualifiers()) ||
          getTypePtr()->isFunctionType());
}

/// Tests whether the type is categorized as a fundamental type.
///
/// \returns True for types specified in C++0x [basic.fundamental].
inline bool Type::isFundamentalType() const {
  return isVoidType() ||
         isNullPtrType() ||
         // FIXME: It's really annoying that we don't have an
         // 'isArithmeticType()' which agrees with the standard definition.
         (isArithmeticType() && !isEnumeralType());
}

/// Tests whether the type is categorized as a compound type.
///
/// \returns True for types specified in C++0x [basic.compound].
inline bool Type::isCompoundType() const {
  // C++0x [basic.compound]p1:
  //   Compound types can be constructed in the following ways:
  //    -- arrays of objects of a given type [...];
  return isArrayType() ||
  //    -- functions, which have parameters of given types [...];
         isFunctionType() ||
  //    -- pointers to void or objects or functions [...];
         isPointerType() ||
  //    -- references to objects or functions of a given type. [...]
         isReferenceType() ||
  //    -- classes containing a sequence of objects of various types, [...];
         isRecordType() ||
  //    -- unions, which are classes capable of containing objects of different
  //               types at different times;
         isUnionType() ||
  //    -- enumerations, which comprise a set of named constant values. [...];
         isEnumeralType() ||
  //    -- pointers to non-static class members, [...].
         isMemberPointerType();
}

inline bool Type::isFunctionType() const {
  return isa<FunctionType>(CanonicalType);
}

inline bool Type::isPointerType() const {
  return isa<PointerType>(CanonicalType);
}

inline bool Type::isAnyPointerType() const {
  return isPointerType() || isObjCObjectPointerType();
}

inline bool Type::isBlockPointerType() const {
  return isa<BlockPointerType>(CanonicalType);
}

inline bool Type::isReferenceType() const {
  return isa<ReferenceType>(CanonicalType);
}

inline bool Type::isLValueReferenceType() const {
  return isa<LValueReferenceType>(CanonicalType);
}

inline bool Type::isRValueReferenceType() const {
  return isa<RValueReferenceType>(CanonicalType);
}

inline bool Type::isObjectPointerType() const {
  // Note: an "object pointer type" is not the same thing as a pointer to an
  // object type; rather, it is a pointer to an object type or a pointer to cv
  // void.
  if (const auto *T = getAs<PointerType>())
    return !T->getPointeeType()->isFunctionType();
  else
    return false;
}

inline bool Type::isFunctionPointerType() const {
  if (const auto *T = getAs<PointerType>())
    return T->getPointeeType()->isFunctionType();
  else
    return false;
}

inline bool Type::isFunctionReferenceType() const {
  if (const auto *T = getAs<ReferenceType>())
    return T->getPointeeType()->isFunctionType();
  else
    return false;
}

inline bool Type::isMemberPointerType() const {
  return isa<MemberPointerType>(CanonicalType);
}

inline bool Type::isMemberFunctionPointerType() const {
  if (const auto *T = getAs<MemberPointerType>())
    return T->isMemberFunctionPointer();
  else
    return false;
}

inline bool Type::isMemberDataPointerType() const {
  if (const auto *T = getAs<MemberPointerType>())
    return T->isMemberDataPointer();
  else
    return false;
}

inline bool Type::isArrayType() const {
  return isa<ArrayType>(CanonicalType);
}

inline bool Type::isConstantArrayType() const {
  return isa<ConstantArrayType>(CanonicalType);
}

inline bool Type::isIncompleteArrayType() const {
  return isa<IncompleteArrayType>(CanonicalType);
}

inline bool Type::isVariableArrayType() const {
  return isa<VariableArrayType>(CanonicalType);
}

inline bool Type::isDependentSizedArrayType() const {
  return isa<DependentSizedArrayType>(CanonicalType);
}

inline bool Type::isBuiltinType() const {
  return isa<BuiltinType>(CanonicalType);
}

inline bool Type::isRecordType() const {
  return isa<RecordType>(CanonicalType);
}

inline bool Type::isEnumeralType() const {
  return isa<EnumType>(CanonicalType);
}

inline bool Type::isAnyComplexType() const {
  return isa<ComplexType>(CanonicalType);
}

inline bool Type::isVectorType() const {
  return isa<VectorType>(CanonicalType);
}

inline bool Type::isExtVectorType() const {
  return isa<ExtVectorType>(CanonicalType);
}

inline bool Type::isExtVectorBoolType() const {
  if (!isExtVectorType())
    return false;
  return cast<ExtVectorType>(CanonicalType)->getElementType()->isBooleanType();
}

inline bool Type::isMatrixType() const {
  return isa<MatrixType>(CanonicalType);
}

inline bool Type::isConstantMatrixType() const {
  return isa<ConstantMatrixType>(CanonicalType);
}

inline bool Type::isDependentAddressSpaceType() const {
  return isa<DependentAddressSpaceType>(CanonicalType);
}

inline bool Type::isObjCObjectPointerType() const {
  return isa<ObjCObjectPointerType>(CanonicalType);
}

inline bool Type::isObjCObjectType() const {
  return isa<ObjCObjectType>(CanonicalType);
}

inline bool Type::isObjCObjectOrInterfaceType() const {
  return isa<ObjCInterfaceType>(CanonicalType) ||
    isa<ObjCObjectType>(CanonicalType);
}

inline bool Type::isAtomicType() const {
  return isa<AtomicType>(CanonicalType);
}

inline bool Type::isUndeducedAutoType() const {
  return isa<AutoType>(CanonicalType);
}

inline bool Type::isObjCQualifiedIdType() const {
  if (const auto *OPT = getAs<ObjCObjectPointerType>())
    return OPT->isObjCQualifiedIdType();
  return false;
}

inline bool Type::isObjCQualifiedClassType() const {
  if (const auto *OPT = getAs<ObjCObjectPointerType>())
    return OPT->isObjCQualifiedClassType();
  return false;
}

inline bool Type::isObjCIdType() const {
  if (const auto *OPT = getAs<ObjCObjectPointerType>())
    return OPT->isObjCIdType();
  return false;
}

inline bool Type::isObjCClassType() const {
  if (const auto *OPT = getAs<ObjCObjectPointerType>())
    return OPT->isObjCClassType();
  return false;
}

inline bool Type::isObjCSelType() const {
  if (const auto *OPT = getAs<PointerType>())
    return OPT->getPointeeType()->isSpecificBuiltinType(BuiltinType::ObjCSel);
  return false;
}

inline bool Type::isObjCBuiltinType() const {
  return isObjCIdType() || isObjCClassType() || isObjCSelType();
}

inline bool Type::isDecltypeType() const {
  return isa<DecltypeType>(this);
}

#define IMAGE_TYPE(ImgType, Id, SingletonId, Access, Suffix) \
  inline bool Type::is##Id##Type() const { \
    return isSpecificBuiltinType(BuiltinType::Id); \
  }
#include "clang/Basic/OpenCLImageTypes.def"

#define IMAGE_TYPE(ImgType, Id, SingletonId, Access, Suffix)                   \
  inline bool Type::isSampled##Id##Type() const {                              \
    return isSpecificBuiltinType(BuiltinType::Sampled##Id);                    \
  }
#define IMAGE_WRITE_TYPE(Type, Id, Ext)
#define IMAGE_READ_WRITE_TYPE(Type, Id, Ext)
#include "clang/Basic/OpenCLImageTypes.def"

inline bool Type::isSamplerT() const {
  return isSpecificBuiltinType(BuiltinType::OCLSampler);
}

inline bool Type::isEventT() const {
  return isSpecificBuiltinType(BuiltinType::OCLEvent);
}

inline bool Type::isClkEventT() const {
  return isSpecificBuiltinType(BuiltinType::OCLClkEvent);
}

inline bool Type::isQueueT() const {
  return isSpecificBuiltinType(BuiltinType::OCLQueue);
}

inline bool Type::isReserveIDT() const {
  return isSpecificBuiltinType(BuiltinType::OCLReserveID);
}

inline bool Type::isImageType() const {
#define IMAGE_TYPE(ImgType, Id, SingletonId, Access, Suffix) is##Id##Type() ||
  return isSampledImageType() ||
#include "clang/Basic/OpenCLImageTypes.def"
         false; // end boolean or operation
}

inline bool Type::isSampledImageType() const {
#define IMAGE_TYPE(ImgType, Id, SingletonId, Access, Suffix)                   \
  isSampled##Id##Type() ||
  return
#define IMAGE_WRITE_TYPE(Type, Id, Ext)
#define IMAGE_READ_WRITE_TYPE(Type, Id, Ext)
#include "clang/Basic/OpenCLImageTypes.def"
      false; // end boolean or operation
}

inline bool Type::isPipeType() const {
  return isa<PipeType>(CanonicalType);
}

inline bool Type::isBitIntType() const {
  return isa<BitIntType>(CanonicalType);
}

#define EXT_OPAQUE_TYPE(ExtType, Id, Ext) \
  inline bool Type::is##Id##Type() const { \
    return isSpecificBuiltinType(BuiltinType::Id); \
  }
#include "clang/Basic/OpenCLExtensionTypes.def"

inline bool Type::isOCLIntelSubgroupAVCType() const {
#define INTEL_SUBGROUP_AVC_TYPE(ExtType, Id) \
  isOCLIntelSubgroupAVC##Id##Type() ||
  return
#include "clang/Basic/OpenCLExtensionTypes.def"
    false; // end of boolean or operation
}

inline bool Type::isOCLExtOpaqueType() const {
#define EXT_OPAQUE_TYPE(ExtType, Id, Ext) is##Id##Type() ||
  return
#include "clang/Basic/OpenCLExtensionTypes.def"
    false; // end of boolean or operation
}

inline bool Type::isOpenCLSpecificType() const {
  return isSamplerT() || isEventT() || isImageType() || isClkEventT() ||
         isQueueT() || isReserveIDT() || isPipeType() || isOCLExtOpaqueType();
}

inline bool Type::isRVVType() const {
#define RVV_TYPE(Name, Id, SingletonId) \
  isSpecificBuiltinType(BuiltinType::Id) ||
  return
#include "clang/Basic/RISCVVTypes.def"
    false; // end of boolean or operation.
}

inline bool Type::isTemplateTypeParmType() const {
  return isa<TemplateTypeParmType>(CanonicalType);
}

inline bool Type::isSpecificBuiltinType(unsigned K) const {
  if (const BuiltinType *BT = getAs<BuiltinType>()) {
    return BT->getKind() == static_cast<BuiltinType::Kind>(K);
  }
  return false;
}

inline bool Type::isPlaceholderType() const {
  if (const auto *BT = dyn_cast<BuiltinType>(this))
    return BT->isPlaceholderType();
  return false;
}

inline const BuiltinType *Type::getAsPlaceholderType() const {
  if (const auto *BT = dyn_cast<BuiltinType>(this))
    if (BT->isPlaceholderType())
      return BT;
  return nullptr;
}

inline bool Type::isSpecificPlaceholderType(unsigned K) const {
  assert(BuiltinType::isPlaceholderTypeKind((BuiltinType::Kind) K));
  return isSpecificBuiltinType(K);
}

inline bool Type::isNonOverloadPlaceholderType() const {
  if (const auto *BT = dyn_cast<BuiltinType>(this))
    return BT->isNonOverloadPlaceholderType();
  return false;
}

inline bool Type::isVoidType() const {
  return isSpecificBuiltinType(BuiltinType::Void);
}

inline bool Type::isHalfType() const {
  // FIXME: Should we allow complex __fp16? Probably not.
  return isSpecificBuiltinType(BuiltinType::Half);
}

inline bool Type::isFloat16Type() const {
  return isSpecificBuiltinType(BuiltinType::Float16);
}

inline bool Type::isBFloat16Type() const {
  return isSpecificBuiltinType(BuiltinType::BFloat16);
}

inline bool Type::isFloat128Type() const {
  return isSpecificBuiltinType(BuiltinType::Float128);
}

inline bool Type::isIbm128Type() const {
  return isSpecificBuiltinType(BuiltinType::Ibm128);
}

inline bool Type::isNullPtrType() const {
  return isSpecificBuiltinType(BuiltinType::NullPtr);
}

bool IsEnumDeclComplete(EnumDecl *);
bool IsEnumDeclScoped(EnumDecl *);

inline bool Type::isIntegerType() const {
  if (const auto *BT = dyn_cast<BuiltinType>(CanonicalType))
    return BT->getKind() >= BuiltinType::Bool &&
           BT->getKind() <= BuiltinType::Int128;
  if (const EnumType *ET = dyn_cast<EnumType>(CanonicalType)) {
    // Incomplete enum types are not treated as integer types.
    // FIXME: In C++, enum types are never integer types.
    return IsEnumDeclComplete(ET->getDecl()) &&
      !IsEnumDeclScoped(ET->getDecl());
  }
  return isBitIntType();
}

inline bool Type::isFixedPointType() const {
  if (const auto *BT = dyn_cast<BuiltinType>(CanonicalType)) {
    return BT->getKind() >= BuiltinType::ShortAccum &&
           BT->getKind() <= BuiltinType::SatULongFract;
  }
  return false;
}

inline bool Type::isFixedPointOrIntegerType() const {
  return isFixedPointType() || isIntegerType();
}

inline bool Type::isSaturatedFixedPointType() const {
  if (const auto *BT = dyn_cast<BuiltinType>(CanonicalType)) {
    return BT->getKind() >= BuiltinType::SatShortAccum &&
           BT->getKind() <= BuiltinType::SatULongFract;
  }
  return false;
}

inline bool Type::isUnsaturatedFixedPointType() const {
  return isFixedPointType() && !isSaturatedFixedPointType();
}

inline bool Type::isSignedFixedPointType() const {
  if (const auto *BT = dyn_cast<BuiltinType>(CanonicalType)) {
    return ((BT->getKind() >= BuiltinType::ShortAccum &&
             BT->getKind() <= BuiltinType::LongAccum) ||
            (BT->getKind() >= BuiltinType::ShortFract &&
             BT->getKind() <= BuiltinType::LongFract) ||
            (BT->getKind() >= BuiltinType::SatShortAccum &&
             BT->getKind() <= BuiltinType::SatLongAccum) ||
            (BT->getKind() >= BuiltinType::SatShortFract &&
             BT->getKind() <= BuiltinType::SatLongFract));
  }
  return false;
}

inline bool Type::isUnsignedFixedPointType() const {
  return isFixedPointType() && !isSignedFixedPointType();
}

inline bool Type::isScalarType() const {
  if (const auto *BT = dyn_cast<BuiltinType>(CanonicalType))
    return BT->getKind() > BuiltinType::Void &&
           BT->getKind() <= BuiltinType::NullPtr;
  if (const EnumType *ET = dyn_cast<EnumType>(CanonicalType))
    // Enums are scalar types, but only if they are defined.  Incomplete enums
    // are not treated as scalar types.
    return IsEnumDeclComplete(ET->getDecl());
  return isa<PointerType>(CanonicalType) ||
         isa<BlockPointerType>(CanonicalType) ||
         isa<MemberPointerType>(CanonicalType) ||
         isa<ComplexType>(CanonicalType) ||
         isa<ObjCObjectPointerType>(CanonicalType) ||
         isBitIntType();
}

inline bool Type::isIntegralOrEnumerationType() const {
  if (const auto *BT = dyn_cast<BuiltinType>(CanonicalType))
    return BT->getKind() >= BuiltinType::Bool &&
           BT->getKind() <= BuiltinType::Int128;

  // Check for a complete enum type; incomplete enum types are not properly an
  // enumeration type in the sense required here.
  if (const auto *ET = dyn_cast<EnumType>(CanonicalType))
    return IsEnumDeclComplete(ET->getDecl());

  return isBitIntType();
}

inline bool Type::isBooleanType() const {
  if (const auto *BT = dyn_cast<BuiltinType>(CanonicalType))
    return BT->getKind() == BuiltinType::Bool;
  return false;
}

inline bool Type::isUndeducedType() const {
  auto *DT = getContainedDeducedType();
  return DT && !DT->isDeduced();
}

/// Determines whether this is a type for which one can define
/// an overloaded operator.
inline bool Type::isOverloadableType() const {
  return isDependentType() || isRecordType() || isEnumeralType();
}

/// Determines whether this type is written as a typedef-name.
inline bool Type::isTypedefNameType() const {
  if (getAs<TypedefType>())
    return true;
  if (auto *TST = getAs<TemplateSpecializationType>())
    return TST->isTypeAlias();
  return false;
}

/// Determines whether this type can decay to a pointer type.
inline bool Type::canDecayToPointerType() const {
  return isFunctionType() || isArrayType();
}

inline bool Type::hasPointerRepresentation() const {
  return (isPointerType() || isReferenceType() || isBlockPointerType() ||
          isObjCObjectPointerType() || isNullPtrType());
}

inline bool Type::hasObjCPointerRepresentation() const {
  return isObjCObjectPointerType();
}

inline const Type *Type::getBaseElementTypeUnsafe() const {
  const Type *type = this;
  while (const ArrayType *arrayType = type->getAsArrayTypeUnsafe())
    type = arrayType->getElementType().getTypePtr();
  return type;
}

inline const Type *Type::getPointeeOrArrayElementType() const {
  const Type *type = this;
  if (type->isAnyPointerType())
    return type->getPointeeType().getTypePtr();
  else if (type->isArrayType())
    return type->getBaseElementTypeUnsafe();
  return type;
}
/// Insertion operator for partial diagnostics. This allows sending adress
/// spaces into a diagnostic with <<.
inline const StreamingDiagnostic &operator<<(const StreamingDiagnostic &PD,
                                             LangAS AS) {
  PD.AddTaggedVal(static_cast<std::underlying_type_t<LangAS>>(AS),
                  DiagnosticsEngine::ArgumentKind::ak_addrspace);
  return PD;
}

/// Insertion operator for partial diagnostics. This allows sending Qualifiers
/// into a diagnostic with <<.
inline const StreamingDiagnostic &operator<<(const StreamingDiagnostic &PD,
                                             Qualifiers Q) {
  PD.AddTaggedVal(Q.getAsOpaqueValue(),
                  DiagnosticsEngine::ArgumentKind::ak_qual);
  return PD;
}

/// Insertion operator for partial diagnostics.  This allows sending QualType's
/// into a diagnostic with <<.
inline const StreamingDiagnostic &operator<<(const StreamingDiagnostic &PD,
                                             QualType T) {
  PD.AddTaggedVal(reinterpret_cast<uint64_t>(T.getAsOpaquePtr()),
                  DiagnosticsEngine::ak_qualtype);
  return PD;
}

// Helper class template that is used by Type::getAs to ensure that one does
// not try to look through a qualified type to get to an array type.
template <typename T>
using TypeIsArrayType =
    std::integral_constant<bool, std::is_same<T, ArrayType>::value ||
                                     std::is_base_of<ArrayType, T>::value>;

// Member-template getAs<specific type>'.
template <typename T> const T *Type::getAs() const {
  static_assert(!TypeIsArrayType<T>::value,
                "ArrayType cannot be used with getAs!");

  // If this is directly a T type, return it.
  if (const auto *Ty = dyn_cast<T>(this))
    return Ty;

  // If the canonical form of this type isn't the right kind, reject it.
  if (!isa<T>(CanonicalType))
    return nullptr;

  // If this is a typedef for the type, strip the typedef off without
  // losing all typedef information.
  return cast<T>(getUnqualifiedDesugaredType());
}

template <typename T> const T *Type::getAsAdjusted() const {
  static_assert(!TypeIsArrayType<T>::value, "ArrayType cannot be used with getAsAdjusted!");

  // If this is directly a T type, return it.
  if (const auto *Ty = dyn_cast<T>(this))
    return Ty;

  // If the canonical form of this type isn't the right kind, reject it.
  if (!isa<T>(CanonicalType))
    return nullptr;

  // Strip off type adjustments that do not modify the underlying nature of the
  // type.
  const Type *Ty = this;
  while (Ty) {
    if (const auto *A = dyn_cast<AttributedType>(Ty))
      Ty = A->getModifiedType().getTypePtr();
    else if (const auto *A = dyn_cast<BTFTagAttributedType>(Ty))
      Ty = A->getWrappedType().getTypePtr();
    else if (const auto *E = dyn_cast<ElaboratedType>(Ty))
      Ty = E->desugar().getTypePtr();
    else if (const auto *P = dyn_cast<ParenType>(Ty))
      Ty = P->desugar().getTypePtr();
    else if (const auto *A = dyn_cast<AdjustedType>(Ty))
      Ty = A->desugar().getTypePtr();
    else if (const auto *M = dyn_cast<MacroQualifiedType>(Ty))
      Ty = M->desugar().getTypePtr();
    else
      break;
  }

  // Just because the canonical type is correct does not mean we can use cast<>,
  // since we may not have stripped off all the sugar down to the base type.
  return dyn_cast<T>(Ty);
}

inline const ArrayType *Type::getAsArrayTypeUnsafe() const {
  // If this is directly an array type, return it.
  if (const auto *arr = dyn_cast<ArrayType>(this))
    return arr;

  // If the canonical form of this type isn't the right kind, reject it.
  if (!isa<ArrayType>(CanonicalType))
    return nullptr;

  // If this is a typedef for the type, strip the typedef off without
  // losing all typedef information.
  return cast<ArrayType>(getUnqualifiedDesugaredType());
}

template <typename T> const T *Type::castAs() const {
  static_assert(!TypeIsArrayType<T>::value,
                "ArrayType cannot be used with castAs!");

  if (const auto *ty = dyn_cast<T>(this)) return ty;
  assert(isa<T>(CanonicalType));
  return cast<T>(getUnqualifiedDesugaredType());
}

inline const ArrayType *Type::castAsArrayTypeUnsafe() const {
  assert(isa<ArrayType>(CanonicalType));
  if (const auto *arr = dyn_cast<ArrayType>(this)) return arr;
  return cast<ArrayType>(getUnqualifiedDesugaredType());
}

DecayedType::DecayedType(QualType OriginalType, QualType DecayedPtr,
                         QualType CanonicalPtr)
    : AdjustedType(Decayed, OriginalType, DecayedPtr, CanonicalPtr) {
#ifndef NDEBUG
  QualType Adjusted = getAdjustedType();
  (void)AttributedType::stripOuterNullability(Adjusted);
  assert(isa<PointerType>(Adjusted));
#endif
}

QualType DecayedType::getPointeeType() const {
  QualType Decayed = getDecayedType();
  (void)AttributedType::stripOuterNullability(Decayed);
  return cast<PointerType>(Decayed)->getPointeeType();
}

// Get the decimal string representation of a fixed point type, represented
// as a scaled integer.
// TODO: At some point, we should change the arguments to instead just accept an
// APFixedPoint instead of APSInt and scale.
void FixedPointValueToString(SmallVectorImpl<char> &Str, llvm::APSInt Val,
                             unsigned Scale);

} // namespace clang

#endif // LLVM_CLANG_AST_TYPE_H<|MERGE_RESOLUTION|>--- conflicted
+++ resolved
@@ -5168,17 +5168,10 @@
   /// parameter pack is instantiated with.
   const TemplateArgument *Arguments;
 
-<<<<<<< HEAD
-  Decl *AssociatedDecl;
-
-  SubstTemplateTypeParmPackType(QualType Canon, Decl *AssociatedDecl,
-                                unsigned Index,
-=======
   llvm::PointerIntPair<Decl *, 1, bool> AssociatedDeclAndFinal;
 
   SubstTemplateTypeParmPackType(QualType Canon, Decl *AssociatedDecl,
                                 unsigned Index, bool Final,
->>>>>>> e7aa6127
                                 const TemplateArgument &ArgPack);
 
 public:
@@ -5187,11 +5180,7 @@
   /// A template-like entity which owns the whole pattern being substituted.
   /// This will usually own a set of template parameters, or in some
   /// cases might even be a template parameter itself.
-<<<<<<< HEAD
-  Decl *getAssociatedDecl() const { return AssociatedDecl; }
-=======
   Decl *getAssociatedDecl() const;
->>>>>>> e7aa6127
 
   /// Gets the template parameter declaration that was substituted for.
   const TemplateTypeParmDecl *getReplacedParameter() const;
@@ -5199,12 +5188,9 @@
   /// Returns the index of the replaced parameter in the associated declaration.
   /// This should match the result of `getReplacedParameter()->getIndex()`.
   unsigned getIndex() const { return SubstTemplateTypeParmPackTypeBits.Index; }
-<<<<<<< HEAD
-=======
 
   // When true the substitution will be 'Final' (subst node won't be placed).
   bool getFinal() const;
->>>>>>> e7aa6127
 
   unsigned getNumArgs() const {
     return SubstTemplateTypeParmPackTypeBits.NumArgs;
@@ -5217,12 +5203,8 @@
 
   void Profile(llvm::FoldingSetNodeID &ID);
   static void Profile(llvm::FoldingSetNodeID &ID, const Decl *AssociatedDecl,
-<<<<<<< HEAD
-                      unsigned Index, const TemplateArgument &ArgPack);
-=======
                       unsigned Index, bool Final,
                       const TemplateArgument &ArgPack);
->>>>>>> e7aa6127
 
   static bool classof(const Type *T) {
     return T->getTypeClass() == SubstTemplateTypeParmPack;
