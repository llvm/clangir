//===---- MissingFeatures.h - Checks for unimplemented features -*- C++ -*-===//
//
// Part of the LLVM Project, under the Apache License v2.0 with LLVM Exceptions.
// See https://llvm.org/LICENSE.txt for license information.
// SPDX-License-Identifier: Apache-2.0 WITH LLVM-exception
//
//===----------------------------------------------------------------------===//
//
// This file introduces some helper classes to guard against features that
// CIR dialect supports that we do not have and also do not have great ways to
// assert against.
//
//===----------------------------------------------------------------------===//

#ifndef CLANG_CIR_MISSINGFEATURES_H
#define CLANG_CIR_MISSINGFEATURES_H

#include <llvm/Support/raw_ostream.h>

constexpr bool cirCConvAssertionMode =
    true; // Change to `false` to use llvm_unreachable

#define CIR_CCONV_NOTE                                                         \
  " Target lowering is now required. To workaround use "                       \
  "-fno-clangir-call-conv-lowering. This flag is going to be removed at some"  \
  " point."

// Special assertion to be used in the target lowering library.
#define cir_cconv_assert(cond)                                                 \
  do {                                                                         \
    if (!(cond))                                                               \
      llvm::errs() << CIR_CCONV_NOTE << "\n";                                  \
    assert((cond));                                                            \
  } while (0)

// Special version of cir_cconv_unreachable to give more info to the user on how
// to temporaruly disable target lowering.
#define cir_cconv_unreachable(msg)                                             \
  do {                                                                         \
    llvm_unreachable(msg CIR_CCONV_NOTE);                                      \
  } while (0)

// Some assertions knowingly generate incorrect code. This macro allows us to
// switch between using `assert` and `llvm_unreachable` for these cases.
#define cir_cconv_assert_or_abort(cond, msg)                                   \
  do {                                                                         \
    if (cirCConvAssertionMode) {                                               \
      assert((cond) && msg CIR_CCONV_NOTE);                                    \
    } else {                                                                   \
      llvm_unreachable(msg CIR_CCONV_NOTE);                                    \
    }                                                                          \
  } while (0)

namespace cir {

struct MissingFeatures {
  // TODO(CIR): Implement the CIRGenFunction::emitTypeCheck method that handles
  // sanitizer related type check features
  static bool emitTypeCheck() { return false; }
  static bool tbaa() { return false; }
  static bool tbaaStruct() { return false; }
  static bool tbaaTagForStruct() { return false; }
  static bool tbaaIncompleteType() { return false; }
  static bool tbaaMergeTBAAInfo() { return false; }
  static bool tbaaMayAlias() { return false; }
  static bool tbaaNewStructPath() { return false; }
  static bool emitNullabilityCheck() { return false; }
  static bool ptrAuth() { return false; }
  static bool memberFuncPtrAuthInfo() { return false; }
  static bool emitCFICheck() { return false; }
  static bool emitVFEInfo() { return false; }
  static bool emitWPDInfo() { return false; }

  // GNU vectors are done, but other kinds of vectors haven't been implemented.
  static bool scalableVectors() { return false; }
  static bool vectorConstants() { return false; }
<<<<<<< HEAD
=======
  static bool vectorToX86AmxCasting() { return false; }
>>>>>>> 6ce3969b

  // Address space related
  static bool addressSpace() { return false; }

  // Clang codegen options
  static bool strictVTablePointers() { return false; }

  // Unhandled global/linkage information.
  static bool unnamedAddr() { return false; }
  static bool setComdat() { return false; }
  static bool setDSOLocal() { return false; }
  static bool threadLocal() { return false; }
  static bool setDLLStorageClass() { return false; }
  static bool setDLLImportDLLExport() { return false; }
  static bool setPartition() { return false; }
  static bool setGlobalVisibility() { return false; }
  static bool hiddenVisibility() { return false; }
  static bool protectedVisibility() { return false; }
  static bool addCompilerUsedGlobal() { return false; }
  static bool supportIFuncAttr() { return false; }
  static bool setDefaultVisibility() { return false; }
  static bool addUsedOrCompilerUsedGlobal() { return false; }
  static bool addUsedGlobal() { return false; }
  static bool addSectionAttributes() { return false; }
  static bool setSectionForFuncOp() { return false; }
  static bool updateCPUAndFeaturesAttributes() { return false; }

  // Sanitizers
  static bool reportGlobalToASan() { return false; }
  static bool emitAsanPrologueOrEpilogue() { return false; }
  static bool emitCheckedInBoundsGEP() { return false; }
  static bool pointerOverflowSanitizer() { return false; }
  static bool sanitizeDtor() { return false; }
  static bool sanitizeVLABound() { return false; }
  static bool sanitizerBuiltin() { return false; }
  static bool sanitizerReturn() { return false; }
  static bool sanitizeOther() { return false; }

  // ObjC
  static bool setObjCGCLValueClass() { return false; }
  static bool objCLifetime() { return false; }
  static bool objCIvarDecls() { return false; }
  static bool objCRuntime() { return false; }

  // Debug info
  static bool generateDebugInfo() { return false; }
  static bool noDebugInfo() { return false; }

  // LLVM Attributes
  static bool setFunctionAttributes() { return false; }
  static bool attributeBuiltin() { return false; }
  static bool attributeNoBuiltin() { return false; }
  static bool parameterAttributes() { return false; }
  static bool minLegalVectorWidthAttr() { return false; }
  static bool vscaleRangeAttr() { return false; }
  static bool stackrealign() { return false; }
  static bool zerocallusedregs() { return false; }

  // Coroutines
  static bool unhandledException() { return false; }

  // Missing Emissions
  static bool variablyModifiedTypeEmission() { return false; }
  static bool emitLValueAlignmentAssumption() { return false; }
  static bool emitDerivedToBaseCastForDevirt() { return false; }
  static bool emitFunctionEpilog() { return false; }

  // References related stuff
  static bool ARC() { return false; } // Automatic reference counting

  // Clang early optimizations or things defered to LLVM lowering.
  static bool shouldUseBZeroPlusStoresToInitialize() { return false; }
  static bool shouldUseMemSetToInitialize() { return false; }
  static bool shouldSplitConstantStore() { return false; }
  static bool shouldCreateMemCpyFromGlobal() { return false; }
  static bool shouldReverseUnaryCondOnBoolExpr() { return false; }
  static bool isTrivialCtorOrDtor() { return false; }
  static bool isMemcpyEquivalentSpecialMember() { return false; }
  static bool constructABIArgDirectExtend() { return false; }
  static bool mayHaveIntegerOverflow() { return false; }
  static bool llvmLoweringPtrDiffConsidersPointee() { return false; }
  static bool emitNullCheckForDeleteCalls() { return false; }

  // Folding methods.
  static bool foldBinOpFMF() { return false; }

  // Fast math.
  static bool fastMathGuard() { return false; }
  // Should be implemented with a moduleOp level attribute and directly
  // mapped to LLVM - those can be set directly for every relevant LLVM IR
  // dialect operation (log10, ...).
  static bool fastMathFlags() { return false; }
  static bool fastMathFuncAttributes() { return false; }

  // Cleanup
  static bool cleanups() { return false; }
  static bool simplifyCleanupEntry() { return false; }
  static bool requiresCleanups() { return false; }
  static bool cleanupBranchAfterSwitch() { return false; }
  static bool cleanupAlwaysBranchThrough() { return false; }
  static bool cleanupDestinationIndex() { return false; }
  static bool cleanupDestroyNRVOVariable() { return false; }
  static bool cleanupAppendInsts() { return false; }
  static bool cleanupIndexAndBIAdjustment() { return false; }

  // Exception handling
  static bool isSEHTryScope() { return false; }
  static bool ehStack() { return false; }
  static bool emitStartEHSpec() { return false; }
  static bool emitEndEHSpec() { return false; }

  // Type qualifiers.
  static bool atomicTypes() { return false; }
  static bool volatileTypes() { return false; }
  static bool syncScopeID() { return false; }

  // ABIInfo queries.
  static bool useTargetLoweringABIInfo() { return false; }
  static bool isEmptyFieldForLayout() { return false; }

  // Misc
  static bool cacheRecordLayouts() { return false; }
  static bool capturedByInit() { return false; }
  static bool tryEmitAsConstant() { return false; }
  static bool incrementProfileCounter() { return false; }
  static bool createProfileWeightsForLoop() { return false; }
  static bool getProfileCount() { return false; }
  static bool emitCondLikelihoodViaExpectIntrinsic() { return false; }
  static bool requiresReturnValueCheck() { return false; }
  static bool shouldEmitLifetimeMarkers() { return false; }
  static bool peepholeProtection() { return false; }
  static bool CGCapturedStmtInfo() { return false; }
  static bool CGFPOptionsRAII() { return false; }
  static bool getFPFeaturesInEffect() { return false; }
  static bool cxxABI() { return false; }
  static bool openCLCXX() { return false; }
  static bool openCLBuiltinTypes() { return false; }
  static bool CUDA() { return false; }
  static bool openMP() { return false; }
  static bool openMPRuntime() { return false; }
  static bool openMPRegionInfo() { return false; }
  static bool openMPTarget() { return false; }
  static bool isVarArg() { return false; }
  static bool setNonGC() { return false; }
  static bool volatileLoadOrStore() { return false; }
  static bool armComputeVolatileBitfields() { return false; }
  static bool insertBuiltinUnpredictable() { return false; }
  static bool createInvariantGroup() { return false; }
  static bool createInvariantIntrinsic() { return false; }
  static bool addAutoInitAnnotation() { return false; }
  static bool addHeapAllocSiteMetadata() { return false; }
  static bool loopInfoStack() { return false; }
  static bool constantFoldsToSimpleInteger() { return false; }
  static bool checkFunctionCallABI() { return false; }
  static bool zeroInitializer() { return false; }
  static bool targetCodeGenInfoIsProtoCallVariadic() { return false; }
  static bool targetCodeGenInfoGetNullPointer() { return false; }
  static bool operandBundles() { return false; }
  static bool exceptions() { return false; }
  static bool metaDataNode() { return false; }
  static bool emitDeclMetadata() { return false; }
  static bool emitNVVMMetadata() { return false; }
  static bool emitScalarRangeCheck() { return false; }
  static bool stmtExprEvaluation() { return false; }
  static bool setCallingConv() { return false; }
  static bool indirectBranch() { return false; }
  static bool escapedLocals() { return false; }
  static bool deferredReplacements() { return false; }
  static bool shouldInstrumentFunction() { return false; }
  static bool xray() { return false; }
  static bool emitConstrainedFPCall() { return false; }
  static bool emitEmptyRecordCheck() { return false; }
  static bool isPPC_FP128Ty() { return false; }
  static bool createLaunderInvariantGroup() { return false; }
  static bool hipModuleCtor() { return false; }
  static bool checkMacOSXTriple() { return false; }
  static bool getSemanticInterposition() { return false; }

  // Inline assembly
  static bool asmGoto() { return false; }
  static bool asmUnwindClobber() { return false; }
  static bool asmMemoryEffects() { return false; }
  static bool asmVectorType() { return false; }
  static bool asmLLVMAssume() { return false; }

  // C++ ABI support
  static bool handleBigEndian() { return false; }
  static bool handleAArch64Indirect() { return false; }
  static bool classifyArgumentTypeForAArch64() { return false; }
  static bool supportgetCoerceToTypeForAArch64() { return false; }
  static bool supportTySizeQueryForAArch64() { return false; }
  static bool supportTyAlignQueryForAArch64() { return false; }
  static bool supportisHomogeneousAggregateQueryForAArch64() { return false; }
  static bool supportisEndianQueryForAArch64() { return false; }
  static bool supportisAggregateTypeForABIAArch64() { return false; }

  //===--- ABI lowering --===//

  static bool SPIRVABI() { return false; }

  static bool AArch64TypeClassification() { return false; }

  static bool X86ArgTypeClassification() { return false; }
  static bool X86DefaultABITypeConvertion() { return false; }
  static bool X86GetFPTypeAtOffset() { return false; }
  static bool X86RetTypeClassification() { return false; }
  static bool X86TypeClassification() { return false; }

  static bool ABIClangTypeKind() { return false; }
  static bool ABIFuncPtr() { return false; }
  static bool ABIInRegAttribute() { return false; }
  static bool ABINestedRecordLayout() { return false; }
  static bool ABINoProtoFunctions() { return false; }
  static bool ABIParameterCoercion() { return false; }
  static bool ABIPointerParameterAttrs() { return false; }
  static bool ABITransparentUnionHandling() { return false; }
  static bool ABIPotentialArgAccess() { return false; }
  static bool ABIByValAttribute() { return false; }
  static bool ABIAlignmentAttribute() { return false; }
  static bool ABINoAliasAttribute() { return false; }

  //-- Missing AST queries

  static bool CXXRecordDeclIsEmptyCXX11() { return false; }
  static bool CXXRecordDeclIsPOD() { return false; }
  static bool CXXRecordIsDynamicClass() { return false; }
  static bool astContextGetExternalSource() { return false; }
  static bool declGetMaxAlignment() { return false; }
  static bool declHasAlignMac68kAttr() { return false; }
  static bool declHasAlignNaturalAttr() { return false; }
  static bool declHasMaxFieldAlignmentAttr() { return false; }
  static bool fieldDeclIsBitfield() { return false; }
  static bool fieldDeclIsPotentiallyOverlapping() { return false; }
  static bool fieldDeclGetMaxFieldAlignment() { return false; }
  static bool fieldDeclisUnnamedBitField() { return false; }
  static bool funcDeclIsCXXConstructorDecl() { return false; }
  static bool funcDeclIsCXXDestructorDecl() { return false; }
  static bool funcDeclIsCXXMethodDecl() { return false; }
  static bool funcDeclIsInlineBuiltinDeclaration() { return false; }
  static bool funcDeclIsReplaceableGlobalAllocationFunction() { return false; }
  static bool isCXXRecordDecl() { return false; }
  static bool qualTypeIsReferenceType() { return false; }
  static bool recordDeclCanPassInRegisters() { return false; }
  static bool recordDeclHasAlignmentAttr() { return false; }
  static bool recordDeclHasFlexibleArrayMember() { return false; }
  static bool recordDeclIsCXXDecl() { return false; }
  static bool recordDeclIsMSStruct() { return false; }
  static bool recordDeclIsPacked() { return false; }
  static bool recordDeclMayInsertExtraPadding() { return false; }
  static bool typeGetAsBuiltinType() { return false; }
  static bool typeGetAsEnumType() { return false; }
  static bool typeIsCXXRecordDecl() { return false; }
  static bool typeIsScalableType() { return false; }
  static bool typeIsSized() { return false; }
  static bool varDeclIsKNRPromoted() { return false; }

  // We need to track parent (base) classes to determine the layout of a class.
  static bool getCXXRecordBases() { return false; }

  //-- Missing types

  static bool fixedWidthIntegers() { return false; }
  static bool vectorType() { return false; }
  static bool functionMemberPointerType() { return false; }
  static bool fixedSizeIntType() { return false; }

  //-- Missing LLVM attributes

  static bool noReturn() { return false; }
  static bool csmeCall() { return false; }
  static bool undef() { return false; }
  static bool noFPClass() { return false; }
  static bool llvmIntrinsicElementTypeSupport() { return false; }
  static bool argHasMaybeUndefAttr() { return false; }

  //-- Missing parts of the CIRGenModule::Release skeleton.
  static bool emitModuleInitializers() { return false; }
  static bool emittedDeferredDecls() { return false; }
  static bool emitVTablesOpportunistically() { return false; }
  static bool applyGlobalValReplacements() { return false; }
  static bool emitMultiVersionFunctions() { return false; }
  static bool incrementalExtensions() { return false; }
  static bool emitCXXModuleInitFunc() { return false; }
  static bool emitCXXGlobalCleanUpFunc() { return false; }
  static bool registerGlobalDtorsWithAtExit() { return false; }
  static bool emitCXXThreadLocalInitFunc() { return false; }
  static bool pgoReader() { return false; }
  static bool emitCtorList() { return false; }
  static bool emitStaticExternCAliases() { return false; }
  static bool checkAliases() { return false; }
  static bool emitDeferredUnusedCoverageMappings() { return false; }
  static bool cirGenPGO() { return false; }
  static bool coverageMapping() { return false; }
  static bool emitAtAvailableLinkGuard() { return false; }
  static bool emitLLVMUsed() { return false; }
  static bool sanStats() { return false; }
  static bool linkerOptionsMetadata() { return false; }
  static bool emitModuleLinkOptions() { return false; }
  static bool elfDependentLibraries() { return false; }
  static bool dwarfVersion() { return false; }
  static bool wcharWidth() { return false; }
  static bool enumWidth() { return false; }
  static bool setPICLevel() { return false; }
  static bool setPIELevel() { return false; }
  static bool codeModel() { return false; }
  static bool largeDataThreshold() { return false; }
  static bool directAccessExternalData() { return false; }
  static bool setFramePointer() { return false; }
  static bool simplifyPersonality() { return false; }
  static bool emitVersionIdentMetadata() { return false; }
  static bool emitTargetGlobals() { return false; }
  static bool emitTargetMetadata() { return false; }
  static bool emitBackendOptionsMetadata() { return false; }
  static bool embedObject() { return false; }
  static bool setVisibilityFromDLLStorageClass() { return false; }
  static bool mustTailCallUndefinedGlobals() { return false; }

  //-- Missing parts of the setCIRFunctionAttributesForDefinition skeleton.
  static bool stackProtector() { return false; }
  static bool optimizeForSize() { return false; }
  static bool minSize() { return false; }
  static bool setFunctionAlignment() { return false; }
  static bool memberFunctionPointerTypeMetadata() { return false; }

  //-- Other missing features

  // We need to track the parent record types that represent a field
  // declaration. This is necessary to determine the layout of a class.
  static bool fieldDeclAbstraction() { return false; }

  // There are some padding diagnostic features for Itanium ABI that we might
  // wanna add later.
  static bool bitFieldPaddingDiagnostics() { return false; }

  // Clang considers both enums and records as tag types. We don't have a way to
  // transparently handle both these types yet. Might need an interface here.
  static bool tagTypeClassAbstraction() { return false; }

  // Empty values might be passed as arguments to serve as padding, ensuring
  // alignment and compliance (e.g. MIPS). We do not yet support this.
  static bool argumentPadding() { return false; }

  // Clang has evaluation kinds which determines how code is emitted for certain
  // group of type classes. We don't have a way to identify type classes.
  static bool evaluationKind() { return false; }

  // Calls with a static chain pointer argument may be optimized (p.e. freeing
  // up argument registers), but we do not yet track such cases.
  static bool chainCall() { return false; }

  // ARM-specific feature that can be specified as a function attribute in C.
  static bool cmseNonSecureCallAttr() { return false; }

  // ABI-lowering has special handling for regcall calling convention (tries to
  // pass every argument in regs). We don't support it just yet.
  static bool regCall() { return false; }

  // Some ABIs (e.g. x86) require special handling for returning large structs
  // by value. The sret argument parameter aids in this, but it is current NYI.
  static bool sretArgs() { return false; }

  // Inalloca parameter attributes are mostly used for Windows x86_32 ABI. We
  // do not yet support this yet.
  static bool inallocaArgs() { return false; }

  // Parameters may have additional attributes (e.g. [[noescape]]) that affect
  // the compiler. This is not yet supported in CIR.
  static bool extParamInfo() { return false; }

  // LangOpts may affect lowering, but we do not carry this information into CIR
  // just yet. Right now, it only instantiates the default lang options.
  static bool langOpts() { return false; }

  // CodeGenOpts may affect lowering, but we do not carry this information into
  // CIR just yet. Right now, it only instantiates the default code generation
  // options.
  static bool codeGenOpts() { return false; }

  // Several type qualifiers are not yet supported in CIR, but important when
  // evaluating ABI-specific lowering.
  static bool qualifiedTypes() { return false; }

  // We're ignoring several details regarding ABI-handling for Swift.
  static bool swift() { return false; }

  // The AppleARM64 is using ItaniumCXXABI, which is not quite right.
  static bool appleArm64CXXABI() { return false; }

  // Despite carrying some information about variadics, we are currently
  // ignoring this to focus only on the code necessary to lower non-variadics.
  static bool variadicFunctions() { return false; }

  // If a store op is guaranteed to execute before the retun value load op, we
  // can optimize away the store and load ops. Seems like an early optimization.
  static bool returnValueDominatingStoreOptmiization() { return false; }

  // CIR modules parsed from text form may not carry the triple or data layout
  // specs. We should make it always present.
  static bool makeTripleAlwaysPresent() { return false; }

  static bool mustProgress() { return false; }

  static bool skipTempCopy() { return false; }
};

} // namespace cir

#endif // CLANG_CIR_MISSINGFEATURES_H<|MERGE_RESOLUTION|>--- conflicted
+++ resolved
@@ -74,10 +74,7 @@
   // GNU vectors are done, but other kinds of vectors haven't been implemented.
   static bool scalableVectors() { return false; }
   static bool vectorConstants() { return false; }
-<<<<<<< HEAD
-=======
   static bool vectorToX86AmxCasting() { return false; }
->>>>>>> 6ce3969b
 
   // Address space related
   static bool addressSpace() { return false; }
