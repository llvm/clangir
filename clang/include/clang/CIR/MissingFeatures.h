--- conflicted
+++ resolved
@@ -74,10 +74,7 @@
   // GNU vectors are done, but other kinds of vectors haven't been implemented.
   static bool scalableVectors() { return false; }
   static bool vectorConstants() { return false; }
-<<<<<<< HEAD
-=======
   static bool vectorToX86AmxCasting() { return false; }
->>>>>>> bfe865b9
 
   // Address space related
   static bool addressSpace() { return false; }
@@ -243,10 +240,6 @@
   static bool emitScalarRangeCheck() { return false; }
   static bool stmtExprEvaluation() { return false; }
   static bool setCallingConv() { return false; }
-<<<<<<< HEAD
-  static bool tryMarkNoThrow() { return false; }
-=======
->>>>>>> bfe865b9
   static bool indirectBranch() { return false; }
   static bool escapedLocals() { return false; }
   static bool deferredReplacements() { return false; }
@@ -258,10 +251,7 @@
   static bool createLaunderInvariantGroup() { return false; }
   static bool hipModuleCtor() { return false; }
   static bool checkMacOSXTriple() { return false; }
-<<<<<<< HEAD
-=======
   static bool getSemanticInterposition() { return false; }
->>>>>>> bfe865b9
 
   // Inline assembly
   static bool asmGoto() { return false; }
