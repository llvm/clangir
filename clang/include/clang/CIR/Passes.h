//===- Passes.h - CIR Passes Definition -----------------------------------===//
//
// Part of the LLVM Project, under the Apache License v2.0 with LLVM Exceptions.
// See https://llvm.org/LICENSE.txt for license information.
// SPDX-License-Identifier: Apache-2.0 WITH LLVM-exception
//
//===----------------------------------------------------------------------===//
//
// This file exposes the entry points to create compiler passes for ClangIR.
//
//===----------------------------------------------------------------------===//

#ifndef CLANG_CIR_PASSES_H
#define CLANG_CIR_PASSES_H

#include "mlir/Pass/Pass.h"

#include <memory>

namespace cir {
<<<<<<< HEAD
/// Create a pass for transforming CIR operations to more 'scf' dialect-friendly
/// forms. It rewrites operations that aren't supported by 'scf', such as breaks
/// and continues.
std::unique_ptr<mlir::Pass> createMLIRCoreDialectsLoweringPreparePass();

=======
>>>>>>> 3d04a3d4
/// Create a pass for lowering from MLIR builtin dialects such as `Affine` and
/// `Std`, to the LLVM dialect for codegen.
std::unique_ptr<mlir::Pass> createConvertMLIRToLLVMPass();

/// Create a pass that fully lowers CIR to the MLIR in-tree dialects.
std::unique_ptr<mlir::Pass> createConvertCIRToMLIRPass();

namespace direct {
/// Create a pass that fully lowers CIR to the LLVMIR dialect.
std::unique_ptr<mlir::Pass> createConvertCIRToLLVMPass();

/// Adds passes that fully lower CIR to the LLVMIR dialect.
void populateCIRToLLVMPasses(mlir::OpPassManager &pm, bool useCCLowering);

} // namespace direct
} // end namespace cir

#endif // CLANG_CIR_PASSES_H<|MERGE_RESOLUTION|>--- conflicted
+++ resolved
@@ -18,14 +18,11 @@
 #include <memory>
 
 namespace cir {
-<<<<<<< HEAD
 /// Create a pass for transforming CIR operations to more 'scf' dialect-friendly
 /// forms. It rewrites operations that aren't supported by 'scf', such as breaks
 /// and continues.
-std::unique_ptr<mlir::Pass> createMLIRCoreDialectsLoweringPreparePass();
+std::unique_ptr<mlir::Pass> createMLIRLoweringPreparePass();
 
-=======
->>>>>>> 3d04a3d4
 /// Create a pass for lowering from MLIR builtin dialects such as `Affine` and
 /// `Std`, to the LLVM dialect for codegen.
 std::unique_ptr<mlir::Pass> createConvertMLIRToLLVMPass();
