--- conflicted
+++ resolved
@@ -46,11 +46,7 @@
   mlir::Value getConstAPSInt(mlir::Location loc, const llvm::APSInt &val) {
     auto ty =
         cir::IntType::get(getContext(), val.getBitWidth(), val.isSigned());
-<<<<<<< HEAD
-    return create<cir::ConstantOp>(loc, getAttr<cir::IntAttr>(ty, val));
-=======
     return cir::ConstantOp::create(*this, loc, cir::IntAttr::get(ty, val));
->>>>>>> bfe865b9
   }
 
   mlir::Value getSignedInt(mlir::Location loc, int64_t val, unsigned numBits) {
@@ -67,22 +63,6 @@
 
   mlir::Value getConstAPInt(mlir::Location loc, mlir::Type typ,
                             const llvm::APInt &val) {
-<<<<<<< HEAD
-    return create<cir::ConstantOp>(loc, getAttr<cir::IntAttr>(typ, val));
-  }
-
-  cir::ConstantOp getConstant(mlir::Location loc, mlir::TypedAttr attr) {
-    return create<cir::ConstantOp>(loc, attr);
-  }
-
-  // Creates constant null value for integral type ty.
-  cir::ConstantOp getNullValue(mlir::Type ty, mlir::Location loc) {
-    return create<cir::ConstantOp>(loc, getZeroInitAttr(ty));
-  }
-
-  cir::ConstantOp getBool(bool state, mlir::Location loc) {
-    return create<cir::ConstantOp>(loc, getCIRBoolAttr(state));
-=======
     return cir::ConstantOp::create(*this, loc, cir::IntAttr::get(typ, val));
   }
 
@@ -97,7 +77,6 @@
 
   cir::ConstantOp getBool(bool state, mlir::Location loc) {
     return cir::ConstantOp::create(*this, loc, getCIRBoolAttr(state));
->>>>>>> bfe865b9
   }
   cir::ConstantOp getFalse(mlir::Location loc) { return getBool(false, loc); }
   cir::ConstantOp getTrue(mlir::Location loc) { return getBool(true, loc); }
@@ -108,34 +87,30 @@
 
   cir::IntType getUIntNTy(int N) {
     return cir::IntType::get(getContext(), N, false);
-<<<<<<< HEAD
   }
 
   cir::IntType getSIntNTy(int N) {
     return cir::IntType::get(getContext(), N, true);
   }
 
-  cir::AddressSpaceAttr getAddrSpaceAttr(clang::LangAS langAS) {
-    if (langAS == clang::LangAS::Default)
-      return {};
-    return cir::AddressSpaceAttr::get(getContext(), langAS);
-  }
-
-  cir::PointerType getPointerTo(mlir::Type ty,
-                                cir::AddressSpaceAttr cirAS = {}) {
-    return cir::PointerType::get(getContext(), ty, cirAS);
+  cir::PointerType getPointerTo(mlir::Type ty) {
+    return cir::PointerType::get(ty);
+  }
+
+  cir::PointerType getPointerTo(mlir::Type ty, cir::AddressSpace as) {
+    return cir::PointerType::get(ty, as);
   }
 
   cir::PointerType getPointerTo(mlir::Type ty, clang::LangAS langAS) {
-    return getPointerTo(ty, getAddrSpaceAttr(langAS));
+    return getPointerTo(ty, cir::toCIRAddressSpace(langAS));
   }
 
   cir::PointerType getVoidPtrTy(clang::LangAS langAS = clang::LangAS::Default) {
     return getPointerTo(cir::VoidType::get(getContext()), langAS);
   }
 
-  cir::PointerType getVoidPtrTy(cir::AddressSpaceAttr cirAS) {
-    return getPointerTo(cir::VoidType::get(getContext()), cirAS);
+  cir::PointerType getVoidPtrTy(cir::AddressSpace as) {
+    return getPointerTo(cir::VoidType::get(getContext()), as);
   }
 
   cir::MethodAttr getMethodAttr(cir::MethodType ty, cir::FuncOp methodFuncOp) {
@@ -178,436 +153,6 @@
     llvm_unreachable("Zero initializer for given type is NYI");
   }
 
-  cir::LoadOp createLoad(mlir::Location loc, mlir::Value ptr,
-                         bool isVolatile = false, bool isNontemporal = false,
-                         uint64_t alignment = 0) {
-    mlir::IntegerAttr intAttr;
-    if (alignment)
-      intAttr = mlir::IntegerAttr::get(
-          mlir::IntegerType::get(ptr.getContext(), 64), alignment);
-
-    return create<cir::LoadOp>(loc, ptr, /*isDeref=*/false, isVolatile,
-                               isNontemporal,
-                               /*alignment=*/intAttr,
-                               /*mem_order=*/
-                               cir::MemOrderAttr{},
-                               /*tbaa=*/cir::TBAAAttr{});
-  }
-
-  mlir::Value createAlignedLoad(mlir::Location loc, mlir::Value ptr,
-                                uint64_t alignment) {
-    return createLoad(loc, ptr, /*isVolatile=*/false, /*isNontemporal=*/false,
-                      alignment);
-  }
-
-  mlir::Value createNot(mlir::Value value) {
-    return create<cir::UnaryOp>(value.getLoc(), value.getType(),
-                                cir::UnaryOpKind::Not, value);
-  }
-
-  cir::CmpOp createCompare(mlir::Location loc, cir::CmpOpKind kind,
-                           mlir::Value lhs, mlir::Value rhs) {
-    return create<cir::CmpOp>(loc, getBoolTy(), kind, lhs, rhs);
-  }
-
-  mlir::Value createIsNaN(mlir::Location loc, mlir::Value operand) {
-    return createCompare(loc, cir::CmpOpKind::ne, operand, operand);
-  }
-
-  mlir::Value createUnaryOp(mlir::Location loc, cir::UnaryOpKind kind,
-                            mlir::Value operand) {
-    return create<cir::UnaryOp>(loc, kind, operand);
-  }
-
-  mlir::Value createBinop(mlir::Value lhs, cir::BinOpKind kind,
-                          const llvm::APInt &rhs) {
-    return create<cir::BinOp>(lhs.getLoc(), lhs.getType(), kind, lhs,
-                              getConstAPInt(lhs.getLoc(), lhs.getType(), rhs));
-  }
-
-  mlir::Value createBinop(mlir::Value lhs, cir::BinOpKind kind,
-                          mlir::Value rhs) {
-    return create<cir::BinOp>(lhs.getLoc(), lhs.getType(), kind, lhs, rhs);
-  }
-
-  mlir::Value createBinop(mlir::Location loc, mlir::Value lhs,
-                          cir::BinOpKind kind, mlir::Value rhs) {
-    return create<cir::BinOp>(loc, lhs.getType(), kind, lhs, rhs);
-  }
-
-  mlir::Value createShift(mlir::Value lhs, const llvm::APInt &rhs,
-                          bool isShiftLeft) {
-    return create<cir::ShiftOp>(lhs.getLoc(), lhs.getType(), lhs,
-                                getConstAPInt(lhs.getLoc(), lhs.getType(), rhs),
-                                isShiftLeft);
-  }
-
-  mlir::Value createShift(mlir::Value lhs, unsigned bits, bool isShiftLeft) {
-    auto width = mlir::dyn_cast<cir::IntType>(lhs.getType()).getWidth();
-    auto shift = llvm::APInt(width, bits);
-    return createShift(lhs, shift, isShiftLeft);
-  }
-
-  mlir::Value createShiftLeft(mlir::Value lhs, unsigned bits) {
-    return createShift(lhs, bits, true);
-  }
-
-  mlir::Value createShiftRight(mlir::Value lhs, unsigned bits) {
-    return createShift(lhs, bits, false);
-  }
-
-  mlir::Value createLowBitsSet(mlir::Location loc, unsigned size,
-                               unsigned bits) {
-    auto val = llvm::APInt::getLowBitsSet(size, bits);
-    auto typ = cir::IntType::get(getContext(), size, false);
-    return getConstAPInt(loc, typ, val);
-  }
-
-  mlir::Value createAnd(mlir::Value lhs, llvm::APInt rhs) {
-    auto val = getConstAPInt(lhs.getLoc(), lhs.getType(), rhs);
-    return createBinop(lhs, cir::BinOpKind::And, val);
-  }
-
-  mlir::Value createAnd(mlir::Value lhs, mlir::Value rhs) {
-    return createBinop(lhs, cir::BinOpKind::And, rhs);
-  }
-
-  mlir::Value createAnd(mlir::Location loc, mlir::Value lhs, mlir::Value rhs) {
-    return createBinop(loc, lhs, cir::BinOpKind::And, rhs);
-  }
-
-  mlir::Value createOr(mlir::Value lhs, llvm::APInt rhs) {
-    auto val = getConstAPInt(lhs.getLoc(), lhs.getType(), rhs);
-    return createBinop(lhs, cir::BinOpKind::Or, val);
-  }
-
-  mlir::Value createOr(mlir::Value lhs, mlir::Value rhs) {
-    return createBinop(lhs, cir::BinOpKind::Or, rhs);
-  }
-
-  mlir::Value createMul(mlir::Value lhs, mlir::Value rhs, bool hasNUW = false,
-                        bool hasNSW = false) {
-    auto op = create<cir::BinOp>(lhs.getLoc(), lhs.getType(),
-                                 cir::BinOpKind::Mul, lhs, rhs);
-    if (hasNUW)
-      op.setNoUnsignedWrap(true);
-    if (hasNSW)
-      op.setNoSignedWrap(true);
-    return op;
-  }
-  mlir::Value createNSWMul(mlir::Value lhs, mlir::Value rhs) {
-    return createMul(lhs, rhs, false, true);
-  }
-  mlir::Value createNUWAMul(mlir::Value lhs, mlir::Value rhs) {
-    return createMul(lhs, rhs, true, false);
-  }
-
-  mlir::Value createMul(mlir::Value lhs, llvm::APInt rhs) {
-    auto val = getConstAPInt(lhs.getLoc(), lhs.getType(), rhs);
-    return createBinop(lhs, cir::BinOpKind::Mul, val);
-  }
-
-  mlir::Value createSelect(mlir::Location loc, mlir::Value condition,
-                           mlir::Value trueValue, mlir::Value falseValue) {
-    assert(trueValue.getType() == falseValue.getType() &&
-           "trueValue and falseValue should have the same type");
-    return create<cir::SelectOp>(loc, trueValue.getType(), condition, trueValue,
-                                 falseValue);
-  }
-
-  mlir::Value createLogicalAnd(mlir::Location loc, mlir::Value lhs,
-                               mlir::Value rhs) {
-    return createSelect(loc, lhs, rhs, getBool(false, loc));
-  }
-
-  mlir::Value createLogicalOr(mlir::Location loc, mlir::Value lhs,
-                              mlir::Value rhs) {
-    return createSelect(loc, lhs, getBool(true, loc), rhs);
-  }
-
-  mlir::Value createComplexCreate(mlir::Location loc, mlir::Value real,
-                                  mlir::Value imag) {
-    auto resultComplexTy = cir::ComplexType::get(real.getType());
-    return create<cir::ComplexCreateOp>(loc, resultComplexTy, real, imag);
-  }
-
-  mlir::Value createComplexReal(mlir::Location loc, mlir::Value operand) {
-    auto operandTy = mlir::cast<cir::ComplexType>(operand.getType());
-    return create<cir::ComplexRealOp>(loc, operandTy.getElementTy(), operand);
-  }
-
-  mlir::Value createComplexImag(mlir::Location loc, mlir::Value operand) {
-    auto operandTy = mlir::cast<cir::ComplexType>(operand.getType());
-    return create<cir::ComplexImagOp>(loc, operandTy.getElementTy(), operand);
-  }
-
-  mlir::Value createComplexBinOp(mlir::Location loc, mlir::Value lhs,
-                                 cir::ComplexBinOpKind kind, mlir::Value rhs,
-                                 cir::ComplexRangeKind range, bool promoted) {
-    return create<cir::ComplexBinOp>(loc, kind, lhs, rhs, range, promoted);
-  }
-
-  mlir::Value createComplexAdd(mlir::Location loc, mlir::Value lhs,
-                               mlir::Value rhs) {
-    return createBinop(loc, lhs, cir::BinOpKind::Add, rhs);
-  }
-
-  mlir::Value createComplexSub(mlir::Location loc, mlir::Value lhs,
-                               mlir::Value rhs) {
-    return createBinop(loc, lhs, cir::BinOpKind::Sub, rhs);
-  }
-
-  mlir::Value createComplexMul(mlir::Location loc, mlir::Value lhs,
-                               mlir::Value rhs, cir::ComplexRangeKind range,
-                               bool promoted) {
-    return createComplexBinOp(loc, lhs, cir::ComplexBinOpKind::Mul, rhs, range,
-                              promoted);
-  }
-
-  mlir::Value createComplexDiv(mlir::Location loc, mlir::Value lhs,
-                               mlir::Value rhs, cir::ComplexRangeKind range,
-                               bool promoted) {
-    return createComplexBinOp(loc, lhs, cir::ComplexBinOpKind::Div, rhs, range,
-                              promoted);
-  }
-
-  cir::StoreOp createStore(mlir::Location loc, mlir::Value val, mlir::Value dst,
-                           bool isVolatile = false, bool isNontemporal = false,
-                           ::mlir::IntegerAttr align = {},
-                           cir::MemOrderAttr order = {}) {
-    if (mlir::cast<cir::PointerType>(dst.getType()).getPointee() !=
-        val.getType())
-      dst = createPtrBitcast(dst, val.getType());
-    return create<cir::StoreOp>(loc, val, dst, isVolatile, isNontemporal, align,
-                                order,
-                                /*tbaa=*/cir::TBAAAttr{});
-  }
-
-  mlir::Value createAlloca(mlir::Location loc, cir::PointerType addrType,
-                           mlir::Type type, llvm::StringRef name,
-                           mlir::IntegerAttr alignment,
-                           mlir::Value dynAllocSize) {
-    return create<cir::AllocaOp>(loc, addrType, type, name, alignment,
-                                 dynAllocSize);
-  }
-
-  mlir::Value createAlloca(mlir::Location loc, cir::PointerType addrType,
-                           mlir::Type type, llvm::StringRef name,
-                           clang::CharUnits alignment,
-                           mlir::Value dynAllocSize) {
-    auto alignmentIntAttr = getSizeFromCharUnits(getContext(), alignment);
-    return createAlloca(loc, addrType, type, name, alignmentIntAttr,
-                        dynAllocSize);
-  }
-
-  mlir::Value createAlloca(mlir::Location loc, cir::PointerType addrType,
-                           mlir::Type type, llvm::StringRef name,
-                           mlir::IntegerAttr alignment) {
-    return create<cir::AllocaOp>(loc, addrType, type, name, alignment);
-  }
-
-  mlir::Value createAlloca(mlir::Location loc, cir::PointerType addrType,
-                           mlir::Type type, llvm::StringRef name,
-                           clang::CharUnits alignment) {
-    auto alignmentIntAttr = getSizeFromCharUnits(getContext(), alignment);
-    return createAlloca(loc, addrType, type, name, alignmentIntAttr);
-  }
-
-  mlir::Value createGetGlobal(mlir::Location loc, cir::GlobalOp global,
-                              bool threadLocal = false) {
-    return create<cir::GetGlobalOp>(
-        loc, getPointerTo(global.getSymType(), global.getAddrSpaceAttr()),
-        global.getName(), threadLocal);
-  }
-
-  mlir::Value createGetGlobal(cir::GlobalOp global, bool threadLocal = false) {
-    return createGetGlobal(global.getLoc(), global, threadLocal);
-  }
-
-  /// Create a copy with inferred length.
-  cir::CopyOp createCopy(mlir::Value dst, mlir::Value src,
-                         bool isVolatile = false) {
-    return create<cir::CopyOp>(dst.getLoc(), dst, src, isVolatile,
-                               /*tbaa=*/cir::TBAAAttr{});
-  }
-
-  cir::MemCpyOp createMemCpy(mlir::Location loc, mlir::Value dst,
-                             mlir::Value src, mlir::Value len) {
-    return create<cir::MemCpyOp>(loc, dst, src, len);
-  }
-
-  cir::SignBitOp createSignBit(mlir::Location loc, mlir::Value val) {
-    auto resTy = cir::BoolType::get(getContext());
-    return create<cir::SignBitOp>(loc, resTy, val);
-  }
-
-  mlir::Value createSub(mlir::Value lhs, mlir::Value rhs, bool hasNUW = false,
-                        bool hasNSW = false, bool saturated = false) {
-    auto op = create<cir::BinOp>(lhs.getLoc(), lhs.getType(),
-                                 cir::BinOpKind::Sub, lhs, rhs);
-    if (hasNUW)
-      op.setNoUnsignedWrap(true);
-    if (hasNSW)
-      op.setNoSignedWrap(true);
-    if (saturated)
-      op.setSaturated(true);
-    return op;
-  }
-
-  mlir::Value createNSWSub(mlir::Value lhs, mlir::Value rhs) {
-    return createSub(lhs, rhs, false, true);
-  }
-
-  mlir::Value createNUWSub(mlir::Value lhs, mlir::Value rhs) {
-    return createSub(lhs, rhs, true, false);
-  }
-
-  mlir::Value createAdd(mlir::Value lhs, mlir::Value rhs, bool hasNUW = false,
-                        bool hasNSW = false, bool saturated = false) {
-    auto op = create<cir::BinOp>(lhs.getLoc(), lhs.getType(),
-                                 cir::BinOpKind::Add, lhs, rhs);
-    if (hasNUW)
-      op.setNoUnsignedWrap(true);
-    if (hasNSW)
-      op.setNoSignedWrap(true);
-    if (saturated)
-      op.setSaturated(true);
-    return op;
-  }
-
-  mlir::Value createNSWAdd(mlir::Value lhs, mlir::Value rhs) {
-    return createAdd(lhs, rhs, false, true);
-  }
-  mlir::Value createNUWAdd(mlir::Value lhs, mlir::Value rhs) {
-    return createAdd(lhs, rhs, true, false);
-  }
-
-  struct BinOpOverflowResults {
-    mlir::Value result;
-    mlir::Value overflow;
-  };
-
-  BinOpOverflowResults createBinOpOverflowOp(mlir::Location loc,
-                                             cir::IntType resultTy,
-                                             cir::BinOpOverflowKind kind,
-                                             mlir::Value lhs, mlir::Value rhs) {
-    auto op = create<cir::BinOpOverflowOp>(loc, resultTy, kind, lhs, rhs);
-    return {op.getResult(), op.getOverflow()};
-  }
-
-  //===--------------------------------------------------------------------===//
-  // Cast/Conversion Operators
-  //===--------------------------------------------------------------------===//
-
-  mlir::Value createCast(mlir::Location loc, cir::CastKind kind,
-                         mlir::Value src, mlir::Type newTy) {
-    if (newTy == src.getType())
-      return src;
-    return create<cir::CastOp>(loc, newTy, kind, src);
-  }
-
-  mlir::Value createCast(cir::CastKind kind, mlir::Value src,
-                         mlir::Type newTy) {
-    if (newTy == src.getType())
-      return src;
-    return createCast(src.getLoc(), kind, src, newTy);
-  }
-
-  mlir::Value createIntCast(mlir::Value src, mlir::Type newTy) {
-    return createCast(cir::CastKind::integral, src, newTy);
-  }
-
-  mlir::Value createIntToPtr(mlir::Value src, mlir::Type newTy) {
-    return createCast(cir::CastKind::int_to_ptr, src, newTy);
-  }
-
-  mlir::Value createGetMemberOp(mlir::Location &loc, mlir::Value recordPtr,
-                                const char *fldName, unsigned idx) {
-
-    assert(mlir::isa<cir::PointerType>(recordPtr.getType()));
-    auto recordBaseTy =
-        mlir::cast<cir::PointerType>(recordPtr.getType()).getPointee();
-    assert(mlir::isa<cir::RecordType>(recordBaseTy));
-    auto fldTy = mlir::cast<cir::RecordType>(recordBaseTy).getMembers()[idx];
-    auto fldPtrTy = cir::PointerType::get(getContext(), fldTy);
-    return create<cir::GetMemberOp>(loc, fldPtrTy, recordPtr, fldName, idx);
-  }
-
-  mlir::Value createPtrToInt(mlir::Value src, mlir::Type newTy) {
-    return createCast(cir::CastKind::ptr_to_int, src, newTy);
-  }
-
-  mlir::Value createPtrToBoolCast(mlir::Value v) {
-    return createCast(cir::CastKind::ptr_to_bool, v, getBoolTy());
-  }
-
-=======
-  }
-
-  cir::IntType getSIntNTy(int N) {
-    return cir::IntType::get(getContext(), N, true);
-  }
-
-  cir::PointerType getPointerTo(mlir::Type ty) {
-    return cir::PointerType::get(ty);
-  }
-
-  cir::PointerType getPointerTo(mlir::Type ty, cir::AddressSpace as) {
-    return cir::PointerType::get(ty, as);
-  }
-
-  cir::PointerType getPointerTo(mlir::Type ty, clang::LangAS langAS) {
-    return getPointerTo(ty, cir::toCIRAddressSpace(langAS));
-  }
-
-  cir::PointerType getVoidPtrTy(clang::LangAS langAS = clang::LangAS::Default) {
-    return getPointerTo(cir::VoidType::get(getContext()), langAS);
-  }
-
-  cir::PointerType getVoidPtrTy(cir::AddressSpace as) {
-    return getPointerTo(cir::VoidType::get(getContext()), as);
-  }
-
-  cir::MethodAttr getMethodAttr(cir::MethodType ty, cir::FuncOp methodFuncOp) {
-    auto methodFuncSymbolRef = mlir::FlatSymbolRefAttr::get(methodFuncOp);
-    return cir::MethodAttr::get(ty, methodFuncSymbolRef);
-  }
-
-  cir::MethodAttr getNullMethodAttr(cir::MethodType ty) {
-    return cir::MethodAttr::get(ty);
-  }
-
-  cir::BoolAttr getCIRBoolAttr(bool state) {
-    return cir::BoolAttr::get(getContext(), state);
-  }
-
-  cir::BoolAttr getTrueAttr() { return getCIRBoolAttr(true); }
-
-  cir::BoolAttr getFalseAttr() { return getCIRBoolAttr(false); }
-
-  mlir::TypedAttr getZeroInitAttr(mlir::Type ty) {
-    if (mlir::isa<cir::IntType>(ty))
-      return cir::IntAttr::get(ty, 0);
-    if (cir::isAnyFloatingPointType(ty))
-      return cir::FPAttr::getZero(ty);
-    if (auto complexType = mlir::dyn_cast<cir::ComplexType>(ty))
-      return cir::ZeroAttr::get(complexType);
-    if (auto arrTy = mlir::dyn_cast<cir::ArrayType>(ty))
-      return cir::ZeroAttr::get(arrTy);
-    if (auto vecTy = mlir::dyn_cast<cir::VectorType>(ty))
-      return cir::ZeroAttr::get(vecTy);
-    if (auto ptrTy = mlir::dyn_cast<cir::PointerType>(ty))
-      return getConstNullPtrAttr(ptrTy);
-    if (auto RecordTy = mlir::dyn_cast<cir::RecordType>(ty))
-      return cir::ZeroAttr::get(RecordTy);
-    if (auto methodTy = mlir::dyn_cast<cir::MethodType>(ty))
-      return getNullMethodAttr(methodTy);
-    if (mlir::isa<cir::BoolType>(ty)) {
-      return getFalseAttr();
-    }
-    llvm_unreachable("Zero initializer for given type is NYI");
-  }
-
   using mlir::OpBuilder::getIntegerAttr;
 
   mlir::IntegerAttr getIntegerAttr(const llvm::APInt &value) {
@@ -980,7 +525,6 @@
     return createCast(cir::CastKind::ptr_to_bool, v, getBoolTy());
   }
 
->>>>>>> bfe865b9
   // TODO(cir): the following function was introduced to keep in sync with LLVM
   // codegen. CIR does not have "zext" operations. It should eventually be
   // renamed or removed. For now, we just add whatever cast is required here.
@@ -999,21 +543,12 @@
 
   mlir::Value createBoolToInt(mlir::Value src, mlir::Type newTy) {
     return createCast(cir::CastKind::bool_to_int, src, newTy);
-<<<<<<< HEAD
   }
 
   mlir::Value createBitcast(mlir::Value src, mlir::Type newTy) {
     return createCast(cir::CastKind::bitcast, src, newTy);
   }
 
-=======
-  }
-
-  mlir::Value createBitcast(mlir::Value src, mlir::Type newTy) {
-    return createCast(cir::CastKind::bitcast, src, newTy);
-  }
-
->>>>>>> bfe865b9
   mlir::Value createBitcast(mlir::Location loc, mlir::Value src,
                             mlir::Type newTy) {
     return createCast(loc, cir::CastKind::bitcast, src, newTy);
@@ -1262,193 +797,6 @@
                                        method, objectPtr);
     return {op.getCallee(), op.getAdjustedThis()};
   }
-
-  /// Create a do-while operation.
-  cir::DoWhileOp createDoWhile(
-      mlir::Location loc,
-      llvm::function_ref<void(mlir::OpBuilder &, mlir::Location)> condBuilder,
-      llvm::function_ref<void(mlir::OpBuilder &, mlir::Location)> bodyBuilder) {
-    return create<cir::DoWhileOp>(loc, condBuilder, bodyBuilder);
-  }
-
-  /// Create a while operation.
-  cir::WhileOp createWhile(
-      mlir::Location loc,
-      llvm::function_ref<void(mlir::OpBuilder &, mlir::Location)> condBuilder,
-      llvm::function_ref<void(mlir::OpBuilder &, mlir::Location)> bodyBuilder) {
-    return create<cir::WhileOp>(loc, condBuilder, bodyBuilder);
-  }
-
-  /// Create a for operation.
-  cir::ForOp createFor(
-      mlir::Location loc,
-      llvm::function_ref<void(mlir::OpBuilder &, mlir::Location)> condBuilder,
-      llvm::function_ref<void(mlir::OpBuilder &, mlir::Location)> bodyBuilder,
-      llvm::function_ref<void(mlir::OpBuilder &, mlir::Location)> stepBuilder) {
-    return create<cir::ForOp>(loc, condBuilder, bodyBuilder, stepBuilder);
-  }
-
-  mlir::TypedAttr getConstPtrAttr(mlir::Type t, int64_t v) {
-    auto val =
-        mlir::IntegerAttr::get(mlir::IntegerType::get(t.getContext(), 64), v);
-    return cir::ConstPtrAttr::get(t, val);
-  }
-
-  mlir::TypedAttr getConstNullPtrAttr(mlir::Type t) {
-    assert(mlir::isa<cir::PointerType>(t) && "expected cir.ptr");
-    return getConstPtrAttr(t, 0);
-  }
-
-  // Creates constant nullptr for pointer type ty.
-  cir::ConstantOp getNullPtr(mlir::Type ty, mlir::Location loc) {
-    assert(!MissingFeatures::targetCodeGenInfoGetNullPointer());
-    return create<cir::ConstantOp>(loc, getConstPtrAttr(ty, 0));
-  }
-
-  /// Create a loop condition.
-  cir::ConditionOp createCondition(mlir::Value condition) {
-    return create<cir::ConditionOp>(condition.getLoc(), condition);
-  }
-
-  /// Create a yield operation.
-  cir::YieldOp createYield(mlir::Location loc, mlir::ValueRange value = {}) {
-    return create<cir::YieldOp>(loc, value);
-  }
-
-  cir::PtrStrideOp createPtrStride(mlir::Location loc, mlir::Value base,
-                                   mlir::Value stride) {
-    return create<cir::PtrStrideOp>(loc, base.getType(), base, stride);
-  }
-
-  cir::CallOp createCallOp(mlir::Location loc,
-                           mlir::SymbolRefAttr callee = mlir::SymbolRefAttr(),
-                           mlir::Type returnType = cir::VoidType(),
-                           mlir::ValueRange operands = mlir::ValueRange(),
-                           cir::CallingConv callingConv = cir::CallingConv::C,
-                           cir::SideEffect sideEffect = cir::SideEffect::All,
-                           cir::ExtraFuncAttributesAttr extraFnAttr = {}) {
-
-    cir::CallOp callOp = create<cir::CallOp>(loc, callee, returnType, operands,
-                                             callingConv, sideEffect);
-
-    if (extraFnAttr) {
-      callOp->setAttr("extra_attrs", extraFnAttr);
-    } else {
-      mlir::NamedAttrList empty;
-      callOp->setAttr("extra_attrs", cir::ExtraFuncAttributesAttr::get(
-                                         empty.getDictionary(getContext())));
-    }
-    return callOp;
-  }
-
-  cir::CallOp createCallOp(mlir::Location loc, cir::FuncOp callee,
-                           mlir::ValueRange operands = mlir::ValueRange(),
-                           cir::CallingConv callingConv = cir::CallingConv::C,
-                           cir::SideEffect sideEffect = cir::SideEffect::All,
-                           cir::ExtraFuncAttributesAttr extraFnAttr = {}) {
-    return createCallOp(loc, mlir::SymbolRefAttr::get(callee),
-                        callee.getFunctionType().getReturnType(), operands,
-                        callingConv, sideEffect, extraFnAttr);
-  }
-
-  cir::CallOp
-  createIndirectCallOp(mlir::Location loc, mlir::Value ind_target,
-                       cir::FuncType fn_type,
-                       mlir::ValueRange operands = mlir::ValueRange(),
-                       cir::CallingConv callingConv = cir::CallingConv::C,
-                       cir::SideEffect sideEffect = cir::SideEffect::All,
-                       cir::ExtraFuncAttributesAttr extraFnAttr = {}) {
-
-    llvm::SmallVector<mlir::Value, 4> resOperands({ind_target});
-    resOperands.append(operands.begin(), operands.end());
-
-    return createCallOp(loc, mlir::SymbolRefAttr(), fn_type.getReturnType(),
-                        resOperands, callingConv, sideEffect, extraFnAttr);
-  }
-
-  cir::CallOp createCallOp(mlir::Location loc, mlir::SymbolRefAttr callee,
-                           mlir::ValueRange operands = mlir::ValueRange(),
-                           cir::CallingConv callingConv = cir::CallingConv::C,
-                           cir::SideEffect sideEffect = cir::SideEffect::All,
-                           cir::ExtraFuncAttributesAttr extraFnAttr = {}) {
-    return createCallOp(loc, callee, cir::VoidType(), operands, callingConv,
-                        sideEffect, extraFnAttr);
-  }
-
-  cir::CallOp
-  createTryCallOp(mlir::Location loc,
-                  mlir::SymbolRefAttr callee = mlir::SymbolRefAttr(),
-                  mlir::Type returnType = cir::VoidType(),
-                  mlir::ValueRange operands = mlir::ValueRange(),
-                  cir::CallingConv callingConv = cir::CallingConv::C,
-                  cir::SideEffect sideEffect = cir::SideEffect::All,
-                  cir::ExtraFuncAttributesAttr extraFnAttr = {}) {
-    cir::CallOp tryCallOp =
-        create<cir::CallOp>(loc, callee, returnType, operands, callingConv,
-                            sideEffect, /*exception=*/getUnitAttr());
-    if (extraFnAttr) {
-      tryCallOp->setAttr("extra_attrs", extraFnAttr);
-    } else {
-      mlir::NamedAttrList empty;
-      tryCallOp->setAttr("extra_attrs", cir::ExtraFuncAttributesAttr::get(
-                                            empty.getDictionary(getContext())));
-    }
-    return tryCallOp;
-  }
-
-  cir::CallOp
-  createTryCallOp(mlir::Location loc, cir::FuncOp callee,
-                  mlir::ValueRange operands,
-                  cir::CallingConv callingConv = cir::CallingConv::C,
-                  cir::SideEffect sideEffect = cir::SideEffect::All,
-                  cir::ExtraFuncAttributesAttr extraFnAttr = {}) {
-    return createTryCallOp(loc, mlir::SymbolRefAttr::get(callee),
-                           callee.getFunctionType().getReturnType(), operands,
-                           callingConv, sideEffect, extraFnAttr);
-  }
-
-  cir::CallOp
-  createIndirectTryCallOp(mlir::Location loc, mlir::Value ind_target,
-                          cir::FuncType fn_type, mlir::ValueRange operands,
-                          cir::CallingConv callingConv = cir::CallingConv::C,
-                          cir::SideEffect sideEffect = cir::SideEffect::All) {
-    llvm::SmallVector<mlir::Value, 4> resOperands({ind_target});
-    resOperands.append(operands.begin(), operands.end());
-    return createTryCallOp(loc, mlir::SymbolRefAttr(), fn_type.getReturnType(),
-                           resOperands, callingConv, sideEffect);
-  }
-
-  struct GetMethodResults {
-    mlir::Value callee;
-    mlir::Value adjustedThis;
-  };
-
-  GetMethodResults createGetMethod(mlir::Location loc, mlir::Value method,
-                                   mlir::Value objectPtr) {
-    // Build the callee function type.
-    auto methodFuncTy =
-        mlir::cast<cir::MethodType>(method.getType()).getMemberFuncTy();
-    auto methodFuncInputTypes = methodFuncTy.getInputs();
-
-    auto objectPtrTy = mlir::cast<cir::PointerType>(objectPtr.getType());
-    auto objectPtrAddrSpace = mlir::cast_if_present<cir::AddressSpaceAttr>(
-        objectPtrTy.getAddrSpace());
-    auto adjustedThisTy = getVoidPtrTy(objectPtrAddrSpace);
-
-    llvm::SmallVector<mlir::Type, 8> calleeFuncInputTypes{adjustedThisTy};
-    calleeFuncInputTypes.insert(calleeFuncInputTypes.end(),
-                                methodFuncInputTypes.begin(),
-                                methodFuncInputTypes.end());
-    auto calleeFuncTy =
-        methodFuncTy.clone(calleeFuncInputTypes, methodFuncTy.getReturnType());
-    // TODO(cir): consider the address space of the callee.
-    assert(!MissingFeatures::addressSpace());
-    auto calleeTy = getPointerTo(calleeFuncTy);
-
-    auto op = create<cir::GetMethodOp>(loc, calleeTy, adjustedThisTy, method,
-                                       objectPtr);
-    return {op.getCallee(), op.getAdjustedThis()};
-  }
 };
 
 } // namespace cir
