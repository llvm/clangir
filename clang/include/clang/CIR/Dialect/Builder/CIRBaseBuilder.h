//===-- CIRBaseBuilder.h - CIRBuilder implementation  -----------*- C++ -*-===//
//
// Part of the LLVM Project, under the Apache License v2.0 with LLVM Exceptions.
// See https://llvm.org/LICENSE.txt for license information.
// SPDX-License-Identifier: Apache-2.0 WITH LLVM-exception
//
//===----------------------------------------------------------------------===//

#ifndef LLVM_CLANG_LIB_CIRBASEBUILDER_H
#define LLVM_CLANG_LIB_CIRBASEBUILDER_H

#include "clang/AST/Decl.h"
#include "clang/AST/Type.h"
#include "clang/CIR/Dialect/IR/CIRAttrs.h"
#include "clang/CIR/Dialect/IR/CIRDialect.h"
#include "clang/CIR/Dialect/IR/CIROpsEnums.h"
#include "clang/CIR/Dialect/IR/CIRTypes.h"
#include "clang/CIR/Dialect/IR/FPEnv.h"
#include "clang/CIR/MissingFeatures.h"

#include "mlir/IR/Attributes.h"
#include "mlir/IR/Builders.h"
#include "mlir/IR/BuiltinAttributes.h"
#include "mlir/IR/BuiltinOps.h"
#include "mlir/IR/BuiltinTypes.h"
#include "mlir/IR/Location.h"
#include "mlir/IR/Types.h"
#include "llvm/ADT/APSInt.h"
#include "llvm/ADT/ArrayRef.h"
#include "llvm/ADT/FloatingPointMode.h"
#include "llvm/ADT/StringMap.h"
#include "llvm/ADT/StringSet.h"
#include "llvm/Support/ErrorHandling.h"
#include <cassert>
#include <optional>
#include <string>

namespace cir {

class CIRBaseBuilderTy : public mlir::OpBuilder {

public:
  CIRBaseBuilderTy(mlir::MLIRContext &C) : mlir::OpBuilder(&C) {}
  CIRBaseBuilderTy(mlir::OpBuilder &B) : mlir::OpBuilder(B) {}

  mlir::Value getConstAPSInt(mlir::Location loc, const llvm::APSInt &val) {
    auto ty =
        cir::IntType::get(getContext(), val.getBitWidth(), val.isSigned());
<<<<<<< HEAD
    return create<cir::ConstantOp>(loc, cir::IntAttr::get(ty, val));
=======
    return cir::ConstantOp::create(*this, loc, cir::IntAttr::get(ty, val));
>>>>>>> 6ce3969b
  }

  mlir::Value getSignedInt(mlir::Location loc, int64_t val, unsigned numBits) {
    return getConstAPSInt(
        loc, llvm::APSInt(llvm::APInt(numBits, val, /*isSigned=*/true),
                          /*isUnsigned=*/false));
  }

  mlir::Value getUnsignedInt(mlir::Location loc, uint64_t val,
                             unsigned numBits) {
    return getConstAPSInt(
        loc, llvm::APSInt(llvm::APInt(numBits, val), /*isUnsigned=*/true));
  }

  mlir::Value getConstAPInt(mlir::Location loc, mlir::Type typ,
                            const llvm::APInt &val) {
<<<<<<< HEAD
    return create<cir::ConstantOp>(loc, cir::IntAttr::get(typ, val));
  }

  cir::ConstantOp getConstant(mlir::Location loc, mlir::TypedAttr attr) {
    return create<cir::ConstantOp>(loc, attr);
  }

  // Creates constant null value for integral type ty.
  cir::ConstantOp getNullValue(mlir::Type ty, mlir::Location loc) {
    return create<cir::ConstantOp>(loc, getZeroInitAttr(ty));
  }

  cir::ConstantOp getBool(bool state, mlir::Location loc) {
    return create<cir::ConstantOp>(loc, getCIRBoolAttr(state));
=======
    return cir::ConstantOp::create(*this, loc, cir::IntAttr::get(typ, val));
  }

  cir::ConstantOp getConstant(mlir::Location loc, mlir::TypedAttr attr) {
    return cir::ConstantOp::create(*this, loc, attr);
  }

  // Creates constant null value for the given type ty.
  cir::ConstantOp getNullValue(mlir::Type ty, mlir::Location loc) {
    return cir::ConstantOp::create(*this, loc, getZeroInitAttr(ty));
  }

  cir::ConstantOp getBool(bool state, mlir::Location loc) {
    return cir::ConstantOp::create(*this, loc, getCIRBoolAttr(state));
>>>>>>> 6ce3969b
  }
  cir::ConstantOp getFalse(mlir::Location loc) { return getBool(false, loc); }
  cir::ConstantOp getTrue(mlir::Location loc) { return getBool(true, loc); }

  cir::BoolType getBoolTy() { return cir::BoolType::get(getContext()); }

  cir::VoidType getVoidTy() { return cir::VoidType::get(getContext()); }

  cir::IntType getUIntNTy(int N) {
    return cir::IntType::get(getContext(), N, false);
  }

<<<<<<< HEAD
=======
  static unsigned getCIRIntOrFloatBitWidth(mlir::Type eltTy) {
    if (auto intType = mlir::dyn_cast<cir::IntTypeInterface>(eltTy))
      return intType.getWidth();
    if (auto floatType = mlir::dyn_cast<cir::FPTypeInterface>(eltTy))
      return floatType.getWidth();

    llvm_unreachable("Wrong type passed in or Non-CIR type passed in");
  }
>>>>>>> 6ce3969b
  cir::IntType getSIntNTy(int N) {
    return cir::IntType::get(getContext(), N, true);
  }

  cir::PointerType getPointerTo(mlir::Type ty) {
    return cir::PointerType::get(ty);
  }

  cir::PointerType getPointerTo(mlir::Type ty, cir::AddressSpace as) {
    return cir::PointerType::get(ty, as);
  }

  cir::PointerType getPointerTo(mlir::Type ty, clang::LangAS langAS) {
    return getPointerTo(ty, cir::toCIRAddressSpace(langAS));
<<<<<<< HEAD
  }

  cir::PointerType getVoidPtrTy(clang::LangAS langAS = clang::LangAS::Default) {
    return getPointerTo(cir::VoidType::get(getContext()), langAS);
  }

  cir::PointerType getVoidPtrTy(cir::AddressSpace as) {
    return getPointerTo(cir::VoidType::get(getContext()), as);
  }

=======
  }

  cir::PointerType getVoidPtrTy(clang::LangAS langAS = clang::LangAS::Default) {
    return getPointerTo(cir::VoidType::get(getContext()), langAS);
  }

  cir::PointerType getVoidPtrTy(cir::AddressSpace as) {
    return getPointerTo(cir::VoidType::get(getContext()), as);
  }

>>>>>>> 6ce3969b
  cir::MethodAttr getMethodAttr(cir::MethodType ty, cir::FuncOp methodFuncOp) {
    auto methodFuncSymbolRef = mlir::FlatSymbolRefAttr::get(methodFuncOp);
    return cir::MethodAttr::get(ty, methodFuncSymbolRef);
  }

  cir::MethodAttr getNullMethodAttr(cir::MethodType ty) {
    return cir::MethodAttr::get(ty);
  }

  cir::BoolAttr getCIRBoolAttr(bool state) {
    return cir::BoolAttr::get(getContext(), state);
<<<<<<< HEAD
  }

  cir::BoolAttr getTrueAttr() { return getCIRBoolAttr(true); }

  cir::BoolAttr getFalseAttr() { return getCIRBoolAttr(false); }

  mlir::TypedAttr getZeroInitAttr(mlir::Type ty) {
    if (mlir::isa<cir::IntType>(ty))
      return cir::IntAttr::get(ty, 0);
    if (cir::isAnyFloatingPointType(ty))
      return cir::FPAttr::getZero(ty);
    if (auto complexType = mlir::dyn_cast<cir::ComplexType>(ty))
      return cir::ZeroAttr::get(complexType);
    if (auto arrTy = mlir::dyn_cast<cir::ArrayType>(ty))
      return cir::ZeroAttr::get(arrTy);
    if (auto vecTy = mlir::dyn_cast<cir::VectorType>(ty))
      return cir::ZeroAttr::get(vecTy);
    if (auto ptrTy = mlir::dyn_cast<cir::PointerType>(ty))
      return getConstNullPtrAttr(ptrTy);
    if (auto RecordTy = mlir::dyn_cast<cir::RecordType>(ty))
      return cir::ZeroAttr::get(RecordTy);
    if (auto methodTy = mlir::dyn_cast<cir::MethodType>(ty))
      return getNullMethodAttr(methodTy);
    if (mlir::isa<cir::BoolType>(ty)) {
      return getFalseAttr();
    }
    llvm_unreachable("Zero initializer for given type is NYI");
  }

  using mlir::OpBuilder::getIntegerAttr;

  mlir::IntegerAttr getIntegerAttr(const llvm::APInt &value) {
    mlir::Type intType = getIntegerType(value.getBitWidth());
    return getIntegerAttr(intType, value);
  }

  cir::LoadOp createLoad(mlir::Location loc, mlir::Value ptr,
                         bool isVolatile = false, bool isNontemporal = false,
                         uint64_t alignment = 0) {
    mlir::IntegerAttr alignmentAttr = getAlignmentAttr(alignment);
    return create<cir::LoadOp>(loc, ptr, /*isDeref=*/false, isVolatile,
                               isNontemporal,
                               /*alignment=*/alignmentAttr,
                               /*mem_order=*/
                               cir::MemOrderAttr{},
                               /*tbaa=*/cir::TBAAAttr{});
  }

  mlir::Value createAlignedLoad(mlir::Location loc, mlir::Value ptr,
                                uint64_t alignment) {
    return createLoad(loc, ptr, /*isVolatile=*/false, /*isNontemporal=*/false,
                      alignment);
  }

  mlir::Value createNot(mlir::Value value) {
    return create<cir::UnaryOp>(value.getLoc(), value.getType(),
                                cir::UnaryOpKind::Not, value);
  }

  cir::CmpOp createCompare(mlir::Location loc, cir::CmpOpKind kind,
                           mlir::Value lhs, mlir::Value rhs) {
    return create<cir::CmpOp>(loc, getBoolTy(), kind, lhs, rhs);
  }

  mlir::Value createIsNaN(mlir::Location loc, mlir::Value operand) {
    return createCompare(loc, cir::CmpOpKind::ne, operand, operand);
  }

  mlir::Value createUnaryOp(mlir::Location loc, cir::UnaryOpKind kind,
                            mlir::Value operand) {
    return create<cir::UnaryOp>(loc, kind, operand);
  }

  mlir::Value createBinop(mlir::Value lhs, cir::BinOpKind kind,
                          const llvm::APInt &rhs) {
    return create<cir::BinOp>(lhs.getLoc(), lhs.getType(), kind, lhs,
                              getConstAPInt(lhs.getLoc(), lhs.getType(), rhs));
  }

  mlir::Value createBinop(mlir::Value lhs, cir::BinOpKind kind,
                          mlir::Value rhs) {
    return create<cir::BinOp>(lhs.getLoc(), lhs.getType(), kind, lhs, rhs);
  }

  mlir::Value createBinop(mlir::Location loc, mlir::Value lhs,
                          cir::BinOpKind kind, mlir::Value rhs) {
    return create<cir::BinOp>(loc, lhs.getType(), kind, lhs, rhs);
  }

  mlir::Value createShift(mlir::Value lhs, const llvm::APInt &rhs,
                          bool isShiftLeft) {
    return create<cir::ShiftOp>(lhs.getLoc(), lhs.getType(), lhs,
                                getConstAPInt(lhs.getLoc(), lhs.getType(), rhs),
                                isShiftLeft);
  }

  mlir::Value createShift(mlir::Value lhs, unsigned bits, bool isShiftLeft) {
    auto width = mlir::dyn_cast<cir::IntType>(lhs.getType()).getWidth();
    auto shift = llvm::APInt(width, bits);
    return createShift(lhs, shift, isShiftLeft);
  }

=======
  }

  cir::BoolAttr getTrueAttr() { return getCIRBoolAttr(true); }

  cir::BoolAttr getFalseAttr() { return getCIRBoolAttr(false); }

  mlir::TypedAttr getZeroInitAttr(mlir::Type ty) {
    if (mlir::isa<cir::IntType>(ty))
      return cir::IntAttr::get(ty, 0);
    if (cir::isAnyFloatingPointType(ty))
      return cir::FPAttr::getZero(ty);
    if (auto complexType = mlir::dyn_cast<cir::ComplexType>(ty))
      return cir::ZeroAttr::get(complexType);
    if (auto arrTy = mlir::dyn_cast<cir::ArrayType>(ty))
      return cir::ZeroAttr::get(arrTy);
    if (auto vecTy = mlir::dyn_cast<cir::VectorType>(ty))
      return cir::ZeroAttr::get(vecTy);
    if (auto ptrTy = mlir::dyn_cast<cir::PointerType>(ty))
      return getConstNullPtrAttr(ptrTy);
    if (auto RecordTy = mlir::dyn_cast<cir::RecordType>(ty))
      return cir::ZeroAttr::get(RecordTy);
    if (auto methodTy = mlir::dyn_cast<cir::MethodType>(ty))
      return getNullMethodAttr(methodTy);
    if (mlir::isa<cir::BoolType>(ty)) {
      return getFalseAttr();
    }
    llvm_unreachable("Zero initializer for given type is NYI");
  }

  using mlir::OpBuilder::getIntegerAttr;

  mlir::IntegerAttr getIntegerAttr(const llvm::APInt &value) {
    mlir::Type intType = getIntegerType(value.getBitWidth());
    return getIntegerAttr(intType, value);
  }

  cir::LoadOp createLoad(mlir::Location loc, mlir::Value ptr,
                         bool isVolatile = false, bool isNontemporal = false,
                         uint64_t alignment = 0) {
    mlir::IntegerAttr alignmentAttr = getAlignmentAttr(alignment);
    return cir::LoadOp::create(*this, loc, ptr, /*isDeref=*/false, isVolatile,
                               isNontemporal,
                               /*alignment=*/alignmentAttr,
                               /*mem_order=*/
                               cir::MemOrderAttr{},
                               /*tbaa=*/cir::TBAAAttr{});
  }

  mlir::Value createAlignedLoad(mlir::Location loc, mlir::Value ptr,
                                uint64_t alignment) {
    return createLoad(loc, ptr, /*isVolatile=*/false, /*isNontemporal=*/false,
                      alignment);
  }

  mlir::Value createNot(mlir::Value value) {
    return cir::UnaryOp::create(*this, value.getLoc(), value.getType(),
                                cir::UnaryOpKind::Not, value);
  }

  cir::CmpOp createCompare(mlir::Location loc, cir::CmpOpKind kind,
                           mlir::Value lhs, mlir::Value rhs) {
    return cir::CmpOp::create(*this, loc, getBoolTy(), kind, lhs, rhs);
  }

  cir::VecCmpOp createVecCompare(mlir::Location loc, cir::CmpOpKind kind,
                                 mlir::Value lhs, mlir::Value rhs) {
    VectorType vecCast = mlir::cast<VectorType>(lhs.getType());
    auto integralTy =
        getSIntNTy(getCIRIntOrFloatBitWidth(vecCast.getElementType()));
    VectorType integralVecTy =
        VectorType::get(context, integralTy, vecCast.getSize());
    return cir::VecCmpOp::create(*this, loc, integralVecTy, kind, lhs, rhs);
  }

  mlir::Value createIsNaN(mlir::Location loc, mlir::Value operand) {
    return createCompare(loc, cir::CmpOpKind::ne, operand, operand);
  }

  mlir::Value createUnaryOp(mlir::Location loc, cir::UnaryOpKind kind,
                            mlir::Value operand) {
    return cir::UnaryOp::create(*this, loc, kind, operand);
  }

  mlir::Value createBinop(mlir::Value lhs, cir::BinOpKind kind,
                          const llvm::APInt &rhs) {
    return cir::BinOp::create(*this, lhs.getLoc(), lhs.getType(), kind, lhs,
                              getConstAPInt(lhs.getLoc(), lhs.getType(), rhs));
  }

  mlir::Value createBinop(mlir::Value lhs, cir::BinOpKind kind,
                          mlir::Value rhs) {
    return cir::BinOp::create(*this, lhs.getLoc(), lhs.getType(), kind, lhs,
                              rhs);
  }

  mlir::Value createBinop(mlir::Location loc, mlir::Value lhs,
                          cir::BinOpKind kind, mlir::Value rhs) {
    return cir::BinOp::create(*this, loc, lhs.getType(), kind, lhs, rhs);
  }

  mlir::Value createShift(mlir::Value lhs, const llvm::APInt &rhs,
                          bool isShiftLeft) {
    return cir::ShiftOp::create(*this, lhs.getLoc(), lhs.getType(), lhs,
                                getConstAPInt(lhs.getLoc(), lhs.getType(), rhs),
                                isShiftLeft);
  }

  mlir::Value createShift(mlir::Value lhs, unsigned bits, bool isShiftLeft) {
    auto width = mlir::dyn_cast<cir::IntType>(lhs.getType()).getWidth();
    auto shift = llvm::APInt(width, bits);
    return createShift(lhs, shift, isShiftLeft);
  }

>>>>>>> 6ce3969b
  mlir::Value createShiftLeft(mlir::Value lhs, unsigned bits) {
    return createShift(lhs, bits, true);
  }

  mlir::Value createShiftRight(mlir::Value lhs, unsigned bits) {
    return createShift(lhs, bits, false);
  }

  mlir::Value createLowBitsSet(mlir::Location loc, unsigned size,
                               unsigned bits) {
    auto val = llvm::APInt::getLowBitsSet(size, bits);
    auto typ = cir::IntType::get(getContext(), size, false);
    return getConstAPInt(loc, typ, val);
  }

  mlir::Value createAnd(mlir::Value lhs, llvm::APInt rhs) {
    auto val = getConstAPInt(lhs.getLoc(), lhs.getType(), rhs);
    return createBinop(lhs, cir::BinOpKind::And, val);
  }

  mlir::Value createAnd(mlir::Value lhs, mlir::Value rhs) {
    return createBinop(lhs, cir::BinOpKind::And, rhs);
  }

  mlir::Value createAnd(mlir::Location loc, mlir::Value lhs, mlir::Value rhs) {
    return createBinop(loc, lhs, cir::BinOpKind::And, rhs);
  }

  mlir::Value createOr(mlir::Value lhs, llvm::APInt rhs) {
    auto val = getConstAPInt(lhs.getLoc(), lhs.getType(), rhs);
    return createBinop(lhs, cir::BinOpKind::Or, val);
  }

  mlir::Value createOr(mlir::Value lhs, mlir::Value rhs) {
    return createBinop(lhs, cir::BinOpKind::Or, rhs);
  }

  mlir::Value createMul(mlir::Value lhs, mlir::Value rhs, bool hasNUW = false,
                        bool hasNSW = false) {
<<<<<<< HEAD
    auto op = create<cir::BinOp>(lhs.getLoc(), lhs.getType(),
=======
    auto op = cir::BinOp::create(*this, lhs.getLoc(), lhs.getType(),
>>>>>>> 6ce3969b
                                 cir::BinOpKind::Mul, lhs, rhs);
    if (hasNUW)
      op.setNoUnsignedWrap(true);
    if (hasNSW)
      op.setNoSignedWrap(true);
    return op;
  }
  mlir::Value createNSWMul(mlir::Value lhs, mlir::Value rhs) {
    return createMul(lhs, rhs, false, true);
  }
  mlir::Value createNUWAMul(mlir::Value lhs, mlir::Value rhs) {
    return createMul(lhs, rhs, true, false);
  }

  mlir::Value createMul(mlir::Value lhs, llvm::APInt rhs) {
    auto val = getConstAPInt(lhs.getLoc(), lhs.getType(), rhs);
    return createBinop(lhs, cir::BinOpKind::Mul, val);
  }

  mlir::Value createSelect(mlir::Location loc, mlir::Value condition,
                           mlir::Value trueValue, mlir::Value falseValue) {
    assert(trueValue.getType() == falseValue.getType() &&
           "trueValue and falseValue should have the same type");
<<<<<<< HEAD
    return create<cir::SelectOp>(loc, trueValue.getType(), condition, trueValue,
                                 falseValue);
=======
    return cir::SelectOp::create(*this, loc, trueValue.getType(), condition,
                                 trueValue, falseValue);
>>>>>>> 6ce3969b
  }

  mlir::Value createLogicalAnd(mlir::Location loc, mlir::Value lhs,
                               mlir::Value rhs) {
    return createSelect(loc, lhs, rhs, getBool(false, loc));
  }

  mlir::Value createLogicalOr(mlir::Location loc, mlir::Value lhs,
                              mlir::Value rhs) {
    return createSelect(loc, lhs, getBool(true, loc), rhs);
  }

  mlir::Value createComplexCreate(mlir::Location loc, mlir::Value real,
                                  mlir::Value imag) {
    auto resultComplexTy = cir::ComplexType::get(real.getType());
<<<<<<< HEAD
    return create<cir::ComplexCreateOp>(loc, resultComplexTy, real, imag);
=======
    return cir::ComplexCreateOp::create(*this, loc, resultComplexTy, real,
                                        imag);
>>>>>>> 6ce3969b
  }

  mlir::Value createComplexReal(mlir::Location loc, mlir::Value operand) {
    auto operandTy = mlir::cast<cir::ComplexType>(operand.getType());
<<<<<<< HEAD
    return create<cir::ComplexRealOp>(loc, operandTy.getElementType(), operand);
=======
    return cir::ComplexRealOp::create(*this, loc, operandTy.getElementType(),
                                      operand);
>>>>>>> 6ce3969b
  }

  mlir::Value createComplexImag(mlir::Location loc, mlir::Value operand) {
    auto operandTy = mlir::cast<cir::ComplexType>(operand.getType());
<<<<<<< HEAD
    return create<cir::ComplexImagOp>(loc, operandTy.getElementType(), operand);
=======
    return cir::ComplexImagOp::create(*this, loc, operandTy.getElementType(),
                                      operand);
>>>>>>> 6ce3969b
  }

  mlir::Value createComplexBinOp(mlir::Location loc, mlir::Value lhs,
                                 cir::ComplexBinOpKind kind, mlir::Value rhs,
                                 cir::ComplexRangeKind range, bool promoted) {
<<<<<<< HEAD
    return create<cir::ComplexBinOp>(loc, kind, lhs, rhs, range, promoted);
=======
    return cir::ComplexBinOp::create(*this, loc, kind, lhs, rhs, range,
                                     promoted);
>>>>>>> 6ce3969b
  }

  mlir::Value createComplexAdd(mlir::Location loc, mlir::Value lhs,
                               mlir::Value rhs) {
    return createBinop(loc, lhs, cir::BinOpKind::Add, rhs);
  }

  mlir::Value createComplexSub(mlir::Location loc, mlir::Value lhs,
                               mlir::Value rhs) {
    return createBinop(loc, lhs, cir::BinOpKind::Sub, rhs);
  }

  mlir::Value createComplexMul(mlir::Location loc, mlir::Value lhs,
                               mlir::Value rhs, cir::ComplexRangeKind range,
                               bool promoted) {
    return createComplexBinOp(loc, lhs, cir::ComplexBinOpKind::Mul, rhs, range,
                              promoted);
  }

  mlir::Value createComplexDiv(mlir::Location loc, mlir::Value lhs,
                               mlir::Value rhs, cir::ComplexRangeKind range,
                               bool promoted) {
    return createComplexBinOp(loc, lhs, cir::ComplexBinOpKind::Div, rhs, range,
                              promoted);
  }

  cir::StoreOp createStore(mlir::Location loc, mlir::Value val, mlir::Value dst,
                           bool isVolatile = false, bool isNontemporal = false,
                           ::mlir::IntegerAttr align = {},
                           cir::MemOrderAttr order = {}) {
    if (mlir::cast<cir::PointerType>(dst.getType()).getPointee() !=
        val.getType())
      dst = createPtrBitcast(dst, val.getType());
<<<<<<< HEAD
    return create<cir::StoreOp>(loc, val, dst, isVolatile, isNontemporal, align,
                                order,
=======
    return cir::StoreOp::create(*this, loc, val, dst, isVolatile, isNontemporal,
                                align, order,
>>>>>>> 6ce3969b
                                /*tbaa=*/cir::TBAAAttr{});
  }

  mlir::Value createAlloca(mlir::Location loc, cir::PointerType addrType,
                           mlir::Type type, llvm::StringRef name,
                           mlir::IntegerAttr alignment,
                           mlir::Value dynAllocSize) {
<<<<<<< HEAD
    return create<cir::AllocaOp>(loc, addrType, type, name, alignment,
=======
    return cir::AllocaOp::create(*this, loc, addrType, type, name, alignment,
>>>>>>> 6ce3969b
                                 dynAllocSize);
  }

  mlir::Value createAlloca(mlir::Location loc, cir::PointerType addrType,
                           mlir::Type type, llvm::StringRef name,
                           clang::CharUnits alignment,
                           mlir::Value dynAllocSize) {
    mlir::IntegerAttr alignmentAttr = getAlignmentAttr(alignment);
    return createAlloca(loc, addrType, type, name, alignmentAttr, dynAllocSize);
  }

  mlir::Value createAlloca(mlir::Location loc, cir::PointerType addrType,
                           mlir::Type type, llvm::StringRef name,
                           mlir::IntegerAttr alignment) {
    return cir::AllocaOp::create(*this, loc, addrType, type, name, alignment);
  }

  mlir::Value createAlloca(mlir::Location loc, cir::PointerType addrType,
                           mlir::Type type, llvm::StringRef name,
                           clang::CharUnits alignment) {
    mlir::IntegerAttr alignmentAttr = getAlignmentAttr(alignment);
    return createAlloca(loc, addrType, type, name, alignmentAttr);
  }

  mlir::Value createGetGlobal(mlir::Location loc, cir::GlobalOp global,
                              bool threadLocal = false) {
<<<<<<< HEAD
    return create<cir::GetGlobalOp>(
        loc, getPointerTo(global.getSymType(), global.getAddrSpace()),
=======
    return cir::GetGlobalOp::create(
        *this, loc, getPointerTo(global.getSymType(), global.getAddrSpace()),
>>>>>>> 6ce3969b
        global.getName(), threadLocal);
  }

  mlir::Value createGetGlobal(cir::GlobalOp global, bool threadLocal = false) {
    return createGetGlobal(global.getLoc(), global, threadLocal);
  }

  /// Create a copy with inferred length.
  cir::CopyOp createCopy(mlir::Value dst, mlir::Value src,
                         bool isVolatile = false) {
<<<<<<< HEAD
    return create<cir::CopyOp>(dst.getLoc(), dst, src, isVolatile,
=======
    return cir::CopyOp::create(*this, dst.getLoc(), dst, src, isVolatile,
>>>>>>> 6ce3969b
                               /*tbaa=*/cir::TBAAAttr{});
  }

  cir::MemCpyOp createMemCpy(mlir::Location loc, mlir::Value dst,
                             mlir::Value src, mlir::Value len) {
<<<<<<< HEAD
    return create<cir::MemCpyOp>(loc, dst, src, len);
=======
    return cir::MemCpyOp::create(*this, loc, dst, src, len);
>>>>>>> 6ce3969b
  }

  cir::SignBitOp createSignBit(mlir::Location loc, mlir::Value val) {
    auto resTy = cir::BoolType::get(getContext());
<<<<<<< HEAD
    return create<cir::SignBitOp>(loc, resTy, val);
=======
    return cir::SignBitOp::create(*this, loc, resTy, val);
>>>>>>> 6ce3969b
  }

  mlir::Value createSub(mlir::Value lhs, mlir::Value rhs, bool hasNUW = false,
                        bool hasNSW = false, bool saturated = false) {
<<<<<<< HEAD
    auto op = create<cir::BinOp>(lhs.getLoc(), lhs.getType(),
=======
    auto op = cir::BinOp::create(*this, lhs.getLoc(), lhs.getType(),
>>>>>>> 6ce3969b
                                 cir::BinOpKind::Sub, lhs, rhs);
    if (hasNUW)
      op.setNoUnsignedWrap(true);
    if (hasNSW)
      op.setNoSignedWrap(true);
    if (saturated)
      op.setSaturated(true);
    return op;
  }

  mlir::Value createNSWSub(mlir::Value lhs, mlir::Value rhs) {
    return createSub(lhs, rhs, false, true);
  }

  mlir::Value createNUWSub(mlir::Value lhs, mlir::Value rhs) {
    return createSub(lhs, rhs, true, false);
  }

  mlir::Value createAdd(mlir::Value lhs, mlir::Value rhs, bool hasNUW = false,
                        bool hasNSW = false, bool saturated = false) {
<<<<<<< HEAD
    auto op = create<cir::BinOp>(lhs.getLoc(), lhs.getType(),
=======
    auto op = cir::BinOp::create(*this, lhs.getLoc(), lhs.getType(),
>>>>>>> 6ce3969b
                                 cir::BinOpKind::Add, lhs, rhs);
    if (hasNUW)
      op.setNoUnsignedWrap(true);
    if (hasNSW)
      op.setNoSignedWrap(true);
    if (saturated)
      op.setSaturated(true);
    return op;
  }

  mlir::Value createNSWAdd(mlir::Value lhs, mlir::Value rhs) {
    return createAdd(lhs, rhs, false, true);
  }
  mlir::Value createNUWAdd(mlir::Value lhs, mlir::Value rhs) {
    return createAdd(lhs, rhs, true, false);
  }

  struct BinOpOverflowResults {
    mlir::Value result;
    mlir::Value overflow;
  };

  BinOpOverflowResults createBinOpOverflowOp(mlir::Location loc,
                                             cir::IntType resultTy,
                                             cir::BinOpOverflowKind kind,
                                             mlir::Value lhs, mlir::Value rhs) {
<<<<<<< HEAD
    auto op = create<cir::BinOpOverflowOp>(loc, resultTy, kind, lhs, rhs);
=======
    auto op =
        cir::BinOpOverflowOp::create(*this, loc, resultTy, kind, lhs, rhs);
>>>>>>> 6ce3969b
    return {op.getResult(), op.getOverflow()};
  }

  //===--------------------------------------------------------------------===//
  // Cast/Conversion Operators
  //===--------------------------------------------------------------------===//

  mlir::Value createCast(mlir::Location loc, cir::CastKind kind,
                         mlir::Value src, mlir::Type newTy) {
    if (newTy == src.getType())
      return src;
<<<<<<< HEAD
    return create<cir::CastOp>(loc, newTy, kind, src);
=======
    return cir::CastOp::create(*this, loc, newTy, kind, src);
>>>>>>> 6ce3969b
  }

  mlir::Value createCast(cir::CastKind kind, mlir::Value src,
                         mlir::Type newTy) {
    if (newTy == src.getType())
      return src;
    return createCast(src.getLoc(), kind, src, newTy);
  }

  mlir::Value createIntCast(mlir::Value src, mlir::Type newTy) {
    return createCast(cir::CastKind::integral, src, newTy);
  }

  mlir::Value createIntToPtr(mlir::Value src, mlir::Type newTy) {
    return createCast(cir::CastKind::int_to_ptr, src, newTy);
  }

  mlir::Value createGetMemberOp(mlir::Location &loc, mlir::Value recordPtr,
                                const char *fldName, unsigned idx) {

    assert(mlir::isa<cir::PointerType>(recordPtr.getType()));
    auto recordBaseTy =
        mlir::cast<cir::PointerType>(recordPtr.getType()).getPointee();
    assert(mlir::isa<cir::RecordType>(recordBaseTy));
    auto fldTy = mlir::cast<cir::RecordType>(recordBaseTy).getMembers()[idx];
    auto fldPtrTy = cir::PointerType::get(fldTy);
<<<<<<< HEAD
    return create<cir::GetMemberOp>(loc, fldPtrTy, recordPtr, fldName, idx);
=======
    return cir::GetMemberOp::create(*this, loc, fldPtrTy, recordPtr, fldName,
                                    idx);
>>>>>>> 6ce3969b
  }

  mlir::Value createPtrToInt(mlir::Value src, mlir::Type newTy) {
    return createCast(cir::CastKind::ptr_to_int, src, newTy);
  }

  mlir::Value createPtrToBoolCast(mlir::Value v) {
    return createCast(cir::CastKind::ptr_to_bool, v, getBoolTy());
  }
<<<<<<< HEAD

  // TODO(cir): the following function was introduced to keep in sync with LLVM
  // codegen. CIR does not have "zext" operations. It should eventually be
  // renamed or removed. For now, we just add whatever cast is required here.
  mlir::Value createZExtOrBitCast(mlir::Location loc, mlir::Value src,
                                  mlir::Type newTy) {
    auto srcTy = src.getType();

    if (srcTy == newTy)
      return src;

    if (mlir::isa<cir::BoolType>(srcTy) && mlir::isa<cir::IntType>(newTy))
      return createBoolToInt(src, newTy);

    llvm_unreachable("unhandled extension cast");
  }

  mlir::Value createBoolToInt(mlir::Value src, mlir::Type newTy) {
    return createCast(cir::CastKind::bool_to_int, src, newTy);
  }

  mlir::Value createBitcast(mlir::Value src, mlir::Type newTy) {
    return createCast(cir::CastKind::bitcast, src, newTy);
  }

  mlir::Value createBitcast(mlir::Location loc, mlir::Value src,
                            mlir::Type newTy) {
    return createCast(loc, cir::CastKind::bitcast, src, newTy);
  }

  mlir::Value createPtrBitcast(mlir::Value src, mlir::Type newPointeeTy) {
    assert(mlir::isa<cir::PointerType>(src.getType()) && "expected ptr src");
    return createBitcast(src, getPointerTo(newPointeeTy));
  }

  mlir::Value createAddrSpaceCast(mlir::Location loc, mlir::Value src,
                                  mlir::Type newTy) {
    return createCast(loc, cir::CastKind::address_space, src, newTy);
  }

=======

  // TODO(cir): the following function was introduced to keep in sync with LLVM
  // codegen. CIR does not have "zext" operations. It should eventually be
  // renamed or removed. For now, we just add whatever cast is required here.
  mlir::Value createZExtOrBitCast(mlir::Location loc, mlir::Value src,
                                  mlir::Type newTy) {
    auto srcTy = src.getType();

    if (srcTy == newTy)
      return src;

    if (mlir::isa<cir::BoolType>(srcTy) && mlir::isa<cir::IntType>(newTy))
      return createBoolToInt(src, newTy);

    llvm_unreachable("unhandled extension cast");
  }

  mlir::Value createBoolToInt(mlir::Value src, mlir::Type newTy) {
    return createCast(cir::CastKind::bool_to_int, src, newTy);
  }

  mlir::Value createBitcast(mlir::Value src, mlir::Type newTy) {
    return createCast(cir::CastKind::bitcast, src, newTy);
  }

  mlir::Value createBitcast(mlir::Location loc, mlir::Value src,
                            mlir::Type newTy) {
    return createCast(loc, cir::CastKind::bitcast, src, newTy);
  }

  mlir::Value createPtrBitcast(mlir::Value src, mlir::Type newPointeeTy) {
    assert(mlir::isa<cir::PointerType>(src.getType()) && "expected ptr src");
    return createBitcast(src, getPointerTo(newPointeeTy));
  }

  mlir::Value createAddrSpaceCast(mlir::Location loc, mlir::Value src,
                                  mlir::Type newTy) {
    return createCast(loc, cir::CastKind::address_space, src, newTy);
  }

>>>>>>> 6ce3969b
  mlir::Value createAddrSpaceCast(mlir::Value src, mlir::Type newTy) {
    return createAddrSpaceCast(src.getLoc(), src, newTy);
  }

  mlir::Value createPtrIsNull(mlir::Value ptr) {
    return createNot(createPtrToBoolCast(ptr));
  }

  //
  // Block handling helpers
  // ----------------------
  //
  static OpBuilder::InsertPoint getBestAllocaInsertPoint(mlir::Block *block) {
    auto last =
        std::find_if(block->rbegin(), block->rend(), [](mlir::Operation &op) {
          return mlir::isa<cir::AllocaOp, cir::LabelOp>(&op);
        });

    if (last != block->rend())
      return OpBuilder::InsertPoint(block, ++mlir::Block::iterator(&*last));
    return OpBuilder::InsertPoint(block, block->begin());
  };

  //
  // Alignment and size helpers
  //

  // Note that mlir::IntegerType is used instead of cir::IntType here because we
  // don't need sign information for these to be useful, so keep it simple.

  // For 0 alignment, any overload of `getAlignmentAttr` returns an empty
  // attribute.
  mlir::IntegerAttr getAlignmentAttr(clang::CharUnits alignment) {
    return getAlignmentAttr(alignment.getQuantity());
  }

  mlir::IntegerAttr getAlignmentAttr(llvm::Align alignment) {
    return getAlignmentAttr(alignment.value());
  }

  mlir::IntegerAttr getAlignmentAttr(int64_t alignment) {
    return alignment ? getI64IntegerAttr(alignment) : mlir::IntegerAttr();
  }

  mlir::IntegerAttr getSizeFromCharUnits(clang::CharUnits size) {
    return getI64IntegerAttr(size.getQuantity());
  }

  /// Create a do-while operation.
  cir::DoWhileOp createDoWhile(
      mlir::Location loc,
      llvm::function_ref<void(mlir::OpBuilder &, mlir::Location)> condBuilder,
      llvm::function_ref<void(mlir::OpBuilder &, mlir::Location)> bodyBuilder) {
<<<<<<< HEAD
    return create<cir::DoWhileOp>(loc, condBuilder, bodyBuilder);
=======
    return cir::DoWhileOp::create(*this, loc, condBuilder, bodyBuilder);
>>>>>>> 6ce3969b
  }

  /// Create a while operation.
  cir::WhileOp createWhile(
      mlir::Location loc,
      llvm::function_ref<void(mlir::OpBuilder &, mlir::Location)> condBuilder,
      llvm::function_ref<void(mlir::OpBuilder &, mlir::Location)> bodyBuilder) {
<<<<<<< HEAD
    return create<cir::WhileOp>(loc, condBuilder, bodyBuilder);
=======
    return cir::WhileOp::create(*this, loc, condBuilder, bodyBuilder);
>>>>>>> 6ce3969b
  }

  /// Create a for operation.
  cir::ForOp createFor(
      mlir::Location loc,
      llvm::function_ref<void(mlir::OpBuilder &, mlir::Location)> condBuilder,
      llvm::function_ref<void(mlir::OpBuilder &, mlir::Location)> bodyBuilder,
      llvm::function_ref<void(mlir::OpBuilder &, mlir::Location)> stepBuilder) {
<<<<<<< HEAD
    return create<cir::ForOp>(loc, condBuilder, bodyBuilder, stepBuilder);
=======
    return cir::ForOp::create(*this, loc, condBuilder, bodyBuilder,
                              stepBuilder);
>>>>>>> 6ce3969b
  }

  mlir::TypedAttr getConstPtrAttr(mlir::Type t, int64_t v) {
    return cir::ConstPtrAttr::get(t, getI64IntegerAttr(v));
  }

  mlir::TypedAttr getConstNullPtrAttr(mlir::Type t) {
    assert(mlir::isa<cir::PointerType>(t) && "expected cir.ptr");
    return getConstPtrAttr(t, 0);
  }

  // Creates constant nullptr for pointer type ty.
  cir::ConstantOp getNullPtr(mlir::Type ty, mlir::Location loc) {
    assert(!MissingFeatures::targetCodeGenInfoGetNullPointer());
<<<<<<< HEAD
    return create<cir::ConstantOp>(loc, getConstPtrAttr(ty, 0));
=======
    return cir::ConstantOp::create(*this, loc, getConstPtrAttr(ty, 0));
>>>>>>> 6ce3969b
  }

  /// Create a loop condition.
  cir::ConditionOp createCondition(mlir::Value condition) {
<<<<<<< HEAD
    return create<cir::ConditionOp>(condition.getLoc(), condition);
=======
    return cir::ConditionOp::create(*this, condition.getLoc(), condition);
>>>>>>> 6ce3969b
  }

  /// Create a yield operation.
  cir::YieldOp createYield(mlir::Location loc, mlir::ValueRange value = {}) {
<<<<<<< HEAD
    return create<cir::YieldOp>(loc, value);
  }

  cir::PtrStrideOp createPtrStride(mlir::Location loc, mlir::Value base,
                                   mlir::Value stride) {
    return create<cir::PtrStrideOp>(loc, base.getType(), base, stride);
=======
    return cir::YieldOp::create(*this, loc, value);
  }

  cir::PtrStrideOp
  createPtrStride(mlir::Location loc, mlir::Value base, mlir::Value stride,
                  std::optional<CIR_GEPNoWrapFlags> flags = std::nullopt) {
    return cir::PtrStrideOp::create(*this, loc, base.getType(), base, stride,
                                    flags.value_or(CIR_GEPNoWrapFlags::none));
>>>>>>> 6ce3969b
  }

  cir::CallOp createCallOp(mlir::Location loc,
                           mlir::SymbolRefAttr callee = mlir::SymbolRefAttr(),
                           mlir::Type returnType = cir::VoidType(),
                           mlir::ValueRange operands = mlir::ValueRange(),
                           cir::CallingConv callingConv = cir::CallingConv::C,
                           cir::SideEffect sideEffect = cir::SideEffect::All,
                           cir::ExtraFuncAttributesAttr extraFnAttr = {}) {

<<<<<<< HEAD
    cir::CallOp callOp = create<cir::CallOp>(loc, callee, returnType, operands,
                                             callingConv, sideEffect);
=======
    cir::CallOp callOp = cir::CallOp::create(*this, loc, callee, returnType,
                                             operands, callingConv, sideEffect);
>>>>>>> 6ce3969b

    if (extraFnAttr) {
      callOp->setAttr("extra_attrs", extraFnAttr);
    } else {
      mlir::NamedAttrList empty;
      callOp->setAttr("extra_attrs", cir::ExtraFuncAttributesAttr::get(
                                         empty.getDictionary(getContext())));
    }
    return callOp;
  }

  cir::CallOp createCallOp(mlir::Location loc, cir::FuncOp callee,
                           mlir::ValueRange operands = mlir::ValueRange(),
                           cir::CallingConv callingConv = cir::CallingConv::C,
                           cir::SideEffect sideEffect = cir::SideEffect::All,
                           cir::ExtraFuncAttributesAttr extraFnAttr = {}) {
    return createCallOp(loc, mlir::SymbolRefAttr::get(callee),
                        callee.getFunctionType().getReturnType(), operands,
                        callingConv, sideEffect, extraFnAttr);
  }

  cir::CallOp
  createIndirectCallOp(mlir::Location loc, mlir::Value ind_target,
                       cir::FuncType fn_type,
                       mlir::ValueRange operands = mlir::ValueRange(),
                       cir::CallingConv callingConv = cir::CallingConv::C,
                       cir::SideEffect sideEffect = cir::SideEffect::All,
                       cir::ExtraFuncAttributesAttr extraFnAttr = {}) {

    llvm::SmallVector<mlir::Value, 4> resOperands({ind_target});
    resOperands.append(operands.begin(), operands.end());

    return createCallOp(loc, mlir::SymbolRefAttr(), fn_type.getReturnType(),
                        resOperands, callingConv, sideEffect, extraFnAttr);
  }

  cir::CallOp createCallOp(mlir::Location loc, mlir::SymbolRefAttr callee,
                           mlir::ValueRange operands = mlir::ValueRange(),
                           cir::CallingConv callingConv = cir::CallingConv::C,
                           cir::SideEffect sideEffect = cir::SideEffect::All,
                           cir::ExtraFuncAttributesAttr extraFnAttr = {}) {
    return createCallOp(loc, callee, cir::VoidType(), operands, callingConv,
                        sideEffect, extraFnAttr);
  }

  cir::CallOp
  createTryCallOp(mlir::Location loc,
                  mlir::SymbolRefAttr callee = mlir::SymbolRefAttr(),
                  mlir::Type returnType = cir::VoidType(),
                  mlir::ValueRange operands = mlir::ValueRange(),
                  cir::CallingConv callingConv = cir::CallingConv::C,
                  cir::SideEffect sideEffect = cir::SideEffect::All,
                  cir::ExtraFuncAttributesAttr extraFnAttr = {}) {
<<<<<<< HEAD
    cir::CallOp tryCallOp =
        create<cir::CallOp>(loc, callee, returnType, operands, callingConv,
                            sideEffect, /*exception=*/getUnitAttr());
=======
    cir::CallOp tryCallOp = cir::CallOp::create(
        *this, loc, callee, returnType, operands, callingConv, sideEffect,
        /*exception=*/getUnitAttr());
>>>>>>> 6ce3969b
    if (extraFnAttr) {
      tryCallOp->setAttr("extra_attrs", extraFnAttr);
    } else {
      mlir::NamedAttrList empty;
      tryCallOp->setAttr("extra_attrs", cir::ExtraFuncAttributesAttr::get(
                                            empty.getDictionary(getContext())));
    }
    return tryCallOp;
  }

  cir::CallOp
  createTryCallOp(mlir::Location loc, cir::FuncOp callee,
                  mlir::ValueRange operands,
                  cir::CallingConv callingConv = cir::CallingConv::C,
                  cir::SideEffect sideEffect = cir::SideEffect::All,
                  cir::ExtraFuncAttributesAttr extraFnAttr = {}) {
    return createTryCallOp(loc, mlir::SymbolRefAttr::get(callee),
                           callee.getFunctionType().getReturnType(), operands,
                           callingConv, sideEffect, extraFnAttr);
  }

  cir::CallOp
  createIndirectTryCallOp(mlir::Location loc, mlir::Value ind_target,
                          cir::FuncType fn_type, mlir::ValueRange operands,
                          cir::CallingConv callingConv = cir::CallingConv::C,
                          cir::SideEffect sideEffect = cir::SideEffect::All) {
    llvm::SmallVector<mlir::Value, 4> resOperands({ind_target});
    resOperands.append(operands.begin(), operands.end());
    return createTryCallOp(loc, mlir::SymbolRefAttr(), fn_type.getReturnType(),
                           resOperands, callingConv, sideEffect);
  }

  struct GetMethodResults {
    mlir::Value callee;
    mlir::Value adjustedThis;
  };

  GetMethodResults createGetMethod(mlir::Location loc, mlir::Value method,
                                   mlir::Value objectPtr) {
    // Build the callee function type.
    auto methodFuncTy =
        mlir::cast<cir::MethodType>(method.getType()).getMemberFuncTy();
    auto methodFuncInputTypes = methodFuncTy.getInputs();

    auto objectPtrTy = mlir::cast<cir::PointerType>(objectPtr.getType());
    auto adjustedThisTy = getVoidPtrTy(objectPtrTy.getAddrSpace());

    llvm::SmallVector<mlir::Type, 8> calleeFuncInputTypes{adjustedThisTy};
    calleeFuncInputTypes.insert(calleeFuncInputTypes.end(),
                                methodFuncInputTypes.begin(),
                                methodFuncInputTypes.end());
    auto calleeFuncTy =
        methodFuncTy.clone(calleeFuncInputTypes, methodFuncTy.getReturnType());
    // TODO(cir): consider the address space of the callee.
    assert(!MissingFeatures::addressSpace());
    auto calleeTy = getPointerTo(calleeFuncTy);

<<<<<<< HEAD
    auto op = create<cir::GetMethodOp>(loc, calleeTy, adjustedThisTy, method,
                                       objectPtr);
=======
    auto op = cir::GetMethodOp::create(*this, loc, calleeTy, adjustedThisTy,
                                       method, objectPtr);
>>>>>>> 6ce3969b
    return {op.getCallee(), op.getAdjustedThis()};
  }
};

} // namespace cir
#endif<|MERGE_RESOLUTION|>--- conflicted
+++ resolved
@@ -46,11 +46,7 @@
   mlir::Value getConstAPSInt(mlir::Location loc, const llvm::APSInt &val) {
     auto ty =
         cir::IntType::get(getContext(), val.getBitWidth(), val.isSigned());
-<<<<<<< HEAD
-    return create<cir::ConstantOp>(loc, cir::IntAttr::get(ty, val));
-=======
     return cir::ConstantOp::create(*this, loc, cir::IntAttr::get(ty, val));
->>>>>>> 6ce3969b
   }
 
   mlir::Value getSignedInt(mlir::Location loc, int64_t val, unsigned numBits) {
@@ -67,22 +63,6 @@
 
   mlir::Value getConstAPInt(mlir::Location loc, mlir::Type typ,
                             const llvm::APInt &val) {
-<<<<<<< HEAD
-    return create<cir::ConstantOp>(loc, cir::IntAttr::get(typ, val));
-  }
-
-  cir::ConstantOp getConstant(mlir::Location loc, mlir::TypedAttr attr) {
-    return create<cir::ConstantOp>(loc, attr);
-  }
-
-  // Creates constant null value for integral type ty.
-  cir::ConstantOp getNullValue(mlir::Type ty, mlir::Location loc) {
-    return create<cir::ConstantOp>(loc, getZeroInitAttr(ty));
-  }
-
-  cir::ConstantOp getBool(bool state, mlir::Location loc) {
-    return create<cir::ConstantOp>(loc, getCIRBoolAttr(state));
-=======
     return cir::ConstantOp::create(*this, loc, cir::IntAttr::get(typ, val));
   }
 
@@ -97,7 +77,6 @@
 
   cir::ConstantOp getBool(bool state, mlir::Location loc) {
     return cir::ConstantOp::create(*this, loc, getCIRBoolAttr(state));
->>>>>>> 6ce3969b
   }
   cir::ConstantOp getFalse(mlir::Location loc) { return getBool(false, loc); }
   cir::ConstantOp getTrue(mlir::Location loc) { return getBool(true, loc); }
@@ -110,8 +89,6 @@
     return cir::IntType::get(getContext(), N, false);
   }
 
-<<<<<<< HEAD
-=======
   static unsigned getCIRIntOrFloatBitWidth(mlir::Type eltTy) {
     if (auto intType = mlir::dyn_cast<cir::IntTypeInterface>(eltTy))
       return intType.getWidth();
@@ -120,7 +97,6 @@
 
     llvm_unreachable("Wrong type passed in or Non-CIR type passed in");
   }
->>>>>>> 6ce3969b
   cir::IntType getSIntNTy(int N) {
     return cir::IntType::get(getContext(), N, true);
   }
@@ -135,7 +111,6 @@
 
   cir::PointerType getPointerTo(mlir::Type ty, clang::LangAS langAS) {
     return getPointerTo(ty, cir::toCIRAddressSpace(langAS));
-<<<<<<< HEAD
   }
 
   cir::PointerType getVoidPtrTy(clang::LangAS langAS = clang::LangAS::Default) {
@@ -146,18 +121,6 @@
     return getPointerTo(cir::VoidType::get(getContext()), as);
   }
 
-=======
-  }
-
-  cir::PointerType getVoidPtrTy(clang::LangAS langAS = clang::LangAS::Default) {
-    return getPointerTo(cir::VoidType::get(getContext()), langAS);
-  }
-
-  cir::PointerType getVoidPtrTy(cir::AddressSpace as) {
-    return getPointerTo(cir::VoidType::get(getContext()), as);
-  }
-
->>>>>>> 6ce3969b
   cir::MethodAttr getMethodAttr(cir::MethodType ty, cir::FuncOp methodFuncOp) {
     auto methodFuncSymbolRef = mlir::FlatSymbolRefAttr::get(methodFuncOp);
     return cir::MethodAttr::get(ty, methodFuncSymbolRef);
@@ -169,7 +132,6 @@
 
   cir::BoolAttr getCIRBoolAttr(bool state) {
     return cir::BoolAttr::get(getContext(), state);
-<<<<<<< HEAD
   }
 
   cir::BoolAttr getTrueAttr() { return getCIRBoolAttr(true); }
@@ -210,109 +172,6 @@
                          bool isVolatile = false, bool isNontemporal = false,
                          uint64_t alignment = 0) {
     mlir::IntegerAttr alignmentAttr = getAlignmentAttr(alignment);
-    return create<cir::LoadOp>(loc, ptr, /*isDeref=*/false, isVolatile,
-                               isNontemporal,
-                               /*alignment=*/alignmentAttr,
-                               /*mem_order=*/
-                               cir::MemOrderAttr{},
-                               /*tbaa=*/cir::TBAAAttr{});
-  }
-
-  mlir::Value createAlignedLoad(mlir::Location loc, mlir::Value ptr,
-                                uint64_t alignment) {
-    return createLoad(loc, ptr, /*isVolatile=*/false, /*isNontemporal=*/false,
-                      alignment);
-  }
-
-  mlir::Value createNot(mlir::Value value) {
-    return create<cir::UnaryOp>(value.getLoc(), value.getType(),
-                                cir::UnaryOpKind::Not, value);
-  }
-
-  cir::CmpOp createCompare(mlir::Location loc, cir::CmpOpKind kind,
-                           mlir::Value lhs, mlir::Value rhs) {
-    return create<cir::CmpOp>(loc, getBoolTy(), kind, lhs, rhs);
-  }
-
-  mlir::Value createIsNaN(mlir::Location loc, mlir::Value operand) {
-    return createCompare(loc, cir::CmpOpKind::ne, operand, operand);
-  }
-
-  mlir::Value createUnaryOp(mlir::Location loc, cir::UnaryOpKind kind,
-                            mlir::Value operand) {
-    return create<cir::UnaryOp>(loc, kind, operand);
-  }
-
-  mlir::Value createBinop(mlir::Value lhs, cir::BinOpKind kind,
-                          const llvm::APInt &rhs) {
-    return create<cir::BinOp>(lhs.getLoc(), lhs.getType(), kind, lhs,
-                              getConstAPInt(lhs.getLoc(), lhs.getType(), rhs));
-  }
-
-  mlir::Value createBinop(mlir::Value lhs, cir::BinOpKind kind,
-                          mlir::Value rhs) {
-    return create<cir::BinOp>(lhs.getLoc(), lhs.getType(), kind, lhs, rhs);
-  }
-
-  mlir::Value createBinop(mlir::Location loc, mlir::Value lhs,
-                          cir::BinOpKind kind, mlir::Value rhs) {
-    return create<cir::BinOp>(loc, lhs.getType(), kind, lhs, rhs);
-  }
-
-  mlir::Value createShift(mlir::Value lhs, const llvm::APInt &rhs,
-                          bool isShiftLeft) {
-    return create<cir::ShiftOp>(lhs.getLoc(), lhs.getType(), lhs,
-                                getConstAPInt(lhs.getLoc(), lhs.getType(), rhs),
-                                isShiftLeft);
-  }
-
-  mlir::Value createShift(mlir::Value lhs, unsigned bits, bool isShiftLeft) {
-    auto width = mlir::dyn_cast<cir::IntType>(lhs.getType()).getWidth();
-    auto shift = llvm::APInt(width, bits);
-    return createShift(lhs, shift, isShiftLeft);
-  }
-
-=======
-  }
-
-  cir::BoolAttr getTrueAttr() { return getCIRBoolAttr(true); }
-
-  cir::BoolAttr getFalseAttr() { return getCIRBoolAttr(false); }
-
-  mlir::TypedAttr getZeroInitAttr(mlir::Type ty) {
-    if (mlir::isa<cir::IntType>(ty))
-      return cir::IntAttr::get(ty, 0);
-    if (cir::isAnyFloatingPointType(ty))
-      return cir::FPAttr::getZero(ty);
-    if (auto complexType = mlir::dyn_cast<cir::ComplexType>(ty))
-      return cir::ZeroAttr::get(complexType);
-    if (auto arrTy = mlir::dyn_cast<cir::ArrayType>(ty))
-      return cir::ZeroAttr::get(arrTy);
-    if (auto vecTy = mlir::dyn_cast<cir::VectorType>(ty))
-      return cir::ZeroAttr::get(vecTy);
-    if (auto ptrTy = mlir::dyn_cast<cir::PointerType>(ty))
-      return getConstNullPtrAttr(ptrTy);
-    if (auto RecordTy = mlir::dyn_cast<cir::RecordType>(ty))
-      return cir::ZeroAttr::get(RecordTy);
-    if (auto methodTy = mlir::dyn_cast<cir::MethodType>(ty))
-      return getNullMethodAttr(methodTy);
-    if (mlir::isa<cir::BoolType>(ty)) {
-      return getFalseAttr();
-    }
-    llvm_unreachable("Zero initializer for given type is NYI");
-  }
-
-  using mlir::OpBuilder::getIntegerAttr;
-
-  mlir::IntegerAttr getIntegerAttr(const llvm::APInt &value) {
-    mlir::Type intType = getIntegerType(value.getBitWidth());
-    return getIntegerAttr(intType, value);
-  }
-
-  cir::LoadOp createLoad(mlir::Location loc, mlir::Value ptr,
-                         bool isVolatile = false, bool isNontemporal = false,
-                         uint64_t alignment = 0) {
-    mlir::IntegerAttr alignmentAttr = getAlignmentAttr(alignment);
     return cir::LoadOp::create(*this, loc, ptr, /*isDeref=*/false, isVolatile,
                                isNontemporal,
                                /*alignment=*/alignmentAttr,
@@ -386,7 +245,6 @@
     return createShift(lhs, shift, isShiftLeft);
   }
 
->>>>>>> 6ce3969b
   mlir::Value createShiftLeft(mlir::Value lhs, unsigned bits) {
     return createShift(lhs, bits, true);
   }
@@ -426,11 +284,7 @@
 
   mlir::Value createMul(mlir::Value lhs, mlir::Value rhs, bool hasNUW = false,
                         bool hasNSW = false) {
-<<<<<<< HEAD
-    auto op = create<cir::BinOp>(lhs.getLoc(), lhs.getType(),
-=======
     auto op = cir::BinOp::create(*this, lhs.getLoc(), lhs.getType(),
->>>>>>> 6ce3969b
                                  cir::BinOpKind::Mul, lhs, rhs);
     if (hasNUW)
       op.setNoUnsignedWrap(true);
@@ -454,13 +308,8 @@
                            mlir::Value trueValue, mlir::Value falseValue) {
     assert(trueValue.getType() == falseValue.getType() &&
            "trueValue and falseValue should have the same type");
-<<<<<<< HEAD
-    return create<cir::SelectOp>(loc, trueValue.getType(), condition, trueValue,
-                                 falseValue);
-=======
     return cir::SelectOp::create(*this, loc, trueValue.getType(), condition,
                                  trueValue, falseValue);
->>>>>>> 6ce3969b
   }
 
   mlir::Value createLogicalAnd(mlir::Location loc, mlir::Value lhs,
@@ -476,43 +325,27 @@
   mlir::Value createComplexCreate(mlir::Location loc, mlir::Value real,
                                   mlir::Value imag) {
     auto resultComplexTy = cir::ComplexType::get(real.getType());
-<<<<<<< HEAD
-    return create<cir::ComplexCreateOp>(loc, resultComplexTy, real, imag);
-=======
     return cir::ComplexCreateOp::create(*this, loc, resultComplexTy, real,
                                         imag);
->>>>>>> 6ce3969b
   }
 
   mlir::Value createComplexReal(mlir::Location loc, mlir::Value operand) {
     auto operandTy = mlir::cast<cir::ComplexType>(operand.getType());
-<<<<<<< HEAD
-    return create<cir::ComplexRealOp>(loc, operandTy.getElementType(), operand);
-=======
     return cir::ComplexRealOp::create(*this, loc, operandTy.getElementType(),
                                       operand);
->>>>>>> 6ce3969b
   }
 
   mlir::Value createComplexImag(mlir::Location loc, mlir::Value operand) {
     auto operandTy = mlir::cast<cir::ComplexType>(operand.getType());
-<<<<<<< HEAD
-    return create<cir::ComplexImagOp>(loc, operandTy.getElementType(), operand);
-=======
     return cir::ComplexImagOp::create(*this, loc, operandTy.getElementType(),
                                       operand);
->>>>>>> 6ce3969b
   }
 
   mlir::Value createComplexBinOp(mlir::Location loc, mlir::Value lhs,
                                  cir::ComplexBinOpKind kind, mlir::Value rhs,
                                  cir::ComplexRangeKind range, bool promoted) {
-<<<<<<< HEAD
-    return create<cir::ComplexBinOp>(loc, kind, lhs, rhs, range, promoted);
-=======
     return cir::ComplexBinOp::create(*this, loc, kind, lhs, rhs, range,
                                      promoted);
->>>>>>> 6ce3969b
   }
 
   mlir::Value createComplexAdd(mlir::Location loc, mlir::Value lhs,
@@ -546,13 +379,8 @@
     if (mlir::cast<cir::PointerType>(dst.getType()).getPointee() !=
         val.getType())
       dst = createPtrBitcast(dst, val.getType());
-<<<<<<< HEAD
-    return create<cir::StoreOp>(loc, val, dst, isVolatile, isNontemporal, align,
-                                order,
-=======
     return cir::StoreOp::create(*this, loc, val, dst, isVolatile, isNontemporal,
                                 align, order,
->>>>>>> 6ce3969b
                                 /*tbaa=*/cir::TBAAAttr{});
   }
 
@@ -560,11 +388,7 @@
                            mlir::Type type, llvm::StringRef name,
                            mlir::IntegerAttr alignment,
                            mlir::Value dynAllocSize) {
-<<<<<<< HEAD
-    return create<cir::AllocaOp>(loc, addrType, type, name, alignment,
-=======
     return cir::AllocaOp::create(*this, loc, addrType, type, name, alignment,
->>>>>>> 6ce3969b
                                  dynAllocSize);
   }
 
@@ -591,13 +415,8 @@
 
   mlir::Value createGetGlobal(mlir::Location loc, cir::GlobalOp global,
                               bool threadLocal = false) {
-<<<<<<< HEAD
-    return create<cir::GetGlobalOp>(
-        loc, getPointerTo(global.getSymType(), global.getAddrSpace()),
-=======
     return cir::GetGlobalOp::create(
         *this, loc, getPointerTo(global.getSymType(), global.getAddrSpace()),
->>>>>>> 6ce3969b
         global.getName(), threadLocal);
   }
 
@@ -608,39 +427,23 @@
   /// Create a copy with inferred length.
   cir::CopyOp createCopy(mlir::Value dst, mlir::Value src,
                          bool isVolatile = false) {
-<<<<<<< HEAD
-    return create<cir::CopyOp>(dst.getLoc(), dst, src, isVolatile,
-=======
     return cir::CopyOp::create(*this, dst.getLoc(), dst, src, isVolatile,
->>>>>>> 6ce3969b
                                /*tbaa=*/cir::TBAAAttr{});
   }
 
   cir::MemCpyOp createMemCpy(mlir::Location loc, mlir::Value dst,
                              mlir::Value src, mlir::Value len) {
-<<<<<<< HEAD
-    return create<cir::MemCpyOp>(loc, dst, src, len);
-=======
     return cir::MemCpyOp::create(*this, loc, dst, src, len);
->>>>>>> 6ce3969b
   }
 
   cir::SignBitOp createSignBit(mlir::Location loc, mlir::Value val) {
     auto resTy = cir::BoolType::get(getContext());
-<<<<<<< HEAD
-    return create<cir::SignBitOp>(loc, resTy, val);
-=======
     return cir::SignBitOp::create(*this, loc, resTy, val);
->>>>>>> 6ce3969b
   }
 
   mlir::Value createSub(mlir::Value lhs, mlir::Value rhs, bool hasNUW = false,
                         bool hasNSW = false, bool saturated = false) {
-<<<<<<< HEAD
-    auto op = create<cir::BinOp>(lhs.getLoc(), lhs.getType(),
-=======
     auto op = cir::BinOp::create(*this, lhs.getLoc(), lhs.getType(),
->>>>>>> 6ce3969b
                                  cir::BinOpKind::Sub, lhs, rhs);
     if (hasNUW)
       op.setNoUnsignedWrap(true);
@@ -661,11 +464,7 @@
 
   mlir::Value createAdd(mlir::Value lhs, mlir::Value rhs, bool hasNUW = false,
                         bool hasNSW = false, bool saturated = false) {
-<<<<<<< HEAD
-    auto op = create<cir::BinOp>(lhs.getLoc(), lhs.getType(),
-=======
     auto op = cir::BinOp::create(*this, lhs.getLoc(), lhs.getType(),
->>>>>>> 6ce3969b
                                  cir::BinOpKind::Add, lhs, rhs);
     if (hasNUW)
       op.setNoUnsignedWrap(true);
@@ -692,12 +491,8 @@
                                              cir::IntType resultTy,
                                              cir::BinOpOverflowKind kind,
                                              mlir::Value lhs, mlir::Value rhs) {
-<<<<<<< HEAD
-    auto op = create<cir::BinOpOverflowOp>(loc, resultTy, kind, lhs, rhs);
-=======
     auto op =
         cir::BinOpOverflowOp::create(*this, loc, resultTy, kind, lhs, rhs);
->>>>>>> 6ce3969b
     return {op.getResult(), op.getOverflow()};
   }
 
@@ -709,11 +504,7 @@
                          mlir::Value src, mlir::Type newTy) {
     if (newTy == src.getType())
       return src;
-<<<<<<< HEAD
-    return create<cir::CastOp>(loc, newTy, kind, src);
-=======
     return cir::CastOp::create(*this, loc, newTy, kind, src);
->>>>>>> 6ce3969b
   }
 
   mlir::Value createCast(cir::CastKind kind, mlir::Value src,
@@ -740,12 +531,8 @@
     assert(mlir::isa<cir::RecordType>(recordBaseTy));
     auto fldTy = mlir::cast<cir::RecordType>(recordBaseTy).getMembers()[idx];
     auto fldPtrTy = cir::PointerType::get(fldTy);
-<<<<<<< HEAD
-    return create<cir::GetMemberOp>(loc, fldPtrTy, recordPtr, fldName, idx);
-=======
     return cir::GetMemberOp::create(*this, loc, fldPtrTy, recordPtr, fldName,
                                     idx);
->>>>>>> 6ce3969b
   }
 
   mlir::Value createPtrToInt(mlir::Value src, mlir::Type newTy) {
@@ -755,7 +542,6 @@
   mlir::Value createPtrToBoolCast(mlir::Value v) {
     return createCast(cir::CastKind::ptr_to_bool, v, getBoolTy());
   }
-<<<<<<< HEAD
 
   // TODO(cir): the following function was introduced to keep in sync with LLVM
   // codegen. CIR does not have "zext" operations. It should eventually be
@@ -796,48 +582,6 @@
     return createCast(loc, cir::CastKind::address_space, src, newTy);
   }
 
-=======
-
-  // TODO(cir): the following function was introduced to keep in sync with LLVM
-  // codegen. CIR does not have "zext" operations. It should eventually be
-  // renamed or removed. For now, we just add whatever cast is required here.
-  mlir::Value createZExtOrBitCast(mlir::Location loc, mlir::Value src,
-                                  mlir::Type newTy) {
-    auto srcTy = src.getType();
-
-    if (srcTy == newTy)
-      return src;
-
-    if (mlir::isa<cir::BoolType>(srcTy) && mlir::isa<cir::IntType>(newTy))
-      return createBoolToInt(src, newTy);
-
-    llvm_unreachable("unhandled extension cast");
-  }
-
-  mlir::Value createBoolToInt(mlir::Value src, mlir::Type newTy) {
-    return createCast(cir::CastKind::bool_to_int, src, newTy);
-  }
-
-  mlir::Value createBitcast(mlir::Value src, mlir::Type newTy) {
-    return createCast(cir::CastKind::bitcast, src, newTy);
-  }
-
-  mlir::Value createBitcast(mlir::Location loc, mlir::Value src,
-                            mlir::Type newTy) {
-    return createCast(loc, cir::CastKind::bitcast, src, newTy);
-  }
-
-  mlir::Value createPtrBitcast(mlir::Value src, mlir::Type newPointeeTy) {
-    assert(mlir::isa<cir::PointerType>(src.getType()) && "expected ptr src");
-    return createBitcast(src, getPointerTo(newPointeeTy));
-  }
-
-  mlir::Value createAddrSpaceCast(mlir::Location loc, mlir::Value src,
-                                  mlir::Type newTy) {
-    return createCast(loc, cir::CastKind::address_space, src, newTy);
-  }
-
->>>>>>> 6ce3969b
   mlir::Value createAddrSpaceCast(mlir::Value src, mlir::Type newTy) {
     return createAddrSpaceCast(src.getLoc(), src, newTy);
   }
@@ -891,11 +635,7 @@
       mlir::Location loc,
       llvm::function_ref<void(mlir::OpBuilder &, mlir::Location)> condBuilder,
       llvm::function_ref<void(mlir::OpBuilder &, mlir::Location)> bodyBuilder) {
-<<<<<<< HEAD
-    return create<cir::DoWhileOp>(loc, condBuilder, bodyBuilder);
-=======
     return cir::DoWhileOp::create(*this, loc, condBuilder, bodyBuilder);
->>>>>>> 6ce3969b
   }
 
   /// Create a while operation.
@@ -903,11 +643,7 @@
       mlir::Location loc,
       llvm::function_ref<void(mlir::OpBuilder &, mlir::Location)> condBuilder,
       llvm::function_ref<void(mlir::OpBuilder &, mlir::Location)> bodyBuilder) {
-<<<<<<< HEAD
-    return create<cir::WhileOp>(loc, condBuilder, bodyBuilder);
-=======
     return cir::WhileOp::create(*this, loc, condBuilder, bodyBuilder);
->>>>>>> 6ce3969b
   }
 
   /// Create a for operation.
@@ -916,12 +652,8 @@
       llvm::function_ref<void(mlir::OpBuilder &, mlir::Location)> condBuilder,
       llvm::function_ref<void(mlir::OpBuilder &, mlir::Location)> bodyBuilder,
       llvm::function_ref<void(mlir::OpBuilder &, mlir::Location)> stepBuilder) {
-<<<<<<< HEAD
-    return create<cir::ForOp>(loc, condBuilder, bodyBuilder, stepBuilder);
-=======
     return cir::ForOp::create(*this, loc, condBuilder, bodyBuilder,
                               stepBuilder);
->>>>>>> 6ce3969b
   }
 
   mlir::TypedAttr getConstPtrAttr(mlir::Type t, int64_t v) {
@@ -936,32 +668,16 @@
   // Creates constant nullptr for pointer type ty.
   cir::ConstantOp getNullPtr(mlir::Type ty, mlir::Location loc) {
     assert(!MissingFeatures::targetCodeGenInfoGetNullPointer());
-<<<<<<< HEAD
-    return create<cir::ConstantOp>(loc, getConstPtrAttr(ty, 0));
-=======
     return cir::ConstantOp::create(*this, loc, getConstPtrAttr(ty, 0));
->>>>>>> 6ce3969b
   }
 
   /// Create a loop condition.
   cir::ConditionOp createCondition(mlir::Value condition) {
-<<<<<<< HEAD
-    return create<cir::ConditionOp>(condition.getLoc(), condition);
-=======
     return cir::ConditionOp::create(*this, condition.getLoc(), condition);
->>>>>>> 6ce3969b
   }
 
   /// Create a yield operation.
   cir::YieldOp createYield(mlir::Location loc, mlir::ValueRange value = {}) {
-<<<<<<< HEAD
-    return create<cir::YieldOp>(loc, value);
-  }
-
-  cir::PtrStrideOp createPtrStride(mlir::Location loc, mlir::Value base,
-                                   mlir::Value stride) {
-    return create<cir::PtrStrideOp>(loc, base.getType(), base, stride);
-=======
     return cir::YieldOp::create(*this, loc, value);
   }
 
@@ -970,7 +686,6 @@
                   std::optional<CIR_GEPNoWrapFlags> flags = std::nullopt) {
     return cir::PtrStrideOp::create(*this, loc, base.getType(), base, stride,
                                     flags.value_or(CIR_GEPNoWrapFlags::none));
->>>>>>> 6ce3969b
   }
 
   cir::CallOp createCallOp(mlir::Location loc,
@@ -981,13 +696,8 @@
                            cir::SideEffect sideEffect = cir::SideEffect::All,
                            cir::ExtraFuncAttributesAttr extraFnAttr = {}) {
 
-<<<<<<< HEAD
-    cir::CallOp callOp = create<cir::CallOp>(loc, callee, returnType, operands,
-                                             callingConv, sideEffect);
-=======
     cir::CallOp callOp = cir::CallOp::create(*this, loc, callee, returnType,
                                              operands, callingConv, sideEffect);
->>>>>>> 6ce3969b
 
     if (extraFnAttr) {
       callOp->setAttr("extra_attrs", extraFnAttr);
@@ -1041,15 +751,9 @@
                   cir::CallingConv callingConv = cir::CallingConv::C,
                   cir::SideEffect sideEffect = cir::SideEffect::All,
                   cir::ExtraFuncAttributesAttr extraFnAttr = {}) {
-<<<<<<< HEAD
-    cir::CallOp tryCallOp =
-        create<cir::CallOp>(loc, callee, returnType, operands, callingConv,
-                            sideEffect, /*exception=*/getUnitAttr());
-=======
     cir::CallOp tryCallOp = cir::CallOp::create(
         *this, loc, callee, returnType, operands, callingConv, sideEffect,
         /*exception=*/getUnitAttr());
->>>>>>> 6ce3969b
     if (extraFnAttr) {
       tryCallOp->setAttr("extra_attrs", extraFnAttr);
     } else {
@@ -1107,13 +811,8 @@
     assert(!MissingFeatures::addressSpace());
     auto calleeTy = getPointerTo(calleeFuncTy);
 
-<<<<<<< HEAD
-    auto op = create<cir::GetMethodOp>(loc, calleeTy, adjustedThisTy, method,
-                                       objectPtr);
-=======
     auto op = cir::GetMethodOp::create(*this, loc, calleeTy, adjustedThisTy,
                                        method, objectPtr);
->>>>>>> 6ce3969b
     return {op.getCallee(), op.getAdjustedThis()};
   }
 };
