--- conflicted
+++ resolved
@@ -10,13 +10,8 @@
 //
 //===----------------------------------------------------------------------===//
 
-<<<<<<< HEAD
-#ifndef MLIR_CIR_DIALECT_CIR_ATTRS
-#define MLIR_CIR_DIALECT_CIR_ATTRS
-=======
 #ifndef CLANG_CIR_DIALECT_IR_CIRATTRS_TD
 #define CLANG_CIR_DIALECT_IR_CIRATTRS_TD
->>>>>>> 6ce3969b
 
 include "mlir/IR/BuiltinAttributeInterfaces.td"
 include "clang/CIR/Dialect/IR/CIREnumAttr.td"
@@ -50,11 +45,7 @@
   let assemblyFormat = [{}];
 }
 
-<<<<<<< HEAD
-class CIRUnitAttr<string name, string attrMnemonic, list<Trait> traits = []>
-=======
 class CIR_UnitAttr<string name, string attrMnemonic, list<Trait> traits = []>
->>>>>>> 6ce3969b
     : CIR_Attr<name, attrMnemonic, traits> {
   let returnType = "bool";
   let defaultValue = "false";
@@ -77,10 +68,6 @@
 }
 
 def CIR_SourceLanguageAttr : CIR_EnumAttr<CIR_SourceLanguage, "lang"> {
-<<<<<<< HEAD
-
-=======
->>>>>>> 6ce3969b
   let summary = "Module source language";
   let description = [{
     Represents the source language used to generate the module.
@@ -264,11 +251,7 @@
 // ZeroAttr
 //===----------------------------------------------------------------------===//
 
-<<<<<<< HEAD
-def ZeroAttr : CIR_TypedAttr<"Zero", "zero"> {
-=======
 def CIR_ZeroAttr : CIR_TypedAttr<"Zero", "zero"> {
->>>>>>> 6ce3969b
   let summary = "Attribute to represent zero initialization";
   let description = [{
     The ZeroAttr is used to indicate zero initialization on structs.
@@ -279,11 +262,7 @@
 // UndefAttr
 //===----------------------------------------------------------------------===//
 
-<<<<<<< HEAD
-def UndefAttr : CIR_TypedAttr<"Undef", "undef"> {
-=======
 def CIR_UndefAttr : CIR_TypedAttr<"Undef", "undef"> {
->>>>>>> 6ce3969b
   let summary = "Represent an undef constant";
   let description = [{
     The UndefAttr represents an undef constant, corresponding to LLVM's notion
@@ -295,11 +274,7 @@
 // PoisonAttr
 //===----------------------------------------------------------------------===//
 
-<<<<<<< HEAD
-def PoisonAttr : CIR_TypedAttr<"Poison", "poison"> {
-=======
 def CIR_PoisonAttr : CIR_TypedAttr<"Poison", "poison"> {
->>>>>>> 6ce3969b
   let summary = "Represent a typed poison constant";
   let description = [{
     The PoisonAttr represents a typed poison constant, corresponding to LLVM's
@@ -311,13 +286,9 @@
 // ConstArrayAttr
 //===----------------------------------------------------------------------===//
 
-<<<<<<< HEAD
-def ConstArrayAttr : CIR_Attr<"ConstArray", "const_array", [TypedAttrInterface]> {
-=======
 def CIR_ConstArrayAttr : CIR_Attr<"ConstArray", "const_array", [
   TypedAttrInterface
 ]> {
->>>>>>> 6ce3969b
   let summary = "A constant array from ArrayAttr or StringRefAttr";
   let description = [{
     An CIR array attribute is an array of literals of the specified attr types.
@@ -363,14 +334,9 @@
 // ConstVectorAttr
 //===----------------------------------------------------------------------===//
 
-<<<<<<< HEAD
-def ConstVectorAttr : CIR_Attr<"ConstVector", "const_vector",
-                               [TypedAttrInterface]> {
-=======
 def CIR_ConstVectorAttr : CIR_Attr<"ConstVector", "const_vector", [
   TypedAttrInterface
 ]> {
->>>>>>> 6ce3969b
   let summary = "A constant vector from ArrayAttr";
   let description = [{
     A CIR vector attribute is an array of literals of the specified attribute
@@ -400,14 +366,9 @@
 // ConstRecordAttr
 //===----------------------------------------------------------------------===//
 
-<<<<<<< HEAD
-def ConstRecordAttr : CIR_Attr<"ConstRecord", "const_record",
-                               [TypedAttrInterface]> {
-=======
 def CIR_ConstRecordAttr : CIR_Attr<"ConstRecord", "const_record", [
   TypedAttrInterface
 ]> {
->>>>>>> 6ce3969b
   let summary = "Represents a constant record";
   let description = [{
     Effectively supports "struct-like" constants. It's must be built from
@@ -452,11 +413,7 @@
 
   let parameters = (ins
     AttributeSelfTypeParameter<"", "cir::IntTypeInterface">:$type,
-<<<<<<< HEAD
-    "llvm::APInt":$value
-=======
     APIntParameter<"">:$value
->>>>>>> 6ce3969b
   );
 
   let builders = [
@@ -492,8 +449,6 @@
 
     bool $cppClass::isNullValue() const {
       return getValue() == 0;
-<<<<<<< HEAD
-=======
     }
 
     bool $cppClass::isSigned() const {
@@ -506,19 +461,6 @@
 
     uint64_t $cppClass::getBitWidth() const {
       return mlir::cast<IntTypeInterface>(getType()).getWidth();
->>>>>>> 6ce3969b
-    }
-
-    bool $cppClass::isSigned() const {
-      return mlir::cast<IntTypeInterface>(getType()).isSigned();
-    }
-
-    bool $cppClass::isUnsigned() const {
-      return mlir::cast<IntTypeInterface>(getType()).isUnsigned();
-    }
-
-    uint64_t $cppClass::getBitWidth() const {
-      return mlir::cast<IntTypeInterface>(getType()).getWidth();
     }
   }];
 
@@ -526,13 +468,6 @@
     `<` custom<IntLiteral>($value, ref($type)) `>`
   }];
 
-<<<<<<< HEAD
-=======
-  let assemblyFormat = [{
-    `<` custom<IntLiteral>($value, ref($type)) `>`
-  }];
-
->>>>>>> 6ce3969b
   let genVerifyDecl = 1;
 }
 
@@ -574,11 +509,7 @@
 // ComplexAttr
 //===----------------------------------------------------------------------===//
 
-<<<<<<< HEAD
-def ComplexAttr : CIR_Attr<"Complex", "complex", [TypedAttrInterface]> {
-=======
 def CIR_ComplexAttr : CIR_Attr<"Complex", "complex", [TypedAttrInterface]> {
->>>>>>> 6ce3969b
   let summary = "An attribute that contains a constant complex value";
   let description = [{
     The `#cir.complex` attribute contains a constant value of complex number
@@ -647,11 +578,7 @@
   let genSpecializedAttr = 0;
 }
 
-<<<<<<< HEAD
-def CmpThreeWayInfoAttr : CIR_Attr<"CmpThreeWayInfo", "cmp3way_info"> {
-=======
 def CIR_CmpThreeWayInfoAttr : CIR_Attr<"CmpThreeWayInfo", "cmp3way_info"> {
->>>>>>> 6ce3969b
   let summary = "Holds information about a three-way comparison operation";
   let description = [{
     The `#cmp3way_info` attribute contains information about a three-way
@@ -705,14 +632,9 @@
 // DataMemberAttr
 //===----------------------------------------------------------------------===//
 
-<<<<<<< HEAD
-def DataMemberAttr : CIR_Attr<"DataMember", "data_member",
-                              [TypedAttrInterface]> {
-=======
 def CIR_DataMemberAttr : CIR_Attr<"DataMember", "data_member", [
   TypedAttrInterface
 ]> {
->>>>>>> 6ce3969b
   let summary = "Holds a constant data member pointer value";
   let parameters = (ins AttributeSelfTypeParameter<
                             "", "cir::DataMemberType">:$type,
@@ -761,11 +683,7 @@
 // MethodAttr
 //===----------------------------------------------------------------------===//
 
-<<<<<<< HEAD
-def MethodAttr : CIR_Attr<"Method", "method", [TypedAttrInterface]> {
-=======
 def CIR_MethodAttr : CIR_Attr<"Method", "method", [TypedAttrInterface]> {
->>>>>>> 6ce3969b
   let summary = "Holds a constant pointer-to-member-function value";
   let description = [{
     A method attribute is a literal attribute that represents a constant
@@ -823,13 +741,9 @@
 // GlobalViewAttr
 //===----------------------------------------------------------------------===//
 
-<<<<<<< HEAD
-def GlobalViewAttr : CIR_Attr<"GlobalView", "global_view", [TypedAttrInterface]> {
-=======
 def CIR_GlobalViewAttr : CIR_Attr<"GlobalView", "global_view", [
   TypedAttrInterface
 ]> {
->>>>>>> 6ce3969b
   let summary = "Provides constant access to a global address";
   let description = [{
     Get constant address of global `symbol` and optionally apply offsets to
@@ -912,11 +826,7 @@
 // TypeInfoAttr
 //===----------------------------------------------------------------------===//
 
-<<<<<<< HEAD
-def TypeInfoAttr : CIR_Attr<"TypeInfo", "typeinfo", [TypedAttrInterface]> {
-=======
 def CIR_TypeInfoAttr : CIR_Attr<"TypeInfo", "typeinfo", [TypedAttrInterface]> {
->>>>>>> 6ce3969b
   let summary = "Represents a typeinfo used for RTTI";
   let description = [{
     The typeinfo data for a given class is stored into an ArrayAttr. The
@@ -939,15 +849,10 @@
     ```
   }];
 
-<<<<<<< HEAD
-  let parameters = (ins AttributeSelfTypeParameter<"">:$type,
-                        "mlir::ArrayAttr":$data);
-=======
   let parameters = (ins
     AttributeSelfTypeParameter<"">:$type,
     CIR_IntOrGlobalViewArrayAttr:$data
   );
->>>>>>> 6ce3969b
 
   let builders = [
     AttrBuilderWithInferredContext<(ins "mlir::Type":$type,
@@ -1008,12 +913,7 @@
 // DynamicCastInfoAttr
 //===----------------------------------------------------------------------===//
 
-<<<<<<< HEAD
-def DynamicCastInfoAttr
-    : CIR_Attr<"DynamicCastInfo", "dyn_cast_info"> {
-=======
 def CIR_DynamicCastInfoAttr : CIR_Attr<"DynamicCastInfo", "dyn_cast_info"> {
->>>>>>> 6ce3969b
   let summary = "ABI specific information about a dynamic cast";
   let description = [{
     Provide ABI specific information about a dynamic cast operation.
@@ -1029,13 +929,6 @@
     `__dynamic_cast` runtime function.
   }];
 
-<<<<<<< HEAD
-  let parameters = (ins GlobalViewAttr:$srcRtti,
-                        GlobalViewAttr:$destRtti,
-                        "mlir::FlatSymbolRefAttr":$runtimeFunc,
-                        "mlir::FlatSymbolRefAttr":$badCastFunc,
-                        CIR_IntAttr:$offsetHint);
-=======
   let parameters = (ins
     CIR_GlobalViewAttr:$srcRtti,
     CIR_GlobalViewAttr:$destRtti,
@@ -1043,7 +936,6 @@
     "mlir::FlatSymbolRefAttr":$badCastFunc,
     CIR_IntAttr:$offsetHint
   );
->>>>>>> 6ce3969b
 
   let builders = [
     AttrBuilderWithInferredContext<(ins "GlobalViewAttr":$srcRtti,
@@ -1117,13 +1009,8 @@
 // AST Wrappers
 //===----------------------------------------------------------------------===//
 
-<<<<<<< HEAD
-class AST<string name, string prefix, list<Trait> traits = []>
-  : CIR_Attr<!strconcat("AST", name), !strconcat(prefix, ".ast"), traits> {
-=======
 class CIR_AST<string name, string prefix, list<Trait> traits = []>
     : CIR_Attr<!strconcat("AST", name), !strconcat(prefix, ".ast"), traits> {
->>>>>>> 6ce3969b
   string clang_name = !strconcat("const clang::", name, " *");
 
   let summary = !strconcat("Wraps a '", clang_name, "' AST node.");
@@ -1162,42 +1049,6 @@
   }];
 }
 
-<<<<<<< HEAD
-def ASTDeclAttr : AST<"Decl", "decl", [ASTDeclInterface]>;
-
-def ASTFunctionDeclAttr : AST<"FunctionDecl", "function.decl",
-  [ASTFunctionDeclInterface]>;
-
-def ASTCXXMethodDeclAttr : AST<"CXXMethodDecl", "cxxmethod.decl",
-  [ASTCXXMethodDeclInterface]>;
-
-def ASTCXXConstructorDeclAttr : AST<"CXXConstructorDecl",
-  "cxxconstructor.decl", [ASTCXXConstructorDeclInterface]>;
-
-def ASTCXXConversionDeclAttr : AST<"CXXConversionDecl",
-  "cxxconversion.decl", [ASTCXXConversionDeclInterface]>;
-
-def ASTCXXDestructorDeclAttr : AST<"CXXDestructorDecl",
-  "cxxdestructor.decl", [ASTCXXDestructorDeclInterface]>;
-
-def ASTVarDeclAttr : AST<"VarDecl", "var.decl",
-  [ASTVarDeclInterface]>;
-
-def ASTTypeDeclAttr: AST<"TypeDecl", "type.decl",
-  [ASTTypeDeclInterface]>;
-
-def ASTTagDeclAttr : AST<"TagDecl", "tag.decl",
-  [ASTTagDeclInterface]>;
-
-def ASTRecordDeclAttr : AST<"RecordDecl", "record.decl",
-  [ASTRecordDeclInterface]>;
-
-def ASTExprAttr : AST<"Expr", "expr",
-  [ASTExprInterface]>;
-
-def ASTCallExprAttr : AST<"CallExpr", "call.expr",
-  [ASTCallExprInterface]>;
-=======
 def CIR_ASTDeclAttr : CIR_AST<"Decl", "decl", [ASTDeclInterface]>;
 
 def CIR_ASTFunctionDeclAttr : CIR_AST<"FunctionDecl", "function.decl",[
@@ -1246,7 +1097,6 @@
 def CIR_ASTCallExprAttr : CIR_AST<"CallExpr", "call.expr", [
   ASTCallExprInterface
 ]>;
->>>>>>> 6ce3969b
 
 
 //===----------------------------------------------------------------------===//
@@ -1292,11 +1142,7 @@
 // ExtraFuncAttr
 //===----------------------------------------------------------------------===//
 
-<<<<<<< HEAD
-def ExtraFuncAttr : CIR_Attr<"ExtraFuncAttributes", "extra"> {
-=======
 def CIR_ExtraFuncAttr : CIR_Attr<"ExtraFuncAttributes", "extra"> {
->>>>>>> 6ce3969b
   let summary = "Represents aggregated attributes for a function";
   let description = [{
     This is a wrapper of attribute dictionary that contains extra attributes of
@@ -1312,11 +1158,6 @@
   ];
 
   let assemblyFormat = [{ `(` $elements `)` }];
-<<<<<<< HEAD
-
-  // Printing and parsing also available in CIRDialect.cpp
-=======
->>>>>>> 6ce3969b
 }
 
 //===----------------------------------------------------------------------===//
@@ -1350,20 +1191,6 @@
 // Unit Function Attributes
 //===----------------------------------------------------------------------===//
 
-<<<<<<< HEAD
-def OptNoneAttr : CIRUnitAttr<"OptNone", "optnone"> {
-  let storageType = [{ OptNoneAttr }];
-}
-
-def NoThrowAttr : CIRUnitAttr<"NoThrow", "nothrow"> {
-  let storageType = [{ NoThrowAttr }];
-}
-
-def ConvergentAttr : CIRUnitAttr<"Convergent", "convergent"> {
-  let storageType = [{ ConvergentAttr }];
-}
-
-=======
 def CIR_OptNoneAttr : CIR_UnitAttr<"OptNone", "optnone"> {
   let storageType = [{ OptNoneAttr }];
 }
@@ -1380,7 +1207,6 @@
   let storageType = [{ HotAttr }];
 }
 
->>>>>>> 6ce3969b
 //===----------------------------------------------------------------------===//
 // UWTableAttr
 //===----------------------------------------------------------------------===//
@@ -1406,46 +1232,6 @@
   let cppClassName = "UWTableAttr";
 }
 
-<<<<<<< HEAD
-class CIR_GlobalCtorDtor<string name, string attrMnemonic,
-                         string sum, string desc>
-    : CIR_Attr<"Global" # name, "global_" # attrMnemonic> {
-  let summary = sum;
-  let description = desc;
-
-  let parameters = (ins "mlir::StringAttr":$name, "int":$priority);
-  let assemblyFormat = [{
-    `<`
-      $name `,` $priority
-    `>`
-  }];
-  let builders = [
-    AttrBuilder<(ins "llvm::StringRef":$name,
-                      CArg<"int", "65536">:$priority), [{
-      return $_get($_ctxt, mlir::StringAttr::get($_ctxt, name), priority);
-    }]>,
-    AttrBuilderWithInferredContext<(ins "mlir::StringAttr":$name,
-                                        CArg<"int", "65536">:$priority), [{
-      return $_get(name.getContext(), name, priority);
-    }]>
-  ];
-  let extraClassDeclaration = [{
-    bool isDefaultPriority() const { return getPriority() == 65536; };
-  }];
-  let skipDefaultBuilders = 1;
-}
-
-def GlobalCtorAttr : CIR_GlobalCtorDtor<"Ctor", "ctor",
-  "Marks a function as a global constructor",
-  "A function with this attribute executes before main()"
->;
-def GlobalDtorAttr : CIR_GlobalCtorDtor<"Dtor", "dtor",
-  "Marks a function as a global destructor",
-  "A function with this attribute excutes before module unloading"
->;
-
-def BitfieldInfoAttr : CIR_Attr<"BitfieldInfo", "bitfield_info"> {
-=======
 class CIR_GlobalCtorDtor<string name, string attrMnemonic>
     : CIR_Attr<"Global" # name, "global_" # attrMnemonic> {
   let parameters = (ins "mlir::StringAttr":$name, "int":$priority);
@@ -1580,7 +1366,6 @@
 ]>;
 
 def CIR_BitfieldInfoAttr : CIR_Attr<"BitfieldInfo", "bitfield_info"> {
->>>>>>> 6ce3969b
   let summary = "Represents a bit field info";
   let description = [{
     Holds the next information about bitfields: name, storage type, a bitfield size
@@ -1610,11 +1395,7 @@
 // AnnotationAttr
 //===----------------------------------------------------------------------===//
 
-<<<<<<< HEAD
-def AnnotationAttr : CIR_Attr<"Annotation", "annotation"> {
-=======
 def CIR_AnnotationAttr : CIR_Attr<"Annotation", "annotation"> {
->>>>>>> 6ce3969b
   let summary = "Annotation attribute for global variables and functions";
   let description = [{
     Represent C/C++ attribute of annotate in CIR.
@@ -1653,14 +1434,9 @@
 // GlobalAnnotationValuesAttr
 //===----------------------------------------------------------------------===//
 
-<<<<<<< HEAD
-def GlobalAnnotationValuesAttr : CIR_Attr<"GlobalAnnotationValues",
-                                          "global_annotations"> {
-=======
 def CIR_GlobalAnnotationValuesAttr : CIR_Attr<"GlobalAnnotationValues",
   "global_annotations"
 > {
->>>>>>> 6ce3969b
   let summary = "Array of annotations, each element consists of name of"
                 "a global var or func and one of its annotations";
   let description = [{
@@ -1704,11 +1480,7 @@
 // AddressPointAttr
 //===----------------------------------------------------------------------===//
 
-<<<<<<< HEAD
-def AddressPointAttr : CIR_Attr<"AddressPoint", "address_point"> {
-=======
 def CIR_AddressPointAttr : CIR_Attr<"AddressPoint", "address_point"> {
->>>>>>> 6ce3969b
   let summary = "Address point attribute";
 
   let description = [{
@@ -1739,8 +1511,4 @@
 include "clang/CIR/Dialect/IR/CIROpenCLAttrs.td"
 include "clang/CIR/Dialect/IR/CIRCUDAAttrs.td"
 
-<<<<<<< HEAD
-#endif // MLIR_CIR_DIALECT_CIR_ATTRS
-=======
-#endif // CLANG_CIR_DIALECT_IR_CIRATTRS_TD
->>>>>>> 6ce3969b
+#endif // CLANG_CIR_DIALECT_IR_CIRATTRS_TD