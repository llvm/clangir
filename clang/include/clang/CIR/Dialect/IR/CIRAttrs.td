--- conflicted
+++ resolved
@@ -1271,7 +1271,6 @@
   }];
 }
 
-<<<<<<< HEAD
 def CIR_CtorKind : CIR_I32EnumAttr<"CtorKind", "CXX Constructor Kind", [
   I32EnumAttrCase<"Custom", 0, "custom">,
   I32EnumAttrCase<"Default", 1, "default">,
@@ -1326,10 +1325,7 @@
   CIR_CXXDtorAttr
 ]>;
 
-def BitfieldInfoAttr : CIR_Attr<"BitfieldInfo", "bitfield_info"> {
-=======
 def CIR_BitfieldInfoAttr : CIR_Attr<"BitfieldInfo", "bitfield_info"> {
->>>>>>> ae251758
   let summary = "Represents a bit field info";
   let description = [{
     Holds the next information about bitfields: name, storage type, a bitfield size
