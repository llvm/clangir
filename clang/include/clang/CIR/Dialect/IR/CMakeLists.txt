--- conflicted
+++ resolved
@@ -30,14 +30,10 @@
 
 clang_tablegen(CIRBuiltinsLowering.inc -gen-cir-builtins-lowering
                SOURCE CIROps.td
-<<<<<<< HEAD
-               TARGET CIRBuiltinsLowering)
-=======
                TARGET CIRBuiltinsLowering)
 
 set(LLVM_TARGET_DEFINITIONS CIRTypeConstraints.td)
 mlir_tablegen(CIRTypeConstraints.h.inc -gen-type-constraint-decls)
 mlir_tablegen(CIRTypeConstraints.cpp.inc -gen-type-constraint-defs)
 add_public_tablegen_target(MLIRCIRTypeConstraintsIncGen)
-add_dependencies(mlir-headers MLIRCIRTypeConstraintsIncGen)
->>>>>>> bfe865b9
+add_dependencies(mlir-headers MLIRCIRTypeConstraintsIncGen)