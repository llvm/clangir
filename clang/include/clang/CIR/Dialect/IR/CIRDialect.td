//===- CIRDialect.td - CIR dialect -------------------------*- tablegen -*-===//
//
// Part of the LLVM Project, under the Apache License v2.0 with LLVM Exceptions.
// See https://llvm.org/LICENSE.txt for license information.
// SPDX-License-Identifier: Apache-2.0 WITH LLVM-exception
//
//===----------------------------------------------------------------------===//
//
// This file declares the CIR dialect.
//
//===----------------------------------------------------------------------===//

#ifndef LLVM_CLANG_CIR_DIALECT_IR_CIRDIALECT
#define LLVM_CLANG_CIR_DIALECT_IR_CIRDIALECT

include "mlir/IR/OpBase.td"

def CIR_Dialect : Dialect {
  let name = "cir";

  // A short one-line summary of our dialect.
  let summary = "A high-level dialect for analyzing and optimizing Clang "
                "supported languages";

  let cppNamespace = "::cir";

  let useDefaultAttributePrinterParser = 0;
  let useDefaultTypePrinterParser = 0;

  let hasConstantMaterializer = 1;

  let extraClassDeclaration = [{

    // Names of CIR parameter attributes.
    static llvm::StringRef getSExtAttrName() { return "cir.signext"; }
    static llvm::StringRef getZExtAttrName() { return "cir.zeroext"; }
    static llvm::StringRef getTypeSizeInfoAttrName() { return "cir.type_size_info"; }
    static llvm::StringRef getSOBAttrName() { return "cir.sob"; }
<<<<<<< HEAD
    static llvm::StringRef getLangAttrName() { return "cir.lang"; }
=======
    static llvm::StringRef getSourceLanguageAttrName() { return "cir.lang"; }
>>>>>>> bfe865b9
    static llvm::StringRef getTripleAttrName() { return "cir.triple"; }
    static llvm::StringRef getOptInfoAttrName() { return "cir.opt_info"; }
    static llvm::StringRef getUWTableAttrName() { return "cir.uwtable"; }

    static llvm::StringRef getGlobalCtorsAttrName() { return "cir.global_ctors"; }
    static llvm::StringRef getGlobalDtorsAttrName() { return "cir.global_dtors"; }
    static llvm::StringRef getGlobalAnnotationsAttrName() { return "cir.global_annotations"; }

    static llvm::StringRef getOpenCLVersionAttrName() { return "cir.cl.version"; }
    static llvm::StringRef getCUDABinaryHandleAttrName() { return "cir.cu.binary_handle"; }

    void registerAttributes();
    void registerTypes();

    mlir::Type parseType(mlir::DialectAsmParser &parser) const override;
    void printType(mlir::Type type, mlir::DialectAsmPrinter &printer) const override;

    mlir::Attribute parseAttribute(mlir::DialectAsmParser &parser,
                                   mlir::Type type) const override;

    void printAttribute(mlir::Attribute attr, mlir::DialectAsmPrinter &os) const override;
  }];
}

#endif // LLVM_CLANG_CIR_DIALECT_IR_CIRDIALECT<|MERGE_RESOLUTION|>--- conflicted
+++ resolved
@@ -36,11 +36,7 @@
     static llvm::StringRef getZExtAttrName() { return "cir.zeroext"; }
     static llvm::StringRef getTypeSizeInfoAttrName() { return "cir.type_size_info"; }
     static llvm::StringRef getSOBAttrName() { return "cir.sob"; }
-<<<<<<< HEAD
-    static llvm::StringRef getLangAttrName() { return "cir.lang"; }
-=======
     static llvm::StringRef getSourceLanguageAttrName() { return "cir.lang"; }
->>>>>>> bfe865b9
     static llvm::StringRef getTripleAttrName() { return "cir.triple"; }
     static llvm::StringRef getOptInfoAttrName() { return "cir.opt_info"; }
     static llvm::StringRef getUWTableAttrName() { return "cir.uwtable"; }
