--- conflicted
+++ resolved
@@ -135,10 +135,6 @@
     bool isOpaque() const { return !getBody(); }
     bool isPadded(const ::mlir::DataLayout &dataLayout) const;
 
-<<<<<<< HEAD
-    /// Return whether this is a class declaration.
-    bool isClass() const { return getKind() == RecordKind::CLASS; }
-=======
     std::string getPrefixedName() {
       const auto name = getTypeName().getValue().str();
       switch (getKind()) {
@@ -159,7 +155,6 @@
 
     /// Return whether this is a struct declaration.
     bool isStruct() const { return getKind() == RecordKind::Struct; }
->>>>>>> c39ed1e9
   }];
 
   let extraClassDefinition = [{
