//===- CIRTypes.td - CIR dialect types ---------------------*- tablegen -*-===//
//
// Part of the LLVM Project, under the Apache License v2.0 with LLVM Exceptions.
// See https://llvm.org/LICENSE.txt for license information.
// SPDX-License-Identifier: Apache-2.0 WITH LLVM-exception
//
//===----------------------------------------------------------------------===//
//
// This file declares the CIR dialect types.
//
//===----------------------------------------------------------------------===//

#ifndef MLIR_CIR_DIALECT_CIR_TYPES
#define MLIR_CIR_DIALECT_CIR_TYPES

include "clang/CIR/Dialect/IR/CIRDialect.td"
<<<<<<< HEAD
include "clang/CIR/Interfaces/ASTAttrInterfaces.td"
include "clang/CIR/Interfaces/CIRFPTypeInterface.td"
=======
include "clang/CIR/Dialect/IR/CIREnumAttr.td"
include "clang/CIR/Dialect/IR/CIRTypeConstraints.td"
include "clang/CIR/Interfaces/ASTAttrInterfaces.td"
include "clang/CIR/Interfaces/CIRTypeInterfaces.td"
>>>>>>> bfe865b9
include "mlir/Interfaces/DataLayoutInterfaces.td"
include "mlir/IR/AttrTypeBase.td"
include "mlir/IR/EnumAttr.td"

//===----------------------------------------------------------------------===//
// CIR Types
//===----------------------------------------------------------------------===//

class CIR_Type<string name, string typeMnemonic, list<Trait> traits = [],
               string baseCppClass = "::mlir::Type">
    : TypeDef<CIR_Dialect, name, traits, baseCppClass> {
  let mnemonic = typeMnemonic;
}

//===----------------------------------------------------------------------===//
// IntType
//===----------------------------------------------------------------------===//

def CIR_IntType : CIR_Type<"Int", "int", [
    DeclareTypeInterfaceMethods<DataLayoutTypeInterface>,
    DeclareTypeInterfaceMethods<CIR_SizedTypeInterface>,
    DeclareTypeInterfaceMethods<CIR_IntTypeInterface>,
]> {
  let summary = "Integer type with arbitrary precision up to a fixed limit";
  let description = [{
    CIR type that represents integer types with arbitrary precision.

    Those integer types that are directly available in C/C++ standard are called
    fundamental integer types. Said types are: `signed char`, `short`, `int`,
    `long`, `long long`, and their unsigned variations.
  }];
  let parameters = (ins "unsigned":$width, "bool":$isSigned);
  let hasCustomAssemblyFormat = 1;
  let extraClassDeclaration = [{
    /// Return true if this is a signed integer type.
    bool isSigned() const { return getIsSigned(); }
    /// Return true if this is an unsigned integer type.
    bool isUnsigned() const { return !getIsSigned(); }
    /// Return type alias.
    std::string getAlias() const {
      return (isSigned() ? 's' : 'u') + std::to_string(getWidth()) + 'i';
    };
<<<<<<< HEAD
    /// Return true if this is a primitive integer type (i.e. signed or unsigned
    /// integer types whose bit width is 8, 16, 32, or 64).
    bool isPrimitive() const {
      return isValidPrimitiveIntBitwidth(getWidth());
=======
    /// Return true if this is a fundamental integer type (i.e. signed or
    /// unsigned integer types whose bit width is 8, 16, 32, or 64).
    bool isFundamental() const {
      return isFundamentalIntType(*this);
    }
    bool isSignedFundamental() const {
      return isFundamentalSIntType(*this);
>>>>>>> bfe865b9
    }
    bool isUnsignedFundamental() const {
      return isFundamentalUIntType(*this);
    }

    /// Returns a minimum bitwidth of cir::IntType
    static unsigned minBitwidth() { return 1; }
    /// Returns a maximum bitwidth of cir::IntType
    static unsigned maxBitwidth() { return 128; }
  }];
  let genVerifyDecl = 1;
}

<<<<<<< HEAD
// Constraints

// Unsigned integer type of a specific width.
class UInt<int width>
  : Type<And<[
        CPred<"::mlir::isa<::cir::IntType>($_self)">,
        CPred<"::mlir::cast<::cir::IntType>($_self).isUnsigned()">,
        CPred<"::mlir::cast<::cir::IntType>($_self).getWidth() == " # width>
        ]>, width # "-bit unsigned integer", "::cir::IntType">,
    BuildableType<
      "cir::IntType::get($_builder.getContext(), "
      # width # ", /*isSigned=*/false)"> {
  int bitwidth = width;
}

def UInt1  : UInt<1>;
def UInt8  : UInt<8>;
def UInt16 : UInt<16>;
def UInt32 : UInt<32>;
def UInt64 : UInt<64>;

// Signed integer type of a specific width.
class SInt<int width>
  : Type<And<[
        CPred<"::mlir::isa<::cir::IntType>($_self)">,
        CPred<"::mlir::cast<::cir::IntType>($_self).isSigned()">,
        CPred<"::mlir::cast<::cir::IntType>($_self).getWidth() == " # width>
        ]>, width # "-bit signed integer", "::cir::IntType">,
    BuildableType<
      "cir::IntType::get($_builder.getContext(), "
      # width # ", /*isSigned=*/true)"> {
  int bitwidth = width;
}

def SInt1  : SInt<1>;
def SInt8  : SInt<8>;
def SInt16 : SInt<16>;
def SInt32 : SInt<32>;
def SInt64 : SInt<64>;

def PrimitiveUInt
    : AnyTypeOf<[UInt8, UInt16, UInt32, UInt64], "primitive unsigned int",
                "::cir::IntType">;
def PrimitiveSInt
    : AnyTypeOf<[SInt8, SInt16, SInt32, SInt64], "primitive signed int",
                "::cir::IntType">;
def PrimitiveInt
    : AnyTypeOf<[UInt8, UInt16, UInt32, UInt64, SInt8, SInt16, SInt32, SInt64],
                "primitive int", "::cir::IntType">;

=======
>>>>>>> bfe865b9
//===----------------------------------------------------------------------===//
// FloatType
//===----------------------------------------------------------------------===//

class CIR_FloatType<string name, string mnemonic> : CIR_Type<name, mnemonic, [
    DeclareTypeInterfaceMethods<DataLayoutTypeInterface>,
    DeclareTypeInterfaceMethods<CIR_FPTypeInterface>,
    DeclareTypeInterfaceMethods<CIR_SizedTypeInterface>
]>;

def CIR_Single : CIR_FloatType<"Single", "float"> {
  let summary = "CIR single-precision float type";
  let description = [{
    Floating-point type that represents the `float` type in C/C++. Its
    underlying floating-point format is the IEEE-754 binary32 format.
  }];
}

def CIR_Double : CIR_FloatType<"Double", "double"> {
  let summary = "CIR double-precision float type";
  let description = [{
    Floating-point type that represents the `double` type in C/C++. Its
<<<<<<< HEAD
    underlying floating-point format is the IEEE-754 binar64 format.
=======
    underlying floating-point format is the IEEE-754 binary64 format.
>>>>>>> bfe865b9
  }];
}

def CIR_FP16 : CIR_FloatType<"FP16", "f16"> {
  let summary = "CIR type that represents IEEE-754 binary16 format";
  let description = [{
    Floating-point type that represents the IEEE-754 binary16 format.
  }];
}

def CIR_BFloat16 : CIR_FloatType<"BF16", "bf16"> {
  let summary = "CIR type that represents";
  let description = [{
    Floating-point type that represents the bfloat16 format.
  }];
}

def CIR_FP80 : CIR_FloatType<"FP80", "f80"> {
  let summary = "CIR type that represents x87 80-bit floating-point format";
  let description = [{
    Floating-point type that represents the x87 80-bit floating-point format.
  }];
}

def CIR_FP128 : CIR_FloatType<"FP128", "f128"> {
  let summary = "CIR type that represents IEEEquad 128-bit floating-point format";
  let description = [{
    Floating-point type that represents the IEEEquad 128-bit floating-point format.
  }];
}

def CIR_LongDouble : CIR_FloatType<"LongDouble", "long_double"> {
  let summary = "CIR extended-precision float type";
  let description = [{
    Floating-point type that represents the `long double` type in C/C++.

    The underlying floating-point format of a long double value depends on the
    implementation. The `underlying` parameter specifies the CIR floating-point
<<<<<<< HEAD
    type that corresponds to this format. For now, it can only be either
    `!cir.double` or `!cir.fp80`.
=======
    type that corresponds to this format.
>>>>>>> bfe865b9
  }];

  let parameters = (ins AnyTypeOf<[CIR_Double, CIR_FP80, CIR_FP128],
    "expects !cir.double, !cir.fp80 or !cir.fp128">:$underlying);

  let assemblyFormat = [{
    `<` $underlying `>`
  }];
}

//===----------------------------------------------------------------------===//
// ComplexType
//===----------------------------------------------------------------------===//

def CIR_ComplexType : CIR_Type<"Complex", "complex", [
    DeclareTypeInterfaceMethods<DataLayoutTypeInterface>,
    DeclareTypeInterfaceMethods<CIR_SizedTypeInterface>
]> {
  let summary = "CIR complex type";
  let description = [{
    CIR type that represents a C complex number. `cir.complex` models the C type
    `T _Complex`.

    The type models complex values, per C99 6.2.5p11. It supports the C99
    complex float types as well as the GCC integer complex extensions.

    The parameter `elementType` gives the type of the real and imaginary part of
    the complex number. `elementType` must be either a CIR integer type or a CIR
    floating-point type.
  }];

  let parameters = (ins CIR_AnyIntOrFloatType:$elementType);

  let builders = [
    TypeBuilderWithInferredContext<(ins "mlir::Type":$elementType), [{
      return $_get(elementType.getContext(), elementType);
    }]>,
  ];

  let assemblyFormat = [{
    `<` $elementType `>`
  }];

  let extraClassDeclaration = [{
    bool isFloatingPointComplex() const {
      return isAnyFloatingPointType(getElementType());
    }

<<<<<<< HEAD
def CIR_AnyFloat: AnyTypeOf<[CIR_Single, CIR_Double, CIR_FP80, CIR_FP128, CIR_LongDouble,
    CIR_FP16, CIR_BFloat16]>;
def CIR_AnyIntOrFloat: AnyTypeOf<[CIR_AnyFloat, CIR_IntType]>;
=======
    bool isIntegerComplex() const {
      return mlir::isa<cir::IntType>(getElementType());
    }
  }];
}
>>>>>>> bfe865b9

//===----------------------------------------------------------------------===//
// ComplexType
//===----------------------------------------------------------------------===//

def CIR_ComplexType : CIR_Type<"Complex", "complex",
    [DeclareTypeInterfaceMethods<DataLayoutTypeInterface>]> {

  let summary = "CIR complex type";
  let description = [{
    CIR type that represents a C complex number. `cir.complex` models the C type
    `T _Complex`.

    The parameter `elementTy` gives the type of the real and imaginary part of
    the complex number. `elementTy` must be either a CIR integer type or a CIR
    floating-point type.
  }];

  let parameters = (ins "mlir::Type":$elementTy);

  let builders = [
    TypeBuilderWithInferredContext<(ins "mlir::Type":$elementTy), [{
      return $_get(elementTy.getContext(), elementTy);
    }]>,
  ];

  let assemblyFormat = [{
    `<` $elementTy `>`
  }];

  let genVerifyDecl = 1;
}

//===----------------------------------------------------------------------===//
// PointerType
//===----------------------------------------------------------------------===//

def CIR_PointerType : CIR_Type<"Pointer", "ptr", [
    DeclareTypeInterfaceMethods<DataLayoutTypeInterface>,
    DeclareTypeInterfaceMethods<CIR_SizedTypeInterface>
]> {
  let summary = "CIR pointer type";
  let description = [{
<<<<<<< HEAD
    `CIR.ptr` is a type returned by any op generating a pointer in C++.
=======
    The `!cir.ptr` type is a typed pointer type. It is used to represent
    pointers to objects in C/C++. The type of the pointed-to object is given by
    the `pointee` parameter. The `addrSpace` parameter is an optional address
    space attribute that specifies the address space of the pointer. If not
    specified, the pointer is assumed to be in the default address space.

    The `!cir.ptr` type can point to any type, including fundamental types,
    records, arrays, vectors, functions, and other pointers. It can also point
    to incomplete types, such as incomplete records.

    Note: Data-member pointers and method pointers are represented by
    `!cir.data_member` and `!cir.method` types, respectively not by
    `!cir.ptr` type.

    Examples:

    ```mlir
    !cir.ptr<!cir.int<u, 8>>
    !cir.ptr<!cir.float>
    !cir.ptr<!cir.record<struct "MyStruct">>
    !cir.ptr<!cir.record<struct "MyStruct">, addrspace(offload_private)>
    !cir.ptr<!cir.int<u, 8>, addrspace(target<1>)>
    ```
>>>>>>> bfe865b9
  }];

  let parameters = (ins
    "mlir::Type":$pointee,
<<<<<<< HEAD
    // FIXME(cir): Currently unable to directly use AddressSpaceAttr because of
    // cyclic dep. Workaround with the top type and verifier.
    OptionalParameter<"mlir::Attribute">:$addrSpace
=======
    CIR_DefaultValuedEnumParameter<
      CIR_AddressSpace,
      "cir::AddressSpace::Default"
    >:$addrSpace
>>>>>>> bfe865b9
  );

  let skipDefaultBuilders = 1;
  let builders = [
    TypeBuilderWithInferredContext<(ins
      "mlir::Type":$pointee,
<<<<<<< HEAD
      CArg<"mlir::Attribute", "{}">:$addrSpace), [{
      return $_get(pointee.getContext(), pointee, addrSpace);
    }]>,
    TypeBuilder<(ins
      "mlir::Type":$pointee,
      CArg<"mlir::Attribute", "{}">:$addrSpace), [{
      return $_get($_ctxt, pointee, addrSpace);
=======
      CArg<"cir::AddressSpace", "cir::AddressSpace::Default">:$addrSpace), [{
        return $_get(pointee.getContext(), pointee, addrSpace);
    }]>,
    TypeBuilder<(ins
      "mlir::Type":$pointee,
      CArg<"cir::AddressSpace", "cir::AddressSpace::Default">:$addrSpace), [{
        return $_get($_ctxt, pointee, addrSpace);
>>>>>>> bfe865b9
    }]>
  ];

  let assemblyFormat = [{
<<<<<<< HEAD
    `<` $pointee ( `,` `addrspace` `(`
      custom<PointerAddrSpace>($addrSpace)^
    `)` )? `>`
=======
    `<`
      $pointee
      ( `,` `addrspace` `(` custom<AddressSpaceValue>($addrSpace)^ `)` )?
    `>`
>>>>>>> bfe865b9
  }];

  let extraClassDeclaration = [{
    template <typename ...Types>
    bool isPtrTo() const {
      return mlir::isa< Types... >(getPointee());
    }

    bool isVoidPtr() const {
      return isPtrTo<cir::VoidType>();
    }

    template <typename ...Types>
    bool isPtrToPtrTo() const {
      if (auto ptrType = mlir::dyn_cast<cir::PointerType>(getPointee()))
        return ptrType.isPtrTo<Types...>();
      return false;
    }

    bool isPtrTo(mlir::Type type) const {
      return getPointee() == type;
    }

    bool isPtrToPtrTo(mlir::Type type) const {
      if (auto ptrType = mlir::dyn_cast<cir::PointerType>(getPointee()))
        return ptrType.isPtrTo(type);
      return false;
    }
  }];
}

//===----------------------------------------------------------------------===//
<<<<<<< HEAD
// DataMemberType
=======
// CIR_DataMemberType
>>>>>>> bfe865b9
//===----------------------------------------------------------------------===//

def CIR_DataMemberType : CIR_Type<"DataMember", "data_member",
    [DeclareTypeInterfaceMethods<DataLayoutTypeInterface>]> {

  let summary = "CIR type that represents pointer-to-data-member type in C++";
  let description = [{
<<<<<<< HEAD
    `cir.member_ptr` models the pointer-to-data-member type in C++. Values of
=======
    `cir.data_member` models the pointer-to-data-member type in C++. Values of
>>>>>>> bfe865b9
    this type are essentially offsets of the pointed-to member within one of
    its containing record.
  }];

  let parameters = (ins "mlir::Type":$memberTy,
                        "cir::RecordType":$clsTy);

  let builders = [
    TypeBuilderWithInferredContext<(ins
      "mlir::Type":$memberTy, "cir::RecordType":$clsTy
    ), [{
      return $_get(memberTy.getContext(), memberTy, clsTy);
    }]>,
  ];

  let assemblyFormat = [{
    `<` $memberTy `in` $clsTy `>`
  }];
}

//===----------------------------------------------------------------------===//
<<<<<<< HEAD
// BoolType
//
// An alternative here is to represent bool as mlir::i1, but let's be more
// generic.
//
=======
// CIR_VPtrType
>>>>>>> bfe865b9
//===----------------------------------------------------------------------===//

def CIR_VPtrType : CIR_Type<"VPtr", "vptr", [
  DeclareTypeInterfaceMethods<DataLayoutTypeInterface>
]> {

  let summary = "CIR type that is used for the vptr member of C++ objects";
  let description = [{
    `cir.vptr` is a special type used as the type for the vptr member of a C++
    object. This avoids using arbitrary pointer types to declare vptr values
    and allows stronger type-based checking for operations that use or provide
    access to the vptr.

    This type will be the element type of the 'vptr' member of structures that
    require a vtable pointer. A pointer to this type is returned by the
    `cir.vtable.address_point` and `cir.vtable.get_vptr` operations, and this
    pointer may be passed to the `cir.vtable.get_virtual_fn_addr` operation to
    get the address of a virtual function pointer.

    The pointer may also be cast to other pointer types in order to perform
    pointer arithmetic based on information encoded in the AST layout to get
    the offset from a pointer to a dynamic object to the base object pointer,
    the base object offset value from the vtable, or the type information
    entry for an object.
    TODO: We should have special operations to do that too.
  }];
}


//===----------------------------------------------------------------------===//
// BoolType
//===----------------------------------------------------------------------===//

def CIR_BoolType : CIR_Type<"Bool", "bool", [
    DeclareTypeInterfaceMethods<DataLayoutTypeInterface>,
    DeclareTypeInterfaceMethods<CIR_SizedTypeInterface>
]> {
  let summary = "CIR bool type";
  let description = [{
    `cir.bool` represent's C++ bool type.
  }];
}

//===----------------------------------------------------------------------===//
// ArrayType
//===----------------------------------------------------------------------===//

def CIR_ArrayType : CIR_Type<"Array", "array", [
    DeclareTypeInterfaceMethods<DataLayoutTypeInterface>,
    DeclareTypeInterfaceMethods<CIR_SizedTypeInterface, ["isSized"]>,
]> {
  let summary = "CIR array type";
  let description = [{
    `CIR.array` represents C/C++ constant arrays.
  }];

  let parameters = (ins "mlir::Type":$elementType, "uint64_t":$size);

  let builders = [
    TypeBuilderWithInferredContext<(ins
      "mlir::Type":$elementType, "uint64_t":$size
    ), [{
        return $_get(elementType.getContext(), elementType, size);
    }]>,
  ];

  let assemblyFormat = [{
    `<` $elementType `x` $size `>`
  }];

  let extraClassDefinition = [{
    bool $cppClass::isSized() const {
      return ::cir::isSized(getElementType());
    }
  }];
}

//===----------------------------------------------------------------------===//
// VectorType (fixed size)
//===----------------------------------------------------------------------===//

def CIR_VectorType : CIR_Type<"Vector", "vector", [
    DeclareTypeInterfaceMethods<DataLayoutTypeInterface>,
    DeclareTypeInterfaceMethods<CIR_SizedTypeInterface, ["isSized"]>,
]> {

  let summary = "CIR vector type";
  let description = [{
    The `!cir.vector` type represents a fixed-size, one-dimensional vector.
    It takes two parameters: the element type and the number of elements.

    Syntax:

    ```mlir
    vector-type ::= !cir.vector<element-type x size>
    element-type ::= float-type | integer-type | pointer-type
    ```

    The `element-type` must be a scalar CIR type. Zero-sized vectors are not
    allowed. The `size` must be a positive integer.

    Examples:

    ```mlir
    !cir.vector<!cir.int<u, 8> x 4>
    !cir.vector<!cir.float x 2>
    ```
  }];

  let parameters = (ins
    CIR_VectorElementType:$elementType,
    "uint64_t":$size
  );

  let builders = [
    TypeBuilderWithInferredContext<(ins
      "mlir::Type":$elementType, "uint64_t":$size
    ), [{
        return $_get(elementType.getContext(), elementType, size);
    }]>,
  ];

  let builders = [
    TypeBuilderWithInferredContext<(ins
      "mlir::Type":$eltType, "uint64_t":$size
    ), [{
        return $_get(eltType.getContext(), eltType, size);
    }]>,
  ];

  let assemblyFormat = [{
    `<` $eltType `x` $size `>`
  }];
}

//===----------------------------------------------------------------------===//
// VectorType (fixed size)
//===----------------------------------------------------------------------===//

def CIR_VectorType : CIR_Type<"Vector", "vector",
    [DeclareTypeInterfaceMethods<DataLayoutTypeInterface>]> {

  let summary = "CIR vector type";
  let description = [{
    `cir.vector' represents fixed-size vector types.  The parameters are the
    element type and the number of elements.
  }];

  let parameters = (ins "mlir::Type":$eltType, "uint64_t":$size);

  let builders = [
    TypeBuilderWithInferredContext<(ins
      "mlir::Type":$eltType, "uint64_t":$size
    ), [{
        return $_get(eltType.getContext(), eltType, size);
    }]>,
  ];

  let assemblyFormat = [{
    `<` $elementType `x` $size `>`
  }];

  let extraClassDefinition = [{
    bool $cppClass::isSized() const {
      return ::cir::isSized(getElementType());
    }
  }];

  let genVerifyDecl = 1;
}

//===----------------------------------------------------------------------===//
// FuncType
//===----------------------------------------------------------------------===//

def CIR_FuncType : CIR_Type<"Func", "func"> {
  let summary = "CIR function type";
  let description = [{
    The `!cir.func` is a function type. It consists of an optional return type,
    a list of parameter types and can optionally be variadic.

    Example:

    ```mlir
    !cir.func<()>
    !cir.func<() -> !bool>
    !cir.func<(!s8i, !s8i)>
    !cir.func<(!s8i, !s8i) -> !s32i>
    !cir.func<(!s32i, ...) -> !s32i>
    ```
  }];

  let parameters = (ins ArrayRefParameter<"mlir::Type">:$inputs,
                        OptionalParameter<"mlir::Type">:$optionalReturnType,
                        "bool":$varArg);
  // Use a custom parser to handle argument types with variadic elipsis.
  let assemblyFormat = [{
    `<` custom<FuncTypeParams>($inputs, $varArg)  (`->` $optionalReturnType^)? `>`
  }];

  let builders = [
    // Create a FuncType, converting the return type from C-style to
    // MLIR-style.  If the given return type is `cir::VoidType`, ignore it
    // and create the FuncType with no return type, which is how MLIR
    // represents function types.
    TypeBuilderWithInferredContext<(ins
      "llvm::ArrayRef<mlir::Type>":$inputs, "mlir::Type":$returnType,
      CArg<"bool", "false">:$isVarArg), [{
        return $_get(returnType.getContext(), inputs,
                     mlir::isa<cir::VoidType>(returnType) ? nullptr
                                                          : returnType,
                     isVarArg);
    }]>
  ];

  let genVerifyDecl = 1;

  let extraClassDeclaration = [{
    /// Returns whether the function is variadic.
    bool isVarArg() const { return getVarArg(); }

    /// Returns the `i`th input operand type. Asserts if out of bounds.
    mlir::Type getInput(unsigned i) const { return getInputs()[i]; }

    /// Returns the number of arguments to the function.
    unsigned getNumInputs() const { return getInputs().size(); }

    /// Get the C-style return type of the function, which is !cir.void if the
    /// function returns nothing and the actual return type otherwise.
    mlir::Type getReturnType() const;

    /// Get the MLIR-style return type of the function, which is an empty
    /// ArrayRef if the function returns nothing and a single-element ArrayRef
    /// with the actual return type otherwise.
    llvm::ArrayRef<mlir::Type> getReturnTypes() const;

    /// Does the fuction type return nothing?
    bool hasVoidReturn() const;

    /// Returns a clone of this function type with the given argument
    /// and result types.
    FuncType clone(mlir::TypeRange inputs, mlir::TypeRange results) const;
  }];
}

//===----------------------------------------------------------------------===//
// MethodType
//===----------------------------------------------------------------------===//

def CIR_MethodType : CIR_Type<"Method", "method",
    [DeclareTypeInterfaceMethods<DataLayoutTypeInterface>]> {
  let summary = "CIR type that represents C++ pointer-to-member-function type";
  let description = [{
    `cir.method` models the pointer-to-member-function type in C++. The layout
    of this type is ABI-dependent.
  }];

  let parameters = (ins "cir::FuncType":$memberFuncTy,
                        "cir::RecordType":$clsTy);

  let builders = [
    TypeBuilderWithInferredContext<(ins
      "cir::FuncType":$memberFuncTy, "cir::RecordType":$clsTy
    ), [{
      return $_get(memberFuncTy.getContext(), memberFuncTy, clsTy);
    }]>,
  ];

  let assemblyFormat = [{
    `<` qualified($memberFuncTy) `in` $clsTy `>`
  }];
}

//===----------------------------------------------------------------------===//
// Exception info type
//
// By introducing an exception info type, exception related operations can be
// more descriptive.
//
// This basically wraps a uint8_t* and a uint32_t
//
//===----------------------------------------------------------------------===//

def CIR_ExceptionType : CIR_Type<"ExceptionInfo", "exception"> {
  let summary = "CIR exception info";
  let description = [{
    In presence of an inflight exception, this type holds all specific
    information for an exception: the associated type id, and the exception
    object pointer. These are materialzed from this type through other
    specific operations.
  }];
}

//===----------------------------------------------------------------------===//
// Void type
//===----------------------------------------------------------------------===//

def CIR_VoidType : CIR_Type<"Void", "void"> {
  let summary = "CIR void type";
  let description = [{
    The `!cir.void` type represents the C/C++ `void` type.
  }];
  let extraClassDeclaration = [{
    /// Returns a clone of this type with the given context.
    std::string getAlias() const { return "void"; };
  }];
}

//===----------------------------------------------------------------------===//
// RecordType
//
// The base type for all RecordDecls.
//===----------------------------------------------------------------------===//

def CIR_RecordType : CIR_Type<"Record", "record", [
    DeclareTypeInterfaceMethods<DataLayoutTypeInterface>,
    DeclareTypeInterfaceMethods<CIR_SizedTypeInterface>,
    MutableType,
]> {
  let summary = "CIR record type";
  let description = [{
    Each unique clang::RecordDecl is mapped to a `cir.record` and any object in
    C/C++ that has a struct or class type will have a `cir.record` in CIR.

    There are three possible formats for this type:

     - Identified and complete records: unique name and a known body.
     - Identified and incomplete records: unique name and unknown body.
     - Anonymous records: no name and a known body.

    Identified records are uniqued by their name, and anonymous records are
    uniqued by their body. This means that two anonymous records with the same
    body will be the same type, and two identified records with the same name
    will be the same type. Attempting to build a record with an existing name,
    but a different body will result in an error.

    A few examples:

    ```mlir
        !complete = !cir.record<struct {!cir.int<u, 8>}>
        !incomplete = !cir.record<struct "incomplete" incomplete>
        !anonymous = !cir.record<struct {!cir.int<u, 8>}>
    ```

    Incomplete records are mutable, meaning they can be later completed with a
    body automatically updating in place every type in the code that uses the
    incomplete record. Mutability allows for recursive types to be represented,
    meaning the record can have members that refer to itself. This is useful for
    representing recursive records and is implemented through a special syntax.
    In the example below, the `Node` record has a member that is a pointer to a
    `Node` record:

    ```mlir
        !s = !cir.record<struct "Node" {!cir.ptr<!cir.record<struct "Node">>}>
    ```
  }];

  let parameters = (ins
    OptionalArrayRefParameter<"mlir::Type">:$members,
    OptionalParameter<"mlir::StringAttr">:$name,
    "bool":$complete,
    "bool":$packed,
    "bool":$padded,
    "RecordType::RecordKind":$kind,
    OptionalParameter<"ASTRecordDeclInterface">:$ast
  );

  // StorageClass is defined in C++ for mutability.
  let storageClass = "RecordTypeStorage";
  let genStorageClass = 0;

  let skipDefaultBuilders = 1;
  let genVerifyDecl = 1;

  let builders = [
    // Create an identified and complete record type.
    TypeBuilder<(ins
      "llvm::ArrayRef<mlir::Type>":$members,
      "mlir::StringAttr":$name,
      "bool":$packed,
      "bool":$padded,
      "RecordKind":$kind,
      CArg<"ASTRecordDeclInterface", "{}">:$ast
    ), [{
      return $_get($_ctxt, members, name, /*complete=*/true, packed, padded,
                       kind, ast);
    }]>,

    // Create an identified and incomplete record type.
    TypeBuilder<(ins
      "mlir::StringAttr":$name,
      "RecordKind":$kind
    ), [{
      return $_get($_ctxt, /*members=*/llvm::ArrayRef<Type>{}, name,
                         /*complete=*/false, /*packed=*/false,
                         /*padded=*/false, kind,
                         /*ast=*/ASTRecordDeclInterface{});
    }]>,

    // Create an anonymous record type (always complete).
    TypeBuilder<(ins
      "llvm::ArrayRef<mlir::Type>":$members,
      "bool":$packed,
      "bool":$padded,
      "RecordKind":$kind,
      CArg<"ASTRecordDeclInterface", "{}">:$ast
    ), [{
      return $_get($_ctxt, members, mlir::StringAttr{}, /*complete=*/true,
                      packed, padded, kind, ast);
    }]>];

  let extraClassDeclaration = [{
    using Base::verifyInvariants;

    enum RecordKind : uint32_t { Class, Union, Struct };

    bool isClass() const { return getKind() == RecordKind::Class; };
    bool isStruct() const { return getKind() == RecordKind::Struct; };
    bool isUnion() const { return getKind() == RecordKind::Union; };
    bool isComplete() const;
    bool isIncomplete() const { return !isComplete(); };

    void dropAst();

    mlir::Type getLargestMember(const mlir::DataLayout &dataLayout) const;
    size_t getNumElements() const { return getMembers().size(); };
    std::string getKindAsStr() {
      switch (getKind()) {
      case RecordKind::Class:
        return "class";
      case RecordKind::Union:
        return "union";
      case RecordKind::Struct:
        return "struct";
      }
      llvm_unreachable("Invalid value for RecordType::getKind()");
    }
    std::string getPrefixedName() {
      return getKindAsStr() + "." + getName().getValue().str();
    }

    void complete(llvm::ArrayRef<mlir::Type> members, bool packed,
              bool isPadded, ASTRecordDeclInterface ast = {});

    uint64_t getElementOffset(const mlir::DataLayout &dataLayout,
              unsigned idx) const;

    bool isLayoutIdentical(const RecordType &other);

  // Utilities for computing data layout info
  private:
    unsigned computeStructSize(const mlir::DataLayout &dataLayout) const;
    unsigned computeUnionSize(const mlir::DataLayout &dataLayout) const;
    uint64_t computeStructAlignment(const mlir::DataLayout &dataLayout) const;
    uint64_t computeUnionAlignment(const mlir::DataLayout &dataLayout) const;
  public:
  }];

  let hasCustomAssemblyFormat = 1;
}

<<<<<<< HEAD
// Pointer to a primitive int, float or double
def PrimitiveIntOrFPPtr : Type<
    And<[
      CPred<"::mlir::isa<::cir::PointerType>($_self)">,
      CPred<"::mlir::isa<::cir::IntType, ::cir::SingleType,"
            "::cir::DoubleType>("
            "::mlir::cast<::cir::PointerType>($_self).getPointee())">,
    ]>, "{int,void}*"> {
}

def ComplexPtr : Type<
    And<[
      CPred<"::mlir::isa<::cir::PointerType>($_self)">,
      CPred<"::mlir::isa<::cir::ComplexType>("
        "::mlir::cast<::cir::PointerType>($_self).getPointee())">,
    ]>, "!cir.complex*"> {
}

// Pointer to record
def RecordPtr : Type<
    And<[
      CPred<"::mlir::isa<::cir::PointerType>($_self)">,
      CPred<"::mlir::isa<::cir::RecordType>("
            "::mlir::cast<::cir::PointerType>($_self).getPointee())">
    ]>, "!cir.record*"> {
}

// Pointer to exception info
def ExceptionPtr : Type<
    And<[
      CPred<"::mlir::isa<::cir::PointerType>($_self)">,
      CPred<"::mlir::isa<::cir::ExceptionInfoType>("
            "::mlir::cast<::cir::PointerType>($_self).getPointee())">
    ]>, "!cir.eh_info*">,
    BuildableType<
      "cir::PointerType::get($_builder.getContext(),"
      "cir::ExceptionInfoType::get($_builder.getContext()))"> {
}

// Vector of integral type
def IntegerVector : Type<
    And<[
      CPred<"::mlir::isa<::cir::VectorType>($_self)">,
      CPred<"::mlir::isa<::cir::IntType>("
            "::mlir::cast<::cir::VectorType>($_self).getEltType())">,
      CPred<"::mlir::cast<::cir::IntType>("
            "::mlir::cast<::cir::VectorType>($_self).getEltType())"
            ".isPrimitive()">
    ]>, "!cir.vector of !cir.int"> {
}

// Vector of signed integral type
def SignedIntegerVector : Type<
    And<[
      CPred<"::mlir::isa<::cir::VectorType>($_self)">,
      CPred<"::mlir::isa<::cir::IntType>("
            "::mlir::cast<::cir::VectorType>($_self).getEltType())">,
      CPred<"::mlir::cast<::cir::IntType>("
            "::mlir::cast<::cir::VectorType>($_self).getEltType())"
            ".isSignedPrimitive()">
    ]>, "!cir.vector of !cir.int"> {
}

// Vector of Float type
def FPVector : Type<
    And<[
      CPred<"::mlir::isa<::cir::VectorType>($_self)">,
      CPred<"::mlir::isa<::cir::SingleType, ::cir::DoubleType>("
            "::mlir::cast<::cir::VectorType>($_self).getEltType())">,
    ]>, "!cir.vector of !cir.fp"> {
}

// Constraints
def CIR_AnyIntOrVecOfInt: AnyTypeOf<[CIR_IntType, IntegerVector]>;
def CIR_AnySignedIntOrVecOfSignedInt: AnyTypeOf<
                                        [PrimitiveSInt, SignedIntegerVector]>;
def CIR_AnyFloatOrVecOfFloat: AnyTypeOf<[CIR_AnyFloat, FPVector]>;

// Pointer to Arrays
def ArrayPtr : Type<
    And<[
      CPred<"::mlir::isa<::cir::PointerType>($_self)">,
      CPred<"::mlir::isa<::cir::ArrayType>("
            "::mlir::cast<::cir::PointerType>($_self).getPointee())">,
    ]>, "!cir.ptr<!cir.array>"> {
}

// Pointer to functions
def FuncPtr : Type<
    And<[
      CPred<"::mlir::isa<::cir::PointerType>($_self)">,
      CPred<"::mlir::isa<::cir::FuncType>("
            "::mlir::cast<::cir::PointerType>($_self).getPointee())">,
    ]>, "!cir.ptr<!cir.func>"> {
}

//===----------------------------------------------------------------------===//
// RecordType
//
// The base type for all RecordDecls.
//===----------------------------------------------------------------------===//

def CIR_RecordType : CIR_Type<"Record", "record",
    [
      DeclareTypeInterfaceMethods<DataLayoutTypeInterface>,
      MutableType,
    ]> {
  let summary = "CIR record type";
  let description = [{
    Each unique clang::RecordDecl is mapped to a `cir.record` and any object in
    C/C++ that has a struct or class type will have a `cir.record` in CIR.

    There are three possible formats for this type:

     - Identified and complete records: unique name and a known body.
     - Identified and incomplete records: unique name and unknown body.
     - Anonymous records: no name and a known body.

    Identified records are uniqued by their name, and anonymous records are
    uniqued by their body. This means that two anonymous records with the same
    body will be the same type, and two identified records with the same name
    will be the same type. Attempting to build a record with an existing name,
    but a different body will result in an error.

    A few examples:

    ```mlir
        !complete = !cir.record<struct {!cir.int<u, 8>}>
        !incomplete = !cir.record<struct "incomplete" incomplete>
        !anonymous = !cir.record<struct {!cir.int<u, 8>}>
    ```

    Incomplete records are mutable, meaning they can be later completed with a
    body automatically updating in place every type in the code that uses the
    incomplete record. Mutability allows for recursive types to be represented,
    meaning the record can have members that refer to itself. This is useful for
    representing recursive records and is implemented through a special syntax.
    In the example below, the `Node` record has a member that is a pointer to a
    `Node` record:

    ```mlir
        !s = !cir.record<struct "Node" {!cir.ptr<!cir.record<struct "Node">>}>
    ```
  }];

  let parameters = (ins
    OptionalArrayRefParameter<"mlir::Type">:$members,
    OptionalParameter<"mlir::StringAttr">:$name,
    "bool":$complete,
    "bool":$packed,
    "bool":$padded,
    "RecordType::RecordKind":$kind,
    OptionalParameter<"ASTRecordDeclInterface">:$ast
  );

  // StorageClass is defined in C++ for mutability.
  let storageClass = "RecordTypeStorage";
  let genStorageClass = 0;

  let skipDefaultBuilders = 1;
  let genVerifyDecl = 1;

  let builders = [
    // Create an identified and complete record type.
    TypeBuilder<(ins
      "llvm::ArrayRef<mlir::Type>":$members,
      "mlir::StringAttr":$name,
      "bool":$packed,
      "bool":$padded,
      "RecordKind":$kind,
      CArg<"ASTRecordDeclInterface", "{}">:$ast
    ), [{
      return $_get($_ctxt, members, name, /*complete=*/true, packed, padded,
                       kind, ast);    
    }]>,

    // Create an identified and incomplete record type.
    TypeBuilder<(ins
      "mlir::StringAttr":$name,
      "RecordKind":$kind
    ), [{
      return $_get($_ctxt, /*members=*/llvm::ArrayRef<Type>{}, name,
                         /*complete=*/false, /*packed=*/false,
                         /*padded=*/false, kind,
                         /*ast=*/ASTRecordDeclInterface{});    
    }]>,

    // Create an anonymous record type (always complete).
    TypeBuilder<(ins
      "llvm::ArrayRef<mlir::Type>":$members,
      "bool":$packed,
      "bool":$padded,
      "RecordKind":$kind,
      CArg<"ASTRecordDeclInterface", "{}">:$ast
    ), [{
      return $_get($_ctxt, members, mlir::StringAttr{}, /*complete=*/true,
                      packed, padded, kind, ast);
    }]>];

  let extraClassDeclaration = [{
    using Base::verifyInvariants;

    enum RecordKind : uint32_t { Class, Union, Struct };

    bool isClass() const { return getKind() == RecordKind::Class; };
    bool isStruct() const { return getKind() == RecordKind::Struct; };
    bool isUnion() const { return getKind() == RecordKind::Union; };
    bool isComplete() const;
    bool isIncomplete() const { return !isComplete(); };

    void dropAst();

    mlir::Type getLargestMember(const mlir::DataLayout &dataLayout) const;
    size_t getNumElements() const { return getMembers().size(); };
    std::string getKindAsStr() {
      switch (getKind()) {
      case RecordKind::Class:
        return "class";
      case RecordKind::Union:
        return "union";
      case RecordKind::Struct:
        return "struct";
      }
      llvm_unreachable("Invalid value for RecordType::getKind()");
    }
    std::string getPrefixedName() {
      return getKindAsStr() + "." + getName().getValue().str();
    }

    void complete(llvm::ArrayRef<mlir::Type> members, bool packed,
              bool isPadded, ASTRecordDeclInterface ast = {});

    uint64_t getElementOffset(const mlir::DataLayout &dataLayout,
              unsigned idx) const;

    bool isLayoutIdentical(const RecordType &other);

  // Utilities for computing data layout info
  private:
    unsigned computeStructSize(const mlir::DataLayout &dataLayout) const;
    unsigned computeUnionSize(const mlir::DataLayout &dataLayout) const;
    uint64_t computeStructAlignment(const mlir::DataLayout &dataLayout) const;
    uint64_t computeUnionAlignment(const mlir::DataLayout &dataLayout) const;
  public:
  }];

  let hasCustomAssemblyFormat = 1;
}

=======
>>>>>>> bfe865b9
// Note CIRRecordType is used instead of CIR_RecordType
// because of tablegen conflicts.
def CIRRecordType : Type<
  CPred<"::mlir::isa<::cir::RecordType>($_self)">, "CIR record type">;

//===----------------------------------------------------------------------===//
// Global type constraints
//===----------------------------------------------------------------------===//

def CIR_AnyType : AnyTypeOf<[
  CIR_IntType, CIR_PointerType, CIR_DataMemberType, CIR_MethodType,
  CIR_BoolType, CIR_ArrayType, CIR_VectorType, CIR_FuncType, CIR_VoidType,
<<<<<<< HEAD
  CIR_RecordType, CIR_ExceptionType, CIR_AnyFloat, CIR_FP16, CIR_BFloat16,
  CIR_ComplexType
=======
  CIR_RecordType, CIR_ExceptionType, CIR_AnyFloatType, CIR_ComplexType,
  CIR_VPtrType
>>>>>>> bfe865b9
]>;

#endif // MLIR_CIR_DIALECT_CIR_TYPES<|MERGE_RESOLUTION|>--- conflicted
+++ resolved
@@ -14,15 +14,10 @@
 #define MLIR_CIR_DIALECT_CIR_TYPES
 
 include "clang/CIR/Dialect/IR/CIRDialect.td"
-<<<<<<< HEAD
-include "clang/CIR/Interfaces/ASTAttrInterfaces.td"
-include "clang/CIR/Interfaces/CIRFPTypeInterface.td"
-=======
 include "clang/CIR/Dialect/IR/CIREnumAttr.td"
 include "clang/CIR/Dialect/IR/CIRTypeConstraints.td"
 include "clang/CIR/Interfaces/ASTAttrInterfaces.td"
 include "clang/CIR/Interfaces/CIRTypeInterfaces.td"
->>>>>>> bfe865b9
 include "mlir/Interfaces/DataLayoutInterfaces.td"
 include "mlir/IR/AttrTypeBase.td"
 include "mlir/IR/EnumAttr.td"
@@ -65,12 +60,6 @@
     std::string getAlias() const {
       return (isSigned() ? 's' : 'u') + std::to_string(getWidth()) + 'i';
     };
-<<<<<<< HEAD
-    /// Return true if this is a primitive integer type (i.e. signed or unsigned
-    /// integer types whose bit width is 8, 16, 32, or 64).
-    bool isPrimitive() const {
-      return isValidPrimitiveIntBitwidth(getWidth());
-=======
     /// Return true if this is a fundamental integer type (i.e. signed or
     /// unsigned integer types whose bit width is 8, 16, 32, or 64).
     bool isFundamental() const {
@@ -78,7 +67,6 @@
     }
     bool isSignedFundamental() const {
       return isFundamentalSIntType(*this);
->>>>>>> bfe865b9
     }
     bool isUnsignedFundamental() const {
       return isFundamentalUIntType(*this);
@@ -92,59 +80,6 @@
   let genVerifyDecl = 1;
 }
 
-<<<<<<< HEAD
-// Constraints
-
-// Unsigned integer type of a specific width.
-class UInt<int width>
-  : Type<And<[
-        CPred<"::mlir::isa<::cir::IntType>($_self)">,
-        CPred<"::mlir::cast<::cir::IntType>($_self).isUnsigned()">,
-        CPred<"::mlir::cast<::cir::IntType>($_self).getWidth() == " # width>
-        ]>, width # "-bit unsigned integer", "::cir::IntType">,
-    BuildableType<
-      "cir::IntType::get($_builder.getContext(), "
-      # width # ", /*isSigned=*/false)"> {
-  int bitwidth = width;
-}
-
-def UInt1  : UInt<1>;
-def UInt8  : UInt<8>;
-def UInt16 : UInt<16>;
-def UInt32 : UInt<32>;
-def UInt64 : UInt<64>;
-
-// Signed integer type of a specific width.
-class SInt<int width>
-  : Type<And<[
-        CPred<"::mlir::isa<::cir::IntType>($_self)">,
-        CPred<"::mlir::cast<::cir::IntType>($_self).isSigned()">,
-        CPred<"::mlir::cast<::cir::IntType>($_self).getWidth() == " # width>
-        ]>, width # "-bit signed integer", "::cir::IntType">,
-    BuildableType<
-      "cir::IntType::get($_builder.getContext(), "
-      # width # ", /*isSigned=*/true)"> {
-  int bitwidth = width;
-}
-
-def SInt1  : SInt<1>;
-def SInt8  : SInt<8>;
-def SInt16 : SInt<16>;
-def SInt32 : SInt<32>;
-def SInt64 : SInt<64>;
-
-def PrimitiveUInt
-    : AnyTypeOf<[UInt8, UInt16, UInt32, UInt64], "primitive unsigned int",
-                "::cir::IntType">;
-def PrimitiveSInt
-    : AnyTypeOf<[SInt8, SInt16, SInt32, SInt64], "primitive signed int",
-                "::cir::IntType">;
-def PrimitiveInt
-    : AnyTypeOf<[UInt8, UInt16, UInt32, UInt64, SInt8, SInt16, SInt32, SInt64],
-                "primitive int", "::cir::IntType">;
-
-=======
->>>>>>> bfe865b9
 //===----------------------------------------------------------------------===//
 // FloatType
 //===----------------------------------------------------------------------===//
@@ -167,11 +102,7 @@
   let summary = "CIR double-precision float type";
   let description = [{
     Floating-point type that represents the `double` type in C/C++. Its
-<<<<<<< HEAD
-    underlying floating-point format is the IEEE-754 binar64 format.
-=======
     underlying floating-point format is the IEEE-754 binary64 format.
->>>>>>> bfe865b9
   }];
 }
 
@@ -210,12 +141,7 @@
 
     The underlying floating-point format of a long double value depends on the
     implementation. The `underlying` parameter specifies the CIR floating-point
-<<<<<<< HEAD
-    type that corresponds to this format. For now, it can only be either
-    `!cir.double` or `!cir.fp80`.
-=======
     type that corresponds to this format.
->>>>>>> bfe865b9
   }];
 
   let parameters = (ins AnyTypeOf<[CIR_Double, CIR_FP80, CIR_FP128],
@@ -264,48 +190,10 @@
       return isAnyFloatingPointType(getElementType());
     }
 
-<<<<<<< HEAD
-def CIR_AnyFloat: AnyTypeOf<[CIR_Single, CIR_Double, CIR_FP80, CIR_FP128, CIR_LongDouble,
-    CIR_FP16, CIR_BFloat16]>;
-def CIR_AnyIntOrFloat: AnyTypeOf<[CIR_AnyFloat, CIR_IntType]>;
-=======
     bool isIntegerComplex() const {
       return mlir::isa<cir::IntType>(getElementType());
     }
   }];
-}
->>>>>>> bfe865b9
-
-//===----------------------------------------------------------------------===//
-// ComplexType
-//===----------------------------------------------------------------------===//
-
-def CIR_ComplexType : CIR_Type<"Complex", "complex",
-    [DeclareTypeInterfaceMethods<DataLayoutTypeInterface>]> {
-
-  let summary = "CIR complex type";
-  let description = [{
-    CIR type that represents a C complex number. `cir.complex` models the C type
-    `T _Complex`.
-
-    The parameter `elementTy` gives the type of the real and imaginary part of
-    the complex number. `elementTy` must be either a CIR integer type or a CIR
-    floating-point type.
-  }];
-
-  let parameters = (ins "mlir::Type":$elementTy);
-
-  let builders = [
-    TypeBuilderWithInferredContext<(ins "mlir::Type":$elementTy), [{
-      return $_get(elementTy.getContext(), elementTy);
-    }]>,
-  ];
-
-  let assemblyFormat = [{
-    `<` $elementTy `>`
-  }];
-
-  let genVerifyDecl = 1;
 }
 
 //===----------------------------------------------------------------------===//
@@ -318,9 +206,6 @@
 ]> {
   let summary = "CIR pointer type";
   let description = [{
-<<<<<<< HEAD
-    `CIR.ptr` is a type returned by any op generating a pointer in C++.
-=======
     The `!cir.ptr` type is a typed pointer type. It is used to represent
     pointers to objects in C/C++. The type of the pointed-to object is given by
     the `pointee` parameter. The `addrSpace` parameter is an optional address
@@ -344,36 +229,20 @@
     !cir.ptr<!cir.record<struct "MyStruct">, addrspace(offload_private)>
     !cir.ptr<!cir.int<u, 8>, addrspace(target<1>)>
     ```
->>>>>>> bfe865b9
   }];
 
   let parameters = (ins
     "mlir::Type":$pointee,
-<<<<<<< HEAD
-    // FIXME(cir): Currently unable to directly use AddressSpaceAttr because of
-    // cyclic dep. Workaround with the top type and verifier.
-    OptionalParameter<"mlir::Attribute">:$addrSpace
-=======
     CIR_DefaultValuedEnumParameter<
       CIR_AddressSpace,
       "cir::AddressSpace::Default"
     >:$addrSpace
->>>>>>> bfe865b9
   );
 
   let skipDefaultBuilders = 1;
   let builders = [
     TypeBuilderWithInferredContext<(ins
       "mlir::Type":$pointee,
-<<<<<<< HEAD
-      CArg<"mlir::Attribute", "{}">:$addrSpace), [{
-      return $_get(pointee.getContext(), pointee, addrSpace);
-    }]>,
-    TypeBuilder<(ins
-      "mlir::Type":$pointee,
-      CArg<"mlir::Attribute", "{}">:$addrSpace), [{
-      return $_get($_ctxt, pointee, addrSpace);
-=======
       CArg<"cir::AddressSpace", "cir::AddressSpace::Default">:$addrSpace), [{
         return $_get(pointee.getContext(), pointee, addrSpace);
     }]>,
@@ -381,21 +250,14 @@
       "mlir::Type":$pointee,
       CArg<"cir::AddressSpace", "cir::AddressSpace::Default">:$addrSpace), [{
         return $_get($_ctxt, pointee, addrSpace);
->>>>>>> bfe865b9
     }]>
   ];
 
   let assemblyFormat = [{
-<<<<<<< HEAD
-    `<` $pointee ( `,` `addrspace` `(`
-      custom<PointerAddrSpace>($addrSpace)^
-    `)` )? `>`
-=======
     `<`
       $pointee
       ( `,` `addrspace` `(` custom<AddressSpaceValue>($addrSpace)^ `)` )?
     `>`
->>>>>>> bfe865b9
   }];
 
   let extraClassDeclaration = [{
@@ -428,11 +290,7 @@
 }
 
 //===----------------------------------------------------------------------===//
-<<<<<<< HEAD
-// DataMemberType
-=======
 // CIR_DataMemberType
->>>>>>> bfe865b9
 //===----------------------------------------------------------------------===//
 
 def CIR_DataMemberType : CIR_Type<"DataMember", "data_member",
@@ -440,11 +298,7 @@
 
   let summary = "CIR type that represents pointer-to-data-member type in C++";
   let description = [{
-<<<<<<< HEAD
-    `cir.member_ptr` models the pointer-to-data-member type in C++. Values of
-=======
     `cir.data_member` models the pointer-to-data-member type in C++. Values of
->>>>>>> bfe865b9
     this type are essentially offsets of the pointed-to member within one of
     its containing record.
   }];
@@ -466,15 +320,7 @@
 }
 
 //===----------------------------------------------------------------------===//
-<<<<<<< HEAD
-// BoolType
-//
-// An alternative here is to represent bool as mlir::i1, but let's be more
-// generic.
-//
-=======
 // CIR_VPtrType
->>>>>>> bfe865b9
 //===----------------------------------------------------------------------===//
 
 def CIR_VPtrType : CIR_Type<"VPtr", "vptr", [
@@ -594,42 +440,6 @@
       "mlir::Type":$elementType, "uint64_t":$size
     ), [{
         return $_get(elementType.getContext(), elementType, size);
-    }]>,
-  ];
-
-  let builders = [
-    TypeBuilderWithInferredContext<(ins
-      "mlir::Type":$eltType, "uint64_t":$size
-    ), [{
-        return $_get(eltType.getContext(), eltType, size);
-    }]>,
-  ];
-
-  let assemblyFormat = [{
-    `<` $eltType `x` $size `>`
-  }];
-}
-
-//===----------------------------------------------------------------------===//
-// VectorType (fixed size)
-//===----------------------------------------------------------------------===//
-
-def CIR_VectorType : CIR_Type<"Vector", "vector",
-    [DeclareTypeInterfaceMethods<DataLayoutTypeInterface>]> {
-
-  let summary = "CIR vector type";
-  let description = [{
-    `cir.vector' represents fixed-size vector types.  The parameters are the
-    element type and the number of elements.
-  }];
-
-  let parameters = (ins "mlir::Type":$eltType, "uint64_t":$size);
-
-  let builders = [
-    TypeBuilderWithInferredContext<(ins
-      "mlir::Type":$eltType, "uint64_t":$size
-    ), [{
-        return $_get(eltType.getContext(), eltType, size);
     }]>,
   ];
 
@@ -936,258 +746,6 @@
   let hasCustomAssemblyFormat = 1;
 }
 
-<<<<<<< HEAD
-// Pointer to a primitive int, float or double
-def PrimitiveIntOrFPPtr : Type<
-    And<[
-      CPred<"::mlir::isa<::cir::PointerType>($_self)">,
-      CPred<"::mlir::isa<::cir::IntType, ::cir::SingleType,"
-            "::cir::DoubleType>("
-            "::mlir::cast<::cir::PointerType>($_self).getPointee())">,
-    ]>, "{int,void}*"> {
-}
-
-def ComplexPtr : Type<
-    And<[
-      CPred<"::mlir::isa<::cir::PointerType>($_self)">,
-      CPred<"::mlir::isa<::cir::ComplexType>("
-        "::mlir::cast<::cir::PointerType>($_self).getPointee())">,
-    ]>, "!cir.complex*"> {
-}
-
-// Pointer to record
-def RecordPtr : Type<
-    And<[
-      CPred<"::mlir::isa<::cir::PointerType>($_self)">,
-      CPred<"::mlir::isa<::cir::RecordType>("
-            "::mlir::cast<::cir::PointerType>($_self).getPointee())">
-    ]>, "!cir.record*"> {
-}
-
-// Pointer to exception info
-def ExceptionPtr : Type<
-    And<[
-      CPred<"::mlir::isa<::cir::PointerType>($_self)">,
-      CPred<"::mlir::isa<::cir::ExceptionInfoType>("
-            "::mlir::cast<::cir::PointerType>($_self).getPointee())">
-    ]>, "!cir.eh_info*">,
-    BuildableType<
-      "cir::PointerType::get($_builder.getContext(),"
-      "cir::ExceptionInfoType::get($_builder.getContext()))"> {
-}
-
-// Vector of integral type
-def IntegerVector : Type<
-    And<[
-      CPred<"::mlir::isa<::cir::VectorType>($_self)">,
-      CPred<"::mlir::isa<::cir::IntType>("
-            "::mlir::cast<::cir::VectorType>($_self).getEltType())">,
-      CPred<"::mlir::cast<::cir::IntType>("
-            "::mlir::cast<::cir::VectorType>($_self).getEltType())"
-            ".isPrimitive()">
-    ]>, "!cir.vector of !cir.int"> {
-}
-
-// Vector of signed integral type
-def SignedIntegerVector : Type<
-    And<[
-      CPred<"::mlir::isa<::cir::VectorType>($_self)">,
-      CPred<"::mlir::isa<::cir::IntType>("
-            "::mlir::cast<::cir::VectorType>($_self).getEltType())">,
-      CPred<"::mlir::cast<::cir::IntType>("
-            "::mlir::cast<::cir::VectorType>($_self).getEltType())"
-            ".isSignedPrimitive()">
-    ]>, "!cir.vector of !cir.int"> {
-}
-
-// Vector of Float type
-def FPVector : Type<
-    And<[
-      CPred<"::mlir::isa<::cir::VectorType>($_self)">,
-      CPred<"::mlir::isa<::cir::SingleType, ::cir::DoubleType>("
-            "::mlir::cast<::cir::VectorType>($_self).getEltType())">,
-    ]>, "!cir.vector of !cir.fp"> {
-}
-
-// Constraints
-def CIR_AnyIntOrVecOfInt: AnyTypeOf<[CIR_IntType, IntegerVector]>;
-def CIR_AnySignedIntOrVecOfSignedInt: AnyTypeOf<
-                                        [PrimitiveSInt, SignedIntegerVector]>;
-def CIR_AnyFloatOrVecOfFloat: AnyTypeOf<[CIR_AnyFloat, FPVector]>;
-
-// Pointer to Arrays
-def ArrayPtr : Type<
-    And<[
-      CPred<"::mlir::isa<::cir::PointerType>($_self)">,
-      CPred<"::mlir::isa<::cir::ArrayType>("
-            "::mlir::cast<::cir::PointerType>($_self).getPointee())">,
-    ]>, "!cir.ptr<!cir.array>"> {
-}
-
-// Pointer to functions
-def FuncPtr : Type<
-    And<[
-      CPred<"::mlir::isa<::cir::PointerType>($_self)">,
-      CPred<"::mlir::isa<::cir::FuncType>("
-            "::mlir::cast<::cir::PointerType>($_self).getPointee())">,
-    ]>, "!cir.ptr<!cir.func>"> {
-}
-
-//===----------------------------------------------------------------------===//
-// RecordType
-//
-// The base type for all RecordDecls.
-//===----------------------------------------------------------------------===//
-
-def CIR_RecordType : CIR_Type<"Record", "record",
-    [
-      DeclareTypeInterfaceMethods<DataLayoutTypeInterface>,
-      MutableType,
-    ]> {
-  let summary = "CIR record type";
-  let description = [{
-    Each unique clang::RecordDecl is mapped to a `cir.record` and any object in
-    C/C++ that has a struct or class type will have a `cir.record` in CIR.
-
-    There are three possible formats for this type:
-
-     - Identified and complete records: unique name and a known body.
-     - Identified and incomplete records: unique name and unknown body.
-     - Anonymous records: no name and a known body.
-
-    Identified records are uniqued by their name, and anonymous records are
-    uniqued by their body. This means that two anonymous records with the same
-    body will be the same type, and two identified records with the same name
-    will be the same type. Attempting to build a record with an existing name,
-    but a different body will result in an error.
-
-    A few examples:
-
-    ```mlir
-        !complete = !cir.record<struct {!cir.int<u, 8>}>
-        !incomplete = !cir.record<struct "incomplete" incomplete>
-        !anonymous = !cir.record<struct {!cir.int<u, 8>}>
-    ```
-
-    Incomplete records are mutable, meaning they can be later completed with a
-    body automatically updating in place every type in the code that uses the
-    incomplete record. Mutability allows for recursive types to be represented,
-    meaning the record can have members that refer to itself. This is useful for
-    representing recursive records and is implemented through a special syntax.
-    In the example below, the `Node` record has a member that is a pointer to a
-    `Node` record:
-
-    ```mlir
-        !s = !cir.record<struct "Node" {!cir.ptr<!cir.record<struct "Node">>}>
-    ```
-  }];
-
-  let parameters = (ins
-    OptionalArrayRefParameter<"mlir::Type">:$members,
-    OptionalParameter<"mlir::StringAttr">:$name,
-    "bool":$complete,
-    "bool":$packed,
-    "bool":$padded,
-    "RecordType::RecordKind":$kind,
-    OptionalParameter<"ASTRecordDeclInterface">:$ast
-  );
-
-  // StorageClass is defined in C++ for mutability.
-  let storageClass = "RecordTypeStorage";
-  let genStorageClass = 0;
-
-  let skipDefaultBuilders = 1;
-  let genVerifyDecl = 1;
-
-  let builders = [
-    // Create an identified and complete record type.
-    TypeBuilder<(ins
-      "llvm::ArrayRef<mlir::Type>":$members,
-      "mlir::StringAttr":$name,
-      "bool":$packed,
-      "bool":$padded,
-      "RecordKind":$kind,
-      CArg<"ASTRecordDeclInterface", "{}">:$ast
-    ), [{
-      return $_get($_ctxt, members, name, /*complete=*/true, packed, padded,
-                       kind, ast);    
-    }]>,
-
-    // Create an identified and incomplete record type.
-    TypeBuilder<(ins
-      "mlir::StringAttr":$name,
-      "RecordKind":$kind
-    ), [{
-      return $_get($_ctxt, /*members=*/llvm::ArrayRef<Type>{}, name,
-                         /*complete=*/false, /*packed=*/false,
-                         /*padded=*/false, kind,
-                         /*ast=*/ASTRecordDeclInterface{});    
-    }]>,
-
-    // Create an anonymous record type (always complete).
-    TypeBuilder<(ins
-      "llvm::ArrayRef<mlir::Type>":$members,
-      "bool":$packed,
-      "bool":$padded,
-      "RecordKind":$kind,
-      CArg<"ASTRecordDeclInterface", "{}">:$ast
-    ), [{
-      return $_get($_ctxt, members, mlir::StringAttr{}, /*complete=*/true,
-                      packed, padded, kind, ast);
-    }]>];
-
-  let extraClassDeclaration = [{
-    using Base::verifyInvariants;
-
-    enum RecordKind : uint32_t { Class, Union, Struct };
-
-    bool isClass() const { return getKind() == RecordKind::Class; };
-    bool isStruct() const { return getKind() == RecordKind::Struct; };
-    bool isUnion() const { return getKind() == RecordKind::Union; };
-    bool isComplete() const;
-    bool isIncomplete() const { return !isComplete(); };
-
-    void dropAst();
-
-    mlir::Type getLargestMember(const mlir::DataLayout &dataLayout) const;
-    size_t getNumElements() const { return getMembers().size(); };
-    std::string getKindAsStr() {
-      switch (getKind()) {
-      case RecordKind::Class:
-        return "class";
-      case RecordKind::Union:
-        return "union";
-      case RecordKind::Struct:
-        return "struct";
-      }
-      llvm_unreachable("Invalid value for RecordType::getKind()");
-    }
-    std::string getPrefixedName() {
-      return getKindAsStr() + "." + getName().getValue().str();
-    }
-
-    void complete(llvm::ArrayRef<mlir::Type> members, bool packed,
-              bool isPadded, ASTRecordDeclInterface ast = {});
-
-    uint64_t getElementOffset(const mlir::DataLayout &dataLayout,
-              unsigned idx) const;
-
-    bool isLayoutIdentical(const RecordType &other);
-
-  // Utilities for computing data layout info
-  private:
-    unsigned computeStructSize(const mlir::DataLayout &dataLayout) const;
-    unsigned computeUnionSize(const mlir::DataLayout &dataLayout) const;
-    uint64_t computeStructAlignment(const mlir::DataLayout &dataLayout) const;
-    uint64_t computeUnionAlignment(const mlir::DataLayout &dataLayout) const;
-  public:
-  }];
-
-  let hasCustomAssemblyFormat = 1;
-}
-
-=======
->>>>>>> bfe865b9
 // Note CIRRecordType is used instead of CIR_RecordType
 // because of tablegen conflicts.
 def CIRRecordType : Type<
@@ -1200,13 +758,8 @@
 def CIR_AnyType : AnyTypeOf<[
   CIR_IntType, CIR_PointerType, CIR_DataMemberType, CIR_MethodType,
   CIR_BoolType, CIR_ArrayType, CIR_VectorType, CIR_FuncType, CIR_VoidType,
-<<<<<<< HEAD
-  CIR_RecordType, CIR_ExceptionType, CIR_AnyFloat, CIR_FP16, CIR_BFloat16,
-  CIR_ComplexType
-=======
   CIR_RecordType, CIR_ExceptionType, CIR_AnyFloatType, CIR_ComplexType,
   CIR_VPtrType
->>>>>>> bfe865b9
 ]>;
 
 #endif // MLIR_CIR_DIALECT_CIR_TYPES