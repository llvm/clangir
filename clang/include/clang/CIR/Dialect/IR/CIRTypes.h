//===- CIRTypes.h - MLIR CIR Types ------------------------------*- C++ -*-===//
//
// Part of the LLVM Project, under the Apache License v2.0 with LLVM Exceptions.
// See https://llvm.org/LICENSE.txt for license information.
// SPDX-License-Identifier: Apache-2.0 WITH LLVM-exception
//
//===----------------------------------------------------------------------===//
//
// This file declares the types in the CIR dialect.
//
//===----------------------------------------------------------------------===//

#ifndef MLIR_DIALECT_CIR_IR_CIRTYPES_H_
#define MLIR_DIALECT_CIR_IR_CIRTYPES_H_

#include "mlir/IR/BuiltinAttributes.h"
#include "mlir/IR/Types.h"
#include "mlir/Interfaces/DataLayoutInterfaces.h"

#include "clang/CIR/Interfaces/ASTAttrInterfaces.h"

//===----------------------------------------------------------------------===//
// CIR Dialect Tablegen'd Types
//===----------------------------------------------------------------------===//

#define GET_TYPEDEF_CLASSES
#include "clang/CIR/Dialect/IR/CIROpsTypes.h.inc"

//===----------------------------------------------------------------------===//
// CIR StructType
//
// The base type for all RecordDecls.
//===----------------------------------------------------------------------===//

namespace mlir {
namespace cir {

namespace detail {
struct StructTypeStorage;
} // namespace detail

/// Each unique clang::RecordDecl is mapped to a `cir.struct` and any object in
/// C/C++ that has a struct type will have a `cir.struct` in CIR.
class StructType
    : public Type::TypeBase<StructType, Type, detail::StructTypeStorage,
<<<<<<< HEAD
                            DataLayoutTypeInterface::Trait,
                            TypeTrait::IsMutable> {
=======
                            DataLayoutTypeInterface::Trait> {
  // FIXME(cir): migrate this type to Tablegen once mutable types are supported.
>>>>>>> d4efccd0
public:
  using Base::Base;
  using Base::getChecked;
  using Base::verify;

  enum RecordKind : uint32_t { Class, Union, Struct };

  /// Create a identified and complete struct type.
  static StructType get(MLIRContext *context, ArrayRef<Type> members,
                        StringAttr name, bool packed, RecordKind kind,
                        ASTRecordDeclInterface ast = {});
  static StructType getChecked(function_ref<InFlightDiagnostic()> emitError,
                               MLIRContext *context, ArrayRef<Type> members,
                               StringAttr name, bool packed, RecordKind kind,
                               ASTRecordDeclInterface ast = {});

  /// Create a identified and incomplete struct type.
  static StructType get(MLIRContext *context, StringAttr name, RecordKind kind);
  static StructType getChecked(function_ref<InFlightDiagnostic()> emitError,
                               MLIRContext *context, StringAttr name,
                               RecordKind kind);

  /// Create a anonymous struct type (always complete).
  static StructType get(MLIRContext *context, ArrayRef<Type> members,
                        bool packed, RecordKind kind,
                        ASTRecordDeclInterface ast = {});
  static StructType getChecked(function_ref<InFlightDiagnostic()> emitError,
                               MLIRContext *context, ArrayRef<Type> members,
                               bool packed, RecordKind kind,
                               ASTRecordDeclInterface ast = {});

  /// Validate the struct about to be constructed.
  static LogicalResult verify(function_ref<InFlightDiagnostic()> emitError,
                              ArrayRef<Type> members, StringAttr name,
                              bool incomplete, bool packed,
                              StructType::RecordKind kind,
                              ASTRecordDeclInterface ast);

  // Parse/print methods.
  static constexpr StringLiteral getMnemonic() { return {"struct"}; }
  static Type parse(AsmParser &odsParser);
  void print(AsmPrinter &odsPrinter) const;

  // Accessors
  ASTRecordDeclInterface getAst() const;
  ArrayRef<Type> getMembers() const;
  StringAttr getName() const;
  StructType::RecordKind getKind() const;
  bool getIncomplete() const;
  bool getPacked() const;
  void dropAst();

  // Predicates
  bool isClass() const { return getKind() == RecordKind::Class; };
  bool isStruct() const { return getKind() == RecordKind::Struct; };
  bool isUnion() const { return getKind() == RecordKind::Union; };
  bool isComplete() const { return !isIncomplete(); };
  bool isIncomplete() const;

  // Utilities
  Type getLargestMember(const DataLayout &dataLayout) const;
  size_t getNumElements() const { return getMembers().size(); };
  std::string getKindAsStr() {
    switch (getKind()) {
    case RecordKind::Class:
      return "class";
    case RecordKind::Union:
      return "union";
    case RecordKind::Struct:
      return "struct";
    }
  }
  std::string getPrefixedName() {
    return getKindAsStr() + "." + getName().getValue().str();
  }

  /// Complete the struct type by mutating its members and attributes.
  void complete(ArrayRef<Type> members, bool packed,
                ASTRecordDeclInterface ast = {});

  /// DataLayoutTypeInterface methods.
  unsigned getTypeSizeInBits(const DataLayout &dataLayout,
                             DataLayoutEntryListRef params) const;
  unsigned getABIAlignment(const DataLayout &dataLayout,
                           DataLayoutEntryListRef params) const;
  unsigned getPreferredAlignment(const DataLayout &dataLayout,
                                 DataLayoutEntryListRef params) const;

  // Utilities for lazily computing and cacheing data layout info.
private:
  mutable Type largestMember{};
  mutable std::optional<bool> padded{};
  mutable std::optional<unsigned> size{}, align{};
  bool isPadded(const DataLayout &dataLayout) const;
  void computeSizeAndAlignment(const DataLayout &dataLayout) const;
};

} // namespace cir
} // namespace mlir

#endif // MLIR_DIALECT_CIR_IR_CIRTYPES_H_<|MERGE_RESOLUTION|>--- conflicted
+++ resolved
@@ -41,15 +41,44 @@
 
 /// Each unique clang::RecordDecl is mapped to a `cir.struct` and any object in
 /// C/C++ that has a struct type will have a `cir.struct` in CIR.
+///
+/// There are three possivle formats for this type:
+///
+///  - Identified and complete structs: unique name and a known body.
+///  - Identified and incomplete structs: unique name and unkonwn body.
+///  - Anonymous structs: no name and a known body.
+///
+/// Identified structs are uniqued by their name, and anonymous structs are
+/// uniqued by their body. This means that two anonymous structs with the same
+/// body will be the same type, and two identified structs with the same name
+/// will be the same type. Attempting to build a struct with a existing name,
+/// but a different body will result in an error.
+///
+/// A few examples:
+///
+/// ```mlir
+///     !complete = !cir.struct<struct "complete" {!cir.int<u, 8>}>
+///     !incomplete = !cir.struct<struct "incomplete" incomplete>
+///     !anonymous = !cir.struct<struct {!cir.int<u, 8>}>
+/// ```
+///
+/// Incomplete structs are mutable, meaning the can be later completed with a
+/// body automatically updating in place every type in the code that uses the
+/// incomplete struct. Mutability allows for recursive types to be represented,
+/// meaning the struct can have members that refer to itself. This is useful for
+/// representing recursive records and is implemented through a special syntax.
+/// In the example below, the `Node` struct has a member that is a pointer to a
+/// `Node` struct:
+///
+/// ```mlir
+///     !struct = !cir.struct<struct "Node" {!cir.ptr<!cir.struct<struct
+///     "Node">>}>
+/// ```
 class StructType
     : public Type::TypeBase<StructType, Type, detail::StructTypeStorage,
-<<<<<<< HEAD
                             DataLayoutTypeInterface::Trait,
                             TypeTrait::IsMutable> {
-=======
-                            DataLayoutTypeInterface::Trait> {
   // FIXME(cir): migrate this type to Tablegen once mutable types are supported.
->>>>>>> d4efccd0
 public:
   using Base::Base;
   using Base::getChecked;
