//===- CIRTypes.h - MLIR CIR Types ------------------------------*- C++ -*-===//
//
// Part of the LLVM Project, under the Apache License v2.0 with LLVM Exceptions.
// See https://llvm.org/LICENSE.txt for license information.
// SPDX-License-Identifier: Apache-2.0 WITH LLVM-exception
//
//===----------------------------------------------------------------------===//
//
// This file declares the types in the CIR dialect.
//
//===----------------------------------------------------------------------===//

#ifndef CLANG_CIR_DIALECT_IR_CIRTYPES_H
#define CLANG_CIR_DIALECT_IR_CIRTYPES_H

#include "mlir/IR/BuiltinAttributes.h"
#include "mlir/IR/Types.h"
#include "mlir/Interfaces/DataLayoutInterfaces.h"
#include "clang/CIR/Dialect/IR/CIROpsEnums.h"
#include "clang/CIR/Interfaces/ASTAttrInterfaces.h"
<<<<<<< HEAD
#include "clang/CIR/Interfaces/CIRFPTypeInterface.h"
=======
#include "clang/CIR/Interfaces/CIRTypeInterfaces.h"
>>>>>>> bfe865b9

namespace cir {
namespace detail {
struct RecordTypeStorage;
} // namespace detail
<<<<<<< HEAD

bool isAnyFloatingPointType(mlir::Type t);
bool isScalarType(mlir::Type t);
bool isFPOrFPVectorTy(mlir::Type);
bool isIntOrIntVectorTy(mlir::Type);
=======

bool isValidFundamentalIntWidth(unsigned width);

// Returns true if the type is a CIR sized type.
bool isSized(mlir::Type ty);

//===----------------------------------------------------------------------===//
// AddressSpace helpers
//===----------------------------------------------------------------------===//

cir::AddressSpace toCIRAddressSpace(clang::LangAS langAS);

constexpr unsigned getAsUnsignedValue(cir::AddressSpace as) {
  return static_cast<unsigned>(as);
}

inline constexpr unsigned TargetAddressSpaceOffset =
    cir::getMaxEnumValForAddressSpace();

// Target address space is used for target-specific address spaces that are not
// part of the enum. Its value is represented as an offset from the maximum
// value of the enum. Make sure that it is always the last enum value.
static_assert(getAsUnsignedValue(cir::AddressSpace::Target) ==
                  cir::getMaxEnumValForAddressSpace(),
              "Target address space must be the last enum value");

constexpr bool isTargetAddressSpace(cir::AddressSpace as) {
  return getAsUnsignedValue(as) >= cir::getMaxEnumValForAddressSpace();
}

constexpr bool isLangAddressSpace(cir::AddressSpace as) {
  return !isTargetAddressSpace(as);
}

constexpr unsigned getTargetAddressSpaceValue(cir::AddressSpace as) {
  assert(isTargetAddressSpace(as) && "expected target address space");
  return getAsUnsignedValue(as) - TargetAddressSpaceOffset;
}

constexpr cir::AddressSpace computeTargetAddressSpace(unsigned v) {
  return static_cast<cir::AddressSpace>(v + TargetAddressSpaceOffset);
}

>>>>>>> bfe865b9
} // namespace cir

mlir::ParseResult parseAddrSpaceAttribute(mlir::AsmParser &p,
                                          mlir::Attribute &addrSpaceAttr);
void printAddrSpaceAttribute(mlir::AsmPrinter &p,
                             mlir::Attribute addrSpaceAttr);

//===----------------------------------------------------------------------===//
// CIR Dialect Tablegen'd Types
//===----------------------------------------------------------------------===//

namespace cir {

#include "clang/CIR/Dialect/IR/CIRTypeConstraints.h.inc"

class AddressSpaceAttr;

} // namespace cir

#define GET_TYPEDEF_CLASSES
#include "clang/CIR/Dialect/IR/CIROpsTypes.h.inc"

#endif // CLANG_CIR_DIALECT_IR_CIRTYPES_H<|MERGE_RESOLUTION|>--- conflicted
+++ resolved
@@ -18,23 +18,12 @@
 #include "mlir/Interfaces/DataLayoutInterfaces.h"
 #include "clang/CIR/Dialect/IR/CIROpsEnums.h"
 #include "clang/CIR/Interfaces/ASTAttrInterfaces.h"
-<<<<<<< HEAD
-#include "clang/CIR/Interfaces/CIRFPTypeInterface.h"
-=======
 #include "clang/CIR/Interfaces/CIRTypeInterfaces.h"
->>>>>>> bfe865b9
 
 namespace cir {
 namespace detail {
 struct RecordTypeStorage;
 } // namespace detail
-<<<<<<< HEAD
-
-bool isAnyFloatingPointType(mlir::Type t);
-bool isScalarType(mlir::Type t);
-bool isFPOrFPVectorTy(mlir::Type);
-bool isIntOrIntVectorTy(mlir::Type);
-=======
 
 bool isValidFundamentalIntWidth(unsigned width);
 
@@ -78,13 +67,7 @@
   return static_cast<cir::AddressSpace>(v + TargetAddressSpaceOffset);
 }
 
->>>>>>> bfe865b9
 } // namespace cir
-
-mlir::ParseResult parseAddrSpaceAttribute(mlir::AsmParser &p,
-                                          mlir::Attribute &addrSpaceAttr);
-void printAddrSpaceAttribute(mlir::AsmPrinter &p,
-                             mlir::Attribute addrSpaceAttr);
 
 //===----------------------------------------------------------------------===//
 // CIR Dialect Tablegen'd Types
