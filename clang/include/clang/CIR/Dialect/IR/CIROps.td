--- conflicted
+++ resolved
@@ -3142,11 +3142,7 @@
 }
 
 //===----------------------------------------------------------------------===//
-<<<<<<< HEAD
-// BaseClassAddr
-=======
 // BaseClassAddr & DerivedClassAddrOp
->>>>>>> fca6e2cd
 //===----------------------------------------------------------------------===//
 
 def BaseClassAddrOp : CIR_Op<"base_class_addr"> {
@@ -3186,10 +3182,6 @@
     `)` `[` $offset `]` `->` qualified(type($base_addr)) attr-dict
   }];
 
-<<<<<<< HEAD
-  // FIXME: add verifier.
-  // Check whether both src/dst pointee's are compatible.
-=======
   // The validity of the relationship of derived and base cannot
   // yet be verified, currently not worth adding such a feature
   // just for this.
@@ -3247,7 +3239,6 @@
   // The validity of the relationship of derived and base cannot
   // yet be verified, currently not worth adding such a feature
   // just for this.
->>>>>>> fca6e2cd
   let hasVerifier = 0;
 }
 
@@ -4054,8 +4045,6 @@
     `:` qualified(type($dst)) `,` type($len)
   }];
 }
-<<<<<<< HEAD
-=======
 //===----------------------------------------------------------------------===//
 // MemSetOp
 //===----------------------------------------------------------------------===//
@@ -4086,7 +4075,6 @@
   }];
   let hasVerifier = 0;
 }
->>>>>>> fca6e2cd
 
 //===----------------------------------------------------------------------===//
 // MemChrOp
@@ -5089,15 +5077,5 @@
 
   let hasVerifier = 0;
 }
-<<<<<<< HEAD
-
-def UndefOp : CIR_Op<"undef", [Pure]> {
-  let summary = "Creates an undefined value of CIR dialect type.";
-  let description = [{ `cir.undef` is similar to the one in the LLVM IR dialect }];
-  let results = (outs AnyType:$res);
-  let assemblyFormat = "attr-dict `:` type($res)";
-}
-=======
->>>>>>> fca6e2cd
 
 #endif // LLVM_CLANG_CIR_DIALECT_IR_CIROPS