--- conflicted
+++ resolved
@@ -431,12 +431,7 @@
   let results = (outs CIR_PointerType:$result);
 
   let assemblyFormat = [{
-<<<<<<< HEAD
-    `(` $base `:` qualified(type($base)) `,` $stride `:` qualified(type($stride))(`,` $noWrapFlags^)?`)`
-    `,` qualified(type($result)) attr-dict
-=======
-    $base`,` $stride `:` functional-type(operands, results) attr-dict
->>>>>>> c5434814
+    ($noWrapFlags^)? $base`,` $stride `:` functional-type(operands, results) attr-dict
   }];
 
   let extraClassDeclaration = [{
