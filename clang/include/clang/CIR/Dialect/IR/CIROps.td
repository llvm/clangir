--- conflicted
+++ resolved
@@ -1135,109 +1135,6 @@
 }
 
 //===----------------------------------------------------------------------===//
-<<<<<<< HEAD
-=======
-// LoopOp
-//===----------------------------------------------------------------------===//
-
-def LoopOpKind_For : I32EnumAttrCase<"For", 1, "for">;
-
-def LoopOpKind : I32EnumAttr<
-    "LoopOpKind",
-    "Loop kind",
-    [LoopOpKind_For]> {
-  let cppNamespace = "::mlir::cir";
-}
-
-def LoopOp : CIR_Op<"loop",
-      [LoopOpInterface,
-       DeclareOpInterfaceMethods<LoopLikeOpInterface>,
-       DeclareOpInterfaceMethods<RegionBranchOpInterface>,
-       RecursivelySpeculatable, NoRegionArguments]> {
-  let summary = "Loop";
-  let description = [{
-    `cir.loop` represents C/C++ loop forms. It defines 3 blocks:
-    - `cond`: region can contain multiple blocks, terminated by regular
-    `cir.yield` when control should yield back to the parent, and
-    `cir.continue` when execution continues to the next region.
-    The region destination depends on the loop form specified.
-    - `step`: region with one block, containing code to compute the
-    loop step, must be terminated with `cir.yield`.
-    - `body`: region for the loop's body, can contain an arbitrary
-    number of blocks.
-
-    The loop form: `for`, `while` and `dowhile` must also be specified and
-    each implies the loop regions execution order.
-
-    ```mlir
-      // while (true) {
-      //  i = i + 1;
-      // }
-      cir.loop while(cond :  {
-        cir.continue
-      }, step :  {
-        cir.yield
-      })  {
-        %3 = cir.load %1 : cir.ptr <i32>, i32
-        %4 = cir.const(1 : i32) : i32
-        %5 = cir.binop(add, %3, %4) : i32
-        cir.store %5, %1 : i32, cir.ptr <i32>
-        cir.yield
-      }
-    ```
-  }];
-
-  let arguments = (ins Arg<LoopOpKind, "loop kind">:$kind);
-  let regions = (region AnyRegion:$cond, AnyRegion:$body,
-                        SizedRegion<1>:$step);
-
-  let assemblyFormat = [{
-    $kind
-    `(`
-    `cond` `:` $cond `,`
-    `step` `:` $step
-    `)`
-    $body
-    attr-dict
-  }];
-
-  let skipDefaultBuilders = 1;
-  let builders = [
-    OpBuilder<(ins
-      "cir::LoopOpKind":$kind,
-      CArg<"function_ref<void(OpBuilder &, Location)>",
-           "nullptr">:$condBuilder,
-      CArg<"function_ref<void(OpBuilder &, Location)>",
-           "nullptr">:$bodyBuilder,
-      CArg<"function_ref<void(OpBuilder &, Location)>",
-           "nullptr">:$stepBuilder
-      )>
-  ];
-
-  let hasVerifier = 1;
-
-  let extraClassDeclaration = [{
-    Region *maybeGetStep() {
-      if (getKind() == LoopOpKind::For)
-        return &getStep();
-      return nullptr;
-    }
-
-    llvm::SmallVector<Region *> getRegionsInExecutionOrder() {
-      switch(getKind()) {
-      case LoopOpKind::For:
-        return llvm::SmallVector<Region *, 3>{&getCond(), &getBody(), &getStep()};
-      case LoopOpKind::While:
-        return llvm::SmallVector<Region *, 2>{&getCond(), &getBody()};
-      case LoopOpKind::DoWhile:
-        return llvm::SmallVector<Region *, 2>{&getBody(), &getCond()};
-      }
-    }
-  }];
-}
-
-//===----------------------------------------------------------------------===//
->>>>>>> a3e92f76
 // While & DoWhileOp
 //===----------------------------------------------------------------------===//
 
