--- conflicted
+++ resolved
@@ -3570,8 +3570,6 @@
     attr-dict
   }];
 
-<<<<<<< HEAD
-=======
   let extraClassDeclaration = [{
   private:
     mlir::Region *getCatchLastRegion();
@@ -3581,7 +3579,6 @@
     bool isCatchAllOnly();
   }];
 
->>>>>>> 4c44bf14
   // Everything already covered elsewhere.
   let hasVerifier = 0;
   let builders = [
