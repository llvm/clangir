//===-- CIROps.td - CIR dialect definition -----------------*- tablegen -*-===//
//
// Part of the LLVM Project, under the Apache License v2.0 with LLVM Exceptions.
// See https://llvm.org/LICENSE.txt for license information.
// SPDX-License-Identifier: Apache-2.0 WITH LLVM-exception
//
//===----------------------------------------------------------------------===//
///
/// \file
/// Definition of the CIR dialect
///
//===----------------------------------------------------------------------===//

#ifndef MLIR_CIR_DIALECT_CIR_OPS
#define MLIR_CIR_DIALECT_CIR_OPS

include "clang/CIR/Dialect/IR/CIRDialect.td"
include "clang/CIR/Dialect/IR/CIRTypes.td"
include "clang/CIR/Dialect/IR/CIRAttrs.td"

include "clang/CIR/Interfaces/ASTAttrInterfaces.td"

include "mlir/Interfaces/CallInterfaces.td"
include "mlir/Interfaces/ControlFlowInterfaces.td"
include "mlir/Interfaces/FunctionInterfaces.td"
include "mlir/Interfaces/InferTypeOpInterface.td"
include "mlir/Interfaces/LoopLikeInterface.td"
include "mlir/Interfaces/SideEffectInterfaces.td"

include "mlir/IR/BuiltinAttributeInterfaces.td"
include "mlir/IR/EnumAttr.td"
include "mlir/IR/SymbolInterfaces.td"

//===----------------------------------------------------------------------===//
// CIR Ops
//===----------------------------------------------------------------------===//

class CIR_Op<string mnemonic, list<Trait> traits = []> :
    Op<CIR_Dialect, mnemonic, traits>;

//===----------------------------------------------------------------------===//
// CastOp
//===----------------------------------------------------------------------===//

// The enumaration value isn't in sync with clang.
def CK_IntegralToBoolean : I32EnumAttrCase<"int_to_bool", 1>;
def CK_ArrayToPointerDecay : I32EnumAttrCase<"array_to_ptrdecay", 2>;
def CK_IntegralCast : I32EnumAttrCase<"integral", 3>;
def CK_BitCast : I32EnumAttrCase<"bitcast", 4>;
def CK_FloatingCast : I32EnumAttrCase<"floating", 5>;
def CK_PtrToBoolean : I32EnumAttrCase<"ptr_to_bool", 6>;
def CK_FloatToIntegral : I32EnumAttrCase<"float_to_int", 7>;
def CK_IntegralToPointer : I32EnumAttrCase<"int_to_ptr", 8>;
def CK_PointerToIntegral : I32EnumAttrCase<"ptr_to_int", 9>;
def CK_FloatToBoolean : I32EnumAttrCase<"float_to_bool", 10>;
def CK_BooleanToIntegral : I32EnumAttrCase<"bool_to_int", 11>;
def CK_IntegralToFloat : I32EnumAttrCase<"int_to_float", 12>;
def CK_BooleanToFloat : I32EnumAttrCase<"bool_to_float", 13>;

def CastKind : I32EnumAttr<
    "CastKind",
    "cast kind",
    [CK_IntegralToBoolean, CK_ArrayToPointerDecay, CK_IntegralCast,
     CK_BitCast, CK_FloatingCast, CK_PtrToBoolean, CK_FloatToIntegral,
     CK_IntegralToPointer, CK_PointerToIntegral, CK_FloatToBoolean,
     CK_BooleanToIntegral, CK_IntegralToFloat, CK_BooleanToFloat]> {
  let cppNamespace = "::mlir::cir";
}

def CastOp : CIR_Op<"cast", [Pure]> {
  // FIXME: not all conversions are free of side effects.
  let summary = "Conversion between values of different types";
  let description = [{
    Apply C/C++ usual conversions rules between values. Currently supported kinds:

    - `array_to_ptrdecay`
    - `bitcast`
    - `integral`
    - `int_to_bool`
    - `int_to_float`
    - `floating`
    - `float_to_int`
    - `float_to_bool`
    - `ptr_to_int`
    - `ptr_to_bool`
    - `bool_to_int`
    - `bool_to_float`

    This is effectively a subset of the rules from
    `llvm-project/clang/include/clang/AST/OperationKinds.def`; but note that some
    of the conversions aren't implemented in terms of `cir.cast`, `lvalue-to-rvalue`
    for instance is modeled as a regular `cir.load`.

    ```mlir
    %4 = cir.cast (int_to_bool, %3 : i32), !cir.bool
    ...
    %x = cir.cast(array_to_ptrdecay, %0 : !cir.ptr<!cir.array<i32 x 10>>), !cir.ptr<i32>
    ```
  }];

  let arguments = (ins CastKind:$kind, CIR_AnyType:$src);
  let results = (outs CIR_AnyType:$result);

  let assemblyFormat = [{
    `(` $kind `,` $src `:` type($src) `)`
    `,` type($result) attr-dict
  }];

  // The input and output types should match the cast kind.
  let hasVerifier = 1;
}

//===----------------------------------------------------------------------===//
// ObjSizeOp
//===----------------------------------------------------------------------===//

def SizeInfoTypeMin : I32EnumAttrCase<"min", 0>;
def SizeInfoTypeMax : I32EnumAttrCase<"max", 1>;

def SizeInfoType : I32EnumAttr<
    "SizeInfoType",
    "size info type",
    [SizeInfoTypeMin, SizeInfoTypeMax]> {
  let cppNamespace = "::mlir::cir";
}

def ObjSizeOp : CIR_Op<"objsize", [Pure]> {
  let summary = "Conversion between values of different types";
  let description = [{
  }];

  let arguments = (ins CIR_PointerType:$ptr, SizeInfoType:$kind,
                   UnitAttr:$dynamic);
  let results = (outs CIR_IntType:$result);

  let assemblyFormat = [{
    `(`
        $ptr `:` type($ptr) `,`
        $kind
        (`,` `dynamic` $dynamic^)?
    `)`
    `->` type($result) attr-dict
  }];

  // Nothing to verify that isn't already covered by constraints.
  let hasVerifier = 0;
}

//===----------------------------------------------------------------------===//
// PtrDiffOp
//===----------------------------------------------------------------------===//

def PtrDiffOp : CIR_Op<"ptr_diff", [Pure, SameTypeOperands]> {

  let summary = "Pointer subtraction arithmetic";
  let description = [{
    `cir.ptr_diff` performs a subtraction between two pointer types with the
    same element type and produces a `mlir::cir::IntType` result.

    Note that the result considers the pointer size according to the ABI for
    the pointee sizes, e.g. the subtraction between two `!cir.ptr<!u64i>` might
    yield 1, meaning 8 bytes, whereas for `void` or function type pointees,
    yielding 8 means 8 bytes.

    ```mlir
    %7 = "cir.ptr_diff"(%0, %1) : !cir.ptr<!u64i> -> !u64i
    ```
  }];

  let results = (outs CIR_IntType:$result);
  let arguments = (ins CIR_PointerType:$lhs, CIR_PointerType:$rhs);

  let assemblyFormat = [{
    `(` $lhs `,` $rhs  `)` `:` qualified(type($lhs)) `->` qualified(type($result)) attr-dict
  }];

  // Already covered by the traits
  let hasVerifier = 0;
}

//===----------------------------------------------------------------------===//
// PtrStrideOp
//===----------------------------------------------------------------------===//

def SameFirstOperandAndResultType :
  NativeOpTrait<"SameFirstOperandAndResultType">;

def PtrStrideOp : CIR_Op<"ptr_stride",
                         [Pure, SameFirstOperandAndResultType]> {
  let summary = "Pointer access with stride";
  let description = [{
    Given a base pointer as first operand, provides a new pointer after applying
    a stride (second operand).

    ```mlir
    %3 = cir.const(0 : i32) : i32
    %4 = cir.ptr_stride(%2 : !cir.ptr<i32>, %3 : i32), !cir.ptr<i32>
    ```
  }];

  let arguments = (ins CIR_PointerType:$base, CIR_IntType:$stride);
  let results = (outs CIR_PointerType:$result);

  let assemblyFormat = [{
    `(` $base `:` qualified(type($base)) `,` $stride `:` qualified(type($stride)) `)`
    `,` qualified(type($result)) attr-dict
  }];

  let extraClassDeclaration = [{
    // Get type pointed by the base pointer.
    mlir::Type getElementTy() {
      return getBase().getType().cast<mlir::cir::PointerType>().getPointee();
    }
  }];

  // SameFirstOperandAndResultType already checks all we need.
  let hasVerifier = 0;
}

//===----------------------------------------------------------------------===//
// ConstantOp
//===----------------------------------------------------------------------===//

def ConstantOp : CIR_Op<"const",
    [ConstantLike, Pure]> {
  // FIXME: Use SameOperandsAndResultType or similar and prevent eye bleeding
  // type repetition in the assembly form.

  let summary = "Defines a CIR constant";
  let description = [{
    The `cir.const` operation turns a literal into an SSA value. The data is
    attached to the operation as an attribute.

    ```mlir
      %0 = cir.const(42 : i32) : i32
      %1 = cir.const(4.2 : f32) : f32
      %2 = cir.const(nullptr : !cir.ptr<i32>) : !cir.ptr<i32>
    ```
  }];

  // The constant operation takes an attribute as the only input.
  let arguments = (ins TypedAttrInterface:$value);

  // The constant operation returns a single value of CIR_AnyType.
  let results = (outs CIR_AnyType:$res);

  let assemblyFormat = [{
    `(` custom<ConstantValue>($value) `)` attr-dict `:` type($res)
  }];

  let hasVerifier = 1;

  let extraClassDeclaration = [{
     bool isNullPtr() {
      if (const auto ptrAttr = getValue().dyn_cast<mlir::cir::ConstPtrAttr>())
       return ptrAttr.isNullValue();
      return false;
     }
  }];

  let hasFolder = 1;
}

//===----------------------------------------------------------------------===//
// AllocaOp
//===----------------------------------------------------------------------===//

class AllocaTypesMatchWith<string summary, string lhsArg, string rhsArg,
                     string transform, string comparator = "std::equal_to<>()">
  : PredOpTrait<summary, CPred<
      comparator # "(" #
      !subst("$_self", "$" # lhsArg # ".getType()", transform) #
             ", $" # rhsArg # ")">> {
  string lhs = lhsArg;
  string rhs = rhsArg;
  string transformer = transform;
}

def AllocaOp : CIR_Op<"alloca", [
  AllocaTypesMatchWith<"'allocaType' matches pointee type of 'addr'",
                 "addr", "allocaType",
                 "$_self.cast<PointerType>().getPointee()">]> {
  let summary = "Defines a scope-local variable";
  let description = [{
    The `cir.alloca` operation defines a scope-local variable.

    The presence `init` attribute indicates that the local variable represented
    by this alloca was originally initialized in C/C++ source code. In such
    cases, the first use contains the initialization (a cir.store, a cir.call
    to a ctor, etc).

    The `dynAllocSize` specifies the size to dynamically allocate on the stack
    and ignores the allocation size based on the original type. This is useful
    when handling VLAs and is omitted when declaring regular local variables.

    The result type is a pointer to the input's type.

    Example:

    ```mlir
    // int count = 3;
    %0 = cir.alloca i32, !cir.ptr<i32>, ["count", init] {alignment = 4 : i64}

    // int *ptr;
    %1 = cir.alloca !cir.ptr<i32>, cir.ptr <!cir.ptr<i32>>, ["ptr"] {alignment = 8 : i64}
    ...
    ```
  }];

  let arguments = (ins
    Optional<CIR_IntType>:$dynAllocSize,
    TypeAttr:$allocaType,
    StrAttr:$name,
    UnitAttr:$init,
    ConfinedAttr<OptionalAttr<I64Attr>, [IntMinValue<0>]>:$alignment,
    OptionalAttr<ASTVarDeclInterface>:$ast
  );

  let results = (outs Res<CIR_PointerType, "",
                      [MemAlloc<AutomaticAllocationScopeResource>]>:$addr);

  let skipDefaultBuilders = 1;
  let builders = [
    OpBuilder<(ins "Type":$addr, "Type":$allocaType,
                   "StringRef":$name,
                   "IntegerAttr":$alignment)>,

    OpBuilder<(ins "Type":$addr,
                   "Type":$allocaType,
                   "StringRef":$name,
                   "IntegerAttr":$alignment,
                   "Value":$dynAllocSize),
    [{
      if (dynAllocSize)
        $_state.addOperands(dynAllocSize);
      build($_builder, $_state, addr, allocaType, name, alignment);
    }]>
  ];

  let extraClassDeclaration = [{
    // Whether the alloca input type is a pointer.
    bool isPointerType() { return getAllocaType().isa<::mlir::cir::PointerType>(); }

    bool isDynamic() { return (bool)getDynAllocSize(); }
  }];

  // FIXME: we should not be printing `cir.ptr` below, that should come
  // from the pointer type directly.
  let assemblyFormat = [{
    $allocaType `,` `cir.ptr` type($addr) `,`
    ($dynAllocSize^ `:` type($dynAllocSize) `,`)?
    `[` $name
       (`,` `init` $init^)?
    `]`
    (`ast` $ast^)? attr-dict
  }];

  let hasVerifier = 0;
}

//===----------------------------------------------------------------------===//
// LoadOp
//===----------------------------------------------------------------------===//

def LoadOp : CIR_Op<"load", [
  TypesMatchWith<"type of 'result' matches pointee type of 'addr'",
                 "addr", "result",
                 "$_self.cast<PointerType>().getPointee()">]> {

  let summary = "Load value from memory adddress";
  let description = [{
    `cir.load` reads a value (lvalue to rvalue conversion) given an address
    backed up by a `cir.ptr` type. A unit attribute `deref` can be used to
    mark the resulting value as used by another operation to dereference
    a pointer.

    Example:

    ```mlir

    // Read from local variable, address in %0.
    %1 = cir.load %0 : !cir.ptr<i32>, i32

    // Load address from memory at address %0. %3 is used by at least one
    // operation that dereferences a pointer.
    %3 = cir.load deref %0 : cir.ptr <!cir.ptr<i32>>
    ```
  }];

  let arguments = (ins Arg<CIR_PointerType, "the address to load from",
                           [MemRead]>:$addr, UnitAttr:$isDeref);
  let results = (outs CIR_AnyType:$result);

  // FIXME: we should not be printing `cir.ptr` below, that should come
  // from the pointer type directly.
  let assemblyFormat = [{
    (`deref` $isDeref^)? $addr `:` `cir.ptr` type($addr) `,`
                                   type($result) attr-dict
  }];

  // FIXME: add verifier.
}

//===----------------------------------------------------------------------===//
// StoreOp
//===----------------------------------------------------------------------===//

def StoreOp : CIR_Op<"store", [
  TypesMatchWith<"type of 'value' matches pointee type of 'addr'",
                 "addr", "value",
                 "$_self.cast<PointerType>().getPointee()">]> {

  let summary = "Store value to memory address";
  let description = [{
    `cir.store` stores a value (first operand) to the memory address specified
    in the second operand.

    Example:

    ```mlir
    // Store a function argument to local storage, address in %0.
    cir.store %arg0, %0 : i32, !cir.ptr<i32>
    ```
  }];

  let arguments = (ins CIR_AnyType:$value,
                       Arg<CIR_PointerType, "the address to store the value",
                           [MemWrite]>:$addr);

  // FIXME: we should not be printing `cir.ptr` below, that should come
  // from the pointer type directly.
  let assemblyFormat =
      "$value `,` $addr attr-dict `:` type($value) `,` `cir.ptr` type($addr)";

  // FIXME: add verifier.
}

//===----------------------------------------------------------------------===//
// ReturnOp
//===----------------------------------------------------------------------===//

def ReturnOp : CIR_Op<"return", [HasParent<"FuncOp, ScopeOp, IfOp, SwitchOp, LoopOp">,
                                 Terminator]> {
  let summary = "Return from function";
  let description = [{
    The "return" operation represents a return operation within a function.
    The operation takes an optional operand and produces no results.
    The operand type must match the signature of the function that contains
    the operation.

    ```mlir
      func @foo() -> i32 {
        ...
        cir.return %0 : i32
      }
    ```
  }];

  // The return operation takes an optional input operand to return. This
  // value must match the return type of the enclosing function.
  let arguments = (ins Variadic<CIR_AnyType>:$input);

  // The return operation only emits the input in the format if it is present.
  let assemblyFormat = "($input^ `:` type($input))? attr-dict ";

  // Allow building a ReturnOp with no return operand.
  let builders = [
    OpBuilder<(ins), [{ build($_builder, $_state, std::nullopt); }]>
  ];

  // Provide extra utility definitions on the c++ operation class definition.
  let extraClassDeclaration = [{
    bool hasOperand() { return getNumOperands() != 0; }
  }];

  let hasVerifier = 1;
}

//===----------------------------------------------------------------------===//
// IfOp
//===----------------------------------------------------------------------===//

def IfOp : CIR_Op<"if",
      [DeclareOpInterfaceMethods<RegionBranchOpInterface>,
       RecursivelySpeculatable, AutomaticAllocationScope, NoRegionArguments]> {
  let summary = "The if-then-else operation";
  let description = [{
    The `cir.if` operation represents an if-then-else construct for
    conditionally executing two regions of code. The operand is a `cir.bool`
    type.

    Examples:

    ```mlir
    cir.if %b  {
      ...
    } else {
      ...
    }

    cir.if %c  {
      ...
    }

    cir.if %c  {
      ...
      cir.br ^a
    ^a:
      cir.yield
    }
    ```

    `cir.if` defines no values and the 'else' can be omitted. `cir.yield` must
    explicitly terminate the region if it has more than one block.
  }];
  let arguments = (ins CIR_BoolType:$condition);
  let regions = (region AnyRegion:$thenRegion, AnyRegion:$elseRegion);

  let hasCustomAssemblyFormat = 1;
  let hasVerifier = 1;

  let skipDefaultBuilders = 1;
  let builders = [
    OpBuilder<(ins "Value":$cond, "bool":$withElseRegion,
      CArg<"function_ref<void(OpBuilder &, Location)>",
           "buildTerminatedBody">:$thenBuilder,
      CArg<"function_ref<void(OpBuilder &, Location)>",
           "nullptr">:$elseBuilder)>
  ];
}

//===----------------------------------------------------------------------===//
// TernaryOp
//===----------------------------------------------------------------------===//

def TernaryOp : CIR_Op<"ternary",
      [DeclareOpInterfaceMethods<RegionBranchOpInterface>,
       RecursivelySpeculatable, AutomaticAllocationScope, NoRegionArguments]> {
  let summary = "The `cond ? a : b` C/C++ ternary operation";
  let description = [{
    The `cir.ternary` operation represents C/C++ ternary, much like a `select`
    operation. First argument is a `cir.bool` condition to evaluate, followed
    by two regions to execute (true or false). This is different from `cir.if`
    since each region is one block sized and the `cir.yield` closing the block
    scope should have one argument.

    Example:

    ```mlir
    // x = cond ? a : b;

    %x = cir.ternary (%cond, true_region {
      ...
      cir.yield %a : i32
    }, false_region {
      ...
      cir.yield %b : i32
    }) -> i32
    ```
  }];
  let arguments = (ins CIR_BoolType:$cond);
  let regions = (region SizedRegion<1>:$trueRegion,
                        SizedRegion<1>:$falseRegion);
  let results = (outs Optional<CIR_AnyType>:$result);

  let skipDefaultBuilders = 1;
  let builders = [
    OpBuilder<(ins "Value":$cond,
      "function_ref<void(OpBuilder &, Location)>":$trueBuilder,
      "function_ref<void(OpBuilder &, Location)>":$falseBuilder)
      >
  ];

  // All constraints already verified elsewhere.
  let hasVerifier = 0;

  let assemblyFormat = [{
    `(` $cond `,`
      `true` $trueRegion `,`
      `false` $falseRegion
    `)` `:` functional-type(operands, results) attr-dict
  }];
}

//===----------------------------------------------------------------------===//
// ConditionOp
//===----------------------------------------------------------------------===//

def ConditionOp : CIR_Op<"condition", [
  Terminator,
  DeclareOpInterfaceMethods<RegionBranchTerminatorOpInterface,
                            ["getSuccessorRegions"]>
]> {
  let summary = "Loop continuation condition.";
  let description = [{
    The `cir.condition` termintes loop's conditional regions. It takes a single
    `cir.bool` operand. if the operand is true, the loop continues, otherwise
    it terminates.
  }];
  let arguments = (ins CIR_BoolType:$condition);
  let assemblyFormat = " `(` $condition `)` attr-dict ";
}

//===----------------------------------------------------------------------===//
// YieldOp
//===----------------------------------------------------------------------===//

def YieldOpKind_BK : I32EnumAttrCase<"Break", 1, "break">;
def YieldOpKind_FT : I32EnumAttrCase<"Fallthrough", 2, "fallthrough">;
def YieldOpKind_CE : I32EnumAttrCase<"Continue", 3, "continue">;
def YieldOpKind_NS : I32EnumAttrCase<"NoSuspend", 4, "nosuspend">;

def YieldOpKind : I32EnumAttr<
    "YieldOpKind",
    "yield kind",
    [YieldOpKind_BK, YieldOpKind_FT, YieldOpKind_CE, YieldOpKind_NS]> {
  let cppNamespace = "::mlir::cir";
}

def YieldOp : CIR_Op<"yield", [ReturnLike, Terminator,
    ParentOneOf<["IfOp", "ScopeOp", "SwitchOp", "LoopOp", "AwaitOp",
                 "TernaryOp", "GlobalOp"]>]> {
  let summary = "Terminate CIR regions";
  let description = [{
    The `cir.yield` operation terminates regions on different CIR operations:
    `cir.if`, `cir.scope`, `cir.switch`, `cir.loop`, `cir.await`, `cir.ternary`
    and `cir.global`.

    Might yield an SSA value and the semantics of how the values are yielded is
    defined by the parent operation.

    Optionally, `cir.yield` can be annotated with extra kind specifiers:
    - `break`: breaking out of the innermost `cir.switch` / `cir.loop` semantics,
    cannot be used if not dominated by these parent operations.
    - `fallthrough`: execution falls to the next region in `cir.switch` case list.
    Only available inside `cir.switch` regions.
    - `continue`: only allowed under `cir.loop`, continue execution to the next
    loop step.
    - `nosuspend`: specific to the `ready` region inside `cir.await` op, it makes
    control-flow to be transfered back to the parent, preventing suspension.

    As a general rule, `cir.yield` must be explicitly used whenever a region has
    more than one block and no terminator, or within `cir.switch` regions not
    `cir.return` terminated.

    Examples:
    ```mlir
    cir.if %4 {
      ...
      cir.yield
    }

    cir.switch (%5) [
      case (equal, 3) {
        ...
        cir.yield fallthrough
      }, ...
    ]

    cir.loop (cond : {...}, step : {...}) {
      ...
      cir.yield continue
    }

    cir.await(init, ready : {
      // Call std::suspend_always::await_ready
      %18 = cir.call @_ZNSt14suspend_always11await_readyEv(...)
      cir.if %18 {
        // yields back to the parent.
        cir.yield nosuspend
      }
      cir.yield // control-flow to the next region for suspension.
    }, ...)

    cir.scope {
      ...
      cir.yield
    }

    %x = cir.scope {
      ...
      cir.yield %val
    }

    %y = cir.ternary {
      ...
      cir.yield %val : i32
    } : i32
    ```
  }];

  let arguments = (ins OptionalAttr<YieldOpKind>:$kind,
                       Variadic<CIR_AnyType>:$args);
  let builders = [
    OpBuilder<(ins), [{ /* nothing to do */ }]>,
    OpBuilder<(ins "YieldOpKind":$kind), [{
      mlir::cir::YieldOpKindAttr kattr = mlir::cir::YieldOpKindAttr::get(
        $_builder.getContext(), kind);
      $_state.addAttribute(getKindAttrName($_state.name), kattr);
    }]>,
    OpBuilder<(ins "ValueRange":$results), [{
      $_state.addOperands(results);
    }]>
  ];

  let assemblyFormat = [{
    ($kind^)? ($args^ `:` type($args))? attr-dict
  }];

  let extraClassDeclaration = [{
    // None of the below
    bool isPlain() {
      return !getKind();
    }
    bool isFallthrough() {
      return !isPlain() && *getKind() == YieldOpKind::Fallthrough;
    }
    bool isBreak() {
      return !isPlain() && *getKind() == YieldOpKind::Break;
    }
    bool isContinue() {
      return !isPlain() && *getKind() == YieldOpKind::Continue;
    }
    bool isNoSuspend() {
      return !isPlain() && *getKind() == YieldOpKind::NoSuspend;
    }
  }];

  let hasVerifier = 1;
}

//===----------------------------------------------------------------------===//
// ScopeOp
//===----------------------------------------------------------------------===//

def ScopeOp : CIR_Op<"scope", [
       DeclareOpInterfaceMethods<RegionBranchOpInterface>,
       RecursivelySpeculatable, AutomaticAllocationScope,
       NoRegionArguments]> {
  let summary = "Represents a C/C++ scope";
  let description = [{
    `cir.scope` contains one region and defines a strict "scope" for all new
    values produced within its blocks.

    The region can contain an arbitrary number of blocks but usually defaults
    to one and can optionally return a value (useful for representing values
    coming out of C++ full-expressions) via `cir.yield`:


    ```mlir
    %rvalue = cir.scope {
      ...
      cir.yield %value
    }
    ```

    If `cir.scope` yields no value, the `cir.yield` can be left out, and
    will be inserted implicitly.
  }];

  let results = (outs Optional<CIR_AnyType>:$results);
  let regions = (region AnyRegion:$scopeRegion);

  let hasVerifier = 1;
  let skipDefaultBuilders = 1;
  let assemblyFormat = [{
    custom<OmittedTerminatorRegion>($scopeRegion) (`:` type($results)^)? attr-dict
  }];

  let builders = [
    // Scopes for yielding values.
    OpBuilder<(ins
              "function_ref<void(OpBuilder &, Type &, Location)>":$scopeBuilder)>,
    // Scopes without yielding values.
    OpBuilder<(ins "function_ref<void(OpBuilder &, Location)>":$scopeBuilder)>
  ];
}

//===----------------------------------------------------------------------===//
// UnaryOp
//===----------------------------------------------------------------------===//

def UnaryOpKind_Inc   : I32EnumAttrCase<"Inc",   1, "inc">;
def UnaryOpKind_Dec   : I32EnumAttrCase<"Dec",   2, "dec">;
def UnaryOpKind_Plus  : I32EnumAttrCase<"Plus",  3, "plus">;
def UnaryOpKind_Minus : I32EnumAttrCase<"Minus", 4, "minus">;
def UnaryOpKind_Not   : I32EnumAttrCase<"Not",   5, "not">;

def UnaryOpKind : I32EnumAttr<
    "UnaryOpKind",
    "unary operation kind",
    [UnaryOpKind_Inc,
     UnaryOpKind_Dec,
     UnaryOpKind_Plus,
     UnaryOpKind_Minus,
     UnaryOpKind_Not,
     ]> {
  let cppNamespace = "::mlir::cir";
}

// FIXME: Pure won't work when we add overloading.
def UnaryOp : CIR_Op<"unary", [Pure, SameOperandsAndResultType]> {
  let summary = "Unary operations";
  let description = [{
    `cir.unary` performs the unary operation according to
    the specified opcode kind: [inc, dec, plus, minus, not].

    Note for inc and dec: the operation corresponds only to the
    addition/subtraction, its input is expect to come from a load
    and the result to be used by a corresponding store.

    It requires one input operand and has one result, both types
    should be the same.

    ```mlir
    %7 = cir.unary(inc, %1) : i32 -> i32
    %8 = cir.unary(dec, %2) : i32 -> i32
    ```
  }];

  let results = (outs CIR_AnyType:$result);
  let arguments = (ins Arg<UnaryOpKind, "unary op kind">:$kind, Arg<CIR_AnyType>:$input);

  let assemblyFormat = [{
      `(` $kind `,` $input `)` `:` type($input) `,` type($result) attr-dict
  }];

  let hasVerifier = 1;
}

//===----------------------------------------------------------------------===//
// BinOp
//===----------------------------------------------------------------------===//

// FIXME: represent Commutative, Idempotent traits for appropriate binops
def BinOpKind_Mul : I32EnumAttrCase<"Mul", 1, "mul">;
def BinOpKind_Div : I32EnumAttrCase<"Div", 2, "div">;
def BinOpKind_Rem : I32EnumAttrCase<"Rem", 3, "rem">;
def BinOpKind_Add : I32EnumAttrCase<"Add", 4, "add">;
def BinOpKind_Sub : I32EnumAttrCase<"Sub", 5, "sub">;
def BinOpKind_And : I32EnumAttrCase<"And", 8, "and">;
def BinOpKind_Xor : I32EnumAttrCase<"Xor", 9, "xor">;
def BinOpKind_Or  : I32EnumAttrCase<"Or", 10, "or">;

def BinOpKind : I32EnumAttr<
    "BinOpKind",
    "binary operation (arith and logic) kind",
    [BinOpKind_Mul, BinOpKind_Div, BinOpKind_Rem,
     BinOpKind_Add, BinOpKind_Sub,
     BinOpKind_And, BinOpKind_Xor,
     BinOpKind_Or]> {
  let cppNamespace = "::mlir::cir";
}

// FIXME: Pure won't work when we add overloading.
def BinOp : CIR_Op<"binop", [Pure,
  SameTypeOperands, SameOperandsAndResultType]> {

  let summary = "Binary operations (arith and logic)";
  let description = [{
    cir.binop performs the binary operation according to
    the specified opcode kind: [mul, div, rem, add, sub,
    and, xor, or].

    It requires two input operands and has one result, all types
    should be the same.

    ```mlir
    %7 = cir.binop(add, %1, %2) : !s32i
    %7 = cir.binop(mul, %1, %2) : !u8i
    ```
  }];

  // TODO: get more accurate than CIR_AnyType
  let results = (outs CIR_AnyType:$result);
  let arguments = (ins Arg<BinOpKind, "binop kind">:$kind,
                       CIR_AnyType:$lhs, CIR_AnyType:$rhs);

  let assemblyFormat = [{
    `(` $kind `,` $lhs `,` $rhs  `)` `:` type($lhs) attr-dict
  }];

  // Already covered by the traits
  let hasVerifier = 0;
}

//===----------------------------------------------------------------------===//
// ShiftOp
//===----------------------------------------------------------------------===//

def ShiftOp : CIR_Op<"shift", [Pure]> {
  let summary = "Shift";
  let description = [{
    Shift `left` or `right`, according to the first operand. Second operand is
    the shift target and the third the amount.

    ```mlir
    %7 = cir.shift(left, %1 : !u64i, %4 : !s32i) -> !u64i
    ```
  }];

  let results = (outs CIR_IntType:$result);
  let arguments = (ins CIR_IntType:$value, CIR_IntType:$amount,
                       UnitAttr:$isShiftleft);

  let assemblyFormat = [{
    `(`
      (`left` $isShiftleft^) : (`right`)?
      `,` $value `:` type($value)
      `,` $amount `:` type($amount)
    `)` `->` type($result) attr-dict
  }];

  // Already covered by the traits
  let hasVerifier = 0;
}

//===----------------------------------------------------------------------===//
// CmpOp
//===----------------------------------------------------------------------===//

def CmpOpKind_LT : I32EnumAttrCase<"lt", 1>;
def CmpOpKind_LE : I32EnumAttrCase<"le", 2>;
def CmpOpKind_GT : I32EnumAttrCase<"gt", 3>;
def CmpOpKind_GE : I32EnumAttrCase<"ge", 4>;
def CmpOpKind_EQ : I32EnumAttrCase<"eq", 5>;
def CmpOpKind_NE : I32EnumAttrCase<"ne", 6>;

def CmpOpKind : I32EnumAttr<
    "CmpOpKind",
    "compare operation kind",
    [CmpOpKind_LT, CmpOpKind_LE, CmpOpKind_GT,
     CmpOpKind_GE, CmpOpKind_EQ, CmpOpKind_NE]> {
  let cppNamespace = "::mlir::cir";
}

// FIXME: Pure might not work when we add overloading.
def CmpOp : CIR_Op<"cmp", [Pure, SameTypeOperands]> {

  let summary = "Compare values two values and produce a boolean result";
  let description = [{
    `cir.cmp` compares two input operands of the same type and produces a
    `cir.bool` result. The kinds of comparison available are:
    [lt,gt,ge,eq,ne]

    ```mlir
    %7 = cir.cmp(gt, %1, %2) : i32, !cir.bool
    ```
  }];

  // TODO: get more accurate than CIR_AnyType
  let results = (outs CIR_AnyType:$result);
  let arguments = (ins Arg<CmpOpKind, "cmp kind">:$kind,
                       CIR_AnyType:$lhs, CIR_AnyType:$rhs);

  let assemblyFormat = [{
    `(` $kind `,` $lhs `,` $rhs  `)` `:` type($lhs) `,` type($result) attr-dict
  }];

  // Already covered by the traits
  let hasVerifier = 0;
}

//===----------------------------------------------------------------------===//
// SwitchOp
//===----------------------------------------------------------------------===//

def CaseOpKind_DT : I32EnumAttrCase<"Default", 1, "default">;
def CaseOpKind_EQ : I32EnumAttrCase<"Equal", 2, "equal">;
def CaseOpKind_AO : I32EnumAttrCase<"Anyof", 3, "anyof">;

def CaseOpKind : I32EnumAttr<
    "CaseOpKind",
    "case kind",
    [CaseOpKind_DT, CaseOpKind_EQ, CaseOpKind_AO]> {
  let cppNamespace = "::mlir::cir";
}

def CaseEltValueListAttr :
  TypedArrayAttrBase<AnyAttr, "cir.switch case value condition"> {
  let constBuilderCall = ?;
}

def CaseAttr : AttrDef<CIR_Dialect, "Case"> {
  // FIXME: value should probably be optional for more clear "default"
  // representation.
  let parameters = (ins "ArrayAttr":$value, "CaseOpKindAttr":$kind);
  let mnemonic = "case";
  let assemblyFormat = "`<` struct(params) `>`";
}

def CaseArrayAttr :
  TypedArrayAttrBase<CaseAttr, "cir.switch case array attribute"> {
  let constBuilderCall = ?;
}

def SwitchOp : CIR_Op<"switch",
      [SameVariadicOperandSize,
       DeclareOpInterfaceMethods<RegionBranchOpInterface>,
       RecursivelySpeculatable, AutomaticAllocationScope, NoRegionArguments]> {
  let summary = "Switch operation";
  let description = [{
    The `cir.switch` operation represents C/C++ switch functionality for
    conditionally executing multiple regions of code. The operand to an switch
    is an integral condition value.

    A variadic list of "case" attribute operands and regions track the possible
    control flow within `cir.switch`. A `case` must be in one of the following forms:
    - `equal, <constant>`: equality of the second case operand against the
    condition.
    - `anyof, [constant-list]`: equals to any of the values in a subsequent
    following list.
    - `default`: any other value.

    Each case region must be explicitly terminated.

    Examples:

    ```mlir
    cir.switch (%b : i32) [
      case (equal, 20) {
        ...
        cir.yield break
      },
      case (anyof, [1, 2, 3] : i32) {
        ...
        cir.return ...
      }
      case (default) {
        ...
        cir.yield fallthrough
      }
    ]
    ```
  }];

  let arguments = (ins CIR_IntType:$condition,
                       OptionalAttr<CaseArrayAttr>:$cases);

  let regions = (region VariadicRegion<AnyRegion>:$regions);

  let hasVerifier = 1;

  let skipDefaultBuilders = 1;
  let builders = [
    OpBuilder<(ins "Value":$condition,
               "function_ref<void(OpBuilder &, Location, OperationState &)>":$switchBuilder)>
  ];

  let assemblyFormat = [{
    custom<SwitchOp>(
      $regions, $cases, $condition, type($condition)
    )
    attr-dict
  }];
}

//===----------------------------------------------------------------------===//
// BrOp
//===----------------------------------------------------------------------===//

def BrOp : CIR_Op<"br",
      [DeclareOpInterfaceMethods<BranchOpInterface, ["getSuccessorForOperands"]>,
     Pure, Terminator]> {
  let summary = "Unconditional branch";
  let description = [{
    The `cir.br` branches unconditionally to a block. Used to represent C/C++
    goto's and general block branching.

    Example:

    ```mlir
      ...
        cir.br ^bb3
      ^bb3:
        cir.return
    ```
  }];

  let builders = [
    OpBuilder<(ins "Block *":$dest,
              CArg<"ValueRange", "{}">:$destOperands), [{
      $_state.addSuccessors(dest);
      $_state.addOperands(destOperands);
    }]>
  ];

  let arguments = (ins Variadic<CIR_AnyType>:$destOperands);
  let successors = (successor AnySuccessor:$dest);
  let assemblyFormat = [{
    $dest (`(` $destOperands^ `:` type($destOperands) `)`)? attr-dict
  }];
}

//===----------------------------------------------------------------------===//
// BrCondOp
//===----------------------------------------------------------------------===//

def BrCondOp : CIR_Op<"brcond",
      [DeclareOpInterfaceMethods<BranchOpInterface, ["getSuccessorForOperands"]>,
       Pure, Terminator, SameVariadicOperandSize]> {
  let summary = "Conditional branch";
  let description = [{
    The `cir.brcond %cond, ^bb0, ^bb1` branches to 'bb0' block in case
    %cond (which must be a !cir.bool type) evaluates to true, otherwise
    it branches to 'bb1'.

    Example:

    ```mlir
      ...
        cir.brcond %a, ^bb3, ^bb4
      ^bb3:
        cir.return
      ^bb4:
        cir.yield
    ```
  }];

  let builders = [
    OpBuilder<(ins "Value":$cond, "Block *":$destTrue, "Block *":$destFalse,
               CArg<"ValueRange", "{}">:$destOperandsTrue,
               CArg<"ValueRange", "{}">:$destOperandsFalse), [{
      $_state.addOperands(cond);
      $_state.addSuccessors(destTrue);
      $_state.addSuccessors(destFalse);
      $_state.addOperands(destOperandsTrue);
      $_state.addOperands(destOperandsFalse);
    }]>
  ];

  let arguments = (ins CIR_BoolType:$cond,
                       Variadic<CIR_AnyType>:$destOperandsTrue,
                       Variadic<CIR_AnyType>:$destOperandsFalse);
  let successors = (successor AnySuccessor:$destTrue, AnySuccessor:$destFalse);
  let assemblyFormat = [{
    $cond
    $destTrue (`(` $destOperandsTrue^ `:` type($destOperandsTrue) `)`)?
    `,`
    $destFalse (`(` $destOperandsFalse^ `:` type($destOperandsFalse) `)`)?
    attr-dict
  }];
}

//===----------------------------------------------------------------------===//
// LoopOp
//===----------------------------------------------------------------------===//

def LoopOpKind_For : I32EnumAttrCase<"For", 1, "for">;
def LoopOpKind_While : I32EnumAttrCase<"While", 2, "while">;
def LoopOpKind_DoWhile : I32EnumAttrCase<"DoWhile", 3, "dowhile">;

def LoopOpKind : I32EnumAttr<
    "LoopOpKind",
    "Loop kind",
    [LoopOpKind_For, LoopOpKind_While, LoopOpKind_DoWhile]> {
  let cppNamespace = "::mlir::cir";
}

def LoopOp : CIR_Op<"loop",
      [DeclareOpInterfaceMethods<LoopLikeOpInterface>,
       DeclareOpInterfaceMethods<RegionBranchOpInterface>,
       RecursivelySpeculatable, NoRegionArguments]> {
  let summary = "Loop";
  let description = [{
    `cir.loop` represents C/C++ loop forms. It defines 3 blocks:
    - `cond`: region can contain multiple blocks, terminated by regular
    `cir.yield` when control should yield back to the parent, and
    `cir.yield continue` when execution continues to another region.
    The region destination depends on the loop form specified.
    - `step`: region with one block, containing code to compute the
    loop step, must be terminated with `cir.yield`.
    - `body`: region for the loop's body, can contain an arbitrary
    number of blocks.

    The loop form: `for`, `while` and `dowhile` must also be specified and
    each implies the loop regions execution order.

    ```mlir
      // while (true) {
      //  i = i + 1;
      // }
      cir.loop while(cond :  {
        cir.yield continue
      }, step :  {
        cir.yield
      })  {
        %3 = cir.load %1 : cir.ptr <i32>, i32
        %4 = cir.const(1 : i32) : i32
        %5 = cir.binop(add, %3, %4) : i32
        cir.store %5, %1 : i32, cir.ptr <i32>
        cir.yield
      }
    ```
  }];

  let arguments = (ins Arg<LoopOpKind, "loop kind">:$kind);
  let regions = (region AnyRegion:$cond, AnyRegion:$body,
                        SizedRegion<1>:$step);

  let assemblyFormat = [{
    $kind
    `(`
    `cond` `:` $cond `,`
    `step` `:` $step
    `)`
    $body
    attr-dict
  }];

  let skipDefaultBuilders = 1;
  let builders = [
    OpBuilder<(ins
      "cir::LoopOpKind":$kind,
      CArg<"function_ref<void(OpBuilder &, Location)>",
           "nullptr">:$condBuilder,
      CArg<"function_ref<void(OpBuilder &, Location)>",
           "nullptr">:$bodyBuilder,
      CArg<"function_ref<void(OpBuilder &, Location)>",
           "nullptr">:$stepBuilder
      )>
  ];

  let hasVerifier = 1;
}

//===----------------------------------------------------------------------===//
// GlobalOp
//===----------------------------------------------------------------------===//

// Linkage types. This is currently a replay of llvm/IR/GlobalValue.h, this is
// currently handy as part of forwarding appropriate linkage types for LLVM
// lowering, specially useful for C++ support.

// Externally visible function
def Global_ExternalLinkage :
  I32EnumAttrCase<"ExternalLinkage", 0, "external">;
// Available for inspection, not emission.
def Global_AvailableExternallyLinkage :
  I32EnumAttrCase<"AvailableExternallyLinkage", 1, "available_externally">;
// Keep one copy of function when linking (inline)
def Global_LinkOnceAnyLinkage :
  I32EnumAttrCase<"LinkOnceAnyLinkage", 2, "linkonce">;
// Same, but only replaced by something equivalent.
def Global_LinkOnceODRLinkage :
  I32EnumAttrCase<"LinkOnceODRLinkage", 3, "linkonce_odr">;
// Keep one copy of named function when linking (weak)
def Global_WeakAnyLinkage :
  I32EnumAttrCase<"WeakAnyLinkage", 4, "weak">;
// Same, but only replaced by something equivalent.
def Global_WeakODRLinkage :
  I32EnumAttrCase<"WeakODRLinkage", 5, "weak_odr">;
// TODO: should we add something like appending linkage too?
// Special purpose, only applies to global arrays
// def Global_AppendingLinkage :
//   I32EnumAttrCase<"AppendingLinkage", 6, "appending">;
// Rename collisions when linking (static functions).
def Global_InternalLinkage :
  I32EnumAttrCase<"InternalLinkage", 7, "internal">;
// Like Internal, but omit from symbol table, prefix it with
// "cir_" to prevent clash with MLIR's symbol "private".
def Global_PrivateLinkage :
  I32EnumAttrCase<"PrivateLinkage", 8, "cir_private">;
// ExternalWeak linkage description.
def Global_ExternalWeakLinkage :
  I32EnumAttrCase<"ExternalWeakLinkage", 9, "extern_weak">;
// Tentative definitions.
def Global_CommonLinkage :
  I32EnumAttrCase<"CommonLinkage", 10, "common">;

/// An enumeration for the kinds of linkage for global values.
def GlobalLinkageKind : I32EnumAttr<
    "GlobalLinkageKind",
    "Linkage type/kind",
    [Global_ExternalLinkage, Global_AvailableExternallyLinkage,
     Global_LinkOnceAnyLinkage, Global_LinkOnceODRLinkage,
     Global_WeakAnyLinkage, Global_WeakODRLinkage,
     Global_InternalLinkage, Global_PrivateLinkage,
     Global_ExternalWeakLinkage, Global_CommonLinkage
     ]> {
  let cppNamespace = "::mlir::cir";
}

def SOB_Undefined : I32EnumAttrCase<"undefined", 1>;
def SOB_Defined : I32EnumAttrCase<"defined", 2>;
def SOB_Trapping : I32EnumAttrCase<"trapping", 3>;

def SignedOverflowBehaviorEnum : I32EnumAttr<
    "SignedOverflowBehavior",
    "the behavior for signed overflow",
    [SOB_Undefined, SOB_Defined, SOB_Trapping]> {
  let cppNamespace = "::mlir::cir::sob";
}


def GlobalOp : CIR_Op<"global", [Symbol, DeclareOpInterfaceMethods<RegionBranchOpInterface>, NoRegionArguments]> {
  let summary = "Declares or defines a global variable";
  let description = [{
    The `cir.global` operation declares or defines a named global variable.

    The backing memory for the variable is allocated statically and is
    described by the type of the variable.

    The operation is a declaration if no `inital_value` is
    specified, else it is a definition.

    The global variable can also be marked constant using the
    `constant` unit attribute. Writing to such constant global variables is
    undefined.

    The `linkage` tracks C/C++ linkage types, currently very similar to LLVM's.
    Symbol visibility in `sym_visibility` is defined in terms of MLIR's visibility
    and verified to be in accordance to `linkage`.

    Example:

    ```mlir
    // Public and constant variable with initial value.
    cir.global public constant @c : i32 = 4;
    ```
  }];

  // Note that both sym_name and sym_visibility are tied to Symbol trait.
  // TODO: sym_visibility can possibly be represented by implementing the
  // necessary Symbol's interface in terms of linkage instead.
  let arguments = (ins SymbolNameAttr:$sym_name,
                       OptionalAttr<StrAttr>:$sym_visibility,
                       TypeAttr:$sym_type,
                       Arg<GlobalLinkageKind, "linkage type">:$linkage,
                       // Note this can also be a FlatSymbolRefAttr
                       OptionalAttr<AnyAttr>:$initial_value,
                       UnitAttr:$constant,
                       OptionalAttr<I64Attr>:$alignment,
                       OptionalAttr<ASTVarDeclInterface>:$ast
                       );
  let regions = (region AnyRegion:$ctorRegion, AnyRegion:$dtorRegion);
  let assemblyFormat = [{
       ($sym_visibility^)?
       (`constant` $constant^)?
       $linkage
       $sym_name
       custom<GlobalOpTypeAndInitialValue>($sym_type, $initial_value, $ctorRegion, $dtorRegion)
       attr-dict
  }];

  let extraClassDeclaration = [{
    bool isDeclaration() {
      return !getInitialValue() && getCtorRegion().empty() && getDtorRegion().empty();
    }
    bool hasInitializer() { return !isDeclaration(); }
    bool hasAvailableExternallyLinkage() {
      return mlir::cir::isAvailableExternallyLinkage(getLinkage());
    }
    bool isDeclarationForLinker() {
      if (hasAvailableExternallyLinkage())
        return true;

      return isDeclaration();
    }

    /// Whether the definition of this global may be replaced at link time.
    bool isWeakForLinker() { return cir::isWeakForLinker(getLinkage()); }
  }];

  let skipDefaultBuilders = 1;
  let builders = [
    OpBuilder<(ins
      // MLIR's default visibility is public.
      "StringRef":$sym_name,
      "Type":$sym_type,
      CArg<"bool", "false">:$isConstant,
      // CIR defaults to external linkage.
      CArg<"cir::GlobalLinkageKind",
            "cir::GlobalLinkageKind::ExternalLinkage">:$linkage,
      CArg<"function_ref<void(OpBuilder &, Location)>",
           "nullptr">:$ctorBuilder,
      CArg<"function_ref<void(OpBuilder &, Location)>",
           "nullptr">:$dtorBuilder)>
  ];

  let hasVerifier = 1;
}

//===----------------------------------------------------------------------===//
// GetGlobalOp
//===----------------------------------------------------------------------===//

def GetGlobalOp : CIR_Op<"get_global",
    [Pure, DeclareOpInterfaceMethods<SymbolUserOpInterface>]> {
  let summary = "Get the address of a global variable";
  let description = [{
     The `cir.get_global` operation retrieves the address pointing to a
     named global variable. If the global variable is marked constant, writing
     to the resulting address (such as through a `cir.store` operation) is
     undefined. Resulting type must always be a `!cir.ptr<...>` type.

     Example:

     ```mlir
     %x = cir.get_global @foo : !cir.ptr<i32>
     ```
  }];

  let arguments = (ins FlatSymbolRefAttr:$name);
  let results = (outs Res<CIR_PointerType, "", []>:$addr);

  // FIXME: we should not be printing `cir.ptr` below, that should come
  // from the pointer type directly.
  let assemblyFormat = "$name `:` `cir.ptr` type($addr) attr-dict";

  // `GetGlobalOp` is fully verified by its traits.
  let hasVerifier = 0;
}

//===----------------------------------------------------------------------===//
// VTableAddrPointOp
//===----------------------------------------------------------------------===//

def VTableAddrPointOp : CIR_Op<"vtable.address_point",
    [Pure, DeclareOpInterfaceMethods<SymbolUserOpInterface>]> {
  let summary = "Get the vtable (global variable) address point";
  let description = [{
    The `vtable.address_point` operation retrieves the "effective" address
    (address point) of a C++ virtual table. An object internal `__vptr`
    gets initializated on top of the value returned by this operation.

    `vtable_index` provides the appropriate vtable within the vtable group
    (as specified by Itanium ABI), and `addr_point_index` the actual address
    point within that vtable.

    The return type is always a `!cir.ptr<!cir.ptr<() -> i32>>`.

    Example:
    ```mlir
    cir.global linkonce_odr @_ZTV1B = ...
    ...
    %3 = cir.vtable.address_point(@_ZTV1B, vtable_index = 0, address_point_index = 2) : cir.ptr <!cir.ptr<() -> i32>>
    ```
  }];

  let arguments = (ins OptionalAttr<FlatSymbolRefAttr>:$name,
                       Optional<CIR_AnyType>:$sym_addr,
                       I32Attr:$vtable_index,
                       I32Attr:$address_point_index);
  let results = (outs Res<CIR_PointerType, "", []>:$addr);

  // FIXME: we should not be printing `cir.ptr` below, that should come
  // from the pointer type directly.
  let assemblyFormat = [{
    `(`
      ($name^)?
      ($sym_addr^ `:` type($sym_addr))?
      `,`
        `vtable_index` `=` $vtable_index `,`
        `address_point_index` `=` $address_point_index
    `)`
    `:` `cir.ptr` type($addr) attr-dict
  }];

  let hasVerifier = 1;
}

//===----------------------------------------------------------------------===//
// SetBitfieldOp
//===----------------------------------------------------------------------===//

def SetBitfieldOp : CIR_Op<"set_bitfield"> {
  let summary = "Set a bitfield";
  let description = [{
    The `cir.set_bitfield` operation provides a store-like access to
    a bit field of a record.

    It expects an address of a storage where to store, a type of the storage,
    a value being stored, a name of a bit field, a pointer to the storage in the
    base record, a size of the storage, a size the bit field, an offset
    of the bit field and a sign. Returns a value being stored.

    Example.
    Suppose we have a struct with multiple bitfields stored in
    different storages. The `cir.set_bitfield` operation sets the value
    of the bitfield.
    ```C++
    typedef struct {
      int a : 4;
      int b : 27;
      int c : 17;
      int d : 2;
      int e : 15;
    } S;

    void store_bitfield(S& s) {
      s.d = 3;
    }
    ```

    ```mlir
    // 'd' is in the storage with the index 1
    !struct_type = !cir.struct<struct "S" {!cir.int<u, 32>, !cir.int<u, 32>, !cir.int<u, 16>} #cir.record.decl.ast>
    #bfi_d = #cir.bitfield_info<name = "d", storage_type = !u32i, size = 2, offset = 17, is_signed = true>

    %1 = cir.const(#cir.int<3> : !s32i) : !s32i
    %2 = cir.load %0 : cir.ptr <!cir.ptr<!struct_type>>, !cir.ptr<!struct_type>
    %3 = cir.get_member %2[1] {name = "d"} : !cir.ptr<!struct_type> -> !cir.ptr<!u32i>
    %4 = cir.set_bitfield(#bfi_d, %3 : !cir.ptr<!u32i>, %1 : !s32i) -> !s32i
    ```
   }];

  let arguments = (ins
    CIR_PointerType:$dst,
    CIR_AnyType:$src,
    BitfieldInfoAttr:$bitfield_info
  );

  let results = (outs CIR_IntType:$result);

  let assemblyFormat = [{ `(`$bitfield_info`,` $dst`:`qualified(type($dst))`,`
    $src`:`type($src) `)`  attr-dict `->` type($result) }];

  let builders = [
    OpBuilder<(ins "Type":$type,
                   "Value":$dst,
                   "Type":$storage_type,
                   "Value":$src,
                   "StringRef":$name,
                   "unsigned":$size,
                   "unsigned":$offset,
                   "bool":$is_signed
                   ),
   [{
      BitfieldInfoAttr info =
        BitfieldInfoAttr::get($_builder.getContext(),
                              name, storage_type,
                              size, offset, is_signed);
      build($_builder, $_state, type, dst, src, info);
    }]>
  ];
}

//===----------------------------------------------------------------------===//
// GetBitfieldOp
//===----------------------------------------------------------------------===//

def GetBitfieldOp : CIR_Op<"get_bitfield"> {
  let summary = "Get a bitfield";
  let description = [{
    The `cir.get_bitfield` operation provides a load-like access to
    a bit field of a record.

    It expects a name if a bit field, a pointer to a storage in the
    base record, a type of the storage, a name of the bitfield,
    a size the bit field, an offset of the bit field and a sign.

    Example:
    Suppose we have a struct with multiple bitfields stored in
    different storages. The `cir.get_bitfield` operation gets the value
    of the bitfield
    ```C++
    typedef struct {
      int a : 4;
      int b : 27;
      int c : 17;
      int d : 2;
      int e : 15;
    } S;

    int load_bitfield(S& s) {
      return s.d;
    }
    ```

    ```mlir
    // 'd' is in the storage with the index 1
    !struct_type = !cir.struct<struct "S" {!cir.int<u, 32>, !cir.int<u, 32>, !cir.int<u, 16>} #cir.record.decl.ast>
    #bfi_d = #cir.bitfield_info<name = "d", storage_type = !u32i, size = 2, offset = 17, is_signed = true>

    %2 = cir.load %0 : cir.ptr <!cir.ptr<!struct_type>>, !cir.ptr<!struct_type>
    %3 = cir.get_member %2[1] {name = "d"} : !cir.ptr<!struct_type> -> !cir.ptr<!u32i>
    %4 = cir.get_bitfield(#bfi_d, %3 : !cir.ptr<!u32i>) -> !s32i
    ```
    }];

  let arguments = (ins
    CIR_PointerType:$addr,
    BitfieldInfoAttr:$bitfield_info
    );

  let results = (outs CIR_IntType:$result);

  let assemblyFormat = [{ `(`$bitfield_info `,` $addr attr-dict `:`
   qualified(type($addr)) `)` `->` type($result) }];

  let builders = [
    OpBuilder<(ins "Type":$type,
                   "Value":$addr,
                   "Type":$storage_type,
                   "StringRef":$name,
                   "unsigned":$size,
                   "unsigned":$offset,
                   "bool":$is_signed
                   ),
   [{
      BitfieldInfoAttr info =
        BitfieldInfoAttr::get($_builder.getContext(),
                              name, storage_type,
                              size, offset, is_signed);
      build($_builder, $_state, type, addr, info);
    }]>
  ];
}

//===----------------------------------------------------------------------===//
// GetMemberOp
//===----------------------------------------------------------------------===//

def GetMemberOp : CIR_Op<"get_member"> {
  let summary = "Get the address of a member of a struct";
  let description = [{
    The `cir.get_member` operation gets the address of a particular named
    member from the input record.

    It expects a pointer to the base record as well as the name of the member
    and its field index.

    Example:
    ```mlir
    // Suppose we have a struct with multiple members.
    !s32i = !cir.int<s, 32>
    !s8i = !cir.int<s, 32>
    !struct_ty = !cir.struct<"struct.Bar" {!s32i, !s8i}>

    // Get the address of the member at index 1.
    %1 = cir.get_member %0[1] {name = "i"} : (!cir.ptr<!struct_ty>) -> !cir.ptr<!s8i>
    ```
  }];

  let arguments = (ins
    Arg<CIR_PointerType, "the address to load from", [MemRead]>:$addr,
    StrAttr:$name,
    IndexAttr:$index_attr);

  let results = (outs Res<CIR_PointerType, "">:$result);

  let assemblyFormat = [{
    $addr `[` $index_attr `]` attr-dict
    `:` qualified(type($addr)) `->` qualified(type($result))
  }];

  let builders = [
    OpBuilder<(ins "Type":$type,
                   "Value":$value,
                   "llvm::StringRef":$name,
                   "unsigned":$index),
    [{
      mlir::APInt fieldIdx(64, index);
      build($_builder, $_state, type, value, name, fieldIdx);
    }]>
  ];

  let extraClassDeclaration = [{
    /// Return the index of the struct member being accessed.
    uint64_t getIndex() { return getIndexAttr().getZExtValue(); }

    /// Return the record type pointed by the base pointer.
    mlir::cir::PointerType getAddrTy() { return getAddr().getType(); }

    /// Return the result type.
    mlir::cir::PointerType getResultTy() {
      return getResult().getType().cast<mlir::cir::PointerType>();
    }
  }];

  let hasVerifier = 1;
}

//===----------------------------------------------------------------------===//
// VecExtractOp
//===----------------------------------------------------------------------===//

def VecExtractOp : CIR_Op<"vec.extract", [Pure,
  TypesMatchWith<"type of 'result' matches element type of 'vec'",
                 "vec", "result",
                 "$_self.cast<VectorType>().getEltType()">]> {

  let summary = "Extract one element from a vector object";
  let description = [{
    The `cir.vec.extract` operation extracts the element at the given index
    from a vector object.
  }];

  let arguments = (ins CIR_VectorType:$vec, CIR_IntType:$index);
  let results = (outs CIR_AnyType:$result);

  let assemblyFormat = [{
    $vec `[` $index `:` type($index) `]` type($vec) `->` type($result) attr-dict
  }];

  let hasVerifier = 0;
}

//===----------------------------------------------------------------------===//
// VecCreate
//===----------------------------------------------------------------------===//

def VecCreateOp : CIR_Op<"vec.create", [Pure]> {

  let summary = "Create a vector value";
  let description = [{
    The `cir.vec.create` operation creates a vector value with the given element
    values. The number of element arguments must match the number of elements
    in the vector type.
  }];

  let arguments = (ins Variadic<CIR_AnyType>:$elements);
  let results = (outs CIR_VectorType:$result);

  let assemblyFormat = [{
    `(` ($elements^ `:` type($elements))? `)` `:` type($result) attr-dict
  }];

  let hasVerifier = 1;
}

//===----------------------------------------------------------------------===//
// BaseClassAddr
//===----------------------------------------------------------------------===//

def BaseClassAddrOp : CIR_Op<"base_class_addr"> {
  let summary = "Get the base class address for a class/struct";
  let description = [{
    The `cir.base_class_addr` operaration gets the address of a particular
    base class given a derived class pointer.

    Example:
    ```mlir
    TBD
    ```
  }];

  let arguments = (ins
    Arg<CIR_PointerType, "derived class pointer", [MemRead]>:$derived_addr);

  let results = (outs Res<CIR_PointerType, "">:$base_addr);

  // FIXME: we should not be printing `cir.ptr` below, that should come
  // from the pointer type directly.
  let assemblyFormat = [{
    `(`
      $derived_addr `:` `cir.ptr` type($derived_addr)
    `)` `->` `cir.ptr` type($base_addr) attr-dict
  }];

  // FIXME: add verifier.
  // Check whether both src/dst pointee's are compatible.
  let hasVerifier = 0;
}

//===----------------------------------------------------------------------===//
// FuncOp
//===----------------------------------------------------------------------===//

def FuncOp : CIR_Op<"func", [
  AutomaticAllocationScope, CallableOpInterface, FunctionOpInterface,
  IsolatedFromAbove, Symbol
]> {
  let summary = "Declare or define a function";
  let description = [{

    Similar to `mlir::FuncOp` built-in:
    > Operations within the function cannot implicitly capture values defined
    > outside of the function, i.e. Functions are `IsolatedFromAbove`. All
    > external references must use function arguments or attributes that establish
    > a symbolic connection (e.g. symbols referenced by name via a string
    > attribute like SymbolRefAttr). An external function declaration (used when
    > referring to a function declared in some other module) has no body. While
    > the MLIR textual form provides a nice inline syntax for function arguments,
    > they are internally represented as “block arguments” to the first block in
    > the region.
    >
    > Only dialect attribute names may be specified in the attribute dictionaries
    > for function arguments, results, or the function itself.

    The function linkage information is specified by `linkage`, as defined by
    `GlobalLinkageKind` attribute.

    A compiler builtin function must be marked as `builtin` for further
    processing when lowering from CIR.

    The `coroutine` keyword is used to mark coroutine function, which requires
    at least one `cir.await` instruction to be used in its body.

    The `lambda` translates to a C++ `operator()` that implements a lambda, this
    allow callsites to make certain assumptions about the real function nature
    when writing analysis. The verifier should, but do act on this keyword yet.

    The `no_proto` keyword is used to identify functions that were declared
    without a prototype and, consequently, may contain calls with invalid
    arguments and undefined behavior.

    The `extra_attrs`, which is an aggregate of function-specific attributes is
    required and mandatory to describle additional attributes that are not listed
    above. Though mandatory, the prining of the attribute can be omitted if it is
    empty.

    Example:

    ```mlir
    // External function definitions.
    cir.func @abort()

    // A function with internal linkage.
    cir.func internal @count(%x: i64) -> (i64)
      return %x : i64
    }

    // Linkage information
    cir.func linkonce_odr @some_method(...)

    // Builtin function
    cir.func builtin @__builtin_coro_end(!cir.ptr<i8>, !cir.bool) -> !cir.bool

    // Coroutine
    cir.func coroutine @_Z10silly_taskv() -> !CoroTask {
      ...
      cir.await(...)
      ...
    }
    ```
  }];

  let arguments = (ins SymbolNameAttr:$sym_name,
                       TypeAttrOf<CIR_FuncType>:$function_type,
                       UnitAttr:$builtin,
                       UnitAttr:$coroutine,
                       UnitAttr:$lambda,
                       UnitAttr:$no_proto,
                       DefaultValuedAttr<GlobalLinkageKind,
                                         "GlobalLinkageKind::ExternalLinkage">:$linkage,
                       ExtraFuncAttr:$extra_attrs,
                       OptionalAttr<StrAttr>:$sym_visibility,
                       OptionalAttr<DictArrayAttr>:$arg_attrs,
                       OptionalAttr<DictArrayAttr>:$res_attrs,
                       OptionalAttr<FlatSymbolRefAttr>:$aliasee,
                       OptionalAttr<AnyASTFunctionDeclAttr>:$ast);
  let regions = (region AnyRegion:$body);
  let skipDefaultBuilders = 1;

  let builders = [OpBuilder<(ins
    "StringRef":$name, "FuncType":$type,
    CArg<"GlobalLinkageKind", "GlobalLinkageKind::ExternalLinkage">:$linkage,
    CArg<"ArrayRef<NamedAttribute>", "{}">:$attrs,
    CArg<"ArrayRef<DictionaryAttr>", "{}">:$argAttrs)
  >];

  let extraClassDeclaration = [{
    /// Returns the region on the current operation that is callable. This may
    /// return null in the case of an external callable object, e.g. an external
    /// function.
    ::mlir::Region *getCallableRegion();

    /// Returns the results types that the callable region produces when
    /// executed.
    ArrayRef<Type> getCallableResults() {
      if (::llvm::isa<cir::VoidType>(getFunctionType().getReturnType()))
        return {};
      return getFunctionType().getReturnTypes();
    }

    /// Returns the argument attributes for all callable region arguments or
    /// null if there are none.
    ::mlir::ArrayAttr getCallableArgAttrs() {
      return getArgAttrs().value_or(nullptr);
    }

    /// Returns the result attributes for all callable region results or null if
    /// there are none.
    ::mlir::ArrayAttr getCallableResAttrs() {
      return getResAttrs().value_or(nullptr);
    }

    /// Returns the argument types of this function.
    ArrayRef<Type> getArgumentTypes() { return getFunctionType().getInputs(); }

    /// Returns the result types of this function.
    ArrayRef<Type> getResultTypes() { return getFunctionType().getReturnTypes(); }

    /// Hook for OpTrait::FunctionOpInterfaceTrait, called after verifying that
    /// the 'type' attribute is present and checks if it holds a function type.
    /// Ensures getType, getNumFuncArguments, and getNumFuncResults can be
    /// called safely.
    LogicalResult verifyType();

    //===------------------------------------------------------------------===//
    // SymbolOpInterface Methods
    //===------------------------------------------------------------------===//

    bool isDeclaration();

    // FIXME: should be shared with GlobalOp extra declaration.
    bool isDeclarationForLinker() {
      if (mlir::cir::isAvailableExternallyLinkage(getLinkage()))
        return true;

      return isDeclaration();
    }
  }];

  let hasCustomAssemblyFormat = 1;
  let hasVerifier = 1;
}

//===----------------------------------------------------------------------===//
// CallOp
//===----------------------------------------------------------------------===//

def CallOp : CIR_Op<"call",
    [DeclareOpInterfaceMethods<CallOpInterface>,
     DeclareOpInterfaceMethods<SymbolUserOpInterface>]> {
  let summary = "call operation";
  let description = [{
    The `call` operation represents a direct call to a function that is within
    the same symbol scope as the call. The operands and result types of the
    call must match the specified function type. The callee is encoded as a
    symbol reference attribute named "callee".

    To walk the operands for this operation, use `getNumArgOperands()`,
    `getArgOperand()`, `getArgOperands()`, `arg_operand_begin()` and
    `arg_operand_begin()`. Avoid using `getNumOperands()`, `getOperand()`,
    `operand_begin()`, etc, direclty - might be misleading given on indirect
    calls the callee is encoded in the first operation operand.
    ``

    Example:

    ```mlir
    // Direct call
    %2 = cir.call @my_add(%0, %1) : (f32, f32) -> f32
     ...
    // Indirect call
    %20 = cir.call %18(%17)
    ```
  }];

  let arguments = (ins OptionalAttr<FlatSymbolRefAttr>:$callee,
                       Variadic<CIR_AnyType>:$operands,
                       OptionalAttr<ASTCallExprInterface>:$ast);
  let results = (outs Variadic<CIR_AnyType>);

  let builders = [
    OpBuilder<(ins "FuncOp":$callee, CArg<"ValueRange", "{}">:$operands), [{
      $_state.addOperands(operands);
      $_state.addAttribute("callee", SymbolRefAttr::get(callee));
      if (!callee.getFunctionType().isVoid())
        $_state.addTypes(callee.getFunctionType().getReturnType());
    }]>,
    OpBuilder<(ins "Value":$ind_target,
               "FuncType":$fn_type,
               CArg<"ValueRange", "{}">:$operands), [{
      $_state.addOperands(ValueRange{ind_target});
      $_state.addOperands(operands);
      if (!fn_type.isVoid())
        $_state.addTypes(fn_type.getReturnType());
    }]>,
    OpBuilder<(ins "SymbolRefAttr":$callee, "mlir::Type":$resType,
              CArg<"ValueRange", "{}">:$operands), [{
      $_state.addOperands(operands);
      $_state.addAttribute("callee", callee);
      $_state.addTypes(resType);
    }]>];

  let extraClassDeclaration = [{
    mlir::Value getIndirectCallee() {
      assert(!getCallee() && "only works for indirect call");
      return *arg_operand_begin();
    }

    operand_iterator arg_operand_begin() {
      auto arg_begin = operand_begin();
      if (!getCallee())
        arg_begin++;
      return arg_begin;
    }
    operand_iterator arg_operand_end() { return operand_end(); }

    /// Return the operand at index 'i', accounts for indirect call.
    Value getArgOperand(unsigned i) {
      if (!getCallee())
        i++;
      return getOperand(i);
    }

    /// Return the number of operands, , accounts for indirect call.
    unsigned getNumArgOperands() {
      if (!getCallee())
        return this->getOperation()->getNumOperands()-1;
      return this->getOperation()->getNumOperands();
    }
  }];

  let hasCustomAssemblyFormat = 1;
  let skipDefaultBuilders = 1;
  let hasVerifier = 0;
}

//===----------------------------------------------------------------------===//
// AwaitOp
//===----------------------------------------------------------------------===//

def AK_Initial : I32EnumAttrCase<"init", 1>;
def AK_User    : I32EnumAttrCase<"user", 2>;
def AK_Final   : I32EnumAttrCase<"final", 3>;

def AwaitKind : I32EnumAttr<
    "AwaitKind",
    "await kind",
    [AK_Initial, AK_User, AK_Final]> {
  let cppNamespace = "::mlir::cir";
}

def AwaitOp : CIR_Op<"await",
       [DeclareOpInterfaceMethods<RegionBranchOpInterface>,
        RecursivelySpeculatable, NoRegionArguments]> {
  let summary = "Wraps C++ co_await implicit logic";
  let description = [{
    The under the hood effect of using C++ `co_await expr` roughly
    translates to:

    ```c++
    // co_await expr;

    auto &&x = CommonExpr();
    if (!x.await_ready()) {
       ...
       x.await_suspend(...);
       ...
    }
    x.await_resume();
    ```

    `cir.await` represents this logic by using 3 regions:
      - ready: covers veto power from x.await_ready()
      - suspend: wraps actual x.await_suspend() logic
      - resume: handles x.await_resume()

    Breaking this up in regions allow individual scrutiny of conditions
    which might lead to folding some of them out. Lowerings coming out
    of CIR, e.g. LLVM, should use the `suspend` region to track more
    lower level codegen (e.g. intrinsic emission for coro.save/coro.suspend).

    There are also 3 flavors of `cir.await` available:
    - `init`: compiler generated initial suspend via implicit `co_await`.
    - `user`: also known as normal, representing user written co_await's.
    - `final`: compiler generated final suspend via implicit `co_await`.

    From the C++ snippet we get:

    ```mlir
      cir.scope {
        ... // auto &&x = CommonExpr();
        cir.await(user, ready : {
          ... // x.await_ready()
        }, suspend : {
          ... // x.await_suspend()
        }, resume : {
          ... // x.await_resume()
        })
      }
    ```

    Note that resulution of the common expression is assumed to happen
    as part of the enclosing await scope.
  }];

  let arguments = (ins AwaitKind:$kind);
  let regions = (region SizedRegion<1>:$ready,
                        SizedRegion<1>:$suspend,
                        SizedRegion<1>:$resume);
  let assemblyFormat = [{
    `(` $kind `,`
    `ready` `:` $ready `,`
    `suspend` `:` $suspend `,`
    `resume` `:` $resume `,`
    `)`
    attr-dict
  }];

  let skipDefaultBuilders = 1;
  let builders = [
    OpBuilder<(ins
      "mlir::cir::AwaitKind":$kind,
      CArg<"function_ref<void(OpBuilder &, Location)>",
           "nullptr">:$readyBuilder,
      CArg<"function_ref<void(OpBuilder &, Location)>",
           "nullptr">:$suspendBuilder,
      CArg<"function_ref<void(OpBuilder &, Location)>",
           "nullptr">:$resumeBuilder
      )>
  ];

  let hasVerifier = 1;
}

//===----------------------------------------------------------------------===//
// TryOp
//===----------------------------------------------------------------------===//

def TryOp : CIR_Op<"try",
       [DeclareOpInterfaceMethods<RegionBranchOpInterface>,
        RecursivelySpeculatable, NoRegionArguments]> {
  let summary = "";
  let description = [{
    ```mlir
    cir.scope  {
      // Selector and exception control related allocas
      // C++ `try {}` local variable declarations
      %except_info = cir.try {
        %res0, %exh = cir.call @return_something()
        %if %exh
          cir.yield %exh

        %exh2 = cir.call @return_void()
        %if %exh2
          cir.yield %exh
        cir.yield #zero : !except_type
      }
      ...
      cir.br ^cleanup
      ^cleanup:
        // Run dtors
        ...
        // Catch based %except_info
        cir.catch(%except_info, [
          /*catch A*/ {},
          /*catch B*/ {},
          ...
          all {}
        ])
      cir.yield
    }
    ```

    Note that variables declared inside a `try {}` in C++ will
    have their allocas places in the surrounding scope.
  }];

  let regions = (region SizedRegion<1>:$body);
  // FIXME: should be exception type.
  let results = (outs CIR_AnyType:$result);

  let assemblyFormat = [{
    `{`
      $body
    `}` `:` functional-type(operands, results) attr-dict
  }];

  // Everything already covered elswhere.
  let hasVerifier = 0;
}

//===----------------------------------------------------------------------===//
// CatchOp
//===----------------------------------------------------------------------===//

def CatchEntryAttr : AttrDef<CIR_Dialect, "CatchEntry"> {
  let parameters = (ins "mlir::Type":$exception_type,
                        "Attribute":$exception_type_info);
  let mnemonic = "type";
  let assemblyFormat = "`<` struct(params) `>`";
}

def CatchArrayAttr :
  TypedArrayAttrBase<CatchEntryAttr, "cir.catch entry array attribute"> {
  let constBuilderCall = ?;
}

def CatchOp : CIR_Op<"catch",
      [SameVariadicOperandSize,
       DeclareOpInterfaceMethods<RegionBranchOpInterface>,
       RecursivelySpeculatable, NoRegionArguments]> {
  let summary = "Catch operation";
  let description = [{
  }];

  let arguments = (ins CIR_AnyType:$exception_info,
                       OptionalAttr<CatchArrayAttr>:$catchers);
  let regions = (region VariadicRegion<AnyRegion>:$regions);

  // Already verified elsewhere
  let hasVerifier = 0;

  let skipDefaultBuilders = 1;
  let builders = [
    OpBuilder<(ins
      "function_ref<void(OpBuilder &, Location, OperationState &)>"
      :$catchBuilder)>
  ];

  let assemblyFormat = [{
    `(`
      $exception_info `:` type($exception_info) `,`
      custom<CatchOp>($regions, $catchers)
    `)` attr-dict
  }];
}

//===----------------------------------------------------------------------===//
// CopyOp
//===----------------------------------------------------------------------===//

def CopyOp : CIR_Op<"copy", [SameTypeOperands]> {
  let arguments = (ins Arg<CIR_PointerType, "", [MemWrite]>:$dst,
                       Arg<CIR_PointerType, "", [MemRead]>:$src);
  let summary = "Copies contents from a CIR pointer to another";
  let description = [{
    Given two CIR pointers, `src` and `dst`, `cir.copy` will copy the memory
    pointed by `src` to the memory pointed by `dst`.

    The amount of bytes copied is inferred from the pointee type. Naturally,
    the pointee type of both `src` and `dst` must match and must implement
    the `DataLayoutTypeInterface`.

    Examples:

    ```mlir
      // Copying contents from one struct to another:
      cir.copy %0 to %1 : !cir.ptr<!struct_ty>
    ```
  }];

  let assemblyFormat = "$src `to` $dst attr-dict `:` qualified(type($dst))";
  let hasVerifier = 1;

  let extraClassDeclaration = [{
    /// Returns the pointer type being copied.
    mlir::cir::PointerType getType() { return getSrc().getType(); }

    /// Returns the number of bytes to be copied.
    unsigned getLength() {
      return DataLayout::closest(*this).getTypeSize(getType().getPointee());
    }
  }];
}

//===----------------------------------------------------------------------===//
// MemCpyOp
//===----------------------------------------------------------------------===//

def MemCpyOp : CIR_Op<"libc.memcpy"> {
  let arguments = (ins Arg<CIR_PointerType, "", [MemWrite]>:$dst,
                       Arg<CIR_PointerType, "", [MemRead]>:$src,
                       CIR_IntType:$len);
  let summary = "Equivalent to libc's `memcpy`";
  let description = [{
    Given two CIR pointers, `src` and `dst`, `cir.libc.memcpy` will copy `len`
    bytes from the memory pointed by `src` to the memory pointed by `dst`.

    While `cir.copy` is meant to be used for implicit copies in the code where
    the length of the copy is known, `cir.memcpy` copies only from and to void
    pointers, requiring the copy length to be passed as an argument.

    Examples:

    ```mlir
      // Copying 2 bytes from one array to a struct:
      %2 = cir.const(#cir.int<2> : !u32i) : !u32i
      cir.libc.memcpy %2 bytes from %arr to %struct : !cir.ptr<!arr> -> !cir.ptr<!struct>
    ```
  }];

  let assemblyFormat = [{
    $len `bytes` `from` $src `to` $dst attr-dict
    `:` type($len) `` `,` qualified(type($src)) `->` qualified(type($dst))
  }];
  let hasVerifier = 1;

  let extraClassDeclaration = [{
    /// Returns the data source pointer type.
    mlir::cir::PointerType getSrcTy() { return getSrc().getType(); }

    /// Returns the data destination pointer type.
    mlir::cir::PointerType getDstTy() { return getDst().getType(); }

    /// Returns the byte length type.
    mlir::cir::IntType getLenTy() { return getLen().getType(); }
  }];
}

//===----------------------------------------------------------------------===//
// MemChrOp
//===----------------------------------------------------------------------===//

def MemChrOp : CIR_Op<"libc.memchr"> {
  // TODO: instead of using UInt64 for len, we could make it constrained on
  // size_t (64 or 32) and have a builder that does the right job.
  let arguments = (ins Arg<VoidPtr, "", [MemRead]>:$src,
                       SInt32:$pattern,
                       UInt64:$len);
  let summary = "libc's `memchr`";
  let results = (outs Res<VoidPtr, "">:$result);

  let description = [{
    Search for `pattern` in data range from `src` to `src` + `len`.
    provides a bound to the search in `src`. `result` is a pointer to found
    `pattern` or a null pointer.

    Examples:

    ```mlir
    %p = cir.libc.memchr(%src, %pattern, %len) -> !cir.ptr<!void>
    ```
  }];

  let assemblyFormat = [{
    `(`
      $src `,` $pattern `,` $len `)` attr-dict
  }];
  let hasVerifier = 0;
}

//===----------------------------------------------------------------------===//
// StdFindOp
//===----------------------------------------------------------------------===//

def SameFirstSecondOperandAndResultType :
  NativeOpTrait<"SameFirstSecondOperandAndResultType">;

def StdFindOp : CIR_Op<"std.find", [SameFirstSecondOperandAndResultType]> {
  let arguments = (ins FlatSymbolRefAttr:$original_fn,
                       CIR_AnyType:$first,
                       CIR_AnyType:$last,
                       CIR_AnyType:$pattern);
  let summary = "std:find()";
  let results = (outs CIR_AnyType:$result);

  let description = [{
    Search for `pattern` in data range from `first` to `last`. This currently
    maps to only one form of `std::find`. The `original_fn` operand tracks the
    mangled named that can be used when lowering to a `cir.call`.

    Example:

    ```mlir
    ...
    %result = cir.std.find(@original_fn,
                           %first : !T, %last : !T, %pattern : !P) -> !T
    ```
  }];

  let assemblyFormat = [{
    `(`
      $original_fn
      `,` $first `:` type($first)
      `,` $last `:` type($last)
      `,` $pattern `:` type($pattern)
    `)` `->` type($result) attr-dict
  }];
  let hasVerifier = 0;
}

//===----------------------------------------------------------------------===//
// IterBegin/End
//===----------------------------------------------------------------------===//

def IterBeginOp : CIR_Op<"iterator_begin"> {
  let arguments = (ins FlatSymbolRefAttr:$original_fn, CIR_AnyType:$container);
  let summary = "Returns an iterator to the first element of a container";
  let results = (outs CIR_AnyType:$result);
  let assemblyFormat = [{
    `(`
      $original_fn `,` $container `:` type($container)
    `)` `->` type($result) attr-dict
  }];
  let hasVerifier = 0;
}

def IterEndOp : CIR_Op<"iterator_end"> {
  let arguments = (ins FlatSymbolRefAttr:$original_fn, CIR_AnyType:$container);
  let summary = "Returns an iterator to the element following the last element"
                " of a container";
  let results = (outs CIR_AnyType:$result);
  let assemblyFormat = [{
    `(`
      $original_fn `,` $container `:` type($container)
    `)` `->` type($result) attr-dict
  }];
  let hasVerifier = 0;
}

//===----------------------------------------------------------------------===//
// FAbsOp
//===----------------------------------------------------------------------===//

def FAbsOp : CIR_Op<"fabs", [Pure, SameOperandsAndResultType]> {
  let arguments = (ins AnyFloat:$src);
  let results = (outs AnyFloat:$result);
  let summary = "Returns absolute value for floating-point input.";
  let description = [{
    Equivalent to libc's `fabs` and LLVM's intrinsic with the same name.

    Examples:

    ```mlir
      %1 = cir.const(1.0 : f64) : f64
      %2 = cir.fabs %1 : f64
    ```
  }];

  let assemblyFormat = [{
    $src `:` type($src) attr-dict
  }];
  let hasVerifier = 0;
}

//===----------------------------------------------------------------------===//
// Variadic Operations
//===----------------------------------------------------------------------===//

def VAStartOp : CIR_Op<"va.start">, Arguments<(ins CIR_PointerType:$arg_list)> {
  let summary = "Starts a variable argument list";
  let assemblyFormat = "$arg_list attr-dict `:` type(operands)";
  let hasVerifier = 0;
}

def VAEndOp : CIR_Op<"va.end">, Arguments<(ins CIR_PointerType:$arg_list)> {
  let summary = "Ends a variable argument list";
  let assemblyFormat = "$arg_list attr-dict `:` type(operands)";
  let hasVerifier = 0;
}

def VACopyOp : CIR_Op<"va.copy">,
               Arguments<(ins CIR_PointerType:$dst_list,
                              CIR_PointerType:$src_list)> {
  let summary = "Copies a variable argument list";
  let assemblyFormat = "$src_list `to` $dst_list attr-dict `:` type(operands)";
  let hasVerifier = 0;
}

def VAArgOp : CIR_Op<"va.arg">,
              Results<(outs CIR_AnyType:$result)>,
              Arguments<(ins CIR_PointerType:$arg_list)> {
  let summary = "Fetches next variadic element as a given type";
  let assemblyFormat = "$arg_list attr-dict `:` functional-type(operands, $result)";
  let hasVerifier = 0;
}

//===----------------------------------------------------------------------===//
// AllocException
//===----------------------------------------------------------------------===//

def AllocException : CIR_Op<"alloc_exception", [
  AllocaTypesMatchWith<"'allocType' matches pointee type of 'addr'",
                 "addr", "allocType",
                 "$_self.cast<PointerType>().getPointee()">]> {
  let summary = "Defines a scope-local variable";
  let description = [{
    Implements a slightly higher level __cxa_allocate_exception:

    `void *__cxa_allocate_exception(size_t thrown_size);`

    If operation fails, program terminates, not throw.

    Example:

    ```mlir
    // if (b == 0) {
    //   ...
    //   throw "...";
    cir.if %10 {
        %11 = cir.alloc_exception(!cir.ptr<!u8i>) -> <!cir.ptr<!u8i>>
        ... // store exception content into %11
        cir.throw(%11 : !cir.ptr<!cir.ptr<!u8i>>, ...
    ```
  }];

  let arguments = (ins TypeAttr:$allocType);
  let results = (outs Res<CIR_PointerType, "",
                      [MemAlloc<DefaultResource>]>:$addr);

  let assemblyFormat = [{
    `(` $allocType `)` `->` type($addr) attr-dict
  }];

  // Constraints verified elsewhere.
  let hasVerifier = 0;
}

//===----------------------------------------------------------------------===//
// ThrowOp
//===----------------------------------------------------------------------===//

def ThrowOp : CIR_Op<"throw",
                     [HasParent<"FuncOp, ScopeOp, IfOp, SwitchOp, LoopOp">,
                     Terminator]> {
  let summary = "(Re)Throws an exception";
  let description = [{
    Very similar to __cxa_throw:

    ```
    void __cxa_throw(void *thrown_exception, std::type_info *tinfo,
                     void (*dest) (void *));
    ```

    The absense of arguments for `cir.throw` means it rethrows.

    For the no-rethrow version, it must have at least two operands, the RTTI
    information, a pointer to the exception object (likely allocated via
    `cir.cxa.allocate_exception`) and finally an optional dtor, which might
    run as part of this operation.

    ```mlir
      // if (b == 0)
      //   throw "Division by zero condition!";
      cir.if %10 {
        %11 = cir.alloc_exception(!cir.ptr<!u8i>) -> <!cir.ptr<!u8i>>
        ...
        cir.store %13, %11 : // Store string addr for "Division by zero condition!"
        cir.throw(%11 : !cir.ptr<!cir.ptr<!u8i>>, @"typeinfo for char const*")
    ```
  }];

  let arguments = (ins Optional<CIR_AnyType>:$exception_ptr,
                       OptionalAttr<FlatSymbolRefAttr>:$type_info,
                       OptionalAttr<FlatSymbolRefAttr>:$dtor);

  let assemblyFormat = [{
    `(`
      ($exception_ptr^ `:` type($exception_ptr))?
      (`,` $type_info^)?
      (`,` $dtor^)?
    `)` attr-dict
  }];

  let extraClassDeclaration = [{
    bool rethrows() { return getNumOperands() == 0; }
  }];

  let hasVerifier = 1;
}

def StackSaveOp : CIR_Op<"stack_save"> {
  let summary = "remembers the current state of the function stack";
  let description = [{
    Remembers the current state of the function stack. Returns a pointer
    that later can be passed into cir.stack_restore.
    Useful for implementing language features like variable length arrays.

    ```mlir
    %0 = cir.stack_save : <!u8i>
    ```

  }];

  let results = (outs CIR_PointerType:$result);
  let assemblyFormat = "attr-dict `:` qualified(type($result))";
}

def StackRestoreOp : CIR_Op<"stack_restore"> {
  let summary = "restores the state of the function stack";
  let description = [{
    Restore the state of the function stack to the state it was
    in when the corresponding cir.stack_save executed.
    Useful for implementing language features like variable length arrays.

    ```mlir
    %0 = cir.alloca !cir.ptr<!u8i>, cir.ptr <!cir.ptr<!u8i>>, ["saved_stack"] {alignment = 8 : i64}
    %1 = cir.stack_save : <!u8i>
    cir.store %1, %0 : !cir.ptr<!u8i>, cir.ptr <!cir.ptr<!u8i>>
    %2 = cir.load %0 : cir.ptr <!cir.ptr<!u8i>>, !cir.ptr<!u8i>
    cir.stack_restore %2 : !cir.ptr<!u8i>
    ```
    }];

  let arguments = (ins CIR_PointerType:$ptr);
  let assemblyFormat = "$ptr attr-dict `:` qualified(type($ptr))";
}

//===----------------------------------------------------------------------===//
// Operations Lowered Directly to LLVM IR
//
// These operations are hacks to get around missing features in LLVM's dialect.
// Use it sparingly and remove it once the features are added.
//===----------------------------------------------------------------------===//

def ZeroInitConstOp : CIR_Op<"llvmir.zeroinit", [Pure]>,
                      Results<(outs AnyType:$result)> {
  let summary = "Zero initializes a constant value of a given type";
  let description = [{
    This operation circumvents the lack of a zeroinitializer operation in LLVM
    Dialect. It can zeroinitialize any LLVM type.
  }];
  let assemblyFormat = "attr-dict `:` type($result)";
  let hasVerifier = 0;
}

def AsmATT : I32EnumAttrCase<"x86_att", 0>;
def AsmIntel : I32EnumAttrCase<"x86_intel", 1>;

def AsmFlavor : I32EnumAttr<
  "AsmFlavor",
  "ATT or Intel",
  [AsmATT, AsmIntel]> {
  let cppNamespace = "::mlir::cir";
}

def CIR_InlineAsmOp : CIR_Op<"asm", [RecursiveMemoryEffects]> {
  let description = [{
    The `cir.asm` operation represents C/C++ asm inline.

    Example:
    ```C++
    __asm__ volatile("xyz" : : : );
    ```

    ```
    ```mlir
    cir.asm(x86_att, {"xyz"}) -> !void
    ```
  }];

  let results = (outs Optional<CIR_AnyType>:$res);

  let arguments = (
    ins StrAttr:$asm_string,
<<<<<<< HEAD
        StrAttr:$constraints,
        AsmFlavor:$asm_flavor);  

  let assemblyFormat = [{
    `(`$asm_flavor`,` `{` $asm_string $constraints `}` `)` attr-dict 
    `:` type($res)
   }];  
=======
        AsmFlavor:$asm_flavor);

  let assemblyFormat = [{
    `(`$asm_flavor`,` `{` $asm_string `}` `)` attr-dict `:` type($res)
   }];
>>>>>>> 7c54a881
}

#endif // MLIR_CIR_DIALECT_CIR_OPS<|MERGE_RESOLUTION|>--- conflicted
+++ resolved
@@ -2573,24 +2573,6 @@
   let assemblyFormat = "$ptr attr-dict `:` qualified(type($ptr))";
 }
 
-//===----------------------------------------------------------------------===//
-// Operations Lowered Directly to LLVM IR
-//
-// These operations are hacks to get around missing features in LLVM's dialect.
-// Use it sparingly and remove it once the features are added.
-//===----------------------------------------------------------------------===//
-
-def ZeroInitConstOp : CIR_Op<"llvmir.zeroinit", [Pure]>,
-                      Results<(outs AnyType:$result)> {
-  let summary = "Zero initializes a constant value of a given type";
-  let description = [{
-    This operation circumvents the lack of a zeroinitializer operation in LLVM
-    Dialect. It can zeroinitialize any LLVM type.
-  }];
-  let assemblyFormat = "attr-dict `:` type($result)";
-  let hasVerifier = 0;
-}
-
 def AsmATT : I32EnumAttrCase<"x86_att", 0>;
 def AsmIntel : I32EnumAttrCase<"x86_intel", 1>;
 
@@ -2620,7 +2602,6 @@
 
   let arguments = (
     ins StrAttr:$asm_string,
-<<<<<<< HEAD
         StrAttr:$constraints,
         AsmFlavor:$asm_flavor);  
 
@@ -2628,13 +2609,24 @@
     `(`$asm_flavor`,` `{` $asm_string $constraints `}` `)` attr-dict 
     `:` type($res)
    }];  
-=======
-        AsmFlavor:$asm_flavor);
-
-  let assemblyFormat = [{
-    `(`$asm_flavor`,` `{` $asm_string `}` `)` attr-dict `:` type($res)
-   }];
->>>>>>> 7c54a881
+}
+
+//===----------------------------------------------------------------------===//
+// Operations Lowered Directly to LLVM IR
+//
+// These operations are hacks to get around missing features in LLVM's dialect.
+// Use it sparingly and remove it once the features are added.
+//===----------------------------------------------------------------------===//
+
+def ZeroInitConstOp : CIR_Op<"llvmir.zeroinit", [Pure]>,
+                      Results<(outs AnyType:$result)> {
+  let summary = "Zero initializes a constant value of a given type";
+  let description = [{
+    This operation circumvents the lack of a zeroinitializer operation in LLVM
+    Dialect. It can zeroinitialize any LLVM type.
+  }];
+  let assemblyFormat = "attr-dict `:` type($result)";
+  let hasVerifier = 0;
 }
 
 #endif // MLIR_CIR_DIALECT_CIR_OPS