--- conflicted
+++ resolved
@@ -67,21 +67,9 @@
           joint_matrix<sub_group, float, use::accumulator, M, N> sub_c{};
 
           //CHECK-OPAQUE: tail call { i32, i32, i32, i32 } @llvm.nvvm.wmma.m16n16k8.load.a.row.stride.tf32.p0(ptr %{{.*}}, i32 8)
-<<<<<<< HEAD
           joint_matrix_load(sg, sub_a, accA.get_pointer(), K);
-          //CHECK: tail call { i32, i32, i32, i32 } @llvm.nvvm.wmma.m16n16k8.load.b.row.stride.tf32.p0i32(i32* %{{.*}}, i32 16)
           //CHECK-OPAQUE: tail call { i32, i32, i32, i32 } @llvm.nvvm.wmma.m16n16k8.load.b.row.stride.tf32.p0(ptr %{{.*}}, i32 16)
           joint_matrix_load(sg, sub_b, accB.get_pointer(), N);
-          //CHECK: tail call { float, float, float, float, float, float, float, float } @llvm.nvvm.wmma.m16n16k16.load.c.row.stride.f32.p1f32(float addrspace(1)* %{{.*}}, i32 16)
-=======
-          joint_matrix_load(
-              sg, sub_a, accA.template get_multi_ptr<access::decorated::yes>(),
-              K);
-          //CHECK-OPAQUE: tail call { i32, i32, i32, i32 } @llvm.nvvm.wmma.m16n16k8.load.b.row.stride.tf32.p0(ptr %{{.*}}, i32 16)
-          joint_matrix_load(
-              sg, sub_b, accB.template get_multi_ptr<access::decorated::yes>(),
-              N);
->>>>>>> a47705f2
           //CHECK-OPAQUE: tail call { float, float, float, float, float, float, float, float } @llvm.nvvm.wmma.m16n16k16.load.c.row.stride.f32.p1(ptr addrspace(1) %{{.*}}, i32 16)
           joint_matrix_load(sg, sub_c, accC.get_pointer(), N,
                             layout::row_major);
@@ -122,21 +110,9 @@
           joint_matrix<sub_group, float, use::accumulator, M, N> sub_c{};
 
           //CHECK-OPAQUE: tail call { i32, i32, i32, i32 } @llvm.nvvm.wmma.m16n16k8.load.a.col.stride.tf32.p0(ptr %{{.*}}, i32 8)
-<<<<<<< HEAD
           joint_matrix_load(sg, sub_a, accA.get_pointer(), K);
-          //CHECK: tail call { i32, i32, i32, i32 } @llvm.nvvm.wmma.m16n16k8.load.b.col.stride.tf32.p0i32(i32* %{{.*}}, i32 16)
           //CHECK-OPAQUE: tail call { i32, i32, i32, i32 } @llvm.nvvm.wmma.m16n16k8.load.b.col.stride.tf32.p0(ptr %{{.*}}, i32 16)
           joint_matrix_load(sg, sub_b, accB.get_pointer(), N);
-          //CHECK: tail call { float, float, float, float, float, float, float, float } @llvm.nvvm.wmma.m16n16k16.load.c.col.stride.f32.p1f32(float addrspace(1)* {{.*}}, i32 {{.*}})
-=======
-          joint_matrix_load(
-              sg, sub_a, accA.template get_multi_ptr<access::decorated::yes>(),
-              K);
-          //CHECK-OPAQUE: tail call { i32, i32, i32, i32 } @llvm.nvvm.wmma.m16n16k8.load.b.col.stride.tf32.p0(ptr %{{.*}}, i32 16)
-          joint_matrix_load(
-              sg, sub_b, accB.template get_multi_ptr<access::decorated::yes>(),
-              N);
->>>>>>> a47705f2
           //CHECK-OPAQUE: tail call { float, float, float, float, float, float, float, float } @llvm.nvvm.wmma.m16n16k16.load.c.col.stride.f32.p1(ptr addrspace(1) {{.*}}, i32 {{.*}})
           joint_matrix_load(sg, sub_c, accC.get_pointer(), N,
                             layout::col_major);
