--- conflicted
+++ resolved
@@ -59,61 +59,27 @@
   )
 endif() # Standalone.
 
-<<<<<<< HEAD
-if(SYCL_TEST_E2E_TARGETS)
-  message("Configure iterative execution on multiple backends")
-  add_custom_target(check-sycl-e2e)
-  foreach(TARGET_STR ${SYCL_TEST_E2E_TARGETS})
-    string(REPLACE ":" ";" TARGET_LIST ${TARGET_STR})
-    list (GET TARGET_LIST 0 TARGET_BE)
-    list (GET TARGET_LIST 1 TARGET_DEVICES)
-
-    if ("${TARGET_BE}" STREQUAL "")
-      message(FATAL_ERROR
-        "invalid empty target backend specification in SYCL_TEST_E2E_TARGETS")
-    elseif("${TARGET_DEVICES}" STREQUAL "")
-      message(FATAL_ERROR
-        "invalid empty target device specification in SYCL_TEST_E2E_TARGETS")
-    endif()
-    message("Run on ${TARGET_DEVICES} for ${TARGET_BE}")
-
-    string(REPLACE "," "_" TARGET check-sycl-e2e-${TARGET_BE}-${TARGET_DEVICES})
-
-    file(STRINGS "xfail_tests.txt" XFAIL_TESTS_LIST)
-    string(REPLACE ";" "\;" XFAIL_TESTS "${XFAIL_TESTS_LIST}")
-    string(REPLACE ";" "\|" FILTER_OUT_TESTS "${XFAIL_TESTS_LIST}")
-    # Filter out xfail tests on GPU to avoid running incorrect code on GPU.
-    if ("${TARGET_DEVICES}" STREQUAL "gpu")
-      add_custom_target(${TARGET}
-        COMMAND ${Python3_EXECUTABLE} ${LLVM_LIT} ${SYCL_E2E_TESTS_LIT_FLAGS} --filter-out '${FILTER_OUT_TESTS}' --param sycl_be=${TARGET_BE} --param target_devices=${TARGET_DEVICES} .
-        COMMENT "Running the SYCL tests for ${TARGET} backend"
-        DEPENDS ${SYCL_E2E_TEST_DEPS}
-        WORKING_DIRECTORY ${CMAKE_CURRENT_BINARY_DIR}
-        USES_TERMINAL
-      )
-    else()
-      add_custom_target(${TARGET}
-        COMMAND ${Python3_EXECUTABLE} ${LLVM_LIT} ${SYCL_E2E_TESTS_LIT_FLAGS} --xfail '${XFAIL_TESTS}' --param sycl_be=${TARGET_BE} --param target_devices=${TARGET_DEVICES} .
-        COMMENT "Running the SYCL tests for ${TARGET} backend"
-        DEPENDS ${SYCL_E2E_TEST_DEPS}
-        WORKING_DIRECTORY ${CMAKE_CURRENT_BINARY_DIR}
-        USES_TERMINAL
-      )
-    endif()
-    set_target_properties(${TARGET} PROPERTIES FOLDER "SYCL Level Zero tests")
-    add_dependencies(check-sycl-e2e ${TARGET})
-
-  endforeach()
-endif(SYCL_TEST_E2E_TARGETS)
-=======
-add_custom_target(check-sycl-e2e
-  COMMAND ${Python3_EXECUTABLE} ${LLVM_LIT} ${SYCL_E2E_TESTS_LIT_FLAGS} .
-  COMMENT "Running SYCL End-to-End tests"
-  DEPENDS ${SYCL_E2E_TEST_DEPS}
-  WORKING_DIRECTORY ${CMAKE_CURRENT_BINARY_DIR}
-  USES_TERMINAL
-)
->>>>>>> f363bb27
+file(STRINGS "xfail_tests.txt" XFAIL_TESTS_LIST)
+string(REPLACE ";" "\;" XFAIL_TESTS "${XFAIL_TESTS_LIST}")
+string(REPLACE ";" "\|" FILTER_OUT_TESTS "${XFAIL_TESTS_LIST}")
+# Filter out xfail tests on GPU to avoid running incorrect code on GPU.
+if ("${TARGET_DEVICES}" STREQUAL "gpu")
+  add_custom_target(check-sycl-e2e
+    COMMAND ${Python3_EXECUTABLE} ${LLVM_LIT} ${SYCL_E2E_TESTS_LIT_FLAGS} --filter-out '${FILTER_OUT_TESTS}' .
+    COMMENT "Running SYCL End-to-End tests"
+    DEPENDS ${SYCL_E2E_TEST_DEPS}
+    WORKING_DIRECTORY ${CMAKE_CURRENT_BINARY_DIR}
+    USES_TERMINAL
+  )
+else()
+  add_custom_target(check-sycl-e2e
+    COMMAND ${Python3_EXECUTABLE} ${LLVM_LIT} ${SYCL_E2E_TESTS_LIT_FLAGS} --xfail '${XFAIL_TESTS}' .
+    COMMENT "Running SYCL End-to-End tests"
+    DEPENDS ${SYCL_E2E_TEST_DEPS}
+    WORKING_DIRECTORY ${CMAKE_CURRENT_BINARY_DIR}
+    USES_TERMINAL
+  )
+endif()
 
 add_subdirectory(External)
 add_subdirectory(ExtraTests)