--- conflicted
+++ resolved
@@ -6,12 +6,10 @@
 //
 // UNSUPPORTED: cuda || hip
 
-<<<<<<< HEAD
-#error FIXME: Test times-out
-=======
 // Windows doesn't yet have full shutdown().
 // UNSUPPORTED: ze_debug && windows
->>>>>>> 1496c577
+
+#error FIXME: Test times-out
 
 #include "imf_utils.hpp"
 #include <sycl/sycl.hpp>
