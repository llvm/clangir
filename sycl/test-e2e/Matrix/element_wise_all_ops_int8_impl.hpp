--- conflicted
+++ resolved
@@ -48,8 +48,8 @@
            }
            ext::intel::experimental::matrix::joint_matrix_store(
                sg, sub_a,
-               accA.get_pointer() + (sg_startx * TM) * N +
-                   sg_starty / SG_SZ * TN,
+               accA.template get_multi_ptr<access::decorated::no>() +
+                   (sg_startx * TM) * N + sg_starty / SG_SZ * TN,
                N);
          }); // parallel for
    }).wait();
@@ -83,8 +83,8 @@
            }
            ext::intel::experimental::matrix::joint_matrix_store(
                sg, sub_a,
-               accA.get_pointer() + (sg_startx * TM) * N +
-                   sg_starty / SG_SZ * TN,
+               accA.template get_multi_ptr<access::decorated::no>() +
+                   (sg_startx * TM) * N + sg_starty / SG_SZ * TN,
                N);
          }); // parallel for
    }).wait();
@@ -118,8 +118,8 @@
            }
            ext::intel::experimental::matrix::joint_matrix_store(
                sg, sub_a,
-               accA.get_pointer() + (sg_startx * TM) * N +
-                   sg_starty / SG_SZ * TN,
+               accA.template get_multi_ptr<access::decorated::no>() +
+                   (sg_startx * TM) * N + sg_starty / SG_SZ * TN,
                N);
          }); // parallel for
    }).wait();
@@ -153,8 +153,8 @@
            }
            ext::intel::experimental::matrix::joint_matrix_store(
                sg, sub_a,
-               accA.get_pointer() + (sg_startx * TM) * N +
-                   sg_starty / SG_SZ * TN,
+               accA.template get_multi_ptr<access::decorated::no>() +
+                   (sg_startx * TM) * N + sg_starty / SG_SZ * TN,
                N);
          }); // parallel for
    }).wait();
@@ -203,13 +203,8 @@
            }
            ext::intel::experimental::matrix::joint_matrix_store(
                sg, sub_a,
-<<<<<<< HEAD
-               accA.get_pointer() + (sg_startx * TM) * N +
-                   sg_starty / SG_SZ * TN,
-=======
-               accA.template get_multi_ptr<access::decorated::no>() +
-                   (sg_startx * TM) * N + sg_starty / SG_SZ * TN,
->>>>>>> 33696483
+               accA.template get_multi_ptr<access::decorated::no>() +
+                   (sg_startx * TM) * N + sg_starty / SG_SZ * TN,
                N);
          }); // parallel for
    }).wait();
