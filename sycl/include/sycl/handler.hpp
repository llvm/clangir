//==-------- handler.hpp --- SYCL command group handler --------------------==//
//
// Part of the LLVM Project, under the Apache License v2.0 with LLVM Exceptions.
// See https://llvm.org/LICENSE.txt for license information.
// SPDX-License-Identifier: Apache-2.0 WITH LLVM-exception
//
//===----------------------------------------------------------------------===//

#pragma once

#include <sycl/access/access.hpp>
#include <sycl/accessor.hpp>
#include <sycl/context.hpp>
#include <sycl/detail/array.hpp>
#include <sycl/detail/cg.hpp>
#include <sycl/detail/cg_types.hpp>
#include <sycl/detail/cl.h>
#include <sycl/detail/common.hpp>
#include <sycl/detail/defines_elementary.hpp>
#include <sycl/detail/export.hpp>
#include <sycl/detail/helpers.hpp>
#include <sycl/detail/impl_utils.hpp>
#include <sycl/detail/item_base.hpp>
#include <sycl/detail/kernel_desc.hpp>
#include <sycl/detail/pi.h>
#include <sycl/detail/pi.hpp>
#include <sycl/detail/reduction_forward.hpp>
#include <sycl/device.hpp>
#include <sycl/event.hpp>
#include <sycl/exception.hpp>
#include <sycl/exception_list.hpp>
#include <sycl/ext/intel/experimental/kernel_execution_properties.hpp>
#include <sycl/ext/oneapi/bindless_images_descriptor.hpp>
#include <sycl/ext/oneapi/bindless_images_interop.hpp>
#include <sycl/ext/oneapi/bindless_images_memory.hpp>
#include <sycl/ext/oneapi/device_global/device_global.hpp>
#include <sycl/ext/oneapi/device_global/properties.hpp>
#include <sycl/ext/oneapi/experimental/graph.hpp>
#include <sycl/ext/oneapi/kernel_properties/properties.hpp>
#include <sycl/ext/oneapi/properties/properties.hpp>
#include <sycl/group.hpp>
#include <sycl/id.hpp>
#include <sycl/interop_handle.hpp>
#include <sycl/item.hpp>
#include <sycl/kernel.hpp>
#include <sycl/kernel_bundle.hpp>
#include <sycl/kernel_bundle_enums.hpp>
#include <sycl/kernel_handler.hpp>
#include <sycl/nd_item.hpp>
#include <sycl/nd_range.hpp>
#include <sycl/property_list.hpp>
#include <sycl/range.hpp>
#include <sycl/sampler.hpp>
#include <sycl/types.hpp>
#include <sycl/usm/usm_enums.hpp>
#include <sycl/usm/usm_pointer_info.hpp>

#ifdef __SYCL_NATIVE_CPU__
#include <sycl/detail/native_cpu.hpp>
#endif

#include <assert.h>
#include <functional>
#include <memory>
#include <stddef.h>
#include <stdint.h>
#include <string>
#include <tuple>
#include <type_traits>
#include <utility>
#include <vector>

// TODO: refactor this header
// 47(!!!) includes of SYCL headers + 10 includes of standard headers.
// 3300+ lines of code

// SYCL_LANGUAGE_VERSION is 4 digit year followed by 2 digit revision
#if !SYCL_LANGUAGE_VERSION || SYCL_LANGUAGE_VERSION < 202001
#define __SYCL_NONCONST_FUNCTOR__
#endif

// replace _KERNELFUNCPARAM(KernelFunc) with   KernelType KernelFunc
//                                     or     const KernelType &KernelFunc
#ifdef __SYCL_NONCONST_FUNCTOR__
#define _KERNELFUNCPARAMTYPE KernelType
#else
#define _KERNELFUNCPARAMTYPE const KernelType &
#endif
#define _KERNELFUNCPARAM(a) _KERNELFUNCPARAMTYPE a

#if defined(__SYCL_UNNAMED_LAMBDA__)
// We can't use nested types (e.g. struct S defined inside main() routine) to
// name kernels. At the same time, we have to provide a unique kernel name for
// sycl::fill and the only thing we can use to introduce that uniqueness (in
// general) is the template parameter T which might be exactly that nested type.
// That means we cannot support sycl::fill(void *, T&, size_t) for such types in
// general. However, we can do better than that when unnamed lambdas are
// enabled, so do it here! See also https://github.com/intel/llvm/issues/469.
template <typename DataT, int Dimensions, sycl::access::mode AccessMode,
          sycl::access::target AccessTarget,
          sycl::access::placeholder IsPlaceholder>
using __fill = sycl::detail::auto_name;
template <typename T> using __usmfill = sycl::detail::auto_name;
template <typename T> using __usmfill2d = sycl::detail::auto_name;
template <typename T> using __usmmemcpy2d = sycl::detail::auto_name;

template <typename T_Src, typename T_Dst, int Dims,
          sycl::access::mode AccessMode, sycl::access::target AccessTarget,
          sycl::access::placeholder IsPlaceholder>
using __copyAcc2Ptr = sycl::detail::auto_name;

template <typename T_Src, typename T_Dst, int Dims,
          sycl::access::mode AccessMode, sycl::access::target AccessTarget,
          sycl::access::placeholder IsPlaceholder>
using __copyPtr2Acc = sycl::detail::auto_name;

template <typename T_Src, int Dims_Src, sycl::access::mode AccessMode_Src,
          sycl::access::target AccessTarget_Src, typename T_Dst, int Dims_Dst,
          sycl::access::mode AccessMode_Dst,
          sycl::access::target AccessTarget_Dst,
          sycl::access::placeholder IsPlaceholder_Src,
          sycl::access::placeholder IsPlaceholder_Dst>
using __copyAcc2Acc = sycl::detail::auto_name;
#else
// Limited fallback path for when unnamed lambdas aren't available. Cannot
// handle nested types.
template <typename DataT, int Dimensions, sycl::access::mode AccessMode,
          sycl::access::target AccessTarget,
          sycl::access::placeholder IsPlaceholder>
class __fill;
template <typename T> class __usmfill;
template <typename T> class __usmfill2d;
template <typename T> class __usmmemcpy2d;

template <typename T_Src, typename T_Dst, int Dims,
          sycl::access::mode AccessMode, sycl::access::target AccessTarget,
          sycl::access::placeholder IsPlaceholder>
class __copyAcc2Ptr;

template <typename T_Src, typename T_Dst, int Dims,
          sycl::access::mode AccessMode, sycl::access::target AccessTarget,
          sycl::access::placeholder IsPlaceholder>
class __copyPtr2Acc;

template <typename T_Src, int Dims_Src, sycl::access::mode AccessMode_Src,
          sycl::access::target AccessTarget_Src, typename T_Dst, int Dims_Dst,
          sycl::access::mode AccessMode_Dst,
          sycl::access::target AccessTarget_Dst,
          sycl::access::placeholder IsPlaceholder_Src,
          sycl::access::placeholder IsPlaceholder_Dst>
class __copyAcc2Acc;
#endif

// For unit testing purposes
class MockHandler;

namespace sycl {
inline namespace _V1 {

// Forward declaration

class handler;
template <typename T, int Dimensions, typename AllocatorT, typename Enable>
class buffer;

namespace ext::intel::experimental {
template <class _name, class _dataT, int32_t _min_capacity, class _propertiesT,
          class>
class pipe;
}

namespace ext::oneapi::experimental::detail {
class graph_impl;
} // namespace ext::oneapi::experimental::detail
namespace detail {

class handler_impl;
class kernel_impl;
class queue_impl;
class stream_impl;
template <typename DataT, int Dimensions, access::mode AccessMode,
          access::target AccessTarget, access::placeholder IsPlaceholder>
class image_accessor;
template <typename RetType, typename Func, typename Arg>
static Arg member_ptr_helper(RetType (Func::*)(Arg) const);

// Non-const version of the above template to match functors whose 'operator()'
// is declared w/o the 'const' qualifier.
template <typename RetType, typename Func, typename Arg>
static Arg member_ptr_helper(RetType (Func::*)(Arg));

// template <typename RetType, typename Func>
// static void member_ptr_helper(RetType (Func::*)() const);

// template <typename RetType, typename Func>
// static void member_ptr_helper(RetType (Func::*)());

template <typename F, typename SuggestedArgType>
decltype(member_ptr_helper(&F::operator())) argument_helper(int);

template <typename F, typename SuggestedArgType>
SuggestedArgType argument_helper(...);

template <typename F, typename SuggestedArgType>
using lambda_arg_type = decltype(argument_helper<F, SuggestedArgType>(0));

// Used when parallel_for range is rounded-up.
template <typename Name> class __pf_kernel_wrapper;

template <typename Type> struct get_kernel_wrapper_name_t {
  using name = __pf_kernel_wrapper<Type>;
};

__SYCL_EXPORT device getDeviceFromHandler(handler &);

// Checks if a device_global has any registered kernel usage.
__SYCL_EXPORT bool isDeviceGlobalUsedInKernel(const void *DeviceGlobalPtr);

#if __SYCL_ID_QUERIES_FIT_IN_INT__
template <typename T> struct NotIntMsg;

template <int Dims> struct NotIntMsg<range<Dims>> {
  constexpr static const char *Msg =
      "Provided range is out of integer limits. Pass "
      "`-fno-sycl-id-queries-fit-in-int' to disable range check.";
};

template <int Dims> struct NotIntMsg<id<Dims>> {
  constexpr static const char *Msg =
      "Provided offset is out of integer limits. Pass "
      "`-fno-sycl-id-queries-fit-in-int' to disable offset check.";
};
#endif

// Helper for merging properties with ones defined in an optional kernel functor
// getter.
template <typename KernelType, typename PropertiesT, typename Cond = void>
struct GetMergedKernelProperties {
  using type = PropertiesT;
};
template <typename KernelType, typename PropertiesT>
struct GetMergedKernelProperties<
    KernelType, PropertiesT,
    std::enable_if_t<ext::oneapi::experimental::detail::
                         HasKernelPropertiesGetMethod<KernelType>::value>> {
  using get_method_properties =
      typename ext::oneapi::experimental::detail::HasKernelPropertiesGetMethod<
          KernelType>::properties_t;
  static_assert(
      ext::oneapi::experimental::is_property_list<get_method_properties>::value,
      "get(sycl::ext::oneapi::experimental::properties_tag) member in kernel "
      "functor class must return a valid property list.");
  using type = ext::oneapi::experimental::detail::merged_properties_t<
      PropertiesT, get_method_properties>;
};

#if __SYCL_ID_QUERIES_FIT_IN_INT__
template <typename T, typename ValT>
typename std::enable_if_t<std::is_same<ValT, size_t>::value ||
                          std::is_same<ValT, unsigned long long>::value>
checkValueRangeImpl(ValT V) {
  static constexpr size_t Limit =
      static_cast<size_t>((std::numeric_limits<int>::max)());
  if (V > Limit)
    throw sycl::exception(make_error_code(errc::nd_range), NotIntMsg<T>::Msg);
}
#endif

template <int Dims, typename T>
typename std::enable_if_t<std::is_same_v<T, range<Dims>> ||
                          std::is_same_v<T, id<Dims>>>
checkValueRange(const T &V) {
#if __SYCL_ID_QUERIES_FIT_IN_INT__
  for (size_t Dim = 0; Dim < Dims; ++Dim)
    checkValueRangeImpl<T>(V[Dim]);

  {
    unsigned long long Product = 1;
    for (size_t Dim = 0; Dim < Dims; ++Dim) {
      Product *= V[Dim];
      // check value now to prevent product overflow in the end
      checkValueRangeImpl<T>(Product);
    }
  }
#else
  (void)V;
#endif
}

template <int Dims>
void checkValueRange(const range<Dims> &R, const id<Dims> &O) {
#if __SYCL_ID_QUERIES_FIT_IN_INT__
  checkValueRange<Dims>(R);
  checkValueRange<Dims>(O);

  for (size_t Dim = 0; Dim < Dims; ++Dim) {
    unsigned long long Sum = R[Dim] + O[Dim];

    checkValueRangeImpl<range<Dims>>(Sum);
  }
#else
  (void)R;
  (void)O;
#endif
}

template <int Dims, typename T>
typename std::enable_if_t<std::is_same_v<T, nd_range<Dims>>>
checkValueRange(const T &V) {
#if __SYCL_ID_QUERIES_FIT_IN_INT__
  checkValueRange<Dims>(V.get_global_range());
  checkValueRange<Dims>(V.get_local_range());
  checkValueRange<Dims>(V.get_offset());

  checkValueRange<Dims>(V.get_global_range(), V.get_offset());
#else
  (void)V;
#endif
}

template <int Dims> class RoundedRangeIDGenerator {
  id<Dims> Id;
  id<Dims> InitId;
  range<Dims> UserRange;
  range<Dims> RoundedRange;
  bool Done = false;

public:
  RoundedRangeIDGenerator(const id<Dims> &Id, const range<Dims> &UserRange,
                          const range<Dims> &RoundedRange)
      : Id(Id), InitId(Id), UserRange(UserRange), RoundedRange(RoundedRange) {
    for (int i = 0; i < Dims; ++i)
      if (Id[i] >= UserRange[i])
        Done = true;
  }

  explicit operator bool() { return !Done; }

  void updateId() {
    for (int i = 0; i < Dims; ++i) {
      Id[i] += RoundedRange[i];
      if (Id[i] < UserRange[i])
        return;
      Id[i] = InitId[i];
    }
    Done = true;
  }

  id<Dims> getId() { return Id; }

  template <typename KernelType> auto getItem() {
    if constexpr (std::is_invocable_v<KernelType, item<Dims>> ||
                  std::is_invocable_v<KernelType, item<Dims>, kernel_handler>)
      return detail::Builder::createItem<Dims, true>(UserRange, getId(), {});
    else {
      static_assert(std::is_invocable_v<KernelType, item<Dims, false>> ||
                        std::is_invocable_v<KernelType, item<Dims, false>,
                                            kernel_handler>,
                    "Kernel must be invocable with an item!");
      return detail::Builder::createItem<Dims, false>(UserRange, getId());
    }
  }
};

// TODO: The wrappers can be optimized further so that the body
// essentially looks like this:
//   for (auto z = it[2]; z < UserRange[2]; z += it.get_range(2))
//     for (auto y = it[1]; y < UserRange[1]; y += it.get_range(1))
//       for (auto x = it[0]; x < UserRange[0]; x += it.get_range(0))
//         KernelFunc({x,y,z});
template <typename TransformedArgType, int Dims, typename KernelType>
class RoundedRangeKernel {
public:
  range<Dims> UserRange;
  KernelType KernelFunc;
  void operator()(item<Dims> It) const {
    auto RoundedRange = It.get_range();
    for (RoundedRangeIDGenerator Gen(It.get_id(), UserRange, RoundedRange); Gen;
         Gen.updateId())
      KernelFunc(Gen.template getItem<KernelType>());
  }
};

template <typename TransformedArgType, int Dims, typename KernelType>
class RoundedRangeKernelWithKH {
public:
  range<Dims> UserRange;
  KernelType KernelFunc;
  void operator()(item<Dims> It, kernel_handler KH) const {
    auto RoundedRange = It.get_range();
    for (RoundedRangeIDGenerator Gen(It.get_id(), UserRange, RoundedRange); Gen;
         Gen.updateId())
      KernelFunc(Gen.template getItem<KernelType>(), KH);
  }
};

using std::enable_if_t;
using sycl::detail::queue_impl;

// Returns true if x*y will overflow in T;
// otherwise, returns false and stores x*y in dst.
template <typename T>
static std::enable_if_t<std::is_unsigned_v<T>, bool>
multiply_with_overflow_check(T &dst, T x, T y) {
  dst = x * y;
  return (y != 0) && (x > (std::numeric_limits<T>::max)() / y);
}

template <int Dims> bool range_size_fits_in_size_t(const range<Dims> &r) {
  size_t acc = 1;
  for (int i = 0; i < Dims; ++i) {
    bool did_overflow = multiply_with_overflow_check(acc, acc, r[i]);
    if (did_overflow)
      return false;
  }
  return true;
}

} // namespace detail

/// Command group handler class.
///
/// Objects of the handler class collect information about command group, such
/// as kernel, requirements to the memory, arguments for the kernel.
///
/// \code{.cpp}
/// sycl::queue::submit([](handler &CGH){
///   CGH.require(Accessor1);   // Adds a requirement to the memory object.
///   CGH.setArg(0, Accessor2); // Registers accessor given as an argument to
///                             // the kernel + adds a requirement to the memory
///                             // object.
///   CGH.setArg(1, N);         // Registers value given as an argument to the
///                             // kernel.
///   // The following registers KernelFunctor to be a kernel that will be
///   // executed in case of queue is bound to the host device, Kernel - for
///   // an OpenCL device. This function clearly indicates that command group
///   // represents kernel execution.
///   CGH.parallel_for(KernelFunctor, Kernel);
///  });
/// \endcode
///
/// The command group can represent absolutely different operations. Depending
/// on the operation we need to store different data. But, in most cases, it's
/// impossible to say what kind of operation we need to perform until the very
/// end. So, handler class contains all fields simultaneously, then during
/// "finalization" it constructs CG object, that represents specific operation,
/// passing fields that are required only.
///
/// \sa queue
/// \sa program
/// \sa kernel
///
/// \ingroup sycl_api
class __SYCL_EXPORT handler {
private:
  /// Constructs SYCL handler from queue.
  ///
  /// \param Queue is a SYCL queue.
  /// \param IsHost indicates if this handler is created for SYCL host device.
  handler(std::shared_ptr<detail::queue_impl> Queue, bool IsHost);

  /// Constructs SYCL handler from the associated queue and the submission's
  /// primary and secondary queue.
  ///
  /// \param Queue is a SYCL queue. This is equal to either PrimaryQueue or
  ///        SecondaryQueue.
  /// \param PrimaryQueue is the primary SYCL queue of the submission.
  /// \param SecondaryQueue is the secondary SYCL queue of the submission. This
  ///        is null if no secondary queue is associated with the submission.
  /// \param IsHost indicates if this handler is created for SYCL host device.
  handler(std::shared_ptr<detail::queue_impl> Queue,
          std::shared_ptr<detail::queue_impl> PrimaryQueue,
          std::shared_ptr<detail::queue_impl> SecondaryQueue, bool IsHost);

  /// Constructs SYCL handler from Graph.
  ///
  /// The hander will add the command-group as a node to the graph rather than
  /// enqueueing it straight away.
  ///
  /// \param Graph is a SYCL command_graph
  handler(std::shared_ptr<ext::oneapi::experimental::detail::graph_impl> Graph);

  /// Stores copy of Arg passed to the CGData.MArgsStorage.
  template <typename T, typename F = typename std::remove_const_t<
                            typename std::remove_reference_t<T>>>
  F *storePlainArg(T &&Arg) {
    CGData.MArgsStorage.emplace_back(sizeof(T));
    auto Storage = reinterpret_cast<F *>(CGData.MArgsStorage.back().data());
    *Storage = Arg;
    return Storage;
  }

  void setType(detail::CG::CGTYPE Type) { MCGType = Type; }

  detail::CG::CGTYPE getType() { return MCGType; }

  void throwIfActionIsCreated() {
    if (detail::CG::None != getType())
      throw sycl::exception(make_error_code(errc::runtime),
                            "Attempt to set multiple actions for the "
                            "command group. Command group must consist of "
                            "a single kernel or explicit memory operation.");
  }

  constexpr static int AccessTargetMask = 0x7ff;
  /// According to section 4.7.6.11. of the SYCL specification, a local accessor
  /// must not be used in a SYCL kernel function that is invoked via single_task
  /// or via the simple form of parallel_for that takes a range parameter.
  template <typename KernelName, typename KernelType>
  void throwOnLocalAccessorMisuse() const {
    using NameT =
        typename detail::get_kernel_name_t<KernelName, KernelType>::name;
    using KI = sycl::detail::KernelInfo<NameT>;

    auto *KernelArgs = &KI::getParamDesc(0);

    for (unsigned I = 0; I < KI::getNumParams(); ++I) {
      const detail::kernel_param_kind_t &Kind = KernelArgs[I].kind;
      const access::target AccTarget =
          static_cast<access::target>(KernelArgs[I].info & AccessTargetMask);
      if ((Kind == detail::kernel_param_kind_t::kind_accessor) &&
          (AccTarget == target::local))
        throw sycl::exception(
            make_error_code(errc::kernel_argument),
            "A local accessor must not be used in a SYCL kernel function "
            "that is invoked via single_task or via the simple form of "
            "parallel_for that takes a range parameter.");
    }
  }

  /// Extracts and prepares kernel arguments from the lambda using integration
  /// header.
  void
  extractArgsAndReqsFromLambda(char *LambdaPtr, size_t KernelArgsNum,
                               const detail::kernel_param_desc_t *KernelArgs,
                               bool IsESIMD);

  /// Extracts and prepares kernel arguments set via set_arg(s).
  void extractArgsAndReqs();

  void processArg(void *Ptr, const detail::kernel_param_kind_t &Kind,
                  const int Size, const size_t Index, size_t &IndexShift,
                  bool IsKernelCreatedFromSource, bool IsESIMD);

  /// \return a string containing name of SYCL kernel.
  std::string getKernelName();

  template <typename LambdaNameT> bool lambdaAndKernelHaveEqualName() {
    // TODO It is unclear a kernel and a lambda/functor must to be equal or not
    // for parallel_for with sycl::kernel and lambda/functor together
    // Now if they are equal we extract argumets from lambda/functor for the
    // kernel. Else it is necessary use set_atg(s) for resolve the order and
    // values of arguments for the kernel.
    assert(MKernel && "MKernel is not initialized");
    const std::string LambdaName = detail::KernelInfo<LambdaNameT>::getName();
    const std::string KernelName = getKernelName();
    return LambdaName == KernelName;
  }

  /// Saves the location of user's code passed in \p CodeLoc for future usage in
  /// finalize() method.
  void saveCodeLoc(detail::code_location CodeLoc) { MCodeLoc = CodeLoc; }

  /// Constructs CG object of specific type, passes it to Scheduler and
  /// returns sycl::event object representing the command group.
  /// It's expected that the method is the latest method executed before
  /// object destruction.
  ///
  /// \return a SYCL event object representing the command group
  event finalize();

  /// Saves streams associated with this handler.
  ///
  /// Streams are then forwarded to command group and flushed in the scheduler.
  ///
  /// \param Stream is a pointer to SYCL stream.
  void addStream(const std::shared_ptr<detail::stream_impl> &Stream) {
    MStreamStorage.push_back(Stream);
  }

  /// Saves resources created by handling reduction feature in handler.
  /// They are then forwarded to command group and destroyed only after
  /// the command group finishes the work on device/host.
  ///
  /// @param ReduObj is a pointer to object that must be stored.
  void addReduction(const std::shared_ptr<const void> &ReduObj);

  /// Saves buffers created by handling reduction feature in handler and marks
  /// them as internal. They are then forwarded to command group and destroyed
  /// only after the command group finishes the work on device/host.
  ///
  /// @param ReduBuf is a pointer to buffer that must be stored.
  template <typename T, int Dimensions, typename AllocatorT, typename Enable>
  void
  addReduction(const std::shared_ptr<buffer<T, Dimensions, AllocatorT, Enable>>
                   &ReduBuf) {
    detail::markBufferAsInternal(getSyclObjImpl(*ReduBuf));
    addReduction(std::shared_ptr<const void>(ReduBuf));
  }

  ~handler() = default;

  // TODO: Private and unusued. Remove when ABI break is allowed.
  bool is_host() { return MIsHost; }

#ifdef __SYCL_DEVICE_ONLY__
  // In device compilation accessor isn't inherited from host base classes, so
  // can't detect by it. Since we don't expect it to be ever called in device
  // execution, just use blind void *.
  void associateWithHandler(void *AccBase, access::target AccTarget);
  void associateWithHandler(void *AccBase, image_target AccTarget);
#else
  void associateWithHandlerCommon(detail::AccessorImplPtr AccImpl,
                                  int AccTarget);
  void associateWithHandler(detail::AccessorBaseHost *AccBase,
                            access::target AccTarget);
  void associateWithHandler(detail::UnsampledImageAccessorBaseHost *AccBase,
                            image_target AccTarget);
  void associateWithHandler(detail::SampledImageAccessorBaseHost *AccBase,
                            image_target AccTarget);
#endif

  // Recursively calls itself until arguments pack is fully processed.
  // The version for regular(standard layout) argument.
  template <typename T, typename... Ts>
  void setArgsHelper(int ArgIndex, T &&Arg, Ts &&...Args) {
    set_arg(ArgIndex, std::move(Arg));
    setArgsHelper(++ArgIndex, std::move(Args)...);
  }

  void setArgsHelper(int) {}

  void setLocalAccessorArgHelper(int ArgIndex,
                                 detail::LocalAccessorBaseHost &LocalAccBase) {
    detail::LocalAccessorImplPtr LocalAccImpl =
        detail::getSyclObjImpl(LocalAccBase);
    detail::LocalAccessorImplHost *Req = LocalAccImpl.get();
    MLocalAccStorage.push_back(std::move(LocalAccImpl));
    MArgs.emplace_back(detail::kernel_param_kind_t::kind_accessor, Req,
                       static_cast<int>(access::target::local), ArgIndex);
  }

  // setArgHelper for local accessor argument (legacy accessor interface)
  template <typename DataT, int Dims, access::mode AccessMode,
            access::placeholder IsPlaceholder>
  void setArgHelper(int ArgIndex,
                    accessor<DataT, Dims, AccessMode, access::target::local,
                             IsPlaceholder> &&Arg) {
#ifndef __SYCL_DEVICE_ONLY__
    setLocalAccessorArgHelper(ArgIndex, Arg);
#endif
  }

  // setArgHelper for local accessor argument (up to date accessor interface)
  template <typename DataT, int Dims>
  void setArgHelper(int ArgIndex, local_accessor<DataT, Dims> &&Arg) {
#ifndef __SYCL_DEVICE_ONLY__
    setLocalAccessorArgHelper(ArgIndex, Arg);
#endif
  }

  // setArgHelper for non local accessor argument.
  template <typename DataT, int Dims, access::mode AccessMode,
            access::target AccessTarget, access::placeholder IsPlaceholder>
  typename std::enable_if_t<AccessTarget != access::target::local, void>
  setArgHelper(
      int ArgIndex,
      accessor<DataT, Dims, AccessMode, AccessTarget, IsPlaceholder> &&Arg) {
    detail::AccessorBaseHost *AccBase = (detail::AccessorBaseHost *)&Arg;
    detail::AccessorImplPtr AccImpl = detail::getSyclObjImpl(*AccBase);
    detail::AccessorImplHost *Req = AccImpl.get();
    // Add accessor to the list of requirements.
    CGData.MRequirements.push_back(Req);
    // Store copy of the accessor.
    CGData.MAccStorage.push_back(std::move(AccImpl));
    // Add accessor to the list of arguments.
    MArgs.emplace_back(detail::kernel_param_kind_t::kind_accessor, Req,
                       static_cast<int>(AccessTarget), ArgIndex);
  }

  template <typename T> void setArgHelper(int ArgIndex, T &&Arg) {
    auto StoredArg = static_cast<void *>(storePlainArg(Arg));

    if (!std::is_same<cl_mem, T>::value && std::is_pointer<T>::value) {
      MArgs.emplace_back(detail::kernel_param_kind_t::kind_pointer, StoredArg,
                         sizeof(T), ArgIndex);
    } else {
      MArgs.emplace_back(detail::kernel_param_kind_t::kind_std_layout,
                         StoredArg, sizeof(T), ArgIndex);
    }
  }

  void setArgHelper(int ArgIndex, sampler &&Arg) {
    auto StoredArg = static_cast<void *>(storePlainArg(Arg));
    MArgs.emplace_back(detail::kernel_param_kind_t::kind_sampler, StoredArg,
                       sizeof(sampler), ArgIndex);
  }

  // TODO: Unusued. Remove when ABI break is allowed.
  void verifyKernelInvoc(const kernel &Kernel) {
    std::ignore = Kernel;
    return;
  }

  /* The kernel passed to StoreLambda can take an id, an item or an nd_item as
   * its argument. Since esimd plugin directly invokes the kernel (doesn’t use
   * piKernelSetArg), the kernel argument type must be known to the plugin.
   * However, passing kernel argument type to the plugin requires changing ABI
   * in HostKernel class. To overcome this problem, helpers below wrap the
   * “original” kernel with a functor that always takes an nd_item as argument.
   * A functor is used instead of a lambda because extractArgsAndReqsFromLambda
   * needs access to the “original” kernel and keeps references to its internal
   * data, i.e. the kernel passed as argument cannot be local in scope. The
   * functor itself is again encapsulated in a std::function since functor’s
   * type is unknown to the plugin.
   */

  // For 'id, item w/wo offset, nd_item' kernel arguments
  template <class KernelType, class NormalizedKernelType, int Dims>
  KernelType *ResetHostKernelHelper(const KernelType &KernelFunc) {
    NormalizedKernelType NormalizedKernel(KernelFunc);
    auto NormalizedKernelFunc =
        std::function<void(const sycl::nd_item<Dims> &)>(NormalizedKernel);
    auto HostKernelPtr =
        new detail::HostKernel<decltype(NormalizedKernelFunc),
                               sycl::nd_item<Dims>, Dims>(NormalizedKernelFunc);
    MHostKernel.reset(HostKernelPtr);
    return &HostKernelPtr->MKernel.template target<NormalizedKernelType>()
                ->MKernelFunc;
  }

  // For 'sycl::id<Dims>' kernel argument
  template <class KernelType, typename ArgT, int Dims>
  std::enable_if_t<std::is_same_v<ArgT, sycl::id<Dims>>, KernelType *>
  ResetHostKernel(const KernelType &KernelFunc) {
    struct NormalizedKernelType {
      KernelType MKernelFunc;
      NormalizedKernelType(const KernelType &KernelFunc)
          : MKernelFunc(KernelFunc) {}
      void operator()(const nd_item<Dims> &Arg) {
        detail::runKernelWithArg(MKernelFunc, Arg.get_global_id());
      }
    };
    return ResetHostKernelHelper<KernelType, struct NormalizedKernelType, Dims>(
        KernelFunc);
  }

  // For 'sycl::nd_item<Dims>' kernel argument
  template <class KernelType, typename ArgT, int Dims>
  std::enable_if_t<std::is_same_v<ArgT, sycl::nd_item<Dims>>, KernelType *>
  ResetHostKernel(const KernelType &KernelFunc) {
    struct NormalizedKernelType {
      KernelType MKernelFunc;
      NormalizedKernelType(const KernelType &KernelFunc)
          : MKernelFunc(KernelFunc) {}
      void operator()(const nd_item<Dims> &Arg) {
        detail::runKernelWithArg(MKernelFunc, Arg);
      }
    };
    return ResetHostKernelHelper<KernelType, struct NormalizedKernelType, Dims>(
        KernelFunc);
  }

  // For 'sycl::item<Dims, without_offset>' kernel argument
  template <class KernelType, typename ArgT, int Dims>
  std::enable_if_t<std::is_same_v<ArgT, sycl::item<Dims, false>>, KernelType *>
  ResetHostKernel(const KernelType &KernelFunc) {
    struct NormalizedKernelType {
      KernelType MKernelFunc;
      NormalizedKernelType(const KernelType &KernelFunc)
          : MKernelFunc(KernelFunc) {}
      void operator()(const nd_item<Dims> &Arg) {
        sycl::item<Dims, false> Item = detail::Builder::createItem<Dims, false>(
            Arg.get_global_range(), Arg.get_global_id());
        detail::runKernelWithArg(MKernelFunc, Item);
      }
    };
    return ResetHostKernelHelper<KernelType, struct NormalizedKernelType, Dims>(
        KernelFunc);
  }

  // For 'sycl::item<Dims, with_offset>' kernel argument
  template <class KernelType, typename ArgT, int Dims>
  std::enable_if_t<std::is_same_v<ArgT, sycl::item<Dims, true>>, KernelType *>
  ResetHostKernel(const KernelType &KernelFunc) {
    struct NormalizedKernelType {
      KernelType MKernelFunc;
      NormalizedKernelType(const KernelType &KernelFunc)
          : MKernelFunc(KernelFunc) {}
      void operator()(const nd_item<Dims> &Arg) {
        sycl::item<Dims, true> Item = detail::Builder::createItem<Dims, true>(
            Arg.get_global_range(), Arg.get_global_id(), Arg.get_offset());
        detail::runKernelWithArg(MKernelFunc, Item);
      }
    };
    return ResetHostKernelHelper<KernelType, struct NormalizedKernelType, Dims>(
        KernelFunc);
  }

  // For 'void' kernel argument (single_task)
  template <class KernelType, typename ArgT, int Dims>
  typename std::enable_if_t<std::is_same_v<ArgT, void>, KernelType *>
  ResetHostKernel(const KernelType &KernelFunc) {
    struct NormalizedKernelType {
      KernelType MKernelFunc;
      NormalizedKernelType(const KernelType &KernelFunc)
          : MKernelFunc(KernelFunc) {}
      void operator()(const nd_item<Dims> &Arg) {
        (void)Arg;
        detail::runKernelWithoutArg(MKernelFunc);
      }
    };
    return ResetHostKernelHelper<KernelType, struct NormalizedKernelType, Dims>(
        KernelFunc);
  }

  // For 'sycl::group<Dims>' kernel argument
  // 'wrapper'-based approach using 'NormalizedKernelType' struct is not used
  // for 'void(sycl::group<Dims>)' since 'void(sycl::group<Dims>)' is not
  // supported in ESIMD.
  template <class KernelType, typename ArgT, int Dims>
  std::enable_if_t<std::is_same_v<ArgT, sycl::group<Dims>>, KernelType *>
  ResetHostKernel(const KernelType &KernelFunc) {
    MHostKernel.reset(
        new detail::HostKernel<KernelType, ArgT, Dims>(KernelFunc));
    return (KernelType *)(MHostKernel->getPtr());
  }

  /// Verifies the kernel bundle to be used if any is set. This throws a
  /// sycl::exception with error code errc::kernel_not_supported if the used
  /// kernel bundle does not contain a suitable device image with the requested
  /// kernel.
  ///
  /// \param KernelName is the name of the SYCL kernel to check that the used
  ///                   kernel bundle contains.
  void verifyUsedKernelBundle(const std::string &KernelName);

  /// Stores lambda to the template-free object
  ///
  /// Also initializes kernel name, list of arguments and requirements using
  /// information from the integration header.
  ///
  /// \param KernelFunc is a SYCL kernel function.
  template <typename KernelName, typename KernelType, int Dims,
            typename LambdaArgType>
  void StoreLambda(KernelType KernelFunc) {
    using KI = detail::KernelInfo<KernelName>;
    constexpr bool IsCallableWithKernelHandler =
        detail::KernelLambdaHasKernelHandlerArgT<KernelType,
                                                 LambdaArgType>::value;

    if (IsCallableWithKernelHandler && MIsHost) {
      throw sycl::feature_not_supported(
          "kernel_handler is not yet supported by host device.",
          PI_ERROR_INVALID_OPERATION);
    }

    KernelType *KernelPtr =
        ResetHostKernel<KernelType, LambdaArgType, Dims>(KernelFunc);

    constexpr bool KernelHasName =
        KI::getName() != nullptr && KI::getName()[0] != '\0';

    // Some host compilers may have different captures from Clang. Currently
    // there is no stable way of handling this when extracting the captures, so
    // a static assert is made to fail for incompatible kernel lambdas.
    static_assert(
        !KernelHasName || sizeof(KernelFunc) == KI::getKernelSize(),
        "Unexpected kernel lambda size. This can be caused by an "
        "external host compiler producing a lambda with an "
        "unexpected layout. This is a limitation of the compiler."
        "In many cases the difference is related to capturing constexpr "
        "variables. In such cases removing constexpr specifier aligns the "
        "captures between the host compiler and the device compiler."
        "\n"
        "In case of MSVC, passing "
        "-fsycl-host-compiler-options='/std:c++latest' "
        "might also help.");

    // Empty name indicates that the compilation happens without integration
    // header, so don't perform things that require it.
    if (KernelHasName) {
      // TODO support ESIMD in no-integration-header case too.
      MArgs.clear();
      auto numParams __SYCL_ANNOTATE(kernel_num_params) = KI::getNumParams();
      auto *paramDesc __SYCL_ANNOTATE(kernel_param_desc) = &KI::getParamDesc(0);
      extractArgsAndReqsFromLambda(reinterpret_cast<char *>(KernelPtr),
                                   numParams, paramDesc, KI::isESIMD());
      MKernelName = KI::getName();
    } else {
      // In case w/o the integration header it is necessary to process
      // accessors from the list(which are associated with this handler) as
      // arguments.
      MArgs = std::move(MAssociatedAccesors);
    }

    // If the kernel lambda is callable with a kernel_handler argument, manifest
    // the associated kernel handler.
    if (IsCallableWithKernelHandler) {
      getOrInsertHandlerKernelBundle(/*Insert=*/true);
    }
  }

  /// Process kernel properties.
  ///
  /// Stores information about kernel properties into the handler.
  template <typename PropertiesT =
                ext::oneapi::experimental::detail::empty_properties_t>
  void processProperties(PropertiesT Props) {
    static_assert(
        ext::oneapi::experimental::is_property_list<PropertiesT>::value,
        "Template type is not a property list.");
    if constexpr (PropertiesT::template has_property<
                      sycl::ext::intel::experimental::cache_config_key>()) {
      auto Config = Props.template get_property<
          sycl::ext::intel::experimental::cache_config_key>();
      if (Config == sycl::ext::intel::experimental::large_slm) {
        setKernelCacheConfig(PI_EXT_KERNEL_EXEC_INFO_CACHE_LARGE_SLM);
      } else if (Config == sycl::ext::intel::experimental::large_data) {
        setKernelCacheConfig(PI_EXT_KERNEL_EXEC_INFO_CACHE_LARGE_DATA);
      }
    } else {
      std::ignore = Props;
    }
  }

  /// Checks whether it is possible to copy the source shape to the destination
  /// shape(the shapes are described by the accessor ranges) by using
  /// copying by regions of memory and not copying element by element
  /// Shapes can be 1, 2 or 3 dimensional rectangles.
  template <int Dims_Src, int Dims_Dst>
  static bool IsCopyingRectRegionAvailable(const range<Dims_Src> Src,
                                           const range<Dims_Dst> Dst) {
    if (Dims_Src > Dims_Dst)
      return false;
    for (size_t I = 0; I < Dims_Src; ++I)
      if (Src[I] > Dst[I])
        return false;
    return true;
  }

  /// Handles some special cases of the copy operation from one accessor
  /// to another accessor. Returns true if the copy is handled here.
  ///
  /// \param Src is a source SYCL accessor.
  /// \param Dst is a destination SYCL accessor.
  template <typename TSrc, int DimSrc, access::mode ModeSrc,
            access::target TargetSrc, typename TDst, int DimDst,
            access::mode ModeDst, access::target TargetDst,
            access::placeholder IsPHSrc, access::placeholder IsPHDst>
  std::enable_if_t<(DimSrc > 0) && (DimDst > 0), bool>
  copyAccToAccHelper(accessor<TSrc, DimSrc, ModeSrc, TargetSrc, IsPHSrc> Src,
                     accessor<TDst, DimDst, ModeDst, TargetDst, IsPHDst> Dst) {
    if (!MIsHost &&
        IsCopyingRectRegionAvailable(Src.get_range(), Dst.get_range()))
      return false;

    range<1> LinearizedRange(Src.size());
    parallel_for<__copyAcc2Acc<TSrc, DimSrc, ModeSrc, TargetSrc, TDst, DimDst,
                               ModeDst, TargetDst, IsPHSrc, IsPHDst>>(
        LinearizedRange, [=](id<1> Id) {
          size_t Index = Id[0];
          id<DimSrc> SrcId = detail::getDelinearizedId(Src.get_range(), Index);
          id<DimDst> DstId = detail::getDelinearizedId(Dst.get_range(), Index);
          Dst[DstId] = Src[SrcId];
        });
    return true;
  }

  /// Handles some special cases of the copy operation from one accessor
  /// to another accessor. Returns true if the copy is handled here.
  ///
  /// Source must have at least as many bytes as the range accessed by Dst.
  ///
  /// \param Src is a source SYCL accessor.
  /// \param Dst is a destination SYCL accessor.
  template <typename TSrc, int DimSrc, access::mode ModeSrc,
            access::target TargetSrc, typename TDst, int DimDst,
            access::mode ModeDst, access::target TargetDst,
            access::placeholder IsPHSrc, access::placeholder IsPHDst>
  std::enable_if_t<DimSrc == 0 || DimDst == 0, bool>
  copyAccToAccHelper(accessor<TSrc, DimSrc, ModeSrc, TargetSrc, IsPHSrc> Src,
                     accessor<TDst, DimDst, ModeDst, TargetDst, IsPHDst> Dst) {
    if (!MIsHost)
      return false;

    single_task<__copyAcc2Acc<TSrc, DimSrc, ModeSrc, TargetSrc, TDst, DimDst,
                              ModeDst, TargetDst, IsPHSrc, IsPHDst>>(
        [=]() { *(Dst.get_pointer()) = *(Src.get_pointer()); });
    return true;
  }

#ifndef __SYCL_DEVICE_ONLY__
  /// Copies the content of memory object accessed by Src into the memory
  /// pointed by Dst.
  ///
  /// \param Src is a source SYCL accessor.
  /// \param Dst is a pointer to destination memory.
  template <typename TSrc, typename TDst, int Dim, access::mode AccMode,
            access::target AccTarget, access::placeholder IsPH>
  std::enable_if_t<(Dim > 0)>
  copyAccToPtrHost(accessor<TSrc, Dim, AccMode, AccTarget, IsPH> Src,
                   TDst *Dst) {
    range<Dim> Range = Src.get_range();
    parallel_for<__copyAcc2Ptr<TSrc, TDst, Dim, AccMode, AccTarget, IsPH>>(
        Range, [=](id<Dim> Index) {
          const size_t LinearIndex = detail::getLinearIndex(Index, Range);
          using TSrcNonConst = typename std::remove_const_t<TSrc>;
          (reinterpret_cast<TSrcNonConst *>(Dst))[LinearIndex] = Src[Index];
        });
  }

  /// Copies 1 element accessed by 0-dimensional accessor Src into the memory
  /// pointed by Dst.
  ///
  /// \param Src is a source SYCL accessor.
  /// \param Dst is a pointer to destination memory.
  template <typename TSrc, typename TDst, int Dim, access::mode AccMode,
            access::target AccTarget, access::placeholder IsPH>
  std::enable_if_t<Dim == 0>
  copyAccToPtrHost(accessor<TSrc, Dim, AccMode, AccTarget, IsPH> Src,
                   TDst *Dst) {
    single_task<__copyAcc2Ptr<TSrc, TDst, Dim, AccMode, AccTarget, IsPH>>(
        [=]() {
          using TSrcNonConst = typename std::remove_const_t<TSrc>;
          *(reinterpret_cast<TSrcNonConst *>(Dst)) = *(Src.get_pointer());
        });
  }

  /// Copies the memory pointed by Src into the memory accessed by Dst.
  ///
  /// \param Src is a pointer to source memory.
  /// \param Dst is a destination SYCL accessor.
  template <typename TSrc, typename TDst, int Dim, access::mode AccMode,
            access::target AccTarget, access::placeholder IsPH>
  std::enable_if_t<(Dim > 0)>
  copyPtrToAccHost(TSrc *Src,
                   accessor<TDst, Dim, AccMode, AccTarget, IsPH> Dst) {
    range<Dim> Range = Dst.get_range();
    parallel_for<__copyPtr2Acc<TSrc, TDst, Dim, AccMode, AccTarget, IsPH>>(
        Range, [=](id<Dim> Index) {
          const size_t LinearIndex = detail::getLinearIndex(Index, Range);
          Dst[Index] = (reinterpret_cast<const TDst *>(Src))[LinearIndex];
        });
  }

  /// Copies 1 element pointed by Src to memory accessed by 0-dimensional
  /// accessor Dst.
  ///
  /// \param Src is a pointer to source memory.
  /// \param Dst is a destination SYCL accessor.
  template <typename TSrc, typename TDst, int Dim, access::mode AccMode,
            access::target AccTarget, access::placeholder IsPH>
  std::enable_if_t<Dim == 0>
  copyPtrToAccHost(TSrc *Src,
                   accessor<TDst, Dim, AccMode, AccTarget, IsPH> Dst) {
    single_task<__copyPtr2Acc<TSrc, TDst, Dim, AccMode, AccTarget, IsPH>>(
        [=]() {
          *(Dst.get_pointer()) = *(reinterpret_cast<const TDst *>(Src));
        });
  }
#endif // __SYCL_DEVICE_ONLY__

  constexpr static bool isConstOrGlobal(access::target AccessTarget) {
    return AccessTarget == access::target::device ||
           AccessTarget == access::target::constant_buffer;
  }

  constexpr static bool isImageOrImageArray(access::target AccessTarget) {
    return AccessTarget == access::target::image ||
           AccessTarget == access::target::image_array;
  }

  constexpr static bool
  isValidTargetForExplicitOp(access::target AccessTarget) {
    return isConstOrGlobal(AccessTarget) || isImageOrImageArray(AccessTarget);
  }

  constexpr static bool isValidModeForSourceAccessor(access::mode AccessMode) {
    return AccessMode == access::mode::read ||
           AccessMode == access::mode::read_write;
  }

  constexpr static bool
  isValidModeForDestinationAccessor(access::mode AccessMode) {
    return AccessMode == access::mode::write ||
           AccessMode == access::mode::read_write ||
           AccessMode == access::mode::discard_write ||
           AccessMode == access::mode::discard_read_write;
  }

  // PI APIs only support select fill sizes: 1, 2, 4, 8, 16, 32, 64, 128
  constexpr static bool isBackendSupportedFillSize(size_t Size) {
    return Size == 1 || Size == 2 || Size == 4 || Size == 8 || Size == 16 ||
           Size == 32 || Size == 64 || Size == 128;
  }

  template <int Dims, typename LambdaArgType> struct TransformUserItemType {
    using type = std::conditional_t<
        std::is_convertible_v<nd_item<Dims>, LambdaArgType>, nd_item<Dims>,
        std::conditional_t<std::is_convertible_v<item<Dims>, LambdaArgType>,
                           item<Dims>, LambdaArgType>>;
  };

  std::optional<std::array<size_t, 3>> getMaxWorkGroups();

  template <int Dims>
  std::optional<range<Dims>> getRoundedRange(range<Dims> UserRange) {
    range<Dims> RoundedRange = UserRange;
    // Disable the rounding-up optimizations under these conditions:
    // 1. The env var SYCL_DISABLE_PARALLEL_FOR_RANGE_ROUNDING is set.
    // 2. The kernel is provided via an interoperability method (this uses a
    // different code path).
    // 3. The range is already a multiple of the rounding factor.
    //
    // Cases 2 and 3 could be supported with extra effort.
    // As an optimization for the common case it is an
    // implementation choice to not support those scenarios.
    // Note that "this_item" is a free function, i.e. not tied to any
    // specific id or item. When concurrent parallel_fors are executing
    // on a device it is difficult to tell which parallel_for the call is
    // being made from. One could replicate portions of the
    // call-graph to make this_item calls kernel-specific but this is
    // not considered worthwhile.

    // Perform range rounding if rounding-up is enabled.
    if (this->DisableRangeRounding())
      return {};

    // Range should be a multiple of this for reasonable performance.
    size_t MinFactorX = 16;
    // Range should be a multiple of this for improved performance.
    size_t GoodFactor = 32;
    // Range should be at least this to make rounding worthwhile.
    size_t MinRangeX = 1024;

    // Check if rounding parameters have been set through environment:
    // SYCL_PARALLEL_FOR_RANGE_ROUNDING_PARAMS=MinRound:PreferredRound:MinRange
    this->GetRangeRoundingSettings(MinFactorX, GoodFactor, MinRangeX);

    // In SYCL, each dimension of a global range size is specified by
    // a size_t, which can be up to 64 bits.  All backends should be
    // able to accept a kernel launch with a 32-bit global range size
    // (i.e. do not throw an error).  The OpenCL CPU backend will
    // accept every 64-bit global range, but the GPU backends will not
    // generally accept every 64-bit global range.  So, when we get a
    // non-32-bit global range, we wrap the old kernel in a new kernel
    // that has each work item peform multiple invocations the old
    // kernel in a 32-bit global range.
    auto Dev = detail::getSyclObjImpl(detail::getDeviceFromHandler(*this));
    id<Dims> MaxNWGs = [&] {
      auto PiResult = getMaxWorkGroups();
      if (!PiResult.has_value()) {
        id<Dims> Default;
        for (int i = 0; i < Dims; ++i)
          Default[i] = (std::numeric_limits<int32_t>::max)();
        return Default;
      }

      id<Dims> IdResult;
      size_t Limit = (std::numeric_limits<int>::max)();
      for (int i = 0; i < Dims; ++i)
        IdResult[i] = (std::min)(Limit, (*PiResult)[Dims - i - 1]);
      return IdResult;
    }();
    auto M = (std::numeric_limits<uint32_t>::max)();
    range<Dims> MaxRange;
    for (int i = 0; i < Dims; ++i) {
      auto DesiredSize = MaxNWGs[i] * GoodFactor;
      MaxRange[i] =
          DesiredSize <= M ? DesiredSize : (M / GoodFactor) * GoodFactor;
    }

    bool DidAdjust = false;
    auto Adjust = [&](int Dim, size_t Value) {
      if (this->RangeRoundingTrace())
        std::cout << "parallel_for range adjusted at dim " << Dim << " from "
                  << RoundedRange[Dim] << " to " << Value << std::endl;
      RoundedRange[Dim] = Value;
      DidAdjust = true;
    };

    // Perform range rounding if there are sufficient work-items to
    // need rounding and the user-specified range is not a multiple of
    // a "good" value.
    if (RoundedRange[0] % MinFactorX != 0 && RoundedRange[0] >= MinRangeX) {
      // It is sufficient to round up just the first dimension.
      // Multiplying the rounded-up value of the first dimension
      // by the values of the remaining dimensions (if any)
      // will yield a rounded-up value for the total range.
      Adjust(0, ((RoundedRange[0] + GoodFactor - 1) / GoodFactor) * GoodFactor);
    }

    for (int i = 0; i < Dims; ++i)
      if (RoundedRange[i] > MaxRange[i])
        Adjust(i, MaxRange[i]);

    if (!DidAdjust)
      return {};
    return RoundedRange;
  }

  /// Defines and invokes a SYCL kernel function for the specified range.
  ///
  /// The SYCL kernel function is defined as a lambda function or a named
  /// function object type and given an id or item for indexing in the indexing
  /// space defined by range.
  /// If it is a named function object and the function object type is
  /// globally visible, there is no need for the developer to provide
  /// a kernel name for it.
  ///
  /// \param NumWorkItems is a range defining indexing space.
  /// \param KernelFunc is a SYCL kernel function.
  template <typename KernelName, typename KernelType, int Dims,
            typename PropertiesT =
                ext::oneapi::experimental::detail::empty_properties_t>
<<<<<<< HEAD
  __SYCL_ALWAYS_INLINE void parallel_for_lambda_impl(range<Dims> NumWorkItems,
                                                     PropertiesT Props,
                                                     KernelType KernelFunc) {
=======
  void parallel_for_lambda_impl(range<Dims> UserRange, PropertiesT Props,
                                KernelType KernelFunc) {
>>>>>>> d0a1974f
    throwIfActionIsCreated();
    throwOnLocalAccessorMisuse<KernelName, KernelType>();
    if (!range_size_fits_in_size_t(UserRange))
      throw sycl::exception(make_error_code(errc::runtime),
                            "The total number of work-items in "
                            "a range must fit within size_t");

    using LambdaArgType = sycl::detail::lambda_arg_type<KernelType, item<Dims>>;

    // If 1D kernel argument is an integral type, convert it to sycl::item<1>
    // If user type is convertible from sycl::item/sycl::nd_item, use
    // sycl::item/sycl::nd_item to transport item information
    using TransformedArgType = std::conditional_t<
        std::is_integral<LambdaArgType>::value && Dims == 1, item<Dims>,
        typename TransformUserItemType<Dims, LambdaArgType>::type>;

    static_assert(!std::is_same_v<TransformedArgType, sycl::nd_item<Dims>>,
                  "Kernel argument cannot have a sycl::nd_item type in "
                  "sycl::parallel_for with sycl::range");

    // TODO: Properties may change the kernel function, so in order to avoid
    //       conflicts they should be included in the name.
    using NameT =
        typename detail::get_kernel_name_t<KernelName, KernelType>::name;

    verifyUsedKernelBundle(detail::KernelInfo<NameT>::getName());

    // Range rounding can be disabled by the user.
    // Range rounding is not done on the host device.
    // Range rounding is supported only for newer SYCL standards.
#if !defined(__SYCL_DISABLE_PARALLEL_FOR_RANGE_ROUNDING__) &&                  \
    !defined(DPCPP_HOST_DEVICE_OPENMP) &&                                      \
    !defined(DPCPP_HOST_DEVICE_PERF_NATIVE) && SYCL_LANGUAGE_VERSION >= 202001
    if (auto RoundedRange = getRoundedRange(UserRange)) {
      using NameWT = typename detail::get_kernel_wrapper_name_t<NameT>::name;
      auto Wrapper =
          getRangeRoundedKernelLambda<NameWT, TransformedArgType, Dims>(
              KernelFunc, UserRange);

      using KName = std::conditional_t<std::is_same<KernelType, NameT>::value,
                                       decltype(Wrapper), NameWT>;

      kernel_parallel_for_wrapper<KName, item<Dims>, decltype(Wrapper),
                                  PropertiesT>(Wrapper);
#ifndef __SYCL_DEVICE_ONLY__
      // We are executing over the rounded range, but there are still
      // items/ids that are are constructed in ther range rounded
      // kernel use items/ids in the user range, which means that
      // __SYCL_ASSUME_INT can still be violated. So check the bounds
      // of the user range, instead of the rounded range.
      detail::checkValueRange<Dims>(UserRange);
      MNDRDesc.set(*RoundedRange);
      StoreLambda<KName, decltype(Wrapper), Dims, item<Dims>>(
          std::move(Wrapper));
      setType(detail::CG::Kernel);
#endif
    } else
#endif // !__SYCL_DISABLE_PARALLEL_FOR_RANGE_ROUNDING__ &&
       // !DPCPP_HOST_DEVICE_OPENMP && !DPCPP_HOST_DEVICE_PERF_NATIVE &&
       // SYCL_LANGUAGE_VERSION >= 202001
    {
      (void)UserRange;
      kernel_parallel_for_wrapper<NameT, TransformedArgType, KernelType,
                                  PropertiesT>(KernelFunc);
#ifndef __SYCL_DEVICE_ONLY__
      processProperties<PropertiesT>(Props);
      detail::checkValueRange<Dims>(UserRange);
      MNDRDesc.set(std::move(UserRange));
      StoreLambda<NameT, KernelType, Dims, TransformedArgType>(
          std::move(KernelFunc));
      setType(detail::CG::Kernel);
#endif
    }
  }

  /// Defines and invokes a SYCL kernel function for the specified nd_range.
  ///
  /// The SYCL kernel function is defined as a lambda function or a named
  /// function object type and given an id or item for indexing in the indexing
  /// space defined by range.
  /// If it is a named function object and the function object type is
  /// globally visible, there is no need for the developer to provide
  /// a kernel name for it.
  ///
  /// \param ExecutionRange is a ND-range defining global and local sizes as
  /// well as offset.
  /// \param Properties is the properties.
  /// \param KernelFunc is a SYCL kernel function.
  template <typename KernelName, typename KernelType, int Dims,
            typename PropertiesT>
  __SYCL_ALWAYS_INLINE void parallel_for_impl(nd_range<Dims> ExecutionRange,
                                              PropertiesT Props,
                                              _KERNELFUNCPARAM(KernelFunc)) {
    throwIfActionIsCreated();
    // TODO: Properties may change the kernel function, so in order to avoid
    //       conflicts they should be included in the name.
    using NameT =
        typename detail::get_kernel_name_t<KernelName, KernelType>::name;
    verifyUsedKernelBundle(detail::KernelInfo<NameT>::getName());
    using LambdaArgType =
        sycl::detail::lambda_arg_type<KernelType, nd_item<Dims>>;
#ifdef SYCL2020_CONFORMANT_APIS
    static_assert(
        std::is_convertible_v<sycl::nd_item<Dims>, LambdaArgType>,
        "Kernel argument of a sycl::parallel_for with sycl::nd_range "
        "must be either sycl::nd_item or be convertible from sycl::nd_item");
    using TransformedArgType = sycl::nd_item<Dims>;
#else
    // If user type is convertible from sycl::item/sycl::nd_item, use
    // sycl::item/sycl::nd_item to transport item information
    using TransformedArgType =
        typename TransformUserItemType<Dims, LambdaArgType>::type;
#endif

    (void)ExecutionRange;
    kernel_parallel_for_wrapper<NameT, TransformedArgType, KernelType,
                                PropertiesT>(KernelFunc);
#ifndef __SYCL_DEVICE_ONLY__
    processProperties<PropertiesT>(Props);
    detail::checkValueRange<Dims>(ExecutionRange);
    MNDRDesc.set(std::move(ExecutionRange));
    StoreLambda<NameT, KernelType, Dims, TransformedArgType>(
        std::move(KernelFunc));
    setType(detail::CG::Kernel);
#endif
  }

  /// Defines and invokes a SYCL kernel function for the specified range.
  ///
  /// The SYCL kernel function is defined as SYCL kernel object. The kernel
  /// invocation method has no functors and cannot be called on host.
  ///
  /// \param NumWorkItems is a range defining indexing space.
  /// \param Kernel is a SYCL kernel function.
  template <int Dims>
  __SYCL_ALWAYS_INLINE void parallel_for_impl(range<Dims> NumWorkItems,
                                              kernel Kernel) {
    throwIfActionIsCreated();
    MKernel = detail::getSyclObjImpl(std::move(Kernel));
    detail::checkValueRange<Dims>(NumWorkItems);
    MNDRDesc.set(std::move(NumWorkItems));
    setType(detail::CG::Kernel);
    extractArgsAndReqs();
    MKernelName = getKernelName();
  }

  /// Hierarchical kernel invocation method of a kernel defined as a lambda
  /// encoding the body of each work-group to launch.
  ///
  /// Lambda may contain multiple calls to parallel_for_work_item(...) methods
  /// representing the execution on each work-item. Launches NumWorkGroups
  /// work-groups of runtime-defined size.
  ///
  /// \param NumWorkGroups is a range describing the number of work-groups in
  /// each dimension.
  /// \param KernelFunc is a lambda representing kernel.
  template <typename KernelName, typename KernelType, int Dims,
            typename PropertiesT =
                ext::oneapi::experimental::detail::empty_properties_t>
  void parallel_for_work_group_lambda_impl(range<Dims> NumWorkGroups,
                                           PropertiesT Props,
                                           _KERNELFUNCPARAM(KernelFunc)) {
    throwIfActionIsCreated();
    // TODO: Properties may change the kernel function, so in order to avoid
    //       conflicts they should be included in the name.
    using NameT =
        typename detail::get_kernel_name_t<KernelName, KernelType>::name;
    verifyUsedKernelBundle(detail::KernelInfo<NameT>::getName());
    using LambdaArgType =
        sycl::detail::lambda_arg_type<KernelType, group<Dims>>;
    (void)NumWorkGroups;
    kernel_parallel_for_work_group_wrapper<NameT, LambdaArgType, KernelType,
                                           PropertiesT>(KernelFunc);
#ifndef __SYCL_DEVICE_ONLY__
    processProperties<PropertiesT>(Props);
    detail::checkValueRange<Dims>(NumWorkGroups);
    MNDRDesc.setNumWorkGroups(NumWorkGroups);
    StoreLambda<NameT, KernelType, Dims, LambdaArgType>(std::move(KernelFunc));
    setType(detail::CG::Kernel);
#endif // __SYCL_DEVICE_ONLY__
  }

  /// Hierarchical kernel invocation method of a kernel defined as a lambda
  /// encoding the body of each work-group to launch.
  ///
  /// Lambda may contain multiple calls to parallel_for_work_item(...) methods
  /// representing the execution on each work-item. Launches NumWorkGroups
  /// work-groups of WorkGroupSize size.
  ///
  /// \param NumWorkGroups is a range describing the number of work-groups in
  /// each dimension.
  /// \param WorkGroupSize is a range describing the size of work-groups in
  /// each dimension.
  /// \param KernelFunc is a lambda representing kernel.
  template <typename KernelName, typename KernelType, int Dims,
            typename PropertiesT =
                ext::oneapi::experimental::detail::empty_properties_t>
  __SYCL_ALWAYS_INLINE void parallel_for_work_group_lambda_impl(
      range<Dims> NumWorkGroups, range<Dims> WorkGroupSize, PropertiesT Props,
      _KERNELFUNCPARAM(KernelFunc)) {
    throwIfActionIsCreated();
    // TODO: Properties may change the kernel function, so in order to avoid
    //       conflicts they should be included in the name.
    using NameT =
        typename detail::get_kernel_name_t<KernelName, KernelType>::name;
    verifyUsedKernelBundle(detail::KernelInfo<NameT>::getName());
    using LambdaArgType =
        sycl::detail::lambda_arg_type<KernelType, group<Dims>>;
    (void)NumWorkGroups;
    (void)WorkGroupSize;
    kernel_parallel_for_work_group_wrapper<NameT, LambdaArgType, KernelType,
                                           PropertiesT>(KernelFunc);
#ifndef __SYCL_DEVICE_ONLY__
    processProperties<PropertiesT>(Props);
    nd_range<Dims> ExecRange =
        nd_range<Dims>(NumWorkGroups * WorkGroupSize, WorkGroupSize);
    detail::checkValueRange<Dims>(ExecRange);
    MNDRDesc.set(std::move(ExecRange));
    StoreLambda<NameT, KernelType, Dims, LambdaArgType>(std::move(KernelFunc));
    setType(detail::CG::Kernel);
#endif // __SYCL_DEVICE_ONLY__
  }

#ifdef SYCL_LANGUAGE_VERSION
#define __SYCL_KERNEL_ATTR__ [[clang::sycl_kernel]]
#else
#define __SYCL_KERNEL_ATTR__
#endif

  // NOTE: the name of this function - "kernel_single_task" - is used by the
  // Front End to determine kernel invocation kind.
  template <typename KernelName, typename KernelType, typename... Props>
#ifdef __SYCL_DEVICE_ONLY__
  [[__sycl_detail__::add_ir_attributes_function(
      "sycl-single-task",
      ext::oneapi::experimental::detail::PropertyMetaInfo<Props>::name...,
      nullptr,
      ext::oneapi::experimental::detail::PropertyMetaInfo<Props>::value...)]]
#endif
  __SYCL_KERNEL_ATTR__ void
  kernel_single_task(_KERNELFUNCPARAM(KernelFunc)) {
#ifdef __SYCL_DEVICE_ONLY__
    KernelFunc();
#else
    (void)KernelFunc;
#endif
  }

  // NOTE: the name of this function - "kernel_single_task" - is used by the
  // Front End to determine kernel invocation kind.
  template <typename KernelName, typename KernelType, typename... Props>
#ifdef __SYCL_DEVICE_ONLY__
  [[__sycl_detail__::add_ir_attributes_function(
      "sycl-single-task",
      ext::oneapi::experimental::detail::PropertyMetaInfo<Props>::name...,
      nullptr,
      ext::oneapi::experimental::detail::PropertyMetaInfo<Props>::value...)]]
#endif
  __SYCL_KERNEL_ATTR__ void
  kernel_single_task(_KERNELFUNCPARAM(KernelFunc), kernel_handler KH) {
#ifdef __SYCL_DEVICE_ONLY__
    KernelFunc(KH);
#else
    (void)KernelFunc;
    (void)KH;
#endif
  }

  // NOTE: the name of these functions - "kernel_parallel_for" - are used by the
  // Front End to determine kernel invocation kind.
  template <typename KernelName, typename ElementType, typename KernelType,
            typename... Props>
#ifdef __SYCL_DEVICE_ONLY__
  [[__sycl_detail__::add_ir_attributes_function(
      ext::oneapi::experimental::detail::PropertyMetaInfo<Props>::name...,
      ext::oneapi::experimental::detail::PropertyMetaInfo<Props>::value...)]]
#endif
  __SYCL_KERNEL_ATTR__ void
  kernel_parallel_for(_KERNELFUNCPARAM(KernelFunc)) {
#ifdef __SYCL_DEVICE_ONLY__
    KernelFunc(detail::Builder::getElement(detail::declptr<ElementType>()));
#else
    (void)KernelFunc;
#endif
  }

  // NOTE: the name of these functions - "kernel_parallel_for" - are used by the
  // Front End to determine kernel invocation kind.
  template <typename KernelName, typename ElementType, typename KernelType,
            typename... Props>
#ifdef __SYCL_DEVICE_ONLY__
  [[__sycl_detail__::add_ir_attributes_function(
      ext::oneapi::experimental::detail::PropertyMetaInfo<Props>::name...,
      ext::oneapi::experimental::detail::PropertyMetaInfo<Props>::value...)]]
#endif
  __SYCL_KERNEL_ATTR__ void
  kernel_parallel_for(_KERNELFUNCPARAM(KernelFunc), kernel_handler KH) {
#ifdef __SYCL_DEVICE_ONLY__
    KernelFunc(detail::Builder::getElement(detail::declptr<ElementType>()), KH);
#else
    (void)KernelFunc;
    (void)KH;
#endif
  }

  // NOTE: the name of this function - "kernel_parallel_for_work_group" - is
  // used by the Front End to determine kernel invocation kind.
  template <typename KernelName, typename ElementType, typename KernelType,
            typename... Props>
#ifdef __SYCL_DEVICE_ONLY__
  [[__sycl_detail__::add_ir_attributes_function(
      ext::oneapi::experimental::detail::PropertyMetaInfo<Props>::name...,
      ext::oneapi::experimental::detail::PropertyMetaInfo<Props>::value...)]]
#endif
  __SYCL_KERNEL_ATTR__ void
  kernel_parallel_for_work_group(_KERNELFUNCPARAM(KernelFunc)) {
#ifdef __SYCL_DEVICE_ONLY__
    KernelFunc(detail::Builder::getElement(detail::declptr<ElementType>()));
#else
    (void)KernelFunc;
#endif
  }

  // NOTE: the name of this function - "kernel_parallel_for_work_group" - is
  // used by the Front End to determine kernel invocation kind.
  template <typename KernelName, typename ElementType, typename KernelType,
            typename... Props>
#ifdef __SYCL_DEVICE_ONLY__
  [[__sycl_detail__::add_ir_attributes_function(
      ext::oneapi::experimental::detail::PropertyMetaInfo<Props>::name...,
      ext::oneapi::experimental::detail::PropertyMetaInfo<Props>::value...)]]
#endif
  __SYCL_KERNEL_ATTR__ void
  kernel_parallel_for_work_group(_KERNELFUNCPARAM(KernelFunc),
                                 kernel_handler KH) {
#ifdef __SYCL_DEVICE_ONLY__
    KernelFunc(detail::Builder::getElement(detail::declptr<ElementType>()), KH);
#else
    (void)KernelFunc;
    (void)KH;
#endif
  }

  template <typename... Props> struct KernelPropertiesUnpackerImpl {
    // Just pass extra Props... as template parameters to the underlying
    // Caller->* member functions. Don't have reflection so try to use
    // templates as much as possible to reduce the amount of boilerplate code
    // needed. All the type checks are expected to be done at the Caller's
    // methods side.

    template <typename... TypesToForward, typename... ArgsTy>
    static void kernel_single_task_unpack(handler *h, ArgsTy... Args) {
      h->kernel_single_task<TypesToForward..., Props...>(Args...);
    }

    template <typename... TypesToForward, typename... ArgsTy>
    static void kernel_parallel_for_unpack(handler *h, ArgsTy... Args) {
      h->kernel_parallel_for<TypesToForward..., Props...>(Args...);
    }

    template <typename... TypesToForward, typename... ArgsTy>
    static void kernel_parallel_for_work_group_unpack(handler *h,
                                                      ArgsTy... Args) {
      h->kernel_parallel_for_work_group<TypesToForward..., Props...>(Args...);
    }
  };

  template <typename PropertiesT>
  struct KernelPropertiesUnpacker : public KernelPropertiesUnpackerImpl<> {
    // This should always fail outside the specialization below but must be
    // dependent to avoid failing even if not instantiated.
    static_assert(
        ext::oneapi::experimental::is_property_list<PropertiesT>::value,
        "Template type is not a property list.");
  };

  template <typename... Props>
  struct KernelPropertiesUnpacker<
      ext::oneapi::experimental::detail::properties_t<Props...>>
      : public KernelPropertiesUnpackerImpl<Props...> {};

  // Helper function to
  //
  //   * Make use of the KernelPropertiesUnpacker above
  //   * Decide if we need an extra kernel_handler parameter
  //
  // The interface uses a \p Lambda callback to propagate that information back
  // to the caller as we need the caller to communicate:
  //
  //   * Name of the method to call
  //   * Provide explicit template type parameters for the call
  //
  // Couldn't think of a better way to achieve both.
  template <typename KernelType, typename PropertiesT, bool HasKernelHandlerArg,
            typename FuncTy>
  void unpack(_KERNELFUNCPARAM(KernelFunc), FuncTy Lambda) {
#ifdef __SYCL_DEVICE_ONLY__
    detail::CheckDeviceCopyable<KernelType>();
#endif // __SYCL_DEVICE_ONLY__
    using MergedPropertiesT =
        typename detail::GetMergedKernelProperties<KernelType,
                                                   PropertiesT>::type;
    using Unpacker = KernelPropertiesUnpacker<MergedPropertiesT>;
    // If there are properties provided by get method then process them.
    if constexpr (ext::oneapi::experimental::detail::
                      HasKernelPropertiesGetMethod<
                          _KERNELFUNCPARAMTYPE>::value) {
      processProperties(
          KernelFunc.get(ext::oneapi::experimental::properties_tag{}));
    }
    if constexpr (HasKernelHandlerArg) {
      kernel_handler KH;
      Lambda(Unpacker{}, this, KernelFunc, KH);
    } else {
      Lambda(Unpacker{}, this, KernelFunc);
    }
  }

  // NOTE: to support kernel_handler argument in kernel lambdas, only
  // kernel_***_wrapper functions must be called in this code

  template <typename KernelName, typename KernelType,
            typename PropertiesT =
                ext::oneapi::experimental::detail::empty_properties_t>
  void kernel_single_task_wrapper(_KERNELFUNCPARAM(KernelFunc)) {
    unpack<KernelType, PropertiesT,
           detail::KernelLambdaHasKernelHandlerArgT<KernelType>::value>(
        KernelFunc, [&](auto Unpacker, auto... args) {
          Unpacker.template kernel_single_task_unpack<KernelName, KernelType>(
              args...);
        });
  }

  template <typename KernelName, typename ElementType, typename KernelType,
            typename PropertiesT =
                ext::oneapi::experimental::detail::empty_properties_t>
  void kernel_parallel_for_wrapper(_KERNELFUNCPARAM(KernelFunc)) {
    unpack<KernelType, PropertiesT,
           detail::KernelLambdaHasKernelHandlerArgT<KernelType,
                                                    ElementType>::value>(
        KernelFunc, [&](auto Unpacker, auto... args) {
          Unpacker.template kernel_parallel_for_unpack<KernelName, ElementType,
                                                       KernelType>(args...);
        });
  }

  template <typename KernelName, typename ElementType, typename KernelType,
            typename PropertiesT =
                ext::oneapi::experimental::detail::empty_properties_t>
  void kernel_parallel_for_work_group_wrapper(_KERNELFUNCPARAM(KernelFunc)) {
    unpack<KernelType, PropertiesT,
           detail::KernelLambdaHasKernelHandlerArgT<KernelType,
                                                    ElementType>::value>(
        KernelFunc, [&](auto Unpacker, auto... args) {
          Unpacker.template kernel_parallel_for_work_group_unpack<
              KernelName, ElementType, KernelType>(args...);
        });
  }

  /// Defines and invokes a SYCL kernel function as a function object type.
  ///
  /// If it is a named function object and the function object type is
  /// globally visible, there is no need for the developer to provide
  /// a kernel name for it.
  ///
  /// \param KernelFunc is a SYCL kernel function.
  template <typename KernelName, typename KernelType,
            typename PropertiesT =
                ext::oneapi::experimental::detail::empty_properties_t>
  void single_task_lambda_impl(PropertiesT Props,
                               _KERNELFUNCPARAM(KernelFunc)) {
    throwIfActionIsCreated();
    throwOnLocalAccessorMisuse<KernelName, KernelType>();
    // TODO: Properties may change the kernel function, so in order to avoid
    //       conflicts they should be included in the name.
    using NameT =
        typename detail::get_kernel_name_t<KernelName, KernelType>::name;
    verifyUsedKernelBundle(detail::KernelInfo<NameT>::getName());
    kernel_single_task_wrapper<NameT, KernelType, PropertiesT>(KernelFunc);
#ifndef __SYCL_DEVICE_ONLY__
    // No need to check if range is out of INT_MAX limits as it's compile-time
    // known constant.
    MNDRDesc.set(range<1>{1});
    processProperties<PropertiesT>(Props);
    StoreLambda<NameT, KernelType, /*Dims*/ 1, void>(KernelFunc);
    setType(detail::CG::Kernel);
#endif
  }

  void setStateExplicitKernelBundle();
  void setStateSpecConstSet();
  bool isStateExplicitKernelBundle() const;

  std::shared_ptr<detail::kernel_bundle_impl>
  getOrInsertHandlerKernelBundle(bool Insert) const;

  void setHandlerKernelBundle(kernel Kernel);

  void setHandlerKernelBundle(
      const std::shared_ptr<detail::kernel_bundle_impl> &NewKernelBundleImpPtr);

  template <typename FuncT>
  std::enable_if_t<detail::check_fn_signature<std::remove_reference_t<FuncT>,
                                              void()>::value ||
                   detail::check_fn_signature<std::remove_reference_t<FuncT>,
                                              void(interop_handle)>::value>
  host_task_impl(FuncT &&Func) {
    throwIfActionIsCreated();

    MNDRDesc.set(range<1>(1));
    MArgs = std::move(MAssociatedAccesors);

    MHostTask.reset(new detail::HostTask(std::move(Func)));

    setType(detail::CG::CodeplayHostTask);
  }

  /// @brief Get the command graph if any associated with this handler. It can
  /// come from either the associated queue or from being set explicitly through
  /// the appropriate constructor.
  std::shared_ptr<ext::oneapi::experimental::detail::graph_impl>
  getCommandGraph() const;

public:
  handler(const handler &) = delete;
  handler(handler &&) = delete;
  handler &operator=(const handler &) = delete;
  handler &operator=(handler &&) = delete;

  template <auto &SpecName>
  void set_specialization_constant(
      typename std::remove_reference_t<decltype(SpecName)>::value_type Value) {

    throwIfGraphAssociated<
        ext::oneapi::experimental::detail::UnsupportedGraphFeatures::
            sycl_specialization_constants>();

    setStateSpecConstSet();

    std::shared_ptr<detail::kernel_bundle_impl> KernelBundleImplPtr =
        getOrInsertHandlerKernelBundle(/*Insert=*/true);

    detail::createSyclObjFromImpl<kernel_bundle<bundle_state::input>>(
        KernelBundleImplPtr)
        .set_specialization_constant<SpecName>(Value);
  }

  template <auto &SpecName>
  typename std::remove_reference_t<decltype(SpecName)>::value_type
  get_specialization_constant() const {

    throwIfGraphAssociated<
        ext::oneapi::experimental::detail::UnsupportedGraphFeatures::
            sycl_specialization_constants>();

    if (isStateExplicitKernelBundle())
      throw sycl::exception(make_error_code(errc::invalid),
                            "Specialization constants cannot be read after "
                            "explicitly setting the used kernel bundle");

    std::shared_ptr<detail::kernel_bundle_impl> KernelBundleImplPtr =
        getOrInsertHandlerKernelBundle(/*Insert=*/true);

    return detail::createSyclObjFromImpl<kernel_bundle<bundle_state::input>>(
               KernelBundleImplPtr)
        .get_specialization_constant<SpecName>();
  }

  void
  use_kernel_bundle(const kernel_bundle<bundle_state::executable> &ExecBundle);

  /// Requires access to the memory object associated with the placeholder
  /// accessor. Calling this function with a non-placeholder accessor has no
  /// effect.
  ///
  /// The command group has a requirement to gain access to the given memory
  /// object before executing.
  ///
  /// \param Acc is a SYCL accessor describing required memory region.
  template <typename DataT, int Dims, access::mode AccMode,
            access::target AccTarget, access::placeholder isPlaceholder>
  void require(accessor<DataT, Dims, AccMode, AccTarget, isPlaceholder> Acc) {
    if (Acc.is_placeholder())
      associateWithHandler(&Acc, AccTarget);
  }

  /// Registers event dependencies on this command group.
  ///
  /// \param Event is a valid SYCL event to wait on.
  void depends_on(event Event);

  /// Registers event dependencies on this command group.
  ///
  /// \param Events is a vector of valid SYCL events to wait on.
  void depends_on(const std::vector<event> &Events);

  template <typename T>
  using remove_cv_ref_t = typename std::remove_cv_t<std::remove_reference_t<T>>;

  template <typename U, typename T>
  using is_same_type = std::is_same<remove_cv_ref_t<U>, remove_cv_ref_t<T>>;

  template <typename T> struct ShouldEnableSetArg {
    static constexpr bool value =
        std::is_trivially_copyable_v<std::remove_reference_t<T>>
#if SYCL_LANGUAGE_VERSION && SYCL_LANGUAGE_VERSION <= 201707
            && std::is_standard_layout<std::remove_reference_t<T>>::value
#endif
        || is_same_type<sampler, T>::value // Sampler
        || (!is_same_type<cl_mem, T>::value &&
            std::is_pointer_v<remove_cv_ref_t<T>>) // USM
        || is_same_type<cl_mem, T>::value;         // Interop
  };

  /// Sets argument for OpenCL interoperability kernels.
  ///
  /// Registers Arg passed as argument # ArgIndex.
  ///
  /// \param ArgIndex is a positional number of argument to be set.
  /// \param Arg is an argument value to be set.
  template <typename T>
  typename std::enable_if_t<ShouldEnableSetArg<T>::value, void>
  set_arg(int ArgIndex, T &&Arg) {
    setArgHelper(ArgIndex, std::move(Arg));
  }

  template <typename DataT, int Dims, access::mode AccessMode,
            access::target AccessTarget, access::placeholder IsPlaceholder>
  void
  set_arg(int ArgIndex,
          accessor<DataT, Dims, AccessMode, AccessTarget, IsPlaceholder> Arg) {
    setArgHelper(ArgIndex, std::move(Arg));
  }

  template <typename DataT, int Dims>
  void set_arg(int ArgIndex, local_accessor<DataT, Dims> Arg) {
    setArgHelper(ArgIndex, std::move(Arg));
  }

  /// Sets arguments for OpenCL interoperability kernels.
  ///
  /// Registers pack of arguments(Args) with indexes starting from 0.
  ///
  /// \param Args are argument values to be set.
  template <typename... Ts> void set_args(Ts &&...Args) {
    setArgsHelper(0, std::move(Args)...);
  }

  /// Defines and invokes a SYCL kernel function as a function object type.
  ///
  /// If it is a named function object and the function object type is
  /// globally visible, there is no need for the developer to provide
  /// a kernel name for it.
  ///
  /// \param KernelFunc is a SYCL kernel function.
  template <typename KernelName = detail::auto_name, typename KernelType>
  void single_task(_KERNELFUNCPARAM(KernelFunc)) {
    single_task_lambda_impl<KernelName>(
        ext::oneapi::experimental::detail::empty_properties_t{}, KernelFunc);
  }

  template <typename KernelName = detail::auto_name, typename KernelType>
  __SYCL_ALWAYS_INLINE void
  parallel_for(range<1> NumWorkItems __SYCL_ANNOTATE(range),
               _KERNELFUNCPARAM(KernelFunc) __SYCL_ANNOTATE(kernel)) {
    parallel_for_lambda_impl<KernelName>(
        NumWorkItems, ext::oneapi::experimental::detail::empty_properties_t{},
        std::move(KernelFunc));
  }

  template <typename KernelName = detail::auto_name, typename KernelType>
  __SYCL_ALWAYS_INLINE void
  parallel_for(range<2> NumWorkItems __SYCL_ANNOTATE(range),
               _KERNELFUNCPARAM(KernelFunc) __SYCL_ANNOTATE(kernel)) {
    parallel_for_lambda_impl<KernelName>(
        NumWorkItems, ext::oneapi::experimental::detail::empty_properties_t{},
        std::move(KernelFunc));
  }

  template <typename KernelName = detail::auto_name, typename KernelType>
  __SYCL_ALWAYS_INLINE void
  parallel_for(range<3> NumWorkItems __SYCL_ANNOTATE(range),
               _KERNELFUNCPARAM(KernelFunc) __SYCL_ANNOTATE(kernel)) {
    parallel_for_lambda_impl<KernelName>(
        NumWorkItems, ext::oneapi::experimental::detail::empty_properties_t{},
        std::move(KernelFunc));
  }

  /// Enqueues a command to the SYCL runtime to invoke \p Func once.
  template <typename FuncT>
  std::enable_if_t<detail::check_fn_signature<std::remove_reference_t<FuncT>,
                                              void()>::value ||
                   detail::check_fn_signature<std::remove_reference_t<FuncT>,
                                              void(interop_handle)>::value>
  host_task(FuncT &&Func) {
    host_task_impl(Func);
  }

  /// Defines and invokes a SYCL kernel function for the specified range and
  /// offset.
  ///
  /// The SYCL kernel function is defined as a lambda function or a named
  /// function object type and given an id or item for indexing in the indexing
  /// space defined by range.
  /// If it is a named function object and the function object type is
  /// globally visible, there is no need for the developer to provide
  /// a kernel name for it.
  ///
  /// \param NumWorkItems is a range defining indexing space.
  /// \param WorkItemOffset is an offset to be applied to each work item index.
  /// \param KernelFunc is a SYCL kernel function.
  template <typename KernelName = detail::auto_name, typename KernelType,
            int Dims>
  __SYCL2020_DEPRECATED("offsets are deprecated in SYCL2020")
  __SYCL_ALWAYS_INLINE
      void parallel_for(range<Dims> NumWorkItems __SYCL_ANNOTATE(range),
                        id<Dims> WorkItemOffset __SYCL_ANNOTATE(offset),
                        _KERNELFUNCPARAM(KernelFunc) __SYCL_ANNOTATE(kernel)) {
    throwIfActionIsCreated();
    using NameT =
        typename detail::get_kernel_name_t<KernelName, KernelType>::name;
    verifyUsedKernelBundle(detail::KernelInfo<NameT>::getName());
    using LambdaArgType = sycl::detail::lambda_arg_type<KernelType, item<Dims>>;
    using TransformedArgType = std::conditional_t<
        std::is_integral<LambdaArgType>::value && Dims == 1, item<Dims>,
        typename TransformUserItemType<Dims, LambdaArgType>::type>;
    (void)NumWorkItems;
    (void)WorkItemOffset;
    kernel_parallel_for_wrapper<NameT, TransformedArgType>(KernelFunc);
#ifndef __SYCL_DEVICE_ONLY__
    detail::checkValueRange<Dims>(NumWorkItems, WorkItemOffset);
    MNDRDesc.set(std::move(NumWorkItems), std::move(WorkItemOffset));
    StoreLambda<NameT, KernelType, Dims, TransformedArgType>(
        std::move(KernelFunc));
    setType(detail::CG::Kernel);
#endif
  }

  /// Hierarchical kernel invocation method of a kernel defined as a lambda
  /// encoding the body of each work-group to launch.
  ///
  /// Lambda may contain multiple calls to parallel_for_work_item(...) methods
  /// representing the execution on each work-item. Launches NumWorkGroups
  /// work-groups of runtime-defined size.
  ///
  /// \param NumWorkGroups is a range describing the number of work-groups in
  /// each dimension.
  /// \param KernelFunc is a lambda representing kernel.
  template <typename KernelName = detail::auto_name, typename KernelType,
            int Dims>
  void parallel_for_work_group(range<Dims> NumWorkGroups,
                               _KERNELFUNCPARAM(KernelFunc)) {
    parallel_for_work_group_lambda_impl<KernelName>(
        NumWorkGroups, ext::oneapi::experimental::detail::empty_properties_t{},
        KernelFunc);
  }

  /// Hierarchical kernel invocation method of a kernel defined as a lambda
  /// encoding the body of each work-group to launch.
  ///
  /// Lambda may contain multiple calls to parallel_for_work_item(...) methods
  /// representing the execution on each work-item. Launches NumWorkGroups
  /// work-groups of WorkGroupSize size.
  ///
  /// \param NumWorkGroups is a range describing the number of work-groups in
  /// each dimension.
  /// \param WorkGroupSize is a range describing the size of work-groups in
  /// each dimension.
  /// \param KernelFunc is a lambda representing kernel.
  template <typename KernelName = detail::auto_name, typename KernelType,
            int Dims>
  void parallel_for_work_group(range<Dims> NumWorkGroups,
                               range<Dims> WorkGroupSize,
                               _KERNELFUNCPARAM(KernelFunc)) {
    parallel_for_work_group_lambda_impl<KernelName>(
        NumWorkGroups, WorkGroupSize,
        ext::oneapi::experimental::detail::empty_properties_t{}, KernelFunc);
  }

  /// Invokes a SYCL kernel.
  ///
  /// Executes exactly once. The kernel invocation method has no functors and
  /// cannot be called on host.
  ///
  /// \param Kernel is a SYCL kernel object.
  void single_task(kernel Kernel) {
    throwIfActionIsCreated();
    // Ignore any set kernel bundles and use the one associated with the kernel
    setHandlerKernelBundle(Kernel);
    // No need to check if range is out of INT_MAX limits as it's compile-time
    // known constant
    MNDRDesc.set(range<1>{1});
    MKernel = detail::getSyclObjImpl(std::move(Kernel));
    setType(detail::CG::Kernel);
    extractArgsAndReqs();
    MKernelName = getKernelName();
  }

  __SYCL_ALWAYS_INLINE void
  parallel_for(range<1> NumWorkItems __SYCL_ANNOTATE(range),
               kernel Kernel __SYCL_ANNOTATE(kernel)) {
    parallel_for_impl(NumWorkItems, Kernel);
  }

  __SYCL_ALWAYS_INLINE void
  parallel_for(range<2> NumWorkItems __SYCL_ANNOTATE(range),
               kernel Kernel __SYCL_ANNOTATE(kernel)) {
    parallel_for_impl(NumWorkItems, Kernel);
  }

  __SYCL_ALWAYS_INLINE void
  parallel_for(range<3> NumWorkItems __SYCL_ANNOTATE(range),
               kernel Kernel __SYCL_ANNOTATE(kernel)) {
    parallel_for_impl(NumWorkItems, Kernel);
  }

  /// Defines and invokes a SYCL kernel function for the specified range and
  /// offsets.
  ///
  /// The SYCL kernel function is defined as SYCL kernel object.
  ///
  /// \param NumWorkItems is a range defining indexing space.
  /// \param WorkItemOffset is an offset to be applied to each work item index.
  /// \param Kernel is a SYCL kernel function.
  template <int Dims>
  __SYCL2020_DEPRECATED("offsets are deprecated in SYCL 2020")
  __SYCL_ALWAYS_INLINE
      void parallel_for(range<Dims> NumWorkItems __SYCL_ANNOTATE(range),
                        id<Dims> WorkItemOffset __SYCL_ANNOTATE(offset),
                        kernel Kernel __SYCL_ANNOTATE(kernel)) {
    throwIfActionIsCreated();
    MKernel = detail::getSyclObjImpl(std::move(Kernel));
    detail::checkValueRange<Dims>(NumWorkItems, WorkItemOffset);
    MNDRDesc.set(std::move(NumWorkItems), std::move(WorkItemOffset));
    setType(detail::CG::Kernel);
    extractArgsAndReqs();
    MKernelName = getKernelName();
  }

  /// Defines and invokes a SYCL kernel function for the specified range and
  /// offsets.
  ///
  /// The SYCL kernel function is defined as SYCL kernel object.
  ///
  /// \param NDRange is a ND-range defining global and local sizes as
  /// well as offset.
  /// \param Kernel is a SYCL kernel function.
  template <int Dims>
  __SYCL_ALWAYS_INLINE void
  parallel_for(nd_range<Dims> NDRange __SYCL_ANNOTATE(nd_range),
               kernel Kernel __SYCL_ANNOTATE(kernel)) {
    throwIfActionIsCreated();
    MKernel = detail::getSyclObjImpl(std::move(Kernel));
    detail::checkValueRange<Dims>(NDRange);
    MNDRDesc.set(std::move(NDRange));
    setType(detail::CG::Kernel);
    extractArgsAndReqs();
    MKernelName = getKernelName();
  }

  /// Defines and invokes a SYCL kernel function.
  ///
  /// \param Kernel is a SYCL kernel that is executed on a SYCL device
  /// (except for the host device).
  /// \param KernelFunc is a lambda that is used if device, queue is bound to,
  /// is a host device.
  template <typename KernelName = detail::auto_name, typename KernelType>
  void single_task(kernel Kernel, _KERNELFUNCPARAM(KernelFunc)) {
    throwIfActionIsCreated();
    // Ignore any set kernel bundles and use the one associated with the kernel
    setHandlerKernelBundle(Kernel);
    using NameT =
        typename detail::get_kernel_name_t<KernelName, KernelType>::name;
    verifyUsedKernelBundle(detail::KernelInfo<NameT>::getName());
    (void)Kernel;
    kernel_single_task<NameT>(KernelFunc);
#ifndef __SYCL_DEVICE_ONLY__
    // No need to check if range is out of INT_MAX limits as it's compile-time
    // known constant
    MNDRDesc.set(range<1>{1});
    MKernel = detail::getSyclObjImpl(std::move(Kernel));
    setType(detail::CG::Kernel);
    if (!MIsHost && !lambdaAndKernelHaveEqualName<NameT>()) {
      extractArgsAndReqs();
      MKernelName = getKernelName();
    } else
      StoreLambda<NameT, KernelType, /*Dims*/ 1, void>(std::move(KernelFunc));
#else
    detail::CheckDeviceCopyable<KernelType>();
#endif
  }

  /// Defines and invokes a SYCL kernel function for the specified range.
  ///
  /// \param Kernel is a SYCL kernel that is executed on a SYCL device
  /// (except for the host device).
  /// \param NumWorkItems is a range defining indexing space.
  /// \param KernelFunc is a lambda that is used if device, queue is bound to,
  /// is a host device.
  template <typename KernelName = detail::auto_name, typename KernelType,
            int Dims>
  __SYCL_ALWAYS_INLINE void
  parallel_for(kernel Kernel, range<Dims> NumWorkItems __SYCL_ANNOTATE(range),
               _KERNELFUNCPARAM(KernelFunc) __SYCL_ANNOTATE(kernel)) {
    throwIfActionIsCreated();
    // Ignore any set kernel bundles and use the one associated with the kernel
    setHandlerKernelBundle(Kernel);
    using NameT =
        typename detail::get_kernel_name_t<KernelName, KernelType>::name;
    verifyUsedKernelBundle(detail::KernelInfo<NameT>::getName());
    using LambdaArgType = sycl::detail::lambda_arg_type<KernelType, item<Dims>>;
    (void)Kernel;
    (void)NumWorkItems;
    kernel_parallel_for_wrapper<NameT, LambdaArgType>(KernelFunc);
#ifndef __SYCL_DEVICE_ONLY__
    detail::checkValueRange<Dims>(NumWorkItems);
    MNDRDesc.set(std::move(NumWorkItems));
    MKernel = detail::getSyclObjImpl(std::move(Kernel));
    setType(detail::CG::Kernel);
    if (!MIsHost && !lambdaAndKernelHaveEqualName<NameT>()) {
      extractArgsAndReqs();
      MKernelName = getKernelName();
    } else
      StoreLambda<NameT, KernelType, Dims, LambdaArgType>(
          std::move(KernelFunc));
#endif
  }

  /// Defines and invokes a SYCL kernel function for the specified range and
  /// offsets.
  ///
  /// \param Kernel is a SYCL kernel that is executed on a SYCL device
  /// (except for the host device).
  /// \param NumWorkItems is a range defining indexing space.
  /// \param WorkItemOffset is an offset to be applied to each work item index.
  /// \param KernelFunc is a lambda that is used if device, queue is bound to,
  /// is a host device.
  template <typename KernelName = detail::auto_name, typename KernelType,
            int Dims>
  __SYCL2020_DEPRECATED("offsets are deprecated in SYCL 2020")
  __SYCL_ALWAYS_INLINE
      void parallel_for(kernel Kernel,
                        range<Dims> NumWorkItems __SYCL_ANNOTATE(range),
                        id<Dims> WorkItemOffset __SYCL_ANNOTATE(offset),
                        _KERNELFUNCPARAM(KernelFunc) __SYCL_ANNOTATE(kernel)) {
    throwIfActionIsCreated();
    // Ignore any set kernel bundles and use the one associated with the kernel
    setHandlerKernelBundle(Kernel);
    using NameT =
        typename detail::get_kernel_name_t<KernelName, KernelType>::name;
    verifyUsedKernelBundle(detail::KernelInfo<NameT>::getName());
    using LambdaArgType = sycl::detail::lambda_arg_type<KernelType, item<Dims>>;
    (void)Kernel;
    (void)NumWorkItems;
    (void)WorkItemOffset;
    kernel_parallel_for_wrapper<NameT, LambdaArgType>(KernelFunc);
#ifndef __SYCL_DEVICE_ONLY__
    detail::checkValueRange<Dims>(NumWorkItems, WorkItemOffset);
    MNDRDesc.set(std::move(NumWorkItems), std::move(WorkItemOffset));
    MKernel = detail::getSyclObjImpl(std::move(Kernel));
    setType(detail::CG::Kernel);
    if (!MIsHost && !lambdaAndKernelHaveEqualName<NameT>()) {
      extractArgsAndReqs();
      MKernelName = getKernelName();
    } else
      StoreLambda<NameT, KernelType, Dims, LambdaArgType>(
          std::move(KernelFunc));
#endif
  }

  /// Defines and invokes a SYCL kernel function for the specified range and
  /// offsets.
  ///
  /// \param Kernel is a SYCL kernel that is executed on a SYCL device
  /// (except for the host device).
  /// \param NDRange is a ND-range defining global and local sizes as
  /// well as offset.
  /// \param KernelFunc is a lambda that is used if device, queue is bound to,
  /// is a host device.
  template <typename KernelName = detail::auto_name, typename KernelType,
            int Dims>
  __SYCL_ALWAYS_INLINE void
  parallel_for(kernel Kernel, nd_range<Dims> NDRange __SYCL_ANNOTATE(nd_range),
               _KERNELFUNCPARAM(KernelFunc) __SYCL_ANNOTATE(kernel)) {
    throwIfActionIsCreated();
    // Ignore any set kernel bundles and use the one associated with the kernel
    setHandlerKernelBundle(Kernel);
    using NameT =
        typename detail::get_kernel_name_t<KernelName, KernelType>::name;
    verifyUsedKernelBundle(detail::KernelInfo<NameT>::getName());
    using LambdaArgType =
        sycl::detail::lambda_arg_type<KernelType, nd_item<Dims>>;
    (void)Kernel;
    (void)NDRange;
    kernel_parallel_for_wrapper<NameT, LambdaArgType>(KernelFunc);
#ifndef __SYCL_DEVICE_ONLY__
    detail::checkValueRange<Dims>(NDRange);
    MNDRDesc.set(std::move(NDRange));
    MKernel = detail::getSyclObjImpl(std::move(Kernel));
    setType(detail::CG::Kernel);
    if (!MIsHost && !lambdaAndKernelHaveEqualName<NameT>()) {
      extractArgsAndReqs();
      MKernelName = getKernelName();
    } else
      StoreLambda<NameT, KernelType, Dims, LambdaArgType>(
          std::move(KernelFunc));
#endif
  }

  /// Hierarchical kernel invocation method of a kernel.
  ///
  /// This version of \c parallel_for_work_group takes two parameters
  /// representing the same kernel. The first one - \c Kernel - is a
  /// compiled form of the second one - \c kernelFunc, which is the source form
  /// of the kernel. The same source kernel can be compiled multiple times
  /// yielding multiple kernel class objects accessible via the \c program class
  /// interface.
  ///
  /// \param Kernel is a compiled SYCL kernel.
  /// \param NumWorkGroups is a range describing the number of work-groups in
  /// each dimension.
  /// \param KernelFunc is a lambda representing kernel.
  template <typename KernelName = detail::auto_name, typename KernelType,
            int Dims>
  void parallel_for_work_group(kernel Kernel, range<Dims> NumWorkGroups,
                               _KERNELFUNCPARAM(KernelFunc)) {
    throwIfActionIsCreated();
    // Ignore any set kernel bundles and use the one associated with the kernel
    setHandlerKernelBundle(Kernel);
    using NameT =
        typename detail::get_kernel_name_t<KernelName, KernelType>::name;
    verifyUsedKernelBundle(detail::KernelInfo<NameT>::getName());
    using LambdaArgType =
        sycl::detail::lambda_arg_type<KernelType, group<Dims>>;
    (void)Kernel;
    (void)NumWorkGroups;
    kernel_parallel_for_work_group_wrapper<NameT, LambdaArgType>(KernelFunc);
#ifndef __SYCL_DEVICE_ONLY__
    detail::checkValueRange<Dims>(NumWorkGroups);
    MNDRDesc.setNumWorkGroups(NumWorkGroups);
    MKernel = detail::getSyclObjImpl(std::move(Kernel));
    StoreLambda<NameT, KernelType, Dims, LambdaArgType>(std::move(KernelFunc));
    setType(detail::CG::Kernel);
#endif // __SYCL_DEVICE_ONLY__
  }

  /// Hierarchical kernel invocation method of a kernel.
  ///
  /// This version of \c parallel_for_work_group takes two parameters
  /// representing the same kernel. The first one - \c Kernel - is a
  /// compiled form of the second one - \c kernelFunc, which is the source form
  /// of the kernel. The same source kernel can be compiled multiple times
  /// yielding multiple kernel class objects accessible via the \c program class
  /// interface.
  ///
  /// \param Kernel is a compiled SYCL kernel.
  /// \param NumWorkGroups is a range describing the number of work-groups in
  /// each dimension.
  /// \param WorkGroupSize is a range describing the size of work-groups in
  /// each dimension.
  /// \param KernelFunc is a lambda representing kernel.
  template <typename KernelName = detail::auto_name, typename KernelType,
            int Dims>
  void parallel_for_work_group(kernel Kernel, range<Dims> NumWorkGroups,
                               range<Dims> WorkGroupSize,
                               _KERNELFUNCPARAM(KernelFunc)) {
    throwIfActionIsCreated();
    // Ignore any set kernel bundles and use the one associated with the kernel
    setHandlerKernelBundle(Kernel);
    using NameT =
        typename detail::get_kernel_name_t<KernelName, KernelType>::name;
    verifyUsedKernelBundle(detail::KernelInfo<NameT>::getName());
    using LambdaArgType =
        sycl::detail::lambda_arg_type<KernelType, group<Dims>>;
    (void)Kernel;
    (void)NumWorkGroups;
    (void)WorkGroupSize;
    kernel_parallel_for_work_group_wrapper<NameT, LambdaArgType>(KernelFunc);
#ifndef __SYCL_DEVICE_ONLY__
    nd_range<Dims> ExecRange =
        nd_range<Dims>(NumWorkGroups * WorkGroupSize, WorkGroupSize);
    detail::checkValueRange<Dims>(ExecRange);
    MNDRDesc.set(std::move(ExecRange));
    MKernel = detail::getSyclObjImpl(std::move(Kernel));
    StoreLambda<NameT, KernelType, Dims, LambdaArgType>(std::move(KernelFunc));
    setType(detail::CG::Kernel);
#endif // __SYCL_DEVICE_ONLY__
  }

  template <typename KernelName = detail::auto_name, typename KernelType,
            typename PropertiesT>
  std::enable_if_t<
      ext::oneapi::experimental::is_property_list<PropertiesT>::value>
  single_task(PropertiesT Props, _KERNELFUNCPARAM(KernelFunc)) {
    throwIfGraphAssociatedAndKernelProperties<PropertiesT>();
    single_task_lambda_impl<KernelName, KernelType, PropertiesT>(Props,
                                                                 KernelFunc);
  }

  template <typename KernelName = detail::auto_name, typename KernelType,
            typename PropertiesT>
  __SYCL_ALWAYS_INLINE std::enable_if_t<
      ext::oneapi::experimental::is_property_list<PropertiesT>::value>
  parallel_for(range<1> NumWorkItems __SYCL_ANNOTATE(range), PropertiesT Props,
               _KERNELFUNCPARAM(KernelFunc) __SYCL_ANNOTATE(kernel)) {
    throwIfGraphAssociatedAndKernelProperties<PropertiesT>();
    parallel_for_lambda_impl<KernelName, KernelType, 1, PropertiesT>(
        NumWorkItems, Props, std::move(KernelFunc));
  }

  template <typename KernelName = detail::auto_name, typename KernelType,
            typename PropertiesT>
  __SYCL_ALWAYS_INLINE std::enable_if_t<
      ext::oneapi::experimental::is_property_list<PropertiesT>::value>
  parallel_for(range<2> NumWorkItems __SYCL_ANNOTATE(range), PropertiesT Props,
               _KERNELFUNCPARAM(KernelFunc) __SYCL_ANNOTATE(kernel)) {
    throwIfGraphAssociatedAndKernelProperties<PropertiesT>();
    parallel_for_lambda_impl<KernelName, KernelType, 2, PropertiesT>(
        NumWorkItems, Props, std::move(KernelFunc));
  }

  template <typename KernelName = detail::auto_name, typename KernelType,
            typename PropertiesT>
  __SYCL_ALWAYS_INLINE std::enable_if_t<
      ext::oneapi::experimental::is_property_list<PropertiesT>::value>
  parallel_for(range<3> NumWorkItems __SYCL_ANNOTATE(range), PropertiesT Props,
               _KERNELFUNCPARAM(KernelFunc) __SYCL_ANNOTATE(kernel)) {
    throwIfGraphAssociatedAndKernelProperties<PropertiesT>();
    parallel_for_lambda_impl<KernelName, KernelType, 3, PropertiesT>(
        NumWorkItems, Props, std::move(KernelFunc));
  }

  template <typename KernelName = detail::auto_name, typename KernelType,
            typename PropertiesT, int Dims>
  __SYCL_ALWAYS_INLINE std::enable_if_t<
      ext::oneapi::experimental::is_property_list<PropertiesT>::value>
  parallel_for(nd_range<Dims> Range __SYCL_ANNOTATE(nd_range),
               PropertiesT Properties,
               _KERNELFUNCPARAM(KernelFunc) __SYCL_ANNOTATE(kernel)) {
    throwIfGraphAssociatedAndKernelProperties<PropertiesT>();
    parallel_for_impl<KernelName>(Range, Properties, std::move(KernelFunc));
  }

  /// Reductions @{

  template <typename KernelName = detail::auto_name, typename PropertiesT,
            typename... RestT>
  __SYCL_ALWAYS_INLINE std::enable_if_t<
      (sizeof...(RestT) > 1) &&
      detail::AreAllButLastReductions<RestT...>::value &&
      ext::oneapi::experimental::is_property_list<PropertiesT>::value>
  parallel_for(range<1> Range, PropertiesT Properties, RestT &&...Rest) {
    throwIfGraphAssociated<ext::oneapi::experimental::detail::
                               UnsupportedGraphFeatures::sycl_reductions>();
    throwIfGraphAssociatedAndKernelProperties<PropertiesT>();
    detail::reduction_parallel_for<KernelName>(*this, Range, Properties,
                                               std::forward<RestT>(Rest)...);
  }

  template <typename KernelName = detail::auto_name, typename PropertiesT,
            typename... RestT>
  __SYCL_ALWAYS_INLINE std::enable_if_t<
      (sizeof...(RestT) > 1) &&
      detail::AreAllButLastReductions<RestT...>::value &&
      ext::oneapi::experimental::is_property_list<PropertiesT>::value>
  parallel_for(range<2> Range, PropertiesT Properties, RestT &&...Rest) {
    throwIfGraphAssociated<ext::oneapi::experimental::detail::
                               UnsupportedGraphFeatures::sycl_reductions>();
    throwIfGraphAssociatedAndKernelProperties<PropertiesT>();
    detail::reduction_parallel_for<KernelName>(*this, Range, Properties,
                                               std::forward<RestT>(Rest)...);
  }

  template <typename KernelName = detail::auto_name, typename PropertiesT,
            typename... RestT>
  __SYCL_ALWAYS_INLINE std::enable_if_t<
      (sizeof...(RestT) > 1) &&
      detail::AreAllButLastReductions<RestT...>::value &&
      ext::oneapi::experimental::is_property_list<PropertiesT>::value>
  parallel_for(range<3> Range, PropertiesT Properties, RestT &&...Rest) {
    throwIfGraphAssociated<ext::oneapi::experimental::detail::
                               UnsupportedGraphFeatures::sycl_reductions>();
    throwIfGraphAssociatedAndKernelProperties<PropertiesT>();
    detail::reduction_parallel_for<KernelName>(*this, Range, Properties,
                                               std::forward<RestT>(Rest)...);
  }

  template <typename KernelName = detail::auto_name, typename... RestT>
  __SYCL_ALWAYS_INLINE
      std::enable_if_t<detail::AreAllButLastReductions<RestT...>::value>
      parallel_for(range<1> Range, RestT &&...Rest) {
    parallel_for<KernelName>(
        Range, ext::oneapi::experimental::detail::empty_properties_t{},
        std::forward<RestT>(Rest)...);
  }

  template <typename KernelName = detail::auto_name, typename... RestT>
  __SYCL_ALWAYS_INLINE
      std::enable_if_t<detail::AreAllButLastReductions<RestT...>::value>
      parallel_for(range<2> Range, RestT &&...Rest) {
    parallel_for<KernelName>(
        Range, ext::oneapi::experimental::detail::empty_properties_t{},
        std::forward<RestT>(Rest)...);
  }

  template <typename KernelName = detail::auto_name, typename... RestT>
  __SYCL_ALWAYS_INLINE
      std::enable_if_t<detail::AreAllButLastReductions<RestT...>::value>
      parallel_for(range<3> Range, RestT &&...Rest) {
    parallel_for<KernelName>(
        Range, ext::oneapi::experimental::detail::empty_properties_t{},
        std::forward<RestT>(Rest)...);
  }

  template <typename KernelName = detail::auto_name, int Dims,
            typename PropertiesT, typename... RestT>
  __SYCL_ALWAYS_INLINE std::enable_if_t<
      (sizeof...(RestT) > 1) &&
      detail::AreAllButLastReductions<RestT...>::value &&
      ext::oneapi::experimental::is_property_list<PropertiesT>::value>
  parallel_for(nd_range<Dims> Range, PropertiesT Properties, RestT &&...Rest) {
    throwIfGraphAssociated<ext::oneapi::experimental::detail::
                               UnsupportedGraphFeatures::sycl_reductions>();
    detail::reduction_parallel_for<KernelName>(*this, Range, Properties,
                                               std::forward<RestT>(Rest)...);
  }

  template <typename KernelName = detail::auto_name, int Dims,
            typename... RestT>
  __SYCL_ALWAYS_INLINE
      std::enable_if_t<detail::AreAllButLastReductions<RestT...>::value>
      parallel_for(nd_range<Dims> Range, RestT &&...Rest) {
    parallel_for<KernelName>(
        Range, ext::oneapi::experimental::detail::empty_properties_t{},
        std::forward<RestT>(Rest)...);
  }

  /// }@

  template <typename KernelName = detail::auto_name, typename KernelType,
            int Dims, typename PropertiesT>
  void parallel_for_work_group(range<Dims> NumWorkGroups, PropertiesT Props,
                               _KERNELFUNCPARAM(KernelFunc)) {
    throwIfGraphAssociatedAndKernelProperties<PropertiesT>();
    parallel_for_work_group_lambda_impl<KernelName, KernelType, Dims,
                                        PropertiesT>(NumWorkGroups, Props,
                                                     KernelFunc);
  }

  template <typename KernelName = detail::auto_name, typename KernelType,
            int Dims, typename PropertiesT>
  void parallel_for_work_group(range<Dims> NumWorkGroups,
                               range<Dims> WorkGroupSize, PropertiesT Props,
                               _KERNELFUNCPARAM(KernelFunc)) {
    throwIfGraphAssociatedAndKernelProperties<PropertiesT>();
    parallel_for_work_group_lambda_impl<KernelName, KernelType, Dims,
                                        PropertiesT>(
        NumWorkGroups, WorkGroupSize, Props, KernelFunc);
  }

  // Clean up KERNELFUNC macro.
#undef _KERNELFUNCPARAM

  // Explicit copy operations API

  /// Copies the content of memory object accessed by Src into the memory
  /// pointed by Dst.
  ///
  /// Source must have at least as many bytes as the range accessed by Dst.
  ///
  /// \param Src is a source SYCL accessor.
  /// \param Dst is a smart pointer to destination memory.
  template <typename T_Src, typename T_Dst, int Dims, access::mode AccessMode,
            access::target AccessTarget,
            access::placeholder IsPlaceholder = access::placeholder::false_t>
  void copy(accessor<T_Src, Dims, AccessMode, AccessTarget, IsPlaceholder> Src,
            std::shared_ptr<T_Dst> Dst) {
    if (Src.is_placeholder())
      checkIfPlaceholderIsBoundToHandler(Src);

    throwIfActionIsCreated();
    static_assert(isValidTargetForExplicitOp(AccessTarget),
                  "Invalid accessor target for the copy method.");
    static_assert(isValidModeForSourceAccessor(AccessMode),
                  "Invalid accessor mode for the copy method.");
    // Make sure data shared_ptr points to is not released until we finish
    // work with it.
    CGData.MSharedPtrStorage.push_back(Dst);
    typename std::shared_ptr<T_Dst>::element_type *RawDstPtr = Dst.get();
    copy(Src, RawDstPtr);
  }

  /// Copies the content of memory pointed by Src into the memory object
  /// accessed by Dst.
  ///
  /// Source must have at least as many bytes as the range accessed by Dst.
  ///
  /// \param Src is a smart pointer to source memory.
  /// \param Dst is a destination SYCL accessor.
  template <typename T_Src, typename T_Dst, int Dims, access::mode AccessMode,
            access::target AccessTarget,
            access::placeholder IsPlaceholder = access::placeholder::false_t>
  void
  copy(std::shared_ptr<T_Src> Src,
       accessor<T_Dst, Dims, AccessMode, AccessTarget, IsPlaceholder> Dst) {
    if (Dst.is_placeholder())
      checkIfPlaceholderIsBoundToHandler(Dst);

    throwIfActionIsCreated();
    static_assert(isValidTargetForExplicitOp(AccessTarget),
                  "Invalid accessor target for the copy method.");
    static_assert(isValidModeForDestinationAccessor(AccessMode),
                  "Invalid accessor mode for the copy method.");
    // TODO: Add static_assert with is_device_copyable when vec is
    // device-copyable.
    // Make sure data shared_ptr points to is not released until we finish
    // work with it.
    CGData.MSharedPtrStorage.push_back(Src);
    typename std::shared_ptr<T_Src>::element_type *RawSrcPtr = Src.get();
    copy(RawSrcPtr, Dst);
  }

  /// Copies the content of memory object accessed by Src into the memory
  /// pointed by Dst.
  ///
  /// Source must have at least as many bytes as the range accessed by Dst.
  ///
  /// \param Src is a source SYCL accessor.
  /// \param Dst is a pointer to destination memory.
  template <typename T_Src, typename T_Dst, int Dims, access::mode AccessMode,
            access::target AccessTarget,
            access::placeholder IsPlaceholder = access::placeholder::false_t>
  void copy(accessor<T_Src, Dims, AccessMode, AccessTarget, IsPlaceholder> Src,
            T_Dst *Dst) {
    if (Src.is_placeholder())
      checkIfPlaceholderIsBoundToHandler(Src);

    throwIfActionIsCreated();
    static_assert(isValidTargetForExplicitOp(AccessTarget),
                  "Invalid accessor target for the copy method.");
    static_assert(isValidModeForSourceAccessor(AccessMode),
                  "Invalid accessor mode for the copy method.");
#ifndef __SYCL_DEVICE_ONLY__
    if (MIsHost) {
      // TODO: Temporary implementation for host. Should be handled by memory
      // manager.
      copyAccToPtrHost(Src, Dst);
      return;
    }
#endif
    setType(detail::CG::CopyAccToPtr);

    detail::AccessorBaseHost *AccBase = (detail::AccessorBaseHost *)&Src;
    detail::AccessorImplPtr AccImpl = detail::getSyclObjImpl(*AccBase);

    CGData.MRequirements.push_back(AccImpl.get());
    MSrcPtr = static_cast<void *>(AccImpl.get());
    MDstPtr = static_cast<void *>(Dst);
    // Store copy of accessor to the local storage to make sure it is alive
    // until we finish
    CGData.MAccStorage.push_back(std::move(AccImpl));
  }

  /// Copies the content of memory pointed by Src into the memory object
  /// accessed by Dst.
  ///
  /// Source must have at least as many bytes as the range accessed by Dst.
  ///
  /// \param Src is a pointer to source memory.
  /// \param Dst is a destination SYCL accessor.
  template <typename T_Src, typename T_Dst, int Dims, access::mode AccessMode,
            access::target AccessTarget,
            access::placeholder IsPlaceholder = access::placeholder::false_t>
  void
  copy(const T_Src *Src,
       accessor<T_Dst, Dims, AccessMode, AccessTarget, IsPlaceholder> Dst) {
    if (Dst.is_placeholder())
      checkIfPlaceholderIsBoundToHandler(Dst);

    throwIfActionIsCreated();
    static_assert(isValidTargetForExplicitOp(AccessTarget),
                  "Invalid accessor target for the copy method.");
    static_assert(isValidModeForDestinationAccessor(AccessMode),
                  "Invalid accessor mode for the copy method.");
    // TODO: Add static_assert with is_device_copyable when vec is
    // device-copyable.
#ifndef __SYCL_DEVICE_ONLY__
    if (MIsHost) {
      // TODO: Temporary implementation for host. Should be handled by memory
      // manager.
      copyPtrToAccHost(Src, Dst);
      return;
    }
#endif
    setType(detail::CG::CopyPtrToAcc);

    detail::AccessorBaseHost *AccBase = (detail::AccessorBaseHost *)&Dst;
    detail::AccessorImplPtr AccImpl = detail::getSyclObjImpl(*AccBase);

    CGData.MRequirements.push_back(AccImpl.get());
    MSrcPtr = const_cast<T_Src *>(Src);
    MDstPtr = static_cast<void *>(AccImpl.get());
    // Store copy of accessor to the local storage to make sure it is alive
    // until we finish
    CGData.MAccStorage.push_back(std::move(AccImpl));
  }

  /// Copies the content of memory object accessed by Src to the memory
  /// object accessed by Dst.
  ///
  /// Dst must have at least as many bytes as the range accessed by Src.
  ///
  /// \param Src is a source SYCL accessor.
  /// \param Dst is a destination SYCL accessor.
  template <
      typename T_Src, int Dims_Src, access::mode AccessMode_Src,
      access::target AccessTarget_Src, typename T_Dst, int Dims_Dst,
      access::mode AccessMode_Dst, access::target AccessTarget_Dst,
      access::placeholder IsPlaceholder_Src = access::placeholder::false_t,
      access::placeholder IsPlaceholder_Dst = access::placeholder::false_t>
  void copy(accessor<T_Src, Dims_Src, AccessMode_Src, AccessTarget_Src,
                     IsPlaceholder_Src>
                Src,
            accessor<T_Dst, Dims_Dst, AccessMode_Dst, AccessTarget_Dst,
                     IsPlaceholder_Dst>
                Dst) {
    if (Src.is_placeholder())
      checkIfPlaceholderIsBoundToHandler(Src);
    if (Dst.is_placeholder())
      checkIfPlaceholderIsBoundToHandler(Dst);

    throwIfActionIsCreated();
    static_assert(isValidTargetForExplicitOp(AccessTarget_Src),
                  "Invalid source accessor target for the copy method.");
    static_assert(isValidTargetForExplicitOp(AccessTarget_Dst),
                  "Invalid destination accessor target for the copy method.");
    static_assert(isValidModeForSourceAccessor(AccessMode_Src),
                  "Invalid source accessor mode for the copy method.");
    static_assert(isValidModeForDestinationAccessor(AccessMode_Dst),
                  "Invalid destination accessor mode for the copy method.");
    if (Dst.get_size() < Src.get_size())
      throw sycl::invalid_object_error(
          "The destination accessor size is too small to copy the memory into.",
          PI_ERROR_INVALID_OPERATION);

    if (copyAccToAccHelper(Src, Dst))
      return;
    setType(detail::CG::CopyAccToAcc);

    detail::AccessorBaseHost *AccBaseSrc = (detail::AccessorBaseHost *)&Src;
    detail::AccessorImplPtr AccImplSrc = detail::getSyclObjImpl(*AccBaseSrc);

    detail::AccessorBaseHost *AccBaseDst = (detail::AccessorBaseHost *)&Dst;
    detail::AccessorImplPtr AccImplDst = detail::getSyclObjImpl(*AccBaseDst);

    CGData.MRequirements.push_back(AccImplSrc.get());
    CGData.MRequirements.push_back(AccImplDst.get());
    MSrcPtr = AccImplSrc.get();
    MDstPtr = AccImplDst.get();
    // Store copy of accessor to the local storage to make sure it is alive
    // until we finish
    CGData.MAccStorage.push_back(std::move(AccImplSrc));
    CGData.MAccStorage.push_back(std::move(AccImplDst));
  }

  /// Provides guarantees that the memory object accessed via Acc is updated
  /// on the host after command group object execution is complete.
  ///
  /// \param Acc is a SYCL accessor that needs to be updated on host.
  template <typename T, int Dims, access::mode AccessMode,
            access::target AccessTarget,
            access::placeholder IsPlaceholder = access::placeholder::false_t>
  void
  update_host(accessor<T, Dims, AccessMode, AccessTarget, IsPlaceholder> Acc) {
    if (Acc.is_placeholder())
      checkIfPlaceholderIsBoundToHandler(Acc);

    throwIfActionIsCreated();
    static_assert(isValidTargetForExplicitOp(AccessTarget),
                  "Invalid accessor target for the update_host method.");
    setType(detail::CG::UpdateHost);

    detail::AccessorBaseHost *AccBase = (detail::AccessorBaseHost *)&Acc;
    detail::AccessorImplPtr AccImpl = detail::getSyclObjImpl(*AccBase);

    MDstPtr = static_cast<void *>(AccImpl.get());
    CGData.MRequirements.push_back(AccImpl.get());
    CGData.MAccStorage.push_back(std::move(AccImpl));
  }

public:
  /// Fills memory pointed by accessor with the pattern given.
  ///
  /// If the operation is submitted to queue associated with OpenCL device and
  /// accessor points to one dimensional memory object then use special type for
  /// filling. Otherwise fill using regular kernel.
  ///
  /// \param Dst is a destination SYCL accessor.
  /// \param Pattern is a value to be used to fill the memory.
  template <typename T, int Dims, access::mode AccessMode,
            access::target AccessTarget,
            access::placeholder IsPlaceholder = access::placeholder::false_t,
            typename PropertyListT = property_list>
  void
  fill(accessor<T, Dims, AccessMode, AccessTarget, IsPlaceholder, PropertyListT>
           Dst,
       const T &Pattern) {
    assert(!MIsHost && "fill() should no longer be callable on a host device.");

    if (Dst.is_placeholder())
      checkIfPlaceholderIsBoundToHandler(Dst);

    throwIfActionIsCreated();
    // TODO add check:T must be an integral scalar value or a SYCL vector type
    static_assert(isValidTargetForExplicitOp(AccessTarget),
                  "Invalid accessor target for the fill method.");
    // CG::Fill will result in piEnqueuFillBuffer/Image which requires that mem
    // data is contiguous. Thus we check range and offset when dim > 1
    // Images don't allow ranged accessors and are fine.
    if constexpr (isBackendSupportedFillSize(sizeof(T)) &&
                  ((Dims <= 1) || isImageOrImageArray(AccessTarget))) {
      StageFillCG(Dst, Pattern);
    } else if constexpr (Dims == 0) {
      // Special case for zero-dim accessors.
      parallel_for<__fill<T, Dims, AccessMode, AccessTarget, IsPlaceholder>>(
          range<1>(1), [=](id<1>) { Dst = Pattern; });
    } else {
      // Dim > 1
      bool OffsetUsable = (Dst.get_offset() == sycl::id<Dims>{});
      detail::AccessorBaseHost *AccBase = (detail::AccessorBaseHost *)&Dst;
      bool RangesUsable =
          (AccBase->getAccessRange() == AccBase->getMemoryRange());
      if (OffsetUsable && RangesUsable &&
          isBackendSupportedFillSize(sizeof(T))) {
        StageFillCG(Dst, Pattern);
      } else {
        range<Dims> Range = Dst.get_range();
        parallel_for<__fill<T, Dims, AccessMode, AccessTarget, IsPlaceholder>>(
            Range, [=](id<Dims> Index) { Dst[Index] = Pattern; });
      }
    }
  }

  /// Fills the specified memory with the specified pattern.
  ///
  /// \param Ptr is the pointer to the memory to fill
  /// \param Pattern is the pattern to fill into the memory.  T should be
  /// device copyable.
  /// \param Count is the number of times to fill Pattern into Ptr.
  template <typename T> void fill(void *Ptr, const T &Pattern, size_t Count) {
    throwIfActionIsCreated();
    static_assert(is_device_copyable<T>::value,
                  "Pattern must be device copyable");
    parallel_for<__usmfill<T>>(range<1>(Count), [=](id<1> Index) {
      T *CastedPtr = static_cast<T *>(Ptr);
      CastedPtr[Index] = Pattern;
    });
  }

  /// Prevents any commands submitted afterward to this queue from executing
  /// until all commands previously submitted to this queue have entered the
  /// complete state.
  void ext_oneapi_barrier() {
    throwIfGraphAssociated<
        ext::oneapi::experimental::detail::UnsupportedGraphFeatures::
            sycl_ext_oneapi_enqueue_barrier>();
    throwIfActionIsCreated();
    setType(detail::CG::Barrier);
  }

  /// Prevents any commands submitted afterward to this queue from executing
  /// until all events in WaitList have entered the complete state. If WaitList
  /// is empty, then the barrier has no effect.
  ///
  /// \param WaitList is a vector of valid SYCL events that need to complete
  /// before barrier command can be executed.
  void ext_oneapi_barrier(const std::vector<event> &WaitList);

  /// Copies data from one memory region to another, each is either a host
  /// pointer or a pointer within USM allocation accessible on this handler's
  /// device.
  /// No operations is done if \p Count is zero. An exception is thrown if
  /// either \p Dest or \p Src is nullptr. The behavior is undefined if any of
  /// the pointer parameters is invalid.
  ///
  /// \param Dest is a USM pointer to the destination memory.
  /// \param Src is a USM pointer to the source memory.
  /// \param Count is a number of bytes to copy.
  void memcpy(void *Dest, const void *Src, size_t Count);

  /// Copies data from one memory region to another, each is either a host
  /// pointer or a pointer within USM allocation accessible on this handler's
  /// device.
  /// No operations is done if \p Count is zero. An exception is thrown if
  /// either \p Dest or \p Src is nullptr. The behavior is undefined if any of
  /// the pointer parameters is invalid.
  ///
  /// \param Src is a USM pointer to the source memory.
  /// \param Dest is a USM pointer to the destination memory.
  /// \param Count is a number of elements of type T to copy.
  template <typename T> void copy(const T *Src, T *Dest, size_t Count) {
    this->memcpy(Dest, Src, Count * sizeof(T));
  }

  /// Fills the memory pointed by a USM pointer with the value specified.
  /// No operations is done if \p Count is zero. An exception is thrown if \p
  /// Dest is nullptr. The behavior is undefined if \p Dest is invalid.
  ///
  /// \param Dest is a USM pointer to the memory to fill.
  /// \param Value is a value to be set. Value is cast as an unsigned char.
  /// \param Count is a number of bytes to fill.
  void memset(void *Dest, int Value, size_t Count);

  /// Provides hints to the runtime library that data should be made available
  /// on a device earlier than Unified Shared Memory would normally require it
  /// to be available.
  ///
  /// \param Ptr is a USM pointer to the memory to be prefetched to the device.
  /// \param Count is a number of bytes to be prefetched.
  void prefetch(const void *Ptr, size_t Count);

  /// Provides additional information to the underlying runtime about how
  /// different allocations are used.
  ///
  /// \param Ptr is a USM pointer to the allocation.
  /// \param Length is a number of bytes in the allocation.
  /// \param Advice is a device-defined advice for the specified allocation.
  void mem_advise(const void *Ptr, size_t Length, int Advice);

  /// Copies data from one 2D memory region to another, both pointed by
  /// USM pointers.
  /// No operations is done if \p Width or \p Height is zero. An exception is
  /// thrown if either \p Dest or \p Src is nullptr or if \p Width is strictly
  /// greater than either \p DestPitch or \p SrcPitch. The behavior is undefined
  /// if any of the pointer parameters is invalid.
  ///
  /// NOTE: Function is dependent to prevent the fallback kernels from
  /// materializing without the use of the function.
  ///
  /// \param Dest is a USM pointer to the destination memory.
  /// \param DestPitch is the pitch of the rows in \p Dest.
  /// \param Src is a USM pointer to the source memory.
  /// \param SrcPitch is the pitch of the rows in \p Src.
  /// \param Width is the width in bytes of the 2D region to copy.
  /// \param Height is the height in number of row of the 2D region to copy.
  template <typename T = unsigned char,
            typename = std::enable_if_t<std::is_same_v<T, unsigned char>>>
  void ext_oneapi_memcpy2d(void *Dest, size_t DestPitch, const void *Src,
                           size_t SrcPitch, size_t Width, size_t Height) {
    throwIfGraphAssociated<
        ext::oneapi::experimental::detail::UnsupportedGraphFeatures::
            sycl_ext_oneapi_memcpy2d>();
    throwIfActionIsCreated();
    if (Width > DestPitch)
      throw sycl::exception(sycl::make_error_code(errc::invalid),
                            "Destination pitch must be greater than or equal "
                            "to the width specified in 'ext_oneapi_memcpy2d'");
    if (Width > SrcPitch)
      throw sycl::exception(sycl::make_error_code(errc::invalid),
                            "Source pitch must be greater than or equal "
                            "to the width specified in 'ext_oneapi_memcpy2d'");

    // Get the type of the pointers.
    context Ctx = detail::createSyclObjFromImpl<context>(getContextImplPtr());
    usm::alloc SrcAllocType = get_pointer_type(Src, Ctx);
    usm::alloc DestAllocType = get_pointer_type(Dest, Ctx);
    bool SrcIsHost =
        SrcAllocType == usm::alloc::unknown || SrcAllocType == usm::alloc::host;
    bool DestIsHost = DestAllocType == usm::alloc::unknown ||
                      DestAllocType == usm::alloc::host;

    // Do the following:
    // 1. If both are host, use host_task to copy.
    // 2. If either pointer is host or the backend supports native memcpy2d, use
    //    special command.
    // 3. Otherwise, launch a kernel for copying.
    if (SrcIsHost && DestIsHost) {
      commonUSMCopy2DFallbackHostTask<T>(Src, SrcPitch, Dest, DestPitch, Width,
                                         Height);
    } else if (SrcIsHost || DestIsHost || supportsUSMMemcpy2D()) {
      ext_oneapi_memcpy2d_impl(Dest, DestPitch, Src, SrcPitch, Width, Height);
    } else {
      commonUSMCopy2DFallbackKernel<T>(Src, SrcPitch, Dest, DestPitch, Width,
                                       Height);
    }
  }

  /// Copies data from one 2D memory region to another, both pointed by
  /// USM pointers.
  /// No operations is done if \p Width or \p Height is zero. An exception is
  /// thrown if either \p Dest or \p Src is nullptr or if \p Width is strictly
  /// greater than either \p DestPitch or \p SrcPitch. The behavior is undefined
  /// if any of the pointer parameters is invalid.
  ///
  /// \param Src is a USM pointer to the source memory.
  /// \param SrcPitch is the pitch of the rows in \p Src.
  /// \param Dest is a USM pointer to the destination memory.
  /// \param DestPitch is the pitch of the rows in \p Dest.
  /// \param Width is the width in number of elements of the 2D region to copy.
  /// \param Height is the height in number of rows of the 2D region to copy.
  template <typename T>
  void ext_oneapi_copy2d(const T *Src, size_t SrcPitch, T *Dest,
                         size_t DestPitch, size_t Width, size_t Height) {
    if (Width > DestPitch)
      throw sycl::exception(sycl::make_error_code(errc::invalid),
                            "Destination pitch must be greater than or equal "
                            "to the width specified in 'ext_oneapi_copy2d'");
    if (Width > SrcPitch)
      throw sycl::exception(sycl::make_error_code(errc::invalid),
                            "Source pitch must be greater than or equal "
                            "to the width specified in 'ext_oneapi_copy2d'");

    // Get the type of the pointers.
    context Ctx = detail::createSyclObjFromImpl<context>(getContextImplPtr());
    usm::alloc SrcAllocType = get_pointer_type(Src, Ctx);
    usm::alloc DestAllocType = get_pointer_type(Dest, Ctx);
    bool SrcIsHost =
        SrcAllocType == usm::alloc::unknown || SrcAllocType == usm::alloc::host;
    bool DestIsHost = DestAllocType == usm::alloc::unknown ||
                      DestAllocType == usm::alloc::host;

    // Do the following:
    // 1. If both are host, use host_task to copy.
    // 2. If either pointer is host or of the backend supports native memcpy2d,
    //    use special command.
    // 3. Otherwise, launch a kernel for copying.
    if (SrcIsHost && DestIsHost) {
      commonUSMCopy2DFallbackHostTask<T>(Src, SrcPitch, Dest, DestPitch, Width,
                                         Height);
    } else if (SrcIsHost || DestIsHost || supportsUSMMemcpy2D()) {
      ext_oneapi_memcpy2d_impl(Dest, DestPitch * sizeof(T), Src,
                               SrcPitch * sizeof(T), Width * sizeof(T), Height);
    } else {
      commonUSMCopy2DFallbackKernel<T>(Src, SrcPitch, Dest, DestPitch, Width,
                                       Height);
    }
  }

  /// Fills the memory pointed by a USM pointer with the value specified.
  /// No operations is done if \p Width or \p Height is zero. An exception is
  /// thrown if either \p Dest or \p Src is nullptr or if \p Width is strictly
  /// greater than \p DestPitch. The behavior is undefined if any of the pointer
  /// parameters is invalid.
  ///
  /// NOTE: Function is dependent to prevent the fallback kernels from
  /// materializing without the use of the function.
  ///
  /// \param Dest is a USM pointer to the destination memory.
  /// \param DestPitch is the pitch of the rows in \p Dest.
  /// \param Value is the value to fill into the region in \p Dest. Value is
  /// cast as an unsigned char.
  /// \param Width is the width in number of elements of the 2D region to fill.
  /// \param Height is the height in number of rows of the 2D region to fill.
  template <typename T = unsigned char,
            typename = std::enable_if_t<std::is_same_v<T, unsigned char>>>
  void ext_oneapi_memset2d(void *Dest, size_t DestPitch, int Value,
                           size_t Width, size_t Height) {
    throwIfActionIsCreated();
    if (Width > DestPitch)
      throw sycl::exception(sycl::make_error_code(errc::invalid),
                            "Destination pitch must be greater than or equal "
                            "to the width specified in 'ext_oneapi_memset2d'");
    T CharVal = static_cast<T>(Value);

    context Ctx = detail::createSyclObjFromImpl<context>(getContextImplPtr());
    usm::alloc DestAllocType = get_pointer_type(Dest, Ctx);

    // If the backends supports 2D fill we use that. Otherwise we use a fallback
    // kernel. If the target is on host we will always do the operation on host.
    if (DestAllocType == usm::alloc::unknown ||
        DestAllocType == usm::alloc::host)
      commonUSMFill2DFallbackHostTask(Dest, DestPitch, CharVal, Width, Height);
    else if (supportsUSMMemset2D())
      ext_oneapi_memset2d_impl(Dest, DestPitch, Value, Width, Height);
    else
      commonUSMFill2DFallbackKernel(Dest, DestPitch, CharVal, Width, Height);
  }

  /// Fills the memory pointed by a USM pointer with the value specified.
  /// No operations is done if \p Width or \p Height is zero. An exception is
  /// thrown if either \p Dest or \p Src is nullptr or if \p Width is strictly
  /// greater than \p DestPitch. The behavior is undefined if any of the pointer
  /// parameters is invalid.
  ///
  /// \param Dest is a USM pointer to the destination memory.
  /// \param DestPitch is the pitch of the rows in \p Dest.
  /// \param Pattern is the pattern to fill into the memory.  T should be
  /// device copyable.
  /// \param Width is the width in number of elements of the 2D region to fill.
  /// \param Height is the height in number of rows of the 2D region to fill.
  template <typename T>
  void ext_oneapi_fill2d(void *Dest, size_t DestPitch, const T &Pattern,
                         size_t Width, size_t Height) {
    throwIfActionIsCreated();
    static_assert(is_device_copyable<T>::value,
                  "Pattern must be device copyable");
    if (Width > DestPitch)
      throw sycl::exception(sycl::make_error_code(errc::invalid),
                            "Destination pitch must be greater than or equal "
                            "to the width specified in 'ext_oneapi_fill2d'");

    context Ctx = detail::createSyclObjFromImpl<context>(getContextImplPtr());
    usm::alloc DestAllocType = get_pointer_type(Dest, Ctx);

    // If the backends supports 2D fill we use that. Otherwise we use a fallback
    // kernel. If the target is on host we will always do the operation on host.
    if (DestAllocType == usm::alloc::unknown ||
        DestAllocType == usm::alloc::host)
      commonUSMFill2DFallbackHostTask(Dest, DestPitch, Pattern, Width, Height);
    else if (supportsUSMFill2D())
      ext_oneapi_fill2d_impl(Dest, DestPitch, &Pattern, sizeof(T), Width,
                             Height);
    else
      commonUSMFill2DFallbackKernel(Dest, DestPitch, Pattern, Width, Height);
  }

  /// Copies data from a USM memory region to a device_global.
  /// Throws an exception if the copy operation intends to write outside the
  /// memory range \p Dest, as specified through \p NumBytes and \p DestOffset.
  ///
  /// \param Dest is the destination device_glboal.
  /// \param Src is a USM pointer to the source memory.
  /// \param NumBytes is a number of bytes to copy.
  /// \param DestOffset is the offset into \p Dest to copy to.
  template <typename T, typename PropertyListT>
  void memcpy(ext::oneapi::experimental::device_global<T, PropertyListT> &Dest,
              const void *Src, size_t NumBytes = sizeof(T),
              size_t DestOffset = 0) {
    throwIfGraphAssociated<
        ext::oneapi::experimental::detail::UnsupportedGraphFeatures::
            sycl_ext_oneapi_device_global>();
    if (sizeof(T) < DestOffset + NumBytes)
      throw sycl::exception(make_error_code(errc::invalid),
                            "Copy to device_global is out of bounds.");

    constexpr bool IsDeviceImageScoped = PropertyListT::template has_property<
        ext::oneapi::experimental::device_image_scope_key>();

    if (!detail::isDeviceGlobalUsedInKernel(&Dest)) {
      // If the corresponding device_global isn't used in any kernels, we fall
      // back to doing the memory operation on host-only.
      memcpyToHostOnlyDeviceGlobal(&Dest, Src, sizeof(T), IsDeviceImageScoped,
                                   NumBytes, DestOffset);
      return;
    }

    memcpyToDeviceGlobal(&Dest, Src, IsDeviceImageScoped, NumBytes, DestOffset);
  }

  /// Copies data from a device_global to USM memory.
  /// Throws an exception if the copy operation intends to read outside the
  /// memory range \p Src, as specified through \p NumBytes and \p SrcOffset.
  ///
  /// \param Dest is a USM pointer to copy to.
  /// \param Src is the source device_global.
  /// \param NumBytes is a number of bytes to copy.
  /// \param SrcOffset is the offset into \p Src to copy from.
  template <typename T, typename PropertyListT>
  void
  memcpy(void *Dest,
         const ext::oneapi::experimental::device_global<T, PropertyListT> &Src,
         size_t NumBytes = sizeof(T), size_t SrcOffset = 0) {
    throwIfGraphAssociated<
        ext::oneapi::experimental::detail::UnsupportedGraphFeatures::
            sycl_ext_oneapi_device_global>();
    if (sizeof(T) < SrcOffset + NumBytes)
      throw sycl::exception(make_error_code(errc::invalid),
                            "Copy from device_global is out of bounds.");

    constexpr bool IsDeviceImageScoped = PropertyListT::template has_property<
        ext::oneapi::experimental::device_image_scope_key>();

    if (!detail::isDeviceGlobalUsedInKernel(&Src)) {
      // If the corresponding device_global isn't used in any kernels, we fall
      // back to doing the memory operation on host-only.
      memcpyFromHostOnlyDeviceGlobal(Dest, &Src, IsDeviceImageScoped, NumBytes,
                                     SrcOffset);
      return;
    }

    memcpyFromDeviceGlobal(Dest, &Src, IsDeviceImageScoped, NumBytes,
                           SrcOffset);
  }

  /// Copies elements of type `std::remove_all_extents_t<T>` from a USM memory
  /// region to a device_global.
  /// Throws an exception if the copy operation intends to write outside the
  /// memory range \p Dest, as specified through \p Count and \p StartIndex.
  ///
  /// \param Src is a USM pointer to the source memory.
  /// \param Dest is the destination device_glboal.
  /// \param Count is a number of elements to copy.
  /// \param StartIndex is the index of the first element in \p Dest to copy to.
  template <typename T, typename PropertyListT>
  void copy(const std::remove_all_extents_t<T> *Src,
            ext::oneapi::experimental::device_global<T, PropertyListT> &Dest,
            size_t Count = sizeof(T) / sizeof(std::remove_all_extents_t<T>),
            size_t StartIndex = 0) {
    this->memcpy(Dest, Src, Count * sizeof(std::remove_all_extents_t<T>),
                 StartIndex * sizeof(std::remove_all_extents_t<T>));
  }

  /// Copies elements of type `std::remove_all_extents_t<T>` from a
  /// device_global to a USM memory region.
  /// Throws an exception if the copy operation intends to write outside the
  /// memory range \p Src, as specified through \p Count and \p StartIndex.
  ///
  /// \param Src is the source device_global.
  /// \param Dest is a USM pointer to copy to.
  /// \param Count is a number of elements to copy.
  /// \param StartIndex is the index of the first element in \p Src to copy
  ///        from.
  template <typename T, typename PropertyListT>
  void
  copy(const ext::oneapi::experimental::device_global<T, PropertyListT> &Src,
       std::remove_all_extents_t<T> *Dest,
       size_t Count = sizeof(T) / sizeof(std::remove_all_extents_t<T>),
       size_t StartIndex = 0) {
    this->memcpy(Dest, Src, Count * sizeof(std::remove_all_extents_t<T>),
                 StartIndex * sizeof(std::remove_all_extents_t<T>));
  }
  /// Executes a command_graph.
  ///
  /// \param Graph Executable command_graph to run
  void ext_oneapi_graph(ext::oneapi::experimental::command_graph<
                        ext::oneapi::experimental::graph_state::executable>
                            Graph);

  /// Copies data from one memory region to another, where \p Src is a USM
  /// pointer and \p Dest is an opaque image memory handle. An exception is
  /// thrown if either \p Src is nullptr or \p Dest is incomplete. The behavior
  /// is undefined if \p Desc is inconsistent with the allocated memory region.
  ///
  /// \param Src is a USM pointer to the source memory.
  /// \param Dest is an opaque image memory handle to the destination memory.
  /// \param DestImgDesc is the image descriptor
  void ext_oneapi_copy(
      void *Src, ext::oneapi::experimental::image_mem_handle Dest,
      const ext::oneapi::experimental::image_descriptor &DestImgDesc);

  /// Copies data from one memory region to another, where \p Src is a USM
  /// pointer and \p Dest is an opaque image memory handle. Allows for a
  /// sub-region copy, where \p SrcOffset , \p DestOffset , and \p CopyExtent
  /// are used to determine the sub-region. Pixel size is determined
  /// by \p DestImgDesc
  /// An exception is thrown if either \p Src is nullptr or \p Dest is
  /// incomplete.
  ///
  /// \param Src is a USM pointer to the source memory.
  /// \param SrcOffset is an offset from the origin where the x, y, and z
  ///                  components are measured in bytes, rows, and slices
  ///                  respectively
  /// \param SrcExtent is the extent of the source memory to copy, measured in
  ///                  pixels (pixel size determined by \p DestImgDesc )
  /// \param Dest is an opaque image memory handle to the destination memory.
  /// \param DestOffset is an offset from the destination origin measured in
  ///                   pixels (pixel size determined by \p DestImgDesc )
  /// \param DestImgDesc is the destination image descriptor
  /// \param CopyExtent is the width, height, and depth of the region to copy
  ///               measured in pixels as determined by \p DestImgDesc
  void ext_oneapi_copy(
      void *Src, sycl::range<3> SrcOffset, sycl::range<3> SrcExtent,
      ext::oneapi::experimental::image_mem_handle Dest,
      sycl::range<3> DestOffset,
      const ext::oneapi::experimental::image_descriptor &DestImgDesc,
      sycl::range<3> CopyExtent);

  /// Copies data from one memory region to another, where \p Src is an opaque
  /// image memory handle and \p Dest is a USM pointer.
  /// An exception is thrown if either \p Src is incomplete or \p Dest is
  /// nullptr. The behavior is undefined if \p Desc is inconsistent with the
  /// allocated memory region.
  ///
  /// \param Src is an opaque image memory handle to the source memory.
  /// \param Dest is a USM pointer to the destination memory.
  /// \param SrcImgDesc is the source image descriptor
  void ext_oneapi_copy(
      ext::oneapi::experimental::image_mem_handle Src, void *Dest,
      const ext::oneapi::experimental::image_descriptor &SrcImgDesc);

  /// Copies data from one memory region to another, where \p Src is an opaque
  /// image memory handle and \p Dest is a USM pointer. Allows for a
  /// sub-region copy, where \p SrcOffset , \p DestOffset , and \p Extent are
  /// used to determine the sub-region.  Pixel size is determined
  /// by \p SrcImgDesc
  /// An exception is thrown if either \p Src is nullptr or \p Dest is
  /// incomplete.
  ///
  /// \param Src is an opaque image memory handle to the source memory.
  /// \param SrcOffset is an offset from the origin of source measured in pixels
  ///                   (pixel size determined by \p SrcImgDesc )
  /// \param SrcImgDesc is the source image descriptor
  /// \param Dest is a USM pointer to the destination memory.
  /// \param DestOffset is an offset from the destination origin where the
  ///                  x, y, and z components are measured in bytes, rows,
  ///                  and slices respectively
  /// \param DestExtent is the extent of the dest memory to copy, measured in
  ///                  pixels (pixel size determined by \p DestImgDesc )
  /// \param CopyExtent is the width, height, and depth of the region to copy
  ///               measured in pixels (pixel size determined by
  ///               \p SrcImgDesc )
  void
  ext_oneapi_copy(ext::oneapi::experimental::image_mem_handle Src,
                  sycl::range<3> SrcOffset,
                  const ext::oneapi::experimental::image_descriptor &SrcImgDesc,
                  void *Dest, sycl::range<3> DestOffset,
                  sycl::range<3> DestExtent, sycl::range<3> CopyExtent);

  /// Copies data from one memory region to another, where \p Src and \p Dest
  /// are USM pointers. An exception is thrown if either \p Src is nullptr, \p
  /// Dest is nullptr, or \p Pitch is inconsistent with hardware requirements.
  /// The behavior is undefined if \p Desc is inconsistent with the allocated
  /// memory region.
  ///
  /// \param Src is a USM pointer to the source memory.
  /// \param Dest is a USM pointer to the destination memory.
  /// \param DeviceImgDesc is the image descriptor (format, order, dimensions).
  /// \param DeviceRowPitch is the pitch of the rows on the device.
  void ext_oneapi_copy(
      void *Src, void *Dest,
      const ext::oneapi::experimental::image_descriptor &DeviceImgDesc,
      size_t DeviceRowPitch);

  /// Copies data from one memory region to another, where \p Src and \p Dest
  /// are USM pointers. Allows for a sub-region copy, where \p SrcOffset ,
  /// \p DestOffset , and \p Extent are used to determine the sub-region.
  /// Pixel size is determined by \p DestImgDesc
  /// An exception is thrown if either \p Src is nullptr or \p Dest is
  /// incomplete.
  ///
  /// \param Src is a USM pointer to the source memory.
  /// \param SrcOffset is an destination offset from the origin where the
  ///                  x, y, and z components are measured in bytes, rows,
  ///                  and slices respectively
  /// \param Dest is a USM pointer to the destination memory.
  /// \param DestOffset is an destination offset from the origin where the
  ///                  x, y, and z components are measured in bytes, rows,
  ///                  and slices respectively
  /// \param DeviceImgDesc is the device image descriptor
  /// \param DeviceRowPitch is the row pitch on the device
  /// \param HostExtent is the extent of the dest memory to copy, measured in
  ///                  pixels (pixel size determined by \p DeviceImgDesc )
  /// \param CopyExtent is the width, height, and depth of the region to copy
  ///               measured in pixels (pixel size determined by
  ///               \p DeviceImgDesc )
  void ext_oneapi_copy(
      void *Src, sycl::range<3> SrcOffset, void *Dest,
      sycl::range<3> DestOffset,
      const ext::oneapi::experimental::image_descriptor &DeviceImgDesc,
      size_t DeviceRowPitch, sycl::range<3> HostExtent,
      sycl::range<3> CopyExtent);

  /// Instruct the queue with a non-blocking wait on an external semaphore.
  /// An exception is thrown if \p SemaphoreHandle is incomplete.
  ///
  /// \param SemaphoreHandle is an opaque external interop semaphore handle
  void ext_oneapi_wait_external_semaphore(
      sycl::ext::oneapi::experimental::interop_semaphore_handle
          SemaphoreHandle);

  /// Instruct the queue to signal the external semaphore once all previous
  /// commands have completed execution.
  /// An exception is thrown if \p SemaphoreHandle is incomplete.
  ///
  /// \param SemaphoreHandle is an opaque external interop semaphore handle
  void ext_oneapi_signal_external_semaphore(
      sycl::ext::oneapi::experimental::interop_semaphore_handle
          SemaphoreHandle);

private:
  std::shared_ptr<detail::handler_impl> MImpl;
  std::shared_ptr<detail::queue_impl> MQueue;

  /// The storage for the arguments passed.
  /// We need to store a copy of values that are passed explicitly through
  /// set_arg, require and so on, because we need them to be alive after
  /// we exit the method they are passed in.
  mutable detail::CG::StorageInitHelper CGData;
  std::vector<detail::LocalAccessorImplPtr> MLocalAccStorage;
  std::vector<std::shared_ptr<detail::stream_impl>> MStreamStorage;
  /// The list of arguments for the kernel.
  std::vector<detail::ArgDesc> MArgs;
  /// The list of associated accessors with this handler.
  /// These accessors were created with this handler as argument or
  /// have become required for this handler via require method.
  std::vector<detail::ArgDesc> MAssociatedAccesors;
  /// Struct that encodes global size, local size, ...
  detail::NDRDescT MNDRDesc;
  std::string MKernelName;
  /// Storage for a sycl::kernel object.
  std::shared_ptr<detail::kernel_impl> MKernel;
  /// Type of the command group, e.g. kernel, fill. Can also encode version.
  /// Use getType and setType methods to access this variable unless
  /// manipulations with version are required
  detail::CG::CGTYPE MCGType = detail::CG::None;
  /// Pointer to the source host memory or accessor(depending on command type).
  void *MSrcPtr = nullptr;
  /// Pointer to the dest host memory or accessor(depends on command type).
  void *MDstPtr = nullptr;
  /// Length to copy or fill (for USM operations).
  size_t MLength = 0;
  /// Pattern that is used to fill memory object in case command type is fill.
  std::vector<char> MPattern;
  /// Storage for a lambda or function object.
  std::unique_ptr<detail::HostKernelBase> MHostKernel;
  /// Storage for lambda/function when using HostTask
  std::unique_ptr<detail::HostTask> MHostTask;
  /// The list of valid SYCL events that need to complete
  /// before barrier command can be executed
  std::vector<detail::EventImplPtr> MEventsWaitWithBarrier;

  /// The graph that is associated with this handler.
  std::shared_ptr<ext::oneapi::experimental::detail::graph_impl> MGraph;
  /// If we are submitting a graph using ext_oneapi_graph this will be the graph
  /// to be executed.
  std::shared_ptr<ext::oneapi::experimental::detail::exec_graph_impl>
      MExecGraph;
  /// Storage for a node created from a subgraph submission.
  std::shared_ptr<ext::oneapi::experimental::detail::node_impl> MSubgraphNode;
  /// Storage for the CG created when handling graph nodes added explicitly.
  std::unique_ptr<detail::CG> MGraphNodeCG;

  bool MIsHost = false;

  detail::code_location MCodeLoc = {};
  bool MIsFinalized = false;
  event MLastEvent;

  // Make queue_impl class friend to be able to call finalize method.
  friend class detail::queue_impl;
  // Make accessor class friend to keep the list of associated accessors.
  template <typename DataT, int Dims, access::mode AccMode,
            access::target AccTarget, access::placeholder isPlaceholder,
            typename PropertyListT>
  friend class accessor;
  friend device detail::getDeviceFromHandler(handler &);

  template <typename DataT, int Dimensions, access::mode AccessMode,
            access::target AccessTarget, access::placeholder IsPlaceholder>
  friend class detail::image_accessor;
  // Make stream class friend to be able to keep the list of associated streams
  friend class stream;
  friend class detail::stream_impl;
  // Make reduction friends to store buffers and arrays created for it
  // in handler from reduction methods.
  template <typename T, class BinaryOperation, int Dims, size_t Extent,
            bool ExplicitIdentity, typename RedOutVar>
  friend class detail::reduction_impl_algo;

  friend inline void detail::reduction::finalizeHandler(handler &CGH);
  template <class FunctorTy>
  friend void detail::reduction::withAuxHandler(handler &CGH, FunctorTy Func);

  template <typename KernelName, detail::reduction::strategy Strategy, int Dims,
            typename PropertiesT, typename... RestT>
  friend void detail::reduction_parallel_for(handler &CGH, range<Dims> NDRange,
                                             PropertiesT Properties,
                                             RestT... Rest);

  template <typename KernelName, detail::reduction::strategy Strategy, int Dims,
            typename PropertiesT, typename... RestT>
  friend void
  detail::reduction_parallel_for(handler &CGH, nd_range<Dims> NDRange,
                                 PropertiesT Properties, RestT... Rest);

#ifndef __SYCL_DEVICE_ONLY__
  friend void detail::associateWithHandler(handler &,
                                           detail::AccessorBaseHost *,
                                           access::target);
  friend void detail::associateWithHandler(
      handler &, detail::UnsampledImageAccessorBaseHost *, image_target);
  friend void detail::associateWithHandler(
      handler &, detail::SampledImageAccessorBaseHost *, image_target);
#endif

  friend class ::MockHandler;
  friend class detail::queue_impl;

  // Make pipe class friend to be able to call ext_intel_read/write_host_pipe
  // method.
  template <class _name, class _dataT, int32_t _min_capacity,
            class _propertiesT, class>
  friend class ext::intel::experimental::pipe;

  /// Read from a host pipe given a host address and
  /// \param Name name of the host pipe to be passed into lower level runtime
  /// \param Ptr host pointer of host pipe as identified by address of its const
  ///        expr m_Storage member
  /// \param Size the size of data getting read back / to.
  /// \param Block if read operation is blocking, default to false.
  void ext_intel_read_host_pipe(const std::string &Name, void *Ptr, size_t Size,
                                bool Block = false);

  /// Write to host pipes given a host address and
  /// \param Name name of the host pipe to be passed into lower level runtime
  /// \param Ptr host pointer of host pipe as identified by address of its const
  /// expr m_Storage member
  /// \param Size the size of data getting read back / to.
  /// \param Block if write opeartion is blocking, default to false.
  void ext_intel_write_host_pipe(const std::string &Name, void *Ptr,
                                 size_t Size, bool Block = false);
  friend class ext::oneapi::experimental::detail::graph_impl;

  bool DisableRangeRounding();

  bool RangeRoundingTrace();

  void GetRangeRoundingSettings(size_t &MinFactor, size_t &GoodFactor,
                                size_t &MinRange);

  template <typename WrapperT, typename TransformedArgType, int Dims,
            typename KernelType,
            std::enable_if_t<detail::KernelLambdaHasKernelHandlerArgT<
                KernelType, TransformedArgType>::value> * = nullptr>
  auto getRangeRoundedKernelLambda(KernelType KernelFunc,
                                   range<Dims> UserRange) {
    return detail::RoundedRangeKernelWithKH<TransformedArgType, Dims,
                                            KernelType>{UserRange, KernelFunc};
  }

  template <typename WrapperT, typename TransformedArgType, int Dims,
            typename KernelType,
            std::enable_if_t<!detail::KernelLambdaHasKernelHandlerArgT<
                KernelType, TransformedArgType>::value> * = nullptr>
  auto getRangeRoundedKernelLambda(KernelType KernelFunc,
                                   range<Dims> UserRange) {
    return detail::RoundedRangeKernel<TransformedArgType, Dims, KernelType>{
        UserRange, KernelFunc};
  }

  const std::shared_ptr<detail::context_impl> &getContextImplPtr() const;

  // Checks if 2D memory operations are supported by the underlying platform.
  bool supportsUSMMemcpy2D();
  bool supportsUSMFill2D();
  bool supportsUSMMemset2D();

  // Helper function for getting a loose bound on work-items.
  id<2> computeFallbackKernelBounds(size_t Width, size_t Height);

  // Common function for launching a 2D USM memcpy kernel to avoid redefinitions
  // of the kernel from copy and memcpy.
  template <typename T>
  void commonUSMCopy2DFallbackKernel(const void *Src, size_t SrcPitch,
                                     void *Dest, size_t DestPitch, size_t Width,
                                     size_t Height) {
    // Otherwise the data is accessible on the device so we do the operation
    // there instead.
    // Limit number of work items to be resistant to big copies.
    id<2> Chunk = computeFallbackKernelBounds(Height, Width);
    id<2> Iterations = (Chunk + id<2>{Height, Width} - 1) / Chunk;
    parallel_for<__usmmemcpy2d<T>>(
        range<2>{Chunk[0], Chunk[1]}, [=](id<2> Index) {
          T *CastedDest = static_cast<T *>(Dest);
          const T *CastedSrc = static_cast<const T *>(Src);
          for (uint32_t I = 0; I < Iterations[0]; ++I) {
            for (uint32_t J = 0; J < Iterations[1]; ++J) {
              id<2> adjustedIndex = Index + Chunk * id<2>{I, J};
              if (adjustedIndex[0] < Height && adjustedIndex[1] < Width) {
                CastedDest[adjustedIndex[0] * DestPitch + adjustedIndex[1]] =
                    CastedSrc[adjustedIndex[0] * SrcPitch + adjustedIndex[1]];
              }
            }
          }
        });
  }

  // Common function for launching a 2D USM memcpy host-task to avoid
  // redefinitions of the kernel from copy and memcpy.
  template <typename T>
  void commonUSMCopy2DFallbackHostTask(const void *Src, size_t SrcPitch,
                                       void *Dest, size_t DestPitch,
                                       size_t Width, size_t Height) {
    // If both pointers are host USM or unknown (assumed non-USM) we use a
    // host-task to satisfy dependencies.
    host_task([=] {
      const T *CastedSrc = static_cast<const T *>(Src);
      T *CastedDest = static_cast<T *>(Dest);
      for (size_t I = 0; I < Height; ++I) {
        const T *SrcItBegin = CastedSrc + SrcPitch * I;
        T *DestItBegin = CastedDest + DestPitch * I;
        std::copy(SrcItBegin, SrcItBegin + Width, DestItBegin);
      }
    });
  }

  // StageFillCG()  Supporting function to fill()
  template <typename T, int Dims, access::mode AccessMode,
            access::target AccessTarget,
            access::placeholder IsPlaceholder = access::placeholder::false_t,
            typename PropertyListT = property_list>
  void StageFillCG(
      accessor<T, Dims, AccessMode, AccessTarget, IsPlaceholder, PropertyListT>
          Dst,
      const T &Pattern) {
    setType(detail::CG::Fill);
    detail::AccessorBaseHost *AccBase = (detail::AccessorBaseHost *)&Dst;
    detail::AccessorImplPtr AccImpl = detail::getSyclObjImpl(*AccBase);

    MDstPtr = static_cast<void *>(AccImpl.get());
    CGData.MRequirements.push_back(AccImpl.get());
    CGData.MAccStorage.push_back(std::move(AccImpl));

    MPattern.resize(sizeof(T));
    auto PatternPtr = reinterpret_cast<T *>(MPattern.data());
    *PatternPtr = Pattern;
  }

  // Common function for launching a 2D USM fill kernel to avoid redefinitions
  // of the kernel from memset and fill.
  template <typename T>
  void commonUSMFill2DFallbackKernel(void *Dest, size_t DestPitch,
                                     const T &Pattern, size_t Width,
                                     size_t Height) {
    // Otherwise the data is accessible on the device so we do the operation
    // there instead.
    // Limit number of work items to be resistant to big fill operations.
    id<2> Chunk = computeFallbackKernelBounds(Height, Width);
    id<2> Iterations = (Chunk + id<2>{Height, Width} - 1) / Chunk;
    parallel_for<__usmfill2d<T>>(
        range<2>{Chunk[0], Chunk[1]}, [=](id<2> Index) {
          T *CastedDest = static_cast<T *>(Dest);
          for (uint32_t I = 0; I < Iterations[0]; ++I) {
            for (uint32_t J = 0; J < Iterations[1]; ++J) {
              id<2> adjustedIndex = Index + Chunk * id<2>{I, J};
              if (adjustedIndex[0] < Height && adjustedIndex[1] < Width) {
                CastedDest[adjustedIndex[0] * DestPitch + adjustedIndex[1]] =
                    Pattern;
              }
            }
          }
        });
  }

  // Common function for launching a 2D USM fill kernel or host_task to avoid
  // redefinitions of the kernel from memset and fill.
  template <typename T>
  void commonUSMFill2DFallbackHostTask(void *Dest, size_t DestPitch,
                                       const T &Pattern, size_t Width,
                                       size_t Height) {
    // If the pointer is host USM or unknown (assumed non-USM) we use a
    // host-task to satisfy dependencies.
    host_task([=] {
      T *CastedDest = static_cast<T *>(Dest);
      for (size_t I = 0; I < Height; ++I) {
        T *ItBegin = CastedDest + DestPitch * I;
        std::fill(ItBegin, ItBegin + Width, Pattern);
      }
    });
  }

  // Implementation of ext_oneapi_memcpy2d using command for native 2D memcpy.
  void ext_oneapi_memcpy2d_impl(void *Dest, size_t DestPitch, const void *Src,
                                size_t SrcPitch, size_t Width, size_t Height);

  // Untemplated version of ext_oneapi_fill2d using command for native 2D fill.
  void ext_oneapi_fill2d_impl(void *Dest, size_t DestPitch, const void *Value,
                              size_t ValueSize, size_t Width, size_t Height);

  // Implementation of ext_oneapi_memset2d using command for native 2D memset.
  void ext_oneapi_memset2d_impl(void *Dest, size_t DestPitch, int Value,
                                size_t Width, size_t Height);

  // Implementation of memcpy to device_global.
  void memcpyToDeviceGlobal(const void *DeviceGlobalPtr, const void *Src,
                            bool IsDeviceImageScoped, size_t NumBytes,
                            size_t Offset);

  // Implementation of memcpy from device_global.
  void memcpyFromDeviceGlobal(void *Dest, const void *DeviceGlobalPtr,
                              bool IsDeviceImageScoped, size_t NumBytes,
                              size_t Offset);

  // Implementation of memcpy to an unregistered device_global.
  void memcpyToHostOnlyDeviceGlobal(const void *DeviceGlobalPtr,
                                    const void *Src, size_t DeviceGlobalTSize,
                                    bool IsDeviceImageScoped, size_t NumBytes,
                                    size_t Offset);

  // Implementation of memcpy from an unregistered device_global.
  void memcpyFromHostOnlyDeviceGlobal(void *Dest, const void *DeviceGlobalPtr,
                                      bool IsDeviceImageScoped, size_t NumBytes,
                                      size_t Offset);

  template <typename T, int Dims, access::mode AccessMode,
            access::target AccessTarget,
            access::placeholder IsPlaceholder = access::placeholder::false_t,
            typename PropertyListT = property_list>
  void checkIfPlaceholderIsBoundToHandler(
      accessor<T, Dims, AccessMode, AccessTarget, IsPlaceholder, PropertyListT>
          Acc) {
    auto *AccBase = reinterpret_cast<detail::AccessorBaseHost *>(&Acc);
    detail::AccessorImplPtr AccImpl = detail::getSyclObjImpl(*AccBase);
    detail::AccessorImplHost *Req = AccImpl.get();
    if (std::find_if(MAssociatedAccesors.begin(), MAssociatedAccesors.end(),
                     [&](const detail::ArgDesc &AD) {
                       return AD.MType ==
                                  detail::kernel_param_kind_t::kind_accessor &&
                              AD.MPtr == Req &&
                              AD.MSize == static_cast<int>(AccessTarget);
                     }) == MAssociatedAccesors.end())
      throw sycl::exception(make_error_code(errc::kernel_argument),
                            "placeholder accessor must be bound by calling "
                            "handler::require() before it can be used.");
  }

  template <typename PropertiesT>
  std::enable_if_t<
      ext::oneapi::experimental::is_property_list<PropertiesT>::value>
  throwIfGraphAssociatedAndKernelProperties() const {
    if (!std::is_same_v<PropertiesT,
                        ext::oneapi::experimental::detail::empty_properties_t>)
      throwIfGraphAssociated<
          ext::oneapi::experimental::detail::UnsupportedGraphFeatures::
              sycl_ext_oneapi_kernel_properties>();
  }

  // Set value of the gpu cache configuration for the kernel.
  void setKernelCacheConfig(sycl::detail::pi::PiKernelCacheConfig);

  template <
      ext::oneapi::experimental::detail::UnsupportedGraphFeatures FeatureT>
  void throwIfGraphAssociated() const {

    if (getCommandGraph()) {
      std::string FeatureString =
          ext::oneapi::experimental::detail::UnsupportedFeatureToString(
              FeatureT);
      throw sycl::exception(sycl::make_error_code(errc::invalid),
                            "The " + FeatureString +
                                " feature is not yet available "
                                "for use with the SYCL Graph extension.");
    }
  }
};
} // namespace _V1
} // namespace sycl<|MERGE_RESOLUTION|>--- conflicted
+++ resolved
@@ -1214,14 +1214,9 @@
   template <typename KernelName, typename KernelType, int Dims,
             typename PropertiesT =
                 ext::oneapi::experimental::detail::empty_properties_t>
-<<<<<<< HEAD
-  __SYCL_ALWAYS_INLINE void parallel_for_lambda_impl(range<Dims> NumWorkItems,
+  __SYCL_ALWAYS_INLINE void parallel_for_lambda_impl(range<Dims> UserRange,
                                                      PropertiesT Props,
                                                      KernelType KernelFunc) {
-=======
-  void parallel_for_lambda_impl(range<Dims> UserRange, PropertiesT Props,
-                                KernelType KernelFunc) {
->>>>>>> d0a1974f
     throwIfActionIsCreated();
     throwOnLocalAccessorMisuse<KernelName, KernelType>();
     if (!range_size_fits_in_size_t(UserRange))
