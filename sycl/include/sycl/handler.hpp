--- conflicted
+++ resolved
@@ -2187,14 +2187,9 @@
             typename PropertiesT>
   __SYCL_ALWAYS_INLINE std::enable_if_t<
       ext::oneapi::experimental::is_property_list<PropertiesT>::value>
-<<<<<<< HEAD
   parallel_for(range<1> NumWorkItems __SYCL_ANNOTATE(range), PropertiesT Props,
                _KERNELFUNCPARAM(KernelFunc) __SYCL_ANNOTATE(kernel)) {
-=======
-  parallel_for(range<1> NumWorkItems, PropertiesT Props,
-               _KERNELFUNCPARAM(KernelFunc)) {
     throwIfGraphAssociatedAndKernelProperties<PropertiesT>();
->>>>>>> 3cec71f8
     parallel_for_lambda_impl<KernelName, KernelType, 1, PropertiesT>(
         NumWorkItems, Props, std::move(KernelFunc));
   }
@@ -2203,14 +2198,9 @@
             typename PropertiesT>
   __SYCL_ALWAYS_INLINE std::enable_if_t<
       ext::oneapi::experimental::is_property_list<PropertiesT>::value>
-<<<<<<< HEAD
   parallel_for(range<2> NumWorkItems __SYCL_ANNOTATE(range), PropertiesT Props,
                _KERNELFUNCPARAM(KernelFunc) __SYCL_ANNOTATE(kernel)) {
-=======
-  parallel_for(range<2> NumWorkItems, PropertiesT Props,
-               _KERNELFUNCPARAM(KernelFunc)) {
     throwIfGraphAssociatedAndKernelProperties<PropertiesT>();
->>>>>>> 3cec71f8
     parallel_for_lambda_impl<KernelName, KernelType, 2, PropertiesT>(
         NumWorkItems, Props, std::move(KernelFunc));
   }
@@ -2219,14 +2209,9 @@
             typename PropertiesT>
   __SYCL_ALWAYS_INLINE std::enable_if_t<
       ext::oneapi::experimental::is_property_list<PropertiesT>::value>
-<<<<<<< HEAD
   parallel_for(range<3> NumWorkItems __SYCL_ANNOTATE(range), PropertiesT Props,
                _KERNELFUNCPARAM(KernelFunc) __SYCL_ANNOTATE(kernel)) {
-=======
-  parallel_for(range<3> NumWorkItems, PropertiesT Props,
-               _KERNELFUNCPARAM(KernelFunc)) {
     throwIfGraphAssociatedAndKernelProperties<PropertiesT>();
->>>>>>> 3cec71f8
     parallel_for_lambda_impl<KernelName, KernelType, 3, PropertiesT>(
         NumWorkItems, Props, std::move(KernelFunc));
   }
@@ -2235,15 +2220,10 @@
             typename PropertiesT, int Dims>
   __SYCL_ALWAYS_INLINE std::enable_if_t<
       ext::oneapi::experimental::is_property_list<PropertiesT>::value>
-<<<<<<< HEAD
   parallel_for(nd_range<Dims> Range __SYCL_ANNOTATE(nd_range),
                PropertiesT Properties,
                _KERNELFUNCPARAM(KernelFunc) __SYCL_ANNOTATE(kernel)) {
-=======
-  parallel_for(nd_range<Dims> Range, PropertiesT Properties,
-               _KERNELFUNCPARAM(KernelFunc)) {
     throwIfGraphAssociatedAndKernelProperties<PropertiesT>();
->>>>>>> 3cec71f8
     parallel_for_impl<KernelName>(Range, Properties, std::move(KernelFunc));
   }
 
