--- conflicted
+++ resolved
@@ -485,14 +485,11 @@
 #include <__utility/forward.h>
 #include <version>
 
-<<<<<<< HEAD
-=======
 #ifndef _LIBCPP_REMOVE_TRANSITIVE_INCLUDES
 #  include <functional>
 #  include <iterator>
 #endif
 
->>>>>>> 3de04b6d
 // standard-mandated includes
 
 // [iterator.range]
