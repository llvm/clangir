--- conflicted
+++ resolved
@@ -378,13 +378,10 @@
   python::PythonDictionary &GetSessionDictionary();
 
   python::PythonDictionary &GetSysModuleDictionary();
-<<<<<<< HEAD
-=======
   
   llvm::Expected<size_t> 
   GetNumFixedArgumentsForCallable(const llvm::StringRef &callable_name) 
       override;
->>>>>>> e4eba774
 
   bool GetEmbeddedInterpreterModuleObjects();
 
