//===-- GDBRemoteCommunicationServerLLGS.h ----------------------*- C++ -*-===//
//
// Part of the LLVM Project, under the Apache License v2.0 with LLVM Exceptions.
// See https://llvm.org/LICENSE.txt for license information.
// SPDX-License-Identifier: Apache-2.0 WITH LLVM-exception
//
//===----------------------------------------------------------------------===//

#ifndef LLDB_SOURCE_PLUGINS_PROCESS_GDB_REMOTE_GDBREMOTECOMMUNICATIONSERVERLLGS_H
#define LLDB_SOURCE_PLUGINS_PROCESS_GDB_REMOTE_GDBREMOTECOMMUNICATIONSERVERLLGS_H

#include <mutex>
#include <unordered_map>

#include "lldb/Core/Communication.h"
#include "lldb/Host/MainLoop.h"
#include "lldb/Host/common/NativeProcessProtocol.h"
#include "lldb/lldb-private-forward.h"

#include "GDBRemoteCommunicationServerCommon.h"

class StringExtractorGDBRemote;

namespace lldb_private {

namespace process_gdb_remote {

class ProcessGDBRemote;

class GDBRemoteCommunicationServerLLGS
    : public GDBRemoteCommunicationServerCommon,
      public NativeProcessProtocol::NativeDelegate {
public:
  // Constructors and Destructors
  GDBRemoteCommunicationServerLLGS(
      MainLoop &mainloop,
      const NativeProcessProtocol::Factory &process_factory);

  void SetLaunchInfo(const ProcessLaunchInfo &info);

  /// Launch a process with the current launch settings.
  ///
  /// This method supports running an lldb-gdbserver or similar
  /// server in a situation where the startup code has been provided
  /// with all the information for a child process to be launched.
  ///
  /// \return
  ///     An Status object indicating the success or failure of the
  ///     launch.
  Status LaunchProcess() override;

  /// Attach to a process.
  ///
  /// This method supports attaching llgs to a process accessible via the
  /// configured Platform.
  ///
  /// \return
  ///     An Status object indicating the success or failure of the
  ///     attach operation.
  Status AttachToProcess(lldb::pid_t pid);

  /// Wait to attach to a process with a given name.
  ///
  /// This method supports waiting for the next instance of a process
  /// with a given name and attaching llgs to that via the configured
  /// Platform.
  ///
  /// \return
  ///     An Status object indicating the success or failure of the
  ///     attach operation.
  Status AttachWaitProcess(llvm::StringRef process_name, bool include_existing);

  // NativeProcessProtocol::NativeDelegate overrides
  void InitializeDelegate(NativeProcessProtocol *process) override;

  void ProcessStateChanged(NativeProcessProtocol *process,
                           lldb::StateType state) override;

  void DidExec(NativeProcessProtocol *process) override;

  void
  NewSubprocess(NativeProcessProtocol *parent_process,
                std::unique_ptr<NativeProcessProtocol> child_process) override;

  Status InitializeConnection(std::unique_ptr<Connection> connection);

protected:
  MainLoop &m_mainloop;
  MainLoop::ReadHandleUP m_network_handle_up;
  const NativeProcessProtocol::Factory &m_process_factory;
  lldb::tid_t m_current_tid = LLDB_INVALID_THREAD_ID;
  lldb::tid_t m_continue_tid = LLDB_INVALID_THREAD_ID;
  NativeProcessProtocol *m_current_process;
  NativeProcessProtocol *m_continue_process;
  std::recursive_mutex m_debugged_process_mutex;
  std::unordered_map<lldb::pid_t, std::unique_ptr<NativeProcessProtocol>>
      m_debugged_processes;

  Communication m_stdio_communication;
  MainLoop::ReadHandleUP m_stdio_handle_up;

  lldb::StateType m_inferior_prev_state = lldb::StateType::eStateInvalid;
  llvm::StringMap<std::unique_ptr<llvm::MemoryBuffer>> m_xfer_buffer_map;
  std::mutex m_saved_registers_mutex;
  std::unordered_map<uint32_t, lldb::DataBufferSP> m_saved_registers_map;
  uint32_t m_next_saved_registers_id = 1;
  bool m_handshake_completed = false;
  bool m_thread_suffix_supported = false;
  bool m_list_threads_in_stop_reply = false;
<<<<<<< HEAD
=======

  NativeProcessProtocol::Extension m_extensions_supported = {};
>>>>>>> 11299179

  PacketResult SendONotification(const char *buffer, uint32_t len);

  PacketResult SendWResponse(NativeProcessProtocol *process);

  PacketResult SendStopReplyPacketForThread(lldb::tid_t tid);

  PacketResult SendStopReasonForState(lldb::StateType process_state);

  PacketResult Handle_k(StringExtractorGDBRemote &packet);

  PacketResult Handle_qProcessInfo(StringExtractorGDBRemote &packet);

  PacketResult Handle_qC(StringExtractorGDBRemote &packet);

  PacketResult Handle_QSetDisableASLR(StringExtractorGDBRemote &packet);

  PacketResult Handle_QSetWorkingDir(StringExtractorGDBRemote &packet);

  PacketResult Handle_qGetWorkingDir(StringExtractorGDBRemote &packet);

  PacketResult Handle_QThreadSuffixSupported(StringExtractorGDBRemote &packet);

  PacketResult Handle_QListThreadsInStopReply(StringExtractorGDBRemote &packet);

  PacketResult Handle_C(StringExtractorGDBRemote &packet);

  PacketResult Handle_c(StringExtractorGDBRemote &packet);

  PacketResult Handle_vCont(StringExtractorGDBRemote &packet);

  PacketResult Handle_vCont_actions(StringExtractorGDBRemote &packet);

  PacketResult Handle_stop_reason(StringExtractorGDBRemote &packet);

  PacketResult Handle_qRegisterInfo(StringExtractorGDBRemote &packet);

  PacketResult Handle_qfThreadInfo(StringExtractorGDBRemote &packet);

  PacketResult Handle_qsThreadInfo(StringExtractorGDBRemote &packet);

  PacketResult Handle_p(StringExtractorGDBRemote &packet);

  PacketResult Handle_P(StringExtractorGDBRemote &packet);

  PacketResult Handle_H(StringExtractorGDBRemote &packet);

  PacketResult Handle_I(StringExtractorGDBRemote &packet);

  PacketResult Handle_interrupt(StringExtractorGDBRemote &packet);

  // Handles $m and $x packets.
  PacketResult Handle_memory_read(StringExtractorGDBRemote &packet);

  PacketResult Handle_M(StringExtractorGDBRemote &packet);
  PacketResult Handle__M(StringExtractorGDBRemote &packet);
  PacketResult Handle__m(StringExtractorGDBRemote &packet);

  PacketResult
  Handle_qMemoryRegionInfoSupported(StringExtractorGDBRemote &packet);

  PacketResult Handle_qMemoryRegionInfo(StringExtractorGDBRemote &packet);

  PacketResult Handle_Z(StringExtractorGDBRemote &packet);

  PacketResult Handle_z(StringExtractorGDBRemote &packet);

  PacketResult Handle_s(StringExtractorGDBRemote &packet);

  PacketResult Handle_qXfer(StringExtractorGDBRemote &packet);

  PacketResult Handle_QSaveRegisterState(StringExtractorGDBRemote &packet);

  PacketResult Handle_jLLDBTraceSupported(StringExtractorGDBRemote &packet);

  PacketResult Handle_jLLDBTraceStart(StringExtractorGDBRemote &packet);

  PacketResult Handle_jLLDBTraceStop(StringExtractorGDBRemote &packet);

  PacketResult Handle_jLLDBTraceGetState(StringExtractorGDBRemote &packet);

  PacketResult Handle_jLLDBTraceGetBinaryData(StringExtractorGDBRemote &packet);

  PacketResult Handle_QRestoreRegisterState(StringExtractorGDBRemote &packet);

  PacketResult Handle_vAttach(StringExtractorGDBRemote &packet);

  PacketResult Handle_vAttachWait(StringExtractorGDBRemote &packet);

  PacketResult Handle_qVAttachOrWaitSupported(StringExtractorGDBRemote &packet);

  PacketResult Handle_vAttachOrWait(StringExtractorGDBRemote &packet);

  PacketResult Handle_D(StringExtractorGDBRemote &packet);

  PacketResult Handle_qThreadStopInfo(StringExtractorGDBRemote &packet);

  PacketResult Handle_jThreadsInfo(StringExtractorGDBRemote &packet);

  PacketResult Handle_qWatchpointSupportInfo(StringExtractorGDBRemote &packet);

  PacketResult Handle_qFileLoadAddress(StringExtractorGDBRemote &packet);

  PacketResult Handle_QPassSignals(StringExtractorGDBRemote &packet);

  PacketResult Handle_g(StringExtractorGDBRemote &packet);

  void SetCurrentThreadID(lldb::tid_t tid);

  lldb::tid_t GetCurrentThreadID() const;

  void SetContinueThreadID(lldb::tid_t tid);

  lldb::tid_t GetContinueThreadID() const { return m_continue_tid; }

  Status SetSTDIOFileDescriptor(int fd);

  FileSpec FindModuleFile(const std::string &module_path,
                          const ArchSpec &arch) override;

  llvm::Expected<std::unique_ptr<llvm::MemoryBuffer>>
  ReadXferObject(llvm::StringRef object, llvm::StringRef annex);

  static std::string XMLEncodeAttributeValue(llvm::StringRef value);

  virtual std::vector<std::string> HandleFeatures(
      const llvm::ArrayRef<llvm::StringRef> client_features) override;

private:
  llvm::Expected<std::unique_ptr<llvm::MemoryBuffer>> BuildTargetXml();

  void HandleInferiorState_Exited(NativeProcessProtocol *process);

  void HandleInferiorState_Stopped(NativeProcessProtocol *process);

  NativeThreadProtocol *GetThreadFromSuffix(StringExtractorGDBRemote &packet);

  uint32_t GetNextSavedRegistersID();

  void MaybeCloseInferiorTerminalConnection();

  void ClearProcessSpecificData();

  void RegisterPacketHandlers();

  void DataAvailableCallback();

  void SendProcessOutput();

  void StartSTDIOForwarding();

  void StopSTDIOForwarding();

  // Read thread-id from packet.  If the thread-id is correct, returns it.
  // Otherwise, returns the error.
  //
  // If allow_all is true, then the pid/tid value of -1 ('all') will be allowed.
  // In any case, the function assumes that exactly one inferior is being
  // debugged and rejects pid values that do no match that inferior.
  llvm::Expected<lldb::tid_t> ReadTid(StringExtractorGDBRemote &packet,
                                      bool allow_all, lldb::pid_t default_pid);
<<<<<<< HEAD
=======

  // Call SetEnabledExtensions() with appropriate flags on the process.
  void SetEnabledExtensions(NativeProcessProtocol &process);
>>>>>>> 11299179

  // For GDBRemoteCommunicationServerLLGS only
  GDBRemoteCommunicationServerLLGS(const GDBRemoteCommunicationServerLLGS &) =
      delete;
  const GDBRemoteCommunicationServerLLGS &
  operator=(const GDBRemoteCommunicationServerLLGS &) = delete;
};

} // namespace process_gdb_remote
} // namespace lldb_private

#endif // LLDB_SOURCE_PLUGINS_PROCESS_GDB_REMOTE_GDBREMOTECOMMUNICATIONSERVERLLGS_H<|MERGE_RESOLUTION|>--- conflicted
+++ resolved
@@ -107,11 +107,8 @@
   bool m_handshake_completed = false;
   bool m_thread_suffix_supported = false;
   bool m_list_threads_in_stop_reply = false;
-<<<<<<< HEAD
-=======
 
   NativeProcessProtocol::Extension m_extensions_supported = {};
->>>>>>> 11299179
 
   PacketResult SendONotification(const char *buffer, uint32_t len);
 
@@ -273,12 +270,9 @@
   // debugged and rejects pid values that do no match that inferior.
   llvm::Expected<lldb::tid_t> ReadTid(StringExtractorGDBRemote &packet,
                                       bool allow_all, lldb::pid_t default_pid);
-<<<<<<< HEAD
-=======
 
   // Call SetEnabledExtensions() with appropriate flags on the process.
   void SetEnabledExtensions(NativeProcessProtocol &process);
->>>>>>> 11299179
 
   // For GDBRemoteCommunicationServerLLGS only
   GDBRemoteCommunicationServerLLGS(const GDBRemoteCommunicationServerLLGS &) =
