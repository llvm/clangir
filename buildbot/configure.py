import argparse
import os
import platform
import subprocess
import sys

def do_configure(args):
    # Get absolute path to source directory
    abs_src_dir = os.path.abspath(args.src_dir if args.src_dir else os.path.join(__file__, "../.."))
    # Get absolute path to build directory
    abs_obj_dir = os.path.abspath(args.obj_dir) if args.obj_dir else os.path.join(abs_src_dir, "build")
    # Create build directory if it doesn't exist
    if not os.path.isdir(abs_obj_dir):
      os.makedirs(abs_obj_dir)

    llvm_external_projects = 'sycl;llvm-spirv;opencl;xpti;xptifw;mlir;mlir-sycl;polygeist'

    # libdevice build requires a working SYCL toolchain, which is not the case
    # with macOS target right now.
    if sys.platform != "darwin":
        llvm_external_projects += ';libdevice'

    libclc_amd_target_names = ';amdgcn--;amdgcn--amdhsa'
    libclc_nvidia_target_names = ';nvptx64--;nvptx64--nvidiacl'

    sycl_enable_fusion = "OFF"
    if not args.disable_fusion:
        llvm_external_projects += ";sycl-fusion"
        sycl_enable_fusion = "ON"

    if args.llvm_external_projects:
        llvm_external_projects += ";" + args.llvm_external_projects.replace(",", ";")

    llvm_dir = os.path.join(abs_src_dir, "llvm")
    sycl_dir = os.path.join(abs_src_dir, "sycl")
    spirv_dir = os.path.join(abs_src_dir, "llvm-spirv")
    xpti_dir = os.path.join(abs_src_dir, "xpti")
    xptifw_dir = os.path.join(abs_src_dir, "xptifw")
    libdevice_dir = os.path.join(abs_src_dir, "libdevice")
    mlir_dir = os.path.join(abs_src_dir, "mlir")
    mlir_sycl_dir = os.path.join(abs_src_dir, "mlir-sycl")
    polygeist_dir = os.path.join(abs_src_dir, "polygeist")
    fusion_dir = os.path.join(abs_src_dir, "sycl-fusion")
    llvm_targets_to_build = args.host_target
    llvm_enable_projects = 'clang;' + llvm_external_projects
    libclc_targets_to_build = ''
    libclc_gen_remangled_variants = 'OFF'
    sycl_build_pi_hip_platform = 'AMD'
    sycl_clang_extra_flags = ''
    sycl_werror = 'OFF'
    llvm_enable_assertions = 'ON'
    llvm_enable_doxygen = 'OFF'
    llvm_enable_sphinx = 'OFF'
    llvm_build_shared_libs = 'OFF'
    llvm_enable_lld = 'OFF'
    sycl_enabled_plugins = ["opencl"]

    sycl_enable_xpti_tracing = 'ON'
    xpti_enable_werror = 'OFF'

    build_compiler_c = '/usr/bin/gcc'
    build_compiler_cpp = '/usr/bin/g++'
    cmake_export_compile_commands = 'OFF'
    verbose = 'OFF'

    if sys.platform != "darwin":
        sycl_enabled_plugins.append("level_zero")

    # lld is needed on Windows or for the HIP plugin on AMD
    if platform.system() == 'Windows' or (args.hip and args.hip_platform == 'AMD'):
        llvm_enable_projects += ';lld'

    if args.enable_esimd_emulator:
        sycl_enabled_plugins.append("esimd_emulator")

    if args.cuda or args.hip:
        llvm_enable_projects += ';libclc'

    if args.cuda:
        llvm_targets_to_build += ';NVPTX'
        libclc_targets_to_build = libclc_nvidia_target_names
        libclc_gen_remangled_variants = 'ON'
        sycl_enabled_plugins.append("cuda")

    if args.hip:
        if args.hip_platform == 'AMD':
            llvm_targets_to_build += ';AMDGPU'
            libclc_targets_to_build += libclc_amd_target_names

        elif args.hip_platform == 'NVIDIA' and not args.cuda:
            llvm_targets_to_build += ';NVPTX'
            libclc_targets_to_build += libclc_nvidia_target_names
        libclc_gen_remangled_variants = 'ON'

        sycl_build_pi_hip_platform = args.hip_platform
        sycl_enabled_plugins.append("hip")

    # all llvm compiler targets don't require 3rd party dependencies, so can be
    # built/tested even if specific runtimes are not available
    if args.enable_all_llvm_targets:
        llvm_targets_to_build += ';NVPTX;AMDGPU'

    if args.werror or args.ci_defaults:
        sycl_werror = 'ON'
        xpti_enable_werror = 'ON'

    if args.no_assertions:
        llvm_enable_assertions = 'OFF'

    if args.docs:
        llvm_enable_doxygen = 'ON'
        llvm_enable_sphinx = 'ON'

    if args.shared_libs:
        llvm_build_shared_libs = 'ON'

    if args.use_lld:
        llvm_enable_lld = 'ON'

    # CI Default conditionally appends to options, keep it at the bottom of
    # args handling
    if args.ci_defaults:
        print("#############################################")
        print("# Default CI configuration will be applied. #")
        print("#############################################")

        # For clang-format, clang-tidy and code coverage
        llvm_enable_projects += ";clang-tools-extra;compiler-rt"
        if sys.platform != "darwin":
            # libclc is required for CI validation
            if 'libclc' not in llvm_enable_projects:
                llvm_enable_projects += ';libclc'
            # libclc passes `--nvvm-reflect-enable=false`, build NVPTX to enable it
            if 'NVPTX' not in llvm_targets_to_build:
                llvm_targets_to_build += ';NVPTX'
            # Add both NVIDIA and AMD libclc targets
            if libclc_amd_target_names not in libclc_targets_to_build:
                libclc_targets_to_build += libclc_amd_target_names
            if libclc_nvidia_target_names not in libclc_targets_to_build:
                libclc_targets_to_build += libclc_nvidia_target_names
            libclc_gen_remangled_variants = 'ON'

    if args.enable_plugin:
        sycl_enabled_plugins += args.enable_plugin

    if args.build_compiler_c:
        build_compiler_c = args.build_compiler_c

    if args.build_compiler_cpp:
        build_compiler_cpp = args.build_compiler_cpp

    if args.export_compile_commands:
        export_compile_commands = args.export_compile_commands

    if args.verbose:
        verbose = args.verbose

    install_dir = os.path.join(abs_obj_dir, "install")

    cmake_cmd = [
        "cmake",
        "-G", args.cmake_gen,
        "-DCMAKE_BUILD_TYPE={}".format(args.build_type),
        "-DLLVM_ENABLE_ASSERTIONS={}".format(llvm_enable_assertions),
        "-DLLVM_TARGETS_TO_BUILD={}".format(llvm_targets_to_build),
        "-DLLVM_EXTERNAL_PROJECTS={}".format(llvm_external_projects),
        "-DLLVM_EXTERNAL_SYCL_SOURCE_DIR={}".format(sycl_dir),
        "-DLLVM_EXTERNAL_LLVM_SPIRV_SOURCE_DIR={}".format(spirv_dir),
        "-DLLVM_EXTERNAL_XPTI_SOURCE_DIR={}".format(xpti_dir),
        "-DXPTI_SOURCE_DIR={}".format(xpti_dir),
        "-DLLVM_EXTERNAL_XPTIFW_SOURCE_DIR={}".format(xptifw_dir),
        "-DLLVM_EXTERNAL_LIBDEVICE_SOURCE_DIR={}".format(libdevice_dir),
        "-DLLVM_EXTERNAL_MLIR_SOURCE_DIR={}".format(mlir_dir),
        "-DLLVM_EXTERNAL_MLIR_SYCL_SOURCE_DIR={}".format(mlir_sycl_dir),
        "-DLLVM_EXTERNAL_POLYGEIST_SOURCE_DIR={}".format(polygeist_dir),
        "-DLLVM_EXTERNAL_SYCL_FUSION_SOURCE_DIR={}".format(fusion_dir),
        "-DLLVM_ENABLE_PROJECTS={}".format(llvm_enable_projects),
        "-DLIBCLC_TARGETS_TO_BUILD={}".format(libclc_targets_to_build),
        "-DLIBCLC_GENERATE_REMANGLED_VARIANTS={}".format(libclc_gen_remangled_variants),
        "-DSYCL_BUILD_PI_HIP_PLATFORM={}".format(sycl_build_pi_hip_platform),
        "-DLLVM_BUILD_TOOLS=ON",
        "-DSYCL_ENABLE_WERROR={}".format(sycl_werror),
        "-DCMAKE_INSTALL_PREFIX={}".format(install_dir),
        "-DSYCL_INCLUDE_TESTS=ON", # Explicitly include all kinds of SYCL tests.
        "-DLLVM_ENABLE_DOXYGEN={}".format(llvm_enable_doxygen),
        "-DLLVM_ENABLE_SPHINX={}".format(llvm_enable_sphinx),
        "-DBUILD_SHARED_LIBS={}".format(llvm_build_shared_libs),
        "-DSYCL_ENABLE_XPTI_TRACING={}".format(sycl_enable_xpti_tracing),
        "-DLLVM_ENABLE_LLD={}".format(llvm_enable_lld),
        "-DXPTI_ENABLE_WERROR={}".format(xpti_enable_werror),
        "-DSYCL_CLANG_EXTRA_FLAGS={}".format(sycl_clang_extra_flags),
        "-DSYCL_ENABLE_PLUGINS={}".format(';'.join(set(sycl_enabled_plugins))),
<<<<<<< HEAD
        "-DCMAKE_C_COMPILER={}".format(build_compiler_c),
        "-DCMAKE_CXX_COMPILER={}".format(build_compiler_cpp),
        "-DCMAKE_EXPORT_COMPILE_COMMANDS={}".format(export_compile_commands),
        "-DCMAKE_VERBOSE_MAKEFILE={}".format(verbose),
        "-DSYCL_ENABLE_KERNEL_FUSION={}".format(sycl_enable_fusion)
=======
        "-DSYCL_ENABLE_KERNEL_FUSION={}".format(sycl_enable_fusion),
        "-DBUG_REPORT_URL=https://github.com/intel/llvm/issues",
>>>>>>> 756ba261
    ]

    if args.l0_headers and args.l0_loader:
      cmake_cmd.extend([
            "-DLEVEL_ZERO_INCLUDE_DIR={}".format(args.l0_headers),
            "-DLEVEL_ZERO_LIBRARY={}".format(args.l0_loader)])
    elif args.l0_headers or args.l0_loader:
      sys.exit("Please specify both Level Zero headers and loader or don't specify "
               "none of them to let download from github.com")

    # Add additional CMake options if provided
    if args.cmake_opt:
      cmake_cmd += args.cmake_opt
    
    if args.add_security_flags:
      cmake_cmd.extend(["-DEXTRA_SECURITY_FLAGS={}".format(args.add_security_flags)])

    # Add path to root CMakeLists.txt
    cmake_cmd.append(llvm_dir)

    if args.use_libcxx:
      if not (args.libcxx_include and args.libcxx_library):
        sys.exit("Please specify include and library path of libc++ when building sycl "
                 "runtime with it")
      cmake_cmd.extend([
            "-DSYCL_USE_LIBCXX=ON",
            "-DSYCL_LIBCXX_INCLUDE_PATH={}".format(args.libcxx_include),
            "-DSYCL_LIBCXX_LIBRARY_PATH={}".format(args.libcxx_library)])

    print("[Cmake Command]: {}".format(" ".join(cmake_cmd)))

    try:
        subprocess.check_call(cmake_cmd, cwd=abs_obj_dir)
    except subprocess.CalledProcessError:
        cmake_cache = os.path.join(abs_obj_dir, "CMakeCache.txt")
        if os.path.isfile(cmake_cache):
           print("There is CMakeCache.txt at " + cmake_cache +
             " ... you can try to remove it and rerun.")
           print("Configure failed!")
        return False

    return True

def main():
    parser = argparse.ArgumentParser(prog="configure.py",
                                     description="Generate build files from CMake configuration files",
                                     formatter_class=argparse.RawTextHelpFormatter)
    # CI system options
    parser.add_argument("-n", "--build-number", metavar="BUILD_NUM", help="build number")
    parser.add_argument("-b", "--branch", metavar="BRANCH", help="pull request branch")
    parser.add_argument("-d", "--base-branch", metavar="BASE_BRANCH", help="pull request base branch")
    parser.add_argument("-r", "--pr-number", metavar="PR_NUM", help="pull request number")
    parser.add_argument("-w", "--builder-dir", metavar="BUILDER_DIR",
                        help="builder directory, which is the directory containing source and build directories")
    # User options
    parser.add_argument("-s", "--src-dir", metavar="SRC_DIR", help="source directory (autodetected by default)")
    parser.add_argument("-o", "--obj-dir", metavar="OBJ_DIR", help="build directory. (<src>/build by default)")
    parser.add_argument("--l0-headers", metavar="L0_HEADER_DIR", help="directory with Level Zero headers")
    parser.add_argument("--l0-loader", metavar="L0_LOADER", help="path to the Level Zero loader")
    parser.add_argument("-t", "--build-type",
                        metavar="BUILD_TYPE", default="Release", help="build type: Debug, Release")
    parser.add_argument("--cuda", action='store_true', help="switch from OpenCL to CUDA")
    parser.add_argument("--hip", action='store_true', help="switch from OpenCL to HIP")
    parser.add_argument("--hip-platform", type=str, choices=['AMD', 'NVIDIA'], default='AMD', help="choose hardware platform for HIP backend")
    parser.add_argument("--host-target", default='X86',
                        help="host LLVM target architecture, defaults to X86, multiple targets may be provided as a semi-colon separated string")
    parser.add_argument("--enable-esimd-emulator", action='store_true', help="build with ESIMD emulation support")
    parser.add_argument("--enable-all-llvm-targets", action='store_true', help="build compiler with all supported targets, it doesn't change runtime build")
    parser.add_argument("--no-assertions", action='store_true', help="build without assertions")
    parser.add_argument("--docs", action='store_true', help="build Doxygen documentation")
    parser.add_argument("--werror", action='store_true', help="Treat warnings as errors")
    parser.add_argument("--shared-libs", action='store_true', help="Build shared libraries")
    parser.add_argument("--cmake-opt", action='append', help="Additional CMake option not configured via script parameters")
    parser.add_argument("--cmake-gen", default="Ninja", help="CMake generator")
    parser.add_argument("--use-libcxx", action="store_true", help="build sycl runtime with libcxx")
    parser.add_argument("--libcxx-include", metavar="LIBCXX_INCLUDE_PATH", help="libcxx include path")
    parser.add_argument("--libcxx-library", metavar="LIBCXX_LIBRARY_PATH", help="libcxx library path")
    parser.add_argument("--use-lld", action="store_true", help="Use LLD linker for build")
    parser.add_argument("--llvm-external-projects", help="Add external projects to build. Add as comma seperated list.")
    parser.add_argument("--ci-defaults", action="store_true", help="Enable default CI parameters")
    parser.add_argument("--enable-plugin", action='append', help="Enable SYCL plugin")
    parser.add_argument("--build-compiler-c", metavar="BUILD_COMPILER_C", help="C compiler to use to build the project")
    parser.add_argument("--build-compiler-cpp", metavar="BUILD_COMPILER_CPP", help="C++ compiler to use to build the project")
    parser.add_argument("--export-compile-commands", default='OFF', help="Export cmake compilation commands")
    parser.add_argument("--verbose", default='OFF', help="Verbose build")
    parser.add_argument("--disable-fusion", action="store_true", help="Disable the kernel fusion JIT compiler")
    parser.add_argument("--add_security_flags", type=str, choices=['none', 'default', 'sanitize'], default=None, help="Enables security flags for compile & link. Two values are supported: 'default' and 'sanitize'. 'Sanitize' option is an extension of 'default' set.")
    args = parser.parse_args()

    print("args:{}".format(args))

    return do_configure(args)

if __name__ == "__main__":
    ret = main()
    exit_code = 0 if ret else 1
    sys.exit(exit_code)<|MERGE_RESOLUTION|>--- conflicted
+++ resolved
@@ -190,16 +190,12 @@
         "-DXPTI_ENABLE_WERROR={}".format(xpti_enable_werror),
         "-DSYCL_CLANG_EXTRA_FLAGS={}".format(sycl_clang_extra_flags),
         "-DSYCL_ENABLE_PLUGINS={}".format(';'.join(set(sycl_enabled_plugins))),
-<<<<<<< HEAD
         "-DCMAKE_C_COMPILER={}".format(build_compiler_c),
         "-DCMAKE_CXX_COMPILER={}".format(build_compiler_cpp),
         "-DCMAKE_EXPORT_COMPILE_COMMANDS={}".format(export_compile_commands),
         "-DCMAKE_VERBOSE_MAKEFILE={}".format(verbose),
-        "-DSYCL_ENABLE_KERNEL_FUSION={}".format(sycl_enable_fusion)
-=======
         "-DSYCL_ENABLE_KERNEL_FUSION={}".format(sycl_enable_fusion),
         "-DBUG_REPORT_URL=https://github.com/intel/llvm/issues",
->>>>>>> 756ba261
     ]
 
     if args.l0_headers and args.l0_loader:
