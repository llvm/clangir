--- conflicted
+++ resolved
@@ -49,11 +49,7 @@
     # fetch OpenCL headers
     ocl_header_dir = os.path.join(args.obj_dir, "OpenCL-Headers")
     if not os.path.isdir(ocl_header_dir):
-<<<<<<< HEAD
-        clone_cmd = ["git", "clone", "https://github.com/KhronosGroup/OpenCL-Headers", "OpenCL-Headers",
-=======
         clone_cmd = ["git", "clone", "https://github.com/KhronosGroup/OpenCL-Headers",
->>>>>>> ee39a681
                      "OpenCL-Headers", "-b", "master"]
         subprocess.check_call(clone_cmd, cwd=args.obj_dir)
     else:
